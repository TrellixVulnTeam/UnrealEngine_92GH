// Copyright Epic Games, Inc. All Rights Reserved.

#include "USDConversionUtils.h"

#include "USDAssetImportData.h"
#include "USDErrorUtils.h"
#include "USDLayerUtils.h"
#include "USDLog.h"
#include "USDTypesConversion.h"

#include "UsdWrappers/SdfLayer.h"
#include "UsdWrappers/SdfPath.h"
#include "UsdWrappers/UsdPrim.h"
#include "UsdWrappers/UsdStage.h"

#include "Algo/Copy.h"
#include "Animation/AnimSequence.h"
#include "Animation/Skeleton.h"
#include "CineCameraActor.h"
#include "CineCameraComponent.h"
#include "Components/DirectionalLightComponent.h"
#include "Components/PointLightComponent.h"
#include "Components/PoseableMeshComponent.h"
#include "Components/RectLightComponent.h"
#include "Components/SkyLightComponent.h"
#include "Components/SpotLightComponent.h"
#include "Components/StaticMeshComponent.h"
#include "Engine/DirectionalLight.h"
#include "Engine/PointLight.h"
#include "Engine/RectLight.h"
#include "Engine/SkeletalMesh.h"
#include "Engine/SkyLight.h"
#include "Engine/SpotLight.h"
#include "Engine/StaticMesh.h"
#include "Engine/Texture.h"
#include "GeometryCache.h"
#include "InstancedFoliageActor.h"
#include "LandscapeProxy.h"

#if WITH_EDITOR
#include "ObjectTools.h"
#endif // WITH_EDITOR

#if USE_USD_SDK
#include "USDIncludesStart.h"
	#include "pxr/base/tf/stringUtils.h"
	#include "pxr/base/tf/token.h"
	#include "pxr/usd/usd/attribute.h"
	#include "pxr/usd/usd/editContext.h"
	#include "pxr/usd/usd/modelAPI.h"
	#include "pxr/usd/usd/payloads.h"
	#include "pxr/usd/usd/primRange.h"
	#include "pxr/usd/usd/stage.h"
	#include "pxr/usd/usd/variantSets.h"
	#include "pxr/usd/usdGeom/camera.h"
	#include "pxr/usd/usdGeom/mesh.h"
	#include "pxr/usd/usdGeom/metrics.h"
	#include "pxr/usd/usdGeom/primvar.h"
	#include "pxr/usd/usdGeom/primvarsAPI.h"
	#include "pxr/usd/usdGeom/scope.h"
	#include "pxr/usd/usdGeom/xform.h"
	#include "pxr/usd/usdLux/diskLight.h"
	#include "pxr/usd/usdLux/distantLight.h"
	#include "pxr/usd/usdLux/domeLight.h"
	#include "pxr/usd/usdLux/rectLight.h"
	#include "pxr/usd/usdLux/shapingAPI.h"
	#include "pxr/usd/usdLux/sphereLight.h"
	#include "pxr/usd/usdSkel/binding.h"
	#include "pxr/usd/usdSkel/cache.h"
	#include "pxr/usd/usdSkel/root.h"
	#include "pxr/usd/usdSkel/skeletonQuery.h"
#include "USDIncludesEnd.h"

#include <string>

#define LOCTEXT_NAMESPACE "USDConversionUtils"

namespace USDConversionUtilsImpl
{
	// Adapted from ObjectTools as it is within an Editor-only module
	FString SanitizeObjectName( const FString& InObjectName )
	{
		FString SanitizedText = InObjectName;
		const TCHAR* InvalidChar = INVALID_OBJECTNAME_CHARACTERS;
		while ( *InvalidChar )
		{
			SanitizedText.ReplaceCharInline( *InvalidChar, TCHAR( '_' ), ESearchCase::CaseSensitive );
			++InvalidChar;
		}

		return SanitizedText;
	}

	/** Show some warnings if the UVSet primvars show some unsupported/problematic behavior */
	void CheckUVSetPrimvars( TMap<int32, TArray<pxr::UsdGeomPrimvar>> UsablePrimvars, TMap<int32, TArray<pxr::UsdGeomPrimvar>> UsedPrimvars, const FString& MeshPath )
	{
		// Show a warning if the mesh has a primvar that could be used as a UV set but will actually be ignored because it targets a UV set with index
		// larger than MAX_STATIC_TEXCOORDS - 1
		TArray<FString> IgnoredPrimvarNames;
		for ( const TPair< int32, TArray<pxr::UsdGeomPrimvar> >& UsedPrimvar : UsedPrimvars )
		{
			if ( UsedPrimvar.Key > MAX_STATIC_TEXCOORDS - 1 )
			{
				for ( const pxr::UsdGeomPrimvar& Primvar : UsedPrimvar.Value )
				{
					IgnoredPrimvarNames.AddUnique( UsdToUnreal::ConvertToken( Primvar.GetBaseName() ) );
				}
			}
		}
		for ( const TPair< int32, TArray<pxr::UsdGeomPrimvar> >& UsablePrimvar : UsablePrimvars )
		{
			if ( UsablePrimvar.Key > MAX_STATIC_TEXCOORDS - 1 )
			{
				for ( const pxr::UsdGeomPrimvar& Primvar : UsablePrimvar.Value )
				{
					// Only consider texcoord2f here because the user may have some other float2[] for some other reason
					if ( Primvar.GetTypeName().GetRole() == pxr::SdfValueTypeNames->TexCoord2f.GetRole() )
					{
						IgnoredPrimvarNames.AddUnique( UsdToUnreal::ConvertToken( Primvar.GetBaseName() ) );
					}
				}
			}
		}
		if ( IgnoredPrimvarNames.Num() > 0 )
		{
			FString PrimvarNames = FString::Join( IgnoredPrimvarNames, TEXT( ", " ) );
			FUsdLogManager::LogMessage(
				EMessageSeverity::Warning,
				FText::Format(
					LOCTEXT( "TooHighUVIndex", "Mesh '{0}' has some valid UV set primvars ({1}) that will be ignored because they target an UV index larger than the highest supported ({2})" ),
					FText::FromString( MeshPath ),
					FText::FromString( PrimvarNames ),
					MAX_STATIC_TEXCOORDS - 1
				)
			);
		}

		// Show a warning if the mesh does not contain the exact primvars the material wants
		for ( const TPair< int32, TArray<pxr::UsdGeomPrimvar> >& UVAndPrimvars : UsedPrimvars )
		{
			const int32 UVIndex = UVAndPrimvars.Key;
			const TArray<pxr::UsdGeomPrimvar>& UsedPrimvarsForIndex = UVAndPrimvars.Value;
			if ( UsedPrimvarsForIndex.Num() < 1 )
			{
				continue;
			}

			// If we have multiple, we'll pick the first one and show a warning about this later
			const pxr::UsdGeomPrimvar& UsedPrimvar = UsedPrimvarsForIndex[0];

			bool bFoundUsablePrimvar = false;
			if ( const TArray<pxr::UsdGeomPrimvar>* FoundUsablePrimvars = UsablePrimvars.Find( UVIndex ) )
			{
				// We will only ever use the first one, but will show more warnings in case there are multiple
				if ( FoundUsablePrimvars->Contains( UsedPrimvar ) )
				{
					bFoundUsablePrimvar = true;
				}
			}

			if ( !bFoundUsablePrimvar )
			{
				FUsdLogManager::LogMessage(
					EMessageSeverity::Warning,
					FText::Format(
						LOCTEXT( "DidNotFindPrimvar", "Could not find primvar '{0}' on mesh '{1}', used by its bound material" ),
						FText::FromString( UsdToUnreal::ConvertString( UsedPrimvar.GetBaseName() ) ),
						FText::FromString( MeshPath )
					)
				);
			}
		}

		// Show a warning if the mesh has multiple primvars that want to write to the same UV set (e.g. 'st', 'st_0' and 'st0' at the same time)
		for ( const TPair< int32, TArray<pxr::UsdGeomPrimvar> >& UVAndPrimvars : UsablePrimvars )
		{
			const int32 UVIndex = UVAndPrimvars.Key;
			const TArray<pxr::UsdGeomPrimvar>& Primvars = UVAndPrimvars.Value;
			if ( Primvars.Num() > 1 )
			{
				// Find out what primvar we'll actually end up using, as UsedPrimvars will take precedence. Note that in the best case scenario,
				// UsablePrimvars will *contain* UsedPrimvars, so that really we're just picking which of the UsedPrimvars we'll choose. If we're not in that scenario,
				// then we will show another warning about it
				const pxr::UsdGeomPrimvar* UsedPrimvar = nullptr;
				bool bUsedByMaterial = false;
				if ( const TArray<pxr::UsdGeomPrimvar>* FoundUsedPrimvars = UsedPrimvars.Find( UVIndex ) )
				{
					if ( FoundUsedPrimvars->Num() > 0 )
					{
						UsedPrimvar = &(*FoundUsedPrimvars)[0];
						bUsedByMaterial = true;
					}
				}
				else
				{
					UsedPrimvar = &Primvars[0];
				}

				FUsdLogManager::LogMessage(
					EMessageSeverity::Warning,
					FText::Format(
						LOCTEXT( "MoreThanOnePrimvarForIndex", "Mesh '{0}' has more than one primvar used as UV set with index '{1}'. The UV set will use the values from primvar '{2}'{3}" ),
						FText::FromString( MeshPath ),
						UVAndPrimvars.Key,
						FText::FromString( UsdToUnreal::ConvertString( UsedPrimvar->GetBaseName() ) ),
						bUsedByMaterial ? FText::FromString( TEXT( ", as its used by its bound material" ) ) : FText::GetEmpty()
					)
				);
			}
		}
	}
}

template< typename ValueType >
ValueType UsdUtils::GetUsdValue( const pxr::UsdAttribute& Attribute, pxr::UsdTimeCode TimeCode )
{
	ValueType Value{};
	if ( Attribute )
	{
		Attribute.Get( &Value, TimeCode );
	}

	return Value;
}

// Explicit template instantiation
template USDUTILITIES_API bool							UsdUtils::GetUsdValue< bool >( const pxr::UsdAttribute& Attribute, pxr::UsdTimeCode TimeCode );
template USDUTILITIES_API float							UsdUtils::GetUsdValue< float >( const pxr::UsdAttribute& Attribute, pxr::UsdTimeCode TimeCode );
template USDUTILITIES_API pxr::GfVec3f					UsdUtils::GetUsdValue< pxr::GfVec3f >( const pxr::UsdAttribute& Attribute, pxr::UsdTimeCode TimeCode );
template USDUTILITIES_API pxr::GfMatrix4d				UsdUtils::GetUsdValue< pxr::GfMatrix4d >( const pxr::UsdAttribute& Attribute, pxr::UsdTimeCode TimeCode );
template USDUTILITIES_API pxr::SdfAssetPath				UsdUtils::GetUsdValue< pxr::SdfAssetPath >( const pxr::UsdAttribute& Attribute, pxr::UsdTimeCode TimeCode );
template USDUTILITIES_API pxr::VtArray< pxr::GfVec3f >	UsdUtils::GetUsdValue< pxr::VtArray< pxr::GfVec3f > >( const pxr::UsdAttribute& Attribute, pxr::UsdTimeCode TimeCode );
template USDUTILITIES_API pxr::VtArray< float >			UsdUtils::GetUsdValue< pxr::VtArray< float > >( const pxr::UsdAttribute& Attribute, pxr::UsdTimeCode TimeCode );
template USDUTILITIES_API pxr::VtArray< int >			UsdUtils::GetUsdValue< pxr::VtArray< int > >( const pxr::UsdAttribute& Attribute, pxr::UsdTimeCode TimeCode );

pxr::TfToken UsdUtils::GetUsdStageUpAxis( const pxr::UsdStageRefPtr& Stage )
{
	return pxr::UsdGeomGetStageUpAxis( Stage );
}

EUsdUpAxis UsdUtils::GetUsdStageUpAxisAsEnum( const pxr::UsdStageRefPtr& Stage )
{
	pxr::TfToken UpAxisToken = pxr::UsdGeomGetStageUpAxis( Stage );
	return UpAxisToken == pxr::UsdGeomTokens->z ? EUsdUpAxis::ZAxis : EUsdUpAxis::YAxis;
}

void UsdUtils::SetUsdStageUpAxis( const pxr::UsdStageRefPtr& Stage, pxr::TfToken Axis )
{
	pxr::UsdGeomSetStageUpAxis( Stage, Axis );
}

void UsdUtils::SetUsdStageUpAxis( const pxr::UsdStageRefPtr& Stage, EUsdUpAxis Axis )
{
	pxr::TfToken UpAxisToken = Axis == EUsdUpAxis::ZAxis ? pxr::UsdGeomTokens->z : pxr::UsdGeomTokens->y;
	SetUsdStageUpAxis( Stage, UpAxisToken );
}

float UsdUtils::GetUsdStageMetersPerUnit( const pxr::UsdStageRefPtr& Stage )
{
	return (float)pxr::UsdGeomGetStageMetersPerUnit( Stage );
}

void UsdUtils::SetUsdStageMetersPerUnit( const pxr::UsdStageRefPtr& Stage, float MetersPerUnit )
{
	if ( !Stage || !Stage->GetRootLayer() )
	{
		return;
	}

	pxr::UsdEditContext( Stage, Stage->GetRootLayer() );
	pxr::UsdGeomSetStageMetersPerUnit( Stage, MetersPerUnit );
}

bool UsdUtils::HasCompositionArcs( const pxr::UsdPrim& Prim )
{
	if ( !Prim || !Prim.IsActive() )
	{
		return false;
	}

	return Prim.HasAuthoredReferences() || Prim.HasPayload() || Prim.HasAuthoredInherits() || Prim.HasAuthoredSpecializes() || Prim.HasVariantSets();
}

UClass* UsdUtils::GetActorTypeForPrim( const pxr::UsdPrim& Prim )
{
	// If we have this attribute and a valid child camera prim then we'll assume
	// we correspond to the root scene component of an exported cine camera actor. Let's assume
	// then that we have an actual ACineCameraActor class so that the schema translators can
	// reuse the main UCineCameraComponent for the actual child camera prim
	bool bIsCineCameraActorRootComponent = false;
	if ( pxr::UsdAttribute Attr = Prim.GetAttribute( UnrealToUsd::ConvertToken( TEXT( "unrealCameraPrimName" ) ).Get() ) )
	{
		pxr::TfToken CameraComponentPrim;
		if ( Attr.Get<pxr::TfToken>( &CameraComponentPrim ) )
		{
			pxr::UsdPrim ChildCameraPrim = Prim.GetChild( CameraComponentPrim );
			if ( ChildCameraPrim && ChildCameraPrim.IsA<pxr::UsdGeomCamera>() )
			{
				bIsCineCameraActorRootComponent = true;
			}
		}
	}

	if ( Prim.IsA< pxr::UsdGeomCamera >() || bIsCineCameraActorRootComponent )
	{
		return ACineCameraActor::StaticClass();
	}
	else if ( Prim.IsA< pxr::UsdLuxDistantLight >() )
	{
		return ADirectionalLight::StaticClass();
	}
	else if ( Prim.IsA< pxr::UsdLuxRectLight >() || Prim.IsA< pxr::UsdLuxDiskLight >() )
	{
		return ARectLight::StaticClass();
	}
	else if ( Prim.IsA< pxr::UsdLuxSphereLight >() )
	{
		if ( Prim.HasAPI< pxr::UsdLuxShapingAPI >() )
		{
			return ASpotLight::StaticClass();
		}
		else
		{
			return APointLight::StaticClass();
		}
	}
	else if ( Prim.IsA< pxr::UsdLuxDomeLight >() )
	{
		return ASkyLight::StaticClass();
	}
	else
	{
		return AActor::StaticClass();
	}
}

UClass* UsdUtils::GetComponentTypeForPrim( const pxr::UsdPrim& Prim )
{
	if ( Prim.IsA< pxr::UsdSkelRoot >() )
	{
		return UPoseableMeshComponent::StaticClass();
	}
	else if ( Prim.IsA< pxr::UsdGeomMesh >() )
	{
		return UStaticMeshComponent::StaticClass();
	}
	else if ( Prim.IsA< pxr::UsdGeomCamera >() )
	{
		return UCineCameraComponent::StaticClass();
	}
	else if ( Prim.IsA< pxr::UsdLuxDistantLight >() )
	{
		return UDirectionalLightComponent::StaticClass();
	}
	else if ( Prim.IsA< pxr::UsdLuxRectLight >() || Prim.IsA< pxr::UsdLuxDiskLight >() )
	{
		return URectLightComponent::StaticClass();
	}
	else if ( Prim.IsA< pxr::UsdLuxSphereLight >() )
	{
		if ( Prim.HasAPI< pxr::UsdLuxShapingAPI >() )
		{
			return USpotLightComponent::StaticClass();
		}
		else
		{
			return UPointLightComponent::StaticClass();
		}
	}
	else if ( Prim.IsA< pxr::UsdLuxDomeLight >() )
	{
		return USkyLightComponent::StaticClass();
	}
	else if ( Prim.IsA< pxr::UsdGeomXformable >() )
	{
		return USceneComponent::StaticClass();
	}
	else
	{
		return nullptr;
	}
}

FString UsdUtils::GetSchemaNameForComponent( const USceneComponent& Component )
{
	AActor* OwnerActor = Component.GetOwner();
	if ( OwnerActor->IsA<AInstancedFoliageActor>() )
	{
		return TEXT( "PointInstancer" );
	}
	else if ( OwnerActor->IsA<ALandscapeProxy>() )
	{
		return TEXT( "Mesh" );
	}

	if ( Component.IsA<USkinnedMeshComponent>() )
	{
		return TEXT( "SkelRoot" );
	}
	else if ( Component.IsA<UHierarchicalInstancedStaticMeshComponent>() )
	{
		// The original HISM component becomes just a regular Xform prim, so that we can handle
		// its children correctly. We'll manually create a new child PointInstancer prim to it
		// however, and convert the HISM data onto that prim.
		return TEXT( "Xform" );
	}
	else if ( const UStaticMeshComponent* StaticMeshComponent = Cast<UStaticMeshComponent>( &Component ) )
	{
		UStaticMesh* Mesh = StaticMeshComponent->GetStaticMesh();
		if ( Mesh && Mesh->GetNumLODs() > 1 )
		{
			// Don't export 'Mesh' if we're going to export LODs, as those will also be Mesh prims.
			// We need at least an Xform schema though as this component may still have a transform of its own
			return TEXT( "Xform" );
		}
		return TEXT( "Mesh" );
	}
	else if ( Component.IsA<UCineCameraComponent>() )
	{
		return TEXT( "Camera" );
	}
	else if ( Component.IsA<UDirectionalLightComponent>() )
	{
		return TEXT( "DistantLight" );
	}
	else if ( Component.IsA<URectLightComponent>() )
	{
		return TEXT( "RectLight" );
	}
	else if ( Component.IsA<UPointLightComponent>() )
	{
		return TEXT( "SphereLight" );
	}
	else if ( Component.IsA<USkyLightComponent>() )
	{
		return TEXT( "DomeLight" );
	}

	return TEXT( "Xform" );
}

FString UsdUtils::GetPrimPathForObject( const UObject* ActorOrComponent, const FString& ParentPrimPath, bool bUseActorFolders )
{
	if ( !ActorOrComponent )
	{
		return {};
	}

	// Get component and its owner actor
	const USceneComponent* Component = Cast<const USceneComponent>( ActorOrComponent );
	const AActor* Owner = nullptr;
	if ( Component )
	{
		Owner = Component->GetOwner();
	}
	else
	{
		Owner = Cast<AActor>( ActorOrComponent );
		if ( Owner )
		{
			Component = Owner->GetRootComponent();
		}
	}
	if ( !Component || !Owner )
	{
		return {};
	}

	// Get component name. Use actor label if the component is its root component
	FString Path;
#if WITH_EDITOR
	if ( Component == Owner->GetRootComponent() )
	{
		Path = Owner->GetActorLabel();
	}
	else
#endif // WITH_EDITOR
	{
		Path = Component->GetName();
	}
	Path = UsdUtils::SanitizeUsdIdentifier( *Path );

	// Get a clean folder path string if we have and need one
	FString FolderPathString;
#if WITH_EDITOR
	if ( bUseActorFolders && Component == Owner->GetRootComponent() )
	{
		const FName& FolderPath = Owner->GetFolderPath();
		if ( !FolderPath.IsNone() )
		{
			FolderPathString = FolderPath.ToString();

			TArray<FString> FolderSegments;
			FolderPathString.ParseIntoArray( FolderSegments, TEXT( "/" ) );

			for ( FString& Segment : FolderSegments )
			{
				Segment = UsdUtils::SanitizeUsdIdentifier( *Segment );
			}

			FolderPathString = FString::Join( FolderSegments, TEXT( "/" ) );

			if ( !FolderPathString.IsEmpty() )
			{
				Path = FolderPathString / Path;
			}
		}
	}
#endif // WITH_EDITOR

	// Get parent prim path if we need to
	if ( !ParentPrimPath.IsEmpty() )
	{
		Path = ParentPrimPath / Path;
	}
	else
	{
		FString FoundParentPath;

		if ( USceneComponent* ParentComp = Component->GetAttachParent() )
		{
			FoundParentPath = GetPrimPathForObject( ParentComp, TEXT( "" ), bUseActorFolders );
		}
		else
		{
			FoundParentPath = TEXT( "/Root" );
		}

		Path = FoundParentPath / Path;
	}

	return Path;
}

TUsdStore< pxr::TfToken > UsdUtils::GetUVSetName( int32 UVChannelIndex )
{
	FScopedUnrealAllocs UnrealAllocs;

	FString UVSetName = TEXT("primvars:st");

	if ( UVChannelIndex > 0 )
	{
		UVSetName += LexToString( UVChannelIndex );
	}

	TUsdStore< pxr::TfToken > UVSetNameToken = MakeUsdStore< pxr::TfToken >( UnrealToUsd::ConvertString( *UVSetName ).Get() );

	return UVSetNameToken;
}

int32 UsdUtils::GetPrimvarUVIndex( FString PrimvarName )
{
	int32 Index = PrimvarName.Len();
	while ( Index > 0 && PrimvarName[ Index - 1 ] >= '0' && PrimvarName[ Index - 1 ] <= '9' )
	{
		--Index;
	}

	if ( Index < PrimvarName.Len() )
	{
		return FCString::Atoi( *PrimvarName.RightChop( Index ) );
	}

	return 0;
}

TArray< TUsdStore< pxr::UsdGeomPrimvar > > UsdUtils::GetUVSetPrimvars( const pxr::UsdGeomMesh& UsdMesh )
{
	return UsdUtils::GetUVSetPrimvars(UsdMesh, {});
}

TArray< TUsdStore< pxr::UsdGeomPrimvar > > UsdUtils::GetUVSetPrimvars( const pxr::UsdGeomMesh& UsdMesh, const TMap< FString, TMap< FString, int32 > >& MaterialToPrimvarsUVSetNames )
{
	if ( !UsdMesh )
	{
		return {};
	}

	FScopedUsdAllocs Allocs;

	// Collect all primvars that could be used as UV sets
	TMap<FString, pxr::UsdGeomPrimvar> PrimvarsByName;
	TMap<int32, TArray<pxr::UsdGeomPrimvar>> UsablePrimvarsByUVIndex;
	pxr::UsdGeomPrimvarsAPI PrimvarsAPI{ UsdMesh };
	for (const pxr::UsdGeomPrimvar& Primvar : PrimvarsAPI.GetPrimvars() )
	{
		if ( !Primvar || !Primvar.HasValue() )
		{
			continue;
		}

		// We only care about primvars that can be used as float2[]. TexCoord2f is included
		const pxr::SdfValueTypeName& TypeName = Primvar.GetTypeName();
		if ( !TypeName.GetType().IsA( pxr::SdfValueTypeNames->Float2Array.GetType() ) )
		{
			continue;
		}

		FString PrimvarName = UsdToUnreal::ConvertToken( Primvar.GetBaseName() );
		int32 TargetUVIndex = UsdUtils::GetPrimvarUVIndex( PrimvarName );

		UsablePrimvarsByUVIndex.FindOrAdd( TargetUVIndex ).Add( Primvar );
		PrimvarsByName.Add( PrimvarName, Primvar );
	}

	// Collect all primvars that are in fact used by the materials assigned to this mesh
	TMap<int32, TArray<pxr::UsdGeomPrimvar>> PrimvarsUsedByAssignedMaterialsPerUVIndex;
	TTuple<TArray<FString>, TArray<int32>> Materials = IUsdPrim::GetGeometryMaterials( 0.0, UsdMesh.GetPrim() );
	for ( const FString& MaterialPath : Materials.Key )
	{
		if ( const TMap< FString, int32 >* FoundMaterialPrimvars = MaterialToPrimvarsUVSetNames.Find( MaterialPath ) )
		{
			for ( const TPair<FString, int32>& PrimvarAndUVIndex : *FoundMaterialPrimvars )
			{
				if ( pxr::UsdGeomPrimvar* FoundPrimvar = PrimvarsByName.Find( PrimvarAndUVIndex.Key ) )
				{
					PrimvarsUsedByAssignedMaterialsPerUVIndex.FindOrAdd( PrimvarAndUVIndex.Value ).AddUnique( *FoundPrimvar );
				}
			}
		}
	}

	// Sort all primvars we found by name, so we get consistent results
	for ( TPair<int32, TArray<pxr::UsdGeomPrimvar>>& UVIndexToPrimvars : UsablePrimvarsByUVIndex )
	{
		TArray<pxr::UsdGeomPrimvar>& Primvars = UVIndexToPrimvars.Value;
		Primvars.Sort( []( const pxr::UsdGeomPrimvar& A, const pxr::UsdGeomPrimvar& B )
		{
			return A.GetName() < B.GetName();
		} );
	}
	for ( TPair<int32, TArray<pxr::UsdGeomPrimvar>>& UVIndexToPrimvars : PrimvarsUsedByAssignedMaterialsPerUVIndex )
	{
		TArray<pxr::UsdGeomPrimvar>& Primvars = UVIndexToPrimvars.Value;
		Primvars.Sort( []( const pxr::UsdGeomPrimvar& A, const pxr::UsdGeomPrimvar& B )
		{
			return A.GetName() < B.GetName();
		} );
	}

	// A lot of things can go wrong, so show some feedback in case they do
	FString MeshPath = UsdToUnreal::ConvertPath( UsdMesh.GetPrim().GetPath() );
	USDConversionUtilsImpl::CheckUVSetPrimvars( UsablePrimvarsByUVIndex, PrimvarsUsedByAssignedMaterialsPerUVIndex, MeshPath );

	// Assemble our final results by picking the best primvar we can find for each UV index.
	// Note that we should keep searching even if we don't find our ideal case, because we don't
	// want to just discard potential UV sets if the material we happen to have bound doesn't use them, as the
	// user may just want to assign another material that does.
	TArray< TUsdStore< pxr::UsdGeomPrimvar > > Result;
	Result.SetNum( MAX_STATIC_TEXCOORDS );
	for ( int32 UVIndex = 0; UVIndex < MAX_STATIC_TEXCOORDS; ++UVIndex )
	{
		// Best case scenario: float2[]-like primvars that are actually being used by texture readers as texcoords, regardless of role
		TArray<pxr::UsdGeomPrimvar>* FoundUsedPrimvars = PrimvarsUsedByAssignedMaterialsPerUVIndex.Find( UVIndex );
		if ( FoundUsedPrimvars && FoundUsedPrimvars->Num() > 0 )
		{
			Result[ UVIndex ] = ( *FoundUsedPrimvars )[ 0 ];
			continue;
		}

		TArray<pxr::UsdGeomPrimvar>* FoundUsablePrimvars = UsablePrimvarsByUVIndex.Find( UVIndex );
		if ( FoundUsablePrimvars && FoundUsablePrimvars->Num() > 0 )
		{
			pxr::UsdGeomPrimvar* FoundTexcoordPrimvar = FoundUsablePrimvars->FindByPredicate( []( const pxr::UsdGeomPrimvar& Primvar )
			{
				return Primvar.GetTypeName().GetRole() == pxr::SdfValueTypeNames->TexCoord2f.GetRole();
			} );

			// Second-best case: Primvars with texcoord2f role
			if ( FoundTexcoordPrimvar )
			{
				Result[ UVIndex ] = *FoundTexcoordPrimvar;
				continue;
			}

			// Third-best case: Any valid primvar
			// Disabled for now as these could be any other random data the user may have as float2[]
			// Result[UVIndex] = FoundUsedPrimvars[0];
		}
	}

	return Result;
}

bool UsdUtils::IsAnimated( const pxr::UsdPrim& Prim )
{
	if ( !Prim || !Prim.IsActive() )
	{
		return false;
	}

	FScopedUsdAllocs UsdAllocs;

	pxr::UsdGeomXformable Xformable( Prim );
	if ( Xformable )
	{
		std::vector< double > TimeSamples;
		Xformable.GetTimeSamples( &TimeSamples );

		if ( TimeSamples.size() > 0 )
		{
			return true;
		}
	}

	const std::vector< pxr::UsdAttribute >& Attributes = Prim.GetAttributes();
	for ( const pxr::UsdAttribute& Attribute : Attributes )
	{
		if ( Attribute.ValueMightBeTimeVarying() )
		{
			return true;
		}
	}

	if ( pxr::UsdSkelRoot SkeletonRoot{ Prim } )
	{
		pxr::UsdSkelCache SkeletonCache;
		SkeletonCache.Populate( SkeletonRoot, pxr::UsdTraverseInstanceProxies() );

		std::vector< pxr::UsdSkelBinding > SkeletonBindings;
		SkeletonCache.ComputeSkelBindings( SkeletonRoot, &SkeletonBindings, pxr::UsdTraverseInstanceProxies() );

		for ( const pxr::UsdSkelBinding& Binding : SkeletonBindings )
		{
			const pxr::UsdSkelSkeleton& Skeleton = Binding.GetSkeleton();
			pxr::UsdSkelSkeletonQuery SkelQuery = SkeletonCache.GetSkelQuery( Skeleton );
			pxr::UsdSkelAnimQuery AnimQuery = SkelQuery.GetAnimQuery();
			if ( !AnimQuery )
			{
				continue;
			}

			if ( AnimQuery.JointTransformsMightBeTimeVarying() || AnimQuery.BlendShapeWeightsMightBeTimeVarying() )
			{
				return true;
			}
		}
	}

	return false;
}

TArray< TUsdStore< pxr::UsdPrim > > UsdUtils::GetAllPrimsOfType( const pxr::UsdPrim& StartPrim, const pxr::TfType& SchemaType, const TArray< TUsdStore< pxr::TfType > >& ExcludeSchemaTypes )
{
    return GetAllPrimsOfType( StartPrim, SchemaType, []( const pxr::UsdPrim& ) { return false; }, ExcludeSchemaTypes );
}

TArray< TUsdStore< pxr::UsdPrim > > UsdUtils::GetAllPrimsOfType( const pxr::UsdPrim& StartPrim, const pxr::TfType& SchemaType, TFunction< bool( const pxr::UsdPrim& ) > PruneChildren, const TArray< TUsdStore< pxr::TfType > >& ExcludeSchemaTypes )
{
	TArray< TUsdStore< pxr::UsdPrim > > Result;

	pxr::UsdPrimRange PrimRange( StartPrim, pxr::UsdTraverseInstanceProxies() );

	for ( pxr::UsdPrimRange::iterator PrimRangeIt = PrimRange.begin(); PrimRangeIt != PrimRange.end(); ++PrimRangeIt )
	{
		bool bIsExcluded = false;

		for ( const TUsdStore< pxr::TfType >& SchemaToExclude : ExcludeSchemaTypes )
		{
			if ( PrimRangeIt->IsA( SchemaToExclude.Get() ) )
			{
				bIsExcluded = true;
				break;
			}
		}

		if ( !bIsExcluded && PrimRangeIt->IsA( SchemaType ) )
		{
			Result.Add( *PrimRangeIt );
		}

		if ( bIsExcluded || PruneChildren( *PrimRangeIt ) )
		{
			PrimRangeIt.PruneChildren();
		}
	}

	return Result;
}

FString UsdUtils::GetAssetPathFromPrimPath( const FString& RootContentPath, const pxr::UsdPrim& Prim )
{
	FString FinalPath;

	auto GetEnclosingModelPrim = []( const pxr::UsdPrim& Prim ) -> pxr::UsdPrim
	{
		pxr::UsdPrim ModelPrim = Prim.GetParent();

		while ( ModelPrim )
		{
			if ( IUsdPrim::IsKindChildOf( ModelPrim, "model" ) )
			{
				break;
			}
			else
			{
				ModelPrim = ModelPrim.GetParent();
			}
		}

		return ModelPrim.IsValid() ? ModelPrim : Prim;
	};

	const pxr::UsdPrim& ModelPrim = GetEnclosingModelPrim( Prim );

	const FString RawPrimName = UsdToUnreal::ConvertString( Prim.GetName() );

	pxr::UsdModelAPI ModelApi = pxr::UsdModelAPI( ModelPrim );

	std::string RawAssetName;
	ModelApi.GetAssetName( &RawAssetName );

	FString AssetName = UsdToUnreal::ConvertString( RawAssetName );
	FString MeshName = USDConversionUtilsImpl::SanitizeObjectName( RawPrimName );

	FString USDPath = UsdToUnreal::ConvertString( Prim.GetPrimPath().GetString().c_str() );

	pxr::SdfAssetPath AssetPath;
	if ( ModelApi.GetAssetIdentifier( &AssetPath ) )
	{
		std::string AssetIdentifier = AssetPath.GetAssetPath();
		USDPath = UsdToUnreal::ConvertString( AssetIdentifier.c_str() );

		USDPath = FPaths::ConvertRelativePathToFull( RootContentPath, USDPath );

		FPackageName::TryConvertFilenameToLongPackageName( USDPath, USDPath );
		USDPath.RemoveFromEnd( AssetName );
	}

	FString VariantName;

	if ( ModelPrim.HasVariantSets() )
	{
		pxr::UsdVariantSet ModelVariantSet = ModelPrim.GetVariantSet( "modelingVariant" );
		if ( ModelVariantSet.IsValid() )
		{
			std::string VariantSelection = ModelVariantSet.GetVariantSelection();

			if ( VariantSelection.length() > 0 )
			{
				VariantName = UsdToUnreal::ConvertString( VariantSelection.c_str() );
			}
		}
	}

	if ( !VariantName.IsEmpty() )
	{
		USDPath = USDPath / VariantName;
	}

	USDPath.RemoveFromStart( TEXT("/") );
	USDPath.RemoveFromEnd( RawPrimName );
	FinalPath /= (USDPath / MeshName);

	return FinalPath;
}
#endif // #if USE_USD_SDK

bool UsdUtils::IsAnimated( const UE::FUsdPrim& Prim )
{
#if USE_USD_SDK
	return IsAnimated( static_cast< const pxr::UsdPrim& >( Prim ) );
#else
	return false;
#endif // #if USE_USD_SDK
}

TArray< UE::FUsdPrim > UsdUtils::GetAllPrimsOfType( const UE::FUsdPrim& StartPrim, const TCHAR* SchemaName )
{
	return GetAllPrimsOfType( StartPrim, SchemaName, []( const UE::FUsdPrim& ) { return false; } );
}

TArray< UE::FUsdPrim > UsdUtils::GetAllPrimsOfType( const UE::FUsdPrim& StartPrim, const TCHAR* SchemaName, TFunction< bool( const UE::FUsdPrim& ) > PruneChildren, const TArray<const TCHAR*>& ExcludeSchemaNames )
{
	TArray< UE::FUsdPrim > Result;

#if USE_USD_SDK
	const pxr::TfType SchemaType = pxr::TfType::FindByName( TCHAR_TO_ANSI( SchemaName ) );

	TArray< TUsdStore< pxr::TfType > > ExcludeSchemaTypes;
	ExcludeSchemaTypes.Reserve( ExcludeSchemaNames.Num() );
	for ( const TCHAR* ExcludeSchemaName : ExcludeSchemaNames )
	{
		ExcludeSchemaTypes.Add( pxr::TfType( pxr::TfType::FindByName( TCHAR_TO_ANSI( ExcludeSchemaName ) ) ) );
	}

	auto UsdPruneChildren = [ &PruneChildren ]( const pxr::UsdPrim& ChildPrim ) -> bool
	{
		return PruneChildren( UE::FUsdPrim( ChildPrim ) );
	};

	TArray< TUsdStore< pxr::UsdPrim > > UsdResult = GetAllPrimsOfType( StartPrim, SchemaType, UsdPruneChildren, ExcludeSchemaTypes );

	for ( const TUsdStore< pxr::UsdPrim >& Prim : UsdResult )
	{
		Result.Emplace( Prim.Get() );
	}
#endif // #if USE_USD_SDK

	return Result;
}

double UsdUtils::GetDefaultTimeCode()
{
#if USE_USD_SDK
	return pxr::UsdTimeCode::Default().GetValue();
#else
	return 0.0;
#endif
}

UUsdAssetImportData* UsdUtils::GetAssetImportData( UObject* Asset )
{
	UUsdAssetImportData* ImportData = nullptr;
#if WITH_EDITORONLY_DATA
	if ( UStaticMesh* Mesh = Cast<UStaticMesh>( Asset ) )
	{
		ImportData = Cast<UUsdAssetImportData>( Mesh->AssetImportData );
	}
	else if ( USkeleton* Skeleton = Cast<USkeleton>( Asset ) )
	{
		if ( USkeletalMesh* SkMesh = Skeleton->GetPreviewMesh() )
		{
			ImportData = Cast<UUsdAssetImportData>( SkMesh->GetAssetImportData() );
		}
	}
	else if ( USkeletalMesh* SkMesh = Cast<USkeletalMesh>( Asset ) )
	{
		ImportData = Cast<UUsdAssetImportData>(SkMesh->GetAssetImportData());
	}
	else if ( UAnimSequence* SkelAnim = Cast<UAnimSequence>( Asset ) )
	{
		ImportData = Cast<UUsdAssetImportData>( SkelAnim->AssetImportData );
	}
	else if ( UMaterialInterface* Material = Cast<UMaterialInterface>( Asset ) )
	{
		ImportData = Cast<UUsdAssetImportData>( Material->AssetImportData );
	}
	else if ( UTexture* Texture = Cast<UTexture>( Asset ) )
	{
		ImportData = Cast<UUsdAssetImportData>( Texture->AssetImportData );
	}
	else if ( UGeometryCache* GeometryCache = Cast<UGeometryCache>( Asset ) )
	{
		ImportData = Cast<UUsdAssetImportData>( GeometryCache->AssetImportData );
	}
#endif
	return ImportData;
}

void UsdUtils::AddReference( UE::FUsdPrim& Prim, const TCHAR* AbsoluteFilePath )
{
#if USE_USD_SDK
	if ( !Prim || !AbsoluteFilePath )
	{
		return;
	}

	FScopedUsdAllocs UsdAllocs;

	pxr::UsdPrim UsdPrim( Prim );

	const std::string UsdAbsoluteFilePath = UnrealToUsd::ConvertString( AbsoluteFilePath ).Get();
	pxr::UsdReferences References = UsdPrim.GetReferences();

	pxr::SdfLayerRefPtr ReferenceLayer = pxr::SdfLayer::FindOrOpen( UsdAbsoluteFilePath );

	// Group updates or else the SetTypeName and AddReference calls below will both trigger separate resyncs of the same prim path
	pxr::SdfChangeBlock ChangeBlock;

	if ( ReferenceLayer && !UsdPrim.GetTypeName().IsEmpty() )
	{
		pxr::SdfPrimSpecHandle DefaultPrimSpec = ReferenceLayer->GetPrimAtPath( pxr::SdfPath( ReferenceLayer->GetDefaultPrim() ) );
		if ( DefaultPrimSpec )
		{
			// Set the same prim type as its reference so that they are compatible
			pxr::TfType DefaultPrimType = pxr::UsdSchemaRegistry::GetTypeFromName( DefaultPrimSpec->GetTypeName() );
			if ( DefaultPrimType.IsUnknown() )
			{
				UsdPrim.ClearTypeName();
			}
			else if ( !UsdPrim.IsA( DefaultPrimType ) )
			{
				UsdPrim.SetTypeName( DefaultPrimSpec->GetTypeName() );
			}
		}
	}

	FString RelativePath = AbsoluteFilePath;

	pxr::SdfLayerHandle EditLayer = UsdPrim.GetStage()->GetEditTarget().GetLayer();

	std::string RepositoryPath = EditLayer->GetRepositoryPath().empty() ? EditLayer->GetRealPath() : EditLayer->GetRepositoryPath();

	// If we're editing an in-memory stage our root layer may not have a path yet
	// Giving an empty InRelativeTo to MakePathRelativeTo causes it to use the engine binary
	if ( !RepositoryPath.empty() )
	{
		FString LayerAbsolutePath = UsdToUnreal::ConvertString( RepositoryPath );
		FPaths::MakePathRelativeTo( RelativePath, *LayerAbsolutePath );
	}

	References.AddReference( UnrealToUsd::ConvertString( *RelativePath ).Get() );
#endif // #if USE_USD_SDK
}

void UsdUtils::AddPayload( UE::FUsdPrim& Prim, const TCHAR* AbsoluteFilePath )
{
#if USE_USD_SDK
	FScopedUsdAllocs UsdAllocs;

	pxr::UsdPrim UsdPrim( Prim );

	pxr::SdfLayerHandle EditLayer = UsdPrim.GetStage()->GetEditTarget().GetLayer();

	FString RelativePath = AbsoluteFilePath;
	MakePathRelativeToLayer( UE::FSdfLayer( EditLayer ), RelativePath );

	pxr::UsdPayloads Payloads = UsdPrim.GetPayloads();
	Payloads.AddPayload(
		UnrealToUsd::ConvertString( *RelativePath ).Get()
	);
#endif // #if USE_USD_SDK
}

bool UsdUtils::RenamePrim( UE::FUsdPrim& Prim, const TCHAR* NewPrimName )
{
#if USE_USD_SDK
	FScopedUsdAllocs UsdAllocs;

	if ( !Prim || !NewPrimName )
	{
		return false;
	}

	if ( Prim.GetName() == FName( NewPrimName ) )
	{
		return false;
	}

	pxr::UsdPrim PxrUsdPrim{ Prim };
	pxr::UsdStageRefPtr PxrUsdStage{ Prim.GetStage() };
	if ( !PxrUsdStage )
	{
		return false;
	}

	pxr::TfToken NewNameToken = UnrealToUsd::ConvertToken( NewPrimName ).Get();
	pxr::SdfPath TargetPath = PxrUsdPrim.GetPrimPath().ReplaceName( NewNameToken );

	std::vector<pxr::SdfPrimSpecHandle> SpecStack = PxrUsdPrim.GetPrimStack();
	TArray<TPair<pxr::SdfLayerRefPtr, pxr::SdfBatchNamespaceEdit>> Edits;

	// Check if we can apply this rename, and collect error messages if we can't
	// We will only rename if we can change all specs, or else we'd split the prim
	TArray<FString> ErrorMessages;
	pxr::SdfNamespaceEditDetailVector Details;
	int32 LastDetailsSize = 0;
	bool bCanApply = true;
	for ( const pxr::SdfPrimSpecHandle& Spec : SpecStack )
	{
		pxr::SdfPath SpecPath = Spec->GetPath();
		if ( !SpecPath.IsPrimPath() )
		{
			// Especially when it comes to variants, we can have many different specs for a prim.
			// e.g. we can simultaneously have "/Prim{Varset=}", "/Prim{Varset=Var}" and "/Prim" in there, and
			// we will fail to do anything if these paths are not prim paths
			continue;
		}

		pxr::SdfLayerRefPtr SpecLayer = Spec->GetLayer();

		pxr::SdfBatchNamespaceEdit BatchEdit;
		BatchEdit.Add( pxr::SdfNamespaceEdit::Rename( SpecPath, NewNameToken ) );

		int32 CurrentNumDetails = Details.size();
		if ( SpecLayer->CanApply( BatchEdit, &Details ) != pxr::SdfNamespaceEditDetail::Result::Okay )
		{
			FString LayerIdentifier = UsdToUnreal::ConvertString( SpecLayer->GetIdentifier() );

			// This error pushed something new into the Details vector. Get it as an error message
			FString ErrorMessage;
			if ( CurrentNumDetails != LastDetailsSize )
			{
				ErrorMessage = UsdToUnreal::ConvertString( Details[ CurrentNumDetails - 1 ].reason );
			}

			ErrorMessages.Add( FString::Printf( TEXT( "\t%s: %s" ), *LayerIdentifier, *ErrorMessage ) );
			bCanApply = false;
			// Don't break so we can collect all error messages
		}

		LastDetailsSize = CurrentNumDetails;
		Edits.Add( TPair<pxr::SdfLayerRefPtr, pxr::SdfBatchNamespaceEdit>{ SpecLayer, BatchEdit } );
	}

	if ( !bCanApply )
	{
		UE_LOG( LogUsd, Error, TEXT( "Failed to rename prim with path '%s' to name '%s'. Errors:\n%s" ),
			*Prim.GetPrimPath().GetString(),
			NewPrimName,
			*FString::Join( ErrorMessages, TEXT( "\n" ) )
		);

		return false;
	}

	// Actually apply the renames
	{
		pxr::SdfChangeBlock Block;

		for ( const TPair<pxr::SdfLayerRefPtr, pxr::SdfBatchNamespaceEdit>& Pair : Edits )
		{
			const pxr::SdfLayerRefPtr& Layer = Pair.Key;
			const pxr::SdfBatchNamespaceEdit& Edit = Pair.Value;

			if ( !Layer->Apply( Edit ) )
			{
				// This should not be happening since CanApply was true, so stop doing whatever it is we're doing
				UE_LOG( LogUsd, Error, TEXT( "Failed to rename prim with path '%s' to name '%s' in layer '%s'" ),
					*Prim.GetPrimPath().GetString(),
					NewPrimName,
					*UsdToUnreal::ConvertString( Layer->GetIdentifier() )
				);

				return false;
			}
		}
	}

	// For whatever reason, if the renamed prim is within a variant set it will be left inactive (i.e. effectively deleted) post-rename by USD.
	// Here we override that with a SetActive opinion on the session layer, which will also trigger a new resync of that prim.
	//
	// We must send a separate notice for this (which is why this function can't be inside a change block) for two reasons:
	// - In order to let the transactor know that this edit is done on the session layer (so that we can have our active=true opinion there and not save it to disk);
	// - Because after we apply the rename, usd *needs* to responds to notices in order to make the target path valid again. Until
	//   it does so, we can't Get/Override/Define a prim at the target path at all, and so can't set it to active.
	//
	// We can't do this *before* we rename because if we already have a prim defined/overriden on "/Root/Target", then we
	// can't apply a rename from a prim onto "/Root/Target": Meaning we'd lose all extra data we have on the prim on the session layer.
	{
		pxr::UsdEditContext EditContext{ PxrUsdStage, PxrUsdStage->GetSessionLayer() };

		if ( pxr::UsdPrim PostRenamePrim = PxrUsdStage->OverridePrim( TargetPath ) )
		{
			// We need to toggle it back and forth because whenever we undo a rename we'll rename our spec on the session layer
			// back to the original path, and that spec *already* has an active=true opinion that we set during the first rename.
			// This means that just setting it to active here wouldn't send any notice (because it already is). We need a new notice
			// to update to the fact that the child prim is now active again (the rename notice is a resync, but it already comes with the prim set to inactive)
			pxr::SdfChangeBlock Block;
			const bool bActive = true;
			PostRenamePrim.SetActive( !bActive );
			PostRenamePrim.SetActive( bActive );
		}
	}

	return true;
#else
	return false;
#endif // #if USE_USD_SDK
}

FString UsdUtils::SanitizeUsdIdentifier( const TCHAR* InIdentifier )
{
#if USE_USD_SDK
	FScopedUsdAllocs Allocs;

	std::string UsdInName = UnrealToUsd::ConvertString( InIdentifier ).Get();
	std::string UsdValidName = pxr::TfMakeValidIdentifier( UsdInName );

	return UsdToUnreal::ConvertString( UsdValidName );
#endif // USE_USD_SDK

	return InIdentifier;
}

void UsdUtils::MakeVisible( UE::FUsdPrim& Prim, double TimeCode )
{
#if USE_USD_SDK
	FScopedUsdAllocs Allocs;

	pxr::UsdPrim PxrUsdPrim{ Prim };
	if ( pxr::UsdGeomImageable Imageable{ PxrUsdPrim } )
	{
		Imageable.MakeVisible( TimeCode );
	}
#endif // USE_USD_SDK
}

void UsdUtils::MakeInvisible( UE::FUsdPrim& Prim, double TimeCode )
{
#if USE_USD_SDK
	FScopedUsdAllocs Allocs;

	pxr::UsdPrim PxrUsdPrim{ Prim };
	if ( pxr::UsdGeomImageable Imageable{ PxrUsdPrim } )
	{
		Imageable.MakeInvisible( TimeCode );
	}
#endif // USE_USD_SDK
}

<<<<<<< HEAD
bool UsdUtils::IsVisible( const UE::FUsdPrim& Prim, double TimeCode )
=======
bool UsdUtils::IsVisible( UE::FUsdPrim& Prim, double TimeCode )
>>>>>>> efc9b2f3
{
#if USE_USD_SDK
	FScopedUsdAllocs Allocs;

	pxr::UsdPrim PxrUsdPrim{ Prim };
	if ( pxr::UsdGeomImageable Imageable{ PxrUsdPrim } )
	{
		return Imageable.ComputeVisibility( TimeCode ) == pxr::UsdGeomTokens->inherited;
	}

	return true;
#else
	return false;
#endif // USE_USD_SDK
}

<<<<<<< HEAD
bool UsdUtils::HasInheritedVisibility( const UE::FUsdPrim& Prim, double TimeCode )
=======
bool UsdUtils::HasInheritedVisibility( UE::FUsdPrim& Prim, double TimeCode )
>>>>>>> efc9b2f3
{
#if USE_USD_SDK
	FScopedUsdAllocs Allocs;

	pxr::UsdPrim PxrUsdPrim{ Prim };
	if ( pxr::UsdGeomImageable Imageable{ PxrUsdPrim } )
	{
		if ( pxr::UsdAttribute VisibilityAttr = Imageable.GetVisibilityAttr() )
		{
			pxr::TfToken Visibility;
			if ( !VisibilityAttr.Get<pxr::TfToken>( &Visibility, TimeCode ) )
			{
				return true;
			}

			return Visibility == pxr::UsdGeomTokens->inherited;
		}
	}

	// If it doesn't have the attribute the default is for it to be 'inherited'
	return true;
#else
	return false;
#endif // USE_USD_SDK
}

<<<<<<< HEAD
bool UsdUtils::HasInvisibleParent( const UE::FUsdPrim& Prim, const UE::FUsdPrim& RootPrim, double TimeCode )
{
#if USE_USD_SDK
	FScopedUsdAllocs Allocs;

	pxr::UsdPrim PxrUsdPrim{ Prim };
	pxr::UsdPrim Parent = PxrUsdPrim.GetParent();

	while ( Parent && Parent != RootPrim )
	{
		if ( pxr::UsdGeomImageable Imageable{ Parent } )
		{
			if ( pxr::UsdAttribute VisibilityAttr = Imageable.GetVisibilityAttr() )
			{
				pxr::TfToken Visibility;
				if ( VisibilityAttr.Get<pxr::TfToken>( &Visibility, TimeCode ) )
				{
					if ( Visibility == pxr::UsdGeomTokens->invisible )
					{
						return true;
					}
				}
			}
		}

		Parent = Parent.GetParent();
	}
#endif // USE_USD_SDK

	return false;
}

UE::FSdfPath UsdUtils::GetPrimSpecPathForLayer( const UE::FUsdPrim& Prim, const UE::FSdfLayer& Layer )
{
	UE::FSdfPath Result;
#if USE_USD_SDK
	FScopedUsdAllocs Allocs;

	pxr::UsdPrim UsdPrim{ Prim };
	pxr::SdfLayerRefPtr UsdLayer{ Layer };

	// We may have multiple specs in the same layer if we're within a variant set (e.g "/Root/Parent/Child" and
	// "/Root{Varset=Var}Parent/Child{ChildSet=ChildVar}" and "/Root{Varset=Var}Parent/Child").
	// This function needs to return a prim path with all of its variant selections (i.e. the last example above)
	std::size_t LargestPathLength = 0;
	for ( const pxr::SdfPrimSpecHandle& Spec : UsdPrim.GetPrimStack() )
	{
		pxr::SdfPath SpecPath = Spec->GetPath();
		if ( !SpecPath.IsPrimPath() )
		{
			continue;
		}

		if ( Spec->GetLayer() == UsdLayer )
		{
			const std::size_t NewPathLength = Spec->GetPath().GetString().length();
			if ( NewPathLength > LargestPathLength )
			{
				Result = UE::FSdfPath{ SpecPath };
			}
		}
	}

#endif // USE_USD_SDK
	return Result;
}

USDUTILITIES_API void UsdUtils::RemoveAllPrimSpecs( const UE::FUsdPrim& Prim, const UE::FSdfLayer& Layer )
{
#if USE_USD_SDK
	FScopedUsdAllocs Allocs;

	pxr::UsdPrim UsdPrim{ Prim };
	if ( !UsdPrim )
	{
		return;
	}

	pxr::SdfChangeBlock Block;

	pxr::SdfLayerRefPtr UsdLayer{ Layer };
	pxr::UsdStageRefPtr UsdStage = UsdPrim.GetStage();

	for ( const pxr::SdfPrimSpecHandle& Spec : UsdPrim.GetPrimStack() )
	{
		pxr::SdfPath SpecPath = Spec->GetPath();
		if ( !SpecPath.IsPrimPath() )
		{
			continue;
		}

		if ( Spec->GetLayer() != UsdLayer )
		{
			continue;
		}

		UE_LOG( LogUsd, Log, TEXT( "Removing prim spec '%s' from edit target '%s'" ), *UsdToUnreal::ConvertPath( SpecPath ), *UsdToUnreal::ConvertString( UsdLayer->GetIdentifier() ) );
		UsdStage->RemovePrim( SpecPath );
	}

#endif // USE_USD_SDK
}

=======
>>>>>>> efc9b2f3
#if USE_USD_SDK
#undef LOCTEXT_NAMESPACE
#endif<|MERGE_RESOLUTION|>--- conflicted
+++ resolved
@@ -909,6 +909,15 @@
 #endif
 }
 
+double UsdUtils::GetEarliestTimeCode()
+{
+#if USE_USD_SDK
+	return pxr::UsdTimeCode::EarliestTime().GetValue();
+#else
+	return 0.0;
+#endif
+}
+
 UUsdAssetImportData* UsdUtils::GetAssetImportData( UObject* Asset )
 {
 	UUsdAssetImportData* ImportData = nullptr;
@@ -1160,6 +1169,23 @@
 #endif // #if USE_USD_SDK
 }
 
+FString UsdUtils::GetUniqueName( FString Name, const TSet<FString>& UsedNames )
+{
+	if ( !UsedNames.Contains( Name ) )
+	{
+		return Name;
+	}
+
+	int32 Suffix = 0;
+	FString Result;
+	do
+	{
+		Result = FString::Printf( TEXT( "%s_%d" ), *Name, Suffix++ );
+	} while ( UsedNames.Contains( Result ) );
+
+	return Result;
+}
+
 FString UsdUtils::SanitizeUsdIdentifier( const TCHAR* InIdentifier )
 {
 #if USE_USD_SDK
@@ -1200,11 +1226,7 @@
 #endif // USE_USD_SDK
 }
 
-<<<<<<< HEAD
 bool UsdUtils::IsVisible( const UE::FUsdPrim& Prim, double TimeCode )
-=======
-bool UsdUtils::IsVisible( UE::FUsdPrim& Prim, double TimeCode )
->>>>>>> efc9b2f3
 {
 #if USE_USD_SDK
 	FScopedUsdAllocs Allocs;
@@ -1221,11 +1243,7 @@
 #endif // USE_USD_SDK
 }
 
-<<<<<<< HEAD
 bool UsdUtils::HasInheritedVisibility( const UE::FUsdPrim& Prim, double TimeCode )
-=======
-bool UsdUtils::HasInheritedVisibility( UE::FUsdPrim& Prim, double TimeCode )
->>>>>>> efc9b2f3
 {
 #if USE_USD_SDK
 	FScopedUsdAllocs Allocs;
@@ -1252,7 +1270,6 @@
 #endif // USE_USD_SDK
 }
 
-<<<<<<< HEAD
 bool UsdUtils::HasInvisibleParent( const UE::FUsdPrim& Prim, const UE::FUsdPrim& RootPrim, double TimeCode )
 {
 #if USE_USD_SDK
@@ -1356,8 +1373,6 @@
 #endif // USE_USD_SDK
 }
 
-=======
->>>>>>> efc9b2f3
 #if USE_USD_SDK
 #undef LOCTEXT_NAMESPACE
 #endif