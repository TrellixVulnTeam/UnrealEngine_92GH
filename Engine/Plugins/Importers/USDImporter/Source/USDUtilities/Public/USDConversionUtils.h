// Copyright Epic Games, Inc. All Rights Reserved.

#pragma once

#include "CoreMinimal.h"
#include "UObject/ObjectMacros.h"
#include "UObject/UObjectGlobals.h"

#include "USDMemory.h"
#include "UsdWrappers/ForwardDeclarations.h"

#if USE_USD_SDK
#include "USDIncludesStart.h"
	#include "pxr/pxr.h"
#include "USDIncludesEnd.h"

PXR_NAMESPACE_OPEN_SCOPE
	class GfMatrix4d;
	class GfVec2f;
	class GfVec3f;
	class GfVec4f;
	class SdfPath;
	class TfToken;
	class TfType;
	class UsdAttribute;
	class UsdPrim;
	class UsdTimeCode;
	class UsdGeomPrimvar;
	class UsdGeomMesh;

	class UsdStage;
	template< typename T > class TfRefPtr;

	using UsdStageRefPtr = TfRefPtr< UsdStage >;
PXR_NAMESPACE_CLOSE_SCOPE

#endif // #if USE_USD_SDK

class UUsdAssetImportData;
class USceneComponent;
enum class EUsdUpAxis : uint8;
namespace UE
{
	class FUsdPrim;
	class FSdfPath;
}

namespace UsdUtils
{
	template<typename T>
	T* FindOrCreateObject( UObject* InParent, const FString& InName, EObjectFlags Flags )
	{
		T* Object = FindObject<T>(InParent, *InName);

		if (!Object)
		{
			Object = NewObject<T>(InParent, FName(*InName), Flags);
		}

		return Object;
	}

	/** Case sensitive hashing function for TMap */
	template <typename ValueType>
	struct FCaseSensitiveStringMapFuncs : BaseKeyFuncs<ValueType, FString, /*bInAllowDuplicateKeys*/false>
	{
		static FORCEINLINE const FString& GetSetKey( const TPair<FString, ValueType>& Element )
		{
			return Element.Key;
		}
		static FORCEINLINE bool Matches( const FString& A, const FString& B )
		{
			return A.Equals( B, ESearchCase::CaseSensitive );
		}
		static FORCEINLINE uint32 GetKeyHash( const FString& Key )
		{
			return FCrc::StrCrc32<TCHAR>( *Key );
		}
	};

#if USE_USD_SDK
	template< typename ValueType >
	USDUTILITIES_API ValueType GetUsdValue( const pxr::UsdAttribute& Attribute, pxr::UsdTimeCode TimeCode );

	USDUTILITIES_API pxr::TfToken GetUsdStageUpAxis( const pxr::UsdStageRefPtr& Stage );
	USDUTILITIES_API EUsdUpAxis GetUsdStageUpAxisAsEnum( const pxr::UsdStageRefPtr& Stage );

	USDUTILITIES_API void SetUsdStageUpAxis( const pxr::UsdStageRefPtr& Stage, pxr::TfToken Axis );
	USDUTILITIES_API void SetUsdStageUpAxis( const pxr::UsdStageRefPtr& Stage, EUsdUpAxis Axis );

	USDUTILITIES_API float GetUsdStageMetersPerUnit( const pxr::UsdStageRefPtr& Stage );
	USDUTILITIES_API void SetUsdStageMetersPerUnit( const pxr::UsdStageRefPtr& Stage, float MetersPerUnit );

	USDUTILITIES_API bool HasCompositionArcs( const pxr::UsdPrim& Prim );

	USDUTILITIES_API UClass* GetActorTypeForPrim( const pxr::UsdPrim& Prim );
	USDUTILITIES_API UClass* GetComponentTypeForPrim( const pxr::UsdPrim& Prim );

	/** Returns the USD schema name that should be used when exporting Component (e.g. "Xform", "Mesh", "Camera", etc.) */
	USDUTILITIES_API FString GetSchemaNameForComponent( const USceneComponent& Component );

	/**
	 * Returns a prim path to use when exporting a given ActorOrComponent, assuming we're exporting according to the component attachment hierarchy.
	 * e.g. We have a top-level actor with label "Actor" with an attached child actor "Child" that has a component "Comp1" attached to its root, and "Comp2"
	 * attached to "Comp1". If Comp2 is provided to this function, it will return "/Root/Actor/Child/Comp1/Comp2".
	 *
	 * The actor label is always used in place of the root component name.
	 *
	 * ParentPrimPath is optional, and without it the function will recurse upwards and build the full path all the way to the root. Actor folders
	 * are handled just like if they were actors/components
	 */
	USDUTILITIES_API FString GetPrimPathForObject( const UObject* ActorOrComponent, const FString& ParentPrimPath = TEXT(""), bool bUseActorFolders = false );

	USDUTILITIES_API TUsdStore< pxr::TfToken > GetUVSetName( int32 UVChannelIndex );

	/**
	 * Heuristic to try and guess what UV index we should assign this primvar to.
	 * We need something like this because one material may use st0, and another st_0 (both meaning the same thing),
	 * but a mesh that binds both materials may interpret these as targeting completely different UV sets
	 * @param PrimvarName - Name of the primvar that should be used as UV set
	 * @return UV index that should be used for this primvar
	 */
	USDUTILITIES_API int32 GetPrimvarUVIndex( FString PrimvarName );

	/**
	 * Gets the names of the primvars that should be used as UV sets, per index, for this mesh.
	 * (e.g. first item of array is primvar for UV set 0, second for UV set 1, etc).
	 * This overload will only return primvars with 'texcoord2f' role.	 *
	 * @param UsdMesh - Mesh that contains primvars that can be used as texture coordinates.
	 * @return Array where each index gives the primvar that should be used for that UV index
	 */
	USDUTILITIES_API TArray< TUsdStore< pxr::UsdGeomPrimvar > > GetUVSetPrimvars( const pxr::UsdGeomMesh& UsdMesh );

	/**
	 * Gets the names of the primvars that should be used as UV sets, per index, for this mesh.
	 * (e.g. first item of array is primvar for UV set 0, second for UV set 1, etc).
	 * This overload will only return primvars with 'texcoord2f' role.	 *
	 * @param UsdMesh - Mesh that contains primvars that can be used as texture coordinates.
	 * @param MaterialToPrimvarsUVSetNames - Maps from a material prim path, to pairs indicating which primvar names are used as 'st' coordinates, and which UVIndex the imported material will sample from (e.g. ["st0", 0], ["myUvSet2", 2], etc). These are supposed to be the materials used by the mesh, and we do this because it helps identify which primvars are valid/used as texture coordinates, as the user may have these named as 'myUvSet2' and still expect it to work
	 * @return Array where each index gives the primvar that should be used for that UV index
	 */
	USDUTILITIES_API TArray< TUsdStore< pxr::UsdGeomPrimvar > > GetUVSetPrimvars( const pxr::UsdGeomMesh& UsdMesh, const TMap< FString, TMap< FString, int32 > >& MaterialToPrimvarsUVSetNames );

	USDUTILITIES_API bool IsAnimated( const pxr::UsdPrim& Prim );

	/**
	 * Returns all prims of type SchemaType (or a descendant type) in the subtree of prims rooted at StartPrim.
	 * Stops going down the subtrees when it hits a schema type to exclude.
	 */
	USDUTILITIES_API TArray< TUsdStore< pxr::UsdPrim > > GetAllPrimsOfType( const pxr::UsdPrim& StartPrim, const pxr::TfType& SchemaType, const TArray< TUsdStore< pxr::TfType > >& ExcludeSchemaTypes = {} );
	USDUTILITIES_API TArray< TUsdStore< pxr::UsdPrim > > GetAllPrimsOfType( const pxr::UsdPrim& StartPrim, const pxr::TfType& SchemaType, TFunction< bool( const pxr::UsdPrim& ) > PruneChildren, const TArray< TUsdStore< pxr::TfType > >& ExcludeSchemaTypes = {} );

	USDUTILITIES_API FString GetAssetPathFromPrimPath( const FString& RootContentPath, const pxr::UsdPrim& Prim );
#endif // #if USE_USD_SDK

	USDUTILITIES_API TArray< UE::FUsdPrim > GetAllPrimsOfType( const UE::FUsdPrim& StartPrim, const TCHAR* SchemaName );
	USDUTILITIES_API TArray< UE::FUsdPrim > GetAllPrimsOfType( const UE::FUsdPrim& StartPrim, const TCHAR* SchemaName, TFunction< bool( const UE::FUsdPrim& ) > PruneChildren, const TArray<const TCHAR*>& ExcludeSchemaNames = {} );

	USDUTILITIES_API bool IsAnimated( const UE::FUsdPrim& Prim );

	/** Returns the time code for non-timesampled values. Usually a quiet NaN. */
	USDUTILITIES_API double GetDefaultTimeCode();

	USDUTILITIES_API UUsdAssetImportData* GetAssetImportData( UObject* Asset );

	/** Adds a reference on Prim to the layer at AbsoluteFilePath */
	USDUTILITIES_API void AddReference( UE::FUsdPrim& Prim, const TCHAR* AbsoluteFilePath );

	/** Adds a payload on Prim pointing at the default prim of the layer at AbsoluteFilePath */
	USDUTILITIES_API void AddPayload( UE::FUsdPrim& Prim, const TCHAR* AbsoluteFilePath );

	/**
	 * Renames a single prim to a new name
	 * WARNING: This will lead to issues if called from within a pxr::SdfChangeBlock. This because it needs to be able
	 * to send separate notices: One notice about the renaming, that the transactor can record on the current edit target,
	 * and one extra notice about the definition of an auxiliary prim on the session layer, that the transactor *must* record
	 * as having taken place on the session layer.
	 * @param Prim - Prim to rename
	 * @param NewPrimName - New name for the prim e.g. "MyNewName"
	 * @return True if we managed to rename
	 */
	USDUTILITIES_API bool RenamePrim( UE::FUsdPrim& Prim, const TCHAR* NewPrimName );

	/**
	 * Returns a modified version of InIdentifier that can be used as a USD prim or property name.
	 * This means only allowing letters, numbers and the underscore character. All others are replaced with underscores.
	 * Additionally, the first character cannot be a number.
	 * Note that this obviously doesn't check for a potential name collision.
	 */
	USDUTILITIES_API FString SanitizeUsdIdentifier( const TCHAR* InIdentifier );

	/** Will call UsdGeomImageable::MakeVisible/MakeInvisible if Prim is a UsdGeomImageable */
	USDUTILITIES_API void MakeVisible( UE::FUsdPrim& Prim, double TimeCode = UsdUtils::GetDefaultTimeCode() );
	USDUTILITIES_API void MakeInvisible( UE::FUsdPrim& Prim, double TimeCode = UsdUtils::GetDefaultTimeCode() );

	/** Returns if the ComputedVisibility for Prim says it should be visible */
<<<<<<< HEAD
	USDUTILITIES_API bool IsVisible( const UE::FUsdPrim& Prim, double TimeCode = UsdUtils::GetDefaultTimeCode() );

	/** Returns whether Prim has visibility set to 'inherited' */
	USDUTILITIES_API bool HasInheritedVisibility( const UE::FUsdPrim& Prim, double TimeCode = UsdUtils::GetDefaultTimeCode() );

	/**
	 * Travels up from Prim and returns true if we hit any invisible prim before we hit the stage pseudoroot.
	 * Does not check `Prim` itself (or `RootPrim`, so that you can just pass the PseudoRoot in most cases).
	 * Completely ignores whether non-UsdGeomImageable prims are visible or not and keeps travelling up.
	 */
	USDUTILITIES_API bool HasInvisibleParent( const UE::FUsdPrim& Prim, const UE::FUsdPrim& RootPrim, double TimeCode = UsdUtils::GetDefaultTimeCode() );

	/**
	 * Returns a path exactly like Prim.GetPrimPath(), except that if the prim is within variant sets, it will return the
	 * full path with variant selections in it (i.e. the spec path), like "/Root/Child{Varset=Var}Inner" instead of just
	 * "/Root/Child/Inner".
	 *
	 * It needs a layer because it is possible for a prim to be defined within a variant set in some layer, but then
	 * have an 'over' opinion defined in another layer without a variant, meaning the actual spec path depends on the layer.
	 *
	 * Note that stage operations that involve manipulating specs require this full path instead (like removing/renaming prims),
	 * while other operations need the path with the stripped variant selections (like getting/defining/overriding prims)
	 *
	 * Returns an empty path in case the layer doesn't have a spec for this prim.
	 */
	USDUTILITIES_API UE::FSdfPath GetPrimSpecPathForLayer( const UE::FUsdPrim& Prim, const UE::FSdfLayer& Layer );

	/**
	 * Removes all the prim specs for Prim on the given Layer.
	 *
	 * This function is useful in case the prim is inside a variant set: In that case, just calling FUsdStage::RemovePrim()
	 * will attempt to remove the "/Root/Example/Child", which wouldn't remove the "/Root{Varset=Var}Example/Child" spec,
	 * meaning the prim may still be left on the stage. Note that it's even possible to have both of those specs at the same time:
	 * for example when we have a prim inside a variant set, but outside of it we have overrides to the same prim. This function
	 * will remove both.
	 */
	USDUTILITIES_API void RemoveAllPrimSpecs( const UE::FUsdPrim& Prim, const UE::FSdfLayer& Layer );
=======
	USDUTILITIES_API bool IsVisible( UE::FUsdPrim& Prim, double TimeCode = UsdUtils::GetDefaultTimeCode() );

	/** Returns whether Prim has visibility set to 'inherited' */
	USDUTILITIES_API bool HasInheritedVisibility( UE::FUsdPrim& Prim, double TimeCode = UsdUtils::GetDefaultTimeCode() );
>>>>>>> efc9b2f3
}
<|MERGE_RESOLUTION|>--- conflicted
+++ resolved
@@ -161,6 +161,9 @@
 	/** Returns the time code for non-timesampled values. Usually a quiet NaN. */
 	USDUTILITIES_API double GetDefaultTimeCode();
 
+	/** Returns the earliest possible timecode. Use it to always fetch the first frame of an animated attribute */
+	USDUTILITIES_API double GetEarliestTimeCode();
+
 	USDUTILITIES_API UUsdAssetImportData* GetAssetImportData( UObject* Asset );
 
 	/** Adds a reference on Prim to the layer at AbsoluteFilePath */
@@ -182,6 +185,15 @@
 	USDUTILITIES_API bool RenamePrim( UE::FUsdPrim& Prim, const TCHAR* NewPrimName );
 
 	/**
+	 * Appends numbered suffixes to Name until the result is not contained in UsedNames, and returns it.
+	 * Does not add the result to UsedNames before returning (as it is const).
+	 * @param Name - Received string to make unique (e.g. "MyName")
+	 * @param UsedNames - Strings that cannot be used for the result
+	 * @return Modified Name so that it doesn't match anything in UsedNames (e.g. "MyName" again, or "MyName_0" or "MyName_423")
+	 */
+	USDUTILITIES_API FString GetUniqueName( FString Name, const TSet<FString>& UsedNames );
+
+	/**
 	 * Returns a modified version of InIdentifier that can be used as a USD prim or property name.
 	 * This means only allowing letters, numbers and the underscore character. All others are replaced with underscores.
 	 * Additionally, the first character cannot be a number.
@@ -194,7 +206,6 @@
 	USDUTILITIES_API void MakeInvisible( UE::FUsdPrim& Prim, double TimeCode = UsdUtils::GetDefaultTimeCode() );
 
 	/** Returns if the ComputedVisibility for Prim says it should be visible */
-<<<<<<< HEAD
 	USDUTILITIES_API bool IsVisible( const UE::FUsdPrim& Prim, double TimeCode = UsdUtils::GetDefaultTimeCode() );
 
 	/** Returns whether Prim has visibility set to 'inherited' */
@@ -232,10 +243,4 @@
 	 * will remove both.
 	 */
 	USDUTILITIES_API void RemoveAllPrimSpecs( const UE::FUsdPrim& Prim, const UE::FSdfLayer& Layer );
-=======
-	USDUTILITIES_API bool IsVisible( UE::FUsdPrim& Prim, double TimeCode = UsdUtils::GetDefaultTimeCode() );
-
-	/** Returns whether Prim has visibility set to 'inherited' */
-	USDUTILITIES_API bool HasInheritedVisibility( UE::FUsdPrim& Prim, double TimeCode = UsdUtils::GetDefaultTimeCode() );
->>>>>>> efc9b2f3
 }
