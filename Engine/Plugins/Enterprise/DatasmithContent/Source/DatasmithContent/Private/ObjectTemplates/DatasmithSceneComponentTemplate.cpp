// Copyright 1998-2019 Epic Games, Inc. All Rights Reserved.

#include "ObjectTemplates/DatasmithSceneComponentTemplate.h"

#include "DatasmithAssetUserData.h"
#include "Components/SceneComponent.h"
#include "Engine/Level.h"
#include "GameFramework/Actor.h"

namespace
{
	bool AreTransformsEqual( const FTransform& A, const FTransform& B )
	{
		return A.TranslationEquals( B, THRESH_POINTS_ARE_NEAR ) && A.RotationEquals( B, KINDA_SMALL_NUMBER) && A.Scale3DEquals( B, KINDA_SMALL_NUMBER );
	}
}

UObject* UDatasmithSceneComponentTemplate::UpdateObject( UObject* Destination, bool bForce )
{
	USceneComponent* SceneComponent = Cast< USceneComponent >( Destination );

	if ( !SceneComponent )
	{
		return nullptr;
	}

#if WITH_EDITORONLY_DATA
	UDatasmithSceneComponentTemplate* PreviousTemplate = !bForce ? FDatasmithObjectTemplateUtils::GetObjectTemplate< UDatasmithSceneComponentTemplate >( Destination ) : nullptr;

	if ( !PreviousTemplate || PreviousTemplate->Mobility == SceneComponent->Mobility )
	{
		SceneComponent->SetMobility( Mobility );
	}

<<<<<<< HEAD
	const ULevel* SceneComponentLevel = SceneComponent->GetComponentLevel();
	bool bCanAttach = ( AttachParent && AttachParent->GetComponentLevel() == SceneComponentLevel );
	bCanAttach |= ( !AttachParent && ( SceneComponentLevel == nullptr || SceneComponentLevel->OwningWorld == Destination->GetWorld() ) );
=======
	bool bCanAttach = ( AttachParent && AttachParent->GetComponentLevel() == SceneComponent->GetComponentLevel() );
>>>>>>> 271e2139

	if ( !PreviousTemplate || PreviousTemplate->AttachParent == SceneComponent->GetAttachParent() )
	{
		FAttachmentTransformRules AttachmentTransformRules = FAttachmentTransformRules::KeepRelativeTransform;

		// We assume that all Datasmith components were created with a parent.
		// If we already have a component template but no parent, it means that we got detached since the last import,
		// in which case we want to keep the world position when reattaching.
		const bool bLostItsParent = PreviousTemplate && PreviousTemplate->AttachParent == nullptr;

		if ( bLostItsParent )
		{
			AttachmentTransformRules = FAttachmentTransformRules::KeepWorldTransform;
		}

		if ( bCanAttach )
		{
<<<<<<< HEAD
			if ( AttachParent )
			{
				SceneComponent->AttachToComponent( AttachParent.Get(), AttachmentTransformRules );
			}
			// If AtachParent is null, the owning actor is at the root of the world
			// Just detach it from its current SceneComponent
			else if( AActor* ParentActor = SceneComponent->GetTypedOuter< AActor >() )
			{
				SceneComponent->DetachFromComponent(FDetachmentTransformRules::KeepWorldTransform);
			}
=======
			SceneComponent->AttachToComponent( AttachParent.Get(), AttachmentTransformRules );
>>>>>>> 271e2139
		}
	}

	if ( !PreviousTemplate || AreTransformsEqual( PreviousTemplate->RelativeTransform, SceneComponent->GetRelativeTransform() ) )
	{
		if ( bCanAttach )
		{
			SceneComponent->SetRelativeTransform( RelativeTransform );
		}
		else
		{
			// We were unable to attach to our parent so we need to compute the desired world transform
			FTransform WorldTransform = RelativeTransform;
<<<<<<< HEAD

			if ( AttachParent )
			{
				WorldTransform *= AttachParent->GetComponentTransform();
			}

			SceneComponent->SetRelativeTransform( WorldTransform );
=======

			if ( AttachParent )
			{
				WorldTransform *= AttachParent->GetComponentTransform();

				SceneComponent->SetRelativeTransform( WorldTransform );
			}
>>>>>>> 271e2139
		}
	}

	if ( !PreviousTemplate )
	{
		SceneComponent->ComponentTags = Tags.Array();
	}
	else
	{
		SceneComponent->ComponentTags = FDatasmithObjectTemplateUtils::ThreeWaySetMerge(PreviousTemplate->Tags, TSet<FName>(SceneComponent->ComponentTags), Tags).Array();
	}
#endif // #if WITH_EDITORONLY_DATA

	return Destination;
}

void UDatasmithSceneComponentTemplate::Load( const UObject* Source )
{
#if WITH_EDITORONLY_DATA
	const USceneComponent* SceneComponent = Cast< USceneComponent >( Source );

	if ( !SceneComponent )
	{
		return;
	}

	RelativeTransform = SceneComponent->GetRelativeTransform();
	Mobility = SceneComponent->Mobility;
	AttachParent = SceneComponent->GetAttachParent();
	Tags = TSet<FName>(SceneComponent->ComponentTags);

#endif // #if WITH_EDITORONLY_DATA
}

bool UDatasmithSceneComponentTemplate::Equals( const UDatasmithObjectTemplate* Other ) const
{
	const UDatasmithSceneComponentTemplate* TypedOther = Cast< UDatasmithSceneComponentTemplate >( Other );

	if ( !TypedOther )
	{
		return false;
	}

	bool bEquals = AreTransformsEqual( RelativeTransform, TypedOther->RelativeTransform );
	bEquals = bEquals && ( Mobility == TypedOther->Mobility );
	bEquals = bEquals && ( AttachParent == TypedOther->AttachParent );
	bEquals = bEquals && FDatasmithObjectTemplateUtils::SetsEquals(Tags, TypedOther->Tags);

	return bEquals;
}<|MERGE_RESOLUTION|>--- conflicted
+++ resolved
@@ -29,16 +29,19 @@
 
 	if ( !PreviousTemplate || PreviousTemplate->Mobility == SceneComponent->Mobility )
 	{
-		SceneComponent->SetMobility( Mobility );
+		// We can't attach a static component to a dynamic parent
+		EComponentMobility::Type TargetMobility = Mobility;
+		if (AttachParent)
+		{
+			TargetMobility = (EComponentMobility::Type) FMath::Max((uint8)Mobility, (uint8)AttachParent->Mobility);
+		}
+
+		SceneComponent->SetMobility( TargetMobility );
 	}
 
-<<<<<<< HEAD
 	const ULevel* SceneComponentLevel = SceneComponent->GetComponentLevel();
 	bool bCanAttach = ( AttachParent && AttachParent->GetComponentLevel() == SceneComponentLevel );
 	bCanAttach |= ( !AttachParent && ( SceneComponentLevel == nullptr || SceneComponentLevel->OwningWorld == Destination->GetWorld() ) );
-=======
-	bool bCanAttach = ( AttachParent && AttachParent->GetComponentLevel() == SceneComponent->GetComponentLevel() );
->>>>>>> 271e2139
 
 	if ( !PreviousTemplate || PreviousTemplate->AttachParent == SceneComponent->GetAttachParent() )
 	{
@@ -56,7 +59,6 @@
 
 		if ( bCanAttach )
 		{
-<<<<<<< HEAD
 			if ( AttachParent )
 			{
 				SceneComponent->AttachToComponent( AttachParent.Get(), AttachmentTransformRules );
@@ -67,9 +69,6 @@
 			{
 				SceneComponent->DetachFromComponent(FDetachmentTransformRules::KeepWorldTransform);
 			}
-=======
-			SceneComponent->AttachToComponent( AttachParent.Get(), AttachmentTransformRules );
->>>>>>> 271e2139
 		}
 	}
 
@@ -83,7 +82,6 @@
 		{
 			// We were unable to attach to our parent so we need to compute the desired world transform
 			FTransform WorldTransform = RelativeTransform;
-<<<<<<< HEAD
 
 			if ( AttachParent )
 			{
@@ -91,15 +89,6 @@
 			}
 
 			SceneComponent->SetRelativeTransform( WorldTransform );
-=======
-
-			if ( AttachParent )
-			{
-				WorldTransform *= AttachParent->GetComponentTransform();
-
-				SceneComponent->SetRelativeTransform( WorldTransform );
-			}
->>>>>>> 271e2139
 		}
 	}
 
