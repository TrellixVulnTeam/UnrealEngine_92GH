--- conflicted
+++ resolved
@@ -47,6 +47,7 @@
 #include "Engine/StaticMesh.h"
 #include "Engine/StaticMeshActor.h"
 #include "Engine/World.h"
+#include "ExternalSourceModule.h"
 #include "Factories/WorldFactory.h"
 #include "FileHelpers.h"
 #include "GameFramework/PhysicsVolume.h"
@@ -55,6 +56,7 @@
 #include "HAL/PlatformApplicationMisc.h"
 #include "IAssetTools.h"
 #include "Internationalization/Internationalization.h"
+#include "IUriManager.h"
 #include "LevelSequence.h"
 #include "LevelUtils.h"
 #include "Materials/Material.h"
@@ -67,6 +69,7 @@
 #include "Misc/SecureHash.h"
 #include "ObjectTools.h"
 #include "PackageTools.h"
+#include "SourceUri.h"
 #include "UObject/Package.h"
 #include "UObject/SoftObjectPtr.h"
 #include "UObject/UnrealType.h"
@@ -705,16 +708,20 @@
 
 bool UDatasmithConsumer::BuildContexts()
 {
+	using namespace UE::DatasmithImporter;
+
 	const FString FilePath = FPaths::Combine( FPaths::ProjectIntermediateDir(), ( DatasmithSceneWeakPtr->GetName() + TEXT( ".udatasmith" ) ) );
-
-	ImportContextPtr = MakeUnique< FDatasmithImportContext >( FilePath, false, TEXT("DatasmithImport"), LOCTEXT("DatasmithImportFactoryDescription", "Datasmith") );
+	const FSourceUri FileUri = FSourceUri::FromFilePath( FilePath );
+	TSharedPtr<FExternalSource> ExternalSource = IExternalSourceModule::Get().GetManager()->GetOrCreateExternalSource( FileUri );
+	check( ExternalSource.IsValid() );
+
+	ImportContextPtr = MakeUnique< FDatasmithImportContext >( ExternalSource.ToSharedRef(), false, TEXT("DatasmithImport"), LOCTEXT("DatasmithImportFactoryDescription", "Datasmith") );
 
 	// Update import context with consumer's data
 	ImportContextPtr->Options->BaseOptions.SceneHandling = EDatasmithImportScene::CurrentLevel;
 	ImportContextPtr->SceneAsset = DatasmithSceneWeakPtr.Get();
 	ImportContextPtr->ActorsContext.ImportWorld = Context.WorldPtr.Get();
-	ImportContextPtr->Scene = FDatasmithSceneFactory::CreateScene( *DatasmithSceneWeakPtr->GetName() );
-	ImportContextPtr->SceneName = ImportContextPtr->Scene->GetName();
+	ImportContextPtr->InitScene(FDatasmithSceneFactory::CreateScene(*DatasmithSceneWeakPtr->GetName()));
 
 	// Convert all incoming Datasmith scene actors as regular actors
 	DatasmithConsumerUtils::ConvertSceneActorsToActors( *ImportContextPtr );
@@ -738,7 +745,8 @@
 
 	FPaths::NormalizeDirectoryName( RootPath );
 
-	if ( !ImportContextPtr->Init( ImportContextPtr->Scene.ToSharedRef(), RootPath, RF_Public | RF_Standalone | RF_Transactional, GWarn, TSharedPtr< FJsonObject >(), true ) )
+	const bool bSilent = true;
+	if (!ImportContextPtr->Init(RootPath, RF_Public | RF_Standalone | RF_Transactional, GWarn, TSharedPtr< FJsonObject >(), bSilent))
 	{
 		FText Message = LOCTEXT( "DatasmithConsumer_BuildContexts", "Initialization of consumer failed" );
 		LogError( Message );
@@ -1062,7 +1070,6 @@
 	else
 	{
 		StreamingLevel = EditorLevelUtils::CreateNewStreamingLevelForWorld( *WorkingWorld, ULevelStreamingAlwaysLoaded::StaticClass(), *PackageFilename );
-<<<<<<< HEAD
 
 		if( StreamingLevel )
 		{
@@ -1089,28 +1096,6 @@
 		{
 			ensure(false);
 		}
-=======
-		ensure(StreamingLevel);
-
-		// Register the newly created map asset (associated with this consumer) to the asset registry
-		UPackage* WorldPackage = FindPackage(nullptr, *StreamingLevel->GetWorldAssetPackageName());
-		ensure(WorldPackage);
-
-		UWorld* World = nullptr;
-		ForEachObjectWithPackage(WorldPackage, [&World](UObject* Object)
-		{
-			if (UWorld* WorldAsset = Cast<UWorld>(Object))
-			{
-				World = WorldAsset;
-				return false;
-			}
-			return true;
-		}, false);
-
-		ensure(World);
-		
-		FAssetRegistryModule::AssetCreated(World);
->>>>>>> efc9b2f3
 	}
 
 	WorkingWorld->PersistentLevel = CurrentLevel;
