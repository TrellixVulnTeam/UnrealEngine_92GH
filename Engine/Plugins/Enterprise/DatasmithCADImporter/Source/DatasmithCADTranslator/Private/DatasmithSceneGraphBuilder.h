// Copyright 1998-2019 Epic Games, Inc. All Rights Reserved.
#pragma once

#ifdef CAD_INTERFACE
#include "CoreMinimal.h"

#include "CADData.h"
#include "CADSceneGraph.h"
#include "CoreTechHelper.h"
#include "CoreTechTypes.h"
#include "CTSession.h"
#include "DatasmithImportOptions.h"

#include "Containers/Map.h"
#include "Containers/Queue.h"
#include "Misc/Paths.h"

static const FString SPACE(" ");

class FCTRawDataFile;
class FDatasmithSceneSource;
class IDatasmithActorElement;
class IDatasmithMeshElement;
class IDatasmithScene;
class IDatasmithUEPbrMaterialElement;

enum NODE_TYPE
{
	INSTANCE,
	COMPONENT,
	EXTERNALCOMPONENT,
	BODY,
	UNDEFINED,
	UNKNOWN
};

<<<<<<< HEAD

class FCTNode
{
public:
	FCTNode(FCTRawDataFile& InRawData, int32 InLine);

	NODE_TYPE GetNodeType() { return Type; }

	void GetMetaDatas(TMap<FString, FString>& MetaDataMap);
	void GetChildren(TArray<int32>& Children);
	
	void GetNodeReference(int32& OutRefId, FString& OutExternalFile, NODE_TYPE& OutType);
	void AddTransformToActor(TSharedPtr< IDatasmithActorElement > Actor, const CADLibrary::FImportParameters& InImportParameters);

	FCTNode* GetCTNode(int32 NodeId);

	uint32 GetStaticMeshUuid();
	void GetMaterialSet(TMap<uint32, uint32>& MaterialIdToMaterialHashMap);

	bool GetColor(int32 ColorHId, FColor& Color) const;
	bool GetMaterial(int32 MaterialId, CADLibrary::FCADMaterial& Material) const;

protected:
	void SetNodeType();
	FString SceneGraphFile;
	FCTRawDataFile& RawData;
	int32 Line;
	int32 StartMeta;
	int32 EndMeta;
	NODE_TYPE Type;

	uint32 BodyUUID;
	
};

=======
namespace CADLibrary		
{
class FArchiveMockUp;
class ICADArchiveObject;
class FArchiveInstance;
class FArchiveComponent;
class FArchiveBody;
class FArchiveMaterial;
class FArchiveColor;
}
>>>>>>> 26610698

class ActorData  //#ueent_CAD
{
public:
	ActorData(const TCHAR* NodeUuid, const ActorData& ParentData)
		: Uuid(NodeUuid)
		, Material(ParentData.Material)
		, MaterialUuid(ParentData.MaterialUuid)
		, Color(ParentData.Color)
		, ColorUuid(ParentData.ColorUuid)
	{
	}

	ActorData(const TCHAR* NodeUuid)
		: Uuid(NodeUuid)
		, MaterialUuid(0)
		, ColorUuid(0)
	{
	}

	const TCHAR* Uuid;

	CADLibrary::FCADMaterial Material;
	uint32 MaterialUuid;

	FColor Color;
	uint32 ColorUuid;
};



<<<<<<< HEAD
class FCTRawDataFile //#ueent_CAD
{
public:
	FCTRawDataFile(const FString& InFileName);

	void ReadFile();

	FCTNode* GetCTNode(int32 nodeId)
	{
		return CTIdToRawEntryMap.Find(nodeId);
	}

	const FString& GetString(int32 line) const
	{
		return RawData[line];
	}

	const FString& GetFileName() const
	{
		return FileName;
	}

	bool GetColor(uint32 ColorHId, FColor& Color) const;

	bool GetMaterial(int32 MaterialId, CADLibrary::FCADMaterial& material) const;

	void GetMaterialDescription(int32 LineNumber, CADLibrary::FCADMaterial& Material) const;

	void SetMaterialMaps(TMap< uint32, FColor>& MaterialUuidToColor, TMap< uint32, CADLibrary::FCADMaterial>& MaterialUuidToMaterial);

protected:
	FString FileName;
	TArray<FString> RawData;
	TMap<int32, FCTNode> CTIdToRawEntryMap;
	TMap<int32, FColor> ColorIdToColor;
	TMap<int32, CADLibrary::FCADMaterial> MaterialIdToMaterial;
};


=======
>>>>>>> 26610698

class FDatasmithSceneGraphBuilder
{
public:
	FDatasmithSceneGraphBuilder(
		TMap<FString, FString>& InCADFileToUE4FileMap, 
		const FString& InCachePath, 
		TSharedRef<IDatasmithScene> InScene, 
		const FDatasmithSceneSource& InSource, 
		const CADLibrary::FImportParameters& InImportParameters);

	bool Build();

<<<<<<< HEAD
	void Clear();

protected:
	void LoadRawDataFile();

	TSharedPtr< IDatasmithActorElement > BuildNode(FCTNode& Node, ActorData& ParentData);
	TSharedPtr< IDatasmithActorElement > BuildInstance(FCTNode& Node, ActorData& ParentData);
	TSharedPtr< IDatasmithActorElement > BuildComponent(FCTNode& Node, ActorData& ParentData);
	TSharedPtr< IDatasmithActorElement > BuildBody(FCTNode& NodeId, ActorData& ParentData);

	void AddMetaData(TSharedPtr< IDatasmithActorElement > ActorElement, TMap<FString, FString>& InstanceNodeAttributeSetMap, TMap<FString, FString>& ReferenceNodeAttributeSetMap);
	void AddChildren(TSharedPtr< IDatasmithActorElement > Actor, FCTNode& Node, ActorData& ParentData);
	void LinkActor(TSharedPtr< IDatasmithActorElement > ParentActor, TSharedPtr< IDatasmithActorElement > Actor);
=======
private:
	void LoadSceneGraphDescriptionFiles();

	TSharedPtr< IDatasmithActorElement > BuildInstance(CADLibrary::FArchiveInstance& Instance, ActorData& ParentData);
	TSharedPtr< IDatasmithActorElement > BuildComponent(CADLibrary::FArchiveComponent& Component, ActorData& ParentData);
	TSharedPtr< IDatasmithActorElement > BuildBody(CADLibrary::FArchiveBody& Body, ActorData& ParentData);

	void AddMetaData(TSharedPtr< IDatasmithActorElement > ActorElement, TMap<FString, FString>& InstanceNodeAttributeSetMap, TMap<FString, FString>& ReferenceNodeAttributeSetMap);
	void AddChildren(TSharedPtr< IDatasmithActorElement > Actor, CADLibrary::FArchiveComponent& Component, ActorData& ParentData);
	bool DoesActorHaveChildrenOrIsAStaticMesh(const TSharedPtr< IDatasmithActorElement >& ActorElement);
>>>>>>> 26610698

	TSharedPtr< IDatasmithUEPbrMaterialElement > GetDefaultMaterial();
	TSharedPtr<IDatasmithMaterialIDElement> FindOrAddMaterial(uint32 MaterialUuid);

	TSharedPtr< IDatasmithActorElement > CreateActor(const TCHAR* ActorUUID, const TCHAR* ActorLabel);
<<<<<<< HEAD
	TSharedPtr< IDatasmithMeshElement > FindOrAddMeshElement(FCTNode& Node, FString& InLabel);
=======
	TSharedPtr< IDatasmithMeshElement > FindOrAddMeshElement(CADLibrary::FArchiveBody& Body, FString& InLabel);
>>>>>>> 26610698

	void GetNodeUUIDAndName(TMap<FString, FString>& InInstanceNodeMetaDataMap, TMap<FString, FString>& InReferenceNodeMetaDataMap, const TCHAR* InParentUEUUID, FString& OutUEUUID, FString& OutName);

protected:
<<<<<<< HEAD
	TMap<FString, FString>& CADFileToRawDataFile;
	TMap< TSharedPtr< IDatasmithMeshElement >, uint32 >& MeshElementToCTBodyUuidMap;
=======
	TMap<FString, FString>& CADFileToSceneGraphDescriptionFile;
>>>>>>> 26610698
	const FString& CachePath;
	TSharedRef<IDatasmithScene> DatasmithScene;
	const FDatasmithSceneSource& Source;
	const CADLibrary::FImportParameters& ImportParameters;
	const uint32 ImportParametersHash;

<<<<<<< HEAD
	TMap<FString, FCTRawDataFile*> CADFileToRawData;

	TArray<FCTRawDataFile> RawDataArray; //#ueent_CAD
=======
	TArray<CADLibrary::FArchiveMockUp> ArchiveMockUps;
	TMap<FString, CADLibrary::FArchiveMockUp*> CADFileToArchiveMockUp;
>>>>>>> 26610698

	TMap< CADUUID, TSharedPtr< IDatasmithMeshElement > > BodyUuidToMeshElement;

	TMap< CADUUID, TSharedPtr< IDatasmithUEPbrMaterialElement > > MaterialUuidMap;
	TSharedPtr<IDatasmithUEPbrMaterialElement > DefaultMaterial;

	TMap<CADUUID, CADLibrary::FArchiveColor> ColorNameToColorArchive; 
	TMap<CADUUID, CADLibrary::FArchiveMaterial> MaterialNameToMaterialArchive; 

	CADLibrary::FArchiveMockUp* CurrentMockUp;

	bool bPreferMaterial;
	bool bMaterialPropagationIsTopDown;
};

#endif // CAD_INTERFACE<|MERGE_RESOLUTION|>--- conflicted
+++ resolved
@@ -17,7 +17,7 @@
 
 static const FString SPACE(" ");
 
-class FCTRawDataFile;
+class FCADSceneGraphDescriptionFile;
 class FDatasmithSceneSource;
 class IDatasmithActorElement;
 class IDatasmithMeshElement;
@@ -34,43 +34,6 @@
 	UNKNOWN
 };
 
-<<<<<<< HEAD
-
-class FCTNode
-{
-public:
-	FCTNode(FCTRawDataFile& InRawData, int32 InLine);
-
-	NODE_TYPE GetNodeType() { return Type; }
-
-	void GetMetaDatas(TMap<FString, FString>& MetaDataMap);
-	void GetChildren(TArray<int32>& Children);
-	
-	void GetNodeReference(int32& OutRefId, FString& OutExternalFile, NODE_TYPE& OutType);
-	void AddTransformToActor(TSharedPtr< IDatasmithActorElement > Actor, const CADLibrary::FImportParameters& InImportParameters);
-
-	FCTNode* GetCTNode(int32 NodeId);
-
-	uint32 GetStaticMeshUuid();
-	void GetMaterialSet(TMap<uint32, uint32>& MaterialIdToMaterialHashMap);
-
-	bool GetColor(int32 ColorHId, FColor& Color) const;
-	bool GetMaterial(int32 MaterialId, CADLibrary::FCADMaterial& Material) const;
-
-protected:
-	void SetNodeType();
-	FString SceneGraphFile;
-	FCTRawDataFile& RawData;
-	int32 Line;
-	int32 StartMeta;
-	int32 EndMeta;
-	NODE_TYPE Type;
-
-	uint32 BodyUUID;
-	
-};
-
-=======
 namespace CADLibrary		
 {
 class FArchiveMockUp;
@@ -81,7 +44,6 @@
 class FArchiveMaterial;
 class FArchiveColor;
 }
->>>>>>> 26610698
 
 class ActorData  //#ueent_CAD
 {
@@ -113,48 +75,6 @@
 
 
 
-<<<<<<< HEAD
-class FCTRawDataFile //#ueent_CAD
-{
-public:
-	FCTRawDataFile(const FString& InFileName);
-
-	void ReadFile();
-
-	FCTNode* GetCTNode(int32 nodeId)
-	{
-		return CTIdToRawEntryMap.Find(nodeId);
-	}
-
-	const FString& GetString(int32 line) const
-	{
-		return RawData[line];
-	}
-
-	const FString& GetFileName() const
-	{
-		return FileName;
-	}
-
-	bool GetColor(uint32 ColorHId, FColor& Color) const;
-
-	bool GetMaterial(int32 MaterialId, CADLibrary::FCADMaterial& material) const;
-
-	void GetMaterialDescription(int32 LineNumber, CADLibrary::FCADMaterial& Material) const;
-
-	void SetMaterialMaps(TMap< uint32, FColor>& MaterialUuidToColor, TMap< uint32, CADLibrary::FCADMaterial>& MaterialUuidToMaterial);
-
-protected:
-	FString FileName;
-	TArray<FString> RawData;
-	TMap<int32, FCTNode> CTIdToRawEntryMap;
-	TMap<int32, FColor> ColorIdToColor;
-	TMap<int32, CADLibrary::FCADMaterial> MaterialIdToMaterial;
-};
-
-
-=======
->>>>>>> 26610698
 
 class FDatasmithSceneGraphBuilder
 {
@@ -168,21 +88,6 @@
 
 	bool Build();
 
-<<<<<<< HEAD
-	void Clear();
-
-protected:
-	void LoadRawDataFile();
-
-	TSharedPtr< IDatasmithActorElement > BuildNode(FCTNode& Node, ActorData& ParentData);
-	TSharedPtr< IDatasmithActorElement > BuildInstance(FCTNode& Node, ActorData& ParentData);
-	TSharedPtr< IDatasmithActorElement > BuildComponent(FCTNode& Node, ActorData& ParentData);
-	TSharedPtr< IDatasmithActorElement > BuildBody(FCTNode& NodeId, ActorData& ParentData);
-
-	void AddMetaData(TSharedPtr< IDatasmithActorElement > ActorElement, TMap<FString, FString>& InstanceNodeAttributeSetMap, TMap<FString, FString>& ReferenceNodeAttributeSetMap);
-	void AddChildren(TSharedPtr< IDatasmithActorElement > Actor, FCTNode& Node, ActorData& ParentData);
-	void LinkActor(TSharedPtr< IDatasmithActorElement > ParentActor, TSharedPtr< IDatasmithActorElement > Actor);
-=======
 private:
 	void LoadSceneGraphDescriptionFiles();
 
@@ -193,41 +98,25 @@
 	void AddMetaData(TSharedPtr< IDatasmithActorElement > ActorElement, TMap<FString, FString>& InstanceNodeAttributeSetMap, TMap<FString, FString>& ReferenceNodeAttributeSetMap);
 	void AddChildren(TSharedPtr< IDatasmithActorElement > Actor, CADLibrary::FArchiveComponent& Component, ActorData& ParentData);
 	bool DoesActorHaveChildrenOrIsAStaticMesh(const TSharedPtr< IDatasmithActorElement >& ActorElement);
->>>>>>> 26610698
 
 	TSharedPtr< IDatasmithUEPbrMaterialElement > GetDefaultMaterial();
 	TSharedPtr<IDatasmithMaterialIDElement> FindOrAddMaterial(uint32 MaterialUuid);
 
 	TSharedPtr< IDatasmithActorElement > CreateActor(const TCHAR* ActorUUID, const TCHAR* ActorLabel);
-<<<<<<< HEAD
-	TSharedPtr< IDatasmithMeshElement > FindOrAddMeshElement(FCTNode& Node, FString& InLabel);
-=======
 	TSharedPtr< IDatasmithMeshElement > FindOrAddMeshElement(CADLibrary::FArchiveBody& Body, FString& InLabel);
->>>>>>> 26610698
 
 	void GetNodeUUIDAndName(TMap<FString, FString>& InInstanceNodeMetaDataMap, TMap<FString, FString>& InReferenceNodeMetaDataMap, const TCHAR* InParentUEUUID, FString& OutUEUUID, FString& OutName);
 
 protected:
-<<<<<<< HEAD
-	TMap<FString, FString>& CADFileToRawDataFile;
-	TMap< TSharedPtr< IDatasmithMeshElement >, uint32 >& MeshElementToCTBodyUuidMap;
-=======
 	TMap<FString, FString>& CADFileToSceneGraphDescriptionFile;
->>>>>>> 26610698
 	const FString& CachePath;
 	TSharedRef<IDatasmithScene> DatasmithScene;
 	const FDatasmithSceneSource& Source;
 	const CADLibrary::FImportParameters& ImportParameters;
 	const uint32 ImportParametersHash;
 
-<<<<<<< HEAD
-	TMap<FString, FCTRawDataFile*> CADFileToRawData;
-
-	TArray<FCTRawDataFile> RawDataArray; //#ueent_CAD
-=======
 	TArray<CADLibrary::FArchiveMockUp> ArchiveMockUps;
 	TMap<FString, CADLibrary::FArchiveMockUp*> CADFileToArchiveMockUp;
->>>>>>> 26610698
 
 	TMap< CADUUID, TSharedPtr< IDatasmithMeshElement > > BodyUuidToMeshElement;
 
