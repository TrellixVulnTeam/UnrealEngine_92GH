// Copyright 1998-2019 Epic Games, Inc. All Rights Reserved.

#pragma once

#include "CoreMinimal.h"
#include "UObject/ObjectMacros.h"
#include "UObject/Object.h"
#include "NiagaraCommon.h"
#include "NiagaraShared.h"
#include "NiagaraShader.h"
#include "NiagaraParameters.h"
#include "NiagaraDataSet.h"
#include "NiagaraShared.h"
#include "NiagaraScriptExecutionParameterStore.h"
#include "NiagaraCustomVersion.h"

#include "NiagaraScript.generated.h"

class UNiagaraDataInterface;
class FNiagaraCompileRequestDataBase;

void SerializeNiagaraShaderMaps(const TMap<const ITargetPlatform*, TArray<FNiagaraShaderScript*>>* PlatformScriptResourcesToSave, FArchive& Ar, TArray<FNiagaraShaderScript>& OutLoadedResources);
void ProcessSerializedShaderMaps(UNiagaraScript* Owner, TArray<FNiagaraShaderScript>& LoadedResources, FNiagaraShaderScript& OutResourceForCurrentPlatform, FNiagaraShaderScript* (&OutScriptResourcesLoaded)[ERHIFeatureLevel::Num]);

#define NIAGARA_INVALID_MEMORY (0xBA)

#define NIAGARA_SCRIPT_COMPILE_LOGGING_MEDIUM

/** Defines what will happen to unused attributes when a script is run. */
UENUM()
enum class EUnusedAttributeBehaviour : uint8
{
	/** The previous value of the attribute is copied across. */
	Copy,
	/** The attribute is set to zero. */
	Zero,
	/** The attribute is untouched. */
	None,
	/** The memory for the attribute is set to NIAGARA_INVALID_MEMORY. */
	MarkInvalid, 
	/** The attribute is passed through without double buffering */
	PassThrough,
};

UENUM()
enum class ENiagaraModuleDependencyType : uint8
{
	/** The dependency belongs before the module. */
	PreDependency,
	/** The dependency belongs after the module. */
	PostDependency
};

UENUM()
enum class ENiagaraModuleDependencyScriptConstraint : uint8
{
	/** The module providing the dependency must be in the same script e.g. if the module requiring the dependency is in "Particle Spawn" the module providing the dependency must also be in "Particle Spawn". */
	SameScript,
	/** The module providing the dependency can be in any script as long as it satisfies the dependency type, e.g. if the module requiring the dependency is in "Particle Spawn" the module providing the dependency could be in "Emitter Spawn". */
	AllScripts
};

USTRUCT()
struct FNiagaraModuleDependency
{
	GENERATED_USTRUCT_BODY()
public:
	/** Specifies the provided id of the required dependent module (e.g. 'ProvidesNormalizedAge') */
	UPROPERTY(AssetRegistrySearchable, EditAnywhere, Category = Script)
	FName Id;

	/** Whether the dependency belongs before or after this module */
	UPROPERTY(AssetRegistrySearchable, EditAnywhere, Category = Script)
	ENiagaraModuleDependencyType Type; // e.g. PreDependency

	/** Specifies constraints related to the source script a modules provising a depency. */
	UPROPERTY(AssetRegistrySearchable, EditAnywhere, Category = Script)
	ENiagaraModuleDependencyScriptConstraint ScriptConstraint;
	
	/** Detailed description of the dependency */
	UPROPERTY(AssetRegistrySearchable, EditAnywhere, Category = Script, meta = (MultiLine = true))
	FText Description;

	FNiagaraModuleDependency()
	{
		Type = ENiagaraModuleDependencyType::PreDependency;
		ScriptConstraint = ENiagaraModuleDependencyScriptConstraint::SameScript;
	}
};

struct FNiagaraScriptDebuggerInfo
{
	FNiagaraScriptDebuggerInfo();
	FNiagaraScriptDebuggerInfo(FName InName, ENiagaraScriptUsage InUsage, const FGuid& InUsageId);

	bool bWaitForGPU;

	FName HandleName;

	ENiagaraScriptUsage Usage;

	FGuid UsageId;

	int32 FrameLastWriteId;

	FNiagaraDataSet Frame;

	FNiagaraParameterStore Parameters;

	TAtomic<bool> bWritten;
};


/** Struct containing all of the data necessary to look up a NiagaraScript's VM executable results from the Derived Data Cache.*/
USTRUCT()
struct NIAGARA_API FNiagaraVMExecutableDataId
{
	GENERATED_USTRUCT_BODY()
public:
	/** The version of the compiler that this needs to be built against.*/
	UPROPERTY()
	FGuid CompilerVersionID;

	/** The type of script this was used for.*/
	UPROPERTY()
	ENiagaraScriptUsage ScriptUsageType;

	/** The instance id of this script usage type.*/
	UPROPERTY()
	FGuid ScriptUsageTypeID;

	/** Configuration options*/
	UPROPERTY()
	TArray<FString> AdditionalDefines;

	/**
	* The GUID of the subgraph this shader primarily represents.
	*/
	UPROPERTY()
	FGuid BaseScriptID;

<<<<<<< HEAD
=======
#if WITH_EDITORONLY_DATA
>>>>>>> 33e6966e
	/**
	* The hash of the subgraph this shader primarily represents.
	*/
	UPROPERTY()
	FNiagaraCompileHash BaseScriptCompileHash;

	/** Compile hashes of any top level scripts the script was dependent on that might trigger a recompile if they change. */
	UPROPERTY()
	TArray<FNiagaraCompileHash> ReferencedCompileHashes;

	/** Guids of any functions, module scripts, parameter collections, or other assets the script was dependent on that might trigger a recompile if they change. */
	UPROPERTY()
	TArray<FGuid> ReferencedDependencyIds;

	/** Temp storage while generating the Id. This is NOT serialized and shouldn't be used in any comparisons*/
	TArray<UObject*> ReferencedObjects;
#endif

	FNiagaraVMExecutableDataId()
		: CompilerVersionID()
		, ScriptUsageType(ENiagaraScriptUsage::Function)
		, BaseScriptID(0, 0, 0, 0)
	{ }


	~FNiagaraVMExecutableDataId()
	{ }

	bool IsValid() const;
	void Invalidate();
	
	friend uint32 GetTypeHash(const FNiagaraVMExecutableDataId& Ref)
	{
		return Ref.BaseScriptID.A;
	}

	SIZE_T GetSizeBytes() const
	{
		return sizeof(*this);
	}

	bool HasInterpolatedParameters() const;
	bool RequiresPersistentIDs() const;
#if 0
	/** Hashes the script-specific part of this shader map Id. */
	void GetScriptHash(FSHAHash& OutHash) const;
#endif

#if WITH_EDITORONLY_DATA
	/**
	* Tests this set against another for equality, disregarding override settings.
	*
	* @param ReferenceSet	The set to compare against
	* @return				true if the sets are equal
	*/
	bool operator==(const FNiagaraVMExecutableDataId& ReferenceSet) const;

	bool operator!=(const FNiagaraVMExecutableDataId& ReferenceSet) const
	{
		return !(*this == ReferenceSet);
	}

	/** Appends string representations of this Id to a key string. */
	void AppendKeyString(FString& KeyString) const;
#endif
};

/** Struct containing all of the data needed to run a Niagara VM executable script.*/
USTRUCT()
struct NIAGARA_API FNiagaraVMExecutableData
{
	GENERATED_USTRUCT_BODY()
public:
	FNiagaraVMExecutableData();

	/** Byte code to execute for this system */
	UPROPERTY()
	TArray<uint8> ByteCode;

	/** Number of user pointers we must pass to the VM. */
	UPROPERTY()
	int32 NumUserPtrs;

	/** All the data for using external constants in the script, laid out in the order they are expected in the uniform table.*/
	UPROPERTY()
	FNiagaraParameters Parameters;

	UPROPERTY()
	FNiagaraParameters InternalParameters;

	UPROPERTY()
	TMap<FName, FNiagaraParameters> DataSetToParameters;

	/** Attributes used by this script. */
	UPROPERTY()
	TArray<FNiagaraVariable> Attributes;

	/** Contains various usage information for this script. */
	UPROPERTY()
	FNiagaraScriptDataUsageInfo DataUsage;

	/** Information about all data interfaces used by this script. */
	UPROPERTY()
	TArray<FNiagaraScriptDataInterfaceCompileInfo> DataInterfaceInfo;

	/** Array of ordered vm external functions to place in the function table. */
	UPROPERTY()
	TArray<FVMExternalFunctionBindingInfo> CalledVMExternalFunctions;

	UPROPERTY()
	TArray<FNiagaraDataSetID> ReadDataSets;

	UPROPERTY()
	TArray<FNiagaraDataSetProperties> WriteDataSets;

	/** Scopes we'll track with stats.*/
	UPROPERTY()
	TArray<FNiagaraStatScope> StatScopes;

#if WITH_EDITORONLY_DATA
	UPROPERTY()
	FString LastHlslTranslation;

	UPROPERTY()
	FString LastHlslTranslationGPU;

	UPROPERTY()
	FString LastAssemblyTranslation;

	UPROPERTY()
	uint32 LastOpCount;
#endif

	UPROPERTY()
	TArray<FNiagaraDataInterfaceGPUParamInfo> DIParamInfo; //TODO: GPU Param info should not be in the "VM executable data"

#if WITH_EDITORONLY_DATA
	/** The parameter collections used by this script. */
	UPROPERTY()
	TArray<FString> ParameterCollectionPaths;
#endif

	/** Last known compile status. Lets us determine the latest state of the script byte buffer.*/
	UPROPERTY()
	ENiagaraScriptCompileStatus LastCompileStatus;

#if WITH_EDITORONLY_DATA
	UPROPERTY()
	bool bReadsAttributeData;

	UPROPERTY()
	FString ErrorMsg;

	UPROPERTY()
	float CompileTime;

	/** Array of all compile events generated last time the script was compiled.*/
	UPROPERTY()
	TArray<FNiagaraCompileEvent> LastCompileEvents;
<<<<<<< HEAD
=======
#endif
>>>>>>> 33e6966e

	void SerializeData(FArchive& Ar, bool bDDCData);
	
	bool IsValid() const;

	void Reset();
};

/** Runtime script for a Niagara system */
UCLASS(MinimalAPI)
class UNiagaraScript : public UObject
{
	GENERATED_UCLASS_BODY()
public:
	// how this script is to be used. cannot be private due to use of GET_MEMBER_NAME_CHECKED
	UPROPERTY(AssetRegistrySearchable)
	ENiagaraScriptUsage Usage;

	/** Which instance of the usage in the graph to use.  This is now deprecated and is handled by UsageId. */
	UPROPERTY()
	int32 UsageIndex_DEPRECATED;

#if WITH_EDITOR
	DECLARE_MULTICAST_DELEGATE_OneParam(FOnScriptCompiled, UNiagaraScript*);
#endif

private:
	/** Specifies a unique id for use when there are multiple scripts with the same usage, e.g. events. */
	UPROPERTY()
	FGuid UsageId;

public:
#if WITH_EDITORONLY_DATA
	/** When used as a module, what are the appropriate script types for referencing this module?*/
	UPROPERTY(AssetRegistrySearchable, EditAnywhere, Category = Script, meta = (Bitmask, BitmaskEnum = ENiagaraScriptUsage))
	int32 ModuleUsageBitmask;

	/** Used to break up scripts of the same Usage type in UI display.*/
	UPROPERTY(AssetRegistrySearchable, EditAnywhere, Category = Script)
	FText Category;
	
	/** Array of Ids of dependencies provided by this module to other modules on the stack (e.g. 'ProvidesNormalizedAge') */
	UPROPERTY(EditAnywhere, Category = Script)
	TArray<FName> ProvidedDependencies;
	
	/** Dependencies required by this module from other modules on the stack */
	UPROPERTY(EditAnywhere, Category = Script)
	TArray<FNiagaraModuleDependency> RequiredDependencies;

	/* If this script is no longer meant to be used, this option should be set.*/
	UPROPERTY(AssetRegistrySearchable, EditAnywhere, Category = Script)
	uint32 bDeprecated : 1;

	/* Which script to use if this is deprecated.*/
	UPROPERTY(EditAnywhere, Category = Script, meta = (EditCondition = "bDeprecated"))
	UNiagaraScript* DeprecationRecommendation;

	/* If this script is exposed to the library. */
	UPROPERTY(AssetRegistrySearchable, EditAnywhere, Category = Script)
	uint32 bExposeToLibrary : 1;
<<<<<<< HEAD

=======
>>>>>>> 33e6966e
#endif

	/** Contains all of the top-level values that are iterated on in the UI. These are usually "Module" variables in the graph. They don't necessarily have to be in the order that they are expected in the uniform table.*/
	UPROPERTY()
	FNiagaraParameterStore RapidIterationParameters;

#if WITH_EDITORONLY_DATA
	/** The mode to use when deducing the type of numeric output pins from the types of the input pins. */
	UPROPERTY(EditAnywhere, Category=Script)
	ENiagaraNumericOutputTypeSelectionMode NumericOutputTypeSelectionMode;

	UPROPERTY(AssetRegistrySearchable, EditAnywhere, Category = Script, meta = (MultiLine = true))
	FText Description;

	/** A list of space separated keywords which can be used to find this script in editor menus. */
	UPROPERTY(AssetRegistrySearchable, EditAnywhere, Category = Script)
	FText Keywords;

	UPROPERTY(EditAnywhere, Category = Script, DisplayName = "Script Metadata", meta = (ToolTip = "Script Metadata"))
	TMap<FName, FString> ScriptMetaData;
#endif

	NIAGARA_API void ComputeVMCompilationId(FNiagaraVMExecutableDataId& Id) const;
	NIAGARA_API const FNiagaraVMExecutableDataId& GetComputedVMCompilationId() const { return LastGeneratedVMId; }

	void SetUsage(ENiagaraScriptUsage InUsage) { Usage = InUsage; }
	ENiagaraScriptUsage GetUsage() const { return Usage; }

	void SetUsageId(FGuid InUsageId) { UsageId = InUsageId; }
	FGuid GetUsageId() const { return UsageId; }

	NIAGARA_API bool ContainsUsage(ENiagaraScriptUsage InUsage) const;
	bool IsEquivalentUsage(ENiagaraScriptUsage InUsage) const {return (InUsage == Usage) || (Usage == ENiagaraScriptUsage::ParticleSpawnScript && InUsage == ENiagaraScriptUsage::ParticleSpawnScriptInterpolated) || (Usage == ENiagaraScriptUsage::ParticleSpawnScriptInterpolated && InUsage == ENiagaraScriptUsage::ParticleSpawnScript);}
	static bool IsEquivalentUsage(ENiagaraScriptUsage InUsageA, ENiagaraScriptUsage InUsageB) { return (InUsageA == InUsageB) || (InUsageB == ENiagaraScriptUsage::ParticleSpawnScript && InUsageA == ENiagaraScriptUsage::ParticleSpawnScriptInterpolated) || (InUsageB == ENiagaraScriptUsage::ParticleSpawnScriptInterpolated && InUsageA == ENiagaraScriptUsage::ParticleSpawnScript); }
	/** Is usage A dependent on Usage B?*/
	NIAGARA_API static bool IsUsageDependentOn(ENiagaraScriptUsage InUsageA, ENiagaraScriptUsage InUsageB);

	bool IsParticleSpawnScript() const { return Usage == ENiagaraScriptUsage::ParticleSpawnScript || Usage == ENiagaraScriptUsage::ParticleSpawnScriptInterpolated; }
	bool IsInterpolatedParticleSpawnScript()const { return Usage == ENiagaraScriptUsage::ParticleSpawnScriptInterpolated; }
	bool IsParticleUpdateScript()const { return Usage == ENiagaraScriptUsage::ParticleUpdateScript; }
	bool IsModuleScript()const { return Usage == ENiagaraScriptUsage::Module; }
	bool IsFunctionScript()	const { return Usage == ENiagaraScriptUsage::Function; }
	bool IsDynamicInputScript()	const { return Usage == ENiagaraScriptUsage::DynamicInput; }
	bool IsParticleEventScript()const { return Usage == ENiagaraScriptUsage::ParticleEventScript; }
	bool IsParticleScript() const {	return Usage >= ENiagaraScriptUsage::ParticleSpawnScript && Usage <= ENiagaraScriptUsage::ParticleGPUComputeScript;}

	bool IsNonParticleScript()const { return Usage >= ENiagaraScriptUsage::EmitterSpawnScript; }
	
	bool IsSystemSpawnScript()const { return Usage == ENiagaraScriptUsage::SystemSpawnScript; }
	bool IsSystemUpdateScript()const { return Usage == ENiagaraScriptUsage::SystemUpdateScript; }
	bool IsEmitterSpawnScript()const { return Usage == ENiagaraScriptUsage::EmitterSpawnScript; }
	bool IsEmitterUpdateScript()const { return Usage == ENiagaraScriptUsage::EmitterUpdateScript; }
	bool IsStandaloneScript() const { return IsDynamicInputScript() || IsFunctionScript() || IsModuleScript(); }

	bool IsSpawnScript()const { return IsParticleSpawnScript() || IsEmitterSpawnScript() || IsSystemSpawnScript(); }

	bool IsCompilable() const { return !IsEmitterSpawnScript() && !IsEmitterUpdateScript(); }


	static bool IsGPUScript(ENiagaraScriptUsage Usage) { return Usage == ENiagaraScriptUsage::ParticleGPUComputeScript; }
	static bool IsParticleSpawnScript(ENiagaraScriptUsage Usage)  { return Usage == ENiagaraScriptUsage::ParticleSpawnScript || Usage == ENiagaraScriptUsage::ParticleSpawnScriptInterpolated; }
	static bool IsInterpolatedParticleSpawnScript(ENiagaraScriptUsage Usage) { return Usage == ENiagaraScriptUsage::ParticleSpawnScriptInterpolated; }
	static bool IsParticleUpdateScript(ENiagaraScriptUsage Usage) { return Usage == ENiagaraScriptUsage::ParticleUpdateScript; }
	static bool IsModuleScript(ENiagaraScriptUsage Usage) { return Usage == ENiagaraScriptUsage::Module; }
	static bool IsFunctionScript(ENiagaraScriptUsage Usage)	 { return Usage == ENiagaraScriptUsage::Function; }
	static bool IsDynamicInputScript(ENiagaraScriptUsage Usage)	 { return Usage == ENiagaraScriptUsage::DynamicInput; }
	static bool IsParticleEventScript(ENiagaraScriptUsage Usage) { return Usage == ENiagaraScriptUsage::ParticleEventScript; }
	static bool IsParticleScript(ENiagaraScriptUsage Usage)  { return Usage >= ENiagaraScriptUsage::ParticleSpawnScript && Usage <= ENiagaraScriptUsage::ParticleGPUComputeScript; }

	static bool IsNonParticleScript(ENiagaraScriptUsage Usage) { return Usage >= ENiagaraScriptUsage::EmitterSpawnScript; }

	static bool IsSystemSpawnScript(ENiagaraScriptUsage Usage) { return Usage == ENiagaraScriptUsage::SystemSpawnScript; }
	static bool IsSystemUpdateScript(ENiagaraScriptUsage Usage) { return Usage == ENiagaraScriptUsage::SystemUpdateScript; }
	static bool IsSystemScript(ENiagaraScriptUsage Usage) { return IsSystemSpawnScript(Usage) || IsSystemUpdateScript(Usage);}
	static bool IsEmitterSpawnScript(ENiagaraScriptUsage Usage) { return Usage == ENiagaraScriptUsage::EmitterSpawnScript; }
	static bool IsEmitterUpdateScript(ENiagaraScriptUsage Usage) { return Usage == ENiagaraScriptUsage::EmitterUpdateScript; }
	static bool IsStandaloneScript(ENiagaraScriptUsage Usage)  { return IsDynamicInputScript(Usage) || IsFunctionScript(Usage) || IsModuleScript(Usage); }

	static bool IsSpawnScript(ENiagaraScriptUsage Usage) { return IsParticleSpawnScript(Usage) || IsEmitterSpawnScript(Usage) || IsSystemSpawnScript(Usage); }

	static bool IsCompilable(ENiagaraScriptUsage Usage)  { return !IsEmitterSpawnScript(Usage) && !IsEmitterUpdateScript(Usage); }

	static bool NIAGARA_API ConvertUsageToGroup(ENiagaraScriptUsage InUsage, ENiagaraScriptGroup& OutGroup);

#if WITH_EDITORONLY_DATA
	NIAGARA_API TArray<ENiagaraScriptUsage> GetSupportedUsageContexts() const;
	static NIAGARA_API TArray<ENiagaraScriptUsage> GetSupportedUsageContextsForBitmask(int32 InModuleUsageBitmask);
#endif

	NIAGARA_API bool CanBeRunOnGpu() const;
	NIAGARA_API bool IsReadyToRun(ENiagaraSimTarget SimTarget) const;
	NIAGARA_API bool ShouldCacheShadersForCooking() const;

#if WITH_EDITORONLY_DATA
	class UNiagaraScriptSourceBase *GetSource() { return Source; }
	const class UNiagaraScriptSourceBase *GetSource() const  { return Source; }
	void SetSource(class UNiagaraScriptSourceBase *InSource) { Source = InSource; }

	NIAGARA_API FGuid GetBaseChangeID() const;
	NIAGARA_API ENiagaraScriptCompileStatus GetLastCompileStatus() const;
	void InvalidateCachedCompileIds();

	NIAGARA_API bool HandleVariableRenames(const TMap<FNiagaraVariable, FNiagaraVariable>& OldToNewVars, const FString& UniqueEmitterName);
#endif

	//~ Begin UObject interface
	void Serialize(FArchive& Ar)override;
	virtual void PostLoad() override;
	virtual bool IsDestructionThreadSafe() const override { return false; }
#if WITH_EDITOR
	virtual void PostEditChangeProperty(FPropertyChangedEvent& PropertyChangedEvent) override;
#endif
	virtual void GetAssetRegistryTags(TArray<FAssetRegistryTag>& OutTags) const override;
	//~ End UObject interface

	// Infrastructure for GPU compute Shaders
	NIAGARA_API void CacheResourceShadersForCooking(EShaderPlatform ShaderPlatform, TArray<FNiagaraShaderScript*>& InOutCachedResources);

	NIAGARA_API void CacheResourceShadersForRendering(bool bRegenerateId, bool bForceRecompile=false);
	void BeginCacheForCookedPlatformData(const ITargetPlatform *TargetPlatform);
	void CacheShadersForResources(EShaderPlatform ShaderPlatform, FNiagaraShaderScript *ResourceToCache, bool bApplyCompletedShaderMapForRendering, bool bForceRecompile = false, bool bCooking=false);
	FNiagaraShaderScript* AllocateResource();
	FNiagaraShaderScript *GetRenderThreadScript()
	{
		return &ScriptResource;
	}

	FComputeShaderRHIRef GetScriptShader() 
	{
		if (!ScriptShader)
		{
			ScriptShader = ScriptResource.GetShader()->GetComputeShader();	// NIAGARATODO: need to put this caching somewhere else, as it wont' know when we update the resource
		}
		return ScriptShader; 
	}

	FComputeShaderRHIRef GetScriptShaderGameThread()
	{
		if (!ScriptShader)
		{
			ScriptShader = ScriptResource.GetShaderGameThread()->GetComputeShader();	// NIAGARATODO: need to put this caching somewhere else, as it wont' know when we update the resource
		}
		return ScriptShader;
	}

	void SetFeatureLevel(ERHIFeatureLevel::Type InFeatureLevel)		{ FeatureLevel = InFeatureLevel; }

	NIAGARA_API void GenerateStatScopeIDs();

	NIAGARA_API bool IsScriptCompilationPending(bool bGPUScript) const;
	NIAGARA_API bool DidScriptCompilationSucceed(bool bGPUScript) const;

#if WITH_EDITORONLY_DATA
	NIAGARA_API void InvalidateCompileResults();
	FText GetDescription() { return Description.IsEmpty() ? FText::FromString(GetName()) : Description; }

	/** Makes a deep copy of any script dependencies, including itself.*/
	NIAGARA_API virtual UNiagaraScript* MakeRecursiveDeepCopy(UObject* DestOuter, TMap<const UObject*, UObject*>& ExistingConversions) const;

	/** Determine if there are any external dependencies with respect to scripts and ensure that those dependencies are sucked into the existing package.*/
	NIAGARA_API virtual void SubsumeExternalDependencies(TMap<const UObject*, UObject*>& ExistingConversions);

	/** Determine if the Script and its source graph are in sync.*/
	NIAGARA_API bool AreScriptAndSourceSynchronized() const;

	/** Ensure that the Script and its source graph are marked out of sync.*/
	NIAGARA_API void MarkScriptAndSourceDesynchronized(FString Reason);
	
	/** Request a synchronous compile for the script, possibly forcing it to compile.*/
	NIAGARA_API void RequestCompile(bool bForceCompile = false);

	/** Request an asynchronous compile for the script, possibly forcing it to compile. The output values are the compilation id of the data as well as the async handle to 
		gather up the results with. bTrulyAsync tells the system whether or not the compile task must be completed on the main thread (mostly used for debugging). The
		overall function returns whether or not any compiles were actually issued. They will be skipped if none of the data is dirty.*/
	NIAGARA_API bool RequestExternallyManagedAsyncCompile(const TSharedPtr<FNiagaraCompileRequestDataBase, ESPMode::ThreadSafe>& RequestData, FNiagaraVMExecutableDataId& OutCompileId, uint32& OutAsyncHandle, bool bTrulyAsync);

	/** Callback issued whenever a compilation successfully happened (even if the results are a script that cannot be executed due to errors)*/
	NIAGARA_API FOnScriptCompiled& OnVMScriptCompiled();
	
	/** External call used to identify the values for a successful VM script compilation. OnVMScriptCompiled will be issued in this case.*/
	void SetVMCompilationResults(const FNiagaraVMExecutableDataId& InCompileId, FNiagaraVMExecutableData& InScriptVM, FNiagaraCompileRequestDataBase* InRequestData);

	/** In the event where we "merge" we duplicate the changes of the master copy onto the newly cloned copy. This function will synchronize the compiled script 
		results assuming that the scripts themselves are bound to the same key. This saves looking things up in the DDC. It returns true if successfully synchronized and 
		false if not.*/
	NIAGARA_API bool SynchronizeExecutablesWithMaster(const UNiagaraScript* Script, const TMap<FString, FString>& RenameMap);

	NIAGARA_API void SyncAliases(const TMap<FString, FString>& RenameMap);
#endif
	
	UFUNCTION()
	void OnCompilationComplete();

	NIAGARA_API FNiagaraVMExecutableData& GetVMExecutableData() { return CachedScriptVM; }
	NIAGARA_API const FNiagaraVMExecutableData& GetVMExecutableData() const { return CachedScriptVM; }
	NIAGARA_API const FNiagaraVMExecutableDataId& GetVMExecutableDataCompilationId() const { return CachedScriptVMId; }

	TArray<UNiagaraParameterCollection*>& GetCachedParameterCollectionReferences() { return CachedParameterCollectionReferences; }
	TArray<FNiagaraScriptDataInterfaceInfo>& GetCachedDefaultDataInterfaces() { return CachedDefaultDataInterfaces; }

#if STATS
	const TArray<TStatId>& GetStatScopeIDs()const { return StatScopesIDs; }
#endif

	bool UsesCollection(const class UNiagaraParameterCollection* Collection)const;
	
	virtual ~UNiagaraScript();

	FNiagaraScriptExecutionParameterStore* GetExecutionReadyParameterStore(ENiagaraSimTarget SimTarget);
	void InvalidateExecutionReadyParameterStores();
private:
	bool LegacyCanBeRunOnGpu()const;

	UPROPERTY(Transient)
	FNiagaraScriptExecutionParameterStore ScriptExecutionParamStoreCPU;

	UPROPERTY(Transient)
	FNiagaraScriptExecutionParameterStore ScriptExecutionParamStoreGPU;

#if WITH_EDITORONLY_DATA
	class UNiagaraSystem* FindRootSystem();

	/** 'Source' data/graphs for this script */
	UPROPERTY()
	class UNiagaraScriptSourceBase*	Source;
	
	/** A multicast delegate which is called whenever the script has been compiled (successfully or not). */
	FOnScriptCompiled OnVMScriptCompiledDelegate;

	mutable FNiagaraVMExecutableDataId LastReportedVMId;
#endif

	/** Adjusted every time that we compile this script. Lets us know that we might differ from any cached versions.*/
	UPROPERTY()
	FNiagaraVMExecutableDataId CachedScriptVMId;

	/** Adjusted every time ComputeVMCompilationId is called.*/
	UPROPERTY()
	mutable FNiagaraVMExecutableDataId LastGeneratedVMId;

	TArray<FNiagaraShaderScript> LoadedScriptResources;

	FNiagaraShaderScript ScriptResource;

	FNiagaraShaderScript* ScriptResourcesByFeatureLevel[ERHIFeatureLevel::Num];

	/** Feature level that the shader map is going to be compiled for. */
	ERHIFeatureLevel::Type FeatureLevel;

	/** Compute shader compiled for this script */
	FComputeShaderRHIRef ScriptShader;

	/** Runtime stat IDs generated from StatScopes. */
#if STATS
	TArray<TStatId> StatScopesIDs;
#endif

#if WITH_EDITORONLY_DATA
	/* script resources being cached for cooking. */
	TMap<const class ITargetPlatform*, TArray<FNiagaraShaderScript*>> CachedScriptResourcesForCooking;

	UPROPERTY(Transient)
	TArray<UObject*> ActiveCompileRoots;
#endif

	/** Compiled VM bytecode and data necessary to run this script.*/
	UPROPERTY()
	FNiagaraVMExecutableData CachedScriptVM;
	
	UPROPERTY()
	TArray<UNiagaraParameterCollection*> CachedParameterCollectionReferences;

	UPROPERTY()
	TArray<FNiagaraScriptDataInterfaceInfo> CachedDefaultDataInterfaces;
};<|MERGE_RESOLUTION|>--- conflicted
+++ resolved
@@ -139,10 +139,7 @@
 	UPROPERTY()
 	FGuid BaseScriptID;
 
-<<<<<<< HEAD
-=======
-#if WITH_EDITORONLY_DATA
->>>>>>> 33e6966e
+#if WITH_EDITORONLY_DATA
 	/**
 	* The hash of the subgraph this shader primarily represents.
 	*/
@@ -302,10 +299,7 @@
 	/** Array of all compile events generated last time the script was compiled.*/
 	UPROPERTY()
 	TArray<FNiagaraCompileEvent> LastCompileEvents;
-<<<<<<< HEAD
-=======
-#endif
->>>>>>> 33e6966e
+#endif
 
 	void SerializeData(FArchive& Ar, bool bDDCData);
 	
@@ -366,10 +360,6 @@
 	/* If this script is exposed to the library. */
 	UPROPERTY(AssetRegistrySearchable, EditAnywhere, Category = Script)
 	uint32 bExposeToLibrary : 1;
-<<<<<<< HEAD
-
-=======
->>>>>>> 33e6966e
 #endif
 
 	/** Contains all of the top-level values that are iterated on in the UI. These are usually "Module" variables in the graph. They don't necessarily have to be in the order that they are expected in the uniform table.*/
