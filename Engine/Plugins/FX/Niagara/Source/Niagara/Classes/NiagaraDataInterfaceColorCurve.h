// Copyright 1998-2019 Epic Games, Inc. All Rights Reserved.
#pragma once

#include "NiagaraCommon.h"
#include "NiagaraShared.h"
#include "VectorVM.h"
#include "StaticMeshResources.h"
#include "Curves/RichCurve.h"
#include "NiagaraDataInterfaceCurveBase.h"
#include "NiagaraDataInterfaceColorCurve.generated.h"

class INiagaraCompiler;
class UCurveVector;
class UCurveLinearColor;
class UCurveFloat;
class FNiagaraSystemInstance;


/** Data Interface allowing sampling of color curves. */
UCLASS(EditInlineNew, Category="Curves", meta = (DisplayName = "Curve for Colors"))
class NIAGARA_API UNiagaraDataInterfaceColorCurve : public UNiagaraDataInterfaceCurveBase
{
	GENERATED_UCLASS_BODY()
public:
	UPROPERTY(EditAnywhere, Category = "Curve")
	FRichCurve RedCurve;

	UPROPERTY(EditAnywhere, Category = "Curve")
	FRichCurve GreenCurve;

	UPROPERTY(EditAnywhere, Category = "Curve")
	FRichCurve BlueCurve;

	UPROPERTY(EditAnywhere, Category = "Curve")
	FRichCurve AlphaCurve;

	//UObject Interface
	virtual void PostInitProperties() override;
	virtual void Serialize(FArchive& Ar) override;
	//UObject Interface End

	enum
	{
		CurveLUTNumElems = 4,
	};

<<<<<<< HEAD
	virtual void UpdateTimeRanges() override;
	virtual TArray<float> BuildLUT(int32 NumEntries) const override;
=======
#if WITH_EDITORONLY_DATA
	virtual void UpdateTimeRanges() override;
	virtual TArray<float> BuildLUT(int32 NumEntries) const override;
#endif
>>>>>>> cf4d342e

	virtual void GetFunctions(TArray<FNiagaraFunctionSignature>& OutFunctions)override;
	virtual void GetVMExternalFunction(const FVMExternalFunctionBindingInfo& BindingInfo, void* InstanceData, FVMExternalFunction &OutFunc) override;

	template<typename UseLUT>
	void SampleCurve(FVectorVMContext& Context);

	virtual bool Equals(const UNiagaraDataInterface* Other) const override;

	//~ UNiagaraDataInterfaceCurveBase interface
	virtual void GetCurveData(TArray<FCurveData>& OutCurveData) override;

	virtual bool GetFunctionHLSL(const FName&  DefinitionFunctionName, FString InstanceFunctionName, FNiagaraDataInterfaceGPUParamInfo& ParamInfo, FString& OutHLSL) override;

	virtual int32 GetCurveNumElems()const { return CurveLUTNumElems; }
protected:
	virtual bool CopyToInternal(UNiagaraDataInterface* Destination) const override;

private:
	template<typename UseLUT>
	FORCEINLINE_DEBUGGABLE FLinearColor SampleCurveInternal(float X);

	static const FName SampleCurveName;
};<|MERGE_RESOLUTION|>--- conflicted
+++ resolved
@@ -44,15 +44,10 @@
 		CurveLUTNumElems = 4,
 	};
 
-<<<<<<< HEAD
-	virtual void UpdateTimeRanges() override;
-	virtual TArray<float> BuildLUT(int32 NumEntries) const override;
-=======
 #if WITH_EDITORONLY_DATA
 	virtual void UpdateTimeRanges() override;
 	virtual TArray<float> BuildLUT(int32 NumEntries) const override;
 #endif
->>>>>>> cf4d342e
 
 	virtual void GetFunctions(TArray<FNiagaraFunctionSignature>& OutFunctions)override;
 	virtual void GetVMExternalFunction(const FVMExternalFunctionBindingInfo& BindingInfo, void* InstanceData, FVMExternalFunction &OutFunc) override;
