// Copyright 1998-2019 Epic Games, Inc. All Rights Reserved.
#pragma once

//////////////////////////////////////////////////////////////////////////
// Helper classes for reducing duplicate code when accessing vertex positions. 

struct FSkeletalMeshAccessorHelper
{
	template<typename FilterMode, typename AreaWeightingMode>
	FORCEINLINE void Init(FNDISkeletalMesh_InstanceData* InstData)
	{
		Comp = Cast<USkeletalMeshComponent>(InstData->Component.Get());
		Mesh = InstData->Mesh;
		LODData = &InstData->GetLODRenderDataAndSkinWeights(SkinWeightBuffer);
		IndexBuffer = LODData->MultiSizeIndexContainer.GetIndexBuffer();
		SkinningData = InstData->SkinningData.SkinningData.Get();
		Usage = InstData->SkinningData.Usage;

		if (Comp)
		{
			const USkinnedMeshComponent* BaseComp = Comp->GetBaseComponent();
			BoneComponentSpaceTransforms = &BaseComp->GetComponentSpaceTransforms();
			PrevBoneComponentSpaceTransforms = &BaseComp->GetPreviousComponentTransformsArray();
		}
	}

	USkeletalMeshComponent* Comp = nullptr;
	USkeletalMesh* Mesh = nullptr;
	TWeakObjectPtr<USkeletalMesh> MeshSafe;
	FSkeletalMeshLODRenderData* LODData = nullptr;
	FSkinWeightVertexBuffer* SkinWeightBuffer = nullptr;
	FRawStaticIndexBuffer16or32Interface* IndexBuffer = nullptr;
	const FSkeletalMeshSamplingRegion* SamplingRegion = nullptr;
	const FSkeletalMeshSamplingRegionBuiltData* SamplingRegionBuiltData = nullptr;
	FSkeletalMeshSkinningData* SkinningData = nullptr;
	FSkeletalMeshSkinningDataUsage Usage;
	const TArray<FTransform>* BoneComponentSpaceTransforms = nullptr;
	const TArray<FTransform>* PrevBoneComponentSpaceTransforms = nullptr;
};

template<>
void FSkeletalMeshAccessorHelper::Init<
	TIntegralConstant<ENDISkeletalMesh_FilterMode, ENDISkeletalMesh_FilterMode::SingleRegion>,
	TIntegralConstant<ENDISkelMesh_AreaWeightingMode, ENDISkelMesh_AreaWeightingMode::None>>
	(FNDISkeletalMesh_InstanceData* InstData);

template<>
void FSkeletalMeshAccessorHelper::Init<
	TIntegralConstant<ENDISkeletalMesh_FilterMode, ENDISkeletalMesh_FilterMode::SingleRegion>,
	TIntegralConstant<ENDISkelMesh_AreaWeightingMode, ENDISkelMesh_AreaWeightingMode::AreaWeighted>>
	(FNDISkeletalMesh_InstanceData* InstData);

//////////////////////////////////////////////////////////////////////////

template<typename SkinningMode>
struct FSkinnedPositionAccessorHelper
{
<<<<<<< HEAD
	FORCEINLINE void GetTrianlgeIndices(int32 Tri, int32& Idx0, int32& Idx1, int32& Idx2)
	{
		checkf(false, TEXT("Must provide a specialization for this template type"));
	}

	FORCEINLINE void GetSkinnedTrianglePositions(FSkeletalMeshAccessorHelper& Accessor,
		int32 Tri, FVector& OutPos0, FVector& OutPos1, FVector& OutPos2, FVector& OutPrev0, FVector& OutPrev1, FVector& OutPrev2, int32& Idx0, int32& Idx1, int32& Idx2)
	{
		checkf(false, TEXT("Must provide a specialization for this template type"));
	}

	FORCEINLINE void GetSkinnedTrianglePositions(FSkeletalMeshAccessorHelper& Accessor,
		int32 Tri, FVector& OutPos0, FVector& OutPos1, FVector& OutPos2, int32& Idx0, int32& Idx1, int32& Idx2)
	{
		checkf(false, TEXT("Must provide a specialization for this template type"));
	}

	FORCEINLINE FVector GetSkinnedVertexPosition(FSkeletalMeshAccessorHelper& Accessor, int32 VertexIndex)
	{
		checkf(false, TEXT("Must provide a specialization for this template type"));
	}

	FORCEINLINE FVector GetSkinnedVertexPreviousPosition(FSkeletalMeshAccessorHelper& Accessor, int32 VertexIndex)
	{
		checkf(false, TEXT("Must provide a specialization for this template type"));
	}

	FORCEINLINE FVector GetSkinnedBonePosition(FSkeletalMeshAccessorHelper& Accessor, int32 BoneIndex)
	{
		checkf(false, TEXT("Must provide a specialization for this template type"));
	}

	FORCEINLINE FVector GetSkinnedBonePreviousPosition(FSkeletalMeshAccessorHelper& Accessor, int32 BoneIndex)
	{
		checkf(false, TEXT("Must provide a specialization for this template type"));
	}	
	
	FORCEINLINE_DEBUGGABLE FQuat GetSkinnedBoneRotation(FSkeletalMeshAccessorHelper& Accessor, int32 BoneIndex)
	{
		checkf(false, TEXT("Must provide a specialization for this template type"));
	}

	FORCEINLINE_DEBUGGABLE FQuat GetSkinnedBonePreviousRotation(FSkeletalMeshAccessorHelper& Accessor, int32 BoneIndex)
	{
		checkf(false, TEXT("Must provide a specialization for this template type"));
	}
=======
	FORCEINLINE void GetTriangleIndices(int32 Tri, int32& Idx0, int32& Idx1, int32& Idx2) = delete;
	FORCEINLINE void GetSkinnedTrianglePositions(FSkeletalMeshAccessorHelper& Accessor, int32 Tri, FVector& OutPos0, FVector& OutPos1, FVector& OutPos2, FVector& OutPrev0, FVector& OutPrev1, FVector& OutPrev2, int32& Idx0, int32& Idx1, int32& Idx2) = delete;
	FORCEINLINE void GetSkinnedTrianglePositions(FSkeletalMeshAccessorHelper& Accessor, int32 Tri, FVector& OutPos0, FVector& OutPos1, FVector& OutPos2, int32& Idx0, int32& Idx1, int32& Idx2) = delete;
	FORCEINLINE FVector GetSkinnedVertexPosition(FSkeletalMeshAccessorHelper& Accessor, int32 VertexIndex) = delete;
	FORCEINLINE FVector GetSkinnedVertexPreviousPosition(FSkeletalMeshAccessorHelper& Accessor, int32 VertexIndex) = delete;
	FORCEINLINE FVector GetSkinnedBonePosition(FSkeletalMeshAccessorHelper& Accessor, int32 BoneIndex) = delete;
	FORCEINLINE FVector GetSkinnedBonePreviousPosition(FSkeletalMeshAccessorHelper& Accessor, int32 BoneIndex) = delete;
	FORCEINLINE_DEBUGGABLE FQuat GetSkinnedBoneRotation(FSkeletalMeshAccessorHelper& Accessor, int32 BoneIndex) = delete;
	FORCEINLINE_DEBUGGABLE FQuat GetSkinnedBonePreviousRotation(FSkeletalMeshAccessorHelper& Accessor, int32 BoneIndex) = delete;
>>>>>>> 33e6966e
};

template<>
struct FSkinnedPositionAccessorHelper<TIntegralConstant<ENDISkeletalMesh_SkinningMode, ENDISkeletalMesh_SkinningMode::None>>
{
	FORCEINLINE void GetTriangleIndices(FSkeletalMeshAccessorHelper& Accessor, int32 Tri, int32& Idx0, int32& Idx1, int32& Idx2)
	{
		const int32 BaseIndex = Tri * 3;
		checkSlow(BaseIndex + 2 < Accessor.IndexBuffer->Num());
		Idx0 = Accessor.IndexBuffer->Get(BaseIndex);
		Idx1 = Accessor.IndexBuffer->Get(BaseIndex + 1);
		Idx2 = Accessor.IndexBuffer->Get(BaseIndex + 2);
	}

	FORCEINLINE void GetSkinnedTrianglePositions(FSkeletalMeshAccessorHelper& Accessor, int32 Idx0, int32 Idx1, int32 Idx2, FVector& OutPos0, FVector& OutPos1, FVector& OutPos2)
	{
		OutPos0 = GetSkeletalMeshRefVertLocation(Accessor.Mesh, *Accessor.LODData, *Accessor.SkinWeightBuffer, Idx0);
		OutPos1 = GetSkeletalMeshRefVertLocation(Accessor.Mesh, *Accessor.LODData, *Accessor.SkinWeightBuffer, Idx1);
		OutPos2 = GetSkeletalMeshRefVertLocation(Accessor.Mesh, *Accessor.LODData, *Accessor.SkinWeightBuffer, Idx2);
	}

	FORCEINLINE void GetSkinnedTrianglePreviousPositions(FSkeletalMeshAccessorHelper& Accessor, int32 Idx0, int32 Idx1, int32 Idx2, FVector& OutPos0, FVector& OutPos1, FVector& OutPos2)
	{
		OutPos0 = GetSkeletalMeshRefVertLocation(Accessor.Mesh, *Accessor.LODData, *Accessor.SkinWeightBuffer, Idx0);
		OutPos1 = GetSkeletalMeshRefVertLocation(Accessor.Mesh, *Accessor.LODData, *Accessor.SkinWeightBuffer, Idx1);
		OutPos2 = GetSkeletalMeshRefVertLocation(Accessor.Mesh, *Accessor.LODData, *Accessor.SkinWeightBuffer, Idx2);
	}

	FORCEINLINE FVector GetSkinnedVertexPosition(FSkeletalMeshAccessorHelper& Accessor, int32 VertexIndex)
	{
		return GetSkeletalMeshRefVertLocation(Accessor.Mesh, *Accessor.LODData, *Accessor.SkinWeightBuffer, VertexIndex);
	}

	FORCEINLINE FVector GetSkinnedVertexPreviousPosition(FSkeletalMeshAccessorHelper& Accessor, int32 VertexIndex)
	{
		return GetSkeletalMeshRefVertLocation(Accessor.Mesh, *Accessor.LODData, *Accessor.SkinWeightBuffer, VertexIndex);
	}

	FORCEINLINE_DEBUGGABLE FVector GetSkinnedBonePosition(FSkeletalMeshAccessorHelper& Accessor, int32 BoneIndex)
	{
		return Accessor.Mesh->GetComposedRefPoseMatrix(BoneIndex).GetOrigin();
	}

	FORCEINLINE_DEBUGGABLE FVector GetSkinnedBonePreviousPosition(FSkeletalMeshAccessorHelper& Accessor, int32 BoneIndex)
	{
		return Accessor.Mesh->GetComposedRefPoseMatrix(BoneIndex).GetOrigin();
	}

	FORCEINLINE_DEBUGGABLE FQuat GetSkinnedBoneRotation(FSkeletalMeshAccessorHelper& Accessor, int32 BoneIndex)
	{
		return Accessor.Mesh->GetComposedRefPoseMatrix(BoneIndex).ToQuat();
	}

	FORCEINLINE_DEBUGGABLE FQuat GetSkinnedBonePreviousRotation(FSkeletalMeshAccessorHelper& Accessor, int32 BoneIndex)
	{
		return Accessor.Mesh->GetComposedRefPoseMatrix(BoneIndex).ToQuat();
	}
};

template<>
struct FSkinnedPositionAccessorHelper<TIntegralConstant<ENDISkeletalMesh_SkinningMode, ENDISkeletalMesh_SkinningMode::SkinOnTheFly>>
{
	FORCEINLINE void GetTriangleIndices(FSkeletalMeshAccessorHelper& Accessor, int32 Tri, int32& Idx0, int32& Idx1, int32& Idx2)
	{
		const int32 BaseIndex = Tri * 3;
		checkSlow(BaseIndex + 2 < Accessor.IndexBuffer->Num());
		Idx0 = Accessor.IndexBuffer->Get(BaseIndex);
		Idx1 = Accessor.IndexBuffer->Get(BaseIndex + 1);
		Idx2 = Accessor.IndexBuffer->Get(BaseIndex + 2);
	}

	FORCEINLINE void GetSkinnedTrianglePositions(FSkeletalMeshAccessorHelper& Accessor, int32 Idx0, int32 Idx1, int32 Idx2, FVector& OutPos0, FVector& OutPos1, FVector& OutPos2)
	{
		OutPos0 = USkeletalMeshComponent::GetSkinnedVertexPosition(Accessor.Comp, Idx0, *Accessor.LODData, *Accessor.SkinWeightBuffer, Accessor.SkinningData->CurrBoneRefToLocals());
		OutPos1 = USkeletalMeshComponent::GetSkinnedVertexPosition(Accessor.Comp, Idx1, *Accessor.LODData, *Accessor.SkinWeightBuffer, Accessor.SkinningData->CurrBoneRefToLocals());
		OutPos2 = USkeletalMeshComponent::GetSkinnedVertexPosition(Accessor.Comp, Idx2, *Accessor.LODData, *Accessor.SkinWeightBuffer, Accessor.SkinningData->CurrBoneRefToLocals());
	}

	FORCEINLINE void GetSkinnedTrianglePreviousPositions(FSkeletalMeshAccessorHelper& Accessor, int32 Idx0, int32 Idx1, int32 Idx2, FVector& OutPos0, FVector& OutPos1, FVector& OutPos2)
	{
		OutPos0 = USkeletalMeshComponent::GetSkinnedVertexPosition(Accessor.Comp, Idx0, *Accessor.LODData, *Accessor.SkinWeightBuffer, Accessor.SkinningData->PrevBoneRefToLocals());
		OutPos1 = USkeletalMeshComponent::GetSkinnedVertexPosition(Accessor.Comp, Idx1, *Accessor.LODData, *Accessor.SkinWeightBuffer, Accessor.SkinningData->PrevBoneRefToLocals());
		OutPos2 = USkeletalMeshComponent::GetSkinnedVertexPosition(Accessor.Comp, Idx2, *Accessor.LODData, *Accessor.SkinWeightBuffer, Accessor.SkinningData->PrevBoneRefToLocals());
	}

	FORCEINLINE FVector GetSkinnedVertexPosition(FSkeletalMeshAccessorHelper& Accessor, int32 VertexIndex)
	{
		return USkeletalMeshComponent::GetSkinnedVertexPosition(Accessor.Comp, VertexIndex, *Accessor.LODData, *Accessor.SkinWeightBuffer, Accessor.SkinningData->CurrBoneRefToLocals());
	}

	FORCEINLINE FVector GetSkinnedVertexPreviousPosition(FSkeletalMeshAccessorHelper& Accessor, int32 VertexIndex)
	{
		return USkeletalMeshComponent::GetSkinnedVertexPosition(Accessor.Comp, VertexIndex, *Accessor.LODData, *Accessor.SkinWeightBuffer, Accessor.SkinningData->PrevBoneRefToLocals());
	}

	FORCEINLINE_DEBUGGABLE FVector GetSkinnedBonePosition(FSkeletalMeshAccessorHelper& Accessor, int32 BoneIndex)
	{
		return (*Accessor.BoneComponentSpaceTransforms)[BoneIndex].GetLocation();
	}

	FORCEINLINE_DEBUGGABLE FVector GetSkinnedBonePreviousPosition(FSkeletalMeshAccessorHelper& Accessor, int32 BoneIndex)
	{
		return (*Accessor.PrevBoneComponentSpaceTransforms)[BoneIndex].GetLocation();
	}

	FORCEINLINE_DEBUGGABLE FQuat GetSkinnedBoneRotation(FSkeletalMeshAccessorHelper& Accessor, int32 BoneIndex)
	{
		return (*Accessor.BoneComponentSpaceTransforms)[BoneIndex].GetRotation();
	}

	FORCEINLINE_DEBUGGABLE FQuat GetSkinnedBonePreviousRotation(FSkeletalMeshAccessorHelper& Accessor, int32 BoneIndex)
	{
		return (*Accessor.PrevBoneComponentSpaceTransforms)[BoneIndex].GetRotation();
	}
};

template<>
struct FSkinnedPositionAccessorHelper<TIntegralConstant<ENDISkeletalMesh_SkinningMode, ENDISkeletalMesh_SkinningMode::PreSkin>>
{
	FORCEINLINE void GetTriangleIndices(FSkeletalMeshAccessorHelper& Accessor, int32 Tri, int32& Idx0, int32& Idx1, int32& Idx2)
	{
		const int32 BaseIndex = Tri * 3;
		checkSlow(BaseIndex + 2 < Accessor.IndexBuffer->Num());
		Idx0 = Accessor.IndexBuffer->Get(BaseIndex);
		Idx1 = Accessor.IndexBuffer->Get(BaseIndex + 1);
		Idx2 = Accessor.IndexBuffer->Get(BaseIndex + 2);
	}

	FORCEINLINE void GetSkinnedTrianglePositions(FSkeletalMeshAccessorHelper& Accessor, int32 Idx0, int32 Idx1, int32 Idx2, FVector& OutPos0, FVector& OutPos1, FVector& OutPos2)
	{
		OutPos0 = Accessor.SkinningData->GetPosition(Accessor.Usage.GetLODIndex(), Idx0);
		OutPos1 = Accessor.SkinningData->GetPosition(Accessor.Usage.GetLODIndex(), Idx1);
		OutPos2 = Accessor.SkinningData->GetPosition(Accessor.Usage.GetLODIndex(), Idx2);
	}

	FORCEINLINE void GetSkinnedTrianglePreviousPositions(FSkeletalMeshAccessorHelper& Accessor, int32 Idx0, int32 Idx1, int32 Idx2, FVector& OutPos0, FVector& OutPos1, FVector& OutPos2)
	{
		OutPos0 = Accessor.SkinningData->GetPreviousPosition(Accessor.Usage.GetLODIndex(), Idx0);
		OutPos1 = Accessor.SkinningData->GetPreviousPosition(Accessor.Usage.GetLODIndex(), Idx1);
		OutPos2 = Accessor.SkinningData->GetPreviousPosition(Accessor.Usage.GetLODIndex(), Idx2);
	}

	FORCEINLINE FVector GetSkinnedVertexPosition(FSkeletalMeshAccessorHelper& Accessor, int32 VertexIndex)
	{
		return Accessor.SkinningData->GetPosition(Accessor.Usage.GetLODIndex(), VertexIndex);
	}

	FORCEINLINE FVector GetSkinnedVertexPreviousPosition(FSkeletalMeshAccessorHelper& Accessor, int32 VertexIndex)
	{
		return Accessor.SkinningData->GetPreviousPosition(Accessor.Usage.GetLODIndex(), VertexIndex);
	}

	FORCEINLINE_DEBUGGABLE FVector GetSkinnedBonePosition(FSkeletalMeshAccessorHelper& Accessor, int32 BoneIndex)
	{
		return (*Accessor.BoneComponentSpaceTransforms)[BoneIndex].GetLocation();
	}

	FORCEINLINE_DEBUGGABLE FVector GetSkinnedBonePreviousPosition(FSkeletalMeshAccessorHelper& Accessor, int32 BoneIndex)
	{
		return (*Accessor.PrevBoneComponentSpaceTransforms)[BoneIndex].GetLocation();
	}

	FORCEINLINE_DEBUGGABLE FQuat GetSkinnedBoneRotation(FSkeletalMeshAccessorHelper& Accessor, int32 BoneIndex)
	{
		return (*Accessor.BoneComponentSpaceTransforms)[BoneIndex].GetRotation();
	}

	FORCEINLINE_DEBUGGABLE FQuat GetSkinnedBonePreviousRotation(FSkeletalMeshAccessorHelper& Accessor, int32 BoneIndex)
	{
		return (*Accessor.PrevBoneComponentSpaceTransforms)[BoneIndex].GetRotation();
	}
};

//////////////////////////////////////////////////////////////////////////
// Helper for accessing misc vertex data
template<bool bUseFullPrecisionUVs>
struct FSkelMeshVertexAccessor
{
	FORCEINLINE FVector2D GetVertexUV(FSkeletalMeshLODRenderData& LODData, int32 VertexIdx, int32 UVChannel)const
	{
		if (bUseFullPrecisionUVs)
		{
			return LODData.StaticVertexBuffers.StaticMeshVertexBuffer.GetVertexUV_Typed<EStaticMeshVertexUVType::HighPrecision>(VertexIdx, UVChannel);
		}
		else
		{
			return LODData.StaticVertexBuffers.StaticMeshVertexBuffer.GetVertexUV_Typed<EStaticMeshVertexUVType::Default>(VertexIdx, UVChannel);
		}
	}

	FORCEINLINE FLinearColor GetVertexColor(FSkeletalMeshLODRenderData& LODData, int32 VertexIdx)const
	{
		return LODData.StaticVertexBuffers.ColorVertexBuffer.VertexColor(VertexIdx);
	}
};

//////////////////////////////////////////////////////////////////////////
//Function Binders.

//External function binder choosing between template specializations based on if we're area weighting or not.
template<typename NextBinder>
struct TAreaWeightingModeBinder
{
	template<typename... ParamTypes>
	static void Bind(UNiagaraDataInterface* Interface, const FVMExternalFunctionBindingInfo& BindingInfo, void* InstanceData, FVMExternalFunction &OutFunc)
	{
		FNDISkeletalMesh_InstanceData* InstData = (FNDISkeletalMesh_InstanceData*)InstanceData;
		check(InstData);
		UNiagaraDataInterfaceSkeletalMesh* MeshInterface = CastChecked<UNiagaraDataInterfaceSkeletalMesh>(Interface);
		const FSkeletalMeshSamplingInfo& SamplingInfo = InstData->Mesh->GetSamplingInfo();

		bool bAreaWeighting = false;
		if (InstData->SamplingRegionIndices.Num() > 1)
		{
			bAreaWeighting = InstData->SamplingRegionAreaWeightedSampler.IsValid();
		}
		else if (InstData->SamplingRegionIndices.Num() == 1)
		{
			const FSkeletalMeshSamplingRegion& Region = SamplingInfo.GetRegion(InstData->SamplingRegionIndices[0]);
			bAreaWeighting = Region.bSupportUniformlyDistributedSampling;
		}
		else
		{
			int32 LODIndex = InstData->GetLODIndex();
			bAreaWeighting = InstData->Mesh->GetLODInfo(LODIndex)->bSupportUniformlyDistributedSampling;
		}

		if (bAreaWeighting)
		{
			NextBinder::template Bind<ParamTypes..., TIntegralConstant<ENDISkelMesh_AreaWeightingMode, ENDISkelMesh_AreaWeightingMode::AreaWeighted>>(Interface, BindingInfo, InstanceData, OutFunc);
		}
		else
		{
			NextBinder::template Bind<ParamTypes..., TIntegralConstant<ENDISkelMesh_AreaWeightingMode, ENDISkelMesh_AreaWeightingMode::None>>(Interface, BindingInfo, InstanceData, OutFunc);
		}
	}
};

//External function binder choosing between template specializations based on filtering methods
template<typename NextBinder>
struct TFilterModeBinder
{
	template<typename... ParamTypes>
	static void Bind(UNiagaraDataInterface* Interface, const FVMExternalFunctionBindingInfo& BindingInfo, void* InstanceData, FVMExternalFunction &OutFunc)
	{
		FNDISkeletalMesh_InstanceData* InstData = (FNDISkeletalMesh_InstanceData*)InstanceData;
		check(InstData);
		UNiagaraDataInterfaceSkeletalMesh* MeshInterface = CastChecked<UNiagaraDataInterfaceSkeletalMesh>(Interface);

		if (InstData->SamplingRegionIndices.Num() == 1)
		{
			NextBinder::template Bind<ParamTypes..., TIntegralConstant<ENDISkeletalMesh_FilterMode, ENDISkeletalMesh_FilterMode::SingleRegion>>(Interface, BindingInfo, InstanceData, OutFunc);
		}
		else if (InstData->SamplingRegionIndices.Num() > 1)
		{
			NextBinder::template Bind<ParamTypes..., TIntegralConstant<ENDISkeletalMesh_FilterMode, ENDISkeletalMesh_FilterMode::MultiRegion>>(Interface, BindingInfo, InstanceData, OutFunc);
		}
		else
		{
			NextBinder::template Bind<ParamTypes..., TIntegralConstant<ENDISkeletalMesh_FilterMode, ENDISkeletalMesh_FilterMode::None>>(Interface, BindingInfo, InstanceData, OutFunc);
		}
	}
};

//External function binder choosing between template specializations based vetrex data format
template<typename NextBinder>
struct TVertexAccessorBinder
{
	template<typename... ParamTypes>
	static void Bind(UNiagaraDataInterface* Interface, const FVMExternalFunctionBindingInfo& BindingInfo, void* InstanceData, FVMExternalFunction &OutFunc)
	{
		FNDISkeletalMesh_InstanceData* InstData = (FNDISkeletalMesh_InstanceData*)InstanceData;
		UNiagaraDataInterfaceSkeletalMesh* MeshInterface = CastChecked<UNiagaraDataInterfaceSkeletalMesh>(Interface);
		USkeletalMeshComponent* Component = Cast<USkeletalMeshComponent>(InstData->Component.Get());
		FSkinWeightVertexBuffer* SkinWeightBuffer = nullptr;
		FSkeletalMeshLODRenderData& LODData = InstData->GetLODRenderDataAndSkinWeights(SkinWeightBuffer);

		if (LODData.StaticVertexBuffers.StaticMeshVertexBuffer.GetUseFullPrecisionUVs())
		{
			NextBinder::template Bind<ParamTypes..., FSkelMeshVertexAccessor<true>>(Interface, BindingInfo, InstanceData, OutFunc);
		}
		else
		{
			NextBinder::template Bind<ParamTypes..., FSkelMeshVertexAccessor<false>>(Interface, BindingInfo, InstanceData, OutFunc);
		}
	}
};

//External function binder choosing between template specializations based on skinning mode
template<typename NextBinder>
struct TSkinningModeBinder
{
	template<typename... ParamTypes>
	static void Bind(UNiagaraDataInterface* Interface, const FVMExternalFunctionBindingInfo& BindingInfo, void* InstanceData, FVMExternalFunction &OutFunc)
	{
		FNDISkeletalMesh_InstanceData* InstData = (FNDISkeletalMesh_InstanceData*)InstanceData;
		UNiagaraDataInterfaceSkeletalMesh* MeshInterface = CastChecked<UNiagaraDataInterfaceSkeletalMesh>(Interface);
		USkeletalMeshComponent* Component = Cast<USkeletalMeshComponent>(InstData->Component.Get());
		if (MeshInterface->SkinningMode == ENDISkeletalMesh_SkinningMode::None || !Component)//Can't skin if we have no component.
		{
			NextBinder::template Bind<ParamTypes..., FSkinnedPositionAccessorHelper<TIntegralConstant<ENDISkeletalMesh_SkinningMode, ENDISkeletalMesh_SkinningMode::None>>>(Interface, BindingInfo, InstanceData, OutFunc);
		}
		else if (MeshInterface->SkinningMode == ENDISkeletalMesh_SkinningMode::SkinOnTheFly)
		{
			check(Component);
			NextBinder::template Bind<ParamTypes..., FSkinnedPositionAccessorHelper<TIntegralConstant<ENDISkeletalMesh_SkinningMode, ENDISkeletalMesh_SkinningMode::SkinOnTheFly>>>(Interface, BindingInfo, InstanceData, OutFunc);
		}
		else if (MeshInterface->SkinningMode == ENDISkeletalMesh_SkinningMode::PreSkin)
		{
			check(Component);
			NextBinder::template Bind<ParamTypes..., FSkinnedPositionAccessorHelper<TIntegralConstant<ENDISkeletalMesh_SkinningMode, ENDISkeletalMesh_SkinningMode::PreSkin>>>(Interface, BindingInfo, InstanceData, OutFunc);
		}
		else
		{
			checkf(false, TEXT("Invalid skinning mode in %s"), *Interface->GetPathName());
		}
	}
};<|MERGE_RESOLUTION|>--- conflicted
+++ resolved
@@ -55,54 +55,6 @@
 template<typename SkinningMode>
 struct FSkinnedPositionAccessorHelper
 {
-<<<<<<< HEAD
-	FORCEINLINE void GetTrianlgeIndices(int32 Tri, int32& Idx0, int32& Idx1, int32& Idx2)
-	{
-		checkf(false, TEXT("Must provide a specialization for this template type"));
-	}
-
-	FORCEINLINE void GetSkinnedTrianglePositions(FSkeletalMeshAccessorHelper& Accessor,
-		int32 Tri, FVector& OutPos0, FVector& OutPos1, FVector& OutPos2, FVector& OutPrev0, FVector& OutPrev1, FVector& OutPrev2, int32& Idx0, int32& Idx1, int32& Idx2)
-	{
-		checkf(false, TEXT("Must provide a specialization for this template type"));
-	}
-
-	FORCEINLINE void GetSkinnedTrianglePositions(FSkeletalMeshAccessorHelper& Accessor,
-		int32 Tri, FVector& OutPos0, FVector& OutPos1, FVector& OutPos2, int32& Idx0, int32& Idx1, int32& Idx2)
-	{
-		checkf(false, TEXT("Must provide a specialization for this template type"));
-	}
-
-	FORCEINLINE FVector GetSkinnedVertexPosition(FSkeletalMeshAccessorHelper& Accessor, int32 VertexIndex)
-	{
-		checkf(false, TEXT("Must provide a specialization for this template type"));
-	}
-
-	FORCEINLINE FVector GetSkinnedVertexPreviousPosition(FSkeletalMeshAccessorHelper& Accessor, int32 VertexIndex)
-	{
-		checkf(false, TEXT("Must provide a specialization for this template type"));
-	}
-
-	FORCEINLINE FVector GetSkinnedBonePosition(FSkeletalMeshAccessorHelper& Accessor, int32 BoneIndex)
-	{
-		checkf(false, TEXT("Must provide a specialization for this template type"));
-	}
-
-	FORCEINLINE FVector GetSkinnedBonePreviousPosition(FSkeletalMeshAccessorHelper& Accessor, int32 BoneIndex)
-	{
-		checkf(false, TEXT("Must provide a specialization for this template type"));
-	}	
-	
-	FORCEINLINE_DEBUGGABLE FQuat GetSkinnedBoneRotation(FSkeletalMeshAccessorHelper& Accessor, int32 BoneIndex)
-	{
-		checkf(false, TEXT("Must provide a specialization for this template type"));
-	}
-
-	FORCEINLINE_DEBUGGABLE FQuat GetSkinnedBonePreviousRotation(FSkeletalMeshAccessorHelper& Accessor, int32 BoneIndex)
-	{
-		checkf(false, TEXT("Must provide a specialization for this template type"));
-	}
-=======
 	FORCEINLINE void GetTriangleIndices(int32 Tri, int32& Idx0, int32& Idx1, int32& Idx2) = delete;
 	FORCEINLINE void GetSkinnedTrianglePositions(FSkeletalMeshAccessorHelper& Accessor, int32 Tri, FVector& OutPos0, FVector& OutPos1, FVector& OutPos2, FVector& OutPrev0, FVector& OutPrev1, FVector& OutPrev2, int32& Idx0, int32& Idx1, int32& Idx2) = delete;
 	FORCEINLINE void GetSkinnedTrianglePositions(FSkeletalMeshAccessorHelper& Accessor, int32 Tri, FVector& OutPos0, FVector& OutPos1, FVector& OutPos2, int32& Idx0, int32& Idx1, int32& Idx2) = delete;
@@ -112,7 +64,6 @@
 	FORCEINLINE FVector GetSkinnedBonePreviousPosition(FSkeletalMeshAccessorHelper& Accessor, int32 BoneIndex) = delete;
 	FORCEINLINE_DEBUGGABLE FQuat GetSkinnedBoneRotation(FSkeletalMeshAccessorHelper& Accessor, int32 BoneIndex) = delete;
 	FORCEINLINE_DEBUGGABLE FQuat GetSkinnedBonePreviousRotation(FSkeletalMeshAccessorHelper& Accessor, int32 BoneIndex) = delete;
->>>>>>> 33e6966e
 };
 
 template<>
