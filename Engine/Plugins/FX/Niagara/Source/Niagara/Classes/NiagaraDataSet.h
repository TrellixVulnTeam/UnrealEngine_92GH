// Copyright 1998-2019 Epic Games, Inc. All Rights Reserved.
#pragma once

#include "CoreMinimal.h"
#include "NiagaraCommon.h"
#include "Containers/DynamicRHIResourceArray.h"
#include "RHI.h"
#include "VectorVM.h"
#include "RenderingThread.h"


/** Helper class defining the layout and location of an FNiagaraVariable in an FNiagaraDataBuffer-> */
struct FNiagaraVariableLayoutInfo
{
	/** Start index for the float components in the main buffer. */
	uint32 FloatComponentStart;
	/** Start index for the int32 components in the main buffer. */
	uint32 Int32ComponentStart;

	uint32 GetNumFloatComponents()const { return LayoutInfo.FloatComponentByteOffsets.Num(); }
	uint32 GetNumInt32Components()const { return LayoutInfo.Int32ComponentByteOffsets.Num(); }

	/** This variable's type layout info. */
	FNiagaraTypeLayoutInfo LayoutInfo;
};

class FNiagaraDataSet;
class FNiagaraShader;
class FNiagaraGPUInstanceCountManager;
struct FNiagaraComputeExecutionContext;

//Base class for objects in Niagara that are owned by one object but are then passed for reading to other objects, potentially on other threads.
//This class allows us to know if the object is being used so we do not overwrite it and to ensure it's lifetime so we do not access freed data.
class FNiagaraSharedObject
{
public:
	FNiagaraSharedObject()
		: ReadRefCount(0)
	{}

	/** The owner of this object is now done with it but it may still be in use by others, possibly on other threads. Add to the deletion queue so it can be safely freed when it's no longer in use. */
	void Destroy();
	static void FlushDeletionList();

	FORCEINLINE bool IsInUse()const { return ReadRefCount.Load() != 0; }
	FORCEINLINE bool IsBeingRead()const { return ReadRefCount.Load() > 0; }
	FORCEINLINE bool IsBeingWritten()const { return ReadRefCount.Load() == INDEX_NONE; }

	FORCEINLINE void AddReadRef()
	{
		check(!IsBeingWritten());
		ReadRefCount++;
	}

	FORCEINLINE void ReleaseReadRef()
	{
		check(IsBeingRead());
		ReadRefCount--;
	}

	FORCEINLINE bool TryLock()
	{
		//Only lock if we have no readers.
		//Using INDEX_NONE as a special case value for write locks.
		int32 Expected = 0;
		return ReadRefCount.CompareExchange(Expected, INDEX_NONE);
	}

	FORCEINLINE void Unlock()
	{
		int32 Expected = INDEX_NONE;
		ensureAlwaysMsgf(ReadRefCount.CompareExchange(Expected, 0), TEXT("Trying to release a write lock on a Niagara shared object that is not locked for write."));
	}

protected:

	/**
	Count of other object currently reading this data. Keeps us from writing to or deleting this data while it's in use. These reads can be on any thread so atomic is used.
	INDEX_NONE used as special case marking this object as locked for write.
	*/
	TAtomic<int32> ReadRefCount;

	static FCriticalSection CritSec;
	static TArray<FNiagaraSharedObject*> DeferredDeletionList;

	virtual ~FNiagaraSharedObject() {}
};

/** Buffer containing one frame of Niagara simulation data. */
class NIAGARA_API FNiagaraDataBuffer : public FNiagaraSharedObject
{
	friend class FScopedNiagaraDataSetGPUReadback;
protected:
	virtual ~FNiagaraDataBuffer();

public:
	FNiagaraDataBuffer(FNiagaraDataSet* InOwner);
	void Allocate(uint32 NumInstances, bool bMaintainExisting = false);
	void AllocateGPU(uint32 InNumInstances, FNiagaraGPUInstanceCountManager& GPUInstanceCountManager, FRHICommandList &RHICmdList);
	void SwapInstances(uint32 OldIndex, uint32 NewIndex);
	void KillInstance(uint32 InstanceIdx);
	void CopyTo(FNiagaraDataBuffer& DestBuffer, int32 StartIdx, int32 NumInstances)const;
	void CopyTo(FNiagaraDataBuffer& DestBuffer)const;
	void GPUCopyFrom(float* GPUReadBackFloat, int* GPUReadBackInt, int32 StartIdx, int32 NumInstances, uint32 InSrcFloatStride, uint32 InSrcIntStride);
	void Dump(int32 StartIndex, int32 NumInstances, const FString& Label)const;

	bool AppendToRegisterTable(uint8** Registers, int32& NumRegisters, int32 StartInstance);

	const TArray<uint8>& GetFloatBuffer()const { return FloatData; }
	const TArray<uint8>& GetInt32Buffer()const { return Int32Data; }

	FORCEINLINE const uint8* GetComponentPtrFloat(uint32 ComponentIdx)const	{ return FloatData.GetData() + FloatStride * ComponentIdx; }
	FORCEINLINE const uint8* GetComponentPtrInt32(uint32 ComponentIdx)const	{ return Int32Data.GetData() + Int32Stride * ComponentIdx; }
	FORCEINLINE uint8* GetComponentPtrFloat(uint32 ComponentIdx) { return FloatData.GetData() + FloatStride * ComponentIdx;	}
	FORCEINLINE uint8* GetComponentPtrInt32(uint32 ComponentIdx) { return Int32Data.GetData() + Int32Stride * ComponentIdx;	}

	FORCEINLINE float* GetInstancePtrFloat(uint32 ComponentIdx, uint32 InstanceIdx)	{ return (float*)GetComponentPtrFloat(ComponentIdx) + InstanceIdx; }
	FORCEINLINE int32* GetInstancePtrInt32(uint32 ComponentIdx, uint32 InstanceIdx)	{ return (int32*)GetComponentPtrInt32(ComponentIdx) + InstanceIdx; }
	FORCEINLINE float* GetInstancePtrFloat(uint32 ComponentIdx, uint32 InstanceIdx)const { return (float*)GetComponentPtrFloat(ComponentIdx) + InstanceIdx; }
	FORCEINLINE int32* GetInstancePtrInt32(uint32 ComponentIdx, uint32 InstanceIdx)const { return (int32*)GetComponentPtrInt32(ComponentIdx) + InstanceIdx;	}

	FORCEINLINE uint8* GetComponentPtrFloat(float* BasePtr, uint32 ComponentIdx) const { return (uint8*)BasePtr + FloatStride * ComponentIdx; }
	FORCEINLINE uint8* GetComponentPtrInt32(int* BasePtr, uint32 ComponentIdx) const { return (uint8*)BasePtr + Int32Stride * ComponentIdx; }
	FORCEINLINE float* GetInstancePtrFloat(float* BasePtr, uint32 ComponentIdx, uint32 InstanceIdx)const { return (float*)GetComponentPtrFloat(BasePtr, ComponentIdx) + InstanceIdx; }
	FORCEINLINE int32* GetInstancePtrInt32(int* BasePtr, uint32 ComponentIdx, uint32 InstanceIdx)const { return (int32*)GetComponentPtrInt32(BasePtr, ComponentIdx) + InstanceIdx; }

	FORCEINLINE uint32 GetNumInstances()const { return NumInstances; }
	FORCEINLINE uint32 GetNumInstancesAllocated()const { return NumInstancesAllocated; }

	FORCEINLINE void SetNumInstances(uint32 InNumInstances) { NumInstances = InNumInstances; }
	FORCEINLINE uint32 GetSizeBytes()const { return FloatData.Num() + Int32Data.Num(); }
	FORCEINLINE FRWBuffer& GetGPUBufferFloat() { return GPUBufferFloat; }
	FORCEINLINE FRWBuffer& GetGPUBufferInt() { return GPUBufferInt;	}
	FORCEINLINE uint32 GetGPUInstanceCountBufferOffset() const { return GPUInstanceCountBufferOffset; }
	FORCEINLINE void ClearGPUInstanceCountBufferOffset() { GPUInstanceCountBufferOffset = INDEX_NONE; }

	FORCEINLINE int32 GetSafeComponentBufferSize() const { return GetSafeComponentBufferSize(GetNumInstancesAllocated()); }
	FORCEINLINE uint32 GetFloatStride() const { return FloatStride; }
	FORCEINLINE uint32 GetInt32Stride() const { return Int32Stride; }

	FORCEINLINE FNiagaraDataSet* GetOwner()const { return Owner; }

	int32 TransferInstance(FNiagaraDataBuffer& SourceBuffer, int32 InstanceIndex);

	bool CheckForNaNs()const;

	FORCEINLINE TArray<int32>& GetIDTable() { return IDToIndexTable; }

	template<bool bDoResourceTransitions>
	void SetShaderParams(class FNiagaraShader *Shader, FRHICommandList &CommandList, bool bInput);
	void UnsetShaderParams(class FNiagaraShader *Shader, FRHICommandList &CommandList);

	void ReleaseGPUInstanceCount(FNiagaraGPUInstanceCountManager& GPUInstanceCountManager);

private:

	void CheckUsage(bool bReadOnly)const;

	FORCEINLINE int32 GetSafeComponentBufferSize(int32 RequiredSize) const
	{
		//Round up to VECTOR_WIDTH_BYTES.
		//Both aligns the component buffers to the vector width but also ensures their ops cannot stomp over one another.		
		return RequiredSize + VECTOR_WIDTH_BYTES - (RequiredSize % VECTOR_WIDTH_BYTES) + VECTOR_WIDTH_BYTES;
	}

	/** Back ptr to our owning data set. Used to access layout info for the buffer. */
	FNiagaraDataSet* Owner;

	//////////////////////////////////////////////////////////////////////////
	//CPU Data
	/** Float components of simulation data. */
	TArray<uint8> FloatData;
	/** Int32 components of simulation data. */
	TArray<uint8> Int32Data;

	/** Table of IDs to real buffer indices. */
	TArray<int32> IDToIndexTable;
	//////////////////////////////////////////////////////////////////////////

	//////////////////////////////////////////////////////////////////////////
	// GPU Data
	/** The buffer offset where the instance count is accumulated. */
	uint32 GPUInstanceCountBufferOffset;
	/** The num of allocated chunks, each being of size ALLOC_CHUNKSIZE */
	uint32 NumChunksAllocatedForGPU;
	/** GPU Buffer containing floating point values for GPU simulations. */
	FRWBuffer GPUBufferFloat;
	/** GPU Buffer containing floating point values for GPU simulations. */
	FRWBuffer GPUBufferInt;
	//////////////////////////////////////////////////////////////////////////

	/** Number of instances in data. */
	uint32 NumInstances;
	/** Number of instances the buffer has been allocated for. */
	uint32 NumInstancesAllocated;
	/** Stride between components in the float buffer. */
	uint32 FloatStride;
	/** Stride between components in the int32 buffer. */
	uint32 Int32Stride;
};

//////////////////////////////////////////////////////////////////////////

/**
General storage class for all per instance simulation data in Niagara.
*/
class NIAGARA_API FNiagaraDataSet
{
	friend FNiagaraDataBuffer;
public:

	FNiagaraDataSet();
	~FNiagaraDataSet();
	FNiagaraDataSet& operator=(const FNiagaraDataSet&) = delete;

	void Init(FNiagaraDataSetID InID, ENiagaraSimTarget InSimTarget, const FString& InDebugName);

	/** Resets current data but leaves variable/layout information etc intact. */
	void ResetBuffers();

	/** Begins a new simulation pass and grabs a destination buffer. Returns the new destination data buffer. */
	FNiagaraDataBuffer& BeginSimulate();

	/** Ends a simulation pass and sets the current simulation state. */
	void EndSimulate();

	/** Allocates space for NumInstances in the current destination buffer. */
	void Allocate(int32 NumInstances, bool bMaintainExisting = false);

	/** Returns size in bytes for all data buffers currently allocated by this dataset. */
	uint32 GetSizeBytes()const;

	void ClearRegisterTable(uint8** Registers, int32& NumRegisters);

	FORCEINLINE bool IsInitialized()const { return bFinalized; }
	FORCEINLINE ENiagaraSimTarget GetSimTarget()const { return SimTarget; }
	FORCEINLINE FNiagaraDataSetID GetID()const { return ID; }
	FORCEINLINE void SetID(FNiagaraDataSetID InID) { ID = InID; }

	FORCEINLINE void SetNeedsPersistentIDs(bool bNeedsIDs) { bNeedsPersistentIDs = bNeedsIDs; }
	FORCEINLINE bool GetNeedsPersistentIDs()const { return bNeedsPersistentIDs; }

	FORCEINLINE TArray<int32>& GetFreeIDTable() { return FreeIDsTable; }
	FORCEINLINE int32& GetNumFreeIDs() { return NumFreeIDs; }
	FORCEINLINE int32& GetMaxUsedID() { return MaxUsedID; }
	FORCEINLINE int32& GetIDAcquireTag() { return IDAcquireTag; }
	FORCEINLINE void SetIDAcquireTag(int32 InTag) { IDAcquireTag = InTag; }


	FORCEINLINE TArray<FNiagaraVariable>& GetVariables() { return Variables; }
	FORCEINLINE uint32 GetNumVariables()const { return Variables.Num(); }
	FORCEINLINE bool HasVariable(const FNiagaraVariable& Var)const { return Variables.Contains(Var); }
	FORCEINLINE uint32 GetNumFloatComponents()const { return TotalFloatComponents; }
	FORCEINLINE uint32 GetNumInt32Components()const { return TotalInt32Components; }

	void AddVariable(FNiagaraVariable& Variable);
	void AddVariables(const TArray<FNiagaraVariable>& Vars);
	/** Finalize the addition of variables and other setup before this data set can be used. */
	void Finalize();
	const FNiagaraVariableLayoutInfo* GetVariableLayout(const FNiagaraVariable& Var)const;
	bool GetVariableComponentOffsets(const FNiagaraVariable& Var, int32 &FloatStart, int32 &IntStart) const;

	void CopyTo(FNiagaraDataSet& Other, int32 StartIdx = 0, int32 NumInstances = INDEX_NONE)const;

	void CopyFromGPUReadback(float* GPUReadBackFloat, int* GPUReadBackInt, int32 StartIdx = 0, int32 NumInstances = INDEX_NONE, uint32 FloatStride = 0, uint32 IntStride = 0);

	void CheckForNaNs()const;

	void Dump(int32 StartIndex, int32 NumInstances, const FString& Label)const;

	FORCEINLINE bool IsCurrentDataValid()const { return CurrentData != nullptr; }
	FORCEINLINE FNiagaraDataBuffer* GetCurrentData()const {	return CurrentData; }
	FORCEINLINE FNiagaraDataBuffer* GetDestinationData()const { return DestinationData; }

	FORCEINLINE FNiagaraDataBuffer& GetCurrentDataChecked()const
	{
		check(CurrentData);
		return *CurrentData;
	}

	FORCEINLINE FNiagaraDataBuffer& GetDestinationDataChecked()const
	{
		check(DestinationData);
		return *DestinationData;
	}

	/** Release the GPU instance counts so that they can be reused */
	void ReleaseGPUInstanceCounts(FNiagaraGPUInstanceCountManager& GPUInstanceCountManager);

private:

	void Reset();

	void BuildLayout();

	void ResetBuffersInternal();
	void ReleaseBuffers();

	FORCEINLINE void CheckCorrectThread()const
	{
		// In some rare occasions, the render thread might be null, like when offloading work to Lightmass 
		// The final GRenderingThread check keeps us from inadvertently failing when that happens.
#if DO_CHECK
		bool CPUSimOK = (SimTarget == ENiagaraSimTarget::CPUSim && !IsInRenderingThread());
		bool GPUSimOK = (SimTarget == ENiagaraSimTarget::GPUComputeSim && IsInRenderingThread());
		checkf(!GRenderingThread || CPUSimOK || GPUSimOK, TEXT("NiagaraDataSet function being called on incorrect thread."));
#endif
	}

	/** Unique ID for this data set. Used to allow referencing from other emitters and Systems. */
	FNiagaraDataSetID ID;

	//////////////////////////////////////////////////////////////////////////
	//TODO: All this layout is known per emitter / system so doesn't need to be generated and stored for every dataset!
	/** Variables in the data set. */
	TArray<FNiagaraVariable> Variables;
	/** Data describing the layout of variable data. */
	TArray<FNiagaraVariableLayoutInfo> VariableLayouts;
	/** Total number of components of each type in the data set. */
	uint32 TotalFloatComponents;
	uint32 TotalInt32Components;
	//////////////////////////////////////////////////////////////////////////

	ENiagaraSimTarget SimTarget;

	/** Once finalized, the data layout etc is built and no more variables can be added. */
	uint32 bFinalized : 1;
	uint32 bNeedsPersistentIDs : 1;

	/** Table of free IDs available to allocate next tick. */
	TArray<int32> FreeIDsTable;

	/** Number of free IDs in FreeIDTable. */
	int32 NumFreeIDs;

	/** Max ID seen in last execution. Allows us to shrink the IDTable. */
	int32 MaxUsedID;

	/** Tag to use when new IDs are acquired. Should be unique per tick. */
	int32 IDAcquireTag;

	/** Buffer containing the current simulation state. */
	FNiagaraDataBuffer* CurrentData;

	/** Buffer we're currently simulating into. Only valid while we're simulating i.e between PrepareForSimulate and EndSimulate calls.*/
	FNiagaraDataBuffer* DestinationData;

	/**
	Actual data storage. These are passed to and read directly by the RT.
	This is effectively a pool of buffers for this simulation.
	Typically this should only be two or three entries and we search for a free buffer to write into on BeginSimulate();
	We keep track of the Current and Previous buffers which move with each simulate.
	Additional buffers may be in here if they are currently being used by the render thread.
	*/
<<<<<<< HEAD
	TArray<FNiagaraDataBuffer*> Data;
=======
	TArray<FNiagaraDataBuffer*, TInlineAllocator<2>> Data;
>>>>>>> 33e6966e

	FString DebugName;
};

/**
General iterator for getting and setting data in and FNiagaraDataSet.
*/
struct FNiagaraDataSetAccessorBase
{
	FNiagaraDataSetAccessorBase()
		: DataSet(nullptr)
		, VarLayout(nullptr)
	{}

	FNiagaraDataSetAccessorBase(FNiagaraDataSet* InDataSet, FNiagaraVariable InVar)
		: DataSet(InDataSet)
	{
		VarLayout = DataSet->GetVariableLayout(InVar);
	}

	void Create(FNiagaraDataSet* InDataSet, FNiagaraVariable InVar)
	{
		DataSet = InDataSet;
		VarLayout = DataSet->GetVariableLayout(InVar);
	}

	FORCEINLINE bool IsValid()const { return DataSet && VarLayout != nullptr; }
protected:

	FNiagaraDataSet* DataSet;
	const FNiagaraVariableLayoutInfo* VarLayout;
};

template<typename T>
struct FNiagaraDataSetAccessor : public FNiagaraDataSetAccessorBase
{
	FNiagaraDataSetAccessor<T>() {}
	FNiagaraDataSetAccessor(FNiagaraDataSet& InDataSet, FNiagaraVariable InVar)
		: FNiagaraDataSetAccessorBase(&InDataSet, InVar)
	{
		check(sizeof(T) == InVar.GetType().GetSize());
		checkf(false, TEXT("You must provide a fast runtime specialization for this type."));// Allow this slow generic version?
	}

	FORCEINLINE T operator[](int32 Index)const
	{
		return Get(Index);
	}

	FORCEINLINE T Get(int32 Index)const
	{
		T Ret;
		Get(Index, Ret);
		return Ret;
	}

	FORCEINLINE void Get(int32 Index, T& OutValue)const
	{
		checkSlow(DataSet);
		uint8* ValuePtr = (uint8*)&OutValue;

		FNiagaraDataBuffer* DataBuffer = DataSet->GetCurrentData();
		checkSlow(DataBuffer);

		for (uint32 CompIdx = 0; CompIdx < VarLayout->GetNumFloatComponents(); ++CompIdx)
		{
			uint32 CompBufferOffset = VarLayout->FloatComponentStart + CompIdx;
			float* Src = DataBuffer->GetInstancePtrFloat(CompBufferOffset, Index);
			float* Dst = (float*)(ValuePtr + VarLayout->LayoutInfo.FloatComponentByteOffsets[CompIdx]);
			*Dst = *Src;
		}

		for (uint32 CompIdx = 0; CompIdx < VarLayout->GetNumInt32Components(); ++CompIdx)
		{
			uint32 CompBufferOffset = VarLayout->Int32ComponentStart + CompIdx;
			int32* Src = DataBuffer->GetInstancePtrInt32(CompBufferOffset, Index);
			int32* Dst = (int32*)(ValuePtr + VarLayout->LayoutInfo.Int32ComponentByteOffsets[CompIdx]);
			*Dst = *Src;
		}
	}

	FORCEINLINE void Set(int32 Index, const T& InValue)
	{
		checkSlow(DataSet);
		uint8* ValuePtr = (uint8*)&InValue;

		FNiagaraDataBuffer* DataBuffer = DataSet->GetDestinationData();
		checkSlow(DataBuffer);

		for (uint32 CompIdx = 0; CompIdx < VarLayout->GetNumFloatComponents(); ++CompIdx)
		{
			uint32 CompBufferOffset = VarLayout->FloatComponentStart + CompIdx;
			float* Dst = DataBuffer->GetInstancePtrFloat(CompBufferOffset, Index);
			float* Src = (float*)(ValuePtr + VarLayout->LayoutInfo.FloatComponentByteOffsets[CompIdx]);
			*Dst = *Src;
		}

		for (uint32 CompIdx = 0; CompIdx < VarLayout->GetNumInt32Components(); ++CompIdx)
		{
			uint32 CompBufferOffset = VarLayout->Int32ComponentStart + CompIdx;
			int32* Dst = DataBuffer->GetInstancePtrInt32(CompBufferOffset, Index);
			int32* Src = (int32*)(ValuePtr + VarLayout->LayoutInfo.Int32ComponentByteOffsets[CompIdx]);
			*Dst = *Src;
		}
	}
};

template<>
struct FNiagaraDataSetAccessor<FNiagaraBool> : public FNiagaraDataSetAccessorBase
{
	FNiagaraDataSetAccessor<FNiagaraBool>() {}
	FNiagaraDataSetAccessor<FNiagaraBool>(FNiagaraDataSet& InDataSet, FNiagaraVariable InVar)
		: FNiagaraDataSetAccessorBase(&InDataSet, InVar)
	{
		check(sizeof(FNiagaraBool) == InVar.GetType().GetSize());
		InitForAccess();
	}

	void InitForAccess()
	{
		SrcBase = nullptr;
		DestBase = nullptr;
		FNiagaraDataBuffer* SrcBuffer = DataSet->GetCurrentData();
		if (IsValid() && SrcBuffer)
		{
			SrcBase = (int32*)SrcBuffer->GetComponentPtrInt32(VarLayout->Int32ComponentStart);

			//Writes are only valid if we're during a simulation pass.
			FNiagaraDataBuffer* DestBuffer = DataSet->GetDestinationData();
			if (DestBuffer)
			{
				DestBase = (int32*)DestBuffer->GetComponentPtrInt32(VarLayout->Int32ComponentStart);
			}
		}
	}

	FORCEINLINE bool IsValidForRead()const { return SrcBase != nullptr; }
	FORCEINLINE bool IsValidForWrite()const { return DestBase != nullptr; }

	FORCEINLINE FNiagaraBool operator[](int32 Index)const
	{
		return Get(Index);
	}

	FORCEINLINE FNiagaraBool Get(int32 Index)const
	{
		FNiagaraBool Ret;
		Get(Index, Ret);
		return Ret;
	}

	FORCEINLINE FNiagaraBool GetSafe(int32 Index, bool Default = true)const
	{
		if (IsValidForRead())
		{
			return Get(Index);
		}

		return Default;
	}

	FORCEINLINE void Get(int32 Index, FNiagaraBool& OutValue)const
	{
		checkSlow(IsValidForRead());
		OutValue.SetRawValue(SrcBase[Index]);
	}

	FORCEINLINE void Set(int32 Index, const FNiagaraBool& InValue)
	{
		checkSlow(IsValidForWrite());
		DestBase[Index] = InValue.GetRawValue();
	}

private:

	int32* SrcBase;
	int32* DestBase;
};

template<>
struct FNiagaraDataSetAccessor<int32> : public FNiagaraDataSetAccessorBase
{
	FNiagaraDataSetAccessor<int32>() {}
	FNiagaraDataSetAccessor<int32>(FNiagaraDataSet& InDataSet, FNiagaraVariable InVar)
		: FNiagaraDataSetAccessorBase(&InDataSet, InVar)
	{
		check(sizeof(int32) == InVar.GetType().GetSize());
		InitForAccess();
	}

	void InitForAccess()
	{
		SrcBase = nullptr;
		DestBase = nullptr;
		FNiagaraDataBuffer* SrcBuffer = DataSet->GetCurrentData();
		if (IsValid() && SrcBuffer)
		{
			SrcBase = (int32*)SrcBuffer->GetComponentPtrInt32(VarLayout->Int32ComponentStart);

			//Writes are only valid if we're during a simulation pass.
			FNiagaraDataBuffer* DestBuffer = DataSet->GetDestinationData();
			if (DestBuffer)
			{
				DestBase = (int32*)DestBuffer->GetComponentPtrInt32(VarLayout->Int32ComponentStart);
			}
		}
	}

	FORCEINLINE bool IsValidForRead()const { return SrcBase != nullptr; }
	FORCEINLINE bool IsValidForWrite()const { return DestBase != nullptr; }

	FORCEINLINE int32 operator[](int32 Index)const
	{
		return Get(Index);
	}

	FORCEINLINE int32 Get(int32 Index)const
	{
		int32 Ret;
		Get(Index, Ret);
		return Ret;
	}

	FORCEINLINE int32 GetSafe(int32 Index, int32 Default = 0)const
	{
		if (IsValidForRead())
		{
			FNiagaraDataBuffer* DataBuffer = DataSet->GetCurrentData();
			if (DataBuffer && Index >= 0 && (uint32)Index < DataBuffer->GetNumInstances())
			{
				return Get(Index);
			}
			else
			{
				ensure(DataBuffer && Index >= 0 && (uint32)Index < DataBuffer->GetNumInstances()); // just to capture the badness in the logs or debugger if attached.
			}
		}

		return Default;
	}

	FORCEINLINE void Get(int32 Index, int32& OutValue)const
	{
		checkSlow(IsValidForRead());
		OutValue = SrcBase[Index];
	}

	FORCEINLINE void Set(int32 Index, const int32& InValue)
	{
		checkSlow(IsValidForWrite());
		DestBase[Index] = InValue;
	}

private:

	int32* SrcBase;
	int32* DestBase;
};

template<>
struct FNiagaraDataSetAccessor<float> : public FNiagaraDataSetAccessorBase
{
	FNiagaraDataSetAccessor<float>() {}
	FNiagaraDataSetAccessor<float>(FNiagaraDataSet& InDataSet, FNiagaraVariable InVar)
		: FNiagaraDataSetAccessorBase(&InDataSet, InVar)
	{
		check(sizeof(float) == InVar.GetType().GetSize());
		InitForAccess();
	}

	void InitForAccess()
	{
		SrcBase = nullptr;
		DestBase = nullptr;
		FNiagaraDataBuffer* SrcBuffer = DataSet->GetCurrentData();
		if (IsValid() && SrcBuffer)
		{
			SrcBase = (float*)SrcBuffer->GetComponentPtrFloat(VarLayout->FloatComponentStart);

			//Writes are only valid if we're during a simulation pass.
			FNiagaraDataBuffer* DestBuffer = DataSet->GetDestinationData();
			if (DestBuffer)
			{
				DestBase = (float*)DestBuffer->GetComponentPtrFloat(VarLayout->FloatComponentStart);
			}
		}
	}

	FORCEINLINE bool IsValidForRead()const { return SrcBase != nullptr; }
	FORCEINLINE bool IsValidForWrite()const { return DestBase != nullptr; }

	FORCEINLINE float operator[](int32 Index)const
	{
		return Get(Index);
	}

	FORCEINLINE float GetSafe(int32 Index, float Default = 0.0f)const
	{
		if (IsValidForRead())
		{
			FNiagaraDataBuffer* DataBuffer = DataSet->GetCurrentData();
			if (DataBuffer && Index >= 0 && (uint32)Index < DataBuffer->GetNumInstances())
			{
				return Get(Index);
			}
			else
			{
				ensure(DataBuffer && Index >= 0 && (uint32)Index < DataBuffer->GetNumInstances()); // just to capture the badness in the logs or debugger if attached.
			}
		}

		return Default;
	}

	FORCEINLINE float Get(int32 Index)const
	{
		float Ret;
		Get(Index, Ret);
		return Ret;
	}

	FORCEINLINE void Get(int32 Index, float& OutValue)const
	{
		checkSlow(IsValidForRead());
		OutValue = SrcBase[Index];
	}

	FORCEINLINE void Set(int32 Index, const float& InValue)
	{
		checkSlow(IsValidForWrite());
		DestBase[Index] = InValue;
	}

private:
	float* SrcBase;
	float* DestBase;
};

template<>
struct FNiagaraDataSetAccessor<FVector2D> : public FNiagaraDataSetAccessorBase
{
	FNiagaraDataSetAccessor<FVector2D>() {}
	FNiagaraDataSetAccessor<FVector2D>(FNiagaraDataSet& InDataSet, FNiagaraVariable InVar)
		: FNiagaraDataSetAccessorBase(&InDataSet, InVar)
	{
		check(sizeof(FVector2D) == InVar.GetType().GetSize());
		InitForAccess();
	}

	void InitForAccess()
	{
		SrcXBase = nullptr;
		SrcYBase = nullptr;
		DestXBase = nullptr;
		DestYBase = nullptr;
		FNiagaraDataBuffer* SrcBuffer = DataSet->GetCurrentData();
		if (IsValid() && SrcBuffer)
		{
			SrcXBase = (float*)SrcBuffer->GetComponentPtrFloat(VarLayout->FloatComponentStart);
			SrcYBase = (float*)SrcBuffer->GetComponentPtrFloat(VarLayout->FloatComponentStart + 1);

			//Writes are only valid if we're during a simulation pass.
			FNiagaraDataBuffer* DestBuffer = DataSet->GetDestinationData();
			if (DestBuffer)
			{
				DestXBase = (float*)DestBuffer->GetComponentPtrFloat(VarLayout->FloatComponentStart);
				DestYBase = (float*)DestBuffer->GetComponentPtrFloat(VarLayout->FloatComponentStart + 1);
			}
		}
	}

	FORCEINLINE bool IsValidForRead()const { return SrcXBase != nullptr && SrcYBase != nullptr; }
	FORCEINLINE bool IsValidForWrite()const { return DestXBase != nullptr && DestYBase != nullptr; }

	FORCEINLINE FVector2D operator[](int32 Index)const
	{
		return Get(Index);
	}

	FORCEINLINE FVector2D GetSafe(int32 Index, FVector2D Default = FVector2D::ZeroVector)const
	{
		if (IsValidForRead())
		{
			FNiagaraDataBuffer* DataBuffer = DataSet->GetCurrentData();
			if (DataBuffer && Index >= 0 && (uint32)Index < DataBuffer->GetNumInstances())
			{
				return Get(Index);
			}
			else
			{
				ensure(DataBuffer && Index >= 0 && (uint32)Index < DataBuffer->GetNumInstances()); // just to capture the badness in the logs or debugger if attached.
			}
		}

		return Default;
	}

	FORCEINLINE FVector2D Get(int32 Index)const
	{
		FVector2D Ret;
		Get(Index, Ret);
		return Ret;
	}

	FORCEINLINE void Get(int32 Index, FVector2D& OutValue)const
	{
		checkSlow(IsValidForRead());
		OutValue.X = SrcXBase[Index];
		OutValue.Y = SrcYBase[Index];
	}

	FORCEINLINE void Set(int32 Index, const FVector2D& InValue)
	{
		checkSlow(IsValidForWrite());
		DestXBase[Index] = InValue.X;
		DestYBase[Index] = InValue.Y;
	}

private:

	float* SrcXBase;
	float* SrcYBase;
	float* DestXBase;
	float* DestYBase;
};

template<>
struct FNiagaraDataSetAccessor<FVector> : public FNiagaraDataSetAccessorBase
{
	FNiagaraDataSetAccessor<FVector>() {}
	FNiagaraDataSetAccessor<FVector>(FNiagaraDataSet& InDataSet, FNiagaraVariable InVar)
		: FNiagaraDataSetAccessorBase(&InDataSet, InVar)
	{
		check(sizeof(FVector) == InVar.GetType().GetSize());
		InitForAccess();
	}

	void InitForAccess()
	{
		SrcXBase = nullptr;
		SrcYBase = nullptr;
		SrcZBase = nullptr;
		DestXBase = nullptr;
		DestYBase = nullptr;
		DestZBase = nullptr;
		FNiagaraDataBuffer* SrcBuffer = DataSet->GetCurrentData();
		if (IsValid() && SrcBuffer)
		{
			SrcXBase = (float*)SrcBuffer->GetComponentPtrFloat(VarLayout->FloatComponentStart);
			SrcYBase = (float*)SrcBuffer->GetComponentPtrFloat(VarLayout->FloatComponentStart + 1);
			SrcZBase = (float*)SrcBuffer->GetComponentPtrFloat(VarLayout->FloatComponentStart + 2);

			//Writes are only valid if we're during a simulation pass.
			FNiagaraDataBuffer* DestBuffer = DataSet->GetDestinationData();
			if (DestBuffer)
			{
				DestXBase = (float*)DestBuffer->GetComponentPtrFloat(VarLayout->FloatComponentStart);
				DestYBase = (float*)DestBuffer->GetComponentPtrFloat(VarLayout->FloatComponentStart + 1);
				DestZBase = (float*)DestBuffer->GetComponentPtrFloat(VarLayout->FloatComponentStart + 2);
			}
		}
	}

	FORCEINLINE bool IsValidForRead()const { return SrcXBase != nullptr && SrcYBase != nullptr && SrcZBase != nullptr; }
	FORCEINLINE bool IsValidForWrite()const { return DestXBase != nullptr && DestYBase != nullptr && DestZBase != nullptr; }

	FORCEINLINE FVector operator[](int32 Index)const
	{
		return Get(Index);
	}

	FORCEINLINE FVector GetSafe(int32 Index, FVector Default = FVector::ZeroVector)const
	{
		if (IsValidForRead())
		{
			FNiagaraDataBuffer* DataBuffer = DataSet->GetCurrentData();
			if (DataBuffer && Index >= 0 && (uint32)Index < DataBuffer->GetNumInstances())
			{
				return Get(Index);
			}
			else
			{
				ensure(DataBuffer && Index >= 0 && (uint32)Index < DataBuffer->GetNumInstances()); // just to capture the badness in the logs or debugger if attached.
			}
		}

		return Default;
	}

	FORCEINLINE FVector Get(int32 Index)const
	{
		FVector Ret;
		Get(Index, Ret);
		return Ret;
	}

	FORCEINLINE void Get(int32 Index, FVector& OutValue)const
	{
		checkSlow(IsValidForRead());
		OutValue.X = SrcXBase[Index];
		OutValue.Y = SrcYBase[Index];
		OutValue.Z = SrcZBase[Index];
	}

	FORCEINLINE void Set(int32 Index, const FVector& InValue)
	{
		checkSlow(IsValidForWrite());
		DestXBase[Index] = InValue.X;
		DestYBase[Index] = InValue.Y;
		DestZBase[Index] = InValue.Z;
	}

private:

	float* SrcXBase;
	float* SrcYBase;
	float* SrcZBase;
	float* DestXBase;
	float* DestYBase;
	float* DestZBase;
};

template<>
struct FNiagaraDataSetAccessor<FVector4> : public FNiagaraDataSetAccessorBase
{
	FNiagaraDataSetAccessor<FVector4>() {}
	FNiagaraDataSetAccessor<FVector4>(FNiagaraDataSet& InDataSet, FNiagaraVariable InVar)
		: FNiagaraDataSetAccessorBase(&InDataSet, InVar)
	{
		check(sizeof(FVector4) == InVar.GetType().GetSize());
		InitForAccess();
	}

	void InitForAccess()
	{
		SrcXBase = nullptr;
		SrcYBase = nullptr;
		SrcZBase = nullptr;
		SrcWBase = nullptr;
		DestXBase = nullptr;
		DestYBase = nullptr;
		DestZBase = nullptr;
		DestWBase = nullptr;
		FNiagaraDataBuffer* SrcBuffer = DataSet->GetCurrentData();
		if (IsValid() && SrcBuffer)
		{
			SrcXBase = (float*)SrcBuffer->GetComponentPtrFloat(VarLayout->FloatComponentStart);
			SrcYBase = (float*)SrcBuffer->GetComponentPtrFloat(VarLayout->FloatComponentStart + 1);
			SrcZBase = (float*)SrcBuffer->GetComponentPtrFloat(VarLayout->FloatComponentStart + 2);
			SrcWBase = (float*)SrcBuffer->GetComponentPtrFloat(VarLayout->FloatComponentStart + 3);

			//Writes are only valid if we're during a simulation pass.
			FNiagaraDataBuffer* DestBuffer = DataSet->GetDestinationData();
			if (DestBuffer)
			{
				DestXBase = (float*)DestBuffer->GetComponentPtrFloat(VarLayout->FloatComponentStart);
				DestYBase = (float*)DestBuffer->GetComponentPtrFloat(VarLayout->FloatComponentStart + 1);
				DestZBase = (float*)DestBuffer->GetComponentPtrFloat(VarLayout->FloatComponentStart + 2);
				DestWBase = (float*)DestBuffer->GetComponentPtrFloat(VarLayout->FloatComponentStart + 3);
			}
		}
	}

	FORCEINLINE bool IsValidForRead()const { return SrcXBase != nullptr && SrcYBase != nullptr && SrcZBase != nullptr && SrcWBase != nullptr; }
	FORCEINLINE bool IsValidForWrite()const { return DestXBase != nullptr && DestYBase != nullptr && DestZBase != nullptr && DestWBase != nullptr; }

	FORCEINLINE FVector4 operator[](int32 Index)const
	{
		return Get(Index);
	}

	FORCEINLINE FVector4 GetSafe(int32 Index, const FVector4& Default = FVector4(0.0f, 0.0f, 0.0f, 0.0f))const
	{
		if (IsValidForRead())
		{
			FNiagaraDataBuffer* DataBuffer = DataSet->GetCurrentData();
			if (DataBuffer && Index >= 0 && (uint32)Index < DataBuffer->GetNumInstances())
			{
				return Get(Index);
			}
			else
			{
				ensure(DataBuffer && Index >= 0 && (uint32)Index < DataBuffer->GetNumInstances()); // just to capture the badness in the logs or debugger if attached.
			}
		}

		return Default;
	}

	FORCEINLINE FVector4 Get(int32 Index)const
	{
		FVector4 Ret;
		Get(Index, Ret);
		return Ret;
	}

	FORCEINLINE void Get(int32 Index, FVector4& OutValue)const
	{
		checkSlow(IsValidForRead());
		OutValue.X = SrcXBase[Index];
		OutValue.Y = SrcYBase[Index];
		OutValue.Z = SrcZBase[Index];
		OutValue.W = SrcWBase[Index];
	}

	FORCEINLINE void Set(int32 Index, const FVector4& InValue)
	{
		checkSlow(IsValidForWrite());
		DestXBase[Index] = InValue.X;
		DestYBase[Index] = InValue.Y;
		DestZBase[Index] = InValue.Z;
		DestWBase[Index] = InValue.W;
	}

private:

	float* SrcXBase;
	float* SrcYBase;
	float* SrcZBase;
	float* SrcWBase;
	float* DestXBase;
	float* DestYBase;
	float* DestZBase;
	float* DestWBase;
};


template<>
struct FNiagaraDataSetAccessor<FQuat> : public FNiagaraDataSetAccessorBase
{
	FNiagaraDataSetAccessor<FQuat>() {}
	FNiagaraDataSetAccessor<FQuat>(FNiagaraDataSet& InDataSet, FNiagaraVariable InVar)
		: FNiagaraDataSetAccessorBase(&InDataSet, InVar)
	{
		check(sizeof(FQuat) == InVar.GetType().GetSize());
		InitForAccess();
	}

	void InitForAccess()
	{
		SrcXBase = nullptr;
		SrcYBase = nullptr;
		SrcZBase = nullptr;
		SrcWBase = nullptr;
		DestXBase = nullptr;
		DestYBase = nullptr;
		DestZBase = nullptr;
		DestWBase = nullptr;
		FNiagaraDataBuffer* SrcBuffer = DataSet->GetCurrentData();
		if (IsValid() && SrcBuffer)
		{
			SrcXBase = (float*)SrcBuffer->GetComponentPtrFloat(VarLayout->FloatComponentStart);
			SrcYBase = (float*)SrcBuffer->GetComponentPtrFloat(VarLayout->FloatComponentStart + 1);
			SrcZBase = (float*)SrcBuffer->GetComponentPtrFloat(VarLayout->FloatComponentStart + 2);
			SrcWBase = (float*)SrcBuffer->GetComponentPtrFloat(VarLayout->FloatComponentStart + 3);

			FNiagaraDataBuffer* DestBuffer = DataSet->GetDestinationData();
			if (DestBuffer)
			{
				//Writes are only valid if we're during a simulation pass.
				DestXBase = (float*)DestBuffer->GetComponentPtrFloat(VarLayout->FloatComponentStart);
				DestYBase = (float*)DestBuffer->GetComponentPtrFloat(VarLayout->FloatComponentStart + 1);
				DestZBase = (float*)DestBuffer->GetComponentPtrFloat(VarLayout->FloatComponentStart + 2);
				DestWBase = (float*)DestBuffer->GetComponentPtrFloat(VarLayout->FloatComponentStart + 3);
			}
		}
	}

	FORCEINLINE bool IsValidForRead()const { return SrcXBase != nullptr && SrcYBase != nullptr && SrcZBase != nullptr && SrcWBase != nullptr; }
	FORCEINLINE bool IsValidForWrite()const { return DestXBase != nullptr && DestYBase != nullptr && DestZBase != nullptr && DestWBase != nullptr; }

	FORCEINLINE FQuat operator[](int32 Index)const
	{
		return Get(Index);
	}

	FORCEINLINE FQuat GetSafe(int32 Index, const FQuat& Default = FQuat(0.0f, 0.0f, 0.0f, 1.0f))const
	{
		if (IsValidForRead())
		{
			FNiagaraDataBuffer* DataBuffer = DataSet->GetCurrentData();
			if (DataBuffer && Index >= 0 && (uint32)Index < DataBuffer->GetNumInstances())
			{
				return Get(Index);
			}
			else
			{
				ensure(DataBuffer && Index >= 0 && (uint32)Index < DataBuffer->GetNumInstances()); // just to capture the badness in the logs or debugger if attached.
			}
		}

		return Default;
	}

	FORCEINLINE FQuat Get(int32 Index)const
	{
		FQuat Ret;
		Get(Index, Ret);
		return Ret;
	}

	FORCEINLINE void Get(int32 Index, FQuat& OutValue)const
	{
		checkSlow(IsValidForRead());
		OutValue.X = SrcXBase[Index];
		OutValue.Y = SrcYBase[Index];
		OutValue.Z = SrcZBase[Index];
		OutValue.W = SrcWBase[Index];
	}

	FORCEINLINE void Set(int32 Index, const FQuat& InValue)
	{
		checkSlow(IsValidForWrite());
		DestXBase[Index] = InValue.X;
		DestYBase[Index] = InValue.Y;
		DestZBase[Index] = InValue.Z;
		DestWBase[Index] = InValue.W;
	}

private:

	float* SrcXBase;
	float* SrcYBase;
	float* SrcZBase;
	float* SrcWBase;
	float* DestXBase;
	float* DestYBase;
	float* DestZBase;
	float* DestWBase;
};

template<>
struct FNiagaraDataSetAccessor<FLinearColor> : public FNiagaraDataSetAccessorBase
{
	FNiagaraDataSetAccessor<FLinearColor>() {}
	FNiagaraDataSetAccessor<FLinearColor>(FNiagaraDataSet& InDataSet, FNiagaraVariable InVar)
		: FNiagaraDataSetAccessorBase(&InDataSet, InVar)
	{
		check(sizeof(FLinearColor) == InVar.GetType().GetSize());
		InitForAccess();
	}

	void InitForAccess()
	{
		SrcRBase = nullptr;
		SrcGBase = nullptr;
		SrcBBase = nullptr;
		SrcABase = nullptr;
		DestRBase = nullptr;
		DestGBase = nullptr;
		DestBBase = nullptr;
		DestABase = nullptr;
		FNiagaraDataBuffer* SrcBuffer = DataSet->GetCurrentData();
		if (IsValid() && SrcBuffer)
		{
			SrcRBase = (float*)SrcBuffer->GetComponentPtrFloat(VarLayout->FloatComponentStart);
			SrcGBase = (float*)SrcBuffer->GetComponentPtrFloat(VarLayout->FloatComponentStart + 1);
			SrcBBase = (float*)SrcBuffer->GetComponentPtrFloat(VarLayout->FloatComponentStart + 2);
			SrcABase = (float*)SrcBuffer->GetComponentPtrFloat(VarLayout->FloatComponentStart + 3);

			//Writes are only valid if we're during a simulation pass.
			FNiagaraDataBuffer* DestBuffer = DataSet->GetDestinationData();
			if (DestBuffer)
			{
				DestRBase = (float*)DestBuffer->GetComponentPtrFloat(VarLayout->FloatComponentStart);
				DestGBase = (float*)DestBuffer->GetComponentPtrFloat(VarLayout->FloatComponentStart + 1);
				DestBBase = (float*)DestBuffer->GetComponentPtrFloat(VarLayout->FloatComponentStart + 2);
				DestABase = (float*)DestBuffer->GetComponentPtrFloat(VarLayout->FloatComponentStart + 3);
			}
		}
	}

	FORCEINLINE bool IsValidForRead()const { return SrcRBase != nullptr && SrcGBase != nullptr && SrcBBase != nullptr && SrcABase != nullptr; }
	FORCEINLINE bool IsValidForWrite()const { return DestRBase != nullptr && DestGBase != nullptr && DestBBase != nullptr && DestABase != nullptr; }

	FORCEINLINE FLinearColor operator[](int32 Index)const
	{
		return Get(Index);
	}

	FORCEINLINE FLinearColor GetSafe(int32 Index, FLinearColor Default = FLinearColor::White)const
	{
		if (IsValidForRead())
		{
			FNiagaraDataBuffer* DataBuffer = DataSet->GetCurrentData();
			if (DataBuffer && Index >= 0 && (uint32)Index < DataBuffer->GetNumInstances())
			{
				return Get(Index);
			}
			else
			{
				ensure(DataBuffer && Index >= 0 && (uint32)Index < DataBuffer->GetNumInstances()); // just to capture the badness in the logs or debugger if attached.
			}
		}

		return Default;
	}

	FORCEINLINE FLinearColor Get(int32 Index)const
	{
		FLinearColor Ret;
		Get(Index, Ret);
		return Ret;
	}

	FORCEINLINE void Get(int32 Index, FLinearColor& OutValue)const
	{
		checkSlow(IsValidForRead());
		OutValue.R = SrcRBase[Index];
		OutValue.G = SrcGBase[Index];
		OutValue.B = SrcBBase[Index];
		OutValue.A = SrcABase[Index];
	}

	FORCEINLINE void Set(int32 Index, const FLinearColor& InValue)
	{
		checkSlow(IsValidForWrite());
		DestRBase[Index] = InValue.R;
		DestGBase[Index] = InValue.G;
		DestBBase[Index] = InValue.B;
		DestABase[Index] = InValue.A;
	}

private:

	float* SrcRBase;
	float* SrcGBase;
	float* SrcBBase;
	float* SrcABase;
	float* DestRBase;
	float* DestGBase;
	float* DestBBase;
	float* DestABase;
};

template<>
struct FNiagaraDataSetAccessor<FNiagaraSpawnInfo> : public FNiagaraDataSetAccessorBase
{
	FNiagaraDataSetAccessor<FNiagaraSpawnInfo>() {}
	FNiagaraDataSetAccessor<FNiagaraSpawnInfo>(FNiagaraDataSet& InDataSet, FNiagaraVariable InVar)
		: FNiagaraDataSetAccessorBase(&InDataSet, InVar)
	{
		check(sizeof(FNiagaraSpawnInfo) == InVar.GetType().GetSize());
		InitForAccess();
	}

	void InitForAccess()
	{
		SrcCountBase = nullptr;
		SrcInterpStartDtBase = nullptr;
		SrcIntervalDtBase = nullptr;
		SrcGroupBase = nullptr;
		DestCountBase = nullptr;
		DestInterpStartDtBase = nullptr;
		DestIntervalDtBase = nullptr;
		DestGroupBase = nullptr;
		FNiagaraDataBuffer* SrcBuffer = DataSet->GetCurrentData();
		if (IsValid() && SrcBuffer)
		{
			SrcCountBase = (int32*)SrcBuffer->GetComponentPtrInt32(VarLayout->Int32ComponentStart);
			SrcInterpStartDtBase = (float*)SrcBuffer->GetComponentPtrFloat(VarLayout->FloatComponentStart);
			SrcIntervalDtBase = (float*)SrcBuffer->GetComponentPtrFloat(VarLayout->FloatComponentStart + 1);
			SrcGroupBase = (int32*)SrcBuffer->GetComponentPtrInt32(VarLayout->Int32ComponentStart + 1);

			//Writes are only valid if we're during a simulation pass.
			FNiagaraDataBuffer* DestBuffer = DataSet->GetDestinationData();
			if (DestBuffer)
			{
				DestCountBase = (int32*)DestBuffer->GetComponentPtrInt32(VarLayout->Int32ComponentStart);
				DestInterpStartDtBase = (float*)DestBuffer->GetComponentPtrFloat(VarLayout->FloatComponentStart);
				DestIntervalDtBase = (float*)DestBuffer->GetComponentPtrFloat(VarLayout->FloatComponentStart + 1);
				DestGroupBase = (int32*)DestBuffer->GetComponentPtrInt32(VarLayout->Int32ComponentStart + 1);
			}
		}
	}

	FORCEINLINE bool IsValidForRead()const { return SrcCountBase != nullptr && SrcInterpStartDtBase != nullptr && SrcIntervalDtBase != nullptr && SrcGroupBase != nullptr; }
	FORCEINLINE bool IsValidForWrite()const { return DestCountBase != nullptr && DestInterpStartDtBase != nullptr && DestIntervalDtBase != nullptr && DestGroupBase != nullptr; }

	FORCEINLINE FNiagaraSpawnInfo operator[](int32 Index)const
	{
		return Get(Index);
	}

	FORCEINLINE FNiagaraSpawnInfo GetSafe(int32 Index, FNiagaraSpawnInfo Default = FNiagaraSpawnInfo())const
	{
		if (IsValidForRead())
		{
			FNiagaraDataBuffer* DataBuffer = DataSet->GetCurrentData();
			if (DataBuffer && Index >= 0 && (uint32)Index < DataBuffer->GetNumInstances())
			{
				return Get(Index);
			}
			else
			{
				ensure(DataBuffer && Index >= 0 && (uint32)Index < DataBuffer->GetNumInstances()); // just to capture the badness in the logs or debugger if attached.
			}
		}

		return Default;
	}

	FORCEINLINE FNiagaraSpawnInfo Get(int32 Index)const
	{
		FNiagaraSpawnInfo Ret;
		Get(Index, Ret);
		return Ret;
	}

	FORCEINLINE void Get(int32 Index, FNiagaraSpawnInfo& OutValue)const
	{
		checkSlow(IsValidForRead());
		OutValue.Count = SrcCountBase[Index];
		OutValue.InterpStartDt = SrcInterpStartDtBase[Index];
		OutValue.IntervalDt = SrcIntervalDtBase[Index];
		OutValue.SpawnGroup = SrcGroupBase[Index];
	}

	FORCEINLINE void Set(int32 Index, const FNiagaraSpawnInfo& InValue)
	{
		checkSlow(IsValidForWrite());
		DestCountBase[Index] = InValue.Count;
		DestInterpStartDtBase[Index] = InValue.InterpStartDt;
		DestIntervalDtBase[Index] = InValue.IntervalDt;
		DestGroupBase[Index] = InValue.SpawnGroup;
	}

private:

	int32* SrcCountBase;
	float* SrcInterpStartDtBase;
	float* SrcIntervalDtBase;
	int32* SrcGroupBase;

	int32* DestCountBase;
	float* DestInterpStartDtBase;
	float* DestIntervalDtBase;
	int32* DestGroupBase;
};

template<>
struct FNiagaraDataSetAccessor<FNiagaraID> : public FNiagaraDataSetAccessorBase
{
	FNiagaraDataSetAccessor<FNiagaraID>() {}
	FNiagaraDataSetAccessor<FNiagaraID>(FNiagaraDataSet& InDataSet, FNiagaraVariable InVar)
		: FNiagaraDataSetAccessorBase(&InDataSet, InVar)
	{
		InitForAccess();
	}

	void InitForAccess()
	{
		SrcIndexBase = nullptr;
		SrcTagBase = nullptr;
		DestIndexBase = nullptr;
		DestTagBase = nullptr;
		FNiagaraDataBuffer* SrcBuffer = DataSet->GetCurrentData();
		if (IsValid() && SrcBuffer)
		{
			SrcIndexBase = (int32*)SrcBuffer->GetComponentPtrInt32(VarLayout->Int32ComponentStart);
			SrcTagBase = (int32*)SrcBuffer->GetComponentPtrInt32(VarLayout->Int32ComponentStart + 1);

			//Writes are only valid if we're during a simulation pass.
			FNiagaraDataBuffer* DestBuffer = DataSet->GetDestinationData();
			if (DestBuffer)
			{
				DestIndexBase = (int32*)DestBuffer->GetComponentPtrInt32(VarLayout->Int32ComponentStart);
				DestTagBase = (int32*)DestBuffer->GetComponentPtrInt32(VarLayout->Int32ComponentStart + 1);
			}
		}
	}

	FORCEINLINE bool IsValidForRead()const { return SrcIndexBase != nullptr && SrcTagBase != nullptr; }
	FORCEINLINE bool IsValidForWrite()const { return DestIndexBase != nullptr && DestTagBase != nullptr; }

	FORCEINLINE FNiagaraID operator[](int32 Index)const
	{
		return Get(Index);
	}

	FORCEINLINE FNiagaraID GetSafe(int32 Index, FNiagaraID Default = FNiagaraID())const
	{
		if (IsValidForRead())
		{
			FNiagaraDataBuffer* DataBuffer = DataSet->GetCurrentData();
			if (DataBuffer && Index >= 0 && (uint32)Index < DataBuffer->GetNumInstances())
			{
				return Get(Index);
			}
			else
			{
				ensure(DataBuffer && Index >= 0 && (uint32)Index < DataBuffer->GetNumInstances()); // just to capture the badness in the logs or debugger if attached.
			}
		}

		return Default;
	}

	FORCEINLINE FNiagaraID Get(int32 Index)const
	{
		FNiagaraID Ret;
		Get(Index, Ret);
		return Ret;
	}

	FORCEINLINE void Get(int32 Index, FNiagaraID& OutValue)const
	{
		checkSlow(IsValidForRead());
		OutValue.Index = SrcIndexBase[Index];
		OutValue.AcquireTag = SrcTagBase[Index];
	}

	FORCEINLINE void Set(int32 Index, const FNiagaraID& InValue)
	{
		checkSlow(IsValidForWrite());
		DestIndexBase[Index] = InValue.Index;
		DestTagBase[Index] = InValue.AcquireTag;
	}

private:

	int32* SrcIndexBase;
	int32* SrcTagBase;
	int32* DestIndexBase;
	int32* DestTagBase;
};

/**
Iterator that will pull or push data between a NiagaraDataBuffer and some FNiagaraVariables it contains.
Super slow. Don't use at runtime.
*/
struct FNiagaraDataVariableIterator
{
	FNiagaraDataVariableIterator(const FNiagaraDataBuffer* InData, uint32 StartIdx = 0)
		: Data(InData)
		, CurrIdx(StartIdx)
	{
	}

	void Get()
	{
		for (int32 VarIdx = 0; VarIdx < Variables.Num(); ++VarIdx)
		{
			FNiagaraVariable* Var = Variables[VarIdx];
			const FNiagaraVariableLayoutInfo* Layout = VarLayouts[VarIdx];
			check(Var && Layout);
			uint8* ValuePtr = Var->GetData();

			for (uint32 CompIdx = 0; CompIdx < Layout->GetNumFloatComponents(); ++CompIdx)
			{
				uint32 CompBufferOffset = Layout->FloatComponentStart + CompIdx;
				float* Src = Data->GetInstancePtrFloat(CompBufferOffset, CurrIdx);
				float* Dst = (float*)(ValuePtr + Layout->LayoutInfo.FloatComponentByteOffsets[CompIdx]);
				*Dst = *Src;
			}

			for (uint32 CompIdx = 0; CompIdx < Layout->GetNumInt32Components(); ++CompIdx)
			{
				uint32 CompBufferOffset = Layout->Int32ComponentStart + CompIdx;
				int32* Src = Data->GetInstancePtrInt32(CompBufferOffset, CurrIdx);
				int32* Dst = (int32*)(ValuePtr + Layout->LayoutInfo.Int32ComponentByteOffsets[CompIdx]);
				*Dst = *Src;
			}
		}
	}

	void Advance() { ++CurrIdx; }

	bool IsValid()const
	{
		return Data && CurrIdx < Data->GetNumInstances();
	}

	uint32 GetCurrIndex()const { return CurrIdx; }

	void AddVariable(FNiagaraVariable* InVar)
	{
		check(InVar && Data);
		Variables.AddUnique(InVar);
		VarLayouts.AddUnique(Data->GetOwner()->GetVariableLayout(*InVar));
		InVar->AllocateData();
	}

	void AddVariables(TArray<FNiagaraVariable>& Vars)
	{
		for (FNiagaraVariable& Var : Vars)
		{
			AddVariable(&Var);
		}
	}
private:

	const FNiagaraDataBuffer* Data;
	TArray<FNiagaraVariable*> Variables;
	TArray<const FNiagaraVariableLayoutInfo*> VarLayouts;

	uint32 CurrIdx;
};

/**
Allows immediate access to GPU data on the CPU, you can then use FNiagaraDataSetAccessor to access the data.
This will make a copy of the GPU data and will stall the CPU until the data is ready from the GPU,
therefore it should only be used for tools / debugging.  For async readback see FNiagaraSystemInstance::RequestCapture.
*/
class NIAGARA_API FScopedNiagaraDataSetGPUReadback
{
public:
	FScopedNiagaraDataSetGPUReadback() {}
	~FScopedNiagaraDataSetGPUReadback();

	void ReadbackData(class NiagaraEmitterInstanceBatcher* Batcher, FNiagaraDataSet* InDataSet);
	uint32 GetNumInstances() const { check(DataSet != nullptr); return NumInstances; }

private:
	FNiagaraDataSet*	DataSet = nullptr;
	FNiagaraDataBuffer* DataBuffer = nullptr;
	NiagaraEmitterInstanceBatcher* Batcher = nullptr;
	uint32				NumInstances = 0;
};<|MERGE_RESOLUTION|>--- conflicted
+++ resolved
@@ -352,11 +352,7 @@
 	We keep track of the Current and Previous buffers which move with each simulate.
 	Additional buffers may be in here if they are currently being used by the render thread.
 	*/
-<<<<<<< HEAD
-	TArray<FNiagaraDataBuffer*> Data;
-=======
 	TArray<FNiagaraDataBuffer*, TInlineAllocator<2>> Data;
->>>>>>> 33e6966e
 
 	FString DebugName;
 };
