--- conflicted
+++ resolved
@@ -136,12 +136,9 @@
 	FORCEINLINE float GetWarmupTickDelta()const { return WarmupTickDelta; }
 
 #if WITH_EDITORONLY_DATA
-<<<<<<< HEAD
-=======
 	/** Are there any pending compile requests?*/
 	bool HasOutstandingCompilationRequests() const;
 
->>>>>>> 33e6966e
 	/** Determines if this system has the supplied emitter as an editable and simulating emitter instance. */
 	bool ReferencesInstanceEmitter(UNiagaraEmitter& Emitter);
 
