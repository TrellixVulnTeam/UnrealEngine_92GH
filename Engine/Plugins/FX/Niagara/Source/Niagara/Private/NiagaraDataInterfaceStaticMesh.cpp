// Copyright 1998-2019 Epic Games, Inc. All Rights Reserved.

#include "NiagaraDataInterfaceStaticMesh.h"
#include "NiagaraEmitterInstance.h"
#include "Engine/StaticMeshActor.h"
#include "NiagaraComponent.h"
#include "NiagaraSystemInstance.h"
#include "NiagaraRenderer.h"
#include "Internationalization/Internationalization.h"
#include "NiagaraScript.h"
#include "ShaderParameterUtils.h"
#include "NiagaraEmitterInstanceBatcher.h"

#define LOCTEXT_NAMESPACE "NiagaraDataInterfaceStaticMesh"

const FString UNiagaraDataInterfaceStaticMesh::MeshIndexBufferName(TEXT("IndexBuffer_"));
const FString UNiagaraDataInterfaceStaticMesh::MeshVertexBufferName(TEXT("VertexBuffer_"));
const FString UNiagaraDataInterfaceStaticMesh::MeshTangentBufferName(TEXT("TangentBuffer_"));
const FString UNiagaraDataInterfaceStaticMesh::MeshTexCoordBufferName(TEXT("TexCoordBuffer_"));
const FString UNiagaraDataInterfaceStaticMesh::MeshColorBufferName(TEXT("ColorBuffer_"));
const FString UNiagaraDataInterfaceStaticMesh::MeshSectionBufferName(TEXT("SectionBuffer_"));
const FString UNiagaraDataInterfaceStaticMesh::MeshTriangleBufferName(TEXT("TriangleBuffer_"));
const FString UNiagaraDataInterfaceStaticMesh::SectionCountName(TEXT("SectionCount_"));
const FString UNiagaraDataInterfaceStaticMesh::InstanceTransformName(TEXT("InstanceTransform_"));
const FString UNiagaraDataInterfaceStaticMesh::InstanceTransformInverseTransposedName(TEXT("InstanceTransformInverseTransposed_"));
const FString UNiagaraDataInterfaceStaticMesh::InstancePrevTransformName(TEXT("InstancePrevTransform_"));
const FString UNiagaraDataInterfaceStaticMesh::InstanceInvDeltaTimeName(TEXT("InstanceInvDeltaTime_"));
const FString UNiagaraDataInterfaceStaticMesh::InstanceWorldVelocityName(TEXT("InstanceWorldVelocity_"));
const FString UNiagaraDataInterfaceStaticMesh::AreaWeightedSamplingName(TEXT("AreaWeightedSamplingName_"));
const FString UNiagaraDataInterfaceStaticMesh::NumTexCoordName(TEXT("NumTexCoordName_"));

FStaticMeshFilteredAreaWeightedSectionSampler::FStaticMeshFilteredAreaWeightedSectionSampler()
	: Res(nullptr)
	, Owner(nullptr)
{
}

void FStaticMeshFilteredAreaWeightedSectionSampler::Init(FStaticMeshLODResources* InRes, FNDIStaticMesh_InstanceData* InOwner)
{
	Res = InRes;
	Owner = InOwner;

	FStaticMeshAreaWeightedSectionSampler::Init(Res);
}

float FStaticMeshFilteredAreaWeightedSectionSampler::GetWeights(TArray<float>& OutWeights)
{
	check(Owner && Owner->Mesh);
	float Total = 0.0f;
	OutWeights.Empty(Owner->GetValidSections().Num());
	FStaticMeshLODResources& LODRes = Owner->Mesh->RenderData->LODResources[0];
	for (int32 i = 0; i < Owner->GetValidSections().Num(); ++i)
	{
		int32 SecIdx = Owner->GetValidSections()[i];
		float T = LODRes.AreaWeightedSectionSamplers[SecIdx].GetTotalWeight();
		OutWeights.Add(T);
		Total += T;
	}
	return Total;
}

//////////////////////////////////////////////////////////////////////////
// FStaticMeshGpuSpawnBuffer
FStaticMeshGpuSpawnBuffer::~FStaticMeshGpuSpawnBuffer()
{
	//ValidSections.Empty();
}

void FStaticMeshGpuSpawnBuffer::Initialise(const FStaticMeshLODResources& Res, const UNiagaraDataInterfaceStaticMesh& Interface, bool bIsGpuUniformlyDistributedSampling, const TArray<int32>& ValidSection, const FStaticMeshFilteredAreaWeightedSectionSampler& SectionSamplerParam)
{
	// In this function we prepare some data to be uploaded on GPU from the available mesh data. This is a thread safe place to create this data.
	// The section buffer needs to be specific to the current UI being built (section/material culling).
	SectionRenderData = &Res;

	const uint32 ValidSectionCount = ValidSection.Num();
	const TArray<float>& Prob = SectionSamplerParam.GetProb();
	const TArray<int32>& Alias = SectionSamplerParam.GetAlias();
	check(ValidSectionCount == Prob.Num());
	// Build data that will be uploaded to GPU later from the render thread.
	// The array contains data used to select regions for uniform particle spawning on them, as well as section triangle ranges.
	ValidSections.Reserve(ValidSectionCount);
	for (uint32 i = 0; i < ValidSectionCount; ++i)
	{
		uint32 ValidSectionId = ValidSection[i];
		const FStaticMeshSection& Section = Res.Sections[ValidSectionId];
		SectionInfo NewSectionInfo = { Section.FirstIndex / 3, Section.NumTriangles, Prob[i], (uint32)Alias[i] };
		ValidSections.Add(NewSectionInfo);

		check(!bIsGpuUniformlyDistributedSampling || bIsGpuUniformlyDistributedSampling && Res.AreaWeightedSectionSamplers[ValidSectionId].GetProb().Num() == Section.NumTriangles);
	}

	if (bIsGpuUniformlyDistributedSampling)
		BufferUniformTriangleSamplingSRV = Res.AreaWeightedSectionSamplersBuffer.GetBufferSRV(); // Cache that SRV for later
}

void FStaticMeshGpuSpawnBuffer::InitRHI()
{
	MeshIndexBufferSrv = RHICreateShaderResourceView(SectionRenderData->IndexBuffer.IndexBufferRHI);
	MeshVertexBufferSrv = SectionRenderData->VertexBuffers.PositionVertexBuffer.GetSRV();
	MeshTangentBufferSrv = SectionRenderData->VertexBuffers.StaticMeshVertexBuffer.GetTangentsSRV();
	MeshTexCoordBufferSrv = SectionRenderData->VertexBuffers.StaticMeshVertexBuffer.GetTexCoordsSRV();
	NumTexCoord = SectionRenderData->VertexBuffers.StaticMeshVertexBuffer.GetNumTexCoords();
	MeshColorBufferSRV = SectionRenderData->VertexBuffers.ColorVertexBuffer.GetColorComponentsSRV();

	uint32 SizeByte = ValidSections.Num() * sizeof(SectionInfo);
	if (SizeByte > 0)
	{
		FRHIResourceCreateInfo CreateInfo;
		void* BufferData = nullptr;
		BufferSectionRHI = RHICreateAndLockVertexBuffer(SizeByte, BUF_Static | BUF_ShaderResource, CreateInfo, BufferData);
		SectionInfo* SectionInfoBuffer = (SectionInfo*)BufferData;
		FMemory::Memcpy(SectionInfoBuffer, ValidSections.GetData(), SizeByte);
		RHIUnlockVertexBuffer(BufferSectionRHI);
		BufferSectionSRV = RHICreateShaderResourceView(BufferSectionRHI, sizeof(SectionInfo), PF_R32G32B32A32_UINT);
	}
}

void FStaticMeshGpuSpawnBuffer::ReleaseRHI()
{
	MeshIndexBufferSrv.SafeRelease();
	BufferSectionSRV.SafeRelease();
	BufferSectionRHI.SafeRelease();

	MeshIndexBufferSrv.SafeRelease();
	MeshVertexBufferSrv.SafeRelease();
	MeshTangentBufferSrv.SafeRelease();
	MeshTexCoordBufferSrv.SafeRelease();
	MeshColorBufferSRV.SafeRelease();
	BufferSectionSRV.SafeRelease();
}


//////////////////////////////////////////////////////////////////////////
//FNDIStaticMesh_InstanceData

void FNDIStaticMesh_InstanceData::InitVertexColorFiltering()
{
	DynamicVertexColorSampler = FNDI_StaticMesh_GeneratedData::GetDynamicColorFilterData(this);
}

bool FNDIStaticMesh_InstanceData::Init(UNiagaraDataInterfaceStaticMesh* Interface, FNiagaraSystemInstance* SystemInstance)
{
	check(SystemInstance);
	UStaticMesh* PrevMesh = Mesh;
	Component = nullptr;
	Mesh = nullptr;
	Transform = FMatrix::Identity;
	TransformInverseTransposed = FMatrix::Identity;
	PrevTransform = FMatrix::Identity;
	PrevTransformInverseTransposed = FMatrix::Identity;
	DeltaSeconds = 0.0f;
	ChangeId = Interface->ChangeId;

	if (Interface->SourceComponent)
	{
		Component = Interface->SourceComponent;
		Mesh = Interface->SourceComponent->GetStaticMesh();
	}
	else if (Interface->Source)
	{
		AStaticMeshActor* MeshActor = Cast<AStaticMeshActor>(Interface->Source);
		UStaticMeshComponent* SourceComp = nullptr;
		if (MeshActor != nullptr)
		{
			SourceComp = MeshActor->GetStaticMeshComponent();
		}
		else
		{
			SourceComp = Interface->Source->FindComponentByClass<UStaticMeshComponent>();
		}

		if (SourceComp)
		{
			Mesh = SourceComp->GetStaticMesh();
			Component = SourceComp;
		}
		else
		{
			Component = Interface->Source->GetRootComponent();
		}
	}
	else
	{
		if (UNiagaraComponent* SimComp = SystemInstance->GetComponent())
		{
			if (UStaticMeshComponent* ParentComp = Cast<UStaticMeshComponent>(SimComp->GetAttachParent()))
			{
				Component = ParentComp;
				Mesh = ParentComp->GetStaticMesh();
			}
			else if (UStaticMeshComponent* OuterComp = SimComp->GetTypedOuter<UStaticMeshComponent>())
			{
				Component = OuterComp;
				Mesh = OuterComp->GetStaticMesh();
			}
			else if (AActor* Owner = SimComp->GetAttachmentRootActor())
			{
				TArray<UActorComponent*> SourceComps = Owner->GetComponentsByClass(UStaticMeshComponent::StaticClass());
				for (UActorComponent* ActorComp : SourceComps)
				{
					UStaticMeshComponent* SourceComp = Cast<UStaticMeshComponent>(ActorComp);
					if (SourceComp)
					{
						UStaticMesh* PossibleMesh = SourceComp->GetStaticMesh();
						if (PossibleMesh != nullptr && PossibleMesh->bAllowCPUAccess)
						{
							Mesh = PossibleMesh;
							Component = SourceComp;
							break;
						}
					}
				}
			}

			if (!Component.IsValid())
			{
				Component = SimComp;
			}
		}
	}

	check(Component.IsValid());

	if (!Mesh && Interface->DefaultMesh)
	{
		Mesh = Interface->DefaultMesh;
	}

	if (Component.IsValid() && Mesh)
	{
		PrevTransform = Transform;
		PrevTransformInverseTransposed = TransformInverseTransposed;
		Transform = Component->GetComponentToWorld().ToMatrixWithScale();
		TransformInverseTransposed = Transform.InverseFast().GetTransposed();
	}

	if (!Mesh)
	{
		UE_LOG(LogNiagara, Log, TEXT("StaticMesh data interface has no valid mesh. Failed InitPerInstanceData - %s"), *Interface->GetFullName());
		return false;
	}

	if (!Mesh->bAllowCPUAccess)
	{
		UE_LOG(LogNiagara, Log, TEXT("StaticMesh data interface using a mesh that does not allow CPU access. Failed InitPerInstanceData - Mesh: %s"), *Mesh->GetFullName());
		return false;
	}

	if (!Component.IsValid())
	{
		UE_LOG(LogNiagara, Log, TEXT("StaticMesh data interface has no valid component. Failed InitPerInstanceData - %s"), *Interface->GetFullName());
		return false;
	}

#if WITH_EDITOR
	Mesh->GetOnMeshChanged().AddUObject(SystemInstance->GetComponent(), &UNiagaraComponent::ReinitializeSystem);
#endif

	bMeshAllowsCpuAccess       = Mesh->bAllowCPUAccess;
	bIsCpuUniformlyDistributedSampling = Mesh->bSupportUniformlyDistributedSampling;
	bIsGpuUniformlyDistributedSampling = bIsCpuUniformlyDistributedSampling && Mesh->bSupportGpuUniformlyDistributedSampling;

	//Init the instance filter
	ValidSections.Empty();
	FStaticMeshLODResources& Res = Mesh->RenderData->LODResources[0];
	for (int32 i = 0; i < Res.Sections.Num(); ++i)
	{
		if (Interface->SectionFilter.AllowedMaterialSlots.Num() == 0 || Interface->SectionFilter.AllowedMaterialSlots.Contains(Res.Sections[i].MaterialIndex))
		{
			ValidSections.Add(i);
		}
	}

	if (GetValidSections().Num() == 0)
	{
		UE_LOG(LogNiagara, Log, TEXT("StaticMesh data interface has a section filter preventing any spawning. Failed InitPerInstanceData - %s"), *Interface->GetFullName());
		return false;
	}

	Sampler.Init(&Res, this);

	return true;
}

bool FNDIStaticMesh_InstanceData::ResetRequired(UNiagaraDataInterfaceStaticMesh* Interface)const
{
	check(GetActualMesh());

	if (!Component.IsValid())
	{
		//The component we were bound to is no longer valid so we have to trigger a reset.
		return true;
	}

	if (Interface != nullptr && ChangeId != Interface->ChangeId)
	{
		return true;
	}

	//bool bPrevVCSampling = bSupportingVertexColorSampling;//TODO: Vertex color filtering needs more work.
	bool bReset = false;
	if (Mesh)
	{
		const bool bNewMeshAllowsCpuAccess = Mesh->bAllowCPUAccess;
		const bool bNewIsCpuAreaWeightedSampling = Mesh->bSupportUniformlyDistributedSampling;
		const bool bNewIsGpuAreaWeightedSampling = bIsCpuUniformlyDistributedSampling && Mesh->bSupportGpuUniformlyDistributedSampling;

		//bSupportingVertexColorSampling = bEnableVertexColorRangeSorting && MeshHasColors();
		bReset = bNewMeshAllowsCpuAccess != bMeshAllowsCpuAccess || bNewIsCpuAreaWeightedSampling != bIsCpuUniformlyDistributedSampling || bNewIsGpuAreaWeightedSampling != bIsGpuUniformlyDistributedSampling /* || bSupportingVertexColorSampling != bPrevVCSampling*/;
	}
	return bReset;
}

bool FNDIStaticMesh_InstanceData::Tick(UNiagaraDataInterfaceStaticMesh* Interface, FNiagaraSystemInstance* SystemInstance, float InDeltaSeconds)
{
	if (ResetRequired(Interface))
	{
		return true;
	}
	else
	{
		DeltaSeconds = InDeltaSeconds;
		if (Component.IsValid() && Mesh)
		{
			PrevTransform = Transform;
			PrevTransformInverseTransposed = TransformInverseTransposed;
			Transform = Component->GetComponentToWorld().ToMatrixWithScale();
			TransformInverseTransposed = Transform.InverseFast().GetTransposed();
		}
		else
		{
			PrevTransform = FMatrix::Identity;
			PrevTransformInverseTransposed = FMatrix::Identity;
			Transform = FMatrix::Identity;
			TransformInverseTransposed = FMatrix::Identity;
		}
		return false;
	}
}

void FNDIStaticMesh_InstanceData::Release()
{
	/*if (MeshGpuSpawnBuffer)
	{
		BeginReleaseResource(MeshGpuSpawnBuffer);
		ENQUEUE_UNIQUE_RENDER_COMMAND_ONEPARAMETER(DeleteResource, FStaticMeshGpuSpawnBuffer*, ParamValidSectionVertexBuffer, MeshGpuSpawnBuffer,
			{
				delete ParamValidSectionVertexBuffer;
			});
	}*/
}

//void UNiagaraDataInterfaceStaticMesh::ResetFilter()
//{
//#if WITH_EDITOR	TODO: Make editor only and serialize this stuff out.
//	SectionFilter.Init(this, UsesAreaWeighting());

//TODO: Vertex color filtering needs some more work.
// 	// If we have enabled vertex color sorting for emission, given that these are vertex colors
// 	// and is limited to a byte, we can make lookup relatively quick by just having a bucket
// 	// for every possible entry.
// 	// Will want a better strategy in the long run, but for now this is trivial for GDC..
// 	TrianglesSortedByVertexColor.Empty();
// 	if (bEnableVertexColorRangeSorting && bSupportingVertexColorSampling)
// 	{
// 		VertexColorToTriangleStart.AddDefaulted(256);
// 		if (UStaticMesh* ActualMesh = GetActualMesh())
// 		{
// 			FStaticMeshLODResources& Res = ActualMesh->RenderData->LODResources[0];
// 
// 			// Go over all triangles for each possible vertex color and add it to that bucket
// 			for (int32 i = 0; i < VertexColorToTriangleStart.Num(); i++)
// 			{
// 				uint32 MinVertexColorRed = i;
// 				uint32 MaxVertexColorRed = i + 1;
// 				VertexColorToTriangleStart[i] = TrianglesSortedByVertexColor.Num();
// 
// 				FIndexArrayView IndexView = Res.IndexBuffer.GetArrayView();
// 				for (int32 j = 0; j < SectionFilter.GetValidSections().Num(); j++)
// 				{
// 					int32 SectionIdx = SectionFilter.GetValidSections()[j];
// 					int32 TriStartIdx = Res.Sections[SectionIdx].FirstIndex;
// 					for (uint32 TriIdx = 0; TriIdx < Res.Sections[SectionIdx].NumTriangles; TriIdx++)
// 					{
// 						uint32 V0Idx = IndexView[TriStartIdx + TriIdx * 3 + 0];
// 						uint32 V1Idx = IndexView[TriStartIdx + TriIdx * 3 + 1];
// 						uint32 V2Idx = IndexView[TriStartIdx + TriIdx * 3 + 2];
// 
// 						uint8 MaxR = FMath::Max<uint8>(Res.ColorVertexBuffer.VertexColor(V0Idx).R,
// 							FMath::Max<uint8>(Res.ColorVertexBuffer.VertexColor(V1Idx).R,
// 								Res.ColorVertexBuffer.VertexColor(V2Idx).R));
// 						if (MaxR >= MinVertexColorRed && MaxR < MaxVertexColorRed)
// 						{
// 							TrianglesSortedByVertexColor.Add(TriStartIdx + TriIdx * 3);
// 						}
// 					}
// 				}
// 			}
// 		}
// 	}
//	bFilterInitialized = true;

//#endif
//}

//////////////////////////////////////////////////////////////////////////

struct FNDIStaticMeshParametersName
{
	FString MeshIndexBufferName;
	FString MeshVertexBufferName;
	FString MeshTangentBufferName;
	FString MeshTexCoordBufferName;
	FString MeshColorBufferName;
	FString MeshSectionBufferName;
	FString MeshTriangleBufferName;
	FString SectionCountName;
	FString InstanceTransformName;
	FString InstanceTransformInverseTransposedName;
	FString InstancePrevTransformName;
	FString InstanceInvDeltaTimeName;
	FString InstanceWorldVelocityName;
	FString AreaWeightedSamplingName;
	FString NumTexCoordName;
};

static void GetNiagaraDataInterfaceParametersName(FNDIStaticMeshParametersName& Names, const FString& Suffix)
{
	Names.MeshIndexBufferName = UNiagaraDataInterfaceStaticMesh::MeshIndexBufferName + Suffix;
	Names.MeshVertexBufferName = UNiagaraDataInterfaceStaticMesh::MeshVertexBufferName + Suffix;
	Names.MeshTangentBufferName = UNiagaraDataInterfaceStaticMesh::MeshTangentBufferName + Suffix;
	Names.MeshTexCoordBufferName = UNiagaraDataInterfaceStaticMesh::MeshTexCoordBufferName + Suffix;
	Names.MeshColorBufferName = UNiagaraDataInterfaceStaticMesh::MeshColorBufferName + Suffix;
	Names.MeshSectionBufferName = UNiagaraDataInterfaceStaticMesh::MeshSectionBufferName + Suffix;
	Names.MeshTriangleBufferName = UNiagaraDataInterfaceStaticMesh::MeshTriangleBufferName + Suffix;
	Names.SectionCountName = UNiagaraDataInterfaceStaticMesh::SectionCountName + Suffix;
	Names.InstanceTransformName = UNiagaraDataInterfaceStaticMesh::InstanceTransformName + Suffix;
	Names.InstanceTransformInverseTransposedName = UNiagaraDataInterfaceStaticMesh::InstanceTransformInverseTransposedName + Suffix;
	Names.InstancePrevTransformName = UNiagaraDataInterfaceStaticMesh::InstancePrevTransformName + Suffix;
	Names.InstanceInvDeltaTimeName = UNiagaraDataInterfaceStaticMesh::InstanceInvDeltaTimeName + Suffix;
	Names.InstanceWorldVelocityName = UNiagaraDataInterfaceStaticMesh::InstanceWorldVelocityName + Suffix;
	Names.AreaWeightedSamplingName = UNiagaraDataInterfaceStaticMesh::AreaWeightedSamplingName + Suffix;
	Names.NumTexCoordName = UNiagaraDataInterfaceStaticMesh::NumTexCoordName + Suffix;
}

struct FNiagaraDataInterfaceParametersCS_StaticMesh : public FNiagaraDataInterfaceParametersCS
{
	virtual void Bind(const FNiagaraDataInterfaceParamRef& ParamRef, const class FShaderParameterMap& ParameterMap) override
	{
		FNDIStaticMeshParametersName ParamNames;
		GetNiagaraDataInterfaceParametersName(ParamNames, ParamRef.ParameterInfo.DataInterfaceHLSLSymbol);

		MeshIndexBuffer.Bind(ParameterMap, *ParamNames.MeshIndexBufferName);
		MeshVertexBuffer.Bind(ParameterMap, *ParamNames.MeshVertexBufferName);
		MeshTangentBuffer.Bind(ParameterMap, *ParamNames.MeshTangentBufferName);
		MeshTexCoordBuffer.Bind(ParameterMap, *ParamNames.MeshTexCoordBufferName);
		MeshColorBuffer.Bind(ParameterMap, *ParamNames.MeshColorBufferName);
		MeshSectionBuffer.Bind(ParameterMap, *ParamNames.MeshSectionBufferName);
		MeshTriangleBuffer.Bind(ParameterMap, *ParamNames.MeshTriangleBufferName);
		SectionCount.Bind(ParameterMap, *ParamNames.SectionCountName);
		InstanceTransform.Bind(ParameterMap, *ParamNames.InstanceTransformName);
		InstanceTransformInverseTransposed.Bind(ParameterMap, *ParamNames.InstanceTransformInverseTransposedName);
		InstancePrevTransform.Bind(ParameterMap, *ParamNames.InstancePrevTransformName);
		InstanceInvDeltaTime.Bind(ParameterMap, *ParamNames.InstanceInvDeltaTimeName);
		InstanceWorldVelocity.Bind(ParameterMap, *ParamNames.InstanceWorldVelocityName);
		AreaWeightedSampling.Bind(ParameterMap, *ParamNames.AreaWeightedSamplingName);
		NumTexCoord.Bind(ParameterMap, *ParamNames.NumTexCoordName);
	}

	virtual void Serialize(FArchive& Ar)override
	{
		Ar << MeshIndexBuffer;
		Ar << MeshVertexBuffer;
		Ar << MeshTangentBuffer;
		Ar << MeshTexCoordBuffer;
		Ar << MeshColorBuffer;
		Ar << SectionCount;
		Ar << MeshSectionBuffer;
		Ar << MeshTriangleBuffer;
		Ar << InstanceTransform;
		Ar << InstanceTransformInverseTransposed;
		Ar << InstancePrevTransform;
		Ar << InstanceInvDeltaTime;
		Ar << InstanceWorldVelocity;
		Ar << AreaWeightedSampling;
		Ar << NumTexCoord;
	}

	virtual void Set(FRHICommandList& RHICmdList, const FNiagaraDataInterfaceSetArgs& Context) const override
	{
		check(IsInRenderingThread());

		FRHIComputeShader* ComputeShaderRHI = Context.Shader->GetComputeShader();
		
		{
			FNiagaraDataInterfaceProxyStaticMesh* InterfaceProxy = static_cast<FNiagaraDataInterfaceProxyStaticMesh*>(Context.DataInterface);
			FNiagaraStaticMeshData* Data = InterfaceProxy->SystemInstancesToMeshData.Find(Context.SystemInstance);
<<<<<<< HEAD
			ensure(Data);
=======
			ensureMsgf(Data, TEXT("Failed to find data for instance %s"), *Context.SystemInstance.ToString());
>>>>>>> a1e6ec07
			if (Data != nullptr)
			{
				FStaticMeshGpuSpawnBuffer* SpawnBuffer = Data->MeshGpuSpawnBuffer;

				SetSRVParameter(RHICmdList, ComputeShaderRHI, MeshVertexBuffer, SpawnBuffer->GetBufferPositionSRV());
				SetSRVParameter(RHICmdList, ComputeShaderRHI, MeshTangentBuffer, SpawnBuffer->GetBufferTangentSRV());
				SetSRVParameter(RHICmdList, ComputeShaderRHI, MeshIndexBuffer, SpawnBuffer->GetBufferIndexSRV());

				SetShaderValue(RHICmdList, ComputeShaderRHI, NumTexCoord, SpawnBuffer->GetNumTexCoord());
				if (SpawnBuffer->GetNumTexCoord() > 0)
				{
					SetSRVParameter(RHICmdList, ComputeShaderRHI, MeshTexCoordBuffer, SpawnBuffer->GetBufferTexCoordSRV());
				}
				SetSRVParameter(RHICmdList, ComputeShaderRHI, MeshColorBuffer, SpawnBuffer->GetBufferColorSRV());

				check(SpawnBuffer); // should always be allocated, we always need the GPU buffer for a GpuSimulation.
				SetShaderValue(RHICmdList, ComputeShaderRHI, SectionCount, SpawnBuffer->GetValidSectionCount());
				SetSRVParameter(RHICmdList, ComputeShaderRHI, MeshSectionBuffer, SpawnBuffer->GetBufferSectionSRV());
				if (Data->bIsGpuUniformlyDistributedSampling)
				{
					SetSRVParameter(RHICmdList, ComputeShaderRHI, MeshTriangleBuffer, SpawnBuffer->GetBufferUniformTriangleSamplingSRV());
				}

				const float InvDeltaTime = Data->DeltaSeconds > 0.0f ? 1.0f / Data->DeltaSeconds : 0.0f;
				const FVector DeltaPosition = Data->Transform.GetOrigin() - Data->PrevTransform.GetOrigin();

				SetShaderValue(RHICmdList, ComputeShaderRHI, InstanceTransform, Data->Transform);
				SetShaderValue(RHICmdList, ComputeShaderRHI, InstanceTransformInverseTransposed, Data->Transform.InverseFast().GetTransposed());
				SetShaderValue(RHICmdList, ComputeShaderRHI, InstancePrevTransform, Data->PrevTransform);
				SetShaderValue(RHICmdList, ComputeShaderRHI, InstanceInvDeltaTime, InvDeltaTime);
				SetShaderValue(RHICmdList, ComputeShaderRHI, InstanceWorldVelocity, DeltaPosition * InvDeltaTime);
				SetShaderValue(RHICmdList, ComputeShaderRHI, AreaWeightedSampling, Data->bIsGpuUniformlyDistributedSampling ? 1 : 0);
			}
			else
			{
				SetSRVParameter(RHICmdList, ComputeShaderRHI, MeshVertexBuffer, FNiagaraRenderer::GetDummyFloatBuffer().SRV);
				SetSRVParameter(RHICmdList, ComputeShaderRHI, MeshTangentBuffer, FNiagaraRenderer::GetDummyFloatBuffer().SRV);
				SetSRVParameter(RHICmdList, ComputeShaderRHI, MeshIndexBuffer, FNiagaraRenderer::GetDummyUIntBuffer().SRV);

				SetShaderValue(RHICmdList, ComputeShaderRHI, NumTexCoord, 0);
				SetSRVParameter(RHICmdList, ComputeShaderRHI, MeshTexCoordBuffer, FNiagaraRenderer::GetDummyFloatBuffer().SRV);
				SetSRVParameter(RHICmdList, ComputeShaderRHI, MeshColorBuffer, FNiagaraRenderer::GetDummyFloatBuffer().SRV);

				SetShaderValue(RHICmdList, ComputeShaderRHI, SectionCount, 0);
<<<<<<< HEAD
				SetSRVParameter(RHICmdList, ComputeShaderRHI, MeshSectionBuffer, FNiagaraRenderer::GetDummyFloatBuffer().SRV);
				SetSRVParameter(RHICmdList, ComputeShaderRHI, MeshTriangleBuffer, FNiagaraRenderer::GetDummyFloatBuffer().SRV);
=======
				SetSRVParameter(RHICmdList, ComputeShaderRHI, MeshSectionBuffer, FNiagaraRenderer::GetDummyUIntBuffer().SRV);
				SetSRVParameter(RHICmdList, ComputeShaderRHI, MeshTriangleBuffer, FNiagaraRenderer::GetDummyUIntBuffer().SRV);
>>>>>>> a1e6ec07

				SetShaderValue(RHICmdList, ComputeShaderRHI, InstanceTransform, FMatrix::Identity);
				SetShaderValue(RHICmdList, ComputeShaderRHI, InstanceTransformInverseTransposed, FMatrix::Identity);
				SetShaderValue(RHICmdList, ComputeShaderRHI, InstancePrevTransform, FMatrix::Identity);
				SetShaderValue(RHICmdList, ComputeShaderRHI, InstanceInvDeltaTime, 1.0f);
				SetShaderValue(RHICmdList, ComputeShaderRHI, InstanceWorldVelocity, FVector::ZeroVector);
				SetShaderValue(RHICmdList, ComputeShaderRHI, AreaWeightedSampling, 0);
			}
		}
	}


private:

	FShaderResourceParameter MeshIndexBuffer;
	FShaderResourceParameter MeshVertexBuffer;
	FShaderResourceParameter MeshTangentBuffer;
	FShaderResourceParameter MeshTexCoordBuffer;
	FShaderResourceParameter MeshColorBuffer;
	FShaderResourceParameter MeshSectionBuffer;
	FShaderResourceParameter MeshTriangleBuffer;
	FShaderParameter SectionCount;
	FShaderParameter InstanceTransform;
	FShaderParameter InstanceTransformInverseTransposed;
	FShaderParameter InstancePrevTransform;
	FShaderParameter InstanceInvDeltaTime;
	FShaderParameter InstanceWorldVelocity;
	FShaderParameter AreaWeightedSampling;
	FShaderParameter NumTexCoord;
};

//////////////////////////////////////////////////////////////////////////

void FNiagaraDataInterfaceProxyStaticMesh::DeferredDestroy()
{
	//-TODO: This is incorrect, we could be destroying instance data for a batcher is yet to tick, we should only be destroying data for this batcher!
	for (const FGuid& Sys : DeferredDestroyList)
	{
		SystemInstancesToMeshData.Remove(Sys);
<<<<<<< HEAD
		//UE_LOG(LogNiagara, Log, TEXT("DeferredDestroy() ... Removing %s"), *Sys.ToString());
=======
		//UE_LOG(LogNiagara, Log, TEXT("RT: StaticMesh DI - DeferredDestroy %s"), *Sys.ToString());
>>>>>>> a1e6ec07
	}

	DeferredDestroyList.Empty();
}

void FNiagaraDataInterfaceProxyStaticMesh::InitializePerInstanceData(const FGuid& SystemInstance, FStaticMeshGpuSpawnBuffer* MeshGPUSpawnBuffer)
{
	check(IsInRenderingThread());

	FNiagaraStaticMeshData* Data = SystemInstancesToMeshData.Find(SystemInstance);
	if (Data != nullptr)
	{
		DeferredDestroyList.Remove(SystemInstance);
	}
	else
	{
		Data = &SystemInstancesToMeshData.Add(SystemInstance);
	}
<<<<<<< HEAD

	//UE_LOG(LogNiagara, Log, TEXT("InitializePerInstanceData() ... %s"), *SystemInstance.ToString());
=======
	//UE_LOG(LogNiagara, Log, TEXT("RT: StaticMesh DI - InitializePerInstanceData %s"), *SystemInstance.ToString());
>>>>>>> a1e6ec07

	// @todo-threadsafety We should not ever see this case! Though it's not really an error...
	if (Data->MeshGpuSpawnBuffer)
	{
		Data->MeshGpuSpawnBuffer->ReleaseResource();
		delete Data->MeshGpuSpawnBuffer;
	}

	Data->MeshGpuSpawnBuffer = MeshGPUSpawnBuffer;
}

void FNiagaraDataInterfaceProxyStaticMesh::DestroyPerInstanceData(NiagaraEmitterInstanceBatcher* Batcher, const FGuid& SystemInstance)
{
	check(IsInRenderingThread());

<<<<<<< HEAD
	//UE_LOG(LogNiagara, Log, TEXT("DestroyPerInstanceData() ... %s"), *SystemInstance.ToString());
=======
	//UE_LOG(LogNiagara, Log, TEXT("RT: StaticMesh DI - DestroyPerInstanceData %s"), *SystemInstance.ToString());
>>>>>>> a1e6ec07

	// @todo-threadsafety verify this destroys the MeshGPUSpawnBuffer data. This thread owns it now.
	//SystemInstancesToMeshData.Remove(SystemInstance);
	DeferredDestroyList.Add(SystemInstance);
	Batcher->EnqueueDeferredDeletesForDI_RenderThread(this->AsShared());
}

void FNiagaraDataInterfaceProxyStaticMesh::ConsumePerInstanceDataFromGameThread(void* PerInstanceData, const FGuid& Instance)
{
	FNiagaraPassedInstanceDataForRT* SourceData = static_cast<FNiagaraPassedInstanceDataForRT*>(PerInstanceData);
	FNiagaraStaticMeshData* Data = SystemInstancesToMeshData.Find(Instance);
	// @todo-threadsafety Verify we cannot ever reach here without valid data.
	ensure(Data);
	if (Data)
	{
		//UE_LOG(LogNiagara, Log, TEXT("ConsumePerInstanceDataFromGameThread() ... found %s"), *Instance.ToString());
		check(Data->MeshGpuSpawnBuffer);

		Data->bIsGpuUniformlyDistributedSampling = SourceData->bIsGpuUniformlyDistributedSampling;
		Data->DeltaSeconds = SourceData->DeltaSeconds;
		Data->Transform = SourceData->Transform;
		Data->PrevTransform = SourceData->PrevTransform;
	}
	else
	{
		UE_LOG(LogNiagara, Log, TEXT("ConsumePerInstanceDataFromGameThread() ... could not find %s"), *Instance.ToString());
	}
}

//////////////////////////////////////////////////////////////////////////

UNiagaraDataInterfaceStaticMesh::UNiagaraDataInterfaceStaticMesh(FObjectInitializer const& ObjectInitializer)
	: Super(ObjectInitializer)
	, DefaultMesh(nullptr)
	, Source(nullptr)	
	, ChangeId(0)
	//, bSupportingVertexColorSampling(0)//Vertex color filtering needs some more work.
	//, bFilterInitialized(false)
{
	Proxy = MakeShared<FNiagaraDataInterfaceProxyStaticMesh, ESPMode::ThreadSafe>();
}

void UNiagaraDataInterfaceStaticMesh::PostInitProperties()
{
	Super::PostInitProperties();

	//Can we register data interfaces as regular types and fold them into the FNiagaraVariable framework for UI and function calls etc?
	if (HasAnyFlags(RF_ClassDefaultObject))
	{
		FNiagaraTypeRegistry::Register(FNiagaraTypeDefinition(GetClass()), true, false, false);

		//Still some issues with using custom structs. Convert node for example throws a wobbler. TODO after GDC.
		FNiagaraTypeRegistry::Register(FMeshTriCoordinate::StaticStruct(), true, true, false);
	}
}

#if WITH_EDITOR
void UNiagaraDataInterfaceStaticMesh::PostEditChangeProperty(FPropertyChangedEvent& PropertyChangedEvent)
{
	Super::PostEditChangeProperty(PropertyChangedEvent);
	ChangeId++;
}

#endif //WITH_EDITOR

namespace StaticMeshHelpers
{
	static const FName RandomSectionName("RandomSection");
	static const FName RandomTriCoordName("RandomTriCoord");
	static const FName RandomTriCoordOnSectionName("RandomTriCoordOnSection");
	static const FName RandomTriCoordVCFilteredName("RandomTriCoordUsingVertexColorFilter");

	static const FName GetTriPositionName("GetTriPosition");
	static const FName GetTriNormalName("GetTriNormal");
	static const FName GetTriTangentsName("GetTriTangents");

	static const FName GetTriPositionWSName("GetTriPositionWS");
	static const FName GetTriNormalWSName("GetTriNormalWS");
	static const FName GetTriTangentsWSName("GetTriTangentsWS");

	static const FName GetTriColorName("GetTriColor");
	static const FName GetTriUVName("GetTriUV");

	static const FName GetTriPositionAndVelocityName("GetTriPositionAndVelocityWS");

	/** Temporary solution for exposing the transform of a mesh. Ideally this would be done by allowing interfaces to add to the uniform set for a simulation. */
	static const FName GetMeshLocalToWorldName("GetLocalToWorld");
	static const FName GetMeshLocalToWorldInverseTransposedName("GetMeshLocalToWorldInverseTransposed");
	static const FName GetMeshWorldVelocityName("GetWorldVelocity");

	static const FName GetVertexPositionName("GetVertexPosition"); 
	static const FName GetVertexPositionWSName("GetVertexPositionWS"); 
};

void UNiagaraDataInterfaceStaticMesh::GetFunctions(TArray<FNiagaraFunctionSignature>& OutFunctions)
{
	{
		FNiagaraFunctionSignature Sig;
		Sig.Name = StaticMeshHelpers::RandomSectionName;
		Sig.Inputs.Add(FNiagaraVariable(FNiagaraTypeDefinition(GetClass()), TEXT("StaticMesh")));
		Sig.Outputs.Add(FNiagaraVariable(FNiagaraTypeDefinition::GetIntDef(), TEXT("Section")));
		Sig.bMemberFunction = true;
		Sig.bRequiresContext = false;
		OutFunctions.Add(Sig);
	}

	{
		FNiagaraFunctionSignature Sig;
		Sig.Name = StaticMeshHelpers::RandomTriCoordName;
		Sig.Inputs.Add(FNiagaraVariable(FNiagaraTypeDefinition(GetClass()), TEXT("StaticMesh")));
		Sig.Outputs.Add(FNiagaraVariable(FNiagaraTypeDefinition(FMeshTriCoordinate::StaticStruct()), TEXT("Coord")));
		Sig.bMemberFunction = true;
		Sig.bRequiresContext = false;
		OutFunctions.Add(Sig);
	}

	{
		FNiagaraFunctionSignature Sig;
		Sig.Name = StaticMeshHelpers::RandomTriCoordVCFilteredName;
		Sig.Inputs.Add(FNiagaraVariable(FNiagaraTypeDefinition(GetClass()), TEXT("StaticMesh")));
		Sig.Inputs.Add(FNiagaraVariable(FNiagaraTypeDefinition(FNiagaraTypeDefinition::GetFloatDef()), TEXT("Start")));
		Sig.Inputs.Add(FNiagaraVariable(FNiagaraTypeDefinition(FNiagaraTypeDefinition::GetFloatDef()), TEXT("Range")));
		Sig.Outputs.Add(FNiagaraVariable(FNiagaraTypeDefinition(FMeshTriCoordinate::StaticStruct()), TEXT("Coord")));
		Sig.bMemberFunction = true;
		Sig.bRequiresContext = false;
#if WITH_EDITORONLY_DATA
		Sig.SetDescription(LOCTEXT("DataInterfaceSpline_RandomTriCoordVCFiltered", "If bSupportingVertexColorSampling is set on the data source, will randomly find a triangle whose red channel is within the Start to Start + Range color range."));
#endif
		OutFunctions.Add(Sig);
	}

	{
		FNiagaraFunctionSignature Sig;
		Sig.Name = StaticMeshHelpers::RandomTriCoordOnSectionName;
		Sig.Inputs.Add(FNiagaraVariable(FNiagaraTypeDefinition(GetClass()), TEXT("StaticMesh")));
		Sig.Inputs.Add(FNiagaraVariable(FNiagaraTypeDefinition::GetIntDef(), TEXT("Section")));
		Sig.Outputs.Add(FNiagaraVariable(FNiagaraTypeDefinition(FMeshTriCoordinate::StaticStruct()), TEXT("Coord")));
		Sig.bMemberFunction = true;
		Sig.bRequiresContext = false;
		OutFunctions.Add(Sig);
	}

	{
		FNiagaraFunctionSignature Sig;
		Sig.Name = StaticMeshHelpers::GetTriPositionName;
		Sig.Inputs.Add(FNiagaraVariable(FNiagaraTypeDefinition(GetClass()), TEXT("StaticMesh")));
		Sig.Inputs.Add(FNiagaraVariable(FNiagaraTypeDefinition(FMeshTriCoordinate::StaticStruct()), TEXT("Coord")));
		Sig.Outputs.Add(FNiagaraVariable(FNiagaraTypeDefinition::GetVec3Def(), TEXT("Position")));
		Sig.bMemberFunction = true;
		Sig.bRequiresContext = false;
		OutFunctions.Add(Sig);
	}

	{
		FNiagaraFunctionSignature Sig;
		Sig.Name = StaticMeshHelpers::GetTriPositionAndVelocityName;
		Sig.Inputs.Add(FNiagaraVariable(FNiagaraTypeDefinition(GetClass()), TEXT("StaticMesh")));
		Sig.Inputs.Add(FNiagaraVariable(FNiagaraTypeDefinition(FMeshTriCoordinate::StaticStruct()), TEXT("Coord")));
		Sig.Outputs.Add(FNiagaraVariable(FNiagaraTypeDefinition::GetVec3Def(), TEXT("Position")));
		Sig.Outputs.Add(FNiagaraVariable(FNiagaraTypeDefinition::GetVec3Def(), TEXT("Velocity")));
		Sig.bMemberFunction = true;
		Sig.bRequiresContext = false;
		OutFunctions.Add(Sig);
	}

	{
		FNiagaraFunctionSignature Sig;
		Sig.Name = StaticMeshHelpers::GetTriPositionWSName;
		Sig.Inputs.Add(FNiagaraVariable(FNiagaraTypeDefinition(GetClass()), TEXT("StaticMesh")));
		Sig.Inputs.Add(FNiagaraVariable(FNiagaraTypeDefinition(FMeshTriCoordinate::StaticStruct()), TEXT("Coord")));
		Sig.Outputs.Add(FNiagaraVariable(FNiagaraTypeDefinition::GetVec3Def(), TEXT("Position")));
		Sig.bMemberFunction = true;
		Sig.bRequiresContext = false;
		OutFunctions.Add(Sig);
	}

	{
		FNiagaraFunctionSignature Sig;
		Sig.Name = StaticMeshHelpers::GetTriNormalName;
		Sig.Inputs.Add(FNiagaraVariable(FNiagaraTypeDefinition(GetClass()), TEXT("StaticMesh")));
		Sig.Inputs.Add(FNiagaraVariable(FNiagaraTypeDefinition(FMeshTriCoordinate::StaticStruct()), TEXT("Coord")));
		Sig.Outputs.Add(FNiagaraVariable(FNiagaraTypeDefinition::GetVec3Def(), TEXT("Normal")));
		Sig.bMemberFunction = true;
		Sig.bRequiresContext = false;
		OutFunctions.Add(Sig);
	}

	{
		FNiagaraFunctionSignature Sig;
		Sig.Name = StaticMeshHelpers::GetTriNormalWSName;
		Sig.Inputs.Add(FNiagaraVariable(FNiagaraTypeDefinition(GetClass()), TEXT("StaticMesh")));
		Sig.Inputs.Add(FNiagaraVariable(FNiagaraTypeDefinition(FMeshTriCoordinate::StaticStruct()), TEXT("Coord")));
		Sig.Outputs.Add(FNiagaraVariable(FNiagaraTypeDefinition::GetVec3Def(), TEXT("Normal")));
		Sig.bMemberFunction = true;
		Sig.bRequiresContext = false;
		OutFunctions.Add(Sig);
	}

	{
		FNiagaraFunctionSignature Sig;
		Sig.Name = StaticMeshHelpers::GetTriTangentsName;
		Sig.Inputs.Add(FNiagaraVariable(FNiagaraTypeDefinition(GetClass()), TEXT("StaticMesh")));
		Sig.Inputs.Add(FNiagaraVariable(FNiagaraTypeDefinition(FMeshTriCoordinate::StaticStruct()), TEXT("Coord")));
		Sig.Outputs.Add(FNiagaraVariable(FNiagaraTypeDefinition::GetVec3Def(), TEXT("Tangent")));
		Sig.Outputs.Add(FNiagaraVariable(FNiagaraTypeDefinition::GetVec3Def(), TEXT("Binormal")));
		Sig.Outputs.Add(FNiagaraVariable(FNiagaraTypeDefinition::GetVec3Def(), TEXT("Normal")));
		Sig.bMemberFunction = true;
		Sig.bRequiresContext = false;
		OutFunctions.Add(Sig);
	}

	{
		FNiagaraFunctionSignature Sig;
		Sig.Name = StaticMeshHelpers::GetTriTangentsWSName;
		Sig.Inputs.Add(FNiagaraVariable(FNiagaraTypeDefinition(GetClass()), TEXT("StaticMesh")));
		Sig.Inputs.Add(FNiagaraVariable(FNiagaraTypeDefinition(FMeshTriCoordinate::StaticStruct()), TEXT("Coord")));
		Sig.Outputs.Add(FNiagaraVariable(FNiagaraTypeDefinition::GetVec3Def(), TEXT("Tangent")));
		Sig.Outputs.Add(FNiagaraVariable(FNiagaraTypeDefinition::GetVec3Def(), TEXT("Binormal")));
		Sig.Outputs.Add(FNiagaraVariable(FNiagaraTypeDefinition::GetVec3Def(), TEXT("Normal")));
		Sig.bMemberFunction = true;
		Sig.bRequiresContext = false;
		OutFunctions.Add(Sig);
	}

	{
		FNiagaraFunctionSignature Sig;
		Sig.Name = StaticMeshHelpers::GetTriColorName;
		Sig.Inputs.Add(FNiagaraVariable(FNiagaraTypeDefinition(GetClass()), TEXT("StaticMesh")));
		Sig.Inputs.Add(FNiagaraVariable(FNiagaraTypeDefinition(FMeshTriCoordinate::StaticStruct()), TEXT("Coord")));
		Sig.Outputs.Add(FNiagaraVariable(FNiagaraTypeDefinition::GetColorDef(), TEXT("Color")));
		Sig.bMemberFunction = true;
		Sig.bRequiresContext = false;
		OutFunctions.Add(Sig);
	}

	{
		FNiagaraFunctionSignature Sig;
		Sig.Name = StaticMeshHelpers::GetTriUVName;
		Sig.Inputs.Add(FNiagaraVariable(FNiagaraTypeDefinition(GetClass()), TEXT("StaticMesh")));
		Sig.Inputs.Add(FNiagaraVariable(FNiagaraTypeDefinition(FMeshTriCoordinate::StaticStruct()), TEXT("Coord")));
		Sig.Inputs.Add(FNiagaraVariable(FNiagaraTypeDefinition::GetIntDef(), TEXT("UV Set")));
		Sig.Outputs.Add(FNiagaraVariable(FNiagaraTypeDefinition::GetVec2Def(), TEXT("UV")));
		Sig.bMemberFunction = true;
		Sig.bRequiresContext = false;
		OutFunctions.Add(Sig);
	}

	{
		FNiagaraFunctionSignature Sig;
		Sig.Name = StaticMeshHelpers::GetMeshLocalToWorldName;
		Sig.Inputs.Add(FNiagaraVariable(FNiagaraTypeDefinition(GetClass()), TEXT("StaticMesh")));
		Sig.Outputs.Add(FNiagaraVariable(FNiagaraTypeDefinition::GetMatrix4Def(), TEXT("Transform")));
		Sig.bMemberFunction = true;
		Sig.bRequiresContext = false;
		OutFunctions.Add(Sig);
	}

	{
		FNiagaraFunctionSignature Sig;
		Sig.Name = StaticMeshHelpers::GetMeshLocalToWorldInverseTransposedName;
		Sig.Inputs.Add(FNiagaraVariable(FNiagaraTypeDefinition(GetClass()), TEXT("StaticMesh")));
		Sig.Outputs.Add(FNiagaraVariable(FNiagaraTypeDefinition::GetMatrix4Def(), TEXT("Transform")));
		Sig.bMemberFunction = true;
		Sig.bRequiresContext = false;
		OutFunctions.Add(Sig);
	}

	{
		FNiagaraFunctionSignature Sig;
		Sig.Name = StaticMeshHelpers::GetMeshWorldVelocityName;
		Sig.Inputs.Add(FNiagaraVariable(FNiagaraTypeDefinition(GetClass()), TEXT("StaticMesh")));
		Sig.Outputs.Add(FNiagaraVariable(FNiagaraTypeDefinition::GetVec3Def(), TEXT("Velocity")));
		Sig.bMemberFunction = true;
		Sig.bRequiresContext = false;
		OutFunctions.Add(Sig);
	}

	{
		FNiagaraFunctionSignature Sig;
		Sig.Name = StaticMeshHelpers::GetVertexPositionName;
		Sig.Inputs.Add(FNiagaraVariable(FNiagaraTypeDefinition(GetClass()), TEXT("StaticMesh")));
		Sig.Inputs.Add(FNiagaraVariable(FNiagaraTypeDefinition::GetIntDef(), TEXT("Vertex")));
		Sig.Outputs.Add(FNiagaraVariable(FNiagaraTypeDefinition::GetVec3Def(), TEXT("Position")));
		Sig.bMemberFunction = true;
		Sig.bRequiresContext = false;
#if WITH_EDITORONLY_DATA
		Sig.Description = LOCTEXT("GetVertexPositionDesc", "Returns the local space vertex position for the passed vertex.");
#endif
		OutFunctions.Add(Sig);
	} 
	
	{
		FNiagaraFunctionSignature Sig;
		Sig.Name = StaticMeshHelpers::GetVertexPositionWSName;
		Sig.Inputs.Add(FNiagaraVariable(FNiagaraTypeDefinition(GetClass()), TEXT("StaticMesh")));
		Sig.Inputs.Add(FNiagaraVariable(FNiagaraTypeDefinition::GetIntDef(), TEXT("Vertex")));
		Sig.Outputs.Add(FNiagaraVariable(FNiagaraTypeDefinition::GetVec3Def(), TEXT("Position")));
		Sig.bMemberFunction = true;
		Sig.bRequiresContext = false;
#if WITH_EDITORONLY_DATA
		Sig.Description = LOCTEXT("GetVertexPositionWSDesc", "Returns the world space vertex position for the passed vertex.");
#endif
		OutFunctions.Add(Sig);
	}
}

//External function binder choosing between template specializations based on UsesAreaWeighting
template<typename NextBinder>
struct TUsesAreaWeightingBinder
{
	template<typename... ParamTypes>
	static void Bind(UNiagaraDataInterface* Interface, const FVMExternalFunctionBindingInfo& BindingInfo, void* InstanceData, FVMExternalFunction &OutFunc)
	{
		FNDIStaticMesh_InstanceData* InstData = (FNDIStaticMesh_InstanceData*)InstanceData;
		UNiagaraDataInterfaceStaticMesh* MeshInterface = CastChecked<UNiagaraDataInterfaceStaticMesh>(Interface);
		if (InstData->UsesCpuUniformlyDistributedSampling())
		{
			NextBinder::template Bind<ParamTypes..., TIntegralConstant<bool, true>>(Interface, BindingInfo, InstanceData, OutFunc);
		}
		else
		{
			NextBinder::template Bind<ParamTypes..., TIntegralConstant<bool, false>>(Interface, BindingInfo, InstanceData, OutFunc);
		}
	}
};

//Helper struct for accessing typed vertex data.
template<EStaticMeshVertexTangentBasisType TangentT, EStaticMeshVertexUVType UVTypeT>
struct TTypedMeshVertexAccessor
{
	const FStaticMeshVertexBuffer& Verts;
	TTypedMeshVertexAccessor(const FStaticMeshVertexBuffer& InVerts)
		: Verts(InVerts)
	{}

	FORCEINLINE FVector GetTangentX(int32 Idx)const { return Verts.VertexTangentX_Typed<TangentT>(Idx); }
	FORCEINLINE FVector GetTangentY(int32 Idx)const { return Verts.VertexTangentY_Typed<TangentT>(Idx); }
	FORCEINLINE FVector GetTangentZ(int32 Idx)const { return Verts.VertexTangentZ_Typed<TangentT>(Idx); }
	FORCEINLINE FVector2D GetUV(int32 Idx, int32 UVSet)const { return Verts.GetVertexUV_Typed<UVTypeT>(Idx, UVSet); }
};

//External function binder choosing between template specializations based on the mesh's vertex type.
template<typename NextBinder>
struct TTypedMeshAccessorBinder
{
	template<typename... ParamTypes>
	static void Bind(UNiagaraDataInterface* Interface, const FVMExternalFunctionBindingInfo& BindingInfo, void* InstanceData, FVMExternalFunction &OutFunc)
	{
		FNDIStaticMesh_InstanceData* InstData = (FNDIStaticMesh_InstanceData*)InstanceData;
		UNiagaraDataInterfaceStaticMesh* MeshInterface = CastChecked<UNiagaraDataInterfaceStaticMesh>(Interface);
		check(InstData->Mesh);
		FStaticMeshLODResources& Res = InstData->Mesh->RenderData->LODResources[0];
		if (Res.VertexBuffers.StaticMeshVertexBuffer.GetUseHighPrecisionTangentBasis())			
		{
			if (Res.VertexBuffers.StaticMeshVertexBuffer.GetUseFullPrecisionUVs())
			{
				NextBinder::template Bind<ParamTypes..., TTypedMeshVertexAccessor<EStaticMeshVertexTangentBasisType::HighPrecision, EStaticMeshVertexUVType::HighPrecision>>(Interface, BindingInfo, InstanceData, OutFunc);
			}
			else
			{
				NextBinder::template Bind<ParamTypes..., TTypedMeshVertexAccessor<EStaticMeshVertexTangentBasisType::HighPrecision, EStaticMeshVertexUVType::Default>>(Interface, BindingInfo, InstanceData, OutFunc);
			}
		}
		else
		{
			if (Res.VertexBuffers.StaticMeshVertexBuffer.GetUseFullPrecisionUVs())
			{
				NextBinder::template Bind<ParamTypes..., TTypedMeshVertexAccessor<EStaticMeshVertexTangentBasisType::Default, EStaticMeshVertexUVType::HighPrecision>>(Interface, BindingInfo, InstanceData, OutFunc);
			}
			else
			{
				NextBinder::template Bind<ParamTypes..., TTypedMeshVertexAccessor<EStaticMeshVertexTangentBasisType::Default, EStaticMeshVertexUVType::Default>>(Interface, BindingInfo, InstanceData, OutFunc);
			}
		}
	}
};

//Final binders for all static mesh interface functions.
DEFINE_NDI_FUNC_BINDER(UNiagaraDataInterfaceStaticMesh, RandomSection);
DEFINE_NDI_FUNC_BINDER(UNiagaraDataInterfaceStaticMesh, RandomTriCoord);
DEFINE_NDI_DIRECT_FUNC_BINDER(UNiagaraDataInterfaceStaticMesh, RandomTriCoordVertexColorFiltered);
DEFINE_NDI_FUNC_BINDER(UNiagaraDataInterfaceStaticMesh, RandomTriCoordOnSection);
DEFINE_NDI_FUNC_BINDER(UNiagaraDataInterfaceStaticMesh, GetTriCoordPosition);
DEFINE_NDI_FUNC_BINDER(UNiagaraDataInterfaceStaticMesh, GetTriCoordNormal);
DEFINE_NDI_FUNC_BINDER(UNiagaraDataInterfaceStaticMesh, GetTriCoordTangents);
DEFINE_NDI_DIRECT_FUNC_BINDER(UNiagaraDataInterfaceStaticMesh, GetTriCoordColor);
DEFINE_NDI_FUNC_BINDER(UNiagaraDataInterfaceStaticMesh, GetTriCoordUV);
DEFINE_NDI_DIRECT_FUNC_BINDER(UNiagaraDataInterfaceStaticMesh, GetTriCoordPositionAndVelocity);

DEFINE_NDI_FUNC_BINDER(UNiagaraDataInterfaceStaticMesh, GetVertexPosition);

void UNiagaraDataInterfaceStaticMesh::GetVMExternalFunction(const FVMExternalFunctionBindingInfo& BindingInfo, void* InstanceData, FVMExternalFunction &OutFunc)
{
	FNDIStaticMesh_InstanceData* InstData = (FNDIStaticMesh_InstanceData*)InstanceData;
	check(InstData && InstData->Mesh && InstData->Component.IsValid());

	bool bNeedsVertexPositions = false;
	bool bNeedsVertexColors = false;
	bool bNeedsVertMain = true;//Assuming we always need this?
	
	if (BindingInfo.Name == StaticMeshHelpers::RandomSectionName)
	{
		check(BindingInfo.GetNumInputs() == 1 && BindingInfo.GetNumOutputs() == 1);
		TUsesAreaWeightingBinder<NDI_FUNC_BINDER(UNiagaraDataInterfaceStaticMesh, RandomSection)>::Bind(this, BindingInfo, InstanceData, OutFunc);
	}
	else if (BindingInfo.Name == StaticMeshHelpers::RandomTriCoordName)
	{
		check(BindingInfo.GetNumInputs() == 1 && BindingInfo.GetNumOutputs() == 4);
		TUsesAreaWeightingBinder<NDI_FUNC_BINDER(UNiagaraDataInterfaceStaticMesh, RandomTriCoord)>::Bind(this, BindingInfo, InstanceData, OutFunc);
	}
	//TODO: Vertex color filtering needs more work.
	else if (BindingInfo.Name == StaticMeshHelpers::RandomTriCoordVCFilteredName)
	{
		InstData->InitVertexColorFiltering();
		check(BindingInfo.GetNumInputs() == 3 && BindingInfo.GetNumOutputs() == 4);
		NDI_FUNC_BINDER(UNiagaraDataInterfaceStaticMesh, RandomTriCoordVertexColorFiltered)::Bind(this, OutFunc);
	}	
	else if (BindingInfo.Name == StaticMeshHelpers::RandomTriCoordOnSectionName)
	{
		check(BindingInfo.GetNumInputs() == 2 && BindingInfo.GetNumOutputs() == 4);
		TUsesAreaWeightingBinder<NDI_FUNC_BINDER(UNiagaraDataInterfaceStaticMesh, RandomTriCoordOnSection)>::Bind(this, BindingInfo, InstanceData, OutFunc);
	}
	else if (BindingInfo.Name == StaticMeshHelpers::GetTriPositionName)
	{
		check(BindingInfo.GetNumInputs() == 5 && BindingInfo.GetNumOutputs() == 3);
		bNeedsVertexPositions = true;
		TNDIExplicitBinder<FNDITransformHandlerNoop, NDI_FUNC_BINDER(UNiagaraDataInterfaceStaticMesh, GetTriCoordPosition)>::Bind(this, BindingInfo, InstanceData, OutFunc);
	}
	else if (BindingInfo.Name == StaticMeshHelpers::GetTriPositionWSName)
	{
		check(BindingInfo.GetNumInputs() == 5 && BindingInfo.GetNumOutputs() == 3);
		bNeedsVertexPositions = true;
		TNDIExplicitBinder<FNDITransformHandler, NDI_FUNC_BINDER(UNiagaraDataInterfaceStaticMesh, GetTriCoordPosition)>::Bind(this, BindingInfo, InstanceData, OutFunc);
	}
	else if (BindingInfo.Name == StaticMeshHelpers::GetTriNormalName)
	{
		check(BindingInfo.GetNumInputs() == 5 && BindingInfo.GetNumOutputs() == 3);
		bNeedsVertMain = true;
		TNDIExplicitBinder<FNDITransformHandlerNoop, NDI_FUNC_BINDER(UNiagaraDataInterfaceStaticMesh, GetTriCoordNormal)>::Bind(this, BindingInfo, InstanceData, OutFunc);
	}
	else if (BindingInfo.Name == StaticMeshHelpers::GetTriNormalWSName)
	{
		check(BindingInfo.GetNumInputs() == 5 && BindingInfo.GetNumOutputs() == 3);
		bNeedsVertMain = true;
		TNDIExplicitBinder<FNDITransformHandler, NDI_FUNC_BINDER(UNiagaraDataInterfaceStaticMesh, GetTriCoordNormal)>::Bind(this, BindingInfo, InstanceData, OutFunc);
	}
	else if (BindingInfo.Name == StaticMeshHelpers::GetTriTangentsName)
	{
		check(BindingInfo.GetNumInputs() == 5 && BindingInfo.GetNumOutputs() == 9);
		bNeedsVertMain = true;
		TTypedMeshAccessorBinder<TNDIExplicitBinder<FNDITransformHandlerNoop, NDI_FUNC_BINDER(UNiagaraDataInterfaceStaticMesh, GetTriCoordTangents)>>::Bind(this, BindingInfo, InstanceData, OutFunc);
	}
	else if (BindingInfo.Name == StaticMeshHelpers::GetTriTangentsWSName)
	{
		check(BindingInfo.GetNumInputs() == 5 && BindingInfo.GetNumOutputs() == 9);
		bNeedsVertMain = true;
		TTypedMeshAccessorBinder<TNDIExplicitBinder<FNDITransformHandler, NDI_FUNC_BINDER(UNiagaraDataInterfaceStaticMesh, GetTriCoordTangents)>>::Bind(this, BindingInfo, InstanceData, OutFunc);
	}
	else if (BindingInfo.Name == StaticMeshHelpers::GetTriColorName)
	{
		check(BindingInfo.GetNumInputs() == 5 && BindingInfo.GetNumOutputs() == 4);
		bNeedsVertexColors = true;
		NDI_FUNC_BINDER(UNiagaraDataInterfaceStaticMesh, GetTriCoordColor)::Bind(this, OutFunc);
	}
	else if (BindingInfo.Name == StaticMeshHelpers::GetTriUVName)
	{
		check(BindingInfo.GetNumInputs() == 6 && BindingInfo.GetNumOutputs() == 2);
		bNeedsVertMain = true;
		TTypedMeshAccessorBinder<NDI_FUNC_BINDER(UNiagaraDataInterfaceStaticMesh, GetTriCoordUV)>::Bind(this, BindingInfo, InstanceData, OutFunc);
	}
	else if (BindingInfo.Name == StaticMeshHelpers::GetTriPositionAndVelocityName)
	{
		check(BindingInfo.GetNumInputs() == 5 && BindingInfo.GetNumOutputs() == 6);
		bNeedsVertMain = true;
		bNeedsVertexPositions = true;  
		NDI_FUNC_BINDER(UNiagaraDataInterfaceStaticMesh, GetTriCoordPositionAndVelocity)::Bind(this, OutFunc);
	}
	else if (BindingInfo.Name == StaticMeshHelpers::GetMeshLocalToWorldName)
	{
		check(BindingInfo.GetNumInputs() == 1 && BindingInfo.GetNumOutputs() == 16);
		OutFunc = FVMExternalFunction::CreateUObject(this, &UNiagaraDataInterfaceStaticMesh::GetLocalToWorld);
	}
	else if (BindingInfo.Name == StaticMeshHelpers::GetMeshLocalToWorldInverseTransposedName)
	{
		check(BindingInfo.GetNumInputs() == 1 && BindingInfo.GetNumOutputs() == 16);
		OutFunc = FVMExternalFunction::CreateUObject(this, &UNiagaraDataInterfaceStaticMesh::GetLocalToWorldInverseTransposed);
	}
	else if (BindingInfo.Name == StaticMeshHelpers::GetMeshWorldVelocityName)
	{
		check(BindingInfo.GetNumInputs() == 1 && BindingInfo.GetNumOutputs() == 3);
		OutFunc = FVMExternalFunction::CreateUObject(this, &UNiagaraDataInterfaceStaticMesh::GetWorldVelocity);
	}
	else if (BindingInfo.Name == StaticMeshHelpers::GetVertexPositionName)
	{
		check(BindingInfo.GetNumInputs() == 2 && BindingInfo.GetNumOutputs() == 3);
		bNeedsVertexPositions = true;
		TNDIExplicitBinder<FNDITransformHandlerNoop, NDI_FUNC_BINDER(UNiagaraDataInterfaceStaticMesh, GetVertexPosition)>::Bind(this, BindingInfo, InstanceData, OutFunc);
	}
	else if (BindingInfo.Name == StaticMeshHelpers::GetVertexPositionWSName)
	{
		check(BindingInfo.GetNumInputs() == 2 && BindingInfo.GetNumOutputs() == 3);
		bNeedsVertexPositions = true;
		TNDIExplicitBinder<FNDITransformHandler, NDI_FUNC_BINDER(UNiagaraDataInterfaceStaticMesh, GetVertexPosition)>::Bind(this, BindingInfo, InstanceData, OutFunc);
	}

	if (bNeedsVertexPositions && !InstData->MeshHasPositions())
	{
		UE_LOG(LogNiagara, Log, TEXT("Static Mesh data interface is cannot run as it's reading position data on a mesh that does not provide it. - Mesh:%s  "), *InstData->Mesh->GetFullName());
	}
	if (bNeedsVertexColors && !InstData->MeshHasColors())
	{
		UE_LOG(LogNiagara, Log, TEXT("Static Mesh data interface is cannot run as it's reading color data on a mesh that does not provide it. - Mesh:%s  "), *InstData->Mesh->GetFullName());
	}
	if (bNeedsVertMain && !InstData->MeshHasVerts())
	{
		UE_LOG(LogNiagara, Log, TEXT("Static Mesh data interface is cannot run as it's reading vertex data on a mesh with no vertex data. - Mesh:%s  "), *InstData->Mesh->GetFullName());
	}
}

bool UNiagaraDataInterfaceStaticMesh::CopyToInternal(UNiagaraDataInterface* Destination) const
{
	if (!Super::CopyToInternal(Destination))
	{
		return false;
	}

	UNiagaraDataInterfaceStaticMesh* OtherTyped = CastChecked<UNiagaraDataInterfaceStaticMesh>(Destination);
	OtherTyped->Source = Source;
	OtherTyped->DefaultMesh = DefaultMesh;
	//OtherTyped->bEnableVertexColorRangeSorting = bEnableVertexColorRangeSorting;//TODO: Vertex color filtering needs more work.
	OtherTyped->SectionFilter = SectionFilter;
	return true;
}

bool UNiagaraDataInterfaceStaticMesh::Equals(const UNiagaraDataInterface* Other) const
{
	if (!Super::Equals(Other))
	{
		return false;
	}
	const UNiagaraDataInterfaceStaticMesh* OtherTyped = CastChecked<const UNiagaraDataInterfaceStaticMesh>(Other);
	return OtherTyped->Source == Source &&
		OtherTyped->DefaultMesh == DefaultMesh &&
		//OtherTyped->bEnableVertexColorRangeSorting == bEnableVertexColorRangeSorting &&//TODO: Vertex color filtering needs more work.
		OtherTyped->SectionFilter.AllowedMaterialSlots == SectionFilter.AllowedMaterialSlots;
}

bool UNiagaraDataInterfaceStaticMesh::InitPerInstanceData(void* PerInstanceData, FNiagaraSystemInstance* SystemInstance)
{
	FNDIStaticMesh_InstanceData* Inst = new (PerInstanceData) FNDIStaticMesh_InstanceData();
	bool bSuccess = Inst->Init(this, SystemInstance);

<<<<<<< HEAD
=======
	//UE_LOG(LogNiagara, Log, TEXT("GT: StaticMesh DI - InitPerInstanceData %s"), *SystemInstance->GetId().ToString());

>>>>>>> a1e6ec07
	if (bSuccess)
	{
		// Always allocate when bAllowCPUAccess (index buffer can only have SRV created in this case as of today)
		// We do not know if this interface is allocated for CPU or GPU so we allocate for both case... TODO: have some cached data created in case a GPU version is needed?
		if (Inst->Mesh->bAllowCPUAccess)
		{
			FStaticMeshLODResources& Res = Inst->Mesh->RenderData->LODResources[0];

			FStaticMeshGpuSpawnBuffer* MeshGpuSpawnBuffer = new FStaticMeshGpuSpawnBuffer;
			MeshGpuSpawnBuffer->Initialise(Res, *this, Inst->bIsGpuUniformlyDistributedSampling, Inst->ValidSections, Inst->Sampler);

			// Push instance data to RT
			{
				FNiagaraDataInterfaceProxyStaticMesh* ThisProxy = GetProxyAs<FNiagaraDataInterfaceProxyStaticMesh>();
				ENQUEUE_RENDER_COMMAND(FNiagaraDIPushInitialInstanceDataToRT) (
					[ThisProxy, InstanceID = SystemInstance->GetId(), MeshGpuSpawnBuffer](FRHICommandListImmediate& CmdList)
					{
						MeshGpuSpawnBuffer->InitResource();
						ThisProxy->InitializePerInstanceData(InstanceID, MeshGpuSpawnBuffer);
					}
				);
			}
		}
		else
		{
			ensure(Inst->Mesh->bAllowCPUAccess);
		}
	}
	else
	{
		UE_LOG(LogNiagara, Warning, TEXT("UNiagaraDataInterfaceStaticMesh::InitPerInstanceData> Invalid per-instance init!!!"));
	}

	return bSuccess;
}

void UNiagaraDataInterfaceStaticMesh::DestroyPerInstanceData(void* PerInstanceData, FNiagaraSystemInstance* SystemInstance)
{
	FNDIStaticMesh_InstanceData* Inst = (FNDIStaticMesh_InstanceData*)PerInstanceData;

	//UE_LOG(LogNiagara, Log, TEXT("GT: StaticMesh DI - DestroyPerInstanceData %s"), *SystemInstance->GetId().ToString());

#if WITH_EDITOR
	if (Inst->Mesh)
	{
		Inst->Mesh->GetOnMeshChanged().RemoveAll(SystemInstance->GetComponent());
	}
#endif

	Inst->Release();
	Inst->~FNDIStaticMesh_InstanceData();

	{
		FNiagaraDataInterfaceProxyStaticMesh* ThisProxy = GetProxyAs<FNiagaraDataInterfaceProxyStaticMesh>();
		ENQUEUE_RENDER_COMMAND(FNiagaraDIDestroyInstanceData) (
			[ThisProxy, InstanceID = SystemInstance->GetId(), Batcher = SystemInstance->GetBatcher()](FRHICommandListImmediate& CmdList)
			{
				ThisProxy->DestroyPerInstanceData(Batcher, InstanceID);
			}
		);
	}
}

bool UNiagaraDataInterfaceStaticMesh::PerInstanceTick(void* PerInstanceData, FNiagaraSystemInstance* SystemInstance, float InDeltaSeconds)
{
	FNDIStaticMesh_InstanceData* Inst = (FNDIStaticMesh_InstanceData*)PerInstanceData;
	return Inst->Tick(this, SystemInstance, InDeltaSeconds);
}

#if WITH_EDITOR	
TArray<FNiagaraDataInterfaceError> UNiagaraDataInterfaceStaticMesh::GetErrors()
{
	TArray<FNiagaraDataInterfaceError> Errors;
	if (Source == nullptr && DefaultMesh != nullptr && !DefaultMesh->bAllowCPUAccess)
	{
		FNiagaraDataInterfaceError CPUAccessNotAllowedError(FText::Format(LOCTEXT("CPUAccessNotAllowedError", "This mesh needs CPU access in order to be used properly.({0})"), FText::FromString(DefaultMesh->GetName())),
			LOCTEXT("CPUAccessNotAllowedErrorSummary", "CPU access error"),
			FNiagaraDataInterfaceFix::CreateLambda([=]()
		{
			DefaultMesh->Modify();
			DefaultMesh->bAllowCPUAccess = true;
			return true;
		}));

		Errors.Add(CPUAccessNotAllowedError);
	}
	return Errors;
}
#endif

//RandomSection specializations.
//Each combination for AreaWeighted and Section filtered.
template<>
FORCEINLINE int32 UNiagaraDataInterfaceStaticMesh::RandomSection<TIntegralConstant<bool, true>, true>(FRandomStream& RandStream, FStaticMeshLODResources& Res, FNDIStaticMesh_InstanceData* InstData)
{
	checkSlow(InstData->GetValidSections().Num() > 0);
	int32 Idx = InstData->GetAreaWeigtedSampler().GetEntryIndex(RandStream.GetFraction(), RandStream.GetFraction());
	return InstData->GetValidSections()[Idx];
}

template<>
FORCEINLINE int32 UNiagaraDataInterfaceStaticMesh::RandomSection<TIntegralConstant<bool, true>, false>(FRandomStream& RandStream, FStaticMeshLODResources& Res, FNDIStaticMesh_InstanceData* InstData)
{
	return Res.AreaWeightedSampler.GetEntryIndex(RandStream.GetFraction(), RandStream.GetFraction());
}

template<>
FORCEINLINE int32 UNiagaraDataInterfaceStaticMesh::RandomSection<TIntegralConstant<bool, false>, true>(FRandomStream& RandStream, FStaticMeshLODResources& Res, FNDIStaticMesh_InstanceData* InstData)
{
	checkSlow(InstData->GetValidSections().Num() > 0);
	int32 Idx = RandStream.RandRange(0, InstData->GetValidSections().Num() - 1);
	return InstData->GetValidSections()[Idx];
}

template<>
FORCEINLINE int32 UNiagaraDataInterfaceStaticMesh::RandomSection<TIntegralConstant<bool, false>, false>(FRandomStream& RandStream, FStaticMeshLODResources& Res, FNDIStaticMesh_InstanceData* InstData)
{
	return RandStream.RandRange(0, Res.Sections.Num() - 1);
}

template<typename TAreaWeighted>
void UNiagaraDataInterfaceStaticMesh::RandomSection(FVectorVMContext& Context)
{
	VectorVM::FUserPtrHandler<FNDIStaticMesh_InstanceData> InstData(Context);
	VectorVM::FExternalFuncRegisterHandler<int32> OutSection(Context);

	FStaticMeshLODResources& Res = InstData->Mesh->RenderData->LODResources[0];
	for (int32 i = 0; i < Context.NumInstances; ++i)
	{
		*OutSection.GetDest() = RandomSection<TAreaWeighted, true>(Context.RandStream, Res, InstData);
		OutSection.Advance();
	}
}

//RandomTriIndex specializations.
//Each combination for AreaWeighted and Section filtered.
template<>
FORCEINLINE int32 UNiagaraDataInterfaceStaticMesh::RandomTriIndex<TIntegralConstant<bool, true>, true>(FRandomStream& RandStream, FStaticMeshLODResources& Res, FNDIStaticMesh_InstanceData* InstData)
{
	int32 SecIdx = RandomSection<TIntegralConstant<bool, true>, true>(RandStream, Res, InstData);
	FStaticMeshSection&  Sec = Res.Sections[SecIdx];
	int32 Tri = Res.AreaWeightedSectionSamplers[SecIdx].GetEntryIndex(RandStream.GetFraction(), RandStream.GetFraction());
	return (Sec.FirstIndex / 3) + Tri;
}

template<>
FORCEINLINE int32 UNiagaraDataInterfaceStaticMesh::RandomTriIndex<TIntegralConstant<bool, true>, false>(FRandomStream& RandStream, FStaticMeshLODResources& Res, FNDIStaticMesh_InstanceData* InstData)
{
	int32 SecIdx = RandomSection<TIntegralConstant<bool, true>, false>(RandStream, Res, InstData);
	FStaticMeshSection&  Sec = Res.Sections[SecIdx];
	int32 Tri = Res.AreaWeightedSectionSamplers[SecIdx].GetEntryIndex(RandStream.GetFraction(), RandStream.GetFraction());
	return (Sec.FirstIndex / 3) + Tri;
}

template<>
FORCEINLINE int32 UNiagaraDataInterfaceStaticMesh::RandomTriIndex<TIntegralConstant<bool, false>, true>(FRandomStream& RandStream, FStaticMeshLODResources& Res, FNDIStaticMesh_InstanceData* InstData)
{
	int32 SecIdx = RandomSection<TIntegralConstant<bool, false>, true>(RandStream, Res, InstData);
	FStaticMeshSection&  Sec = Res.Sections[SecIdx];
	int32 Tri = RandStream.RandRange(0, Sec.NumTriangles - 1);
	return (Sec.FirstIndex / 3) + Tri;
}

template<>
FORCEINLINE int32 UNiagaraDataInterfaceStaticMesh::RandomTriIndex<TIntegralConstant<bool, false>, false>(FRandomStream& RandStream, FStaticMeshLODResources& Res, FNDIStaticMesh_InstanceData* InstData)
{
	int32 SecIdx = RandomSection<TIntegralConstant<bool, false>, false>(RandStream, Res, InstData);
	FStaticMeshSection&  Sec = Res.Sections[SecIdx];
	int32 Tri = RandStream.RandRange(0, Sec.NumTriangles - 1);
	return (Sec.FirstIndex / 3) + Tri;
}

template<typename TAreaWeighted>
void UNiagaraDataInterfaceStaticMesh::RandomTriCoord(FVectorVMContext& Context)
{
	VectorVM::FUserPtrHandler<FNDIStaticMesh_InstanceData> InstData(Context);

	VectorVM::FExternalFuncRegisterHandler<int32> OutTri(Context);
	VectorVM::FExternalFuncRegisterHandler<float> OutBaryX(Context);
	VectorVM::FExternalFuncRegisterHandler<float> OutBaryY(Context);
	VectorVM::FExternalFuncRegisterHandler<float> OutBaryZ(Context);

	FStaticMeshLODResources& Res = InstData->Mesh->RenderData->LODResources[0];
	FIndexArrayView Indices = Res.IndexBuffer.GetArrayView();
	for (int32 i = 0; i < Context.NumInstances; ++i)
	{
		*OutTri.GetDest() = RandomTriIndex<TAreaWeighted, true>(Context.RandStream, Res, InstData);
		FVector Bary = RandomBarycentricCoord(Context.RandStream);
		*OutBaryX.GetDest() = Bary.X;
		*OutBaryY.GetDest() = Bary.Y;
		*OutBaryZ.GetDest() = Bary.Z;
		
		OutTri.Advance();
		OutBaryX.Advance();
		OutBaryY.Advance();
		OutBaryZ.Advance();
	}
}

void UNiagaraDataInterfaceStaticMesh::RandomTriCoordVertexColorFiltered(FVectorVMContext& Context)
{
	VectorVM::FExternalFuncRegisterHandler<int32> MinValue(Context);
	VectorVM::FExternalFuncRegisterHandler<int32> RangeValue(Context);
	VectorVM::FUserPtrHandler<FNDIStaticMesh_InstanceData> InstData(Context);

	VectorVM::FExternalFuncRegisterHandler<int32> OutTri(Context);
	VectorVM::FExternalFuncRegisterHandler<float> OutBaryX(Context);
	VectorVM::FExternalFuncRegisterHandler<float> OutBaryY(Context);
	VectorVM::FExternalFuncRegisterHandler<float> OutBaryZ(Context);
	
	FDynamicVertexColorFilterData* VCFData = InstData->DynamicVertexColorSampler.Get();

	FStaticMeshLODResources& Res = InstData->Mesh->RenderData->LODResources[0];
	FIndexArrayView Indices = Res.IndexBuffer.GetArrayView();

	for (int32 i = 0; i < Context.NumInstances; ++i)
	{
		uint32 StartIdx = (uint32)(MinValue.Get()*255.0f);
		uint32 Range = (uint32)(RangeValue.Get()*255.0f + 0.5f);
		uint32 EndIdx = StartIdx + Range;
		// Iterate over the bucketed range and find the total number of triangles in the list.
		uint32 NumTris = 0;

		// Unfortunately, there's always the chance that the user gave us a range and value that don't have any vertex color matches.
		// In this case (hopefully rare), we keep expanding the search space until we find a valid value.
		while (NumTris == 0)
		{
			StartIdx = FMath::Clamp<uint32>(StartIdx, 0, (uint32)VCFData->VertexColorToTriangleStart.Num() - 1);
			EndIdx = FMath::Clamp<uint32>(EndIdx, StartIdx, (uint32)VCFData->VertexColorToTriangleStart.Num() - 1);
			NumTris = (EndIdx < (uint32)VCFData->VertexColorToTriangleStart.Num() - 1) ? (VCFData->VertexColorToTriangleStart[EndIdx + 1] - VCFData->VertexColorToTriangleStart[StartIdx]) :
				(uint32)VCFData->TrianglesSortedByVertexColor.Num() - VCFData->VertexColorToTriangleStart[StartIdx];

			if (NumTris == 0)
			{
				if (StartIdx > 0)
				{
					StartIdx -= 1;
				}
				Range += 1;
				EndIdx = StartIdx + Range;
			}
		}

		// Select a random triangle from the list.
		uint32 RandomTri = Context.RandStream.GetFraction()*NumTris;

		// Now emit that triangle...
		*OutTri.GetDest() = VCFData->TrianglesSortedByVertexColor[VCFData->VertexColorToTriangleStart[StartIdx] + RandomTri];

		FVector Bary = RandomBarycentricCoord(Context.RandStream);
		*OutBaryX.GetDest() = Bary.X;
		*OutBaryY.GetDest() = Bary.Y;
		*OutBaryZ.GetDest() = Bary.Z;

		MinValue.Advance();
		RangeValue.Advance();
		OutTri.Advance();
		OutBaryX.Advance();
		OutBaryY.Advance();
		OutBaryZ.Advance();
	}
}

template<>
FORCEINLINE int32 UNiagaraDataInterfaceStaticMesh::RandomTriIndexOnSection<TIntegralConstant<bool, true>>(FRandomStream& RandStream, FStaticMeshLODResources& Res, int32 SecIdx, FNDIStaticMesh_InstanceData* InstData)
{
	FStaticMeshSection&  Sec = Res.Sections[SecIdx];
	int32 Tri = Res.AreaWeightedSectionSamplers[SecIdx].GetEntryIndex(RandStream.GetFraction(), RandStream.GetFraction());
	return (Sec.FirstIndex / 3) + Tri;
}

template<>
FORCEINLINE int32 UNiagaraDataInterfaceStaticMesh::RandomTriIndexOnSection<TIntegralConstant<bool, false>>(FRandomStream& RandStream, FStaticMeshLODResources& Res, int32 SecIdx, FNDIStaticMesh_InstanceData* InstData)
{
	FStaticMeshSection&  Sec = Res.Sections[SecIdx];
	int32 Tri = RandStream.RandRange(0, Sec.NumTriangles - 1);
	return (Sec.FirstIndex / 3) + Tri;
}

template<typename TAreaWeighted>
void UNiagaraDataInterfaceStaticMesh::RandomTriCoordOnSection(FVectorVMContext& Context)
{
	VectorVM::FExternalFuncInputHandler<int32> SectionIdxParam(Context);
	VectorVM::FUserPtrHandler<FNDIStaticMesh_InstanceData> InstData(Context);

	VectorVM::FExternalFuncRegisterHandler<int32> OutTri(Context);
	VectorVM::FExternalFuncRegisterHandler<float> OutBaryX(Context);
	VectorVM::FExternalFuncRegisterHandler<float> OutBaryY(Context);
	VectorVM::FExternalFuncRegisterHandler<float> OutBaryZ(Context);

	FStaticMeshLODResources& Res = InstData->Mesh->RenderData->LODResources[0];
	FIndexArrayView Indices = Res.IndexBuffer.GetArrayView();
	const int32 MaxSection = Res.Sections.Num() - 1;
	for (int32 i = 0; i < Context.NumInstances; ++i)
	{

		int32 SecIdx = FMath::Clamp(SectionIdxParam.Get(), 0, MaxSection);
		*OutTri.GetDest() = RandomTriIndexOnSection<TAreaWeighted>(Context.RandStream, Res, SecIdx, InstData);
		FVector Bary = RandomBarycentricCoord(Context.RandStream);
		*OutBaryX.GetDest() = Bary.X;
		*OutBaryY.GetDest() = Bary.Y;
		*OutBaryZ.GetDest() = Bary.Z;

		SectionIdxParam.Advance();
		OutTri.Advance();
		OutBaryX.Advance();
		OutBaryY.Advance();
		OutBaryZ.Advance();
	}
}

template<typename TransformHandlerType>
void UNiagaraDataInterfaceStaticMesh::GetTriCoordPosition(FVectorVMContext& Context)
{
	TransformHandlerType TransformHandler;
	VectorVM::FExternalFuncInputHandler<int32> TriParam(Context);
	VectorVM::FExternalFuncInputHandler<float> BaryXParam(Context);
	VectorVM::FExternalFuncInputHandler<float> BaryYParam(Context);
	VectorVM::FExternalFuncInputHandler<float> BaryZParam(Context);
	VectorVM::FUserPtrHandler<FNDIStaticMesh_InstanceData> InstData(Context);

	VectorVM::FExternalFuncRegisterHandler<float> OutPosX(Context);
	VectorVM::FExternalFuncRegisterHandler<float> OutPosY(Context);
	VectorVM::FExternalFuncRegisterHandler<float> OutPosZ(Context);

	FStaticMeshLODResources& Res = InstData->Mesh->RenderData->LODResources[0];
	const FIndexArrayView& Indices = Res.IndexBuffer.GetArrayView();
	const FPositionVertexBuffer& Positions = Res.VertexBuffers.PositionVertexBuffer;

	const int32 NumTriangles = Indices.Num() / 3;
	for (int32 i = 0; i < Context.NumInstances; ++i)
	{
		const int32 Tri = (TriParam.Get() % NumTriangles) * 3;
		const int32 Idx0 = Indices[Tri];
		const int32 Idx1 = Indices[Tri + 1];
		const int32 Idx2 = Indices[Tri + 2];

		FVector Pos = BarycentricInterpolate(BaryXParam.Get(), BaryYParam.Get(), BaryZParam.Get(), Positions.VertexPosition(Idx0), Positions.VertexPosition(Idx1), Positions.VertexPosition(Idx2));
		TransformHandler.TransformPosition(Pos, InstData->Transform);

		*OutPosX.GetDest() = Pos.X;
		*OutPosY.GetDest() = Pos.Y;
		*OutPosZ.GetDest() = Pos.Z;

		TriParam.Advance();
		BaryXParam.Advance();
		BaryYParam.Advance();
		BaryZParam.Advance();
		OutPosX.Advance();
		OutPosY.Advance();
		OutPosZ.Advance();
	}
}

template<typename TransformHandlerType>
void UNiagaraDataInterfaceStaticMesh::GetTriCoordNormal(FVectorVMContext& Context)
{
	TransformHandlerType TransformHandler;

	VectorVM::FExternalFuncInputHandler<int32> TriParam(Context);
	VectorVM::FExternalFuncInputHandler<float> BaryXParam(Context);
	VectorVM::FExternalFuncInputHandler<float> BaryYParam(Context);
	VectorVM::FExternalFuncInputHandler<float> BaryZParam(Context);
	VectorVM::FUserPtrHandler<FNDIStaticMesh_InstanceData> InstData(Context);

	VectorVM::FExternalFuncRegisterHandler<float> OutNormX(Context);
	VectorVM::FExternalFuncRegisterHandler<float> OutNormY(Context);
	VectorVM::FExternalFuncRegisterHandler<float> OutNormZ(Context);

	FStaticMeshLODResources& Res = InstData->Mesh->RenderData->LODResources[0];
	const FIndexArrayView& Indices = Res.IndexBuffer.GetArrayView();
	const FStaticMeshVertexBuffer& Verts = Res.VertexBuffers.StaticMeshVertexBuffer;

	const int32 NumTriangles = Indices.Num() / 3;
	for (int32 i = 0; i < Context.NumInstances; ++i)
	{
		const int32 Tri = (TriParam.Get() % NumTriangles) * 3;
		const int32 Idx0 = Indices[Tri];
		const int32 Idx1 = Indices[Tri + 1];
		const int32 Idx2 = Indices[Tri + 2];

		FVector Norm = BarycentricInterpolate(BaryXParam.Get(), BaryYParam.Get(), BaryZParam.Get(), Verts.VertexTangentZ(Idx0), Verts.VertexTangentZ(Idx1), Verts.VertexTangentZ(Idx2));
		TransformHandler.TransformVector(Norm, InstData->TransformInverseTransposed);

		*OutNormX.GetDest() = Norm.X;
		*OutNormY.GetDest() = Norm.Y;
		*OutNormZ.GetDest() = Norm.Z;
		TriParam.Advance();
		BaryXParam.Advance();
		BaryYParam.Advance();
		BaryZParam.Advance();
		OutNormX.Advance();
		OutNormY.Advance();
		OutNormZ.Advance();
	}
}

template<typename VertexAccessorType, typename TransformHandlerType>
void UNiagaraDataInterfaceStaticMesh::GetTriCoordTangents(FVectorVMContext& Context)
{
	TransformHandlerType TransformHandler;	

	VectorVM::FExternalFuncInputHandler<int32> TriParam(Context);
	VectorVM::FExternalFuncInputHandler<float> BaryXParam(Context);
	VectorVM::FExternalFuncInputHandler<float> BaryYParam(Context);
	VectorVM::FExternalFuncInputHandler<float> BaryZParam(Context);
	VectorVM::FUserPtrHandler<FNDIStaticMesh_InstanceData> InstData(Context);

	FStaticMeshLODResources& Res = InstData->Mesh->RenderData->LODResources[0];
	const FIndexArrayView& Indices = Res.IndexBuffer.GetArrayView();
	const VertexAccessorType Verts(Res.VertexBuffers.StaticMeshVertexBuffer);

	VectorVM::FExternalFuncRegisterHandler<float> OutTangentX(Context);
	VectorVM::FExternalFuncRegisterHandler<float> OutTangentY(Context);
	VectorVM::FExternalFuncRegisterHandler<float> OutTangentZ(Context);
	VectorVM::FExternalFuncRegisterHandler<float> OutBinormX(Context);
	VectorVM::FExternalFuncRegisterHandler<float> OutBinormY(Context);
	VectorVM::FExternalFuncRegisterHandler<float> OutBinormZ(Context);
	VectorVM::FExternalFuncRegisterHandler<float> OutNormX(Context);
	VectorVM::FExternalFuncRegisterHandler<float> OutNormY(Context);
	VectorVM::FExternalFuncRegisterHandler<float> OutNormZ(Context);

	const int32 NumTriangles = Indices.Num() / 3;
	for (int32 i = 0; i < Context.NumInstances; ++i)
	{
		const int32 Tri = (TriParam.Get() % NumTriangles) * 3;
		const int32 Idx0 = Indices[Tri];
		const int32 Idx1 = Indices[Tri + 1];
		const int32 Idx2 = Indices[Tri + 2];
		FVector Tangent = BarycentricInterpolate(BaryXParam.Get(), BaryYParam.Get(), BaryZParam.Get(), Verts.GetTangentX(Idx0), Verts.GetTangentX(Idx1), Verts.GetTangentX(Idx2));
		FVector Binorm = BarycentricInterpolate(BaryXParam.Get(), BaryYParam.Get(), BaryZParam.Get(), Verts.GetTangentY(Idx0), Verts.GetTangentY(Idx1), Verts.GetTangentY(Idx2));
		FVector Norm = BarycentricInterpolate(BaryXParam.Get(), BaryYParam.Get(), BaryZParam.Get(), Verts.GetTangentZ(Idx0), Verts.GetTangentZ(Idx1), Verts.GetTangentZ(Idx2));
		TransformHandler.TransformVector(Tangent, InstData->TransformInverseTransposed);
		TransformHandler.TransformVector(Binorm, InstData->TransformInverseTransposed);
		TransformHandler.TransformVector(Norm, InstData->TransformInverseTransposed);
		*OutTangentX.GetDest() = Tangent.X;
		*OutTangentY.GetDest() = Tangent.Y;
		*OutTangentZ.GetDest() = Tangent.Z;
		*OutBinormX.GetDest() = Binorm.X;
		*OutBinormY.GetDest() = Binorm.Y;
		*OutBinormZ.GetDest() = Binorm.Z;
		*OutNormX.GetDest() = Norm.X;
		*OutNormY.GetDest() = Norm.Y;
		*OutNormZ.GetDest() = Norm.Z;

		TriParam.Advance();
		BaryXParam.Advance();
		BaryYParam.Advance();
		BaryZParam.Advance();
		OutTangentX.Advance();
		OutTangentY.Advance();
		OutTangentZ.Advance();
		OutBinormX.Advance();
		OutBinormY.Advance();
		OutBinormZ.Advance();
		OutNormX.Advance();
		OutNormY.Advance();
		OutNormZ.Advance();
	}
}

void UNiagaraDataInterfaceStaticMesh::GetTriCoordColor(FVectorVMContext& Context)
{
	VectorVM::FExternalFuncInputHandler<int32> TriParam(Context);
	VectorVM::FExternalFuncInputHandler<float> BaryXParam(Context);
	VectorVM::FExternalFuncInputHandler<float> BaryYParam(Context);
	VectorVM::FExternalFuncInputHandler<float> BaryZParam(Context);
	VectorVM::FUserPtrHandler<FNDIStaticMesh_InstanceData> InstData(Context);

	VectorVM::FExternalFuncRegisterHandler<float> OutColorR(Context);
	VectorVM::FExternalFuncRegisterHandler<float> OutColorG(Context);
	VectorVM::FExternalFuncRegisterHandler<float> OutColorB(Context);
	VectorVM::FExternalFuncRegisterHandler<float> OutColorA(Context);

	FStaticMeshLODResources& Res = InstData->Mesh->RenderData->LODResources[0];
	const FIndexArrayView& Indices = Res.IndexBuffer.GetArrayView();
	const FColorVertexBuffer& Colors = Res.VertexBuffers.ColorVertexBuffer;

	if (Colors.GetNumVertices() > 0)
	{
		const int32 NumTriangles = Indices.Num() / 3;
		for (int32 i = 0; i < Context.NumInstances; ++i)
		{
			const int32 Tri = (TriParam.Get() % NumTriangles) * 3;
			const int32 Idx0 = Indices[Tri];
			const int32 Idx1 = Indices[Tri + 1];
			const int32 Idx2 = Indices[Tri + 2];

			FLinearColor Color = BarycentricInterpolate(BaryXParam.Get(), BaryYParam.Get(), BaryZParam.Get(),
				Colors.VertexColor(Idx0).ReinterpretAsLinear(), Colors.VertexColor(Idx1).ReinterpretAsLinear(), Colors.VertexColor(Idx2).ReinterpretAsLinear());

			*OutColorR.GetDest() = Color.R;
			*OutColorG.GetDest() = Color.G;
			*OutColorB.GetDest() = Color.B;
			*OutColorA.GetDest() = Color.A;
			TriParam.Advance();
			BaryXParam.Advance();
			BaryYParam.Advance();
			BaryZParam.Advance();
			OutColorR.Advance();
			OutColorG.Advance();
			OutColorB.Advance();
			OutColorA.Advance();
		}
	}
	else
	{
		// This mesh doesn't have color information so set the color to white.
		FLinearColor Color = FLinearColor::White;
		for (int32 i = 0; i < Context.NumInstances; ++i)
		{
			*OutColorR.GetDest() = Color.R;
			*OutColorG.GetDest() = Color.G;
			*OutColorB.GetDest() = Color.B;
			*OutColorA.GetDest() = Color.A;
			TriParam.Advance();
			BaryXParam.Advance();
			BaryYParam.Advance();
			BaryZParam.Advance();
			OutColorR.Advance();
			OutColorG.Advance();
			OutColorB.Advance();
			OutColorA.Advance();
		}
	}
}

template<typename VertexAccessorType>
void UNiagaraDataInterfaceStaticMesh::GetTriCoordUV(FVectorVMContext& Context)
{
	VectorVM::FExternalFuncInputHandler<int32> TriParam(Context);
	VectorVM::FExternalFuncInputHandler<float> BaryXParam(Context);
	VectorVM::FExternalFuncInputHandler<float> BaryYParam(Context);
	VectorVM::FExternalFuncInputHandler<float> BaryZParam(Context);
	VectorVM::FExternalFuncInputHandler<int32> UVSetParam(Context);
	VectorVM::FUserPtrHandler<FNDIStaticMesh_InstanceData> InstData(Context);

	VectorVM::FExternalFuncRegisterHandler<float> OutU(Context);
	VectorVM::FExternalFuncRegisterHandler<float> OutV(Context);

	FStaticMeshLODResources& Res = InstData->Mesh->RenderData->LODResources[0];
	const FIndexArrayView& Indices = Res.IndexBuffer.GetArrayView();
	const VertexAccessorType Verts(Res.VertexBuffers.StaticMeshVertexBuffer);

	const int32 NumTriangles = Indices.Num() / 3;
	for (int32 i = 0; i < Context.NumInstances; ++i)
	{
		const int32 Tri = (TriParam.Get() % NumTriangles) * 3;
		const int32 Idx0 = Indices[Tri];
		const int32 Idx1 = Indices[Tri + 1];
		const int32 Idx2 = Indices[Tri + 2];

		int32 UVSet = UVSetParam.Get();
		FVector2D UV = BarycentricInterpolate(BaryXParam.Get(), BaryYParam.Get(), BaryZParam.Get(),	Verts.GetUV(Idx0, UVSet), Verts.GetUV(Idx1, UVSet),	Verts.GetUV(Idx2, UVSet));

		*OutU.GetDest() = UV.X;
		*OutV.GetDest() = UV.Y;

		TriParam.Advance();
		BaryXParam.Advance();
		BaryYParam.Advance();
		BaryZParam.Advance();
		UVSetParam.Advance();
		OutU.Advance();
		OutV.Advance();
	}
}

void UNiagaraDataInterfaceStaticMesh::GetTriCoordPositionAndVelocity(FVectorVMContext& Context)
{
	VectorVM::FExternalFuncInputHandler<int32> TriParam(Context);
	VectorVM::FExternalFuncInputHandler<float> BaryXParam(Context);
	VectorVM::FExternalFuncInputHandler<float> BaryYParam(Context);
	VectorVM::FExternalFuncInputHandler<float> BaryZParam(Context);
	VectorVM::FUserPtrHandler<FNDIStaticMesh_InstanceData> InstData(Context);

	VectorVM::FExternalFuncRegisterHandler<float> OutPosX(Context);
	VectorVM::FExternalFuncRegisterHandler<float> OutPosY(Context);
	VectorVM::FExternalFuncRegisterHandler<float> OutPosZ(Context);
	VectorVM::FExternalFuncRegisterHandler<float> OutVelX(Context);
	VectorVM::FExternalFuncRegisterHandler<float> OutVelY(Context);
	VectorVM::FExternalFuncRegisterHandler<float> OutVelZ(Context);

	FStaticMeshLODResources& Res = InstData->Mesh->RenderData->LODResources[0];
	const FIndexArrayView& Indices = Res.IndexBuffer.GetArrayView();
	const FPositionVertexBuffer& Positions = Res.VertexBuffers.PositionVertexBuffer;

	const int32 NumTriangles = Indices.Num() / 3;
	float InvDt = 1.0f / InstData->DeltaSeconds;
	for (int32 i = 0; i < Context.NumInstances; ++i)
	{
		const int32 Tri = (TriParam.Get() % NumTriangles) * 3;
		const int32 Idx0 = Indices[Tri];
		const int32 Idx1 = Indices[Tri + 1];
		const int32 Idx2 = Indices[Tri + 2];

		FVector Pos = BarycentricInterpolate(BaryXParam.Get(), BaryYParam.Get(), BaryZParam.Get(), Positions.VertexPosition(Idx0), Positions.VertexPosition(Idx1), Positions.VertexPosition(Idx2));

		FVector PrevWSPos = InstData->PrevTransform.TransformPosition(Pos);
		FVector WSPos = InstData->Transform.TransformPosition(Pos);

		FVector Vel = (WSPos - PrevWSPos) * InvDt;
		*OutPosX.GetDest() = WSPos.X;
		*OutPosY.GetDest() = WSPos.Y;
		*OutPosZ.GetDest() = WSPos.Z;
		*OutVelX.GetDest() = Vel.X;
		*OutVelY.GetDest() = Vel.Y;
		*OutVelZ.GetDest() = Vel.Z;
		TriParam.Advance();
		BaryXParam.Advance();
		BaryYParam.Advance();
		BaryZParam.Advance();
		OutPosX.Advance();
		OutPosY.Advance();
		OutPosZ.Advance();
		OutVelX.Advance();
		OutVelY.Advance();
		OutVelZ.Advance();
	}
}

void UNiagaraDataInterfaceStaticMesh::WriteTransform(const FMatrix& ToWrite, FVectorVMContext& Context)
{
	VectorVM::FExternalFuncRegisterHandler<float> Out00(Context);
	VectorVM::FExternalFuncRegisterHandler<float> Out01(Context);
	VectorVM::FExternalFuncRegisterHandler<float> Out02(Context);
	VectorVM::FExternalFuncRegisterHandler<float> Out03(Context);
	VectorVM::FExternalFuncRegisterHandler<float> Out04(Context);
	VectorVM::FExternalFuncRegisterHandler<float> Out05(Context);
	VectorVM::FExternalFuncRegisterHandler<float> Out06(Context);
	VectorVM::FExternalFuncRegisterHandler<float> Out07(Context);
	VectorVM::FExternalFuncRegisterHandler<float> Out08(Context);
	VectorVM::FExternalFuncRegisterHandler<float> Out09(Context);
	VectorVM::FExternalFuncRegisterHandler<float> Out10(Context);
	VectorVM::FExternalFuncRegisterHandler<float> Out11(Context);
	VectorVM::FExternalFuncRegisterHandler<float> Out12(Context);
	VectorVM::FExternalFuncRegisterHandler<float> Out13(Context);
	VectorVM::FExternalFuncRegisterHandler<float> Out14(Context);
	VectorVM::FExternalFuncRegisterHandler<float> Out15(Context);

	for (int32 i = 0; i < Context.NumInstances; ++i)
	{
		*Out00.GetDest() = ToWrite.M[0][0]; Out00.Advance();
		*Out01.GetDest() = ToWrite.M[0][0]; Out01.Advance();
		*Out02.GetDest() = ToWrite.M[0][0]; Out02.Advance();
		*Out03.GetDest() = ToWrite.M[0][0]; Out03.Advance();
		*Out04.GetDest() = ToWrite.M[0][0]; Out04.Advance();
		*Out05.GetDest() = ToWrite.M[0][0]; Out05.Advance();
		*Out06.GetDest() = ToWrite.M[0][0]; Out06.Advance();
		*Out07.GetDest() = ToWrite.M[0][0]; Out07.Advance();
		*Out08.GetDest() = ToWrite.M[0][0]; Out08.Advance();
		*Out09.GetDest() = ToWrite.M[0][0]; Out09.Advance();
		*Out10.GetDest() = ToWrite.M[0][0]; Out10.Advance();
		*Out11.GetDest() = ToWrite.M[0][0]; Out11.Advance();
		*Out12.GetDest() = ToWrite.M[0][0]; Out12.Advance();
		*Out13.GetDest() = ToWrite.M[0][0]; Out13.Advance();
		*Out14.GetDest() = ToWrite.M[0][0]; Out14.Advance();
		*Out15.GetDest() = ToWrite.M[0][0]; Out15.Advance();
	}
}

void UNiagaraDataInterfaceStaticMesh::GetLocalToWorld(FVectorVMContext& Context)
{
	VectorVM::FUserPtrHandler<FNDIStaticMesh_InstanceData> InstData(Context);
	WriteTransform(InstData->Transform, Context);
}

void UNiagaraDataInterfaceStaticMesh::GetLocalToWorldInverseTransposed(FVectorVMContext& Context)
{
	VectorVM::FUserPtrHandler<FNDIStaticMesh_InstanceData> InstData(Context);
	WriteTransform(InstData->TransformInverseTransposed, Context);
}

void UNiagaraDataInterfaceStaticMesh::GetWorldVelocity(FVectorVMContext& Context)
{
	VectorVM::FUserPtrHandler<FNDIStaticMesh_InstanceData> InstData(Context);

	VectorVM::FExternalFuncRegisterHandler<float> OutVelX(Context);
	VectorVM::FExternalFuncRegisterHandler<float> OutVelY(Context);
	VectorVM::FExternalFuncRegisterHandler<float> OutVelZ(Context);

	FVector Velocity(0.0f, 0.0f, 0.0f);
	float InvDeltaTime = 1.0f / InstData->DeltaSeconds;
	if (InstData->DeltaSeconds > 0.0f)
	{
		Velocity = (FVector(InstData->Transform.M[3][0], InstData->Transform.M[3][1], InstData->Transform.M[3][2]) - 
			FVector(InstData->PrevTransform.M[3][0], InstData->PrevTransform.M[3][1], InstData->PrevTransform.M[3][2])) * InvDeltaTime;
	}

	for (int32 i = 0; i < Context.NumInstances; i++)
	{
		*OutVelX.GetDest() = Velocity.X;
		*OutVelY.GetDest() = Velocity.Y;
		*OutVelZ.GetDest() = Velocity.Z;
		OutVelX.Advance();
		OutVelY.Advance();
		OutVelZ.Advance();
	}
}

template<typename TransformHandlerType>
void UNiagaraDataInterfaceStaticMesh::GetVertexPosition(FVectorVMContext& Context)
{
	TransformHandlerType TransformHandler;
	VectorVM::FExternalFuncInputHandler<int32> VertexIndexParam(Context);
	VectorVM::FUserPtrHandler<FNDIStaticMesh_InstanceData> InstData(Context);

	VectorVM::FExternalFuncRegisterHandler<float> OutPosX(Context);
	VectorVM::FExternalFuncRegisterHandler<float> OutPosY(Context);
	VectorVM::FExternalFuncRegisterHandler<float> OutPosZ(Context);

	FStaticMeshLODResources& Res = InstData->Mesh->RenderData->LODResources[0];
	const FPositionVertexBuffer& Positions = Res.VertexBuffers.PositionVertexBuffer;

	const int32 NumVerts = Positions.GetNumVertices();
	FVector Pos;
	for (int32 i = 0; i < Context.NumInstances; i++)
	{
		int32 VertexIndex = VertexIndexParam.Get() % NumVerts;
		Pos = Positions.VertexPosition(VertexIndex);		
		TransformHandler.TransformPosition(Pos, InstData->Transform);
		VertexIndexParam.Advance();
		*OutPosX.GetDestAndAdvance() = Pos.X;
		*OutPosY.GetDestAndAdvance() = Pos.Y;
		*OutPosZ.GetDestAndAdvance() = Pos.Z;
	}
}

void UNiagaraDataInterfaceStaticMesh::SetSourceComponentFromBlueprints(UStaticMeshComponent* ComponentToUse)
{
	// NOTE: When ChangeId changes the next tick will be skipped and a reset of the per-instance data will be initiated. 
	ChangeId++;
	SourceComponent = ComponentToUse;
	Source = ComponentToUse->GetOwner();
}

void UNiagaraDataInterfaceStaticMesh::SetDefaultMeshFromBlueprints(UStaticMesh* MeshToUse)
{
	// NOTE: When ChangeId changes the next tick will be skipped and a reset of the per-instance data will be initiated. 
	ChangeId++;
	SourceComponent = nullptr;
	Source = nullptr;
	DefaultMesh = MeshToUse;
}

bool UNiagaraDataInterfaceStaticMesh::GetFunctionHLSL(const FName&  DefinitionFunctionName, FString InstanceFunctionName, FNiagaraDataInterfaceGPUParamInfo& ParamInfo, FString& OutHLSL)
{
	FNDIStaticMeshParametersName ParamNames;
	GetNiagaraDataInterfaceParametersName(ParamNames, ParamInfo.DataInterfaceHLSLSymbol);

	FString MeshTriCoordinateStructName = "MeshTriCoordinate";

	TMap<FString, FStringFormatArg> ArgsSample = {
		{TEXT("InstanceFunctionName"), InstanceFunctionName},
		{TEXT("MeshTriCoordinateStructName"), MeshTriCoordinateStructName},
		{TEXT("SectionCountName"), ParamNames.SectionCountName},
		{TEXT("MeshSectionBufferName"), ParamNames.MeshSectionBufferName},
		{TEXT("MeshIndexBufferName"), ParamNames.MeshIndexBufferName},
		{TEXT("MeshTriangleBufferName"), ParamNames.MeshTriangleBufferName},
		{TEXT("MeshVertexBufferName"), ParamNames.MeshVertexBufferName},
		{TEXT("MeshTangentBufferName"), ParamNames.MeshTangentBufferName},
		{TEXT("MeshTexCoordBufferName"), ParamNames.MeshTexCoordBufferName},
		{TEXT("MeshColorBufferName"), ParamNames.MeshColorBufferName},
		{TEXT("InstanceTransformName"), ParamNames.InstanceTransformName},
		{TEXT("InstanceTransformInverseTransposed"), ParamNames.InstanceTransformInverseTransposedName},
		{TEXT("InstancePrevTransformName"), ParamNames.InstancePrevTransformName},
		{TEXT("InstanceInvDeltaTimeName"), ParamNames.InstanceInvDeltaTimeName},
		{TEXT("InstanceWorldVelocity"), ParamNames.InstanceWorldVelocityName},
		{TEXT("AreaWeightedSamplingName"), ParamNames.AreaWeightedSamplingName},
		{TEXT("NumTexCoordName"), ParamNames.NumTexCoordName},
	};

	if (DefinitionFunctionName == StaticMeshHelpers::RandomSectionName)
	{
		static const TCHAR *FormatSample = TEXT(R"(
			void {InstanceFunctionName} (out int Out_Section)
			{
				float RandS0 = NiagaraInternalNoise(1, 2, 3);
				// Uniform sampling on mesh surface  (using alias method from Alias method from FWeightedRandomSampler)
				uint SectionIndex = min(uint(RandS0 * float({SectionCountName})), {SectionCountName}-1);
				uint4 SectionData = {MeshSectionBufferName}[SectionIndex];

				// Alias check
				float RandS1 = NiagaraInternalNoise(1, 2, 3);
				if( RandS1 > asfloat(SectionData.z) )
				{
					SectionIndex = SectionData.w;
				}
				Out_Section = SectionIndex;
			}
			)");
		OutHLSL += FString::Format(FormatSample, ArgsSample);
	}
	else if (DefinitionFunctionName == StaticMeshHelpers::RandomTriCoordName)
	{
		static const TCHAR *FormatSample = TEXT(R"(
			void {InstanceFunctionName} (out {MeshTriCoordinateStructName} Out_Coord)
			{
				float RandS0 = NiagaraInternalNoise(1, 2, 3);

				// Uniform sampling on mesh surface  (using alias method from Alias method from FWeightedRandomSampler)
				uint SectionIndex = min(uint(RandS0 * float({SectionCountName})), {SectionCountName}-1);
				uint4 SectionData = {MeshSectionBufferName}[SectionIndex];

				// Alias check
				float RandS1 = NiagaraInternalNoise(1, 2, 3);
				if( RandS1 > asfloat(SectionData.z) )
				{
					SectionData = {MeshSectionBufferName}[SectionData.w];
				}

				uint SectionFirstTriangle  = SectionData.x;
				uint SectionTriangleCount = SectionData.y;

				float RandT0 = NiagaraInternalNoise(1, 2, 3);
				[branch]
				if({AreaWeightedSamplingName}==0)
				{
					// Uniform triangle id selection
					Out_Coord.Tri = SectionFirstTriangle + min(uint(RandT0*float(SectionTriangleCount)), SectionTriangleCount-1); // avoid % by using mul/min to Tri = SectionTriangleCount
				}
				else
				{
					// Uniform area weighted position selection (using alias method from Alias method from FWeightedRandomSampler)
					uint TriangleIndex = min(uint(RandT0*float(SectionTriangleCount)), SectionTriangleCount-1);
					uint4 TriangleData = {MeshTriangleBufferName}[SectionFirstTriangle + TriangleIndex];

					// Alias check
					float RandT1 = NiagaraInternalNoise(1, 2, 3);
					if( RandT1 > asfloat(TriangleData.x) )
					{
						TriangleIndex = TriangleData.y;
					}
					Out_Coord.Tri = SectionFirstTriangle + TriangleIndex;
				}

				float r0 = NiagaraInternalNoise(1, 2, 3);
				float r1 = NiagaraInternalNoise(1, 2, 3);
				float sqrt0 = sqrt(r0);
				float sqrt1 = sqrt(r1);
				Out_Coord.BaryCoord = float3(1.0f - sqrt0, sqrt0 * (1.0 - r1), r1 * sqrt0);
			}
			)");
		OutHLSL += FString::Format(FormatSample, ArgsSample);
	}
	//else if (DefinitionFunctionName == StaticMeshHelpers::RandomTriCoordVCFilteredName)
	//{
	//}
	else if (DefinitionFunctionName == StaticMeshHelpers::RandomTriCoordOnSectionName)
	{
		static const TCHAR *FormatSample = TEXT(R"(
			void {InstanceFunctionName} (in int In_Section, out {MeshTriCoordinateStructName} Out_Coord)
			{
				int Section = clamp(In_Section, 0, (int)({SectionCountName} - 1));

				uint4 SectionData = {MeshSectionBufferName}[Section];
				uint SectionFirstTriangle = SectionData.x;
				uint SectionTriangleCount = SectionData.y;

				float RandT0 = NiagaraInternalNoise(1, 2, 3);
				[branch]
				if({AreaWeightedSamplingName}==0)
				{
					// Uniform triangle id selection
					Out_Coord.Tri = SectionFirstTriangle + min(uint(RandT0*float(SectionTriangleCount)), SectionTriangleCount-1); // avoid % by using mul/min to Tri = SectionTriangleCount
				}
				else
				{
					// Uniform area weighted position selection (using alias method from Alias method from FWeightedRandomSampler)
					uint TriangleIndex = min(uint(RandT0*float(SectionTriangleCount)), SectionTriangleCount-1);
					uint4 TriangleData = {MeshTriangleBufferName}[SectionFirstTriangle + TriangleIndex];

					// Alias check
					float RandT1 = NiagaraInternalNoise(1, 2, 3);
					if( RandT1 > asfloat(TriangleData.x) )
					{
						TriangleIndex = TriangleData.y;
					}
					Out_Coord.Tri = SectionFirstTriangle + TriangleIndex;
				}

				float r0 = NiagaraInternalNoise(1, 2, 3);
				float r1 = NiagaraInternalNoise(1, 2, 3);
				float sqrt0 = sqrt(r0);
				float sqrt1 = sqrt(r1);
				Out_Coord.BaryCoord = float3(1.0f - sqrt0, sqrt0 * (1.0 - r1), r1 * sqrt0);
			}
			)");
		OutHLSL += FString::Format(FormatSample, ArgsSample);
	}
	else if (DefinitionFunctionName == StaticMeshHelpers::GetTriPositionName)
	{
		static const TCHAR *FormatSample = TEXT(R"(
			void {InstanceFunctionName} (in {MeshTriCoordinateStructName} In_Coord, out float3 Out_Position)
			{
				uint TriangleIndex = In_Coord.Tri * 3;
				uint VertexIndex0 = {MeshIndexBufferName}[TriangleIndex  ] * 3;
				uint VertexIndex1 = {MeshIndexBufferName}[TriangleIndex+1] * 3;
				uint VertexIndex2 = {MeshIndexBufferName}[TriangleIndex+2] * 3;

				// I could not find a R32G32B32f format to create an SRV on that buffer. So float load it is for now...
				float3 vertex0 = float3({MeshVertexBufferName}[VertexIndex0], {MeshVertexBufferName}[VertexIndex0+1], {MeshVertexBufferName}[VertexIndex0+2]);
				float3 vertex1 = float3({MeshVertexBufferName}[VertexIndex1], {MeshVertexBufferName}[VertexIndex1+1], {MeshVertexBufferName}[VertexIndex1+2]);
				float3 vertex2 = float3({MeshVertexBufferName}[VertexIndex2], {MeshVertexBufferName}[VertexIndex2+1], {MeshVertexBufferName}[VertexIndex2+2]);
				Out_Position = vertex0 * In_Coord.BaryCoord.x + vertex1 * In_Coord.BaryCoord.y + vertex2 * In_Coord.BaryCoord.z;
			}
			)");
		OutHLSL += FString::Format(FormatSample, ArgsSample);
	}
	else if (DefinitionFunctionName == StaticMeshHelpers::GetTriPositionWSName)
	{
		static const TCHAR *FormatSample = TEXT(R"(
			void {InstanceFunctionName} (in {MeshTriCoordinateStructName} In_Coord, out float3 Out_Position)
			{
				uint TriangleIndex = In_Coord.Tri * 3;
				uint VertexIndex0 = {MeshIndexBufferName}[TriangleIndex  ] * 3;
				uint VertexIndex1 = {MeshIndexBufferName}[TriangleIndex+1] * 3;
				uint VertexIndex2 = {MeshIndexBufferName}[TriangleIndex+2] * 3;

				// I could not find a R32G32B32f format to create an SRV on that buffer. So float load it is for now...
				float3 vertex0 = float3({MeshVertexBufferName}[VertexIndex0], {MeshVertexBufferName}[VertexIndex0+1], {MeshVertexBufferName}[VertexIndex0+2]);
				float3 vertex1 = float3({MeshVertexBufferName}[VertexIndex1], {MeshVertexBufferName}[VertexIndex1+1], {MeshVertexBufferName}[VertexIndex1+2]);
				float3 vertex2 = float3({MeshVertexBufferName}[VertexIndex2], {MeshVertexBufferName}[VertexIndex2+1], {MeshVertexBufferName}[VertexIndex2+2]);
				float3 Position = vertex0 * In_Coord.BaryCoord.x + vertex1 * In_Coord.BaryCoord.y + vertex2 * In_Coord.BaryCoord.z;

				Out_Position = mul(float4(Position, 1.0), {InstanceTransformName}).xyz;
			}
			)");
		OutHLSL += FString::Format(FormatSample, ArgsSample);
	}
	else if (DefinitionFunctionName == StaticMeshHelpers::GetTriNormalName)
	{
		static const TCHAR *FormatSample = TEXT(R"(
		void {InstanceFunctionName} (in {MeshTriCoordinateStructName} In_Coord, out float3 Out_Normal)
		{
			uint TriangleIndex = In_Coord.Tri * 3;
			uint VertexIndex0 = {MeshIndexBufferName}[TriangleIndex  ] * 2;
			uint VertexIndex1 = {MeshIndexBufferName}[TriangleIndex+1] * 2;
			uint VertexIndex2 = {MeshIndexBufferName}[TriangleIndex+2] * 2;

			float3 Normal0 = TangentBias({MeshTangentBufferName}[VertexIndex0+1].xyz);
			float3 Normal1 = TangentBias({MeshTangentBufferName}[VertexIndex1+1].xyz);
			float3 Normal2 = TangentBias({MeshTangentBufferName}[VertexIndex2+1].xyz);

			float3 Normal   = Normal0 * In_Coord.BaryCoord.x + Normal1 * In_Coord.BaryCoord.y + Normal2 * In_Coord.BaryCoord.z;

			Out_Normal = normalize(Normal);
		}
		)");
		OutHLSL += FString::Format(FormatSample, ArgsSample);
	}
	else if (DefinitionFunctionName == StaticMeshHelpers::GetTriNormalWSName)
	{
		static const TCHAR *FormatSample = TEXT(R"(
		void {InstanceFunctionName} (in {MeshTriCoordinateStructName} In_Coord, out float3 Out_Normal)
		{
			uint TriangleIndex = In_Coord.Tri * 3;
			uint VertexIndex0 = {MeshIndexBufferName}[TriangleIndex  ] * 2;
			uint VertexIndex1 = {MeshIndexBufferName}[TriangleIndex+1] * 2;
			uint VertexIndex2 = {MeshIndexBufferName}[TriangleIndex+2] * 2;

			float3 Normal0 = TangentBias({MeshTangentBufferName}[VertexIndex0+1].xyz);
			float3 Normal1 = TangentBias({MeshTangentBufferName}[VertexIndex1+1].xyz);
			float3 Normal2 = TangentBias({MeshTangentBufferName}[VertexIndex2+1].xyz);

			float3 Normal   = Normal0 * In_Coord.BaryCoord.x + Normal1 * In_Coord.BaryCoord.y + Normal2 * In_Coord.BaryCoord.z;

			Out_Normal = normalize(mul(float4(Normal, 0.0), {InstanceTransformName}).xyz);
		}
		)");
		OutHLSL += FString::Format(FormatSample, ArgsSample);
	}
	else if (DefinitionFunctionName == StaticMeshHelpers::GetTriTangentsName)
	{
		static const TCHAR *FormatSample = TEXT(R"(
		void {InstanceFunctionName} (in {MeshTriCoordinateStructName} In_Coord, out float3 Out_Tangent, out float3 Out_Binormal, out float3 Out_Normal)
		{
			uint TriangleIndex = In_Coord.Tri * 3;
			uint VertexIndex0 = {MeshIndexBufferName}[TriangleIndex  ] * 2;
			uint VertexIndex1 = {MeshIndexBufferName}[TriangleIndex+1] * 2;
			uint VertexIndex2 = {MeshIndexBufferName}[TriangleIndex+2] * 2;

			float3 TangentX0 = TangentBias({MeshTangentBufferName}[VertexIndex0  ].xyz);
			float4 TangentZ0 = TangentBias({MeshTangentBufferName}[VertexIndex0+1].xyzw);
			float3 TangentX1 = TangentBias({MeshTangentBufferName}[VertexIndex1  ].xyz);
			float4 TangentZ1 = TangentBias({MeshTangentBufferName}[VertexIndex1+1].xyzw);
			float3 TangentX2 = TangentBias({MeshTangentBufferName}[VertexIndex2  ].xyz);
			float4 TangentZ2 = TangentBias({MeshTangentBufferName}[VertexIndex2+1].xyzw);

			float3 Binormal0   = cross(TangentZ0.xyz, TangentX0.xyz) * TangentZ0.w;
			float3 Binormal1   = cross(TangentZ1.xyz, TangentX1.xyz) * TangentZ1.w;
			float3 Binormal2   = cross(TangentZ2.xyz, TangentX2.xyz) * TangentZ2.w;

			Out_Normal   = normalize(TangentZ0.xyz * In_Coord.BaryCoord.x + TangentZ1.xyz * In_Coord.BaryCoord.y + TangentZ2.xyz * In_Coord.BaryCoord.z);  // Normal is TangentZ
			Out_Tangent  = normalize(TangentX0.xyz * In_Coord.BaryCoord.x + TangentX1.xyz * In_Coord.BaryCoord.y + TangentX2.xyz * In_Coord.BaryCoord.z);
			Out_Binormal = normalize(Binormal0.xyz * In_Coord.BaryCoord.x + Binormal1.xyz * In_Coord.BaryCoord.y + Binormal2.xyz * In_Coord.BaryCoord.z);
		}
		)");
		OutHLSL += FString::Format(FormatSample, ArgsSample);
	}
	else if (DefinitionFunctionName == StaticMeshHelpers::GetTriTangentsWSName)
	{
		static const TCHAR *FormatSample = TEXT(R"(
		void {InstanceFunctionName} (in {MeshTriCoordinateStructName} In_Coord, out float3 Out_Tangent, out float3 Out_Binormal, out float3 Out_Normal)
		{
			uint TriangleIndex = In_Coord.Tri * 3;
			uint VertexIndex0 = {MeshIndexBufferName}[TriangleIndex  ] * 2;
			uint VertexIndex1 = {MeshIndexBufferName}[TriangleIndex+1] * 2;
			uint VertexIndex2 = {MeshIndexBufferName}[TriangleIndex+2] * 2;

			float3 TangentX0 = TangentBias({MeshTangentBufferName}[VertexIndex0  ].xyz);
			float4 TangentZ0 = TangentBias({MeshTangentBufferName}[VertexIndex0+1].xyzw);
			float3 TangentX1 = TangentBias({MeshTangentBufferName}[VertexIndex1  ].xyz);
			float4 TangentZ1 = TangentBias({MeshTangentBufferName}[VertexIndex1+1].xyzw);
			float3 TangentX2 = TangentBias({MeshTangentBufferName}[VertexIndex2  ].xyz);
			float4 TangentZ2 = TangentBias({MeshTangentBufferName}[VertexIndex2+1].xyzw);

			float3 Binormal0   = cross(TangentZ0.xyz, TangentX0.xyz) * TangentZ0.w;
			float3 Binormal1   = cross(TangentZ1.xyz, TangentX1.xyz) * TangentZ1.w;
			float3 Binormal2   = cross(TangentZ2.xyz, TangentX2.xyz) * TangentZ2.w;

			float3 Normal   = TangentZ0.xyz * In_Coord.BaryCoord.x + TangentZ1.xyz * In_Coord.BaryCoord.y + TangentZ2.xyz * In_Coord.BaryCoord.z;  // Normal is TangentZ
			float3 Tangent  = TangentX0.xyz * In_Coord.BaryCoord.x + TangentX1.xyz * In_Coord.BaryCoord.y + TangentX2.xyz * In_Coord.BaryCoord.z;
			float3 Binormal = Binormal0.xyz * In_Coord.BaryCoord.x + Binormal1.xyz * In_Coord.BaryCoord.y + Binormal2.xyz * In_Coord.BaryCoord.z;

			float3 NormalWorld  = normalize(mul(float4(Normal  , 0.0), {InstanceTransformName}).xyz);
			float3 TangentWorld = normalize(mul(float4(Tangent , 0.0), {InstanceTransformName}).xyz);
			float3 BinormalWorld= normalize(mul(float4(Binormal, 0.0), {InstanceTransformName}).xyz);

			Out_Normal = NormalWorld;
			Out_Tangent = TangentWorld;
			Out_Binormal = BinormalWorld;
		}
		)");
		OutHLSL += FString::Format(FormatSample, ArgsSample);
	}
	else if (DefinitionFunctionName == StaticMeshHelpers::GetTriColorName)
	{
		static const TCHAR *FormatSample = TEXT(R"(
			void {InstanceFunctionName} (in {MeshTriCoordinateStructName} In_Coord, out float4 Out_Color)
			{
				uint TriangleIndex = In_Coord.Tri * 3;
				uint VertexIndex0 = {MeshIndexBufferName}[TriangleIndex  ];
				uint VertexIndex1 = {MeshIndexBufferName}[TriangleIndex+1];
				uint VertexIndex2 = {MeshIndexBufferName}[TriangleIndex+2];

				float4 Color0 = {MeshColorBufferName}[VertexIndex0] FMANUALFETCH_COLOR_COMPONENT_SWIZZLE;
				float4 Color1 = {MeshColorBufferName}[VertexIndex1] FMANUALFETCH_COLOR_COMPONENT_SWIZZLE;
				float4 Color2 = {MeshColorBufferName}[VertexIndex2] FMANUALFETCH_COLOR_COMPONENT_SWIZZLE;

				Out_Color = Color0 * In_Coord.BaryCoord.x + Color1 * In_Coord.BaryCoord.y + Color2 * In_Coord.BaryCoord.z;
			}
			)");
		OutHLSL += FString::Format(FormatSample, ArgsSample);
	}
	else if (DefinitionFunctionName == StaticMeshHelpers::GetTriUVName)
	{
		static const TCHAR *FormatSample = TEXT(R"(
			void {InstanceFunctionName} (in {MeshTriCoordinateStructName} In_Coord, in int In_UVSet, out float2 Out_UV)
			{
				if({NumTexCoordName}>0)
				{
					uint TriangleIndex = In_Coord.Tri * 3;
					uint VertexIndex0 = {MeshIndexBufferName}[TriangleIndex  ];
					uint VertexIndex1 = {MeshIndexBufferName}[TriangleIndex+1];
					uint VertexIndex2 = {MeshIndexBufferName}[TriangleIndex+2];

					uint stride = {NumTexCoordName};
					uint SelectedUVSet = clamp((uint)In_UVSet, 0, {NumTexCoordName}-1);
					float2 UV0 = {MeshTexCoordBufferName}[VertexIndex0 * stride + SelectedUVSet];
					float2 UV1 = {MeshTexCoordBufferName}[VertexIndex1 * stride + SelectedUVSet];
					float2 UV2 = {MeshTexCoordBufferName}[VertexIndex2 * stride + SelectedUVSet];

					Out_UV = UV0 * In_Coord.BaryCoord.x + UV1 * In_Coord.BaryCoord.y + UV2 * In_Coord.BaryCoord.z;
				}
				else	
				{
					Out_UV = 0.0f;
				}
			}
			)");
		OutHLSL += FString::Format(FormatSample, ArgsSample);
	}
	else if (DefinitionFunctionName == StaticMeshHelpers::GetTriPositionAndVelocityName)
	{
		static const TCHAR *FormatSample = TEXT(R"(
			void {InstanceFunctionName} (in {MeshTriCoordinateStructName} In_Coord, out float3 Out_Position, out float3 Out_Velocity)
			{
				uint TriangleIndex = In_Coord.Tri * 3;
				uint VertexIndex0 = {MeshIndexBufferName}[TriangleIndex  ] * 3;
				uint VertexIndex1 = {MeshIndexBufferName}[TriangleIndex+1] * 3;
				uint VertexIndex2 = {MeshIndexBufferName}[TriangleIndex+2] * 3;

				// I could not find a R32G32B32f format to create an SRV on that buffer. So float load it is for now...
				float3 vertex0 = float3({MeshVertexBufferName}[VertexIndex0], {MeshVertexBufferName}[VertexIndex0+1], {MeshVertexBufferName}[VertexIndex0+2]);
				float3 vertex1 = float3({MeshVertexBufferName}[VertexIndex1], {MeshVertexBufferName}[VertexIndex1+1], {MeshVertexBufferName}[VertexIndex1+2]);
				float3 vertex2 = float3({MeshVertexBufferName}[VertexIndex2], {MeshVertexBufferName}[VertexIndex2+1], {MeshVertexBufferName}[VertexIndex2+2]);
				float3 WSPos = vertex0 * In_Coord.BaryCoord.x + vertex1 * In_Coord.BaryCoord.y + vertex2 * In_Coord.BaryCoord.z;
				float3 PrevWSPos = WSPos;

				WSPos = mul(float4(WSPos,1.0), {InstanceTransformName}).xyz;
				PrevWSPos = mul(float4(PrevWSPos,1.0), {InstancePrevTransformName}).xyz;

				Out_Position = WSPos;
				Out_Velocity = (WSPos - PrevWSPos) * {InstanceInvDeltaTimeName};
			}
			)");
		OutHLSL += FString::Format(FormatSample, ArgsSample);
	}
	else if (DefinitionFunctionName == StaticMeshHelpers::GetMeshLocalToWorldName)
	{
		static const TCHAR *FormatSample = TEXT(R"(
			void {InstanceFunctionName} (out float4x4 Out_Transform)
			{
				Out_Transform = {InstanceTransformName};
			}
			)");
		OutHLSL += FString::Format(FormatSample, ArgsSample);
	}
	else if (DefinitionFunctionName == StaticMeshHelpers::GetMeshLocalToWorldInverseTransposedName)
	{
		static const TCHAR *FormatSample = TEXT(R"(
			void {InstanceFunctionName} (out float4x4 Out_Transform)
			{
				Out_Transform = {InstanceTransformInverseTransposed};
			}
			)");
		OutHLSL += FString::Format(FormatSample, ArgsSample);
	}
	else if (DefinitionFunctionName == StaticMeshHelpers::GetMeshWorldVelocityName)
	{
		static const TCHAR *FormatSample = TEXT(R"(
			void {InstanceFunctionName} (out float3 Out_Velocity)
			{
				Out_Velocity = {InstanceWorldVelocity};
			}
			)");
		OutHLSL += FString::Format(FormatSample, ArgsSample);
	}
	else if (DefinitionFunctionName == StaticMeshHelpers::GetVertexPositionName)
	{
		static const TCHAR *FormatSample = TEXT(R"(
				void {InstanceFunctionName} (in int VertexIndex, out float3 Out_Position)
				{
					VertexIndex *= 3;
					Out_Position = float3({MeshVertexBufferName}[VertexIndex], {MeshVertexBufferName}[VertexIndex+1], {MeshVertexBufferName}[VertexIndex+2]);
				}
				)");
		OutHLSL += FString::Format(FormatSample, ArgsSample);
	}
	else if (DefinitionFunctionName == StaticMeshHelpers::GetVertexPositionWSName)
	{
		static const TCHAR *FormatSample = TEXT(R"(
				void {InstanceFunctionName} (in int VertexIndex, out float3 Out_Position)
				{
					VertexIndex *= 3;
					Out_Position = float3({MeshVertexBufferName}[VertexIndex], {MeshVertexBufferName}[VertexIndex+1], {MeshVertexBufferName}[VertexIndex+2]);
					Out_Position = mul(float4(Out_Position, 1.0), {InstanceTransformName}).xyz;
				}
				)");
		OutHLSL += FString::Format(FormatSample, ArgsSample);
	}
	else
	{
		// This function is not support
		return false;
	}

	OutHLSL += TEXT("\n");
	return true;
}

void UNiagaraDataInterfaceStaticMesh::GetParameterDefinitionHLSL(FNiagaraDataInterfaceGPUParamInfo& ParamInfo, FString& OutHLSL)
{
	FNDIStaticMeshParametersName ParamNames;
	GetNiagaraDataInterfaceParametersName(ParamNames, ParamInfo.DataInterfaceHLSLSymbol);

	OutHLSL += TEXT("Buffer<uint> ") + ParamNames.MeshIndexBufferName + TEXT(";\n");
	OutHLSL += TEXT("Buffer<float> ") + ParamNames.MeshVertexBufferName + TEXT(";\n");
	OutHLSL += TEXT("Buffer<float4> ") + ParamNames.MeshTangentBufferName + TEXT(";\n");
	OutHLSL += TEXT("Buffer<float2> ") + ParamNames.MeshTexCoordBufferName + TEXT(";\n");
	OutHLSL += TEXT("Buffer<float4> ") + ParamNames.MeshColorBufferName + TEXT(";\n");
	OutHLSL += TEXT("Buffer<uint4> ") + ParamNames.MeshSectionBufferName + TEXT(";\n");
	OutHLSL += TEXT("Buffer<uint4> ") + ParamNames.MeshTriangleBufferName + TEXT(";\n");
	OutHLSL += TEXT("uint ") + ParamNames.SectionCountName + TEXT(";\n");
	OutHLSL += TEXT("float4x4 ") + ParamNames.InstanceTransformName + TEXT(";\n");
	OutHLSL += TEXT("float4x4 ") + ParamNames.InstanceTransformInverseTransposedName + TEXT(";\n");
	OutHLSL += TEXT("float4x4 ") + ParamNames.InstancePrevTransformName + TEXT(";\n");
	OutHLSL += TEXT("float ") + ParamNames.InstanceInvDeltaTimeName + TEXT(";\n");
	OutHLSL += TEXT("float4 ") + ParamNames.InstanceWorldVelocityName + TEXT(";\n");
	OutHLSL += TEXT("uint ") + ParamNames.AreaWeightedSamplingName + TEXT(";\n");	// Could be used for other flags
	OutHLSL += TEXT("uint ") + ParamNames.NumTexCoordName + TEXT(";\n");
}

void UNiagaraDataInterfaceStaticMesh::ProvidePerInstanceDataForRenderThread(void* DataForRenderThread, void* PerInstanceData, const FGuid& SystemInstance)
{
	check(Proxy);

	FNDIStaticMesh_InstanceData* InstanceData = static_cast<FNDIStaticMesh_InstanceData*>(PerInstanceData);
	FNiagaraPassedInstanceDataForRT* DataToPass = static_cast<FNiagaraPassedInstanceDataForRT*>(DataForRenderThread);

	DataToPass->bIsGpuUniformlyDistributedSampling = InstanceData->bIsGpuUniformlyDistributedSampling;
	DataToPass->DeltaSeconds = InstanceData->DeltaSeconds;
	DataToPass->Transform = InstanceData->Transform;
	DataToPass->PrevTransform = InstanceData->PrevTransform;
}

FNiagaraDataInterfaceParametersCS* UNiagaraDataInterfaceStaticMesh::ConstructComputeParameters() const 
{
	return new FNiagaraDataInterfaceParametersCS_StaticMesh();
}

//////////////////////////////////////////////////////////////////////////

bool FDynamicVertexColorFilterData::Init(FNDIStaticMesh_InstanceData* Owner)
{
	TrianglesSortedByVertexColor.Empty();
	VertexColorToTriangleStart.AddDefaulted(256);
	check(Owner->Mesh);

	FStaticMeshLODResources& Res = Owner->Mesh->RenderData->LODResources[0];

	if (Res.VertexBuffers.ColorVertexBuffer.GetNumVertices() == 0)
	{
		UE_LOG(LogNiagara, Log, TEXT("Cannot initialize vertex color filter data for a mesh with no color data - %s"), *Owner->Mesh->GetFullName());
		return false;
	}

	// Go over all triangles for each possible vertex color and add it to that bucket
	for (int32 i = 0; i < VertexColorToTriangleStart.Num(); i++)
	{
		uint32 MinVertexColorRed = i;
		uint32 MaxVertexColorRed = i + 1;
		VertexColorToTriangleStart[i] = TrianglesSortedByVertexColor.Num();

		FIndexArrayView IndexView = Res.IndexBuffer.GetArrayView();
		for (int32 j = 0; j < Owner->GetValidSections().Num(); j++)
		{
			int32 SectionIdx = Owner->GetValidSections()[j];
			int32 TriStartIdx = Res.Sections[SectionIdx].FirstIndex;
			for (uint32 TriIdx = 0; TriIdx < Res.Sections[SectionIdx].NumTriangles; TriIdx++)
			{
				uint32 V0Idx = IndexView[TriStartIdx + TriIdx * 3 + 0];
				uint32 V1Idx = IndexView[TriStartIdx + TriIdx * 3 + 1];
				uint32 V2Idx = IndexView[TriStartIdx + TriIdx * 3 + 2];

				uint8 MaxR = FMath::Max<uint8>(Res.VertexBuffers.ColorVertexBuffer.VertexColor(V0Idx).R,
					FMath::Max<uint8>(Res.VertexBuffers.ColorVertexBuffer.VertexColor(V1Idx).R,
						Res.VertexBuffers.ColorVertexBuffer.VertexColor(V2Idx).R));
				if (MaxR >= MinVertexColorRed && MaxR < MaxVertexColorRed)
				{
					TrianglesSortedByVertexColor.Add(TriStartIdx + TriIdx * 3);
				}
			}
		}
	}
	return true;
}

TMap<uint32, TSharedPtr<FDynamicVertexColorFilterData>> FNDI_StaticMesh_GeneratedData::DynamicVertexColorFilters;
FCriticalSection FNDI_StaticMesh_GeneratedData::CriticalSection;

TSharedPtr<FDynamicVertexColorFilterData> FNDI_StaticMesh_GeneratedData::GetDynamicColorFilterData(FNDIStaticMesh_InstanceData* Instance)
{
	FScopeLock Lock(&CriticalSection);

	check(Instance);
	check(Instance->Mesh);

	TSharedPtr<FDynamicVertexColorFilterData> Ret = nullptr;

	uint32 FilterDataHash = GetTypeHash(Instance->Mesh);
	for (int32 ValidSec : Instance->GetValidSections())
	{
		FilterDataHash = HashCombine(GetTypeHash(ValidSec), FilterDataHash);
	}

	if (TSharedPtr<FDynamicVertexColorFilterData>* Existing = DynamicVertexColorFilters.Find(FilterDataHash))
	{
		check(Existing->IsValid());//We shouldn't be able to have an invalid ptr here.
		Ret = *Existing;		
	}
	else
	{
		Ret = MakeShared<FDynamicVertexColorFilterData>();
		if (Ret->Init(Instance))
		{
			DynamicVertexColorFilters.Add(FilterDataHash) = Ret;
		}
		else
		{
			Ret = nullptr;
		}
	}

	return Ret;
}

void FNDI_StaticMesh_GeneratedData::CleanupDynamicColorFilterData()
{
	TArray<uint32, TInlineAllocator<64>> ToRemove;
	for (TPair<uint32, TSharedPtr<FDynamicVertexColorFilterData>>& Pair : DynamicVertexColorFilters)
	{
		TSharedPtr<FDynamicVertexColorFilterData>& Ptr = Pair.Value;
		if (Ptr.IsUnique())
		{
			//If we're the only ref left then destroy this data
			ToRemove.Add(Pair.Key);
		}
	}

	for (uint32 Key : ToRemove)
	{
		DynamicVertexColorFilters.Remove(Key);
	}
}

#undef LOCTEXT_NAMESPACE
<|MERGE_RESOLUTION|>--- conflicted
+++ resolved
@@ -495,11 +495,7 @@
 		{
 			FNiagaraDataInterfaceProxyStaticMesh* InterfaceProxy = static_cast<FNiagaraDataInterfaceProxyStaticMesh*>(Context.DataInterface);
 			FNiagaraStaticMeshData* Data = InterfaceProxy->SystemInstancesToMeshData.Find(Context.SystemInstance);
-<<<<<<< HEAD
-			ensure(Data);
-=======
 			ensureMsgf(Data, TEXT("Failed to find data for instance %s"), *Context.SystemInstance.ToString());
->>>>>>> a1e6ec07
 			if (Data != nullptr)
 			{
 				FStaticMeshGpuSpawnBuffer* SpawnBuffer = Data->MeshGpuSpawnBuffer;
@@ -544,13 +540,8 @@
 				SetSRVParameter(RHICmdList, ComputeShaderRHI, MeshColorBuffer, FNiagaraRenderer::GetDummyFloatBuffer().SRV);
 
 				SetShaderValue(RHICmdList, ComputeShaderRHI, SectionCount, 0);
-<<<<<<< HEAD
-				SetSRVParameter(RHICmdList, ComputeShaderRHI, MeshSectionBuffer, FNiagaraRenderer::GetDummyFloatBuffer().SRV);
-				SetSRVParameter(RHICmdList, ComputeShaderRHI, MeshTriangleBuffer, FNiagaraRenderer::GetDummyFloatBuffer().SRV);
-=======
 				SetSRVParameter(RHICmdList, ComputeShaderRHI, MeshSectionBuffer, FNiagaraRenderer::GetDummyUIntBuffer().SRV);
 				SetSRVParameter(RHICmdList, ComputeShaderRHI, MeshTriangleBuffer, FNiagaraRenderer::GetDummyUIntBuffer().SRV);
->>>>>>> a1e6ec07
 
 				SetShaderValue(RHICmdList, ComputeShaderRHI, InstanceTransform, FMatrix::Identity);
 				SetShaderValue(RHICmdList, ComputeShaderRHI, InstanceTransformInverseTransposed, FMatrix::Identity);
@@ -590,11 +581,7 @@
 	for (const FGuid& Sys : DeferredDestroyList)
 	{
 		SystemInstancesToMeshData.Remove(Sys);
-<<<<<<< HEAD
-		//UE_LOG(LogNiagara, Log, TEXT("DeferredDestroy() ... Removing %s"), *Sys.ToString());
-=======
 		//UE_LOG(LogNiagara, Log, TEXT("RT: StaticMesh DI - DeferredDestroy %s"), *Sys.ToString());
->>>>>>> a1e6ec07
 	}
 
 	DeferredDestroyList.Empty();
@@ -613,12 +600,7 @@
 	{
 		Data = &SystemInstancesToMeshData.Add(SystemInstance);
 	}
-<<<<<<< HEAD
-
-	//UE_LOG(LogNiagara, Log, TEXT("InitializePerInstanceData() ... %s"), *SystemInstance.ToString());
-=======
 	//UE_LOG(LogNiagara, Log, TEXT("RT: StaticMesh DI - InitializePerInstanceData %s"), *SystemInstance.ToString());
->>>>>>> a1e6ec07
 
 	// @todo-threadsafety We should not ever see this case! Though it's not really an error...
 	if (Data->MeshGpuSpawnBuffer)
@@ -634,11 +616,7 @@
 {
 	check(IsInRenderingThread());
 
-<<<<<<< HEAD
-	//UE_LOG(LogNiagara, Log, TEXT("DestroyPerInstanceData() ... %s"), *SystemInstance.ToString());
-=======
 	//UE_LOG(LogNiagara, Log, TEXT("RT: StaticMesh DI - DestroyPerInstanceData %s"), *SystemInstance.ToString());
->>>>>>> a1e6ec07
 
 	// @todo-threadsafety verify this destroys the MeshGPUSpawnBuffer data. This thread owns it now.
 	//SystemInstancesToMeshData.Remove(SystemInstance);
@@ -1191,11 +1169,8 @@
 	FNDIStaticMesh_InstanceData* Inst = new (PerInstanceData) FNDIStaticMesh_InstanceData();
 	bool bSuccess = Inst->Init(this, SystemInstance);
 
-<<<<<<< HEAD
-=======
 	//UE_LOG(LogNiagara, Log, TEXT("GT: StaticMesh DI - InitPerInstanceData %s"), *SystemInstance->GetId().ToString());
 
->>>>>>> a1e6ec07
 	if (bSuccess)
 	{
 		// Always allocate when bAllowCPUAccess (index buffer can only have SRV created in this case as of today)
