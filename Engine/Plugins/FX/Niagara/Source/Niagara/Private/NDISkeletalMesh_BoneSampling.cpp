--- conflicted
+++ resolved
@@ -525,19 +525,11 @@
 			if (Output.bNeedsRotation)
 			{
 				FQuat Rotation = CurrSocketTransform.GetRotation();
-<<<<<<< HEAD
-				TransformHandler.TransformRotation(Rotation, Transform);
-				if (bInterpolated::Value)
-				{
-					FQuat PrevRotation = PrevSocketTransform.GetRotation();
-					TransformHandler.TransformRotation(PrevRotation, Transform);
-=======
 				TransformHandler.TransformRotation(Rotation, InstanceRotation);
 				if (bInterpolated::Value)
 				{
 					FQuat PrevRotation = PrevSocketTransform.GetRotation();
 					TransformHandler.TransformRotation(PrevRotation, PrevInstanceRotation);
->>>>>>> 421d6516
 					Rotation = FQuat::Slerp(PrevRotation, Rotation, Interp);
 				}
 
@@ -559,19 +551,11 @@
 			if (Output.bNeedsRotation)
 			{
 				FQuat Rotation = SkinningHandler.GetSkinnedBoneRotation(Accessor, Bone);
-<<<<<<< HEAD
-				TransformHandler.TransformRotation(Rotation, Transform);
-				if (bInterpolated::Value)
-				{
-					FQuat PrevRotation = SkinningHandler.GetSkinnedBonePreviousRotation(Accessor, Bone);
-					TransformHandler.TransformRotation(PrevRotation, Transform);
-=======
 				TransformHandler.TransformRotation(Rotation, InstanceRotation);
 				if (bInterpolated::Value)
 				{
 					FQuat PrevRotation = SkinningHandler.GetSkinnedBonePreviousRotation(Accessor, Bone);
 					TransformHandler.TransformRotation(PrevRotation, PrevInstanceRotation);
->>>>>>> 421d6516
 					Rotation = FQuat::Slerp(PrevRotation, Rotation, Interp);
 				}
 
