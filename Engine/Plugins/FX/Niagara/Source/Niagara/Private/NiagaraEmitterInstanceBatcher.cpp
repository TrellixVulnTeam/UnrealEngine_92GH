--- conflicted
+++ resolved
@@ -144,32 +144,8 @@
 }
 
 void NiagaraEmitterInstanceBatcher::ReleaseInstanceCounts_RenderThread(FNiagaraComputeExecutionContext* ExecContext, FNiagaraDataSet* DataSet)
-<<<<<<< HEAD
 {
 	LLM_SCOPE(ELLMTag::Niagara);
-
-	if ( ExecContext != nullptr )
-	{
-		GPUInstanceCounterManager.FreeEntry(ExecContext->EmitterInstanceReadback.GPUCountOffset);
-	}
-	if ( DataSet != nullptr )
-	{
-		DataSet->ReleaseGPUInstanceCounts(GPUInstanceCounterManager);
-	}
-}
-
-void NiagaraEmitterInstanceBatcher::EnqueueDeferredDeletesForDI_RenderThread(TSharedPtr<FNiagaraDataInterfaceProxy, ESPMode::ThreadSafe> Proxy)
-{
-	DIProxyDeferredDeletes_RT.Add(MoveTemp(Proxy));
-}
-
-void NiagaraEmitterInstanceBatcher::FinishDispatches()
-{
-	ReleaseTicks();
-=======
-{
-	LLM_SCOPE(ELLMTag::Niagara);
->>>>>>> 421d6516
 
 	if ( ExecContext != nullptr )
 	{
@@ -331,7 +307,6 @@
 
 				TArray<FRHIUnorderedAccessView*, TInlineAllocator<2>> Resources;
 				if (Instance->CurrentData->GetGPUBufferFloat().UAV.IsValid())
-<<<<<<< HEAD
 				{
 					Resources.Add(Instance->CurrentData->GetGPUBufferFloat().UAV);
 				}
@@ -339,15 +314,6 @@
 				{
 					Resources.Add(Instance->CurrentData->GetGPUBufferInt().UAV);
 				}
-=======
-				{
-					Resources.Add(Instance->CurrentData->GetGPUBufferFloat().UAV);
-				}
-				if (Instance->CurrentData->GetGPUBufferInt().UAV.IsValid())
-				{
-					Resources.Add(Instance->CurrentData->GetGPUBufferInt().UAV);
-				}
->>>>>>> 421d6516
 				if (Resources.Num() > 0)
 				{
 					RHICmdList.TransitionResources(EResourceTransitionAccess::ERWBarrier, EResourceTransitionPipeline::EComputeToCompute, Resources.GetData(), Resources.Num());
@@ -488,12 +454,8 @@
 	{
 		SCOPED_DRAW_EVENT(RHICmdList, NiagaraGPUClearFreeIDListSizeTable);
 		RHICmdList.TransitionResource(EResourceTransitionAccess::ERWBarrier, EResourceTransitionPipeline::EComputeToCompute, FreeIDListSizesBuffer.UAV);
-<<<<<<< HEAD
 		RHICmdList.ClearUAVUint(FreeIDListSizesBuffer.UAV, FUintVector4(ForceInitToZero));
 		RHICmdList.TransitionResource(EResourceTransitionAccess::ERWBarrier, EResourceTransitionPipeline::EComputeToCompute, FreeIDListSizesBuffer.UAV);
-=======
-		ClearUAV(RHICmdList, FreeIDListSizesBuffer, 0);
->>>>>>> 421d6516
 	}
 }
 
@@ -527,11 +489,7 @@
 	}
 #endif // WITH_EDITORONLY_DATA
 
-<<<<<<< HEAD
-	// Transition the input buffers to readable and the outputs to writable on the compute pipe.
-=======
 	//
->>>>>>> 421d6516
 	RHICmdList.TransitionResources(EResourceTransitionAccess::EReadable, EResourceTransitionPipeline::EComputeToCompute, ReadBuffers.GetData(), ReadBuffers.Num());
 	RHICmdList.TransitionResources(EResourceTransitionAccess::ERWBarrier, EResourceTransitionPipeline::EComputeToCompute, WriteBuffers.GetData(), WriteBuffers.Num());
 
@@ -566,17 +524,10 @@
 		}
 	}
 
-<<<<<<< HEAD
-	// The output buffers will be used by rendering, so transition them to readable on the graphics pipe.
-	RHICmdList.TransitionResources(EResourceTransitionAccess::EReadable, EResourceTransitionPipeline::EComputeToGfx, WriteBuffers.GetData(), WriteBuffers.Num());
-
-	// We have done all our overlapping compute work on this list so go back to default behavior and flush.
-=======
 	//
 	RHICmdList.TransitionResources(EResourceTransitionAccess::EReadable, EResourceTransitionPipeline::EComputeToGfx, WriteBuffers.GetData(), WriteBuffers.Num());
 	//	Now Copy to staging buffer the data we want to read back (alive particle count). And make buffer ready for that and draw commands on the graphics pipe too.
 	//
->>>>>>> 421d6516
 	RHICmdList.AutomaticCacheFlushAfterComputeShader(true);
 
 	if (GNiagaraSubmitCommands)
@@ -1264,7 +1215,6 @@
 	{
 		// Put INDEX_NONE in all the slots of the ID to index table. The simulation will fill in the
 		// indices for the IDs which are currently in use, so we can compute the free ID list based on
-<<<<<<< HEAD
 		// the unused slots.
 		SCOPED_DRAW_EVENT(RHICmdList, NiagaraGPUClearIDTable);
 		SCOPED_GPU_STAT(RHICmdList, NiagaraGPUClearIDTable);
@@ -1273,16 +1223,8 @@
 		RHICmdList.TransitionResource(EResourceTransitionAccess::ERWBarrier, EResourceTransitionPipeline::EComputeToCompute, DestinationData.GetGPUIDToIndexTable().UAV);
 	}
 
-=======
-		// the unused slots. No need for an explicit barrier here, ClearUAV() inserts a RW barrier.
-		SCOPED_DRAW_EVENT(RHICmdList, NiagaraGPUClearIDTable);
-		SCOPED_GPU_STAT(RHICmdList, NiagaraGPUClearIDTable);
-		ClearUAV(RHICmdList, DestinationData.GetGPUIDToIndexTable(), INDEX_NONE);
-	}
-
 	FRHIComputeShader* ComputeShader = Shader->GetComputeShader();
 
->>>>>>> 421d6516
 	RHICmdList.SetComputeShader(Shader->GetComputeShader());
 
 	// #todo(dmp): clean up this logic for shader stages on first frame
@@ -1441,11 +1383,7 @@
 	UnsetDataInterfaceParameters(DataInterfaceProxies, Shader, RHICmdList, Instance, Tick);
 	CurrentData.UnsetShaderParams(Shader, RHICmdList);
 	DestinationData.UnsetShaderParams(Shader, RHICmdList);
-<<<<<<< HEAD
-	Shader->InstanceCountsParam.UnsetUAV(RHICmdList, Shader->GetComputeShader());
-=======
 	Shader->InstanceCountsParam.UnsetUAV(RHICmdList, ComputeShader);
->>>>>>> 421d6516
 
 	if (bNeedsPersistentIDs && ShaderStageIndex == Context->MaxUpdateIterations - 1)
 	{
