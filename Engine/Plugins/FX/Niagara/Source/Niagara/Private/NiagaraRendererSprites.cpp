// Copyright 1998-2019 Epic Games, Inc. All Rights Reserved.

#include "NiagaraRendererSprites.h"
#include "ParticleResources.h"
#include "NiagaraSpriteVertexFactory.h"
#include "NiagaraDataSet.h"
#include "NiagaraStats.h"
#include "NiagaraEmitterInstanceBatcher.h"
#include "NiagaraSortingGPU.h"
#include "NiagaraCutoutVertexBuffer.h"
#include "RayTracingDefinitions.h"
#include "RayTracingDynamicGeometryCollection.h"
#include "RayTracingInstance.h"

DECLARE_CYCLE_STAT(TEXT("Generate Sprite Dynamic Data [GT]"), STAT_NiagaraGenSpriteDynamicData, STATGROUP_Niagara);
DECLARE_CYCLE_STAT(TEXT("Render Sprites [RT]"), STAT_NiagaraRenderSprites, STATGROUP_Niagara);
DECLARE_CYCLE_STAT(TEXT("Render Sprites - CPU Sim Copy[RT]"), STAT_NiagaraRenderSpritesCPUSimCopy, STATGROUP_Niagara);
DECLARE_CYCLE_STAT(TEXT("Render Sprites - CPU Sim Memcopy[RT]"), STAT_NiagaraRenderSpritesCPUSimMemCopy, STATGROUP_Niagara);
DECLARE_CYCLE_STAT(TEXT("Render Sprites - Cutout[RT]"), STAT_NiagaraRenderSpritesCutout, STATGROUP_Niagara);
DECLARE_CYCLE_STAT(TEXT("Render Sprites - Sorting[RT]"), STAT_NiagaraRenderSpritesSorting, STATGROUP_Niagara);
DECLARE_CYCLE_STAT(TEXT("Render Sprites - GlobalSortCPU[RT]"), STAT_NiagaraRenderSpritesGlobalSortCPU, STATGROUP_Niagara);

DECLARE_CYCLE_STAT(TEXT("Genereate GPU Buffers"), STAT_NiagaraGenSpriteGpuBuffers, STATGROUP_Niagara);
DECLARE_DWORD_COUNTER_STAT(TEXT("NumSprites"), STAT_NiagaraNumSprites, STATGROUP_Niagara);

static int32 GbEnableNiagaraSpriteRendering = 1;
static FAutoConsoleVariableRef CVarEnableNiagaraSpriteRendering(
	TEXT("fx.EnableNiagaraSpriteRendering"),
	GbEnableNiagaraSpriteRendering,
	TEXT("If == 0, Niagara Sprite Renderers are disabled. \n"),
	ECVF_Default
);

/** Dynamic data for sprite renderers. */
struct FNiagaraDynamicDataSprites : public FNiagaraDynamicDataBase
{
	FNiagaraDynamicDataSprites(const FNiagaraEmitterInstance* InEmitter)
		: FNiagaraDynamicDataBase(InEmitter)
		, Material(nullptr)
	{
	}
	
	FMaterialRenderProxy* Material;
};

/* Mesh collector classes */
class FNiagaraMeshCollectorResourcesSprite : public FOneFrameResource
{
public:
	FNiagaraSpriteVertexFactory VertexFactory;
	FNiagaraSpriteUniformBufferRef UniformBuffer;

	virtual ~FNiagaraMeshCollectorResourcesSprite()
	{
		VertexFactory.ReleaseResource();
	}
};


//////////////////////////////////////////////////////////////////////////

FNiagaraRendererSprites::FNiagaraRendererSprites(ERHIFeatureLevel::Type FeatureLevel, const UNiagaraRendererProperties *InProps, const FNiagaraEmitterInstance* Emitter)
	: FNiagaraRenderer(FeatureLevel, InProps, Emitter)
	, Alignment(ENiagaraSpriteAlignment::Unaligned)
	, FacingMode(ENiagaraSpriteFacingMode::FaceCamera)
	, CustomFacingVectorMask(ForceInitToZero)
	, PivotInUVSpace(0.5f, 0.5f)
	, SortMode(ENiagaraSortMode::ViewDistance)
	, SubImageSize(1.0f, 1.0f)
	, bSubImageBlend(false)
	, bRemoveHMDRollInVR(false)
	, bSortOnlyWhenTranslucent(true)
	, MinFacingCameraBlendDistance(0.0f)
	, MaxFacingCameraBlendDistance(0.0f)
	, PositionOffset(INDEX_NONE)
	, ColorOffset(INDEX_NONE)
	, VelocityOffset(INDEX_NONE)
	, RotationOffset(INDEX_NONE)
	, SizeOffset(INDEX_NONE)
	, FacingOffset(INDEX_NONE)
	, AlignmentOffset(INDEX_NONE)
	, SubImageOffset(INDEX_NONE)
	, MaterialParamValidMask(0)
	, MaterialParamOffset(INDEX_NONE)
	, MaterialParamOffset1(INDEX_NONE)
	, MaterialParamOffset2(INDEX_NONE)
	, MaterialParamOffset3(INDEX_NONE)
	, CameraOffsetOffset(INDEX_NONE)
	, UVScaleOffset(INDEX_NONE)
	, MaterialRandomOffset(INDEX_NONE)
	, CustomSortingOffset(INDEX_NONE)
	, NormalizedAgeOffset(INDEX_NONE)
{
	check(InProps && Emitter);

	VertexFactory = new FNiagaraSpriteVertexFactory(NVFT_Sprite, FeatureLevel);

	const UNiagaraSpriteRendererProperties* Properties = CastChecked<const UNiagaraSpriteRendererProperties>(InProps);
	
	Alignment = Properties->Alignment;
	FacingMode = Properties->FacingMode;
	CustomFacingVectorMask = Properties->CustomFacingVectorMask;
	PivotInUVSpace = Properties->PivotInUVSpace;
	SortMode = Properties->SortMode;
	SubImageSize = Properties->SubImageSize;
	bSubImageBlend = Properties->bSubImageBlend;
	bRemoveHMDRollInVR = Properties->bRemoveHMDRollInVR;
	bSortOnlyWhenTranslucent = Properties->bSortOnlyWhenTranslucent;
	MinFacingCameraBlendDistance = Properties->MinFacingCameraBlendDistance;
	MaxFacingCameraBlendDistance = Properties->MaxFacingCameraBlendDistance;

	NumCutoutVertexPerSubImage = Properties->GetNumCutoutVertexPerSubimage();
	CutoutVertexBuffer.Data = Properties->GetCutoutData();

	int32 IntDummy;
	const FNiagaraDataSet& Data = Emitter->GetData();
	Data.GetVariableComponentOffsets(Properties->PositionBinding.DataSetVariable, PositionOffset, IntDummy);
	Data.GetVariableComponentOffsets(Properties->VelocityBinding.DataSetVariable, VelocityOffset, IntDummy);
	Data.GetVariableComponentOffsets(Properties->SpriteRotationBinding.DataSetVariable, RotationOffset, IntDummy);
	Data.GetVariableComponentOffsets(Properties->SpriteSizeBinding.DataSetVariable, SizeOffset, IntDummy);
	Data.GetVariableComponentOffsets(Properties->ColorBinding.DataSetVariable, ColorOffset, IntDummy);
	Data.GetVariableComponentOffsets(Properties->SpriteFacingBinding.DataSetVariable, FacingOffset, IntDummy);
	Data.GetVariableComponentOffsets(Properties->SpriteAlignmentBinding.DataSetVariable, AlignmentOffset, IntDummy);
	Data.GetVariableComponentOffsets(Properties->SubImageIndexBinding.DataSetVariable, SubImageOffset, IntDummy);
	Data.GetVariableComponentOffsets(Properties->DynamicMaterialBinding.DataSetVariable, MaterialParamOffset, IntDummy);
	Data.GetVariableComponentOffsets(Properties->DynamicMaterial1Binding.DataSetVariable, MaterialParamOffset1, IntDummy);
	Data.GetVariableComponentOffsets(Properties->DynamicMaterial2Binding.DataSetVariable, MaterialParamOffset2, IntDummy);
	Data.GetVariableComponentOffsets(Properties->DynamicMaterial3Binding.DataSetVariable, MaterialParamOffset3, IntDummy);
	Data.GetVariableComponentOffsets(Properties->CameraOffsetBinding.DataSetVariable, CameraOffsetOffset, IntDummy);
	Data.GetVariableComponentOffsets(Properties->UVScaleBinding.DataSetVariable, UVScaleOffset, IntDummy);
	Data.GetVariableComponentOffsets(Properties->NormalizedAgeBinding.DataSetVariable, NormalizedAgeOffset, IntDummy);
	Data.GetVariableComponentOffsets(Properties->MaterialRandomBinding.DataSetVariable, MaterialRandomOffset, IntDummy);
	Data.GetVariableComponentOffsets(Properties->CustomSortingBinding.DataSetVariable, CustomSortingOffset, IntDummy);

	MaterialParamValidMask = MaterialParamOffset != -1 ? 1 : 0;
	MaterialParamValidMask |= MaterialParamOffset1 != -1 ? 2 : 0;
	MaterialParamValidMask |= MaterialParamOffset2 != -1 ? 4 : 0;
	MaterialParamValidMask |= MaterialParamOffset3 != -1 ? 8 : 0;
}

void FNiagaraRendererSprites::ReleaseRenderThreadResources(NiagaraEmitterInstanceBatcher* Batcher)
{
	FNiagaraRenderer::ReleaseRenderThreadResources(Batcher);
	VertexFactory->ReleaseResource();
	WorldSpacePrimitiveUniformBuffer.ReleaseResource();

	CutoutVertexBuffer.ReleaseResource();
#if RHI_RAYTRACING
	if (IsRayTracingEnabled())
	{
		RayTracingGeometry.ReleaseResource();
		RayTracingDynamicVertexBuffer.Release();
	}
#endif
}

void FNiagaraRendererSprites::CreateRenderThreadResources(NiagaraEmitterInstanceBatcher* Batcher)
{
	FNiagaraRenderer::CreateRenderThreadResources(Batcher);
	CutoutVertexBuffer.InitResource();
	VertexFactory->InitResource();

#if RHI_RAYTRACING
	if (IsRayTracingEnabled())
	{
		RayTracingDynamicVertexBuffer.Initialize(4, 256, PF_R32_FLOAT, BUF_UnorderedAccess | BUF_ShaderResource, TEXT("RayTracingDynamicVertexBuffer"));

		FRayTracingGeometryInitializer Initializer;
		Initializer.PositionVertexBuffer = nullptr;
		Initializer.IndexBuffer = nullptr;
		Initializer.BaseVertexIndex = 0;
		Initializer.VertexBufferStride = 12;
		Initializer.VertexBufferByteOffset = 0;
		Initializer.TotalPrimitiveCount = 0;
		Initializer.VertexBufferElementType = VET_Float3;
		Initializer.PrimitiveType = PT_TriangleList;
		Initializer.bFastBuild = true;
		Initializer.bAllowUpdate = false;
		RayTracingGeometry.SetInitializer(Initializer);
		RayTracingGeometry.InitResource();
	}
#endif
}

void FNiagaraRendererSprites::ConditionalInitPrimitiveUniformBuffer(const FNiagaraSceneProxy *SceneProxy) const
{
<<<<<<< HEAD
=======
	SCOPE_CYCLE_COUNTER(STAT_NiagaraRender);
	SCOPE_CYCLE_COUNTER(STAT_NiagaraRenderSprites);

	SimpleTimer MeshElementsTimer;

	//check(DynamicDataRender)

	FNiagaraDynamicDataSprites *DynamicDataSprites = static_cast<FNiagaraDynamicDataSprites*>(DynamicDataRender);

	if (!DynamicDataSprites
		|| DynamicDataSprites->RTParticleData.GetNumInstancesAllocated() == 0
		|| DynamicDataSprites->RTParticleData.GetNumInstances() == 0
		|| nullptr == Properties
		|| !GSupportsResourceView // Current shader requires SRV to draw properly in all cases.
		)
	{
		return;
	}

	int32 NumInstances = DynamicDataSprites->RTParticleData.GetNumInstances();

	int32 TotalFloatSize = DynamicDataSprites->RTParticleData.GetFloatBuffer().Num() / sizeof(float);

	FGlobalDynamicReadBuffer& DynamicReadBuffer = Collector.GetDynamicReadBuffer();
	FGlobalDynamicReadBuffer::FAllocation ParticleData;
	
	if (DynamicDataSprites->DataSet->GetSimTarget() == ENiagaraSimTarget::CPUSim)
	{
		ParticleData = DynamicReadBuffer.AllocateFloat(TotalFloatSize);
		FMemory::Memcpy(ParticleData.Buffer, DynamicDataSprites->RTParticleData.GetFloatBuffer().GetData(), DynamicDataSprites->RTParticleData.GetFloatBuffer().Num());
	}

	const bool bIsWireframe = ViewFamily.EngineShowFlags.Wireframe;
	FMaterialRenderProxy* MaterialRenderProxy = Material->GetRenderProxy();

>>>>>>> edccb068
	// Update the primitive uniform buffer if needed.
	if (!WorldSpacePrimitiveUniformBuffer.IsInitialized())
	{
		FPrimitiveUniformShaderParameters PrimitiveUniformShaderParameters = GetPrimitiveUniformShaderParameters(
			FMatrix::Identity,
			FMatrix::Identity,
			SceneProxy->GetActorPosition(),
			SceneProxy->GetBounds(),
			SceneProxy->GetLocalBounds(),
			SceneProxy->ReceivesDecals(),
			false,
			false,
			SceneProxy->UseSingleSampleShadowFromStationaryLights(),
			SceneProxy->GetScene().HasPrecomputedVolumetricLightmap_RenderThread(),
			SceneProxy->UseEditorDepthTest(),
			SceneProxy->GetLightingChannelMask(),
			0,
			INDEX_NONE,
			INDEX_NONE,
			SceneProxy->AlwaysHasVelocity()
		);
		WorldSpacePrimitiveUniformBuffer.SetContents(PrimitiveUniformShaderParameters);
		WorldSpacePrimitiveUniformBuffer.InitResource();
	}
}

FNiagaraRendererSprites::FCPUSimParticleDataAllocation FNiagaraRendererSprites::ConditionalAllocateCPUSimParticleData(FNiagaraDynamicDataSprites* DynamicDataSprites, FGlobalDynamicReadBuffer& DynamicReadBuffer) const
{
	FNiagaraDataBuffer* SourceParticleData = DynamicDataSprites->GetParticleDataToRender();
	check(SourceParticleData);//Can be null but should be checked before here.
	int32 TotalFloatSize = SourceParticleData->GetFloatBuffer().Num() / sizeof(float);

	FCPUSimParticleDataAllocation CPUSimParticleDataAllocation { DynamicReadBuffer };

	if (SimTarget == ENiagaraSimTarget::CPUSim)
	{
		SCOPE_CYCLE_COUNTER(STAT_NiagaraRenderSpritesCPUSimCopy);
		CPUSimParticleDataAllocation.ParticleData = DynamicReadBuffer.AllocateFloat(TotalFloatSize);
		{
			SCOPE_CYCLE_COUNTER(STAT_NiagaraRenderSpritesCPUSimMemCopy);
			FMemory::Memcpy(CPUSimParticleDataAllocation.ParticleData.Buffer, SourceParticleData->GetFloatBuffer().GetData(), SourceParticleData->GetFloatBuffer().Num());
		}
	}

	return CPUSimParticleDataAllocation;
}

FNiagaraSpriteUniformBufferRef FNiagaraRendererSprites::CreatePerViewUniformBuffer(const FSceneView* View, const FSceneViewFamily& ViewFamily, const FNiagaraSceneProxy *SceneProxy) const
{
	FNiagaraSpriteUniformParameters PerViewUniformParameters;
	PerViewUniformParameters.LocalToWorld = bLocalSpace ? SceneProxy->GetLocalToWorld() : FMatrix::Identity;//For now just handle local space like this but maybe in future have a VF variant to avoid the transform entirely?
	PerViewUniformParameters.LocalToWorldInverseTransposed = bLocalSpace ? SceneProxy->GetLocalToWorld().Inverse().GetTransposed() : FMatrix::Identity;
	PerViewUniformParameters.RotationBias = 0.0f;
	PerViewUniformParameters.RotationScale = 1.0f;
	PerViewUniformParameters.TangentSelector = FVector4(0.0f, 0.0f, 0.0f, 1.0f);
	PerViewUniformParameters.DeltaSeconds = ViewFamily.DeltaWorldTime;
	PerViewUniformParameters.NormalsType = 0.0f;
	PerViewUniformParameters.NormalsSphereCenter = FVector4(0.0f, 0.0f, 0.0f, 1.0f);
	PerViewUniformParameters.NormalsCylinderUnitDirection = FVector4(0.0f, 0.0f, 1.0f, 0.0f);
	PerViewUniformParameters.PivotOffset = PivotInUVSpace * -1.0f; // We do this because we want to slide the coordinates back since 0,0 is the upper left corner.
	PerViewUniformParameters.MacroUVParameters = FVector4(0.0f, 0.0f, 1.0f, 1.0f);
	PerViewUniformParameters.CameraFacingBlend = FVector4(0.0f, 0.0f, 0.0f, 1.0f);
	PerViewUniformParameters.RemoveHMDRoll = bRemoveHMDRollInVR;
	PerViewUniformParameters.CustomFacingVectorMask = FVector4(0.0f, 0.0f, 0.0f, 0.0f);
	PerViewUniformParameters.SubImageSize = FVector4(SubImageSize.X, SubImageSize.Y, 1.0f / SubImageSize.X, 1.0f / SubImageSize.Y);
	PerViewUniformParameters.PositionDataOffset = PositionOffset;
	PerViewUniformParameters.VelocityDataOffset = VelocityOffset;
	PerViewUniformParameters.RotationDataOffset = RotationOffset;
	PerViewUniformParameters.SizeDataOffset = SizeOffset;
	PerViewUniformParameters.ColorDataOffset = ColorOffset;
	PerViewUniformParameters.MaterialParamValidMask = MaterialParamValidMask;
	PerViewUniformParameters.MaterialParamDataOffset = MaterialParamOffset;
	PerViewUniformParameters.MaterialParam1DataOffset = MaterialParamOffset1;
	PerViewUniformParameters.MaterialParam2DataOffset = MaterialParamOffset2;
	PerViewUniformParameters.MaterialParam3DataOffset = MaterialParamOffset3;
	PerViewUniformParameters.SubimageDataOffset = SubImageOffset;
	PerViewUniformParameters.FacingDataOffset = FacingOffset;
	PerViewUniformParameters.AlignmentDataOffset = AlignmentOffset;
	PerViewUniformParameters.SubImageBlendMode = bSubImageBlend;
	PerViewUniformParameters.CameraOffsetDataOffset = CameraOffsetOffset;
	PerViewUniformParameters.UVScaleDataOffset = UVScaleOffset;
	PerViewUniformParameters.NormalizedAgeDataOffset = NormalizedAgeOffset;
	PerViewUniformParameters.MaterialRandomDataOffset = MaterialRandomOffset;
	PerViewUniformParameters.DefaultPos = bLocalSpace ? FVector4(0.0f, 0.0f, 0.0f, 1.0f) : FVector4(SceneProxy->GetLocalToWorld().GetOrigin());

	ENiagaraSpriteFacingMode ActualFacingMode = FacingMode;
	ENiagaraSpriteAlignment ActualAlignmentMode = Alignment;

	if (FacingOffset == -1 && FacingMode == ENiagaraSpriteFacingMode::CustomFacingVector)
	{
		ActualFacingMode = ENiagaraSpriteFacingMode::FaceCamera;
	}

	if (AlignmentOffset == -1 && ActualAlignmentMode == ENiagaraSpriteAlignment::CustomAlignment)
	{
		ActualAlignmentMode = ENiagaraSpriteAlignment::Unaligned;
	}

	if (ActualFacingMode == ENiagaraSpriteFacingMode::FaceCameraDistanceBlend)
	{
		float DistanceBlendMinSq = MinFacingCameraBlendDistance * MinFacingCameraBlendDistance;
		float DistanceBlendMaxSq = MaxFacingCameraBlendDistance * MaxFacingCameraBlendDistance;
		float InvBlendRange = 1.0f / FMath::Max(DistanceBlendMaxSq - DistanceBlendMinSq, 1.0f);
		float BlendScaledMinDistance = DistanceBlendMinSq * InvBlendRange;

		PerViewUniformParameters.CameraFacingBlend.X = 1.0f;
		PerViewUniformParameters.CameraFacingBlend.Y = InvBlendRange;
		PerViewUniformParameters.CameraFacingBlend.Z = BlendScaledMinDistance;
	}

<<<<<<< HEAD
	if (ActualAlignmentMode == ENiagaraSpriteAlignment::VelocityAligned)
	{
		// velocity aligned
		PerViewUniformParameters.RotationScale = 0.0f;
		PerViewUniformParameters.TangentSelector = FVector4(0.0f, 1.0f, 0.0f, 0.0f);
	}
=======
				//Sort particles if needed.
				EBlendMode BlendMode = MaterialRenderProxy->GetMaterial(VertexFactory->GetFeatureLevel())->GetBlendMode();
				FGlobalDynamicReadBuffer::FAllocation SortedIndices;
				CollectorResources.VertexFactory.SetSortedIndices(nullptr, 0xFFFFFFFF);
				if (DynamicDataSprites->DataSet->GetSimTarget() == ENiagaraSimTarget::CPUSim)//TODO: Compute shader for sorting gpu sims and larger cpu sims.
				{
					check(ParticleData.IsValid());
					if (BlendMode == BLEND_AlphaComposite || BlendMode == BLEND_Translucent || !Properties->bSortOnlyWhenTranslucent)
					{
						ENiagaraSortMode SortMode = Properties->SortMode;
						bool bCustomSortMode = SortMode == ENiagaraSortMode::CustomAscending || SortMode == ENiagaraSortMode::CustomDecending;
						int32 SortAttributeOffest = bCustomSortMode ? CustomSortingOffset : PositionOffset;
						if (SortMode != ENiagaraSortMode::None && SortAttributeOffest != INDEX_NONE)
						{
							SortedIndices = DynamicReadBuffer.AllocateInt32(NumInstances);
							SortIndices(SortMode, SortAttributeOffest, DynamicDataSprites->RTParticleData, SceneProxy->GetLocalToWorld(), View, SortedIndices);
							CollectorResources.VertexFactory.SetSortedIndices(SortedIndices.ReadBuffer->SRV, SortedIndices.FirstIndex / sizeof(float));
						}
					}
					CollectorResources.VertexFactory.SetParticleData(ParticleData.ReadBuffer->SRV, ParticleData.FirstIndex / sizeof(float), DynamicDataSprites->RTParticleData.GetFloatStride() / sizeof(float));
				}
				else
				{
					CollectorResources.VertexFactory.SetParticleData(DynamicDataSprites->DataSet->CurrData().GetGPUBufferFloat()->SRV, 0, DynamicDataSprites->DataSet->CurrData().GetFloatStride() / sizeof(float));
				}
>>>>>>> edccb068

	if (ActualFacingMode == ENiagaraSpriteFacingMode::CustomFacingVector)
	{
		PerViewUniformParameters.CustomFacingVectorMask = CustomFacingVectorMask;
	}

	return FNiagaraSpriteUniformBufferRef::CreateUniformBufferImmediate(PerViewUniformParameters, UniformBuffer_SingleFrame);
}

void FNiagaraRendererSprites::SetVertexFactoryParticleData(
	FNiagaraSpriteVertexFactory& OutVertexFactory, 
	FNiagaraDynamicDataSprites* DynamicDataSprites, 
	FCPUSimParticleDataAllocation& CPUSimParticleDataAllocation,
	const FSceneView* View,
	const FNiagaraSceneProxy *SceneProxy) const
{
	NiagaraEmitterInstanceBatcher* Batcher = SceneProxy->GetBatcher();
	check(Batcher);

	// Cutout geometry.
	const bool bUseSubImage = SubImageSize.X != 1 || SubImageSize.Y != 1;
	const bool bUseCutout = CutoutVertexBuffer.VertexBufferRHI.IsValid();
	if (bUseCutout)
	{	// Is Accessing Properties safe here? Or should values be cached in the constructor?
		SCOPE_CYCLE_COUNTER(STAT_NiagaraRenderSpritesCutout);
		if (bUseSubImage)
		{
			OutVertexFactory.SetCutoutParameters(NumCutoutVertexPerSubImage, CutoutVertexBuffer.VertexBufferSRV);
		}
		else // Otherwise simply replace the input stream with the single cutout geometry
		{
			OutVertexFactory.SetVertexBufferOverride(&CutoutVertexBuffer);
		}
	}

	FNiagaraDataBuffer* SourceParticleData = DynamicDataSprites->GetParticleDataToRender();
	check(SourceParticleData);//Can be null but should be checked before here.

	//Sort particles if needed.
	{
		SCOPE_CYCLE_COUNTER(STAT_NiagaraRenderSpritesSorting)


		FMaterialRenderProxy* MaterialRenderProxy = DynamicDataSprites->Material;
		check(MaterialRenderProxy);
		EBlendMode BlendMode = MaterialRenderProxy->GetMaterial(VertexFactory->GetFeatureLevel())->GetBlendMode();
		OutVertexFactory.SetSortedIndices(nullptr, 0xFFFFFFFF);

		int32 NumInstances = SourceParticleData->GetNumInstances();
		FNiagaraGPUSortInfo SortInfo;
		if (View && SortMode != ENiagaraSortMode::None && (BlendMode == BLEND_AlphaComposite || BlendMode == BLEND_Translucent || !bSortOnlyWhenTranslucent))
		{
			SortInfo.ParticleCount = NumInstances;
			SortInfo.SortMode = SortMode;
			SortInfo.SortAttributeOffset = (SortInfo.SortMode == ENiagaraSortMode::CustomAscending || SortInfo.SortMode == ENiagaraSortMode::CustomDecending) ? CustomSortingOffset : PositionOffset;
			SortInfo.ViewOrigin = View->ViewMatrices.GetViewOrigin();
			SortInfo.ViewDirection = View->GetViewDirection();
			if (bLocalSpace)
			{
				FMatrix InvTransform = SceneProxy->GetLocalToWorld().InverseFast();
				SortInfo.ViewOrigin = InvTransform.TransformPosition(SortInfo.ViewOrigin);
				SortInfo.ViewDirection = InvTransform.TransformVector(SortInfo.ViewDirection);
			}
		};

		if (SimTarget == ENiagaraSimTarget::CPUSim)//TODO: Compute shader for sorting gpu sims and larger cpu sims.
		{
			check(CPUSimParticleDataAllocation.ParticleData.IsValid());
			if (SortInfo.SortMode != ENiagaraSortMode::None && SortInfo.SortAttributeOffset != INDEX_NONE)
			{
				if (GNiagaraGPUSorting &&
					GNiagaraGPUSortingCPUToGPUThreshold != INDEX_NONE &&
					SortInfo.ParticleCount >= GNiagaraGPUSortingCPUToGPUThreshold)
				{
					SortInfo.ParticleCount = NumInstances;
					SortInfo.ParticleDataFloatSRV = CPUSimParticleDataAllocation.ParticleData.ReadBuffer->SRV;
					SortInfo.FloatDataOffset = CPUSimParticleDataAllocation.ParticleData.FirstIndex / sizeof(float);
					SortInfo.FloatDataStride = SourceParticleData->GetFloatStride() / sizeof(float);
					const int32 IndexBufferOffset = Batcher->AddSortedGPUSimulation(SortInfo);
					if (IndexBufferOffset != INDEX_NONE)
					{
						OutVertexFactory.SetSortedIndices(Batcher->GetGPUSortedBuffer().VertexBufferSRV, IndexBufferOffset);
					}
				}
				else
				{
					SCOPE_CYCLE_COUNTER(STAT_NiagaraRenderSpritesGlobalSortCPU);

					FGlobalDynamicReadBuffer::FAllocation SortedIndices;
					SortedIndices = CPUSimParticleDataAllocation.DynamicReadBuffer.AllocateInt32(NumInstances);
					SortIndices(SortInfo.SortMode, SortInfo.SortAttributeOffset, *SourceParticleData, SceneProxy->GetLocalToWorld(), View, SortedIndices);
					OutVertexFactory.SetSortedIndices(SortedIndices.ReadBuffer->SRV, SortedIndices.FirstIndex / sizeof(float));
				}
			}
			OutVertexFactory.SetParticleData(CPUSimParticleDataAllocation.ParticleData.ReadBuffer->SRV, CPUSimParticleDataAllocation.ParticleData.FirstIndex / sizeof(float), SourceParticleData->GetFloatStride() / sizeof(float));
		}
		else // ENiagaraSimTarget::GPUSim
		{
			if (SortInfo.SortMode != ENiagaraSortMode::None && SortInfo.SortAttributeOffset != INDEX_NONE && GNiagaraGPUSorting)
			{
				// Here we need to be conservative about the InstanceCount, since the final value is only known on the GPU after the simulation.
				SortInfo.ParticleCount = SourceParticleData->GetNumInstances();

				SortInfo.ParticleDataFloatSRV = SourceParticleData->GetGPUBufferFloat().SRV;
				SortInfo.FloatDataOffset = 0;
				SortInfo.FloatDataStride = SourceParticleData->GetFloatStride() / sizeof(float);
				SortInfo.GPUParticleCountSRV = Batcher->GetGPUInstanceCounterManager().GetInstanceCountBuffer().SRV;
				SortInfo.GPUParticleCountOffset = SourceParticleData->GetGPUInstanceCountBufferOffset();
				const int32 IndexBufferOffset = Batcher->AddSortedGPUSimulation(SortInfo);
				if (IndexBufferOffset != INDEX_NONE && SortInfo.GPUParticleCountOffset != INDEX_NONE)
				{
<<<<<<< HEAD
					OutVertexFactory.SetSortedIndices(Batcher->GetGPUSortedBuffer().VertexBufferSRV, IndexBufferOffset);
=======
					MeshElement.IndirectArgsBuffer = DynamicDataSprites->DataSet->GetCurDataSetIndices().Buffer;
					MeshElement.NumPrimitives = 0;
>>>>>>> edccb068
				}
			}

			OutVertexFactory.SetParticleData(SourceParticleData->GetGPUBufferFloat().SRV, 0, SourceParticleData->GetFloatStride() / sizeof(float));
		}
	}
}

void FNiagaraRendererSprites::CreateMeshBatchForView(
	const FSceneView* View, 
	const FSceneViewFamily& ViewFamily, 
	const FNiagaraSceneProxy *SceneProxy,
	FNiagaraDynamicDataSprites *DynamicDataSprites,
	uint32 IndirectArgsOffset,
	FMeshBatch& MeshBatch,
	FNiagaraMeshCollectorResourcesSprite& CollectorResources) const
{
<<<<<<< HEAD
	FNiagaraDataBuffer* SourceParticleData = DynamicDataSprites->GetParticleDataToRender();
	check(SourceParticleData);//Can be null but should be checked before here.
	int32 NumInstances = SourceParticleData->GetNumInstances();
	const bool bIsWireframe = ViewFamily.EngineShowFlags.Wireframe;

	FMaterialRenderProxy* MaterialRenderProxy = DynamicDataSprites->Material;
	check(MaterialRenderProxy);

	ENiagaraSpriteFacingMode ActualFacingMode = FacingMode;
	ENiagaraSpriteAlignment ActualAlignmentMode = Alignment;
=======
	FNiagaraDynamicDataSprites *DynamicDataSprites = static_cast<FNiagaraDynamicDataSprites*>(DynamicDataRender);

	if (!DynamicDataSprites
		|| DynamicDataSprites->RTParticleData.GetNumInstancesAllocated() == 0
		|| DynamicDataSprites->RTParticleData.GetNumInstances() == 0
		|| nullptr == Properties
		|| !GSupportsResourceView // Current shader requires SRV to draw properly in all cases.
		)
	{
		return;
	}

	FRayTracingGeometryInstanceCollection Collection;
	Collection.Geometry = &RayTracingGeometry;
	Collection.NumDynamicVertices = 6 * DynamicDataSprites->RTParticleData.GetNumInstances();
	Collection.DynamicVertexPositionBuffer = &RayTracingDynamicVertexBuffer;
	Collection.InstanceTransformMode = FRayTracingGeometryInstanceCollection::TransformMode::Identity;
>>>>>>> edccb068

	if (FacingOffset == -1 && FacingMode == ENiagaraSpriteFacingMode::CustomFacingVector)
	{
		ActualFacingMode = ENiagaraSpriteFacingMode::FaceCamera;
	}

	if (AlignmentOffset == -1 && ActualAlignmentMode == ENiagaraSpriteAlignment::CustomAlignment)
	{
		ActualAlignmentMode = ENiagaraSpriteAlignment::Unaligned;
	}

	CollectorResources.VertexFactory.SetAlignmentMode((uint32)ActualAlignmentMode);
	CollectorResources.VertexFactory.SetFacingMode((uint32)FacingMode);
	CollectorResources.VertexFactory.SetParticleFactoryType(NVFT_Sprite);
	CollectorResources.VertexFactory.InitResource();
	CollectorResources.VertexFactory.SetSpriteUniformBuffer(CollectorResources.UniformBuffer);

	FNiagaraSpriteVFLooseParameters VFLooseParams;
	VFLooseParams.NumCutoutVerticesPerFrame = CollectorResources.VertexFactory.GetNumCutoutVerticesPerFrame();
	VFLooseParams.CutoutGeometry = CollectorResources.VertexFactory.GetCutoutGeometrySRV() ? CollectorResources.VertexFactory.GetCutoutGeometrySRV() : GFNiagaraNullCutoutVertexBuffer.VertexBufferSRV.GetReference();
	VFLooseParams.NiagaraParticleDataFloat = CollectorResources.VertexFactory.GetParticleDataFloatSRV();
	VFLooseParams.NiagaraFloatDataOffset = CollectorResources.VertexFactory.GetFloatDataOffset();
	VFLooseParams.NiagaraFloatDataStride = CollectorResources.VertexFactory.GetFloatDataStride();
	VFLooseParams.ParticleAlignmentMode = CollectorResources.VertexFactory.GetAlignmentMode();
	VFLooseParams.ParticleFacingMode = CollectorResources.VertexFactory.GetFacingMode();
	VFLooseParams.SortedIndices = CollectorResources.VertexFactory.GetSortedIndicesSRV() ? CollectorResources.VertexFactory.GetSortedIndicesSRV().GetReference() : GFNiagaraNullSortedIndicesVertexBuffer.VertexBufferSRV.GetReference();
	VFLooseParams.SortedIndicesOffset = CollectorResources.VertexFactory.GetSortedIndicesOffset();
	if (IndirectArgsOffset != INDEX_NONE)
	{
		NiagaraEmitterInstanceBatcher* Batcher = SceneProxy->GetBatcher();
		check(Batcher); // Already verified at this point.
		VFLooseParams.IndirectArgsOffset = IndirectArgsOffset / sizeof(uint32);
		VFLooseParams.IndirectArgsBuffer = Batcher->GetGPUInstanceCounterManager().GetDrawIndirectBuffer().SRV;
	}
	else
	{
		VFLooseParams.IndirectArgsBuffer = GFNiagaraNullSortedIndicesVertexBuffer.VertexBufferSRV;
		VFLooseParams.IndirectArgsOffset = 0;
	}

	CollectorResources.VertexFactory.LooseParameterUniformBuffer = FNiagaraSpriteVFLooseParametersRef::CreateUniformBufferImmediate(VFLooseParams, UniformBuffer_SingleFrame);

	MeshBatch.VertexFactory = &CollectorResources.VertexFactory;
	MeshBatch.CastShadow = SceneProxy->CastsDynamicShadow();
	MeshBatch.bUseAsOccluder = false;
	MeshBatch.ReverseCulling = SceneProxy->IsLocalToWorldDeterminantNegative();
	MeshBatch.Type = PT_TriangleList;
	MeshBatch.DepthPriorityGroup = SceneProxy->GetDepthPriorityGroup(View);
	MeshBatch.bCanApplyViewModeOverrides = true;
	MeshBatch.bUseWireframeSelectionColoring = SceneProxy->IsSelected();
	MeshBatch.SegmentIndex = 0;

	if (bIsWireframe)
	{
		MeshBatch.MaterialRenderProxy = UMaterial::GetDefaultMaterial(MD_Surface)->GetRenderProxy();
	}
	else
	{
		MeshBatch.MaterialRenderProxy = MaterialRenderProxy;
	}

	FMeshBatchElement& MeshElement = MeshBatch.Elements[0];
	MeshElement.IndexBuffer = &GParticleIndexBuffer;
	MeshElement.FirstIndex = 0;
	MeshElement.NumPrimitives = NumIndicesPerInstance / 3;
	MeshElement.NumInstances = FMath::Max(0, NumInstances);	//->VertexData.Num();
	MeshElement.MinVertexIndex = 0;
	MeshElement.MaxVertexIndex = 0;// MeshElement.NumInstances * 4 - 1;
	MeshElement.PrimitiveUniformBuffer = WorldSpacePrimitiveUniformBuffer.GetUniformBufferRHI();
	if (IndirectArgsOffset != INDEX_NONE)
	{
		NiagaraEmitterInstanceBatcher* Batcher = SceneProxy->GetBatcher();
		check(Batcher); // Already verified at this point.
		MeshElement.IndirectArgsOffset = IndirectArgsOffset;
		MeshElement.IndirectArgsBuffer = Batcher->GetGPUInstanceCounterManager().GetDrawIndirectBuffer().Buffer;
		MeshElement.NumPrimitives = 0;
	}

	if (NumCutoutVertexPerSubImage == 8)
	{
		MeshElement.IndexBuffer = &GSixTriangleParticleIndexBuffer;
	}
	
	INC_DWORD_STAT_BY(STAT_NiagaraNumSprites, NumInstances);
}

void FNiagaraRendererSprites::GetDynamicMeshElements(const TArray<const FSceneView*>& Views, const FSceneViewFamily& ViewFamily, uint32 VisibilityMap, FMeshElementCollector& Collector, const FNiagaraSceneProxy *SceneProxy) const
{
	SCOPE_CYCLE_COUNTER(STAT_NiagaraRender);
	SCOPE_CYCLE_COUNTER(STAT_NiagaraRenderSprites);
	check(SceneProxy);

	SimpleTimer MeshElementsTimer;

	//check(DynamicDataRender)
	FNiagaraDynamicDataSprites *DynamicDataSprites = static_cast<FNiagaraDynamicDataSprites*>(DynamicDataRender);
	NiagaraEmitterInstanceBatcher* Batcher = SceneProxy->GetBatcher();
	if (!DynamicDataSprites || !Batcher)
	{
		return;
	}

	FNiagaraDataBuffer* SourceParticleData = DynamicDataSprites->GetParticleDataToRender();
	if (SourceParticleData == nullptr	||
		SourceParticleData->GetNumInstances() == 0 ||
		GbEnableNiagaraSpriteRendering == 0 ||
		!GSupportsResourceView // Current shader requires SRV to draw properly in all cases.
		)
	{
		return;
	}

#if STATS
	FScopeCycleCounter EmitterStatsCounter(EmitterStatID);
#endif
	
	FCPUSimParticleDataAllocation CPUSimParticleDataAllocation = ConditionalAllocateCPUSimParticleData(DynamicDataSprites, Collector.GetDynamicReadBuffer());

	ConditionalInitPrimitiveUniformBuffer(SceneProxy);

	uint32 IndirectArgsOffset = INDEX_NONE;
	if (SimTarget == ENiagaraSimTarget::GPUComputeSim)
	{
		IndirectArgsOffset = Batcher->GetGPUInstanceCounterManager().AddDrawIndirect(SourceParticleData->GetGPUInstanceCountBufferOffset(), NumIndicesPerInstance);
	}

	for (int32 ViewIndex = 0; ViewIndex < Views.Num(); ViewIndex++)
	{
		if (VisibilityMap & (1 << ViewIndex))
		{
			const FSceneView* View = Views[ViewIndex];

			FNiagaraMeshCollectorResourcesSprite& CollectorResources = Collector.AllocateOneFrameResource<FNiagaraMeshCollectorResourcesSprite>();
			SetVertexFactoryParticleData(CollectorResources.VertexFactory, DynamicDataSprites, CPUSimParticleDataAllocation, View, SceneProxy);
			CollectorResources.UniformBuffer = CreatePerViewUniformBuffer(View, ViewFamily, SceneProxy);
			FMeshBatch& MeshBatch = Collector.AllocateMesh();
			CreateMeshBatchForView(View, ViewFamily, SceneProxy, DynamicDataSprites, IndirectArgsOffset, MeshBatch, CollectorResources);
			Collector.AddMesh(ViewIndex, MeshBatch);
		}
	}

	CPUTimeMS += MeshElementsTimer.GetElapsedMilliseconds();
}

#if RHI_RAYTRACING
void FNiagaraRendererSprites::GetDynamicRayTracingInstances(FRayTracingMaterialGatheringContext& Context, TArray<FRayTracingInstance>& OutRayTracingInstances, const FNiagaraSceneProxy* SceneProxy)
{
	SCOPE_CYCLE_COUNTER(STAT_NiagaraRender);
	SCOPE_CYCLE_COUNTER(STAT_NiagaraRenderSprites);
	check(SceneProxy);

	SimpleTimer MeshElementsTimer;

	FNiagaraDynamicDataSprites *DynamicDataSprites = static_cast<FNiagaraDynamicDataSprites*>(DynamicDataRender);
	NiagaraEmitterInstanceBatcher* Batcher = SceneProxy->GetBatcher();
	if (!DynamicDataSprites || !Batcher)
	{
		return;
	}

	FNiagaraDataBuffer* SourceParticleData = DynamicDataSprites->GetParticleDataToRender();
	if (SourceParticleData == nullptr	||
		SourceParticleData->GetNumInstancesAllocated() == 0 ||
		SourceParticleData->GetNumInstances() == 0 ||
		GbEnableNiagaraSpriteRendering == 0 ||
		!GSupportsResourceView // Current shader requires SRV to draw properly in all cases.
		)
	{
		return;
	}

	uint32 IndirectArgsOffset = INDEX_NONE;
	if (SimTarget == ENiagaraSimTarget::GPUComputeSim)
	{
		IndirectArgsOffset = Batcher->GetGPUInstanceCounterManager().AddDrawIndirect(SourceParticleData->GetGPUInstanceCountBufferOffset(), NumIndicesPerInstance);
	}

	FRayTracingInstance RayTracingInstance;
	RayTracingInstance.Geometry = &RayTracingGeometry;
	RayTracingInstance.InstanceTransforms.Add(FMatrix::Identity);

	{
		// Setup material for our ray tracing instance
		FCPUSimParticleDataAllocation CPUSimParticleDataAllocation = ConditionalAllocateCPUSimParticleData(DynamicDataSprites, Context.RayTracingMeshResourceCollector.GetDynamicReadBuffer());
		ConditionalInitPrimitiveUniformBuffer(SceneProxy);
		FNiagaraMeshCollectorResourcesSprite& CollectorResources = Context.RayTracingMeshResourceCollector.AllocateOneFrameResource<FNiagaraMeshCollectorResourcesSprite>();
		SetVertexFactoryParticleData(CollectorResources.VertexFactory, DynamicDataSprites, CPUSimParticleDataAllocation, Context.ReferenceView, SceneProxy);
		CollectorResources.UniformBuffer = CreatePerViewUniformBuffer(Context.ReferenceView, Context.ReferenceViewFamily, SceneProxy);
		FMeshBatch MeshBatch;
		CreateMeshBatchForView(Context.ReferenceView, Context.ReferenceViewFamily, SceneProxy, DynamicDataSprites, IndirectArgsOffset, MeshBatch, CollectorResources);

		ensureMsgf(MeshBatch.Elements[0].IndexBuffer != &GSixTriangleParticleIndexBuffer, TEXT("Cutout geometry is not supported by ray tracing"));

		RayTracingInstance.Materials.Add(MeshBatch);

		// Update dynamic ray tracing geometry
		Context.DynamicRayTracingGeometriesToUpdate.AddDynamicMeshBatchForGeometryUpdate(
			Context.Scene,
			Context.ReferenceView,
			SceneProxy,
			MeshBatch,
			RayTracingGeometry,
			6 * SourceParticleData->GetNumInstances(),
			RayTracingDynamicVertexBuffer);
	}

	RayTracingInstance.BuildInstanceMaskAndFlags();

	OutRayTracingInstances.Add(RayTracingInstance);

	CPUTimeMS += MeshElementsTimer.GetElapsedMilliseconds();
}
#endif

/** Update render data buffer from attributes */
FNiagaraDynamicDataBase *FNiagaraRendererSprites::GenerateDynamicData(const FNiagaraSceneProxy* Proxy, const UNiagaraRendererProperties* InProperties, const FNiagaraEmitterInstance* Emitter)const
{
	FNiagaraDynamicDataSprites *DynamicData = nullptr;
	const UNiagaraSpriteRendererProperties* Properties = CastChecked<const UNiagaraSpriteRendererProperties>(InProperties);

	if (Properties)
	{
		SimpleTimer VertexDataTimer;

		SCOPE_CYCLE_COUNTER(STAT_NiagaraGenSpriteDynamicData);

		FNiagaraDataSet& Data = Emitter->GetData();
		if(SimTarget == ENiagaraSimTarget::GPUComputeSim || Data.GetCurrentDataChecked().GetNumInstances() > 0)
		{
			DynamicData = new FNiagaraDynamicDataSprites(Emitter);


			//In preparation for a material override feature, we pass our material(s) and relevance in via dynamic data.
			//The renderer ensures we have the correct usage and relevance for materials in BaseMaterials_GT.
			//Any override feature must also do the same for materials that are set.
			check(BaseMaterials_GT.Num() == 1);
			check(BaseMaterials_GT[0]->CheckMaterialUsage_Concurrent(MATUSAGE_NiagaraSprites));
			DynamicData->Material = BaseMaterials_GT[0]->GetRenderProxy();
			DynamicData->SetMaterialRelevance(BaseMaterialRelevance_GT);
		}

		CPUTimeMS = VertexDataTimer.GetElapsedMilliseconds();
	}

	return DynamicData;  // for VF that can fetch from particle data directly
}

int FNiagaraRendererSprites::GetDynamicDataSize()const
{
	uint32 Size = sizeof(FNiagaraDynamicDataSprites);
	return Size;
}

void FNiagaraRendererSprites::TransformChanged()
{
	WorldSpacePrimitiveUniformBuffer.ReleaseResource();
}

bool FNiagaraRendererSprites::IsMaterialValid(UMaterialInterface* Mat)const
{
	return Mat && Mat->CheckMaterialUsage(MATUSAGE_NiagaraSprites);
}<|MERGE_RESOLUTION|>--- conflicted
+++ resolved
@@ -173,7 +173,7 @@
 		Initializer.VertexBufferByteOffset = 0;
 		Initializer.TotalPrimitiveCount = 0;
 		Initializer.VertexBufferElementType = VET_Float3;
-		Initializer.PrimitiveType = PT_TriangleList;
+		Initializer.GeometryType = RTGT_Triangles;
 		Initializer.bFastBuild = true;
 		Initializer.bAllowUpdate = false;
 		RayTracingGeometry.SetInitializer(Initializer);
@@ -184,44 +184,6 @@
 
 void FNiagaraRendererSprites::ConditionalInitPrimitiveUniformBuffer(const FNiagaraSceneProxy *SceneProxy) const
 {
-<<<<<<< HEAD
-=======
-	SCOPE_CYCLE_COUNTER(STAT_NiagaraRender);
-	SCOPE_CYCLE_COUNTER(STAT_NiagaraRenderSprites);
-
-	SimpleTimer MeshElementsTimer;
-
-	//check(DynamicDataRender)
-
-	FNiagaraDynamicDataSprites *DynamicDataSprites = static_cast<FNiagaraDynamicDataSprites*>(DynamicDataRender);
-
-	if (!DynamicDataSprites
-		|| DynamicDataSprites->RTParticleData.GetNumInstancesAllocated() == 0
-		|| DynamicDataSprites->RTParticleData.GetNumInstances() == 0
-		|| nullptr == Properties
-		|| !GSupportsResourceView // Current shader requires SRV to draw properly in all cases.
-		)
-	{
-		return;
-	}
-
-	int32 NumInstances = DynamicDataSprites->RTParticleData.GetNumInstances();
-
-	int32 TotalFloatSize = DynamicDataSprites->RTParticleData.GetFloatBuffer().Num() / sizeof(float);
-
-	FGlobalDynamicReadBuffer& DynamicReadBuffer = Collector.GetDynamicReadBuffer();
-	FGlobalDynamicReadBuffer::FAllocation ParticleData;
-	
-	if (DynamicDataSprites->DataSet->GetSimTarget() == ENiagaraSimTarget::CPUSim)
-	{
-		ParticleData = DynamicReadBuffer.AllocateFloat(TotalFloatSize);
-		FMemory::Memcpy(ParticleData.Buffer, DynamicDataSprites->RTParticleData.GetFloatBuffer().GetData(), DynamicDataSprites->RTParticleData.GetFloatBuffer().Num());
-	}
-
-	const bool bIsWireframe = ViewFamily.EngineShowFlags.Wireframe;
-	FMaterialRenderProxy* MaterialRenderProxy = Material->GetRenderProxy();
-
->>>>>>> edccb068
 	// Update the primitive uniform buffer if needed.
 	if (!WorldSpacePrimitiveUniformBuffer.IsInitialized())
 	{
@@ -236,7 +198,7 @@
 			false,
 			SceneProxy->UseSingleSampleShadowFromStationaryLights(),
 			SceneProxy->GetScene().HasPrecomputedVolumetricLightmap_RenderThread(),
-			SceneProxy->UseEditorDepthTest(),
+			SceneProxy->DrawsVelocity(),
 			SceneProxy->GetLightingChannelMask(),
 			0,
 			INDEX_NONE,
@@ -332,40 +294,12 @@
 		PerViewUniformParameters.CameraFacingBlend.Z = BlendScaledMinDistance;
 	}
 
-<<<<<<< HEAD
 	if (ActualAlignmentMode == ENiagaraSpriteAlignment::VelocityAligned)
 	{
 		// velocity aligned
 		PerViewUniformParameters.RotationScale = 0.0f;
 		PerViewUniformParameters.TangentSelector = FVector4(0.0f, 1.0f, 0.0f, 0.0f);
 	}
-=======
-				//Sort particles if needed.
-				EBlendMode BlendMode = MaterialRenderProxy->GetMaterial(VertexFactory->GetFeatureLevel())->GetBlendMode();
-				FGlobalDynamicReadBuffer::FAllocation SortedIndices;
-				CollectorResources.VertexFactory.SetSortedIndices(nullptr, 0xFFFFFFFF);
-				if (DynamicDataSprites->DataSet->GetSimTarget() == ENiagaraSimTarget::CPUSim)//TODO: Compute shader for sorting gpu sims and larger cpu sims.
-				{
-					check(ParticleData.IsValid());
-					if (BlendMode == BLEND_AlphaComposite || BlendMode == BLEND_Translucent || !Properties->bSortOnlyWhenTranslucent)
-					{
-						ENiagaraSortMode SortMode = Properties->SortMode;
-						bool bCustomSortMode = SortMode == ENiagaraSortMode::CustomAscending || SortMode == ENiagaraSortMode::CustomDecending;
-						int32 SortAttributeOffest = bCustomSortMode ? CustomSortingOffset : PositionOffset;
-						if (SortMode != ENiagaraSortMode::None && SortAttributeOffest != INDEX_NONE)
-						{
-							SortedIndices = DynamicReadBuffer.AllocateInt32(NumInstances);
-							SortIndices(SortMode, SortAttributeOffest, DynamicDataSprites->RTParticleData, SceneProxy->GetLocalToWorld(), View, SortedIndices);
-							CollectorResources.VertexFactory.SetSortedIndices(SortedIndices.ReadBuffer->SRV, SortedIndices.FirstIndex / sizeof(float));
-						}
-					}
-					CollectorResources.VertexFactory.SetParticleData(ParticleData.ReadBuffer->SRV, ParticleData.FirstIndex / sizeof(float), DynamicDataSprites->RTParticleData.GetFloatStride() / sizeof(float));
-				}
-				else
-				{
-					CollectorResources.VertexFactory.SetParticleData(DynamicDataSprites->DataSet->CurrData().GetGPUBufferFloat()->SRV, 0, DynamicDataSprites->DataSet->CurrData().GetFloatStride() / sizeof(float));
-				}
->>>>>>> edccb068
 
 	if (ActualFacingMode == ENiagaraSpriteFacingMode::CustomFacingVector)
 	{
@@ -416,7 +350,7 @@
 
 		int32 NumInstances = SourceParticleData->GetNumInstances();
 		FNiagaraGPUSortInfo SortInfo;
-		if (View && SortMode != ENiagaraSortMode::None && (BlendMode == BLEND_AlphaComposite || BlendMode == BLEND_Translucent || !bSortOnlyWhenTranslucent))
+		if (View && SortMode != ENiagaraSortMode::None && (BlendMode == BLEND_AlphaComposite || BlendMode == BLEND_AlphaHoldout|| BlendMode == BLEND_Translucent || !bSortOnlyWhenTranslucent))
 		{
 			SortInfo.ParticleCount = NumInstances;
 			SortInfo.SortMode = SortMode;
@@ -477,12 +411,7 @@
 				const int32 IndexBufferOffset = Batcher->AddSortedGPUSimulation(SortInfo);
 				if (IndexBufferOffset != INDEX_NONE && SortInfo.GPUParticleCountOffset != INDEX_NONE)
 				{
-<<<<<<< HEAD
 					OutVertexFactory.SetSortedIndices(Batcher->GetGPUSortedBuffer().VertexBufferSRV, IndexBufferOffset);
-=======
-					MeshElement.IndirectArgsBuffer = DynamicDataSprites->DataSet->GetCurDataSetIndices().Buffer;
-					MeshElement.NumPrimitives = 0;
->>>>>>> edccb068
 				}
 			}
 
@@ -500,7 +429,6 @@
 	FMeshBatch& MeshBatch,
 	FNiagaraMeshCollectorResourcesSprite& CollectorResources) const
 {
-<<<<<<< HEAD
 	FNiagaraDataBuffer* SourceParticleData = DynamicDataSprites->GetParticleDataToRender();
 	check(SourceParticleData);//Can be null but should be checked before here.
 	int32 NumInstances = SourceParticleData->GetNumInstances();
@@ -511,25 +439,6 @@
 
 	ENiagaraSpriteFacingMode ActualFacingMode = FacingMode;
 	ENiagaraSpriteAlignment ActualAlignmentMode = Alignment;
-=======
-	FNiagaraDynamicDataSprites *DynamicDataSprites = static_cast<FNiagaraDynamicDataSprites*>(DynamicDataRender);
-
-	if (!DynamicDataSprites
-		|| DynamicDataSprites->RTParticleData.GetNumInstancesAllocated() == 0
-		|| DynamicDataSprites->RTParticleData.GetNumInstances() == 0
-		|| nullptr == Properties
-		|| !GSupportsResourceView // Current shader requires SRV to draw properly in all cases.
-		)
-	{
-		return;
-	}
-
-	FRayTracingGeometryInstanceCollection Collection;
-	Collection.Geometry = &RayTracingGeometry;
-	Collection.NumDynamicVertices = 6 * DynamicDataSprites->RTParticleData.GetNumInstances();
-	Collection.DynamicVertexPositionBuffer = &RayTracingDynamicVertexBuffer;
-	Collection.InstanceTransformMode = FRayTracingGeometryInstanceCollection::TransformMode::Identity;
->>>>>>> edccb068
 
 	if (FacingOffset == -1 && FacingMode == ENiagaraSpriteFacingMode::CustomFacingVector)
 	{
@@ -574,6 +483,9 @@
 
 	MeshBatch.VertexFactory = &CollectorResources.VertexFactory;
 	MeshBatch.CastShadow = SceneProxy->CastsDynamicShadow();
+#if RHI_RAYTRACING
+	MeshBatch.CastRayTracedShadow = SceneProxy->CastsDynamicShadow();
+#endif
 	MeshBatch.bUseAsOccluder = false;
 	MeshBatch.ReverseCulling = SceneProxy->IsLocalToWorldDeterminantNegative();
 	MeshBatch.Type = PT_TriangleList;
@@ -726,14 +638,18 @@
 		RayTracingInstance.Materials.Add(MeshBatch);
 
 		// Update dynamic ray tracing geometry
-		Context.DynamicRayTracingGeometriesToUpdate.AddDynamicMeshBatchForGeometryUpdate(
-			Context.Scene,
-			Context.ReferenceView,
-			SceneProxy,
-			MeshBatch,
-			RayTracingGeometry,
-			6 * SourceParticleData->GetNumInstances(),
-			RayTracingDynamicVertexBuffer);
+		Context.DynamicRayTracingGeometriesToUpdate.Add(
+			FRayTracingDynamicGeometryUpdateParams
+			{
+				MeshBatch,
+				MeshBatch.Elements[0].NumPrimitives == 0,
+				6 *  SourceParticleData->GetNumInstances(),
+				6 *  SourceParticleData->GetNumInstances() * (uint32)sizeof(FVector),
+				2 *  SourceParticleData->GetNumInstances(),
+				&RayTracingGeometry,
+				&RayTracingDynamicVertexBuffer
+			}
+		);
 	}
 
 	RayTracingInstance.BuildInstanceMaskAndFlags();
