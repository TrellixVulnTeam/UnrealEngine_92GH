// Copyright 1998-2019 Epic Games, Inc. All Rights Reserved.

#include "NiagaraDataInterfaceSkeletalMesh.h"
#include "NiagaraComponent.h"
#include "Animation/SkeletalMeshActor.h"
#include "Components/SkeletalMeshComponent.h"
#include "SkeletalMeshTypes.h"
#include "NiagaraStats.h"
#include "Templates/AlignmentTemplates.h"
#include "NDISkeletalMeshCommon.h"

#define LOCTEXT_NAMESPACE "NiagaraDataInterfaceSkeletalMesh_TriangleSampling"

DECLARE_CYCLE_STAT(TEXT("Skel Mesh Sampling"), STAT_NiagaraSkel_Sample, STATGROUP_Niagara);

//Final binders for all static mesh interface functions.
DEFINE_NDI_FUNC_BINDER(UNiagaraDataInterfaceSkeletalMesh, RandomTriCoord);
DEFINE_NDI_FUNC_BINDER(UNiagaraDataInterfaceSkeletalMesh, GetTriCoordSkinnedData);
DEFINE_NDI_DIRECT_FUNC_BINDER(UNiagaraDataInterfaceSkeletalMesh, GetTriCoordColor);
DEFINE_NDI_DIRECT_FUNC_BINDER(UNiagaraDataInterfaceSkeletalMesh, GetTriCoordColorFallback);
DEFINE_NDI_FUNC_BINDER(UNiagaraDataInterfaceSkeletalMesh, GetTriCoordUV);
DEFINE_NDI_FUNC_BINDER(UNiagaraDataInterfaceSkeletalMesh, IsValidTriCoord);
DEFINE_NDI_FUNC_BINDER(UNiagaraDataInterfaceSkeletalMesh, GetFilteredTriangleCount);
DEFINE_NDI_FUNC_BINDER(UNiagaraDataInterfaceSkeletalMesh, GetFilteredTriangleAt);
DEFINE_NDI_FUNC_BINDER(UNiagaraDataInterfaceSkeletalMesh, GetTriCoordVertices);

const FName FSkeletalMeshInterfaceHelper::RandomTriCoordName("RandomTriCoord");
const FName FSkeletalMeshInterfaceHelper::IsValidTriCoordName("IsValidTriCoord");
const FName FSkeletalMeshInterfaceHelper::GetSkinnedTriangleDataName("GetSkinnedTriangleData");
const FName FSkeletalMeshInterfaceHelper::GetSkinnedTriangleDataWSName("GetSkinnedTriangleDataWS");
const FName FSkeletalMeshInterfaceHelper::GetSkinnedTriangleDataInterpName("GetSkinnedTriangleDataInterpolated");
const FName FSkeletalMeshInterfaceHelper::GetSkinnedTriangleDataWSInterpName("GetSkinnedTriangleDataWSInterpolated");
const FName FSkeletalMeshInterfaceHelper::GetTriColorName("GetTriColor");
const FName FSkeletalMeshInterfaceHelper::GetTriUVName("GetTriUV");
const FName FSkeletalMeshInterfaceHelper::GetTriangleCountName("GetFilteredTriangleCount");
const FName FSkeletalMeshInterfaceHelper::GetTriangleAtName("GetFilteredTriangle");
const FName FSkeletalMeshInterfaceHelper::GetTriCoordVerticesName("GetTriCoordVertices");


void UNiagaraDataInterfaceSkeletalMesh::GetTriangleSamplingFunctions(TArray<FNiagaraFunctionSignature>& OutFunctions)
{
	{
		FNiagaraFunctionSignature Sig;
		Sig.Name = FSkeletalMeshInterfaceHelper::RandomTriCoordName;
		Sig.Inputs.Add(FNiagaraVariable(FNiagaraTypeDefinition(GetClass()), TEXT("SkeletalMesh")));
		Sig.Inputs.Add(FNiagaraVariable(FNiagaraTypeDefinition(FNiagaraRandInfo::StaticStruct()), TEXT("RandomInfo")));
		Sig.Outputs.Add(FNiagaraVariable(FNiagaraTypeDefinition(FMeshTriCoordinate::StaticStruct()), TEXT("Coord")));
		Sig.bMemberFunction = true;
		Sig.bRequiresContext = false;
		OutFunctions.Add(Sig);
	}

	{
		FNiagaraFunctionSignature Sig;
		Sig.Name = FSkeletalMeshInterfaceHelper::IsValidTriCoordName;
		Sig.Inputs.Add(FNiagaraVariable(FNiagaraTypeDefinition(GetClass()), TEXT("SkeletalMesh")));
		Sig.Inputs.Add(FNiagaraVariable(FNiagaraTypeDefinition(FMeshTriCoordinate::StaticStruct()), TEXT("Coord")));
		Sig.Outputs.Add(FNiagaraVariable(FNiagaraTypeDefinition::GetBoolDef(), TEXT("IsValid")));
		Sig.bMemberFunction = true;
		Sig.bRequiresContext = false;
#if WITH_EDITORONLY_DATA
		Sig.Description = LOCTEXT("IsValidDesc", "Determine if this tri coordinate's triangle index is valid for this mesh. Note that this only checks the mesh index buffer size and does not include any filtering settings.");
#endif
		OutFunctions.Add(Sig);
	}

	{
		FNiagaraFunctionSignature Sig;
		Sig.Name = FSkeletalMeshInterfaceHelper::GetSkinnedTriangleDataName;
		Sig.Inputs.Add(FNiagaraVariable(FNiagaraTypeDefinition(GetClass()), TEXT("SkeletalMesh")));
		Sig.Inputs.Add(FNiagaraVariable(FNiagaraTypeDefinition(FMeshTriCoordinate::StaticStruct()), TEXT("Coord")));
		Sig.Outputs.Add(FNiagaraVariable(FNiagaraTypeDefinition::GetVec3Def(), TEXT("Position")));
		Sig.Outputs.Add(FNiagaraVariable(FNiagaraTypeDefinition::GetVec3Def(), TEXT("Velocity")));
		Sig.Outputs.Add(FNiagaraVariable(FNiagaraTypeDefinition::GetVec3Def(), TEXT("Normal")));
		Sig.Outputs.Add(FNiagaraVariable(FNiagaraTypeDefinition::GetVec3Def(), TEXT("Binormal")));
		Sig.Outputs.Add(FNiagaraVariable(FNiagaraTypeDefinition::GetVec3Def(), TEXT("Tangent")));
		Sig.bMemberFunction = true;
		Sig.bRequiresContext = false;
#if WITH_EDITORONLY_DATA
		Sig.Description = LOCTEXT("GetOptionalSkinnedDataDesc", "Returns skinning dependant data for the pased MeshTriCoord in local space. All outputs are optional and you will incur zerp minimal cost if they are not connected.");
#endif
		OutFunctions.Add(Sig);
	}

	{
		FNiagaraFunctionSignature Sig;
		Sig.Name = FSkeletalMeshInterfaceHelper::GetSkinnedTriangleDataWSName;
		Sig.Inputs.Add(FNiagaraVariable(FNiagaraTypeDefinition(GetClass()), TEXT("SkeletalMesh")));
		Sig.Inputs.Add(FNiagaraVariable(FNiagaraTypeDefinition(FMeshTriCoordinate::StaticStruct()), TEXT("Coord")));
		Sig.Outputs.Add(FNiagaraVariable(FNiagaraTypeDefinition::GetVec3Def(), TEXT("Position")));
		Sig.Outputs.Add(FNiagaraVariable(FNiagaraTypeDefinition::GetVec3Def(), TEXT("Velocity")));
		Sig.Outputs.Add(FNiagaraVariable(FNiagaraTypeDefinition::GetVec3Def(), TEXT("Normal")));
		Sig.Outputs.Add(FNiagaraVariable(FNiagaraTypeDefinition::GetVec3Def(), TEXT("Binormal")));
		Sig.Outputs.Add(FNiagaraVariable(FNiagaraTypeDefinition::GetVec3Def(), TEXT("Tangent")));
		Sig.bMemberFunction = true;
		Sig.bRequiresContext = false;
#if WITH_EDITORONLY_DATA
		Sig.Description = LOCTEXT("GetOptionalSkinnedDataWSDesc", "Returns skinning dependant data for the pased MeshTriCoord in world space. All outputs are optional and you will incur zerp minimal cost if they are not connected.");
#endif
		OutFunctions.Add(Sig);
	}

	{
		FNiagaraFunctionSignature Sig;
		Sig.Name = FSkeletalMeshInterfaceHelper::GetSkinnedTriangleDataInterpName;
		Sig.Inputs.Add(FNiagaraVariable(FNiagaraTypeDefinition(GetClass()), TEXT("SkeletalMesh")));
		Sig.Inputs.Add(FNiagaraVariable(FNiagaraTypeDefinition(FMeshTriCoordinate::StaticStruct()), TEXT("Coord")));
		Sig.Inputs.Add(FNiagaraVariable(FNiagaraTypeDefinition::GetFloatDef(), TEXT("Interp")));
		Sig.Outputs.Add(FNiagaraVariable(FNiagaraTypeDefinition::GetVec3Def(), TEXT("Position")));
		Sig.Outputs.Add(FNiagaraVariable(FNiagaraTypeDefinition::GetVec3Def(), TEXT("Velocity")));
		Sig.Outputs.Add(FNiagaraVariable(FNiagaraTypeDefinition::GetVec3Def(), TEXT("Normal")));
		Sig.Outputs.Add(FNiagaraVariable(FNiagaraTypeDefinition::GetVec3Def(), TEXT("Binormal")));
		Sig.Outputs.Add(FNiagaraVariable(FNiagaraTypeDefinition::GetVec3Def(), TEXT("Tangent")));
		Sig.bMemberFunction = true;
		Sig.bRequiresContext = false;
#if WITH_EDITORONLY_DATA
		Sig.Description = LOCTEXT("GetSkinnedDataDesc", "Returns skinning dependant data for the pased MeshTriCoord in local space. Interpolates between previous and current frame. All outputs are optional and you will incur zerp minimal cost if they are not connected.");
#endif
		OutFunctions.Add(Sig);
	}

	{
		FNiagaraFunctionSignature Sig;
		Sig.Name = FSkeletalMeshInterfaceHelper::GetSkinnedTriangleDataWSInterpName;
		Sig.Inputs.Add(FNiagaraVariable(FNiagaraTypeDefinition(GetClass()), TEXT("SkeletalMesh")));
		Sig.Inputs.Add(FNiagaraVariable(FNiagaraTypeDefinition(FMeshTriCoordinate::StaticStruct()), TEXT("Coord")));
		Sig.Inputs.Add(FNiagaraVariable(FNiagaraTypeDefinition::GetFloatDef(), TEXT("Interp")));
		Sig.Outputs.Add(FNiagaraVariable(FNiagaraTypeDefinition::GetVec3Def(), TEXT("Position")));
		Sig.Outputs.Add(FNiagaraVariable(FNiagaraTypeDefinition::GetVec3Def(), TEXT("Velocity")));
		Sig.Outputs.Add(FNiagaraVariable(FNiagaraTypeDefinition::GetVec3Def(), TEXT("Normal")));
		Sig.Outputs.Add(FNiagaraVariable(FNiagaraTypeDefinition::GetVec3Def(), TEXT("Binormal")));
		Sig.Outputs.Add(FNiagaraVariable(FNiagaraTypeDefinition::GetVec3Def(), TEXT("Tangent")));
		Sig.bMemberFunction = true;
		Sig.bRequiresContext = false;
#if WITH_EDITORONLY_DATA
		Sig.Description = LOCTEXT("GetSkinnedDataWSDesc", "Returns skinning dependant data for the pased MeshTriCoord in world space. Interpolates between previous and current frame. All outputs are optional and you will incur zerp minimal cost if they are not connected.");
#endif
		OutFunctions.Add(Sig);
	}

	{
		FNiagaraFunctionSignature Sig;
		Sig.Name = FSkeletalMeshInterfaceHelper::GetTriColorName;
		Sig.Inputs.Add(FNiagaraVariable(FNiagaraTypeDefinition(GetClass()), TEXT("SkeletalMesh")));
		Sig.Inputs.Add(FNiagaraVariable(FNiagaraTypeDefinition(FMeshTriCoordinate::StaticStruct()), TEXT("Coord")));
		Sig.Outputs.Add(FNiagaraVariable(FNiagaraTypeDefinition::GetColorDef(), TEXT("Color")));
		Sig.bMemberFunction = true;
		Sig.bRequiresContext = false;
		OutFunctions.Add(Sig);
	}

	{
		FNiagaraFunctionSignature Sig;
		Sig.Name = FSkeletalMeshInterfaceHelper::GetTriUVName;
		Sig.Inputs.Add(FNiagaraVariable(FNiagaraTypeDefinition(GetClass()), TEXT("SkeletalMesh")));
		Sig.Inputs.Add(FNiagaraVariable(FNiagaraTypeDefinition(FMeshTriCoordinate::StaticStruct()), TEXT("Coord")));
		Sig.Inputs.Add(FNiagaraVariable(FNiagaraTypeDefinition::GetIntDef(), TEXT("UV Set")));

		Sig.Outputs.Add(FNiagaraVariable(FNiagaraTypeDefinition::GetVec2Def(), TEXT("UV")));
		Sig.bMemberFunction = true;
		Sig.bRequiresContext = false;
		OutFunctions.Add(Sig);
	}

	{
		FNiagaraFunctionSignature Sig;
		Sig.Name = FSkeletalMeshInterfaceHelper::GetTriangleCountName;
		Sig.Inputs.Add(FNiagaraVariable(FNiagaraTypeDefinition(GetClass()), TEXT("SkeletalMesh")));
		Sig.Outputs.Add(FNiagaraVariable(FNiagaraTypeDefinition::GetIntDef(), TEXT("Count")));
		Sig.bMemberFunction = true;
		Sig.bRequiresContext = false;
		OutFunctions.Add(Sig);
	}

	{
		FNiagaraFunctionSignature Sig;
		Sig.Name = FSkeletalMeshInterfaceHelper::GetTriangleAtName;
		Sig.Inputs.Add(FNiagaraVariable(FNiagaraTypeDefinition(GetClass()), TEXT("SkeletalMesh")));
		Sig.Inputs.Add(FNiagaraVariable(FNiagaraTypeDefinition::GetIntDef(), TEXT("Index")));
		Sig.Outputs.Add(FNiagaraVariable(FNiagaraTypeDefinition(FMeshTriCoordinate::StaticStruct()), TEXT("Coord")));
		Sig.bMemberFunction = true;
		Sig.bRequiresContext = false;
		OutFunctions.Add(Sig);
	}

	{
		FNiagaraFunctionSignature Sig;
		Sig.Name = FSkeletalMeshInterfaceHelper::GetTriCoordVerticesName;
		Sig.Inputs.Add(FNiagaraVariable(FNiagaraTypeDefinition(GetClass()), TEXT("SkeletalMesh")));
		Sig.Inputs.Add(FNiagaraVariable(FNiagaraTypeDefinition::GetIntDef(), TEXT("TriangleIndex")));
		Sig.Outputs.Add(FNiagaraVariable(FNiagaraTypeDefinition::GetIntDef(), TEXT("Vertex 0")));
		Sig.Outputs.Add(FNiagaraVariable(FNiagaraTypeDefinition::GetIntDef(), TEXT("Vertex 1")));
		Sig.Outputs.Add(FNiagaraVariable(FNiagaraTypeDefinition::GetIntDef(), TEXT("Vertex 2")));
		Sig.bMemberFunction = true;
		Sig.bRequiresContext = false;
#if WITH_EDITORONLY_DATA
		Sig.Description = LOCTEXT("GetTriCoordVetsName", "Takes the TriangleIndex from a MeshTriCoord and returns the vertices for that triangle.");
#endif
		OutFunctions.Add(Sig);
	}
}

void UNiagaraDataInterfaceSkeletalMesh::BindTriangleSamplingFunction(const FVMExternalFunctionBindingInfo& BindingInfo, FNDISkeletalMesh_InstanceData* InstanceData, FVMExternalFunction &OutFunc)
{

	if (BindingInfo.Name == FSkeletalMeshInterfaceHelper::RandomTriCoordName)
	{
		check(BindingInfo.GetNumInputs() == 4 && BindingInfo.GetNumOutputs() == 4);
		TFilterModeBinder<TAreaWeightingModeBinder<NDI_FUNC_BINDER(UNiagaraDataInterfaceSkeletalMesh, RandomTriCoord)>>::Bind(this, BindingInfo, InstanceData, OutFunc);
	}
	else if (BindingInfo.Name == FSkeletalMeshInterfaceHelper::IsValidTriCoordName)
	{
		check(BindingInfo.GetNumInputs() == 5 && BindingInfo.GetNumOutputs() == 1);
		TFilterModeBinder<TAreaWeightingModeBinder<NDI_FUNC_BINDER(UNiagaraDataInterfaceSkeletalMesh, IsValidTriCoord)>>::Bind(this, BindingInfo, InstanceData, OutFunc);
	}
	else if (BindingInfo.Name == FSkeletalMeshInterfaceHelper::GetSkinnedTriangleDataName)
	{
		check(BindingInfo.GetNumInputs() == 5 && BindingInfo.GetNumOutputs() == 15);
		TSkinningModeBinder<TNDIExplicitBinder<FNDITransformHandlerNoop, TVertexAccessorBinder<TNDIExplicitBinder<TIntegralConstant<bool, false>, NDI_FUNC_BINDER(UNiagaraDataInterfaceSkeletalMesh, GetTriCoordSkinnedData)>>>>::Bind(this, BindingInfo, InstanceData, OutFunc);
	}
	else if (BindingInfo.Name == FSkeletalMeshInterfaceHelper::GetSkinnedTriangleDataWSName)
	{
		check(BindingInfo.GetNumInputs() == 5 && BindingInfo.GetNumOutputs() == 15);
		TSkinningModeBinder<TNDIExplicitBinder<FNDITransformHandler, TVertexAccessorBinder<TNDIExplicitBinder<TIntegralConstant<bool, false>, NDI_FUNC_BINDER(UNiagaraDataInterfaceSkeletalMesh, GetTriCoordSkinnedData)>>>>::Bind(this, BindingInfo, InstanceData, OutFunc);
	}
	else if (BindingInfo.Name == FSkeletalMeshInterfaceHelper::GetSkinnedTriangleDataInterpName)
	{
		check(BindingInfo.GetNumInputs() == 6 && BindingInfo.GetNumOutputs() == 15);
		TSkinningModeBinder<TNDIExplicitBinder<FNDITransformHandlerNoop, TVertexAccessorBinder<TNDIExplicitBinder<TIntegralConstant<bool, true>, NDI_FUNC_BINDER(UNiagaraDataInterfaceSkeletalMesh, GetTriCoordSkinnedData)>>>>::Bind(this, BindingInfo, InstanceData, OutFunc);
	}
	else if (BindingInfo.Name == FSkeletalMeshInterfaceHelper::GetSkinnedTriangleDataWSInterpName)
	{
		check(BindingInfo.GetNumInputs() == 6 && BindingInfo.GetNumOutputs() == 15);
		TSkinningModeBinder<TNDIExplicitBinder< FNDITransformHandler, TVertexAccessorBinder<TNDIExplicitBinder<TIntegralConstant<bool, true>,NDI_FUNC_BINDER(UNiagaraDataInterfaceSkeletalMesh, GetTriCoordSkinnedData)>>>>::Bind(this, BindingInfo, InstanceData, OutFunc);
	}
	else if (BindingInfo.Name == FSkeletalMeshInterfaceHelper::GetTriColorName)
	{
		check(BindingInfo.GetNumInputs() == 5 && BindingInfo.GetNumOutputs() == 4);
		if (InstanceData->HasColorData())
		{
			NDI_FUNC_BINDER(UNiagaraDataInterfaceSkeletalMesh, GetTriCoordColor)::Bind(this, OutFunc);
		}
		else
		{
			NDI_FUNC_BINDER(UNiagaraDataInterfaceSkeletalMesh, GetTriCoordColorFallback)::Bind(this, OutFunc);
		}
	}
	else if (BindingInfo.Name == FSkeletalMeshInterfaceHelper::GetTriUVName)
	{
		check(BindingInfo.GetNumInputs() == 6 && BindingInfo.GetNumOutputs() == 2);
		TVertexAccessorBinder<NDI_FUNC_BINDER(UNiagaraDataInterfaceSkeletalMesh, GetTriCoordUV)>::Bind(this, BindingInfo, InstanceData, OutFunc);
	}
	else if (BindingInfo.Name == FSkeletalMeshInterfaceHelper::GetTriangleCountName)
	{
		check(BindingInfo.GetNumInputs() == 1 && BindingInfo.GetNumOutputs() == 1);
		TFilterModeBinder<TAreaWeightingModeBinder<NDI_FUNC_BINDER(UNiagaraDataInterfaceSkeletalMesh, GetFilteredTriangleCount)>>::Bind(this, BindingInfo, InstanceData, OutFunc);
	}
	else if (BindingInfo.Name == FSkeletalMeshInterfaceHelper::GetTriangleAtName)
	{
		check(BindingInfo.GetNumInputs() == 2 && BindingInfo.GetNumOutputs() == 4);
		TFilterModeBinder<TAreaWeightingModeBinder<NDI_FUNC_BINDER(UNiagaraDataInterfaceSkeletalMesh, GetFilteredTriangleAt)>>::Bind(this, BindingInfo, InstanceData, OutFunc);
	}
	else if (BindingInfo.Name == FSkeletalMeshInterfaceHelper::GetTriCoordVerticesName)
	{
		check(BindingInfo.GetNumInputs() == 2 && BindingInfo.GetNumOutputs() == 3);
		TSkinningModeBinder<NDI_FUNC_BINDER(UNiagaraDataInterfaceSkeletalMesh, GetTriCoordVertices)>::Bind(this, BindingInfo, InstanceData, OutFunc);
	}

}

template<typename FilterMode, typename AreaWeightingMode>
FORCEINLINE int32 UNiagaraDataInterfaceSkeletalMesh::RandomTriIndex(FNDIRandomHelper& RandHelper, FSkeletalMeshAccessorHelper& Accessor, FNDISkeletalMesh_InstanceData* InstData, int32 InstanceIndex)
{
	checkf(false, TEXT("Invalid template call for RandomTriIndex. Bug in Filter binding or Area Weighting binding. Contact code team."));
	return 0;
}

template<>
FORCEINLINE int32 UNiagaraDataInterfaceSkeletalMesh::RandomTriIndex<
	TIntegralConstant<ENDISkeletalMesh_FilterMode, ENDISkeletalMesh_FilterMode::None>,
	TIntegralConstant<ENDISkelMesh_AreaWeightingMode, ENDISkelMesh_AreaWeightingMode::None>>
	(FNDIRandomHelper& RandHelper, FSkeletalMeshAccessorHelper& Accessor, FNDISkeletalMesh_InstanceData* InstData, int32 InstanceIndex)
{
	int32 SecIdx = RandHelper.RandRange(InstanceIndex, 0, Accessor.LODData->RenderSections.Num() - 1);
	//int32 SecIdx = RandStream.RandRange(0, Accessor.LODData->RenderSections.Num() - 1);
	FSkelMeshRenderSection& Sec = Accessor.LODData->RenderSections[SecIdx];
<<<<<<< HEAD
	int32 Tri = RandStream.RandRange(0, Sec.NumTriangles - 1);
=======
	int32 Tri = RandHelper.RandRange(InstanceIndex, 0, Sec.NumTriangles - 1);
>>>>>>> 33e6966e
	return (Sec.BaseIndex / 3) + Tri;
}

template<>
FORCEINLINE int32 UNiagaraDataInterfaceSkeletalMesh::RandomTriIndex<
	TIntegralConstant<ENDISkeletalMesh_FilterMode, ENDISkeletalMesh_FilterMode::None>,
	TIntegralConstant<ENDISkelMesh_AreaWeightingMode, ENDISkelMesh_AreaWeightingMode::AreaWeighted>>
	(FNDIRandomHelper& RandHelper, FSkeletalMeshAccessorHelper& Accessor, FNDISkeletalMesh_InstanceData* InstData, int32 InstanceIndex)
{
	const FSkeletalMeshSamplingInfo& SamplingInfo = InstData->Mesh->GetSamplingInfo();
	const FSkeletalMeshSamplingLODBuiltData& WholeMeshBuiltData = SamplingInfo.GetWholeMeshLODBuiltData(InstData->GetLODIndex());
<<<<<<< HEAD
	int32 TriIdx = WholeMeshBuiltData.AreaWeightedTriangleSampler.GetEntryIndex(RandStream.GetFraction(), RandStream.GetFraction());
=======
	int32 TriIdx = WholeMeshBuiltData.AreaWeightedTriangleSampler.GetEntryIndex(RandHelper.Rand(InstanceIndex), RandHelper.Rand(InstanceIndex));
>>>>>>> 33e6966e
	return TriIdx;
}

template<>
FORCEINLINE int32 UNiagaraDataInterfaceSkeletalMesh::RandomTriIndex<
	TIntegralConstant<ENDISkeletalMesh_FilterMode, ENDISkeletalMesh_FilterMode::SingleRegion>,
	TIntegralConstant<ENDISkelMesh_AreaWeightingMode, ENDISkelMesh_AreaWeightingMode::None>>
	(FNDIRandomHelper& RandHelper, FSkeletalMeshAccessorHelper& Accessor, FNDISkeletalMesh_InstanceData* InstData, int32 InstanceIndex)
{
<<<<<<< HEAD
	int32 Idx = RandStream.RandRange(0, Accessor.SamplingRegionBuiltData->TriangleIndices.Num() - 1);
=======
	int32 Idx = RandHelper.RandRange(InstanceIndex, 0, Accessor.SamplingRegionBuiltData->TriangleIndices.Num() - 1);
>>>>>>> 33e6966e
	return Accessor.SamplingRegionBuiltData->TriangleIndices[Idx] / 3;
}

template<>
FORCEINLINE int32 UNiagaraDataInterfaceSkeletalMesh::RandomTriIndex<
	TIntegralConstant<ENDISkeletalMesh_FilterMode, ENDISkeletalMesh_FilterMode::SingleRegion>,
	TIntegralConstant<ENDISkelMesh_AreaWeightingMode, ENDISkelMesh_AreaWeightingMode::AreaWeighted>>
	(FNDIRandomHelper& RandHelper, FSkeletalMeshAccessorHelper& Accessor, FNDISkeletalMesh_InstanceData* InstData, int32 InstanceIndex)
{
<<<<<<< HEAD
	int32 Idx = Accessor.SamplingRegionBuiltData->AreaWeightedSampler.GetEntryIndex(RandStream.GetFraction(), RandStream.GetFraction());
=======
	int32 Idx = Accessor.SamplingRegionBuiltData->AreaWeightedSampler.GetEntryIndex(RandHelper.Rand(InstanceIndex), RandHelper.Rand(InstanceIndex));
>>>>>>> 33e6966e
	return Accessor.SamplingRegionBuiltData->TriangleIndices[Idx] / 3;
}

template<>
FORCEINLINE int32 UNiagaraDataInterfaceSkeletalMesh::RandomTriIndex<
	TIntegralConstant<ENDISkeletalMesh_FilterMode, ENDISkeletalMesh_FilterMode::MultiRegion>,
	TIntegralConstant<ENDISkelMesh_AreaWeightingMode, ENDISkelMesh_AreaWeightingMode::None>>
	(FNDIRandomHelper& RandHelper, FSkeletalMeshAccessorHelper& Accessor, FNDISkeletalMesh_InstanceData* InstData, int32 InstanceIndex)
{
	int32 RegionIdx = RandHelper.RandRange(InstanceIndex, 0, InstData->SamplingRegionIndices.Num() - 1);
	const FSkeletalMeshSamplingInfo& SamplingInfo = InstData->Mesh->GetSamplingInfo();
	const FSkeletalMeshSamplingRegion& Region = SamplingInfo.GetRegion(InstData->SamplingRegionIndices[RegionIdx]);
	const FSkeletalMeshSamplingRegionBuiltData& RegionBuiltData = SamplingInfo.GetRegionBuiltData(InstData->SamplingRegionIndices[RegionIdx]);
<<<<<<< HEAD
	int32 Idx = RandStream.RandRange(0, RegionBuiltData.TriangleIndices.Num() - 1);
=======
	int32 Idx = RandHelper.RandRange(InstanceIndex, 0, RegionBuiltData.TriangleIndices.Num() - 1);
>>>>>>> 33e6966e
	return RegionBuiltData.TriangleIndices[Idx] / 3;
}

template<>
FORCEINLINE int32 UNiagaraDataInterfaceSkeletalMesh::RandomTriIndex<
	TIntegralConstant<ENDISkeletalMesh_FilterMode, ENDISkeletalMesh_FilterMode::MultiRegion>,
	TIntegralConstant<ENDISkelMesh_AreaWeightingMode, ENDISkelMesh_AreaWeightingMode::AreaWeighted>>
	(FNDIRandomHelper& RandHelper, FSkeletalMeshAccessorHelper& Accessor, FNDISkeletalMesh_InstanceData* InstData, int32 InstanceIndex)
{
	int32 RegionIdx = InstData->SamplingRegionAreaWeightedSampler.GetEntryIndex(RandHelper.Rand(InstanceIndex), RandHelper.Rand(InstanceIndex));
	const FSkeletalMeshSamplingInfo& SamplingInfo = InstData->Mesh->GetSamplingInfo();
	const FSkeletalMeshSamplingRegion& Region = SamplingInfo.GetRegion(InstData->SamplingRegionIndices[RegionIdx]);
	const FSkeletalMeshSamplingRegionBuiltData& RegionBuiltData = SamplingInfo.GetRegionBuiltData(InstData->SamplingRegionIndices[RegionIdx]);
<<<<<<< HEAD
	int32 Idx = RegionBuiltData.AreaWeightedSampler.GetEntryIndex(RandStream.GetFraction(), RandStream.GetFraction());
=======
	int32 Idx = RegionBuiltData.AreaWeightedSampler.GetEntryIndex(RandHelper.Rand(InstanceIndex), RandHelper.Rand(InstanceIndex));
>>>>>>> 33e6966e
	return RegionBuiltData.TriangleIndices[Idx] / 3;
}

template<typename FilterMode, typename AreaWeightingMode>
void UNiagaraDataInterfaceSkeletalMesh::RandomTriCoord(FVectorVMContext& Context)
{
	SCOPE_CYCLE_COUNTER(STAT_NiagaraSkel_Sample);

	//FNDIParameter<FNiagaraRandInfo> RandInfoParam(Context);
	FNDIRandomHelper RandHelper(Context);

	VectorVM::FUserPtrHandler<FNDISkeletalMesh_InstanceData> InstData(Context);
	checkfSlow(InstData.Get(), TEXT("Skeletal Mesh Interface has invalid instance data. %s"), *GetPathName());
	checkfSlow(InstData->Mesh, TEXT("Skeletal Mesh Interface has invalid mesh. %s"), *GetPathName());

	VectorVM::FExternalFuncRegisterHandler<int32> OutTri(Context);
	VectorVM::FExternalFuncRegisterHandler<float> OutBaryX(Context);	VectorVM::FExternalFuncRegisterHandler<float> OutBaryY(Context);	VectorVM::FExternalFuncRegisterHandler<float> OutBaryZ(Context);

	FSkeletalMeshAccessorHelper MeshAccessor;
	MeshAccessor.Init<FilterMode, AreaWeightingMode>(InstData);
	for (int32 i = 0; i < Context.NumInstances; ++i)
	{
		RandHelper.GetAndAdvance();//We grab the rand info to a local value first so it can be used for multiple rand calls from the helper.

		*OutTri.GetDest() = RandomTriIndex<FilterMode, AreaWeightingMode>(RandHelper, MeshAccessor, InstData, i);
		FVector Bary = RandomBarycentricCoord(Context.RandStream);
		*OutBaryX.GetDest() = Bary.X;		*OutBaryY.GetDest() = Bary.Y;		*OutBaryZ.GetDest() = Bary.Z;

		OutTri.Advance();
		OutBaryX.Advance();		OutBaryY.Advance();		OutBaryZ.Advance();
	}
}

template<typename FilterMode, typename AreaWeightingMode>
void UNiagaraDataInterfaceSkeletalMesh::IsValidTriCoord(FVectorVMContext& Context)
{
	SCOPE_CYCLE_COUNTER(STAT_NiagaraSkel_Sample);

	VectorVM::FExternalFuncInputHandler<int32> TriParam(Context);
	VectorVM::FExternalFuncInputHandler<float> BaryXParam(Context);
	VectorVM::FExternalFuncInputHandler<float> BaryYParam(Context);
	VectorVM::FExternalFuncInputHandler<float> BaryZParam(Context);

	VectorVM::FUserPtrHandler<FNDISkeletalMesh_InstanceData> InstData(Context);
	checkfSlow(InstData.Get(), TEXT("Skeletal Mesh Interface has invalid instance data. %s"), *GetPathName());
	checkfSlow(InstData->Mesh, TEXT("Skeletal Mesh Interface has invalid mesh. %s"), *GetPathName());

	VectorVM::FExternalFuncRegisterHandler<FNiagaraBool> OutValid(Context);

	FSkeletalMeshAccessorHelper MeshAccessor;
	MeshAccessor.Init<FilterMode, AreaWeightingMode>(InstData);

	for (int32 i = 0; i < Context.NumInstances; ++i)
	{
		int32 RequestedIndex = (TriParam.Get() * 3) + 2; // Get the last triangle index of the set

		FNiagaraBool Value;
		Value.SetValue(MeshAccessor.IndexBuffer != nullptr && MeshAccessor.IndexBuffer->Num() > RequestedIndex);
		*OutValid.GetDest() = Value;

		OutValid.Advance();
		BaryXParam.Advance();		BaryYParam.Advance();		BaryZParam.Advance(); TriParam.Advance();
	}
}

//////////////////////////////////////////////////////////////////////////

template<typename FilterMode, typename AreaWeightingMode>
FORCEINLINE int32 UNiagaraDataInterfaceSkeletalMesh::GetSpecificTriangleCount(FSkeletalMeshAccessorHelper& Accessor, FNDISkeletalMesh_InstanceData* InstData)
{
	checkf(false, TEXT("Invalid template call for GetSpecificTriangleCount. Bug in Filter binding or Area Weighting binding. Contact code team."));
	return 0;
}

template<>
FORCEINLINE int32 UNiagaraDataInterfaceSkeletalMesh::GetSpecificTriangleCount<
	TIntegralConstant<ENDISkeletalMesh_FilterMode, ENDISkeletalMesh_FilterMode::None>,
	TIntegralConstant<ENDISkelMesh_AreaWeightingMode, ENDISkelMesh_AreaWeightingMode::None>>
	(FSkeletalMeshAccessorHelper& Accessor, FNDISkeletalMesh_InstanceData* InstData)
{
	int32 NumTris = 0;
	for (int32 i = 0; i < Accessor.LODData->RenderSections.Num(); i++)
	{
		NumTris += Accessor.LODData->RenderSections[i].NumTriangles;
	}
	return NumTris;
}

template<>
FORCEINLINE int32 UNiagaraDataInterfaceSkeletalMesh::GetSpecificTriangleCount<
	TIntegralConstant<ENDISkeletalMesh_FilterMode, ENDISkeletalMesh_FilterMode::None>,
	TIntegralConstant<ENDISkelMesh_AreaWeightingMode, ENDISkelMesh_AreaWeightingMode::AreaWeighted>>
	(FSkeletalMeshAccessorHelper& Accessor, FNDISkeletalMesh_InstanceData* InstData)
{
	const FSkeletalMeshSamplingInfo& SamplingInfo = InstData->Mesh->GetSamplingInfo();
	const FSkeletalMeshSamplingLODBuiltData& WholeMeshBuiltData = SamplingInfo.GetWholeMeshLODBuiltData(InstData->GetLODIndex());
	return WholeMeshBuiltData.AreaWeightedTriangleSampler.GetNumEntries();
}

template<>
FORCEINLINE int32 UNiagaraDataInterfaceSkeletalMesh::GetSpecificTriangleCount<
	TIntegralConstant<ENDISkeletalMesh_FilterMode, ENDISkeletalMesh_FilterMode::SingleRegion>,
	TIntegralConstant<ENDISkelMesh_AreaWeightingMode, ENDISkelMesh_AreaWeightingMode::None>>
	(FSkeletalMeshAccessorHelper& Accessor, FNDISkeletalMesh_InstanceData* InstData)
{
	return Accessor.SamplingRegionBuiltData->TriangleIndices.Num();
}

template<>
FORCEINLINE int32 UNiagaraDataInterfaceSkeletalMesh::GetSpecificTriangleCount<
	TIntegralConstant<ENDISkeletalMesh_FilterMode, ENDISkeletalMesh_FilterMode::SingleRegion>,
	TIntegralConstant<ENDISkelMesh_AreaWeightingMode, ENDISkelMesh_AreaWeightingMode::AreaWeighted>>
	(FSkeletalMeshAccessorHelper& Accessor, FNDISkeletalMesh_InstanceData* InstData)
{
	return Accessor.SamplingRegionBuiltData->AreaWeightedSampler.GetNumEntries();
}

template<>
FORCEINLINE int32 UNiagaraDataInterfaceSkeletalMesh::GetSpecificTriangleCount<
	TIntegralConstant<ENDISkeletalMesh_FilterMode, ENDISkeletalMesh_FilterMode::MultiRegion>,
	TIntegralConstant<ENDISkelMesh_AreaWeightingMode, ENDISkelMesh_AreaWeightingMode::None>>
	(FSkeletalMeshAccessorHelper& Accessor, FNDISkeletalMesh_InstanceData* InstData)
{
	int32 NumTris = 0;

	for (int32 RegionIdx = 0; RegionIdx < InstData->SamplingRegionIndices.Num(); RegionIdx++)
	{
		const FSkeletalMeshSamplingInfo& SamplingInfo = InstData->Mesh->GetSamplingInfo();
		const FSkeletalMeshSamplingRegion& Region = SamplingInfo.GetRegion(InstData->SamplingRegionIndices[RegionIdx]);
		const FSkeletalMeshSamplingRegionBuiltData& RegionBuiltData = SamplingInfo.GetRegionBuiltData(InstData->SamplingRegionIndices[RegionIdx]);
		NumTris += RegionBuiltData.TriangleIndices.Num();
	}
	return NumTris;
}

template<>
FORCEINLINE int32 UNiagaraDataInterfaceSkeletalMesh::GetSpecificTriangleCount<
	TIntegralConstant<ENDISkeletalMesh_FilterMode, ENDISkeletalMesh_FilterMode::MultiRegion>,
	TIntegralConstant<ENDISkelMesh_AreaWeightingMode, ENDISkelMesh_AreaWeightingMode::AreaWeighted>>
	(FSkeletalMeshAccessorHelper& Accessor, FNDISkeletalMesh_InstanceData* InstData)
{
	int32 NumTris = 0;

	for (int32 RegionIdx = 0; RegionIdx < InstData->SamplingRegionIndices.Num(); RegionIdx++)
	{
		const FSkeletalMeshSamplingInfo& SamplingInfo = InstData->Mesh->GetSamplingInfo();
		const FSkeletalMeshSamplingRegion& Region = SamplingInfo.GetRegion(InstData->SamplingRegionIndices[RegionIdx]);
		const FSkeletalMeshSamplingRegionBuiltData& RegionBuiltData = SamplingInfo.GetRegionBuiltData(InstData->SamplingRegionIndices[RegionIdx]);
		NumTris += RegionBuiltData.TriangleIndices.Num();
	}
	return NumTris;
}

template<typename FilterMode, typename AreaWeightingMode>
void UNiagaraDataInterfaceSkeletalMesh::GetFilteredTriangleCount(FVectorVMContext& Context)
{
	SCOPE_CYCLE_COUNTER(STAT_NiagaraSkel_Sample);
	VectorVM::FUserPtrHandler<FNDISkeletalMesh_InstanceData> InstData(Context);
	checkfSlow(InstData.Get(), TEXT("Skeletal Mesh Interface has invalid instance data. %s"), *GetPathName());
	checkfSlow(InstData->Mesh, TEXT("Skeletal Mesh Interface has invalid mesh. %s"), *GetPathName());

	VectorVM::FExternalFuncRegisterHandler<int32> OutTri(Context);

	FSkeletalMeshAccessorHelper MeshAccessor;
	MeshAccessor.Init<FilterMode, AreaWeightingMode>(InstData);

	int32 Count = GetSpecificTriangleCount<FilterMode, AreaWeightingMode>(MeshAccessor, InstData);
	for (int32 i = 0; i < Context.NumInstances; ++i)
	{
		*OutTri.GetDest() = Count;
		OutTri.Advance();
	}
}


//////////////////////////////////////////////////////////////////////////

template<typename FilterMode, typename AreaWeightingMode>
FORCEINLINE int32 UNiagaraDataInterfaceSkeletalMesh::GetSpecificTriangleAt(FSkeletalMeshAccessorHelper& Accessor, FNDISkeletalMesh_InstanceData* InstData, int32 FilteredIndex)
{
	checkf(false, TEXT("Invalid template call for GetSpecificTriangleAt. Bug in Filter binding or Area Weighting binding. Contact code team."));
	return 0;
}

template<>
FORCEINLINE int32 UNiagaraDataInterfaceSkeletalMesh::GetSpecificTriangleAt<
	TIntegralConstant<ENDISkeletalMesh_FilterMode, ENDISkeletalMesh_FilterMode::None>,
	TIntegralConstant<ENDISkelMesh_AreaWeightingMode, ENDISkelMesh_AreaWeightingMode::None>>
	(FSkeletalMeshAccessorHelper& Accessor, FNDISkeletalMesh_InstanceData* InstData, int32 FilteredIndex)
{
	for (int32 i = 0; i < Accessor.LODData->RenderSections.Num(); i++)
	{
		if (Accessor.LODData->RenderSections[i].NumTriangles > (uint32)FilteredIndex)
		{
			FSkelMeshRenderSection& Sec = Accessor.LODData->RenderSections[i];
			return Sec.BaseIndex + FilteredIndex;
		}
		FilteredIndex -= Accessor.LODData->RenderSections[i].NumTriangles;
	}
	return 0;
}

template<>
FORCEINLINE int32 UNiagaraDataInterfaceSkeletalMesh::GetSpecificTriangleAt<
	TIntegralConstant<ENDISkeletalMesh_FilterMode, ENDISkeletalMesh_FilterMode::None>,
	TIntegralConstant<ENDISkelMesh_AreaWeightingMode, ENDISkelMesh_AreaWeightingMode::AreaWeighted>>
	(FSkeletalMeshAccessorHelper& Accessor, FNDISkeletalMesh_InstanceData* InstData, int32 FilteredIndex)
{
	int32 TriIdx = FilteredIndex;
	return TriIdx;
}

template<>
FORCEINLINE int32 UNiagaraDataInterfaceSkeletalMesh::GetSpecificTriangleAt<
	TIntegralConstant<ENDISkeletalMesh_FilterMode, ENDISkeletalMesh_FilterMode::SingleRegion>,
	TIntegralConstant<ENDISkelMesh_AreaWeightingMode, ENDISkelMesh_AreaWeightingMode::None>>
	(FSkeletalMeshAccessorHelper& Accessor, FNDISkeletalMesh_InstanceData* InstData, int32 FilteredIndex)
{
	int32 MaxIdx = Accessor.SamplingRegionBuiltData->TriangleIndices.Num() - 1;
	FilteredIndex = FMath::Min(FilteredIndex, MaxIdx);
	return Accessor.SamplingRegionBuiltData->TriangleIndices[FilteredIndex] / 3;
}

template<>
FORCEINLINE int32 UNiagaraDataInterfaceSkeletalMesh::GetSpecificTriangleAt<
	TIntegralConstant<ENDISkeletalMesh_FilterMode, ENDISkeletalMesh_FilterMode::SingleRegion>,
	TIntegralConstant<ENDISkelMesh_AreaWeightingMode, ENDISkelMesh_AreaWeightingMode::AreaWeighted>>
	(FSkeletalMeshAccessorHelper& Accessor, FNDISkeletalMesh_InstanceData* InstData, int32 FilteredIndex)
{
	int32 Idx = FilteredIndex;
	int32 MaxIdx = Accessor.SamplingRegionBuiltData->TriangleIndices.Num() - 1;
	Idx = FMath::Min(Idx, MaxIdx);

	return Accessor.SamplingRegionBuiltData->TriangleIndices[Idx] / 3;
}

template<>
FORCEINLINE int32 UNiagaraDataInterfaceSkeletalMesh::GetSpecificTriangleAt<
	TIntegralConstant<ENDISkeletalMesh_FilterMode, ENDISkeletalMesh_FilterMode::MultiRegion>,
	TIntegralConstant<ENDISkelMesh_AreaWeightingMode, ENDISkelMesh_AreaWeightingMode::None>>
	(FSkeletalMeshAccessorHelper& Accessor, FNDISkeletalMesh_InstanceData* InstData, int32 FilteredIndex)
{
	for (int32 RegionIdx = 0; RegionIdx < InstData->SamplingRegionIndices.Num(); RegionIdx++)
	{
		const FSkeletalMeshSamplingInfo& SamplingInfo = InstData->Mesh->GetSamplingInfo();
		const FSkeletalMeshSamplingRegion& Region = SamplingInfo.GetRegion(InstData->SamplingRegionIndices[RegionIdx]);
		const FSkeletalMeshSamplingRegionBuiltData& RegionBuiltData = SamplingInfo.GetRegionBuiltData(InstData->SamplingRegionIndices[RegionIdx]);
		if (FilteredIndex < RegionBuiltData.TriangleIndices.Num())
		{
			return RegionBuiltData.TriangleIndices[FilteredIndex] / 3;
		}

		FilteredIndex -= RegionBuiltData.TriangleIndices.Num();
	}
	return 0;
}

template<>
FORCEINLINE int32 UNiagaraDataInterfaceSkeletalMesh::GetSpecificTriangleAt<
	TIntegralConstant<ENDISkeletalMesh_FilterMode, ENDISkeletalMesh_FilterMode::MultiRegion>,
	TIntegralConstant<ENDISkelMesh_AreaWeightingMode, ENDISkelMesh_AreaWeightingMode::AreaWeighted>>
	(FSkeletalMeshAccessorHelper& Accessor, FNDISkeletalMesh_InstanceData* InstData, int32 FilteredIndex)
{
	for (int32 RegionIdx = 0; RegionIdx < InstData->SamplingRegionIndices.Num(); RegionIdx++)
	{
		const FSkeletalMeshSamplingInfo& SamplingInfo = InstData->Mesh->GetSamplingInfo();
		const FSkeletalMeshSamplingRegion& Region = SamplingInfo.GetRegion(InstData->SamplingRegionIndices[RegionIdx]);
		const FSkeletalMeshSamplingRegionBuiltData& RegionBuiltData = SamplingInfo.GetRegionBuiltData(InstData->SamplingRegionIndices[RegionIdx]);
		if (FilteredIndex < RegionBuiltData.TriangleIndices.Num())
		{
			return RegionBuiltData.TriangleIndices[FilteredIndex] / 3;
		}
		FilteredIndex -= RegionBuiltData.TriangleIndices.Num();
	}
	return 0;
}

template<typename FilterMode, typename AreaWeightingMode>
void UNiagaraDataInterfaceSkeletalMesh::GetFilteredTriangleAt(FVectorVMContext& Context)
{
	SCOPE_CYCLE_COUNTER(STAT_NiagaraSkel_Sample);

	VectorVM::FExternalFuncInputHandler<int32> TriParam(Context);
	VectorVM::FUserPtrHandler<FNDISkeletalMesh_InstanceData> InstData(Context);
	checkfSlow(InstData.Get(), TEXT("Skeletal Mesh Interface has invalid instance data. %s"), *GetPathName());
	checkfSlow(InstData->Mesh, TEXT("Skeletal Mesh Interface has invalid mesh. %s"), *GetPathName());
	VectorVM::FExternalFuncRegisterHandler<int32> OutTri(Context);
	VectorVM::FExternalFuncRegisterHandler<float> OutBaryX(Context);	VectorVM::FExternalFuncRegisterHandler<float> OutBaryY(Context);	VectorVM::FExternalFuncRegisterHandler<float> OutBaryZ(Context);

	FSkeletalMeshAccessorHelper Accessor;
	Accessor.Init<FilterMode, AreaWeightingMode>(InstData);

	for (int32 i = 0; i < Context.NumInstances; ++i)
	{
		int32 Tri = TriParam.Get();
		int32 RealIdx = 0;
		RealIdx = GetSpecificTriangleAt<FilterMode, AreaWeightingMode>(Accessor, InstData, Tri);

		const int32 TriMax = (Accessor.IndexBuffer->Num() / 3) - 1;
		RealIdx = FMath::Clamp(RealIdx, 0, TriMax);

		*OutTri.GetDest() = RealIdx;
		float Coord = 1.0f / 3.0f;
		*OutBaryX.GetDest() = Coord;		*OutBaryY.GetDest() = Coord;		*OutBaryZ.GetDest() = Coord;

		TriParam.Advance();
		OutTri.Advance();
		OutBaryX.Advance();		OutBaryY.Advance();		OutBaryZ.Advance();
	}
}

void UNiagaraDataInterfaceSkeletalMesh::GetTriCoordColor(FVectorVMContext& Context)
{
	SCOPE_CYCLE_COUNTER(STAT_NiagaraSkel_Sample);
	VectorVM::FExternalFuncInputHandler<int32> TriParam(Context);
	VectorVM::FExternalFuncInputHandler<float> BaryXParam(Context);
	VectorVM::FExternalFuncInputHandler<float> BaryYParam(Context);
	VectorVM::FExternalFuncInputHandler<float> BaryZParam(Context);
	VectorVM::FUserPtrHandler<FNDISkeletalMesh_InstanceData> InstData(Context);

	VectorVM::FExternalFuncRegisterHandler<float> OutColorR(Context);
	VectorVM::FExternalFuncRegisterHandler<float> OutColorG(Context);
	VectorVM::FExternalFuncRegisterHandler<float> OutColorB(Context);
	VectorVM::FExternalFuncRegisterHandler<float> OutColorA(Context);

	USkeletalMeshComponent* Comp = Cast<USkeletalMeshComponent>(InstData->Component.Get());
	FSkinWeightVertexBuffer* SkinWeightBuffer;
	FSkeletalMeshLODRenderData& LODData = InstData->GetLODRenderDataAndSkinWeights(SkinWeightBuffer);
	const FColorVertexBuffer& Colors = LODData.StaticVertexBuffers.ColorVertexBuffer;
	checkfSlow(Colors.GetNumVertices() != 0, TEXT("Trying to access vertex colors from mesh without any."));

	FMultiSizeIndexContainer& Indices = LODData.MultiSizeIndexContainer;
	const FRawStaticIndexBuffer16or32Interface* IndexBuffer = Indices.GetIndexBuffer();
	const int32 TriMax = (IndexBuffer->Num() / 3) - 1;
	for (int32 i = 0; i < Context.NumInstances; ++i)
	{
		const int32 Tri = FMath::Clamp(TriParam.Get(), 0, TriMax) * 3;
		const int32 Idx0 = IndexBuffer->Get(Tri);
		const int32 Idx1 = IndexBuffer->Get(Tri + 1);
		const int32 Idx2 = IndexBuffer->Get(Tri + 2);

		FLinearColor Color = BarycentricInterpolate(BaryXParam.Get(), BaryYParam.Get(), BaryZParam.Get(),
			Colors.VertexColor(Idx0).ReinterpretAsLinear(), Colors.VertexColor(Idx1).ReinterpretAsLinear(), Colors.VertexColor(Idx2).ReinterpretAsLinear());

		*OutColorR.GetDest() = Color.R;
		*OutColorG.GetDest() = Color.G;
		*OutColorB.GetDest() = Color.B;
		*OutColorA.GetDest() = Color.A;
		TriParam.Advance();
		BaryXParam.Advance();
		BaryYParam.Advance();
		BaryZParam.Advance();
		OutColorR.Advance();
		OutColorG.Advance();
		OutColorB.Advance();
		OutColorA.Advance();
	}
}

// Where we determine we are sampling a skeletal mesh without tri color we bind to this fallback method 
void UNiagaraDataInterfaceSkeletalMesh::GetTriCoordColorFallback(FVectorVMContext& Context)
{
	VectorVM::FExternalFuncInputHandler<int32> TriParam(Context);
	VectorVM::FExternalFuncInputHandler<float> BaryXParam(Context);
	VectorVM::FExternalFuncInputHandler<float> BaryYParam(Context);
	VectorVM::FExternalFuncInputHandler<float> BaryZParam(Context);
	VectorVM::FUserPtrHandler<FNDISkeletalMesh_InstanceData> InstData(Context);

	VectorVM::FExternalFuncRegisterHandler<float> OutColorR(Context);
	VectorVM::FExternalFuncRegisterHandler<float> OutColorG(Context);
	VectorVM::FExternalFuncRegisterHandler<float> OutColorB(Context);
	VectorVM::FExternalFuncRegisterHandler<float> OutColorA(Context);

	for (int32 i = 0; i < Context.NumInstances; ++i)
	{
		*OutColorR.GetDestAndAdvance() = 1.0f;
		*OutColorG.GetDestAndAdvance() = 1.0f;
		*OutColorB.GetDestAndAdvance() = 1.0f;
		*OutColorA.GetDestAndAdvance() = 1.0f;
	}
}

template<typename VertexAccessorType>
void UNiagaraDataInterfaceSkeletalMesh::GetTriCoordUV(FVectorVMContext& Context)
{
	SCOPE_CYCLE_COUNTER(STAT_NiagaraSkel_Sample);
	VertexAccessorType VertAccessor;
	VectorVM::FExternalFuncInputHandler<int32> TriParam(Context);
	VectorVM::FExternalFuncInputHandler<float> BaryXParam(Context);
	VectorVM::FExternalFuncInputHandler<float> BaryYParam(Context);
	VectorVM::FExternalFuncInputHandler<float> BaryZParam(Context);
	VectorVM::FExternalFuncInputHandler<int32> UVSetParam(Context);
	VectorVM::FUserPtrHandler<FNDISkeletalMesh_InstanceData> InstData(Context);

	checkfSlow(InstData.Get(), TEXT("Skeletal Mesh Interface has invalid instance data. %s"), *GetPathName());
	checkfSlow(InstData->Mesh, TEXT("Skeletal Mesh Interface has invalid mesh. %s"), *GetPathName());

	VectorVM::FExternalFuncRegisterHandler<float> OutUVX(Context);	VectorVM::FExternalFuncRegisterHandler<float> OutUVY(Context);

	USkeletalMeshComponent* Comp = Cast<USkeletalMeshComponent>(InstData->Component.Get());
	FSkinWeightVertexBuffer* SkinWeightBuffer;
	FSkeletalMeshLODRenderData& LODData = InstData->GetLODRenderDataAndSkinWeights(SkinWeightBuffer);

	FMultiSizeIndexContainer& Indices = LODData.MultiSizeIndexContainer;
	FRawStaticIndexBuffer16or32Interface* IndexBuffer = Indices.GetIndexBuffer();
	const int32 TriMax = (IndexBuffer->Num() / 3) - 1;
	const int32 UVSetMax = LODData.StaticVertexBuffers.StaticMeshVertexBuffer.GetNumTexCoords() - 1;
	const float InvDt = 1.0f / InstData->DeltaSeconds;
	for (int32 i = 0; i < Context.NumInstances; ++i)
	{
		const int32 Tri = FMath::Clamp(TriParam.Get(), 0, TriMax) * 3;
		const int32 Idx0 = IndexBuffer->Get(Tri);
		const int32 Idx1 = IndexBuffer->Get(Tri + 1);
		const int32 Idx2 = IndexBuffer->Get(Tri + 2);

		FVector2D UV0;		FVector2D UV1;		FVector2D UV2;
		int32 UVSet = UVSetParam.Get();
		UVSet = FMath::Clamp(UVSet, 0, UVSetMax);
		UV0 = VertAccessor.GetVertexUV(LODData, Idx0, UVSet);
		UV1 = VertAccessor.GetVertexUV(LODData, Idx1, UVSet);
		UV2 = VertAccessor.GetVertexUV(LODData, Idx2, UVSet);

		FVector2D UV = BarycentricInterpolate(BaryXParam.Get(), BaryYParam.Get(), BaryZParam.Get(), UV0, UV1, UV2);

		*OutUVX.GetDest() = UV.X;
		*OutUVY.GetDest() = UV.Y;

		TriParam.Advance();
		BaryXParam.Advance(); BaryYParam.Advance(); BaryZParam.Advance();
		UVSetParam.Advance();
		OutUVX.Advance();
		OutUVY.Advance();
	}
}

struct FGetTriCoodSkinnedDataOutputHandler
{
	FGetTriCoodSkinnedDataOutputHandler(FVectorVMContext& Context)
		: PosX(Context), PosY(Context), PosZ(Context)
		, VelX(Context), VelY(Context), VelZ(Context)
		, NormX(Context), NormY(Context), NormZ(Context)
		, BinormX(Context), BinormY(Context), BinormZ(Context)
		, TangentX(Context), TangentY(Context), TangentZ(Context)
		, bNeedsPosition(PosX.IsValid() || PosY.IsValid() || PosZ.IsValid())
		, bNeedsVelocity(VelX.IsValid() || VelY.IsValid() || VelZ.IsValid())
		, bNeedsNorm(NormX.IsValid() || NormY.IsValid() || NormZ.IsValid())
		, bNeedsBinorm(BinormX.IsValid() || BinormY.IsValid() || BinormZ.IsValid())
		, bNeedsTangent(TangentX.IsValid() || TangentY.IsValid() || TangentZ.IsValid())
	{
	}

	VectorVM::FExternalFuncRegisterHandler<float> PosX; VectorVM::FExternalFuncRegisterHandler<float> PosY; VectorVM::FExternalFuncRegisterHandler<float> PosZ;
	VectorVM::FExternalFuncRegisterHandler<float> VelX; VectorVM::FExternalFuncRegisterHandler<float> VelY; VectorVM::FExternalFuncRegisterHandler<float> VelZ;

	VectorVM::FExternalFuncRegisterHandler<float> NormX; VectorVM::FExternalFuncRegisterHandler<float> NormY; VectorVM::FExternalFuncRegisterHandler<float> NormZ;
	VectorVM::FExternalFuncRegisterHandler<float> BinormX; VectorVM::FExternalFuncRegisterHandler<float> BinormY; VectorVM::FExternalFuncRegisterHandler<float> BinormZ;
	VectorVM::FExternalFuncRegisterHandler<float> TangentX; VectorVM::FExternalFuncRegisterHandler<float> TangentY; VectorVM::FExternalFuncRegisterHandler<float> TangentZ;

	const bool bNeedsPosition;
	const bool bNeedsVelocity;
	const bool bNeedsNorm;
	const bool bNeedsBinorm;
	const bool bNeedsTangent;

	FORCEINLINE void SetPosition(FVector Position)
	{
		*PosX.GetDestAndAdvance() = Position.X;
		*PosY.GetDestAndAdvance() = Position.Y;
		*PosZ.GetDestAndAdvance() = Position.Z;
	}

	FORCEINLINE void SetVelocity(FVector Velocity)
	{
		*VelX.GetDestAndAdvance() = Velocity.X;
		*VelY.GetDestAndAdvance() = Velocity.Y;
		*VelZ.GetDestAndAdvance() = Velocity.Z;
	}

	FORCEINLINE void SetNormal(FVector Normal)
	{
		*NormX.GetDestAndAdvance() = Normal.X;
		*NormY.GetDestAndAdvance() = Normal.Y;
		*NormZ.GetDestAndAdvance() = Normal.Z;
	}

	FORCEINLINE void SetBinormal(FVector Binormal)
	{
		*BinormX.GetDestAndAdvance() = Binormal.X;
		*BinormY.GetDestAndAdvance() = Binormal.Y;
		*BinormZ.GetDestAndAdvance() = Binormal.Z;
	}

	FORCEINLINE void SetTangent(FVector Tangent)
	{
		*TangentX.GetDestAndAdvance() = Tangent.X;
		*TangentY.GetDestAndAdvance() = Tangent.Y;
		*TangentZ.GetDestAndAdvance() = Tangent.Z;
	}
};

template<typename SkinningHandlerType, typename TransformHandlerType, typename VertexAccessorType, typename bInterpolated>
void UNiagaraDataInterfaceSkeletalMesh::GetTriCoordSkinnedData(FVectorVMContext& Context)
{
	SCOPE_CYCLE_COUNTER(STAT_NiagaraSkel_Sample);
	SkinningHandlerType SkinningHandler;
	TransformHandlerType TransformHandler;
	VertexAccessorType VertAccessor;
	VectorVM::FExternalFuncInputHandler<int32> TriParam(Context);
	VectorVM::FExternalFuncInputHandler<float> BaryXParam(Context);
	VectorVM::FExternalFuncInputHandler<float> BaryYParam(Context);
	VectorVM::FExternalFuncInputHandler<float> BaryZParam(Context);
	VectorVM::FExternalFuncInputHandler<float> InterpParam;

 	if(bInterpolated::Value)
 	{
 		InterpParam.Init(Context);
 	}	

	VectorVM::FUserPtrHandler<FNDISkeletalMesh_InstanceData> InstData(Context);

	checkfSlow(InstData.Get(), TEXT("Skeletal Mesh Interface has invalid instance data. %s"), *GetPathName());
	checkfSlow(InstData->Mesh, TEXT("Skeletal Mesh Interface has invalid mesh. %s"), *GetPathName());

	//TODO: Replace this by storing off FTransforms and doing a proper lerp to get a final transform.
	//Also need to pull in a per particle interpolation factor.
	const FMatrix& Transform = InstData->Transform;
	const FMatrix& PrevTransform = InstData->PrevTransform;

	FGetTriCoodSkinnedDataOutputHandler Output(Context);

	FSkinWeightVertexBuffer* SkinWeightBuffer;
	FSkeletalMeshLODRenderData& LODData = InstData->GetLODRenderDataAndSkinWeights(SkinWeightBuffer);

	FSkeletalMeshAccessorHelper Accessor;
	Accessor.Init<TIntegralConstant<ENDISkeletalMesh_FilterMode, ENDISkeletalMesh_FilterMode::None>, TIntegralConstant<ENDISkelMesh_AreaWeightingMode, ENDISkelMesh_AreaWeightingMode::None>>(InstData);
	const int32 TriMax = (Accessor.IndexBuffer->Num() / 3) - 1;
	const float InvDt = 1.0f / InstData->DeltaSeconds;

	FVector Pos0;		FVector Pos1;		FVector Pos2;
	FVector Prev0;		FVector Prev1;		FVector Prev2;
	FVector Normal;
	FVector Binormal;
	FVector Tangent;
	int32 Idx0; int32 Idx1; int32 Idx2;
	FVector Pos;
	FVector Prev;
	FVector Velocity;

	bool bNeedsCurr = bInterpolated::Value || Output.bNeedsPosition || Output.bNeedsVelocity || Output.bNeedsNorm || Output.bNeedsBinorm || Output.bNeedsTangent;
	bool bNeedsPrev = bInterpolated::Value || Output.bNeedsVelocity;

	for (int32 i = 0; i < Context.NumInstances; ++i)
	{
		FMeshTriCoordinate MeshTriCoord(TriParam.GetAndAdvance(), FVector(BaryXParam.GetAndAdvance(), BaryYParam.GetAndAdvance(), BaryZParam.GetAndAdvance()));

		float Interp = 1.0f;
		if (bInterpolated::Value)
		{
			Interp = InterpParam.GetAndAdvance();
		}

		if(MeshTriCoord.Tri < 0 || MeshTriCoord.Tri > TriMax)
		{
			MeshTriCoord = FMeshTriCoordinate(0, FVector(1.0f, 0.0f, 0.0f));
		}

		SkinningHandler.GetTriangleIndices(Accessor, MeshTriCoord.Tri, Idx0, Idx1, Idx2);

		if (bNeedsCurr)
		{
			SkinningHandler.GetSkinnedTrianglePositions(Accessor, Idx0, Idx1, Idx2, Pos0, Pos1, Pos2);
		}

		if (bNeedsPrev)
		{
			SkinningHandler.GetSkinnedTrianglePreviousPositions(Accessor, Idx0, Idx1, Idx2, Prev0, Prev1, Prev2);
			Prev = BarycentricInterpolate(MeshTriCoord.BaryCoord, Prev0, Prev1, Prev2);
			TransformHandler.TransformPosition(Prev, PrevTransform);
		}

		if (Output.bNeedsPosition || Output.bNeedsVelocity)
		{
			Pos = BarycentricInterpolate(MeshTriCoord.BaryCoord, Pos0, Pos1, Pos2);
			TransformHandler.TransformPosition(Pos, Transform);
			
			if (bInterpolated::Value)
			{
				Pos = FMath::Lerp(Prev, Pos, Interp);
			}

			Output.SetPosition(Pos);
		}

		if (Output.bNeedsVelocity)
		{
			Velocity = (Pos - Prev) * InvDt;

			//No need to handle velocity wrt interpolation as it's based on the prev position anyway

			Output.SetVelocity(Velocity);
		}

		//TODO: For preskin we should be able to calculate this stuff on the mesh for a perf win in most cases.
		if (Output.bNeedsNorm)
		{
			Normal = ((Pos1 - Pos2) ^ (Pos0 - Pos2)).GetSafeNormal();
			TransformHandler.TransformVector(Normal, Transform);

			if (bInterpolated::Value)
			{
				FVector PrevNormal = ((Prev1 - Prev2) ^ (Prev0 - Prev2)).GetSafeNormal();
				TransformHandler.TransformVector(PrevNormal, PrevTransform);

				Normal = FMath::VInterpNormalRotationTo(PrevNormal, Normal, Interp, 1.0f);
			}

			Output.SetNormal(Normal);
		}

		if (Output.bNeedsBinorm || Output.bNeedsTangent)
		{
			FVector2D UV0 = VertAccessor.GetVertexUV(LODData, Idx0, 0);
			FVector2D UV1 = VertAccessor.GetVertexUV(LODData, Idx1, 0);
			FVector2D UV2 = VertAccessor.GetVertexUV(LODData, Idx2, 0);

			// Normal binormal tangent calculation code based on tools code found at:
			// \Engine\Source\Developer\MeshUtilities\Private\MeshUtilities.cpp
			// Skeletal_ComputeTriangleTangents
			FMatrix	ParameterToLocal(
				FPlane(Pos1.X - Pos0.X, Pos1.Y - Pos0.Y, Pos1.Z - Pos0.Z, 0),
				FPlane(Pos2.X - Pos0.X, Pos2.Y - Pos0.Y, Pos2.Z - Pos0.Z, 0),
				FPlane(Pos0.X, Pos0.Y, Pos0.Z, 0),
				FPlane(0, 0, 0, 1)
			);

			FMatrix ParameterToTexture(
				FPlane(UV1.X - UV0.X, UV1.Y - UV0.Y, 0, 0),
				FPlane(UV2.X - UV0.X, UV2.Y - UV0.Y, 0, 0),
				FPlane(UV0.X, UV0.Y, 1, 0),
				FPlane(0, 0, 0, 1)
			);

			// Use InverseSlow to catch singular matrices.  Inverse can miss this sometimes.
			const FMatrix TextureToLocal = ParameterToTexture.Inverse() * ParameterToLocal;

			if (bInterpolated::Value)
			{
				FMatrix	PrevParameterToLocal(
					FPlane(Prev1.X - Prev0.X, Prev1.Y - Prev0.Y, Prev1.Z - Prev0.Z, 0),
					FPlane(Prev2.X - Prev0.X, Prev2.Y - Prev0.Y, Prev2.Z - Prev0.Z, 0),
					FPlane(Prev0.X, Prev0.Y, Prev0.Z, 0),
					FPlane(0, 0, 0, 1)
				);
<<<<<<< HEAD

				// Use InverseSlow to catch singular matrices.  Inverse can miss this sometimes.
				const FMatrix PrevTextureToLocal = ParameterToTexture.Inverse() * PrevParameterToLocal;

				//TODO: For preskin we should be able to calculate this stuff on the mesh for a perf win in most cases.
				if (Output.bNeedsBinorm)
				{
					Binormal = (TextureToLocal.TransformVector(FVector(1, 0, 0)).GetSafeNormal());
					TransformHandler.TransformVector(Binormal, Transform);

					FVector PrevBinormal = (PrevTextureToLocal.TransformVector(FVector(1, 0, 0)).GetSafeNormal());
					TransformHandler.TransformVector(PrevBinormal, PrevTransform);

					Binormal = FMath::VInterpNormalRotationTo(Binormal, Binormal, Interp, 1.0f);

=======

				// Use InverseSlow to catch singular matrices.  Inverse can miss this sometimes.
				const FMatrix PrevTextureToLocal = ParameterToTexture.Inverse() * PrevParameterToLocal;

				//TODO: For preskin we should be able to calculate this stuff on the mesh for a perf win in most cases.
				if (Output.bNeedsBinorm)
				{
					Binormal = (TextureToLocal.TransformVector(FVector(1, 0, 0)).GetSafeNormal());
					TransformHandler.TransformVector(Binormal, Transform);

					FVector PrevBinormal = (PrevTextureToLocal.TransformVector(FVector(1, 0, 0)).GetSafeNormal());
					TransformHandler.TransformVector(PrevBinormal, PrevTransform);

					Binormal = FMath::VInterpNormalRotationTo(Binormal, Binormal, Interp, 1.0f);

>>>>>>> 33e6966e
					Output.SetBinormal(Binormal);
				}

				//TODO: For preskin we should be able to calculate this stuff on the mesh for a perf win in most cases.
				if (Output.bNeedsTangent)
				{
					Tangent = (TextureToLocal.TransformVector(FVector(0, 1, 0)).GetSafeNormal());
					TransformHandler.TransformVector(Tangent, Transform);

					FVector PrevTangent = (TextureToLocal.TransformVector(FVector(0, 1, 0)).GetSafeNormal());
					TransformHandler.TransformVector(PrevTangent, PrevTransform);

					Tangent = FMath::VInterpNormalRotationTo(PrevTangent, Tangent, Interp, 1.0f);

					Output.SetTangent(Tangent);
				}
			}
			else
			{
				if (Output.bNeedsBinorm)
				{
					Binormal = (TextureToLocal.TransformVector(FVector(1, 0, 0)).GetSafeNormal());
					TransformHandler.TransformVector(Binormal, Transform);

					Output.SetBinormal(Binormal);
				}

				if (Output.bNeedsTangent)
				{
					Tangent = (TextureToLocal.TransformVector(FVector(0, 1, 0)).GetSafeNormal());
					TransformHandler.TransformVector(Tangent, Transform);
					Output.SetTangent(Tangent);
				}
			}
		}
	}
}

template<typename SkinningHandlerType>
void UNiagaraDataInterfaceSkeletalMesh::GetTriCoordVertices(FVectorVMContext& Context)
{
	SCOPE_CYCLE_COUNTER(STAT_NiagaraSkel_Sample);
	SkinningHandlerType SkinningHandler;
	VectorVM::FExternalFuncInputHandler<int32> TriParam(Context);

	VectorVM::FUserPtrHandler<FNDISkeletalMesh_InstanceData> InstData(Context);

	checkfSlow(InstData.Get(), TEXT("Skeletal Mesh Interface has invalid instance data. %s"), *GetPathName());
	checkfSlow(InstData->Mesh, TEXT("Skeletal Mesh Interface has invalid mesh. %s"), *GetPathName());

	VectorVM::FExternalFuncRegisterHandler<int32> OutV0(Context);
	VectorVM::FExternalFuncRegisterHandler<int32> OutV1(Context);
	VectorVM::FExternalFuncRegisterHandler<int32> OutV2(Context);

	int32 Idx0; int32 Idx1; int32 Idx2;
	FSkeletalMeshAccessorHelper Accessor;
	Accessor.Init<TIntegralConstant<int32, 0>, TIntegralConstant<int32, 0>>(InstData);

	const int32 TriMax = (Accessor.IndexBuffer->Num() / 3) - 1;

	for (int32 i = 0; i < Context.NumInstances; ++i)
	{
		const int32 Tri = FMath::Clamp(TriParam.GetAndAdvance(), 0, TriMax);
<<<<<<< HEAD
		SkinningHandler.GetTrianlgeIndices(Accessor, Tri, Idx0, Idx1, Idx2);
=======
		SkinningHandler.GetTriangleIndices(Accessor, Tri, Idx0, Idx1, Idx2);
>>>>>>> 33e6966e
		*OutV0.GetDestAndAdvance() = Idx0;
		*OutV1.GetDestAndAdvance() = Idx1;
		*OutV2.GetDestAndAdvance() = Idx2;
	}
}

#undef LOCTEXT_NAMESPACE<|MERGE_RESOLUTION|>--- conflicted
+++ resolved
@@ -284,11 +284,7 @@
 	int32 SecIdx = RandHelper.RandRange(InstanceIndex, 0, Accessor.LODData->RenderSections.Num() - 1);
 	//int32 SecIdx = RandStream.RandRange(0, Accessor.LODData->RenderSections.Num() - 1);
 	FSkelMeshRenderSection& Sec = Accessor.LODData->RenderSections[SecIdx];
-<<<<<<< HEAD
-	int32 Tri = RandStream.RandRange(0, Sec.NumTriangles - 1);
-=======
 	int32 Tri = RandHelper.RandRange(InstanceIndex, 0, Sec.NumTriangles - 1);
->>>>>>> 33e6966e
 	return (Sec.BaseIndex / 3) + Tri;
 }
 
@@ -300,11 +296,7 @@
 {
 	const FSkeletalMeshSamplingInfo& SamplingInfo = InstData->Mesh->GetSamplingInfo();
 	const FSkeletalMeshSamplingLODBuiltData& WholeMeshBuiltData = SamplingInfo.GetWholeMeshLODBuiltData(InstData->GetLODIndex());
-<<<<<<< HEAD
-	int32 TriIdx = WholeMeshBuiltData.AreaWeightedTriangleSampler.GetEntryIndex(RandStream.GetFraction(), RandStream.GetFraction());
-=======
 	int32 TriIdx = WholeMeshBuiltData.AreaWeightedTriangleSampler.GetEntryIndex(RandHelper.Rand(InstanceIndex), RandHelper.Rand(InstanceIndex));
->>>>>>> 33e6966e
 	return TriIdx;
 }
 
@@ -314,11 +306,7 @@
 	TIntegralConstant<ENDISkelMesh_AreaWeightingMode, ENDISkelMesh_AreaWeightingMode::None>>
 	(FNDIRandomHelper& RandHelper, FSkeletalMeshAccessorHelper& Accessor, FNDISkeletalMesh_InstanceData* InstData, int32 InstanceIndex)
 {
-<<<<<<< HEAD
-	int32 Idx = RandStream.RandRange(0, Accessor.SamplingRegionBuiltData->TriangleIndices.Num() - 1);
-=======
 	int32 Idx = RandHelper.RandRange(InstanceIndex, 0, Accessor.SamplingRegionBuiltData->TriangleIndices.Num() - 1);
->>>>>>> 33e6966e
 	return Accessor.SamplingRegionBuiltData->TriangleIndices[Idx] / 3;
 }
 
@@ -328,11 +316,7 @@
 	TIntegralConstant<ENDISkelMesh_AreaWeightingMode, ENDISkelMesh_AreaWeightingMode::AreaWeighted>>
 	(FNDIRandomHelper& RandHelper, FSkeletalMeshAccessorHelper& Accessor, FNDISkeletalMesh_InstanceData* InstData, int32 InstanceIndex)
 {
-<<<<<<< HEAD
-	int32 Idx = Accessor.SamplingRegionBuiltData->AreaWeightedSampler.GetEntryIndex(RandStream.GetFraction(), RandStream.GetFraction());
-=======
 	int32 Idx = Accessor.SamplingRegionBuiltData->AreaWeightedSampler.GetEntryIndex(RandHelper.Rand(InstanceIndex), RandHelper.Rand(InstanceIndex));
->>>>>>> 33e6966e
 	return Accessor.SamplingRegionBuiltData->TriangleIndices[Idx] / 3;
 }
 
@@ -346,11 +330,7 @@
 	const FSkeletalMeshSamplingInfo& SamplingInfo = InstData->Mesh->GetSamplingInfo();
 	const FSkeletalMeshSamplingRegion& Region = SamplingInfo.GetRegion(InstData->SamplingRegionIndices[RegionIdx]);
 	const FSkeletalMeshSamplingRegionBuiltData& RegionBuiltData = SamplingInfo.GetRegionBuiltData(InstData->SamplingRegionIndices[RegionIdx]);
-<<<<<<< HEAD
-	int32 Idx = RandStream.RandRange(0, RegionBuiltData.TriangleIndices.Num() - 1);
-=======
 	int32 Idx = RandHelper.RandRange(InstanceIndex, 0, RegionBuiltData.TriangleIndices.Num() - 1);
->>>>>>> 33e6966e
 	return RegionBuiltData.TriangleIndices[Idx] / 3;
 }
 
@@ -364,11 +344,7 @@
 	const FSkeletalMeshSamplingInfo& SamplingInfo = InstData->Mesh->GetSamplingInfo();
 	const FSkeletalMeshSamplingRegion& Region = SamplingInfo.GetRegion(InstData->SamplingRegionIndices[RegionIdx]);
 	const FSkeletalMeshSamplingRegionBuiltData& RegionBuiltData = SamplingInfo.GetRegionBuiltData(InstData->SamplingRegionIndices[RegionIdx]);
-<<<<<<< HEAD
-	int32 Idx = RegionBuiltData.AreaWeightedSampler.GetEntryIndex(RandStream.GetFraction(), RandStream.GetFraction());
-=======
 	int32 Idx = RegionBuiltData.AreaWeightedSampler.GetEntryIndex(RandHelper.Rand(InstanceIndex), RandHelper.Rand(InstanceIndex));
->>>>>>> 33e6966e
 	return RegionBuiltData.TriangleIndices[Idx] / 3;
 }
 
@@ -1022,7 +998,6 @@
 					FPlane(Prev0.X, Prev0.Y, Prev0.Z, 0),
 					FPlane(0, 0, 0, 1)
 				);
-<<<<<<< HEAD
 
 				// Use InverseSlow to catch singular matrices.  Inverse can miss this sometimes.
 				const FMatrix PrevTextureToLocal = ParameterToTexture.Inverse() * PrevParameterToLocal;
@@ -1038,23 +1013,6 @@
 
 					Binormal = FMath::VInterpNormalRotationTo(Binormal, Binormal, Interp, 1.0f);
 
-=======
-
-				// Use InverseSlow to catch singular matrices.  Inverse can miss this sometimes.
-				const FMatrix PrevTextureToLocal = ParameterToTexture.Inverse() * PrevParameterToLocal;
-
-				//TODO: For preskin we should be able to calculate this stuff on the mesh for a perf win in most cases.
-				if (Output.bNeedsBinorm)
-				{
-					Binormal = (TextureToLocal.TransformVector(FVector(1, 0, 0)).GetSafeNormal());
-					TransformHandler.TransformVector(Binormal, Transform);
-
-					FVector PrevBinormal = (PrevTextureToLocal.TransformVector(FVector(1, 0, 0)).GetSafeNormal());
-					TransformHandler.TransformVector(PrevBinormal, PrevTransform);
-
-					Binormal = FMath::VInterpNormalRotationTo(Binormal, Binormal, Interp, 1.0f);
-
->>>>>>> 33e6966e
 					Output.SetBinormal(Binormal);
 				}
 
@@ -1118,11 +1076,7 @@
 	for (int32 i = 0; i < Context.NumInstances; ++i)
 	{
 		const int32 Tri = FMath::Clamp(TriParam.GetAndAdvance(), 0, TriMax);
-<<<<<<< HEAD
-		SkinningHandler.GetTrianlgeIndices(Accessor, Tri, Idx0, Idx1, Idx2);
-=======
 		SkinningHandler.GetTriangleIndices(Accessor, Tri, Idx0, Idx1, Idx2);
->>>>>>> 33e6966e
 		*OutV0.GetDestAndAdvance() = Idx0;
 		*OutV1.GetDestAndAdvance() = Idx1;
 		*OutV2.GetDestAndAdvance() = Idx2;
