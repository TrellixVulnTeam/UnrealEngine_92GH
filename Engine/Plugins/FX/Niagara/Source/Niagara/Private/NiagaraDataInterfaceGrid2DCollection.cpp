--- conflicted
+++ resolved
@@ -366,23 +366,26 @@
 	FVector2D RT_WorldBBoxSize = WorldBBoxSize;
 
 	// If we are setting the grid from the voxel size, then recompute NumVoxels and change bbox	
-	if (SetGridFromCellSize)
-	{
-<<<<<<< HEAD
-=======
+	if (SetGridFromMaxAxis)
+	{
 		float CellSize = FMath::Max(WorldBBoxSize.X, WorldBBoxSize.Y) / NumCellsMaxAxis;
 
->>>>>>> 7babd6ab
 		RT_NumCellsX = WorldBBoxSize.X / CellSize;
 		RT_NumCellsY = WorldBBoxSize.Y / CellSize;
 
 		// Pad grid by 1 voxel if our computed bounding box is too small
-		if (!FMath::IsNearlyEqual(CellSize * RT_NumCellsX, WorldBBoxSize.X))
-		{
-			RT_NumCellsX = NumCellsX + 1;
-			RT_NumCellsY = NumCellsY + 1;
-			RT_WorldBBoxSize = FVector2D(RT_NumCellsX, RT_NumCellsY) * CellSize;
-		}
+		if (WorldBBoxSize.X > WorldBBoxSize.Y && !FMath::IsNearlyEqual(CellSize * RT_NumCellsY, WorldBBoxSize.Y))
+		{
+			RT_NumCellsY++;
+		}
+		else if (WorldBBoxSize.X < WorldBBoxSize.Y && !FMath::IsNearlyEqual(CellSize * RT_NumCellsX, WorldBBoxSize.X))
+		{
+			RT_NumCellsX++;
+		}		
+		
+		RT_WorldBBoxSize = FVector2D(RT_NumCellsX, RT_NumCellsY) * CellSize;
+		NumCellsX = RT_NumCellsX;
+		NumCellsY = RT_NumCellsY;
 	}	
 
 	TSet<int> RT_OutputShaderStages = OutputShaderStages;
