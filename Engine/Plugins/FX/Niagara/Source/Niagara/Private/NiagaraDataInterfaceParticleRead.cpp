// Copyright Epic Games, Inc. All Rights Reserved.

#include "NiagaraDataInterfaceParticleRead.h"
#include "NiagaraConstants.h"
#include "NiagaraSystemInstance.h"
#include "ShaderParameterUtils.h"
#include "NiagaraRenderer.h"
#include "NiagaraEmitterInstanceBatcher.h"

#define LOCTEXT_NAMESPACE "NiagaraDataInterfaceParticleRead"

static const FName GetNumSpawnedParticlesFunctionName("Get Num Spawned Particles");
static const FName GetSpawnedIDAtIndexFunctionName("Get Spawned ID At Index");
static const FName GetNumParticlesFunctionName("Get Num Particles");
static const FName GetParticleIndexFunctionName("Get Particle Index");

static const FName GetIntAttributeFunctionName("Get int Attribute");
static const FName GetBoolAttributeFunctionName("Get bool Attribute");
static const FName GetFloatAttributeFunctionName("Get float Attribute");
static const FName GetVec2AttributeFunctionName("Get Vector2 Attribute");
static const FName GetVec3AttributeFunctionName("Get Vector3 Attribute");
static const FName GetVec4AttributeFunctionName("Get Vector4 Attribute");
static const FName GetColorAttributeFunctionName("Get Color Attribute");
static const FName GetQuatAttributeFunctionName("Get Quaternion Attribute");
static const FName GetIDAttributeFunctionName("Get ID Attribute");

static const FName GetIntAttributeByIndexFunctionName("Get int Attribute By Index");
static const FName GetBoolAttributeByIndexFunctionName("Get bool Attribute By Index");
static const FName GetFloatAttributeByIndexFunctionName("Get float Attribute By Index");
static const FName GetVec2AttributeByIndexFunctionName("Get Vector2 Attribute By Index");
static const FName GetVec3AttributeByIndexFunctionName("Get Vector3 Attribute By Index");
static const FName GetVec4AttributeByIndexFunctionName("Get Vector4 Attribute By Index");
static const FName GetColorAttributeByIndexFunctionName("Get Color Attribute By Index");
static const FName GetQuatAttributeByIndexFunctionName("Get Quaternion Attribute By Index");
static const FName GetIDAttributeByIndexFunctionName("Get ID Attribute By Index");

static const FString NumSpawnedParticlesBaseName(TEXT("NumSpawnedParticles_"));
static const FString SpawnedParticlesAcquireTagBaseName(TEXT("SpawnedParticlesAcquireTag_"));
static const FString InstanceCountOffsetBaseName(TEXT("InstanceCountOffset_"));
static const FString SpawnedIDsBufferBaseName(TEXT("SpawnedIDsBuffer_"));
static const FString IDToIndexTableBaseName(TEXT("IDToIndexTable_"));
static const FString InputFloatBufferBaseName(TEXT("InputFloatBuffer_"));
static const FString InputIntBufferBaseName(TEXT("InputIntBuffer_"));
static const FString InputHalfBufferBaseName(TEXT("InputHalfBuffer_"));
static const FString ParticleStrideFloatBaseName(TEXT("ParticleStrideFloat_"));
static const FString ParticleStrideIntBaseName(TEXT("ParticleStrideInt_"));
static const FString ParticleStrideHalfBaseName(TEXT("ParticleStrideHalf_"));
static const FString AttributeIndicesBaseName(TEXT("AttributeIndices_"));
static const FString AttributeCompressedBaseName(TEXT("AttributeCompressed_"));
static const FString AcquireTagRegisterIndexBaseName(TEXT("AcquireTagRegisterIndex_"));

enum class ENiagaraParticleDataComponentType : uint8
{
	Float,
	Int,
	Bool,
	ID
};

enum class ENiagaraParticleDataValueType : uint8
{
	Invalid,
	Int,
	Float,
	Vec2,
	Vec3,
	Vec4,
	Bool,
	Color,
	Quat,
	ID
};

DECLARE_INTRINSIC_TYPE_LAYOUT(ENiagaraParticleDataValueType);

static const TCHAR* NiagaraParticleDataValueTypeName(ENiagaraParticleDataValueType Type)
{
	switch (Type)
	{
		case ENiagaraParticleDataValueType::Invalid:	return TEXT("INVALID");
		case ENiagaraParticleDataValueType::Int:		return TEXT("int");
		case ENiagaraParticleDataValueType::Float:		return TEXT("float");
		case ENiagaraParticleDataValueType::Vec2:		return TEXT("vec2");
		case ENiagaraParticleDataValueType::Vec3:		return TEXT("vec3");
		case ENiagaraParticleDataValueType::Vec4:		return TEXT("vec4");
		case ENiagaraParticleDataValueType::Bool:		return TEXT("bool");
		case ENiagaraParticleDataValueType::Color:		return TEXT("color");
		case ENiagaraParticleDataValueType::Quat:		return TEXT("quaternion");
		case ENiagaraParticleDataValueType::ID:			return TEXT("ID");
		default:										return TEXT("UNKNOWN");
	}
}

struct FNDIParticleRead_InstanceData
{
	FNiagaraSystemInstance* SystemInstance;
	FNiagaraEmitterInstance* EmitterInstance;
};

struct FNDIParticleRead_GameToRenderData
{
	FNDIParticleRead_GameToRenderData() : SourceEmitterGPUContext(nullptr) {}

	FNiagaraComputeExecutionContext* SourceEmitterGPUContext;
	FString SourceEmitterName;
};

struct FNDIParticleRead_RenderInstanceData
{
	FNDIParticleRead_RenderInstanceData() :
		SourceEmitterGPUContext(nullptr)
		, CachedDataSet(nullptr)
		, AcquireTagRegisterIndex(-1)
		, bSourceEmitterNotGPUErrorShown(false)
	{
	}

	FNiagaraComputeExecutionContext* SourceEmitterGPUContext;
	FString SourceEmitterName;
	const FNiagaraDataSet* CachedDataSet;
	TArray<int32> AttributeIndices;
	TArray<int32> AttributeCompressed;
	int32 AcquireTagRegisterIndex;
	bool bSourceEmitterNotGPUErrorShown;
};

struct FNiagaraDataInterfaceProxyParticleRead : public FNiagaraDataInterfaceProxy
{
	virtual void ConsumePerInstanceDataFromGameThread(void* Data, const FNiagaraSystemInstanceID& InstanceID) override
	{
		FNDIParticleRead_RenderInstanceData* InstanceData = SystemsRenderData.Find(InstanceID);
		if (!ensure(InstanceData))
		{
			return;
		}

		FNDIParticleRead_GameToRenderData* IncomingData = static_cast<FNDIParticleRead_GameToRenderData*>(Data);
		if (IncomingData)
		{
			InstanceData->SourceEmitterGPUContext = IncomingData->SourceEmitterGPUContext;
			InstanceData->SourceEmitterName = IncomingData->SourceEmitterName;
		}
		else
		{
			InstanceData->SourceEmitterGPUContext = nullptr;
			InstanceData->SourceEmitterName = TEXT("");
		}
	}
	
	virtual int32 PerInstanceDataPassedToRenderThreadSize() const override
	{
		return sizeof(FNDIParticleRead_GameToRenderData);
	}

	void CreateRenderThreadSystemData(const FNiagaraSystemInstanceID& InstanceID)
	{
		check(IsInRenderingThread());
		check(!SystemsRenderData.Contains(InstanceID));
		SystemsRenderData.Add(InstanceID);
	}

	void DestroyRenderThreadSystemData(const FNiagaraSystemInstanceID& InstanceID)
	{
		check(IsInRenderingThread());
		SystemsRenderData.Remove(InstanceID);
	}

	FNDIParticleRead_RenderInstanceData* GetRenderDataForSystem(const FNiagaraSystemInstanceID& InstanceID)
	{
		return SystemsRenderData.Find(InstanceID);
	}

private:
	TMap<FNiagaraSystemInstanceID, FNDIParticleRead_RenderInstanceData> SystemsRenderData;
};

struct FNiagaraDataInterfaceParametersCS_ParticleRead : public FNiagaraDataInterfaceParametersCS
{
	DECLARE_TYPE_LAYOUT(FNiagaraDataInterfaceParametersCS_ParticleRead, NonVirtual);

	ENiagaraParticleDataValueType GetValueTypeFromFuncName(const FName& FuncName)
	{
		if (FuncName == GetIntAttributeFunctionName || FuncName == GetIntAttributeByIndexFunctionName) return ENiagaraParticleDataValueType::Int;
		if (FuncName == GetBoolAttributeFunctionName || FuncName == GetBoolAttributeByIndexFunctionName) return ENiagaraParticleDataValueType::Bool;
		if (FuncName == GetFloatAttributeFunctionName || FuncName == GetFloatAttributeByIndexFunctionName) return ENiagaraParticleDataValueType::Float;
		if (FuncName == GetVec2AttributeFunctionName || FuncName == GetVec2AttributeByIndexFunctionName) return ENiagaraParticleDataValueType::Vec2;
		if (FuncName == GetVec3AttributeFunctionName || FuncName == GetVec3AttributeByIndexFunctionName) return ENiagaraParticleDataValueType::Vec3;
		if (FuncName == GetVec4AttributeFunctionName || FuncName == GetVec4AttributeByIndexFunctionName) return ENiagaraParticleDataValueType::Vec4;
		if (FuncName == GetColorAttributeFunctionName || FuncName == GetColorAttributeByIndexFunctionName) return ENiagaraParticleDataValueType::Color;
		if (FuncName == GetQuatAttributeFunctionName || FuncName == GetQuatAttributeByIndexFunctionName) return ENiagaraParticleDataValueType::Quat;
		if (FuncName == GetIDAttributeFunctionName || FuncName == GetIDAttributeByIndexFunctionName) return ENiagaraParticleDataValueType::ID;
		return ENiagaraParticleDataValueType::Invalid;
	}

	void Bind(const FNiagaraDataInterfaceGPUParamInfo& ParameterInfo, const FShaderParameterMap& ParameterMap)
	{
		NumSpawnedParticlesParam.Bind(ParameterMap, *(NumSpawnedParticlesBaseName + ParameterInfo.DataInterfaceHLSLSymbol));
		SpawnedParticlesAcquireTagParam.Bind(ParameterMap, *(SpawnedParticlesAcquireTagBaseName + ParameterInfo.DataInterfaceHLSLSymbol));
		InstanceCountOffsetParam.Bind(ParameterMap, *(InstanceCountOffsetBaseName + ParameterInfo.DataInterfaceHLSLSymbol));
		SpawnedIDsBufferParam.Bind(ParameterMap, *(SpawnedIDsBufferBaseName + ParameterInfo.DataInterfaceHLSLSymbol));
		IDToIndexTableParam.Bind(ParameterMap, *(IDToIndexTableBaseName + ParameterInfo.DataInterfaceHLSLSymbol));
		InputFloatBufferParam.Bind(ParameterMap, *(InputFloatBufferBaseName + ParameterInfo.DataInterfaceHLSLSymbol));
		InputIntBufferParam.Bind(ParameterMap, *(InputIntBufferBaseName + ParameterInfo.DataInterfaceHLSLSymbol));
		InputHalfBufferParam.Bind(ParameterMap, *(InputHalfBufferBaseName + ParameterInfo.DataInterfaceHLSLSymbol));
		ParticleStrideFloatParam.Bind(ParameterMap, *(ParticleStrideFloatBaseName + ParameterInfo.DataInterfaceHLSLSymbol));
		ParticleStrideIntParam.Bind(ParameterMap, *(ParticleStrideIntBaseName + ParameterInfo.DataInterfaceHLSLSymbol));
		ParticleStrideHalfParam.Bind(ParameterMap, *(ParticleStrideHalfBaseName + ParameterInfo.DataInterfaceHLSLSymbol));
		AttributeIndicesParam.Bind(ParameterMap, *(AttributeIndicesBaseName + ParameterInfo.DataInterfaceHLSLSymbol));
		AttributeCompressedParam.Bind(ParameterMap, *(AttributeCompressedBaseName + ParameterInfo.DataInterfaceHLSLSymbol));
		AcquireTagRegisterIndexParam.Bind(ParameterMap, *(AcquireTagRegisterIndexBaseName + ParameterInfo.DataInterfaceHLSLSymbol));

		int32 NumFuncs = ParameterInfo.GeneratedFunctions.Num();
		AttributeNames.SetNum(NumFuncs);
		AttributeTypes.SetNum(NumFuncs);
		for (int32 FuncIdx = 0; FuncIdx < NumFuncs; ++FuncIdx)
		{
			const FNiagaraDataInterfaceGeneratedFunction& Func = ParameterInfo.GeneratedFunctions[FuncIdx];
			static const FName NAME_Attribute("Attribute");
			const FName* AttributeName = Func.FindSpecifierValue(NAME_Attribute);
			if (AttributeName != nullptr)
			{
				AttributeNames[FuncIdx] = *AttributeName;
				AttributeTypes[FuncIdx] = GetValueTypeFromFuncName(Func.DefinitionName);
			}
			else
			{
				// This is not an error. GetNumSpawnedParticles and GetSpawnedIDAtIndexFunctionName don't use specifiers,
				// but they take up slots in the attribute indices array for simplicity. Just stick NAME_None in here to ignore them.
				AttributeNames[FuncIdx] = NAME_None;
				AttributeTypes[FuncIdx] = ENiagaraParticleDataValueType::Invalid;
			}
		}
	}

	void SetErrorParams(FRHICommandList& RHICmdList, FRHIComputeShader* ComputeShader, bool bSkipSpawnInfo) const
	{
		// Set all the indices to -1, so that any reads return false.
		TArray<int32, TInlineAllocator<32>> AttributeIndices;
		TArray<int32, TInlineAllocator<32>> AttributeCompressed;

		int NumAttrIndices = Align(AttributeNames.Num(), 4);
		AttributeIndices.SetNumUninitialized(NumAttrIndices);
		AttributeCompressed.SetNumUninitialized(NumAttrIndices);

		for (int AttrIdx = 0; AttrIdx < AttributeIndices.Num(); ++AttrIdx)
		{
			AttributeIndices[AttrIdx] = -1;
			AttributeCompressed[AttrIdx] = 0;
		}

		int32 AcquireTagRegisterIndex = -1;

		if (!bSkipSpawnInfo)
		{
			SetShaderValue(RHICmdList, ComputeShader, NumSpawnedParticlesParam, 0);
			SetShaderValue(RHICmdList, ComputeShader, SpawnedParticlesAcquireTagParam, 0);
			SetSRVParameter(RHICmdList, ComputeShader, SpawnedIDsBufferParam, FNiagaraRenderer::GetDummyIntBuffer());
		}

		SetShaderValue(RHICmdList, ComputeShader, InstanceCountOffsetParam, -1);
		SetSRVParameter(RHICmdList, ComputeShader, IDToIndexTableParam, FNiagaraRenderer::GetDummyIntBuffer());
		SetSRVParameter(RHICmdList, ComputeShader, InputFloatBufferParam, FNiagaraRenderer::GetDummyFloatBuffer());
		SetSRVParameter(RHICmdList, ComputeShader, InputIntBufferParam, FNiagaraRenderer::GetDummyIntBuffer());
		SetSRVParameter(RHICmdList, ComputeShader, InputHalfBufferParam, FNiagaraRenderer::GetDummyHalfBuffer());
		SetShaderValue(RHICmdList, ComputeShader, ParticleStrideFloatParam, 0);
		SetShaderValue(RHICmdList, ComputeShader, ParticleStrideIntParam, 0);
		SetShaderValue(RHICmdList, ComputeShader, ParticleStrideHalfParam, 0);
		SetShaderValueArray(RHICmdList, ComputeShader, AttributeIndicesParam, AttributeIndices.GetData(), AttributeIndices.Num());
		SetShaderValueArray(RHICmdList, ComputeShader, AttributeCompressedParam, AttributeCompressed.GetData(), AttributeCompressed.Num());
		SetShaderValue(RHICmdList, ComputeShader, AcquireTagRegisterIndexParam, AcquireTagRegisterIndex);
	}

	bool CheckVariableType(const FNiagaraTypeDefinition& VarType, ENiagaraParticleDataValueType AttributeType) const
	{
		switch (AttributeType)
		{
			case ENiagaraParticleDataValueType::Int: return VarType == FNiagaraTypeDefinition::GetIntDef();
			case ENiagaraParticleDataValueType::Bool: return VarType == FNiagaraTypeDefinition::GetBoolDef();
			case ENiagaraParticleDataValueType::Float: return VarType == FNiagaraTypeDefinition::GetFloatDef();
			case ENiagaraParticleDataValueType::Vec2: return VarType == FNiagaraTypeDefinition::GetVec2Def();
			case ENiagaraParticleDataValueType::Vec3: return VarType == FNiagaraTypeDefinition::GetVec3Def();
			case ENiagaraParticleDataValueType::Vec4: return VarType == FNiagaraTypeDefinition::GetVec4Def();
			case ENiagaraParticleDataValueType::Color: return VarType == FNiagaraTypeDefinition::GetColorDef();
			case ENiagaraParticleDataValueType::Quat: return VarType == FNiagaraTypeDefinition::GetQuatDef();
			case ENiagaraParticleDataValueType::ID: return VarType == FNiagaraTypeDefinition::GetIDDef();
			default: return false;
		}
	}

	bool CheckHalfVariableType(const FNiagaraTypeDefinition& VarType, ENiagaraParticleDataValueType AttributeType) const
	{
		switch (AttributeType)
		{
			case ENiagaraParticleDataValueType::Int: return VarType == FNiagaraTypeDefinition::GetIntDef();
			case ENiagaraParticleDataValueType::Float: return VarType == FNiagaraTypeDefinition::GetHalfDef();
			case ENiagaraParticleDataValueType::Vec2: return VarType == FNiagaraTypeDefinition::GetHalfVec2Def();
			case ENiagaraParticleDataValueType::Vec3: return VarType == FNiagaraTypeDefinition::GetHalfVec3Def();
			case ENiagaraParticleDataValueType::Vec4: return VarType == FNiagaraTypeDefinition::GetHalfVec4Def();
			case ENiagaraParticleDataValueType::Bool: return VarType == FNiagaraTypeDefinition::GetBoolDef();
			case ENiagaraParticleDataValueType::Color: return VarType == FNiagaraTypeDefinition::GetHalfVec4Def();
			case ENiagaraParticleDataValueType::Quat: return VarType == FNiagaraTypeDefinition::GetHalfVec4Def();
			default: return false;
		}
	}

	void FindAttributeIndices(FNDIParticleRead_RenderInstanceData* InstanceData, const FNiagaraDataSet* SourceDataSet) const
	{
		check(AttributeNames.Num() == AttributeTypes.Num());

		int NumAttrIndices = Align(AttributeNames.Num(), 4);
		InstanceData->AttributeIndices.SetNumUninitialized(NumAttrIndices);
		InstanceData->AttributeCompressed.SetNumUninitialized(NumAttrIndices);

		// Find the register index for each named attribute in the source emitter.
		const TArray<FNiagaraVariable>& SourceEmitterVariables = SourceDataSet->GetVariables();
		const TArray<FNiagaraVariableLayoutInfo>& SourceEmitterVariableLayouts = SourceDataSet->GetVariableLayouts();
		for (int AttrNameIdx = 0; AttrNameIdx < AttributeNames.Num(); ++AttrNameIdx)
		{
			const FName& AttrName = AttributeNames[AttrNameIdx];
			if (AttrName == NAME_None)
			{
				InstanceData->AttributeIndices[AttrNameIdx] = -1;
				continue;
			}

			bool FoundVariable = false;
			for (int VarIdx = 0; VarIdx < SourceEmitterVariables.Num(); ++VarIdx)
			{
				const FNiagaraVariable& Var = SourceEmitterVariables[VarIdx];
				if (Var.GetName() == AttrName)
				{
					ENiagaraParticleDataValueType AttributeType = AttributeTypes[AttrNameIdx];
					if (CheckVariableType(Var.GetType(), AttributeType))
					{
						const FNiagaraVariableLayoutInfo& Layout = SourceEmitterVariableLayouts[VarIdx];
<<<<<<< HEAD
						InstanceData->AttributeIndices[AttrNameIdx] = (AttributeType == ENiagaraParticleDataValueType::Int || AttributeType == ENiagaraParticleDataValueType::Bool) ? Layout.Int32ComponentStart : Layout.FloatComponentStart;
						InstanceData->AttributeCompressed[AttrNameIdx] = 0;
					}
					else if (CheckHalfVariableType(Var.GetType(), AttributeType))
					{
						const FNiagaraVariableLayoutInfo& Layout = SourceEmitterVariableLayouts[VarIdx];
						InstanceData->AttributeIndices[AttrNameIdx] = (AttributeType == ENiagaraParticleDataValueType::Int || AttributeType == ENiagaraParticleDataValueType::Bool) ? Layout.Int32ComponentStart : Layout.HalfComponentStart;
						InstanceData->AttributeCompressed[AttrNameIdx] = 1;
=======
						InstanceData->AttributeIndices[AttrNameIdx] = 
							(AttributeType == ENiagaraParticleDataValueType::Int || AttributeType == ENiagaraParticleDataValueType::Bool || AttributeType == ENiagaraParticleDataValueType::ID) ? Layout.Int32ComponentStart : Layout.FloatComponentStart;
>>>>>>> 04337b15
					}
					else
					{
						UE_LOG(LogNiagara, Error, TEXT("Variable '%s' in emitter '%s' has type '%s', but particle read DI tried to access it as '%s'."),
							*Var.GetName().ToString(), *InstanceData->SourceEmitterName, *Var.GetType().GetName(), NiagaraParticleDataValueTypeName(AttributeType)
						);
						InstanceData->AttributeIndices[AttrNameIdx] = -1;
						InstanceData->AttributeCompressed[AttrNameIdx] = 0;
					}
					FoundVariable = true;
					break;
				}
			}

			if (!FoundVariable)
			{
				UE_LOG(LogNiagara, Error, TEXT("Particle read DI is trying to access inexistent variable '%s' in emitter '%s'."), *AttrName.ToString(), *InstanceData->SourceEmitterName);
				InstanceData->AttributeIndices[AttrNameIdx] = -1;
				InstanceData->AttributeCompressed[AttrNameIdx] = 0;
			}
		}

		// Find the register index for the AcquireTag part of the particle ID in the source emitter.
		if (AcquireTagRegisterIndexParam.IsBound())
		{
			InstanceData->AcquireTagRegisterIndex = -1;
			for (int VarIdx = 0; VarIdx < SourceEmitterVariables.Num(); ++VarIdx)
			{
				const FNiagaraVariable& Var = SourceEmitterVariables[VarIdx];
				if (Var.GetName().ToString() == TEXT("ID"))
				{
					InstanceData->AcquireTagRegisterIndex = SourceEmitterVariableLayouts[VarIdx].Int32ComponentStart + 1;
					break;
				}
			}
			if (InstanceData->AcquireTagRegisterIndex == -1)
			{
				UE_LOG(LogNiagara, Error, TEXT("Particle read DI cannot find ID variable in emitter '%s'."), *InstanceData->SourceEmitterName);
			}
		}

		// Initialize the buffer padding too, so we don't move garbage around.
		for (int AttrIdx = AttributeNames.Num(); AttrIdx < InstanceData->AttributeIndices.Num(); ++AttrIdx)
		{
			InstanceData->AttributeIndices[AttrIdx] = -1;
			InstanceData->AttributeCompressed[AttrIdx] = 0;
		}
	}

	FRHIShaderResourceView* GetIntSRVWithFallback(FRWBuffer& Buffer) const
	{
		return Buffer.SRV ? Buffer.SRV.GetReference() : FNiagaraRenderer::GetDummyIntBuffer();
	}

	FRHIShaderResourceView* GetFloatSRVWithFallback(FRWBuffer& Buffer) const
	{
		return Buffer.SRV ? Buffer.SRV.GetReference() : FNiagaraRenderer::GetDummyFloatBuffer();
	}

	void Set(FRHICommandList& RHICmdList, const FNiagaraDataInterfaceSetArgs& Context) const
	{
		check(IsInRenderingThread());

		FRHIComputeShader* ComputeShader = RHICmdList.GetBoundComputeShader();

		FNiagaraDataInterfaceProxyParticleRead* Proxy = static_cast<FNiagaraDataInterfaceProxyParticleRead*>(Context.DataInterface);
		check(Proxy);

		FNDIParticleRead_RenderInstanceData* InstanceData = Proxy->GetRenderDataForSystem(Context.SystemInstance);
		if (!InstanceData)
		{
			SetErrorParams(RHICmdList, ComputeShader, false);
			return;
		}

		if (InstanceData->SourceEmitterGPUContext == nullptr)
		{
			// This means the source emitter isn't running on GPU.
			if (!InstanceData->bSourceEmitterNotGPUErrorShown)
			{
				UE_LOG(LogNiagara, Error, TEXT("GPU particle read DI is set to access CPU emitter '%s'."), *InstanceData->SourceEmitterName);
				InstanceData->bSourceEmitterNotGPUErrorShown = true;
			}
			SetErrorParams(RHICmdList, ComputeShader, false);
			InstanceData->CachedDataSet = nullptr;
			return;
		}

		InstanceData->bSourceEmitterNotGPUErrorShown = false;

		FNiagaraDataSet* SourceDataSet = InstanceData->SourceEmitterGPUContext->MainDataSet;
		if (!SourceDataSet)
		{
			SetErrorParams(RHICmdList, ComputeShader, false);
			InstanceData->CachedDataSet = nullptr;
			return;
		}

		FNiagaraDataBuffer* SourceData;
		uint32 NumSpawnedInstances = 0, IDAcquireTag = 0, InstanceCountOffset = 0xffffffff;
		const bool bReadingOwnEmitter = Context.ComputeInstanceData->Context == InstanceData->SourceEmitterGPUContext;
		if (bReadingOwnEmitter)
		{
			// If the current execution context is the same as the source emitter's context, it means we're reading from
			// ourselves. We can't use SourceDataSet->GetCurrentData() in that case, because EndSimulate() has already been
			// called on the current emitter, and the current data has been set to the destination data. We need to use the
			// current compute instance data to get to the input buffers.
			const FNiagaraSimStageData& SimStageData = Context.ComputeInstanceData->SimStageData[Context.SimulationStageIndex];
			SourceData = SimStageData.Source;
			InstanceCountOffset = SimStageData.SourceCountOffset;

			// We still want to get the spawn count and ID acquire tag from the destination data, because that's where
			// NiagaraEmitterInstanceBatcher::Run() stores them.
			if (SimStageData.Destination != nullptr)
			{
				NumSpawnedInstances = SimStageData.Destination->GetNumSpawnedInstances();
				IDAcquireTag = SimStageData.Destination->GetIDAcquireTag();
			}
		}
		else
		{
			SourceData = SourceDataSet->GetCurrentData();
			if (SourceData)
			{
				NumSpawnedInstances = SourceData->GetNumSpawnedInstances();
				IDAcquireTag = SourceData->GetIDAcquireTag();
				InstanceCountOffset = SourceData->GetGPUInstanceCountBufferOffset();
			}
		}

		SetShaderValue(RHICmdList, ComputeShader, NumSpawnedParticlesParam, NumSpawnedInstances);
		SetShaderValue(RHICmdList, ComputeShader, SpawnedParticlesAcquireTagParam, IDAcquireTag);
		SetSRVParameter(RHICmdList, ComputeShader, SpawnedIDsBufferParam, GetIntSRVWithFallback(SourceDataSet->GetGPUFreeIDs()));

		if (!SourceData)
		{
			SetErrorParams(RHICmdList, ComputeShader, true);
			return;
		}

		if (InstanceData->CachedDataSet != SourceDataSet)
		{
			FindAttributeIndices(InstanceData, SourceDataSet);
			InstanceData->CachedDataSet = SourceDataSet;
		}

		if (!bReadingOwnEmitter)
		{
			FRHIUnorderedAccessView* InputBuffers[3];
			int32 NumTransitions = 0;
			InputBuffers[NumTransitions] = SourceData->GetGPUBufferFloat().UAV;
			++NumTransitions;
			InputBuffers[NumTransitions] = SourceData->GetGPUBufferInt().UAV;
			++NumTransitions;
			if (SourceData->GetGPUIDToIndexTable().UAV)
			{
				InputBuffers[NumTransitions] = SourceData->GetGPUIDToIndexTable().UAV;
				++NumTransitions;
			}
			checkSlow(NumTransitions <= UE_ARRAY_COUNT(InputBuffers));
			RHICmdList.TransitionResources(EResourceTransitionAccess::EReadable, EResourceTransitionPipeline::EComputeToCompute, InputBuffers, NumTransitions);

			if (InstanceCountOffsetParam.IsBound())
			{
				// If we're reading the instance count from another emitter, we must insert a barrier on the instance count buffer, to make sure the
				// previous dispatch finished writing to it. For D3D11, we need to insert an end overlap / begin overlap pair to break up the current
				// overlap group.
				RHICmdList.TransitionResource(EResourceTransitionAccess::ERWBarrier, EResourceTransitionPipeline::EComputeToCompute, const_cast<NiagaraEmitterInstanceBatcher*>(Context.Batcher)->GetGPUInstanceCounterManager().GetInstanceCountBuffer().UAV);
				RHICmdList.EndUAVOverlap();
				RHICmdList.BeginUAVOverlap();
			}
		}

		const uint32 ParticleStrideFloat = SourceData->GetFloatStride() / sizeof(float);
		const uint32 ParticleStrideInt = SourceData->GetInt32Stride() / sizeof(int32);
		const uint32 ParticleStrideHalf = SourceData->GetHalfStride() / sizeof(FFloat16);

		SetShaderValue(RHICmdList, ComputeShader, InstanceCountOffsetParam, InstanceCountOffset);
		SetSRVParameter(RHICmdList, ComputeShader, IDToIndexTableParam, GetIntSRVWithFallback(SourceData->GetGPUIDToIndexTable()));
		SetSRVParameter(RHICmdList, ComputeShader, InputFloatBufferParam, GetFloatSRVWithFallback(SourceData->GetGPUBufferFloat()));
		SetSRVParameter(RHICmdList, ComputeShader, InputIntBufferParam, GetIntSRVWithFallback(SourceData->GetGPUBufferInt()));
		SetSRVParameter(RHICmdList, ComputeShader, InputHalfBufferParam, GetFloatSRVWithFallback(SourceData->GetGPUBufferHalf()));
		SetShaderValue(RHICmdList, ComputeShader, ParticleStrideFloatParam, ParticleStrideFloat);
		SetShaderValue(RHICmdList, ComputeShader, ParticleStrideIntParam, ParticleStrideInt);
		SetShaderValue(RHICmdList, ComputeShader, ParticleStrideHalfParam, ParticleStrideHalf);
		SetShaderValueArray(RHICmdList, ComputeShader, AttributeIndicesParam, InstanceData->AttributeIndices.GetData(), InstanceData->AttributeIndices.Num());
		SetShaderValueArray(RHICmdList, ComputeShader, AttributeCompressedParam, InstanceData->AttributeCompressed.GetData(), InstanceData->AttributeCompressed.Num());
		SetShaderValue(RHICmdList, ComputeShader, AcquireTagRegisterIndexParam, InstanceData->AcquireTagRegisterIndex);
	}
	
private:
	LAYOUT_FIELD(FShaderParameter, NumSpawnedParticlesParam);
	LAYOUT_FIELD(FShaderParameter, SpawnedParticlesAcquireTagParam);
	LAYOUT_FIELD(FShaderParameter, InstanceCountOffsetParam);
	LAYOUT_FIELD(FShaderResourceParameter, SpawnedIDsBufferParam);
	LAYOUT_FIELD(FShaderResourceParameter, IDToIndexTableParam);
	LAYOUT_FIELD(FShaderResourceParameter, InputFloatBufferParam);
	LAYOUT_FIELD(FShaderResourceParameter, InputIntBufferParam);
	LAYOUT_FIELD(FShaderResourceParameter, InputHalfBufferParam);
	LAYOUT_FIELD(FShaderParameter, ParticleStrideFloatParam);
	LAYOUT_FIELD(FShaderParameter, ParticleStrideHalfParam);
	LAYOUT_FIELD(FShaderParameter, ParticleStrideIntParam);
	LAYOUT_FIELD(FShaderParameter, AttributeIndicesParam);
	LAYOUT_FIELD(FShaderParameter, AttributeCompressedParam);
	LAYOUT_FIELD(FShaderParameter, AcquireTagRegisterIndexParam);
	LAYOUT_FIELD(TMemoryImageArray<FName>, AttributeNames);
	LAYOUT_FIELD(TMemoryImageArray<ENiagaraParticleDataValueType>, AttributeTypes);
};

IMPLEMENT_TYPE_LAYOUT(FNiagaraDataInterfaceParametersCS_ParticleRead);

UNiagaraDataInterfaceParticleRead::UNiagaraDataInterfaceParticleRead(FObjectInitializer const& ObjectInitializer)
	: Super(ObjectInitializer)
{
	Proxy.Reset(new FNiagaraDataInterfaceProxyParticleRead());
}

void UNiagaraDataInterfaceParticleRead::PostInitProperties()
{
	Super::PostInitProperties();

	if (HasAnyFlags(RF_ClassDefaultObject))
	{
		FNiagaraTypeRegistry::Register(FNiagaraTypeDefinition(GetClass()), true, false, false);
	}
}

bool UNiagaraDataInterfaceParticleRead::InitPerInstanceData(void* PerInstanceData, FNiagaraSystemInstance* SystemInstance)
{
	FNDIParticleRead_InstanceData* PIData = new (PerInstanceData) FNDIParticleRead_InstanceData;
	PIData->SystemInstance = SystemInstance;
	PIData->EmitterInstance = nullptr;
	for (TSharedPtr<FNiagaraEmitterInstance, ESPMode::ThreadSafe> EmitterInstance : SystemInstance->GetEmitters())
	{
		if (EmitterName == EmitterInstance->GetCachedEmitter()->GetUniqueEmitterName())
		{
			PIData->EmitterInstance = EmitterInstance.Get();
			break;
		}
	}

	if (PIData->EmitterInstance == nullptr)
	{
		UE_LOG(LogNiagara, Error, TEXT("Source emitter '%s' not found."), *EmitterName);
		return false;
	}

	FNiagaraDataInterfaceProxyParticleRead* ThisProxy = GetProxyAs<FNiagaraDataInterfaceProxyParticleRead>();
	ENQUEUE_RENDER_COMMAND(FNDIParticleReadCreateRTInstance)(
		[ThisProxy, InstanceID = SystemInstance->GetId()](FRHICommandList& CmdList)
		{
			ThisProxy->CreateRenderThreadSystemData(InstanceID);
		}
	);

	return true;
}

void UNiagaraDataInterfaceParticleRead::DestroyPerInstanceData(void* PerInstanceData, FNiagaraSystemInstance* SystemInstance)
{
	FNDIParticleRead_InstanceData* InstData = (FNDIParticleRead_InstanceData*)PerInstanceData;
	InstData->~FNDIParticleRead_InstanceData();

	FNiagaraDataInterfaceProxyParticleRead* ThisProxy = GetProxyAs<FNiagaraDataInterfaceProxyParticleRead>();
	ENQUEUE_RENDER_COMMAND(FNDIParticleReadDestroyRTInstance) (
		[ThisProxy, InstanceID = SystemInstance->GetId()](FRHICommandListImmediate& CmdList)
		{
			ThisProxy->DestroyRenderThreadSystemData(InstanceID);
		}
	);
}

int32 UNiagaraDataInterfaceParticleRead::PerInstanceDataSize() const
{
	return sizeof(FNDIParticleRead_InstanceData);
}

void UNiagaraDataInterfaceParticleRead::GetFunctions(TArray<FNiagaraFunctionSignature>& OutFunctions)
{
	//
	// Spawn info and particle count
	//
	{
		FNiagaraFunctionSignature Sig;
		Sig.Name = GetNumSpawnedParticlesFunctionName;
		Sig.Inputs.Add(FNiagaraVariable(FNiagaraTypeDefinition(GetClass()), TEXT("Particle Reader")));
		Sig.Outputs.Add(FNiagaraVariable(FNiagaraTypeDefinition::GetIntDef(), TEXT("Num Spawned")));
		Sig.bMemberFunction = true;
		Sig.bRequiresContext = false;
		OutFunctions.Add(Sig);
	}

	{
		FNiagaraFunctionSignature Sig;
		Sig.Name = GetSpawnedIDAtIndexFunctionName;

		Sig.Inputs.Add(FNiagaraVariable(FNiagaraTypeDefinition(GetClass()), TEXT("Particle Reader")));
		Sig.Inputs.Add(FNiagaraVariable(FNiagaraTypeDefinition::GetIntDef(), TEXT("Spawn Index")));

		Sig.Outputs.Add(FNiagaraVariable(FNiagaraTypeDefinition::GetBoolDef(), TEXT("Valid")));
		Sig.Outputs.Add(FNiagaraVariable(FNiagaraTypeDefinition::GetIDDef(), TEXT("ID")));

		Sig.bMemberFunction = true;
		Sig.bRequiresContext = false;
		OutFunctions.Add(Sig);
	}

	{
		FNiagaraFunctionSignature Sig;
		Sig.Name = GetNumParticlesFunctionName;
		Sig.Inputs.Add(FNiagaraVariable(FNiagaraTypeDefinition(GetClass()), TEXT("Particle Reader")));
		Sig.Outputs.Add(FNiagaraVariable(FNiagaraTypeDefinition::GetIntDef(), TEXT("Num Particles")));
		Sig.bMemberFunction = true;
		Sig.bRequiresContext = false;
		OutFunctions.Add(Sig);
	}

	{
		FNiagaraFunctionSignature Sig;
		Sig.Name = GetParticleIndexFunctionName;
		Sig.Inputs.Add(FNiagaraVariable(FNiagaraTypeDefinition(GetClass()), TEXT("Particle Reader")));
		Sig.Inputs.Add(FNiagaraVariable(FNiagaraTypeDefinition::GetIDDef(), TEXT("Particle ID")));
		Sig.Outputs.Add(FNiagaraVariable(FNiagaraTypeDefinition::GetIntDef(), TEXT("Index")));
		Sig.bMemberFunction = true;
		Sig.bRequiresContext = false;
		OutFunctions.Add(Sig);
	}

	//
	// Get attribute by ID
	//
	{
		FNiagaraFunctionSignature Sig;
		Sig.Name = GetIntAttributeFunctionName;
		Sig.Inputs.Add(FNiagaraVariable(FNiagaraTypeDefinition(GetClass()), TEXT("Particle Reader")));
		Sig.Inputs.Add(FNiagaraVariable(FNiagaraTypeDefinition::GetIDDef(), TEXT("Particle ID")));

		Sig.Outputs.Add(FNiagaraVariable(FNiagaraTypeDefinition::GetBoolDef(), TEXT("Valid")));
		Sig.Outputs.Add(FNiagaraVariable(FNiagaraTypeDefinition::GetIntDef(), TEXT("Value")));

		Sig.FunctionSpecifiers.Add(FName("Attribute"));

		Sig.bMemberFunction = true;
		Sig.bRequiresContext = false;
		OutFunctions.Add(Sig);
	}

	{
		FNiagaraFunctionSignature Sig;
		Sig.Name = GetBoolAttributeFunctionName;
		Sig.Inputs.Add(FNiagaraVariable(FNiagaraTypeDefinition(GetClass()), TEXT("Particle Reader")));
		Sig.Inputs.Add(FNiagaraVariable(FNiagaraTypeDefinition::GetIDDef(), TEXT("Particle ID")));

		Sig.Outputs.Add(FNiagaraVariable(FNiagaraTypeDefinition::GetBoolDef(), TEXT("Valid")));
		Sig.Outputs.Add(FNiagaraVariable(FNiagaraTypeDefinition::GetBoolDef(), TEXT("Value")));

		Sig.FunctionSpecifiers.Add(FName("Attribute"));

		Sig.bMemberFunction = true;
		Sig.bRequiresContext = false;
		OutFunctions.Add(Sig);
	}

	{
		FNiagaraFunctionSignature Sig;
		Sig.Name = GetFloatAttributeFunctionName;
		Sig.Inputs.Add(FNiagaraVariable(FNiagaraTypeDefinition(GetClass()), TEXT("Particle Reader")));
		Sig.Inputs.Add(FNiagaraVariable(FNiagaraTypeDefinition::GetIDDef(), TEXT("Particle ID")));

		Sig.Outputs.Add(FNiagaraVariable(FNiagaraTypeDefinition::GetBoolDef(), TEXT("Valid")));
		Sig.Outputs.Add(FNiagaraVariable(FNiagaraTypeDefinition::GetFloatDef(), TEXT("Value")));

		Sig.FunctionSpecifiers.Add(FName("Attribute"));

		Sig.bMemberFunction = true;
		Sig.bRequiresContext = false;
		OutFunctions.Add(Sig);
	}

	{
		FNiagaraFunctionSignature Sig;
		Sig.Name = GetVec2AttributeFunctionName;
		Sig.Inputs.Add(FNiagaraVariable(FNiagaraTypeDefinition(GetClass()), TEXT("Particle Reader")));
		Sig.Inputs.Add(FNiagaraVariable(FNiagaraTypeDefinition::GetIDDef(), TEXT("Particle ID")));

		Sig.Outputs.Add(FNiagaraVariable(FNiagaraTypeDefinition::GetBoolDef(), TEXT("Valid")));
		Sig.Outputs.Add(FNiagaraVariable(FNiagaraTypeDefinition::GetVec2Def(), TEXT("Value")));

		Sig.FunctionSpecifiers.Add(FName("Attribute"));

		Sig.bMemberFunction = true;
		Sig.bRequiresContext = false;
		OutFunctions.Add(Sig);
	}

	{
		FNiagaraFunctionSignature Sig;
		Sig.Name = GetVec3AttributeFunctionName;
		Sig.Inputs.Add(FNiagaraVariable(FNiagaraTypeDefinition(GetClass()), TEXT("Particle Reader")));
		Sig.Inputs.Add(FNiagaraVariable(FNiagaraTypeDefinition::GetIDDef(), TEXT("Particle ID")));

		Sig.Outputs.Add(FNiagaraVariable(FNiagaraTypeDefinition::GetBoolDef(), TEXT("Valid")));
		Sig.Outputs.Add(FNiagaraVariable(FNiagaraTypeDefinition::GetVec3Def(), TEXT("Value")));

		Sig.FunctionSpecifiers.Add(FName("Attribute"));

		Sig.bMemberFunction = true;
		Sig.bRequiresContext = false;
		OutFunctions.Add(Sig);
	}

	{
		FNiagaraFunctionSignature Sig;
		Sig.Name = GetVec4AttributeFunctionName;
		Sig.Inputs.Add(FNiagaraVariable(FNiagaraTypeDefinition(GetClass()), TEXT("Particle Reader")));
		Sig.Inputs.Add(FNiagaraVariable(FNiagaraTypeDefinition::GetIDDef(), TEXT("Particle ID")));

		Sig.Outputs.Add(FNiagaraVariable(FNiagaraTypeDefinition::GetBoolDef(), TEXT("Valid")));
		Sig.Outputs.Add(FNiagaraVariable(FNiagaraTypeDefinition::GetVec4Def(), TEXT("Value")));

		Sig.FunctionSpecifiers.Add(FName("Attribute"));

		Sig.bMemberFunction = true;
		Sig.bRequiresContext = false;
		OutFunctions.Add(Sig);
	}

	{
		FNiagaraFunctionSignature Sig;
		Sig.Name = GetColorAttributeFunctionName;
		Sig.Inputs.Add(FNiagaraVariable(FNiagaraTypeDefinition(GetClass()), TEXT("Particle Reader")));
		Sig.Inputs.Add(FNiagaraVariable(FNiagaraTypeDefinition::GetIDDef(), TEXT("Particle ID")));

		Sig.Outputs.Add(FNiagaraVariable(FNiagaraTypeDefinition::GetBoolDef(), TEXT("Valid")));
		Sig.Outputs.Add(FNiagaraVariable(FNiagaraTypeDefinition::GetColorDef(), TEXT("Value")));

		Sig.FunctionSpecifiers.Add(FName("Attribute"));

		Sig.bMemberFunction = true;
		Sig.bRequiresContext = false;
		OutFunctions.Add(Sig);
	}

	{
		FNiagaraFunctionSignature Sig;
		Sig.Name = GetQuatAttributeFunctionName;
		Sig.Inputs.Add(FNiagaraVariable(FNiagaraTypeDefinition(GetClass()), TEXT("Particle Reader")));
		Sig.Inputs.Add(FNiagaraVariable(FNiagaraTypeDefinition::GetIDDef(), TEXT("Particle ID")));

		Sig.Outputs.Add(FNiagaraVariable(FNiagaraTypeDefinition::GetBoolDef(), TEXT("Valid")));
		Sig.Outputs.Add(FNiagaraVariable(FNiagaraTypeDefinition::GetQuatDef(), TEXT("Value")));

		Sig.FunctionSpecifiers.Add(FName("Attribute"));

		Sig.bMemberFunction = true;
		Sig.bRequiresContext = false;
		OutFunctions.Add(Sig);
	}

	{
		FNiagaraFunctionSignature Sig;
		Sig.Name = GetIDAttributeFunctionName;
		Sig.Inputs.Add(FNiagaraVariable(FNiagaraTypeDefinition(GetClass()), TEXT("Particle Reader")));
		Sig.Inputs.Add(FNiagaraVariable(FNiagaraTypeDefinition::GetIDDef(), TEXT("Particle ID")));

		Sig.Outputs.Add(FNiagaraVariable(FNiagaraTypeDefinition::GetBoolDef(), TEXT("Valid")));
		Sig.Outputs.Add(FNiagaraVariable(FNiagaraTypeDefinition::GetIDDef(), TEXT("Value")));

		Sig.FunctionSpecifiers.Add(FName("Attribute"));

		Sig.bMemberFunction = true;
		Sig.bRequiresContext = false;
		OutFunctions.Add(Sig);
	}

	//
	// Get attribute by index
	//
	{
		FNiagaraFunctionSignature Sig;
		Sig.Name = GetIntAttributeByIndexFunctionName;
		Sig.Inputs.Add(FNiagaraVariable(FNiagaraTypeDefinition(GetClass()), TEXT("Particle Reader")));
		Sig.Inputs.Add(FNiagaraVariable(FNiagaraTypeDefinition::GetIntDef(), TEXT("Particle Index")));

		Sig.Outputs.Add(FNiagaraVariable(FNiagaraTypeDefinition::GetBoolDef(), TEXT("Valid")));
		Sig.Outputs.Add(FNiagaraVariable(FNiagaraTypeDefinition::GetIntDef(), TEXT("Value")));

		Sig.FunctionSpecifiers.Add(FName("Attribute"));

		Sig.bMemberFunction = true;
		Sig.bRequiresContext = false;
		OutFunctions.Add(Sig);
	}

	{
		FNiagaraFunctionSignature Sig;
		Sig.Name = GetBoolAttributeByIndexFunctionName;
		Sig.Inputs.Add(FNiagaraVariable(FNiagaraTypeDefinition(GetClass()), TEXT("Particle Reader")));
		Sig.Inputs.Add(FNiagaraVariable(FNiagaraTypeDefinition::GetIntDef(), TEXT("Particle Index")));

		Sig.Outputs.Add(FNiagaraVariable(FNiagaraTypeDefinition::GetBoolDef(), TEXT("Valid")));
		Sig.Outputs.Add(FNiagaraVariable(FNiagaraTypeDefinition::GetBoolDef(), TEXT("Value")));

		Sig.FunctionSpecifiers.Add(FName("Attribute"));

		Sig.bMemberFunction = true;
		Sig.bRequiresContext = false;
		OutFunctions.Add(Sig);
	}

	{
		FNiagaraFunctionSignature Sig;
		Sig.Name = GetFloatAttributeByIndexFunctionName;
		Sig.Inputs.Add(FNiagaraVariable(FNiagaraTypeDefinition(GetClass()), TEXT("Particle Reader")));
		Sig.Inputs.Add(FNiagaraVariable(FNiagaraTypeDefinition::GetIntDef(), TEXT("Particle Index")));

		Sig.Outputs.Add(FNiagaraVariable(FNiagaraTypeDefinition::GetBoolDef(), TEXT("Valid")));
		Sig.Outputs.Add(FNiagaraVariable(FNiagaraTypeDefinition::GetFloatDef(), TEXT("Value")));

		Sig.FunctionSpecifiers.Add(FName("Attribute"));

		Sig.bMemberFunction = true;
		Sig.bRequiresContext = false;
		OutFunctions.Add(Sig);
	}

	{
		FNiagaraFunctionSignature Sig;
		Sig.Name = GetVec2AttributeByIndexFunctionName;
		Sig.Inputs.Add(FNiagaraVariable(FNiagaraTypeDefinition(GetClass()), TEXT("Particle Reader")));
		Sig.Inputs.Add(FNiagaraVariable(FNiagaraTypeDefinition::GetIntDef(), TEXT("Particle Index")));

		Sig.Outputs.Add(FNiagaraVariable(FNiagaraTypeDefinition::GetBoolDef(), TEXT("Valid")));
		Sig.Outputs.Add(FNiagaraVariable(FNiagaraTypeDefinition::GetVec2Def(), TEXT("Value")));

		Sig.FunctionSpecifiers.Add(FName("Attribute"));

		Sig.bMemberFunction = true;
		Sig.bRequiresContext = false;
		OutFunctions.Add(Sig);
	}

	{
		FNiagaraFunctionSignature Sig;
		Sig.Name = GetVec3AttributeByIndexFunctionName;
		Sig.Inputs.Add(FNiagaraVariable(FNiagaraTypeDefinition(GetClass()), TEXT("Particle Reader")));
		Sig.Inputs.Add(FNiagaraVariable(FNiagaraTypeDefinition::GetIntDef(), TEXT("Particle Index")));

		Sig.Outputs.Add(FNiagaraVariable(FNiagaraTypeDefinition::GetBoolDef(), TEXT("Valid")));
		Sig.Outputs.Add(FNiagaraVariable(FNiagaraTypeDefinition::GetVec3Def(), TEXT("Value")));

		Sig.FunctionSpecifiers.Add(FName("Attribute"));

		Sig.bMemberFunction = true;
		Sig.bRequiresContext = false;
		OutFunctions.Add(Sig);
	}

	{
		FNiagaraFunctionSignature Sig;
		Sig.Name = GetVec4AttributeByIndexFunctionName;
		Sig.Inputs.Add(FNiagaraVariable(FNiagaraTypeDefinition(GetClass()), TEXT("Particle Reader")));
		Sig.Inputs.Add(FNiagaraVariable(FNiagaraTypeDefinition::GetIntDef(), TEXT("Particle Index")));

		Sig.Outputs.Add(FNiagaraVariable(FNiagaraTypeDefinition::GetBoolDef(), TEXT("Valid")));
		Sig.Outputs.Add(FNiagaraVariable(FNiagaraTypeDefinition::GetVec4Def(), TEXT("Value")));

		Sig.FunctionSpecifiers.Add(FName("Attribute"));

		Sig.bMemberFunction = true;
		Sig.bRequiresContext = false;
		OutFunctions.Add(Sig);
	}

	{
		FNiagaraFunctionSignature Sig;
		Sig.Name = GetColorAttributeByIndexFunctionName;
		Sig.Inputs.Add(FNiagaraVariable(FNiagaraTypeDefinition(GetClass()), TEXT("Particle Reader")));
		Sig.Inputs.Add(FNiagaraVariable(FNiagaraTypeDefinition::GetIntDef(), TEXT("Particle Index")));

		Sig.Outputs.Add(FNiagaraVariable(FNiagaraTypeDefinition::GetBoolDef(), TEXT("Valid")));
		Sig.Outputs.Add(FNiagaraVariable(FNiagaraTypeDefinition::GetColorDef(), TEXT("Value")));

		Sig.FunctionSpecifiers.Add(FName("Attribute"));

		Sig.bMemberFunction = true;
		Sig.bRequiresContext = false;
		OutFunctions.Add(Sig);
	}

	{
		FNiagaraFunctionSignature Sig;
		Sig.Name = GetQuatAttributeByIndexFunctionName;
		Sig.Inputs.Add(FNiagaraVariable(FNiagaraTypeDefinition(GetClass()), TEXT("Particle Reader")));
		Sig.Inputs.Add(FNiagaraVariable(FNiagaraTypeDefinition::GetIntDef(), TEXT("Particle Index")));

		Sig.Outputs.Add(FNiagaraVariable(FNiagaraTypeDefinition::GetBoolDef(), TEXT("Valid")));
		Sig.Outputs.Add(FNiagaraVariable(FNiagaraTypeDefinition::GetQuatDef(), TEXT("Value")));

		Sig.FunctionSpecifiers.Add(FName("Attribute"));

		Sig.bMemberFunction = true;
		Sig.bRequiresContext = false;
		OutFunctions.Add(Sig);
	} 

	{
		FNiagaraFunctionSignature Sig;
		Sig.Name = GetIDAttributeByIndexFunctionName;
		Sig.Inputs.Add(FNiagaraVariable(FNiagaraTypeDefinition(GetClass()), TEXT("Particle Reader")));
		Sig.Inputs.Add(FNiagaraVariable(FNiagaraTypeDefinition::GetIntDef(), TEXT("Particle Index")));

		Sig.Outputs.Add(FNiagaraVariable(FNiagaraTypeDefinition::GetBoolDef(), TEXT("Valid")));
		Sig.Outputs.Add(FNiagaraVariable(FNiagaraTypeDefinition::GetIDDef(), TEXT("Value")));

		Sig.FunctionSpecifiers.Add(FName("Attribute"));

		Sig.bMemberFunction = true;
		Sig.bRequiresContext = false;
		OutFunctions.Add(Sig);
	}
}

DEFINE_NDI_DIRECT_FUNC_BINDER(UNiagaraDataInterfaceParticleRead, GetNumSpawnedParticles);
DEFINE_NDI_DIRECT_FUNC_BINDER(UNiagaraDataInterfaceParticleRead, GetSpawnedIDAtIndex);
DEFINE_NDI_DIRECT_FUNC_BINDER(UNiagaraDataInterfaceParticleRead, GetNumParticles);
DEFINE_NDI_DIRECT_FUNC_BINDER(UNiagaraDataInterfaceParticleRead, GetParticleIndex);
DEFINE_NDI_DIRECT_FUNC_BINDER_WITH_PAYLOAD(UNiagaraDataInterfaceParticleRead, ReadInt);
DEFINE_NDI_DIRECT_FUNC_BINDER_WITH_PAYLOAD(UNiagaraDataInterfaceParticleRead, ReadBool);
DEFINE_NDI_DIRECT_FUNC_BINDER_WITH_PAYLOAD(UNiagaraDataInterfaceParticleRead, ReadFloat);
DEFINE_NDI_DIRECT_FUNC_BINDER_WITH_PAYLOAD(UNiagaraDataInterfaceParticleRead, ReadVector2);
DEFINE_NDI_DIRECT_FUNC_BINDER_WITH_PAYLOAD(UNiagaraDataInterfaceParticleRead, ReadVector3);
DEFINE_NDI_DIRECT_FUNC_BINDER_WITH_PAYLOAD(UNiagaraDataInterfaceParticleRead, ReadVector4);
DEFINE_NDI_DIRECT_FUNC_BINDER_WITH_PAYLOAD(UNiagaraDataInterfaceParticleRead, ReadColor);
DEFINE_NDI_DIRECT_FUNC_BINDER_WITH_PAYLOAD(UNiagaraDataInterfaceParticleRead, ReadQuat);
DEFINE_NDI_DIRECT_FUNC_BINDER_WITH_PAYLOAD(UNiagaraDataInterfaceParticleRead, ReadID);
DEFINE_NDI_DIRECT_FUNC_BINDER_WITH_PAYLOAD(UNiagaraDataInterfaceParticleRead, ReadIntByIndex);
DEFINE_NDI_DIRECT_FUNC_BINDER_WITH_PAYLOAD(UNiagaraDataInterfaceParticleRead, ReadBoolByIndex);
DEFINE_NDI_DIRECT_FUNC_BINDER_WITH_PAYLOAD(UNiagaraDataInterfaceParticleRead, ReadFloatByIndex);
DEFINE_NDI_DIRECT_FUNC_BINDER_WITH_PAYLOAD(UNiagaraDataInterfaceParticleRead, ReadVector2ByIndex);
DEFINE_NDI_DIRECT_FUNC_BINDER_WITH_PAYLOAD(UNiagaraDataInterfaceParticleRead, ReadVector3ByIndex);
DEFINE_NDI_DIRECT_FUNC_BINDER_WITH_PAYLOAD(UNiagaraDataInterfaceParticleRead, ReadVector4ByIndex);
DEFINE_NDI_DIRECT_FUNC_BINDER_WITH_PAYLOAD(UNiagaraDataInterfaceParticleRead, ReadColorByIndex);
DEFINE_NDI_DIRECT_FUNC_BINDER_WITH_PAYLOAD(UNiagaraDataInterfaceParticleRead, ReadQuatByIndex);
DEFINE_NDI_DIRECT_FUNC_BINDER_WITH_PAYLOAD(UNiagaraDataInterfaceParticleRead, ReadIDByIndex);

static bool HasMatchingVariable(TArrayView<const FNiagaraVariable> Variables, FName AttributeName, const FNiagaraTypeDefinition& ValidType)
{
	return Variables.Find(FNiagaraVariable(ValidType, AttributeName)) != INDEX_NONE;
}

void UNiagaraDataInterfaceParticleRead::GetVMExternalFunction(const FVMExternalFunctionBindingInfo& BindingInfo, void* InstanceData, FVMExternalFunction& OutFunc)
{
	//
	// Spawn info and particle count
	//
	if (BindingInfo.Name == GetNumSpawnedParticlesFunctionName)
	{
		NDI_FUNC_BINDER(UNiagaraDataInterfaceParticleRead, GetNumSpawnedParticles)::Bind(this, OutFunc);
		return;
	}

	if (BindingInfo.Name == GetSpawnedIDAtIndexFunctionName)
	{
		NDI_FUNC_BINDER(UNiagaraDataInterfaceParticleRead, GetSpawnedIDAtIndex)::Bind(this, OutFunc);
		return;
	}

	if (BindingInfo.Name == GetNumParticlesFunctionName)
	{
		NDI_FUNC_BINDER(UNiagaraDataInterfaceParticleRead, GetNumParticles)::Bind(this, OutFunc);
		return;
	}

	if (BindingInfo.Name == GetParticleIndexFunctionName)
	{
		NDI_FUNC_BINDER(UNiagaraDataInterfaceParticleRead, GetParticleIndex)::Bind(this, OutFunc);
		return;
	}

	bool bBindSuccessful = false;
	FNDIParticleRead_InstanceData* PIData = static_cast<FNDIParticleRead_InstanceData*>(InstanceData);
	static const FName NAME_Attribute("Attribute");

	const FVMFunctionSpecifier* FunctionSpecifier = BindingInfo.FindSpecifier(NAME_Attribute);
	if (FunctionSpecifier == nullptr)
	{
		UE_LOG(LogNiagara, Error, TEXT("VMExternalFunction '%s' does not have a function specifier 'attribute'!"), *BindingInfo.Name.ToString());
		return;
	}

	TArrayView<const FNiagaraVariable> EmitterVariables = PIData->EmitterInstance->GetData().GetVariables();

	const FName AttributeToRead = FunctionSpecifier->Value;

	//
	// Get attribute by ID
	//
	if (BindingInfo.Name == GetIntAttributeFunctionName)
	{
		if (HasMatchingVariable(EmitterVariables, AttributeToRead, FNiagaraTypeDefinition::GetIntDef()))
		{
			NDI_FUNC_BINDER(UNiagaraDataInterfaceParticleRead, ReadInt)::Bind(this, OutFunc, AttributeToRead);
			bBindSuccessful = true;
		}
	}
	else if (BindingInfo.Name == GetBoolAttributeFunctionName)
	{
		if (HasMatchingVariable(EmitterVariables, AttributeToRead, FNiagaraTypeDefinition::GetBoolDef()))
		{
			NDI_FUNC_BINDER(UNiagaraDataInterfaceParticleRead, ReadBool)::Bind(this, OutFunc, AttributeToRead);
			bBindSuccessful = true;
		}
	}
	else if (BindingInfo.Name == GetFloatAttributeFunctionName)
	{
		if (HasMatchingVariable(EmitterVariables, AttributeToRead, FNiagaraTypeDefinition::GetFloatDef())
			|| HasMatchingVariable(EmitterVariables, AttributeToRead, FNiagaraTypeDefinition::GetHalfDef()))
		{
			NDI_FUNC_BINDER(UNiagaraDataInterfaceParticleRead, ReadFloat)::Bind(this, OutFunc, AttributeToRead);
			bBindSuccessful = true;
		}
	}
	else if (BindingInfo.Name == GetVec2AttributeFunctionName)
	{
		if (HasMatchingVariable(EmitterVariables, AttributeToRead, FNiagaraTypeDefinition::GetVec2Def())
			|| HasMatchingVariable(EmitterVariables, AttributeToRead, FNiagaraTypeDefinition::GetHalfVec2Def()))
		{
			NDI_FUNC_BINDER(UNiagaraDataInterfaceParticleRead, ReadVector2)::Bind(this, OutFunc, AttributeToRead);
			bBindSuccessful = true;
		}
	}
	else if (BindingInfo.Name == GetVec3AttributeFunctionName)
	{
		if (HasMatchingVariable(EmitterVariables, AttributeToRead, FNiagaraTypeDefinition::GetVec3Def())
			|| HasMatchingVariable(EmitterVariables, AttributeToRead, FNiagaraTypeDefinition::GetHalfVec3Def()))
		{
			NDI_FUNC_BINDER(UNiagaraDataInterfaceParticleRead, ReadVector3)::Bind(this, OutFunc, AttributeToRead);
			bBindSuccessful = true;
		}
	}
	else if (BindingInfo.Name == GetVec4AttributeFunctionName)
	{
		if (HasMatchingVariable(EmitterVariables, AttributeToRead, FNiagaraTypeDefinition::GetVec4Def())
			|| HasMatchingVariable(EmitterVariables, AttributeToRead, FNiagaraTypeDefinition::GetHalfVec4Def()))
		{
			NDI_FUNC_BINDER(UNiagaraDataInterfaceParticleRead, ReadVector4)::Bind(this, OutFunc, AttributeToRead);
			bBindSuccessful = true;
		}
	}
	else if (BindingInfo.Name == GetColorAttributeFunctionName)
	{
		if (HasMatchingVariable(EmitterVariables, AttributeToRead, FNiagaraTypeDefinition::GetColorDef())
			|| HasMatchingVariable(EmitterVariables, AttributeToRead, FNiagaraTypeDefinition::GetHalfVec4Def()))
		{
			NDI_FUNC_BINDER(UNiagaraDataInterfaceParticleRead, ReadColor)::Bind(this, OutFunc, AttributeToRead);
			bBindSuccessful = true;
		}
	}
	else if (BindingInfo.Name == GetQuatAttributeFunctionName)
	{
		if (HasMatchingVariable(EmitterVariables, AttributeToRead, FNiagaraTypeDefinition::GetQuatDef())
			|| HasMatchingVariable(EmitterVariables, AttributeToRead, FNiagaraTypeDefinition::GetHalfVec4Def()))
		{
			NDI_FUNC_BINDER(UNiagaraDataInterfaceParticleRead, ReadQuat)::Bind(this, OutFunc, AttributeToRead);
			bBindSuccessful = true;
		}
	}
	else if (BindingInfo.Name == GetIDAttributeFunctionName)
	{
		FNiagaraVariable VariableToRead(FNiagaraTypeDefinition::GetIDDef(), AttributeToRead);
		if (PIData->EmitterInstance->GetData().GetVariables().Find(VariableToRead) != INDEX_NONE)
		{
			NDI_FUNC_BINDER(UNiagaraDataInterfaceParticleRead, ReadID)::Bind(this, OutFunc, AttributeToRead);
			bBindSuccessful = true;
		}
	}
	//
	// Get attribute by index
	//
	else if (BindingInfo.Name == GetIntAttributeByIndexFunctionName)
	{
		if (HasMatchingVariable(EmitterVariables, AttributeToRead, FNiagaraTypeDefinition::GetIntDef()))
		{
			NDI_FUNC_BINDER(UNiagaraDataInterfaceParticleRead, ReadIntByIndex)::Bind(this, OutFunc, AttributeToRead);
			bBindSuccessful = true;
		}
	}
	else if (BindingInfo.Name == GetBoolAttributeByIndexFunctionName)
	{
		if (HasMatchingVariable(EmitterVariables, AttributeToRead, FNiagaraTypeDefinition::GetBoolDef()))
		{
			NDI_FUNC_BINDER(UNiagaraDataInterfaceParticleRead, ReadBoolByIndex)::Bind(this, OutFunc, AttributeToRead);
			bBindSuccessful = true;
		}
	}
	else if (BindingInfo.Name == GetFloatAttributeByIndexFunctionName)
	{
		if (HasMatchingVariable(EmitterVariables, AttributeToRead, FNiagaraTypeDefinition::GetFloatDef())
			|| HasMatchingVariable(EmitterVariables, AttributeToRead, FNiagaraTypeDefinition::GetHalfDef()))
		{
			NDI_FUNC_BINDER(UNiagaraDataInterfaceParticleRead, ReadFloatByIndex)::Bind(this, OutFunc, AttributeToRead);
			bBindSuccessful = true;
		}
	}
	else if (BindingInfo.Name == GetVec2AttributeByIndexFunctionName)
	{
		if (HasMatchingVariable(EmitterVariables, AttributeToRead, FNiagaraTypeDefinition::GetVec2Def())
			|| HasMatchingVariable(EmitterVariables, AttributeToRead, FNiagaraTypeDefinition::GetHalfVec2Def()))
		{
			NDI_FUNC_BINDER(UNiagaraDataInterfaceParticleRead, ReadVector2ByIndex)::Bind(this, OutFunc, AttributeToRead);
			bBindSuccessful = true;
		}
	}
	else if (BindingInfo.Name == GetVec3AttributeByIndexFunctionName)
	{
		if (HasMatchingVariable(EmitterVariables, AttributeToRead, FNiagaraTypeDefinition::GetVec3Def())
			|| HasMatchingVariable(EmitterVariables, AttributeToRead, FNiagaraTypeDefinition::GetHalfVec3Def()))
		{
			NDI_FUNC_BINDER(UNiagaraDataInterfaceParticleRead, ReadVector3ByIndex)::Bind(this, OutFunc, AttributeToRead);
			bBindSuccessful = true;
		}
	}
	else if (BindingInfo.Name == GetVec4AttributeByIndexFunctionName)
	{
		if (HasMatchingVariable(EmitterVariables, AttributeToRead, FNiagaraTypeDefinition::GetVec4Def())
			|| HasMatchingVariable(EmitterVariables, AttributeToRead, FNiagaraTypeDefinition::GetHalfVec4Def()))
		{
			NDI_FUNC_BINDER(UNiagaraDataInterfaceParticleRead, ReadVector4ByIndex)::Bind(this, OutFunc, AttributeToRead);
			bBindSuccessful = true;
		}
	}
	else if (BindingInfo.Name == GetColorAttributeByIndexFunctionName)
	{
		if (HasMatchingVariable(EmitterVariables, AttributeToRead, FNiagaraTypeDefinition::GetColorDef())
			|| HasMatchingVariable(EmitterVariables, AttributeToRead, FNiagaraTypeDefinition::GetHalfVec4Def()))
		{
			NDI_FUNC_BINDER(UNiagaraDataInterfaceParticleRead, ReadColorByIndex)::Bind(this, OutFunc, AttributeToRead);
			bBindSuccessful = true;
		}
	}
	else if (BindingInfo.Name == GetQuatAttributeByIndexFunctionName)
	{
		if (HasMatchingVariable(EmitterVariables, AttributeToRead, FNiagaraTypeDefinition::GetQuatDef())
			|| HasMatchingVariable(EmitterVariables, AttributeToRead, FNiagaraTypeDefinition::GetHalfVec4Def()))
		{
			NDI_FUNC_BINDER(UNiagaraDataInterfaceParticleRead, ReadQuatByIndex)::Bind(this, OutFunc, AttributeToRead);
			bBindSuccessful = true;
		}
	}
	else if (BindingInfo.Name == GetIDAttributeByIndexFunctionName)
	{
	FNiagaraVariable VariableToRead(FNiagaraTypeDefinition::GetIDDef(), AttributeToRead);
	if (PIData->EmitterInstance->GetData().GetVariables().Find(VariableToRead) != INDEX_NONE)
	{
		NDI_FUNC_BINDER(UNiagaraDataInterfaceParticleRead, ReadIDByIndex)::Bind(this, OutFunc, AttributeToRead);
		bBindSuccessful = true;
	}
	}

	if (!bBindSuccessful)
	{
		UE_LOG(LogNiagara, Error, TEXT("Failed to bind VMExternalFunction '%s' with attribute '%s'! Check that the attribute is named correctly."), *BindingInfo.Name.ToString(), *AttributeToRead.ToString());
	}
}

void UNiagaraDataInterfaceParticleRead::GetNumSpawnedParticles(FVectorVMContext& Context)
{
	VectorVM::FUserPtrHandler<FNDIParticleRead_InstanceData> InstData(Context);
	VectorVM::FExternalFuncRegisterHandler<int32> OutNumSpawned(Context);

	const FNiagaraEmitterInstance* EmitterInstance = InstData.Get()->EmitterInstance;
	const FNiagaraDataBuffer* CurrentData = EmitterInstance->GetData().GetCurrentData();
	const int32 NumSpawned = CurrentData ? CurrentData->GetNumSpawnedInstances() : 0;

	for (int32 InstanceIdx = 0; InstanceIdx < Context.NumInstances; ++InstanceIdx)
	{
		*OutNumSpawned.GetDestAndAdvance() = NumSpawned;
	}
}

void UNiagaraDataInterfaceParticleRead::GetSpawnedIDAtIndex(FVectorVMContext& Context)
{
	VectorVM::FUserPtrHandler<FNDIParticleRead_InstanceData> InstData(Context);
	VectorVM::FExternalFuncInputHandler<int32> InIndex(Context);

	VectorVM::FExternalFuncRegisterHandler<FNiagaraBool> OutValid(Context);
	VectorVM::FExternalFuncRegisterHandler<int32> OutIDIndex(Context);
	VectorVM::FExternalFuncRegisterHandler<int32> OutIDAcquireTag(Context);

	FNiagaraEmitterInstance* EmitterInstance = InstData.Get()->EmitterInstance;
	const TArray<int32>& SpawnedIDsTable = EmitterInstance->GetData().GetSpawnedIDsTable();
	int32 NumSpawned = SpawnedIDsTable.Num();
	int32 IDAcquireTag = EmitterInstance->GetData().GetIDAcquireTag();

	for (int32 InstanceIdx = 0; InstanceIdx < Context.NumInstances; ++InstanceIdx)
	{
		FNiagaraBool ValidValue;
		FNiagaraID IDValue;

		int32 SpawnIndex = InIndex.GetAndAdvance();
		if (SpawnIndex >= 0 && SpawnIndex < NumSpawned)
		{
			ValidValue.SetValue(true);
			IDValue.Index = SpawnedIDsTable[SpawnIndex];
			IDValue.AcquireTag = IDAcquireTag;
		}
		else
		{
			ValidValue.SetValue(false);
			IDValue.Index = 0;
			IDValue.AcquireTag = 0;
		}

		*OutValid.GetDestAndAdvance() = ValidValue;
		*OutIDIndex.GetDestAndAdvance() = IDValue.Index;
		*OutIDAcquireTag.GetDestAndAdvance() = IDValue.AcquireTag;
	}
}

void UNiagaraDataInterfaceParticleRead::GetNumParticles(FVectorVMContext& Context)
{
	VectorVM::FUserPtrHandler<FNDIParticleRead_InstanceData> InstData(Context);
	VectorVM::FExternalFuncRegisterHandler<int32> OutNumParticles (Context);

	const FNiagaraEmitterInstance* EmitterInstance = InstData.Get()->EmitterInstance;
	const FNiagaraDataBuffer* CurrentData = EmitterInstance->GetData().GetCurrentData();
	const int32 NumParticles = CurrentData ? CurrentData->GetNumInstances() : 0;

	for (int32 InstanceIdx = 0; InstanceIdx < Context.NumInstances; ++InstanceIdx)
	{
		*OutNumParticles.GetDestAndAdvance() = NumParticles;
	}
}

void UNiagaraDataInterfaceParticleRead::GetParticleIndex(FVectorVMContext& Context)
{
	VectorVM::FUserPtrHandler<FNDIParticleRead_InstanceData> InstData(Context);
	VectorVM::FExternalFuncInputHandler<int32> ParticleIDIndexParam(Context);
	VectorVM::FExternalFuncInputHandler<int32> ParticleIDAcquireTagParam(Context);
	VectorVM::FExternalFuncRegisterHandler<int32> OutIndex(Context);

	const FNiagaraEmitterInstance* EmitterInstance = InstData.Get()->EmitterInstance;
	const FNiagaraDataBuffer* CurrentData = EmitterInstance->GetData().GetCurrentData();

	if (!CurrentData)
	{
		for (int32 InstanceIdx = 0; InstanceIdx < Context.NumInstances; ++InstanceIdx)
		{
			*OutIndex.GetDestAndAdvance() = -1;
		}
		return;
	}

	FNiagaraVariable IDVar(FNiagaraTypeDefinition::GetIDDef(), "ID");
	FNiagaraDataSetAccessor<FNiagaraID> IDData(EmitterInstance->GetData(), IDVar);
	const TArray<int32>& IDTable = CurrentData->GetIDTable();

	for (int32 InstanceIdx = 0; InstanceIdx < Context.NumInstances; ++InstanceIdx)
	{
		FNiagaraID ParticleID = { ParticleIDIndexParam.GetAndAdvance(), ParticleIDAcquireTagParam.GetAndAdvance() };

		int32 ParticleIndex = -1;
		if (ParticleID.Index >= 0 && ParticleID.Index < IDTable.Num())
		{
			ParticleIndex = IDTable[ParticleID.Index];
			if (ParticleIndex >= 0)
			{
				FNiagaraID ActualID = IDData.GetSafe(ParticleIndex, NIAGARA_INVALID_ID);
				if (ActualID != ParticleID)
				{
					ParticleIndex = -1;
				}
			}
		}

		*OutIndex.GetDestAndAdvance() = ParticleIndex;
	}
}

void UNiagaraDataInterfaceParticleRead::ReadInt(FVectorVMContext& Context, FName AttributeToRead)
{
	VectorVM::FUserPtrHandler<FNDIParticleRead_InstanceData> InstanceData(Context);
	VectorVM::FExternalFuncInputHandler<int32> ParticleIDIndexParam(Context);
	VectorVM::FExternalFuncInputHandler<int32> ParticleIDAcquireTagParam(Context);

	VectorVM::FExternalFuncRegisterHandler<FNiagaraBool> OutValid(Context);
	VectorVM::FExternalFuncRegisterHandler<int32> OutValue(Context);

	for (int32 InstanceIdx = 0; InstanceIdx < Context.NumInstances; ++InstanceIdx)
	{
		FNiagaraID ParticleID = { ParticleIDIndexParam.GetAndAdvance(), ParticleIDAcquireTagParam.GetAndAdvance() };
		bool bValid;
		int32 Value = RetrieveValueWithCheck<int, FNiagaraDataConversions::FNiagaraInt>(InstanceData->EmitterInstance, AttributeToRead, ParticleID, bValid);
		FNiagaraBool ValidValue;
		ValidValue.SetValue(bValid);
		*OutValid.GetDestAndAdvance() = ValidValue;
		*OutValue.GetDestAndAdvance() = Value;
	}
}

void UNiagaraDataInterfaceParticleRead::ReadBool(FVectorVMContext& Context, FName AttributeToRead)
{
	VectorVM::FUserPtrHandler<FNDIParticleRead_InstanceData> InstanceData(Context);
	VectorVM::FExternalFuncInputHandler<int32> ParticleIDIndexParam(Context);
	VectorVM::FExternalFuncInputHandler<int32> ParticleIDAcquireTagParam(Context);

	VectorVM::FExternalFuncRegisterHandler<FNiagaraBool> OutValid(Context);
	VectorVM::FExternalFuncRegisterHandler<FNiagaraBool> OutValue(Context);

	for (int32 InstanceIdx = 0; InstanceIdx < Context.NumInstances; ++InstanceIdx)
	{
		FNiagaraID ParticleID = { ParticleIDIndexParam.GetAndAdvance(), ParticleIDAcquireTagParam.GetAndAdvance() };
		bool bValid;
		FNiagaraBool Value = RetrieveValueWithCheck<FNiagaraBool, FNiagaraDataConversions::FNiagaraBool>(InstanceData->EmitterInstance, AttributeToRead, ParticleID, bValid);
		FNiagaraBool ValidValue;
		ValidValue.SetValue(bValid);
		*OutValid.GetDestAndAdvance() = ValidValue;
		*OutValue.GetDestAndAdvance() = Value;
	}
}

void UNiagaraDataInterfaceParticleRead::ReadFloat(FVectorVMContext& Context, FName AttributeToRead)
{
	VectorVM::FUserPtrHandler<FNDIParticleRead_InstanceData> InstanceData(Context);
	VectorVM::FExternalFuncInputHandler<int32> ParticleIDIndexParam(Context);
	VectorVM::FExternalFuncInputHandler<int32> ParticleIDAcquireTagParam(Context);

	VectorVM::FExternalFuncRegisterHandler<FNiagaraBool> OutValid(Context);
	VectorVM::FExternalFuncRegisterHandler<float> OutValue(Context);
	
	for (int32 InstanceIdx = 0; InstanceIdx < Context.NumInstances; ++InstanceIdx)
	{
		FNiagaraID ParticleID = { ParticleIDIndexParam.GetAndAdvance(), ParticleIDAcquireTagParam.GetAndAdvance() };
		bool bValid;
		float Value = RetrieveValueWithCheck<float, FNiagaraDataConversions::FHalfOrFloat>(InstanceData->EmitterInstance, AttributeToRead, ParticleID, bValid);
		FNiagaraBool ValidValue;
		ValidValue.SetValue(bValid);
		*OutValid.GetDestAndAdvance() = ValidValue;
		*OutValue.GetDestAndAdvance() = Value;
	}
}

void UNiagaraDataInterfaceParticleRead::ReadVector2(FVectorVMContext& Context, FName AttributeToRead)
{
	VectorVM::FUserPtrHandler<FNDIParticleRead_InstanceData> InstanceData(Context);
	VectorVM::FExternalFuncInputHandler<int32> ParticleIDIndexParam(Context);
	VectorVM::FExternalFuncInputHandler<int32> ParticleIDAcquireTagParam(Context);

	VectorVM::FExternalFuncRegisterHandler<FNiagaraBool> OutValid(Context);
	VectorVM::FExternalFuncRegisterHandler<float> OutX(Context);
	VectorVM::FExternalFuncRegisterHandler<float> OutY(Context);

	for (int32 InstanceIdx = 0; InstanceIdx < Context.NumInstances; ++InstanceIdx)
	{
		FNiagaraID ParticleID = { ParticleIDIndexParam.GetAndAdvance(), ParticleIDAcquireTagParam.GetAndAdvance() };
		bool bValid;
		FVector2D Value = RetrieveValueWithCheck<FVector2D, FNiagaraDataConversions::FHalf2OrFloat2>(InstanceData->EmitterInstance, AttributeToRead, ParticleID, bValid);
		FNiagaraBool ValidValue;
		ValidValue.SetValue(bValid);
		*OutValid.GetDestAndAdvance() = ValidValue;
		*OutX.GetDestAndAdvance() = Value.X;
		*OutY.GetDestAndAdvance() = Value.Y;
	}
}

void UNiagaraDataInterfaceParticleRead::ReadVector3(FVectorVMContext& Context, FName AttributeToRead)
{
	VectorVM::FUserPtrHandler<FNDIParticleRead_InstanceData> InstanceData(Context);
	VectorVM::FExternalFuncInputHandler<int32> ParticleIDIndexParam(Context);
	VectorVM::FExternalFuncInputHandler<int32> ParticleIDAcquireTagParam(Context);

	VectorVM::FExternalFuncRegisterHandler<FNiagaraBool> OutValid(Context);
	VectorVM::FExternalFuncRegisterHandler<float> OutX(Context);
	VectorVM::FExternalFuncRegisterHandler<float> OutY(Context);
	VectorVM::FExternalFuncRegisterHandler<float> OutZ(Context);

	for (int32 InstanceIdx = 0; InstanceIdx < Context.NumInstances; ++InstanceIdx)
	{
		FNiagaraID ParticleID = { ParticleIDIndexParam.GetAndAdvance(), ParticleIDAcquireTagParam.GetAndAdvance() };
		bool bValid;
		FVector Value = RetrieveValueWithCheck<FVector, FNiagaraDataConversions::FHalf3OrFloat3>(InstanceData->EmitterInstance, AttributeToRead, ParticleID, bValid);
		FNiagaraBool ValidValue;
		ValidValue.SetValue(bValid);
		*OutValid.GetDestAndAdvance() = ValidValue;
		*OutX.GetDestAndAdvance() = Value.X;
		*OutY.GetDestAndAdvance() = Value.Y;
		*OutZ.GetDestAndAdvance() = Value.Z;
	}
}

void UNiagaraDataInterfaceParticleRead::ReadVector4(FVectorVMContext& Context, FName AttributeToRead)
{
	VectorVM::FUserPtrHandler<FNDIParticleRead_InstanceData> InstanceData(Context);
	VectorVM::FExternalFuncInputHandler<int32> ParticleIDIndexParam(Context);
	VectorVM::FExternalFuncInputHandler<int32> ParticleIDAcquireTagParam(Context);

	VectorVM::FExternalFuncRegisterHandler<FNiagaraBool> OutValid(Context);
	VectorVM::FExternalFuncRegisterHandler<float> OutX(Context);
	VectorVM::FExternalFuncRegisterHandler<float> OutY(Context);
	VectorVM::FExternalFuncRegisterHandler<float> OutZ(Context);
	VectorVM::FExternalFuncRegisterHandler<float> OutW(Context);

	for (int32 InstanceIdx = 0; InstanceIdx < Context.NumInstances; ++InstanceIdx)
	{
		FNiagaraID ParticleID = { ParticleIDIndexParam.GetAndAdvance(), ParticleIDAcquireTagParam.GetAndAdvance() };
		bool bValid;
		FVector4 Value = RetrieveValueWithCheck<FVector4, FNiagaraDataConversions::FHalf4OrFloat4>(InstanceData->EmitterInstance, AttributeToRead, ParticleID, bValid);
		FNiagaraBool ValidValue;
		ValidValue.SetValue(bValid);
		*OutValid.GetDestAndAdvance() = ValidValue;
		*OutX.GetDestAndAdvance() = Value.X;
		*OutY.GetDestAndAdvance() = Value.Y;
		*OutZ.GetDestAndAdvance() = Value.Z;
		*OutW.GetDestAndAdvance() = Value.W;
	}
}

void UNiagaraDataInterfaceParticleRead::ReadColor(FVectorVMContext& Context, FName AttributeToRead)
{
	VectorVM::FUserPtrHandler<FNDIParticleRead_InstanceData> InstanceData(Context);
	VectorVM::FExternalFuncInputHandler<int32> ParticleIDIndexParam(Context);
	VectorVM::FExternalFuncInputHandler<int32> ParticleIDAcquireTagParam(Context);

	VectorVM::FExternalFuncRegisterHandler<FNiagaraBool> OutValid(Context);
	VectorVM::FExternalFuncRegisterHandler<float> OutR(Context);
	VectorVM::FExternalFuncRegisterHandler<float> OutG(Context);
	VectorVM::FExternalFuncRegisterHandler<float> OutB(Context);
	VectorVM::FExternalFuncRegisterHandler<float> OutA(Context);

	for (int32 InstanceIdx = 0; InstanceIdx < Context.NumInstances; ++InstanceIdx)
	{
		FNiagaraID ParticleID = { ParticleIDIndexParam.GetAndAdvance(), ParticleIDAcquireTagParam.GetAndAdvance() };
		bool bValid;
		FLinearColor Value = RetrieveValueWithCheck<FLinearColor, FNiagaraDataConversions::FHalf4OrColor4>(InstanceData->EmitterInstance, AttributeToRead, ParticleID, bValid);
		FNiagaraBool ValidValue;
		ValidValue.SetValue(bValid);
		*OutValid.GetDestAndAdvance() = ValidValue;
		*OutR.GetDestAndAdvance() = Value.R;
		*OutG.GetDestAndAdvance() = Value.G;
		*OutB.GetDestAndAdvance() = Value.B;
		*OutA.GetDestAndAdvance() = Value.A;
	}
}

void UNiagaraDataInterfaceParticleRead::ReadQuat(FVectorVMContext& Context, FName AttributeToRead)
{
	VectorVM::FUserPtrHandler<FNDIParticleRead_InstanceData> InstanceData(Context);
	VectorVM::FExternalFuncInputHandler<int32> ParticleIDIndexParam(Context);
	VectorVM::FExternalFuncInputHandler<int32> ParticleIDAcquireTagParam(Context);

	VectorVM::FExternalFuncRegisterHandler<FNiagaraBool> OutValid(Context);
	VectorVM::FExternalFuncRegisterHandler<float> OutX(Context);
	VectorVM::FExternalFuncRegisterHandler<float> OutY(Context);
	VectorVM::FExternalFuncRegisterHandler<float> OutZ(Context);
	VectorVM::FExternalFuncRegisterHandler<float> OutW(Context);

	for (int32 InstanceIdx = 0; InstanceIdx < Context.NumInstances; ++InstanceIdx)
	{
		FNiagaraID ParticleID = { ParticleIDIndexParam.GetAndAdvance(), ParticleIDAcquireTagParam.GetAndAdvance() };
		bool bValid;
		FQuat Value = RetrieveValueWithCheck<FQuat, FNiagaraDataConversions::FHalf4OrQuat4>(InstanceData->EmitterInstance, AttributeToRead, ParticleID, bValid);
		FNiagaraBool ValidValue;
		ValidValue.SetValue(bValid);
		*OutValid.GetDestAndAdvance() = ValidValue;
		*OutX.GetDestAndAdvance() = Value.X;
		*OutY.GetDestAndAdvance() = Value.Y;
		*OutZ.GetDestAndAdvance() = Value.Z;
		*OutW.GetDestAndAdvance() = Value.W;
	}
}

<<<<<<< HEAD
template <typename Type, typename AccessorType>
Type UNiagaraDataInterfaceParticleRead::RetrieveValueWithCheck(FNiagaraEmitterInstance* EmitterInstance, const FName& Attr, const FNiagaraID& ParticleID, bool& bValid)
=======
void UNiagaraDataInterfaceParticleRead::ReadID(FVectorVMContext& Context, FName AttributeToRead)
{
	VectorVM::FUserPtrHandler<FNDIParticleRead_InstanceData> InstanceData(Context);
	VectorVM::FExternalFuncInputHandler<int32> ParticleIDIndexParam(Context);
	VectorVM::FExternalFuncInputHandler<int32> ParticleIDAcquireTagParam(Context);

	VectorVM::FExternalFuncRegisterHandler<FNiagaraBool> OutValid(Context);
	VectorVM::FExternalFuncRegisterHandler<int> OutIDIndex(Context);
	VectorVM::FExternalFuncRegisterHandler<int> OutIDAcquireTag(Context);

	for (int32 InstanceIdx = 0; InstanceIdx < Context.NumInstances; ++InstanceIdx)
	{
		FNiagaraID ParticleID = { ParticleIDIndexParam.GetAndAdvance(), ParticleIDAcquireTagParam.GetAndAdvance() };
		bool bValid;

		FNiagaraID Value = RetrieveValueWithCheck<FNiagaraID>(InstanceData->EmitterInstance, FNiagaraTypeDefinition::GetIDDef(), AttributeToRead, ParticleID, bValid);

		FNiagaraBool ValidValue;
		ValidValue.SetValue(bValid);
		*OutValid.GetDestAndAdvance() = ValidValue;
		*OutIDIndex.GetDestAndAdvance() = Value.Index;
		*OutIDAcquireTag.GetDestAndAdvance() = Value.AcquireTag;
	}
}

template <typename T>
T UNiagaraDataInterfaceParticleRead::RetrieveValueWithCheck(FNiagaraEmitterInstance* EmitterInstance, const FNiagaraTypeDefinition& Type, const FName& Attr, const FNiagaraID& ParticleID, bool& bValid)
>>>>>>> 04337b15
{
	Type Value = Type();
	bValid = false;

	const FNiagaraDataBuffer* CurrentData = EmitterInstance->GetData().GetCurrentData();
	if (!CurrentData)
	{
		return Value;
	}

	const TArray<int32>& IDTable = CurrentData->GetIDTable();
	if (ParticleID.Index < 0 || ParticleID.Index >= IDTable.Num())
	{
		return Value;
	}

	FNiagaraDataSetAccessor<AccessorType> ValueData(EmitterInstance->GetData(), Attr);

	FNiagaraVariable IDVar(FNiagaraTypeDefinition::GetIDDef(), "ID");
	FNiagaraDataSetAccessor<FNiagaraID> IDData(EmitterInstance->GetData(), IDVar);

	int32 ParticleIndex = IDTable[ParticleID.Index];
	if (ParticleIndex >= 0)
	{
		FNiagaraID ActualID = IDData.GetSafe(ParticleIndex, NIAGARA_INVALID_ID);
		if (ActualID == ParticleID)
		{
			Value = ValueData.GetSafe(ParticleIndex, Type());
			bValid = true;
		}
	}

	return Value;
}

void UNiagaraDataInterfaceParticleRead::ReadIntByIndex(FVectorVMContext& Context, FName AttributeToRead)
{
	VectorVM::FUserPtrHandler<FNDIParticleRead_InstanceData> InstanceData(Context);
	VectorVM::FExternalFuncInputHandler<int32> ParticleIndexParam(Context);

	VectorVM::FExternalFuncRegisterHandler<FNiagaraBool> OutValid(Context);
	VectorVM::FExternalFuncRegisterHandler<int32> OutValue(Context);

	for (int32 InstanceIdx = 0; InstanceIdx < Context.NumInstances; ++InstanceIdx)
	{
		int32 ParticleIndex = ParticleIndexParam.GetAndAdvance();
		bool bValid;
		int32 Value = RetrieveValueByIndexWithCheck<int32, FNiagaraDataConversions::FNiagaraInt>(InstanceData->EmitterInstance, AttributeToRead, ParticleIndex, bValid);
		FNiagaraBool ValidValue;
		ValidValue.SetValue(bValid);
		*OutValid.GetDestAndAdvance() = ValidValue;
		*OutValue.GetDestAndAdvance() = Value;
	}
}

void UNiagaraDataInterfaceParticleRead::ReadBoolByIndex(FVectorVMContext& Context, FName AttributeToRead)
{
	VectorVM::FUserPtrHandler<FNDIParticleRead_InstanceData> InstanceData(Context);
	VectorVM::FExternalFuncInputHandler<int32> ParticleIndexParam(Context);

	VectorVM::FExternalFuncRegisterHandler<FNiagaraBool> OutValid(Context);
	VectorVM::FExternalFuncRegisterHandler<FNiagaraBool> OutValue(Context);

	for (int32 InstanceIdx = 0; InstanceIdx < Context.NumInstances; ++InstanceIdx)
	{
		int32 ParticleIndex = ParticleIndexParam.GetAndAdvance();
		bool bValid;
		FNiagaraBool Value = RetrieveValueByIndexWithCheck<FNiagaraBool, FNiagaraDataConversions::FNiagaraBool>(InstanceData->EmitterInstance, AttributeToRead, ParticleIndex, bValid);
		FNiagaraBool ValidValue;
		ValidValue.SetValue(bValid);
		*OutValid.GetDestAndAdvance() = ValidValue;
		*OutValue.GetDestAndAdvance() = Value;
	}
}

void UNiagaraDataInterfaceParticleRead::ReadFloatByIndex(FVectorVMContext& Context, FName AttributeToRead)
{
	VectorVM::FUserPtrHandler<FNDIParticleRead_InstanceData> InstanceData(Context);
	VectorVM::FExternalFuncInputHandler<int32> ParticleIndexParam(Context);

	VectorVM::FExternalFuncRegisterHandler<FNiagaraBool> OutValid(Context);
	VectorVM::FExternalFuncRegisterHandler<float> OutValue(Context);

	for (int32 InstanceIdx = 0; InstanceIdx < Context.NumInstances; ++InstanceIdx)
	{
		int32 ParticleIndex = ParticleIndexParam.GetAndAdvance();
		bool bValid;
		float Value = RetrieveValueByIndexWithCheck<float, FNiagaraDataConversions::FHalfOrFloat>(InstanceData->EmitterInstance, AttributeToRead, ParticleIndex, bValid);
		FNiagaraBool ValidValue;
		ValidValue.SetValue(bValid);
		*OutValid.GetDestAndAdvance() = ValidValue;
		*OutValue.GetDestAndAdvance() = Value;
	}
}

void UNiagaraDataInterfaceParticleRead::ReadVector2ByIndex(FVectorVMContext& Context, FName AttributeToRead)
{
	VectorVM::FUserPtrHandler<FNDIParticleRead_InstanceData> InstanceData(Context);
	VectorVM::FExternalFuncInputHandler<int32> ParticleIndexParam(Context);

	VectorVM::FExternalFuncRegisterHandler<FNiagaraBool> OutValid(Context);
	VectorVM::FExternalFuncRegisterHandler<float> OutX(Context);
	VectorVM::FExternalFuncRegisterHandler<float> OutY(Context);

	for (int32 InstanceIdx = 0; InstanceIdx < Context.NumInstances; ++InstanceIdx)
	{
		int32 ParticleIndex = ParticleIndexParam.GetAndAdvance();
		bool bValid;
		FVector2D Value = RetrieveValueByIndexWithCheck<FVector2D, FNiagaraDataConversions::FHalf2OrFloat2>(InstanceData->EmitterInstance, AttributeToRead, ParticleIndex, bValid);
		FNiagaraBool ValidValue;
		ValidValue.SetValue(bValid);
		*OutValid.GetDestAndAdvance() = ValidValue;
		*OutX.GetDestAndAdvance() = Value.X;
		*OutY.GetDestAndAdvance() = Value.Y;
	}
}

void UNiagaraDataInterfaceParticleRead::ReadVector3ByIndex(FVectorVMContext& Context, FName AttributeToRead)
{
	VectorVM::FUserPtrHandler<FNDIParticleRead_InstanceData> InstanceData(Context);
	VectorVM::FExternalFuncInputHandler<int32> ParticleIndexParam(Context);

	VectorVM::FExternalFuncRegisterHandler<FNiagaraBool> OutValid(Context);
	VectorVM::FExternalFuncRegisterHandler<float> OutX(Context);
	VectorVM::FExternalFuncRegisterHandler<float> OutY(Context);
	VectorVM::FExternalFuncRegisterHandler<float> OutZ(Context);

	for (int32 InstanceIdx = 0; InstanceIdx < Context.NumInstances; ++InstanceIdx)
	{
		int32 ParticleIndex = ParticleIndexParam.GetAndAdvance();
		bool bValid;
		FVector Value = RetrieveValueByIndexWithCheck<FVector, FNiagaraDataConversions::FHalf3OrFloat3>(InstanceData->EmitterInstance, AttributeToRead, ParticleIndex, bValid);
		FNiagaraBool ValidValue;
		ValidValue.SetValue(bValid);
		*OutValid.GetDestAndAdvance() = ValidValue;
		*OutX.GetDestAndAdvance() = Value.X;
		*OutY.GetDestAndAdvance() = Value.Y;
		*OutZ.GetDestAndAdvance() = Value.Z;
	}
}

void UNiagaraDataInterfaceParticleRead::ReadVector4ByIndex(FVectorVMContext& Context, FName AttributeToRead)
{
	VectorVM::FUserPtrHandler<FNDIParticleRead_InstanceData> InstanceData(Context);
	VectorVM::FExternalFuncInputHandler<int32> ParticleIndexParam(Context);

	VectorVM::FExternalFuncRegisterHandler<FNiagaraBool> OutValid(Context);
	VectorVM::FExternalFuncRegisterHandler<float> OutX(Context);
	VectorVM::FExternalFuncRegisterHandler<float> OutY(Context);
	VectorVM::FExternalFuncRegisterHandler<float> OutZ(Context);
	VectorVM::FExternalFuncRegisterHandler<float> OutW(Context);

	for (int32 InstanceIdx = 0; InstanceIdx < Context.NumInstances; ++InstanceIdx)
	{
		int32 ParticleIndex = ParticleIndexParam.GetAndAdvance();
		bool bValid;
		FVector4 Value = RetrieveValueByIndexWithCheck<FVector4, FNiagaraDataConversions::FHalf4OrFloat4>(InstanceData->EmitterInstance, AttributeToRead, ParticleIndex, bValid);
		FNiagaraBool ValidValue;
		ValidValue.SetValue(bValid);
		*OutValid.GetDestAndAdvance() = ValidValue;
		*OutX.GetDestAndAdvance() = Value.X;
		*OutY.GetDestAndAdvance() = Value.Y;
		*OutZ.GetDestAndAdvance() = Value.Z;
		*OutW.GetDestAndAdvance() = Value.W;
	}
}

void UNiagaraDataInterfaceParticleRead::ReadColorByIndex(FVectorVMContext& Context, FName AttributeToRead)
{
	VectorVM::FUserPtrHandler<FNDIParticleRead_InstanceData> InstanceData(Context);
	VectorVM::FExternalFuncInputHandler<int32> ParticleIndexParam(Context);

	VectorVM::FExternalFuncRegisterHandler<FNiagaraBool> OutValid(Context);
	VectorVM::FExternalFuncRegisterHandler<float> OutR(Context);
	VectorVM::FExternalFuncRegisterHandler<float> OutG(Context);
	VectorVM::FExternalFuncRegisterHandler<float> OutB(Context);
	VectorVM::FExternalFuncRegisterHandler<float> OutA(Context);

	for (int32 InstanceIdx = 0; InstanceIdx < Context.NumInstances; ++InstanceIdx)
	{
		int32 ParticleIndex = ParticleIndexParam.GetAndAdvance();
		bool bValid;
		FLinearColor Value = RetrieveValueByIndexWithCheck<FLinearColor, FNiagaraDataConversions::FHalf4OrColor4>(InstanceData->EmitterInstance, AttributeToRead, ParticleIndex, bValid);
		FNiagaraBool ValidValue;
		ValidValue.SetValue(bValid);
		*OutValid.GetDestAndAdvance() = ValidValue;
		*OutR.GetDestAndAdvance() = Value.R;
		*OutG.GetDestAndAdvance() = Value.G;
		*OutB.GetDestAndAdvance() = Value.B;
		*OutA.GetDestAndAdvance() = Value.A;
	}
}

void UNiagaraDataInterfaceParticleRead::ReadQuatByIndex(FVectorVMContext& Context, FName AttributeToRead)
{
	VectorVM::FUserPtrHandler<FNDIParticleRead_InstanceData> InstanceData(Context);
	VectorVM::FExternalFuncInputHandler<int32> ParticleIndexParam(Context);

	VectorVM::FExternalFuncRegisterHandler<FNiagaraBool> OutValid(Context);
	VectorVM::FExternalFuncRegisterHandler<float> OutX(Context);
	VectorVM::FExternalFuncRegisterHandler<float> OutY(Context);
	VectorVM::FExternalFuncRegisterHandler<float> OutZ(Context);
	VectorVM::FExternalFuncRegisterHandler<float> OutW(Context);

	for (int32 InstanceIdx = 0; InstanceIdx < Context.NumInstances; ++InstanceIdx)
	{
		int32 ParticleIndex = ParticleIndexParam.GetAndAdvance();
		bool bValid;
		FQuat Value = RetrieveValueByIndexWithCheck<FQuat, FNiagaraDataConversions::FHalf4OrQuat4>(InstanceData->EmitterInstance, AttributeToRead, ParticleIndex, bValid);
		FNiagaraBool ValidValue;
		ValidValue.SetValue(bValid);
		*OutValid.GetDestAndAdvance() = ValidValue;
		*OutX.GetDestAndAdvance() = Value.X;
		*OutY.GetDestAndAdvance() = Value.Y;
		*OutZ.GetDestAndAdvance() = Value.Z;
		*OutW.GetDestAndAdvance() = Value.W;
	}
}

<<<<<<< HEAD
template <typename Type, typename AccessorType>
Type UNiagaraDataInterfaceParticleRead::RetrieveValueByIndexWithCheck(FNiagaraEmitterInstance* EmitterInstance, const FName& Attr, int32 ParticleIndex, bool& bValid)
=======
void UNiagaraDataInterfaceParticleRead::ReadIDByIndex(FVectorVMContext& Context, FName AttributeToRead)
{
	VectorVM::FUserPtrHandler<FNDIParticleRead_InstanceData> InstanceData(Context);
	VectorVM::FExternalFuncInputHandler<int32> ParticleIndexParam(Context);

	VectorVM::FExternalFuncRegisterHandler<FNiagaraBool> OutValid(Context);
	VectorVM::FExternalFuncRegisterHandler<int32> OutIDIndex(Context);
	VectorVM::FExternalFuncRegisterHandler<int32> OutIDAcquireTag(Context);

	for (int32 InstanceIdx = 0; InstanceIdx < Context.NumInstances; ++InstanceIdx)
	{
		int32 ParticleIndex = ParticleIndexParam.GetAndAdvance();
		bool bValid;
		FNiagaraID Value = RetrieveValueByIndexWithCheck<FNiagaraID>(InstanceData->EmitterInstance, FNiagaraTypeDefinition::GetIDDef(), AttributeToRead, ParticleIndex, bValid);
		FNiagaraBool ValidValue;
		ValidValue.SetValue(bValid);
		*OutValid.GetDestAndAdvance() = ValidValue;
		*OutIDIndex.GetDestAndAdvance() = Value.Index;
		*OutIDAcquireTag.GetDestAndAdvance() = Value.AcquireTag;
	}
}

template <typename T>
T UNiagaraDataInterfaceParticleRead::RetrieveValueByIndexWithCheck(FNiagaraEmitterInstance* EmitterInstance, const FNiagaraTypeDefinition& Type, const FName& Attr, int32 ParticleIndex, bool& bValid)
>>>>>>> 04337b15
{
	Type Value = Type();
	bValid = false;

	const FNiagaraDataBuffer* CurrentData = EmitterInstance->GetData().GetCurrentData();
	if (!CurrentData)
	{
		return Value;
	}

	FNiagaraDataSetAccessor<AccessorType> ValueData(EmitterInstance->GetData(), Attr);

	if (ParticleIndex >= 0 && ParticleIndex < (int32)CurrentData->GetNumInstances())
	{
		Value = ValueData.GetSafe(ParticleIndex, Type());
		bValid = true;
	}

	return Value;
}

bool UNiagaraDataInterfaceParticleRead::Equals(const UNiagaraDataInterface* Other) const
{
	if (!Super::Equals(Other))
	{
		return false;
	}
	return CastChecked<UNiagaraDataInterfaceParticleRead>(Other)->EmitterName == EmitterName;
}

bool UNiagaraDataInterfaceParticleRead::CopyToInternal(UNiagaraDataInterface* Destination) const
{
	if (!Super::CopyToInternal(Destination))
	{
		return false;
	}
	CastChecked<UNiagaraDataInterfaceParticleRead>(Destination)->EmitterName = EmitterName;
	return true;
}

void UNiagaraDataInterfaceParticleRead::GetParameterDefinitionHLSL(const FNiagaraDataInterfaceGPUParamInfo& ParamInfo, FString& OutHLSL)
{
	static const TCHAR *FormatDeclarations = TEXT(
		"int {NumSpawnedParticlesName};\n"
		"int {SpawnedParticlesAcquireTagName};\n"
		"uint {InstanceCountOffsetName};\n"
		"uint {ParticleStrideFloatName};\n"
		"uint {ParticleStrideIntName};\n"
		"uint {ParticleStrideHalfName};\n"
		"int {AcquireTagRegisterIndexName};\n"
		"Buffer<int> {SpawnedIDsBufferName};\n"
		"Buffer<int> {IDToIndexTableName};\n"
		"Buffer<float> {InputFloatBufferName};\n"
		"Buffer<int> {InputIntBufferName};\n"
		"Buffer<float> {InputHalfBufferName};\n"
		"int4 {AttributeIndicesName}[{AttributeInt4Count}];\n"
		"int4 {AttributeCompressedName}[{AttributeInt4Count}];\n\n"
	);

	// If we use an int array for the attribute indices, the shader compiler will actually use int4 due to the packing rules,
	// and leave 3 elements unused. Besides being wasteful, this means that the array we send to the CS would need to be padded,
	// which is a hassle. Instead, use int4 explicitly, and access individual components in the generated code.
	// Note that we have to have at least one here because hlsl doesn't support arrays of size 0.
	const int AttributeInt4Count = FMath::Max(1, FMath::DivideAndRoundUp(ParamInfo.GeneratedFunctions.Num(), 4));

	TMap<FString, FStringFormatArg> ArgsDeclarations;
	ArgsDeclarations.Add(TEXT("NumSpawnedParticlesName"), NumSpawnedParticlesBaseName + ParamInfo.DataInterfaceHLSLSymbol);
	ArgsDeclarations.Add(TEXT("SpawnedParticlesAcquireTagName"), SpawnedParticlesAcquireTagBaseName + ParamInfo.DataInterfaceHLSLSymbol);
	ArgsDeclarations.Add(TEXT("InstanceCountOffsetName"), InstanceCountOffsetBaseName + ParamInfo.DataInterfaceHLSLSymbol);
	ArgsDeclarations.Add(TEXT("ParticleStrideFloatName"), ParticleStrideFloatBaseName + ParamInfo.DataInterfaceHLSLSymbol);
	ArgsDeclarations.Add(TEXT("ParticleStrideIntName"), ParticleStrideIntBaseName + ParamInfo.DataInterfaceHLSLSymbol);
	ArgsDeclarations.Add(TEXT("ParticleStrideHalfName"), ParticleStrideHalfBaseName + ParamInfo.DataInterfaceHLSLSymbol);
	ArgsDeclarations.Add(TEXT("AcquireTagRegisterIndexName"), AcquireTagRegisterIndexBaseName + ParamInfo.DataInterfaceHLSLSymbol);
	ArgsDeclarations.Add(TEXT("SpawnedIDsBufferName"), SpawnedIDsBufferBaseName + ParamInfo.DataInterfaceHLSLSymbol);
	ArgsDeclarations.Add(TEXT("IDToIndexTableName"), IDToIndexTableBaseName + ParamInfo.DataInterfaceHLSLSymbol);
	ArgsDeclarations.Add(TEXT("InputFloatBufferName"), InputFloatBufferBaseName + ParamInfo.DataInterfaceHLSLSymbol);
	ArgsDeclarations.Add(TEXT("InputIntBufferName"), InputIntBufferBaseName + ParamInfo.DataInterfaceHLSLSymbol);
	ArgsDeclarations.Add(TEXT("InputHalfBufferName"), InputHalfBufferBaseName + ParamInfo.DataInterfaceHLSLSymbol);
	ArgsDeclarations.Add(TEXT("AttributeIndicesName"), AttributeIndicesBaseName + ParamInfo.DataInterfaceHLSLSymbol);
	ArgsDeclarations.Add(TEXT("AttributeCompressedName"), AttributeCompressedBaseName + ParamInfo.DataInterfaceHLSLSymbol);
	ArgsDeclarations.Add(TEXT("AttributeInt4Count"), AttributeInt4Count);

	OutHLSL += FString::Format(FormatDeclarations, ArgsDeclarations);
}

static bool GenerateGetFunctionHLSL(const FNiagaraDataInterfaceGPUParamInfo& ParamInfo, const FNiagaraDataInterfaceGeneratedFunction& FunctionInfo, int FunctionInstanceIndex, ENiagaraParticleDataComponentType ComponentType, int NumComponents, bool bByIndex, FString& OutHLSL)
{
	FString FuncTemplate;

	if (bByIndex)
	{
		FuncTemplate = TEXT("void {FunctionName}(int ParticleIndex, out bool Out_Valid, out {ValueType} Out_Value)\n");
	}
	else
	{
		FuncTemplate = TEXT("void {FunctionName}(NiagaraID In_ParticleID, out bool Out_Valid, out {ValueType} Out_Value)\n");
	}

	FuncTemplate += TEXT(
		"{\n"
		"    int RegisterIndex = {AttributeIndicesName}[{AttributeIndexGroup}]{AttributeIndexComponent};\n"
	);

	if (bByIndex)
	{
		FuncTemplate += TEXT(
			"    if(RegisterIndex != -1)\n"
		);
	}
	else
	{
		FuncTemplate += TEXT(
			"    int ParticleIndex = (RegisterIndex != -1) && (In_ParticleID.Index >= 0) ? {IDToIndexTableName}[In_ParticleID.Index] : -1;\n"
			"    int AcquireTag = (ParticleIndex != -1) ? {InputIntBufferName}[{AcquireTagRegisterIndexName}*{ParticleStrideIntName} + ParticleIndex] : 0;\n"
			"    if(ParticleIndex != -1 && In_ParticleID.AcquireTag == AcquireTag)\n"
		);
	}

	FuncTemplate += TEXT(
		"    {\n"
		"        Out_Valid = true;\n"
		"\n"
		"        BRANCH\n"
		"        if (!{AttributeCompressedName}[{AttributeIndexGroup}]{AttributeIndexComponent})\n"
		"        {\n"
		"{FetchValueCode}"
		"        }\n"
		"        else\n"
		"        {\n"
		"{FetchCompressedValueCode}"
		"        }\n"
		"    }\n"
		"    else\n"
		"    {\n"
		"        Out_Valid = false;\n"
		"        Out_Value = ({ValueType})0;\n"
		"    }\n"
		"}\n\n"
	);

	static const TCHAR* VectorComponentNames[] = { TEXT(".x"), TEXT(".y"), TEXT(".z"), TEXT(".w") };
	static const TCHAR* IDComponentNames[] = { TEXT(".Index"), TEXT(".AcquireTag") };
	const TCHAR** ValueComponentNames = VectorComponentNames;

	const FString ParticleStrideFloatName = ParticleStrideFloatBaseName + ParamInfo.DataInterfaceHLSLSymbol;
	const FString ParticleStrideIntName = ParticleStrideIntBaseName + ParamInfo.DataInterfaceHLSLSymbol;
	const FString ParticleStrideHalfName = ParticleStrideHalfBaseName + ParamInfo.DataInterfaceHLSLSymbol;
	const FString InputFloatBufferName = InputFloatBufferBaseName + ParamInfo.DataInterfaceHLSLSymbol;
	const FString InputIntBufferName = InputIntBufferBaseName + ParamInfo.DataInterfaceHLSLSymbol;
	const FString InputHalfBufferName = InputHalfBufferBaseName + ParamInfo.DataInterfaceHLSLSymbol;

	const TCHAR* ComponentTypeName;
	const TCHAR* InputBufferName;
	const TCHAR* InputBufferStrideName;
	switch (ComponentType)
	{
		case ENiagaraParticleDataComponentType::Float:
			ComponentTypeName = TEXT("float");
			InputBufferName = nullptr; // unused
			InputBufferStrideName = nullptr; // unused
			break;
		case ENiagaraParticleDataComponentType::Int:
			ComponentTypeName = TEXT("int");
			InputBufferName = *InputIntBufferName;
			InputBufferStrideName = *ParticleStrideIntName;
			break;
		case ENiagaraParticleDataComponentType::Bool:
			ComponentTypeName = TEXT("bool");
			InputBufferName = *InputIntBufferName;
			InputBufferStrideName = *ParticleStrideIntName;
			break;
		case ENiagaraParticleDataComponentType::ID:
			ComponentTypeName = TEXT("int");
			InputBufferName = *InputIntBufferName;
			InputBufferStrideName = *ParticleStrideIntName;
			// IDs are structs with 2 components.
			NumComponents = 2;
			ValueComponentNames = IDComponentNames;
			break;
		default:
			UE_LOG(LogNiagara, Error, TEXT("Unknown component type %d while generating function %s"), ComponentType, *FunctionInfo.InstanceName);
			return false;
	}

	FString FetchValueCode;
	FString FetchCompressedValueCode;

	// deal with floats differently because the data may be in the buffer corresponding to our half precision SRV
	if (ComponentType == ENiagaraParticleDataComponentType::Float)
	{
		for (int ComponentIndex = 0; ComponentIndex < NumComponents; ++ComponentIndex)
		{
			const TCHAR* ComponentName = (NumComponents > 1) ? ComponentNames[ComponentIndex] : TEXT("");
			const FString FetchComponentCode = FString::Printf(TEXT("            Out_Value%s = %s(%s[(RegisterIndex + %d)*%s + ParticleIndex]);\n"), ComponentName, ComponentTypeName, *InputFloatBufferName, ComponentIndex, *ParticleStrideFloatName);
			FetchValueCode += FetchComponentCode;
		}

		for (int ComponentIndex = 0; ComponentIndex < NumComponents; ++ComponentIndex)
		{
			const TCHAR* ComponentName = (NumComponents > 1) ? ComponentNames[ComponentIndex] : TEXT("");
			const FString FetchComponentCode = FString::Printf(TEXT("            Out_Value%s = %s(%s[(RegisterIndex + %d)*%s + ParticleIndex]);\n"), ComponentName, ComponentTypeName, *InputHalfBufferName, ComponentIndex, *ParticleStrideHalfName);
			FetchCompressedValueCode += FetchComponentCode;
		}
	}
	else
	{
<<<<<<< HEAD
		for (int ComponentIndex = 0; ComponentIndex < NumComponents; ++ComponentIndex)
		{
			const TCHAR* ComponentName = (NumComponents > 1) ? ComponentNames[ComponentIndex] : TEXT("");
			const FString FetchComponentCode = FString::Printf(TEXT("        Out_Value%s = %s(%s[(RegisterIndex + %d)*%s + ParticleIndex]);\n"), ComponentName, ComponentTypeName, InputBufferName, ComponentIndex, InputBufferStrideName);
			FetchValueCode += FetchComponentCode;
		}

		FetchCompressedValueCode = FetchValueCode;
=======
		const TCHAR* ComponentName = (NumComponents > 1) ? ValueComponentNames[ComponentIndex] : TEXT("");
		const FString FetchComponentCode = FString::Printf(TEXT("        Out_Value%s = %s(%s[(RegisterIndex + %d)*%s + ParticleIndex]);\n"), ComponentName, ComponentTypeName, InputBufferName, ComponentIndex, InputBufferStrideName);
		FetchValueCode += FetchComponentCode;
>>>>>>> 04337b15
	}

	FString ValueTypeName;
	if (ComponentType == ENiagaraParticleDataComponentType::ID)
	{
		ValueTypeName = TEXT("NiagaraID");
	}
	else if (NumComponents == 1)
	{
		ValueTypeName = ComponentTypeName;
	}
	else
	{
		ValueTypeName = FString::Printf(TEXT("%s%d"), ComponentTypeName, NumComponents);
	}

	TMap<FString, FStringFormatArg> FuncTemplateArgs;
	FuncTemplateArgs.Add(TEXT("FunctionName"), FunctionInfo.InstanceName);
	FuncTemplateArgs.Add(TEXT("ValueType"), ValueTypeName);
	FuncTemplateArgs.Add(TEXT("AttributeIndicesName"), AttributeIndicesBaseName + ParamInfo.DataInterfaceHLSLSymbol);
	FuncTemplateArgs.Add(TEXT("AttributeCompressedName"), AttributeCompressedBaseName + ParamInfo.DataInterfaceHLSLSymbol);
	FuncTemplateArgs.Add(TEXT("AttributeIndexGroup"), FunctionInstanceIndex / 4);
	FuncTemplateArgs.Add(TEXT("AttributeIndexComponent"), VectorComponentNames[FunctionInstanceIndex % 4]);
	FuncTemplateArgs.Add(TEXT("IDToIndexTableName"), IDToIndexTableBaseName + ParamInfo.DataInterfaceHLSLSymbol);
	FuncTemplateArgs.Add(TEXT("InputIntBufferName"), InputIntBufferName);
	FuncTemplateArgs.Add(TEXT("AcquireTagRegisterIndexName"), AcquireTagRegisterIndexBaseName + ParamInfo.DataInterfaceHLSLSymbol);
	FuncTemplateArgs.Add(TEXT("ParticleStrideIntName"), ParticleStrideIntName);
	FuncTemplateArgs.Add(TEXT("FetchValueCode"), FetchValueCode);
<<<<<<< HEAD
	FuncTemplateArgs.Add(TEXT("FetchCompressedValueCode"), FetchCompressedValueCode);
	FuncTemplateArgs.Add(TEXT("ExtraDefaultValues"), ExtraDefaultValues);
=======
>>>>>>> 04337b15
	
	OutHLSL += FString::Format(*FuncTemplate, FuncTemplateArgs);

	return true;
}

bool UNiagaraDataInterfaceParticleRead::GetFunctionHLSL(const FNiagaraDataInterfaceGPUParamInfo& ParamInfo, const FNiagaraDataInterfaceGeneratedFunction& FunctionInfo, int FunctionInstanceIndex, FString& OutHLSL)
{
	//
	// Spawn info and particle count
	//
	if (FunctionInfo.DefinitionName == GetNumSpawnedParticlesFunctionName)
	{
		static const TCHAR* FuncTemplate = TEXT(
			"void {FunctionName}(out int Out_NumSpawned)\n"
			"{\n"
			"    Out_NumSpawned = {NumSpawnedParticlesName};\n"
			"}\n\n"
		);

		TMap<FString, FStringFormatArg> FuncTemplateArgs;
		FuncTemplateArgs.Add(TEXT("FunctionName"), FunctionInfo.InstanceName);
		FuncTemplateArgs.Add(TEXT("NumSpawnedParticlesName"), NumSpawnedParticlesBaseName + ParamInfo.DataInterfaceHLSLSymbol);

		OutHLSL += FString::Format(FuncTemplate, FuncTemplateArgs);
		return true;
	}
	
	if (FunctionInfo.DefinitionName == GetSpawnedIDAtIndexFunctionName)
	{
		static const TCHAR* FuncTemplate = TEXT(
			"void {FunctionName}(int In_SpawnIndex, out bool Out_Valid, out NiagaraID Out_ID)\n"
			"{\n"
			"    if(In_SpawnIndex >= 0 && In_SpawnIndex < {NumSpawnedParticlesName})\n"
			"    {\n"
			"        Out_Valid = true;\n"
			"        Out_ID.Index = {SpawnedIDsBufferName}[In_SpawnIndex];\n"
			"        Out_ID.AcquireTag = {SpawnedParticlesAcquireTagName};\n"
			"    }\n"
			"    else\n"
			"    {\n"
			"        Out_Valid = false;\n"
			"        Out_ID.Index = 0;\n"
			"        Out_ID.AcquireTag = 0;\n"
			"    }\n"
			"}\n\n"
		);

		TMap<FString, FStringFormatArg> FuncTemplateArgs;
		FuncTemplateArgs.Add(TEXT("FunctionName"), FunctionInfo.InstanceName);
		FuncTemplateArgs.Add(TEXT("NumSpawnedParticlesName"), NumSpawnedParticlesBaseName + ParamInfo.DataInterfaceHLSLSymbol);
		FuncTemplateArgs.Add(TEXT("SpawnedParticlesAcquireTagName"), SpawnedParticlesAcquireTagBaseName + ParamInfo.DataInterfaceHLSLSymbol);
		FuncTemplateArgs.Add(TEXT("SpawnedIDsBufferName"), SpawnedIDsBufferBaseName + ParamInfo.DataInterfaceHLSLSymbol);

		OutHLSL += FString::Format(FuncTemplate, FuncTemplateArgs);
		return true;
	}

	if (FunctionInfo.DefinitionName == GetNumParticlesFunctionName)
	{
		static const TCHAR* FuncTemplate = TEXT(
			"void {FunctionName}(out int Out_NumParticles)\n"
			"{\n"
			"    if({InstanceCountOffsetName} != 0xffffffff)\n"
			"    {\n"
			"        Out_NumParticles = RWInstanceCounts[{InstanceCountOffsetName}];\n"
			"    }\n"
			"    else\n"
			"    {\n"
			"        Out_NumParticles = 0;\n"
			"    }\n"
			"}\n\n"
		);

		TMap<FString, FStringFormatArg> FuncTemplateArgs;
		FuncTemplateArgs.Add(TEXT("FunctionName"), FunctionInfo.InstanceName);
		FuncTemplateArgs.Add(TEXT("InstanceCountOffsetName"), InstanceCountOffsetBaseName + ParamInfo.DataInterfaceHLSLSymbol);

		OutHLSL += FString::Format(FuncTemplate, FuncTemplateArgs);
		return true;
	}

	if (FunctionInfo.DefinitionName == GetParticleIndexFunctionName)
	{
		static const TCHAR* FuncTemplate = TEXT(
			"void {FunctionName}(NiagaraID In_ParticleID, out int Out_Index)\n"
			"{\n"
			"    Out_Index = (In_ParticleID.Index >= 0) ? {IDToIndexTableName}[In_ParticleID.Index] : -1;\n"
			"    int AcquireTag = (Out_Index != -1) ? {InputIntBufferName}[{AcquireTagRegisterIndexName}*{ParticleStrideIntName} + Out_Index] : 0;\n"
			"    if(In_ParticleID.AcquireTag != AcquireTag)\n"
			"    {\n"
			"        Out_Index = -1;\n"
			"    }\n"
			"}\n\n"
		);

		TMap<FString, FStringFormatArg> FuncTemplateArgs;
		FuncTemplateArgs.Add(TEXT("FunctionName"), FunctionInfo.InstanceName);
		FuncTemplateArgs.Add(TEXT("IDToIndexTableName"), IDToIndexTableBaseName + ParamInfo.DataInterfaceHLSLSymbol);
		FuncTemplateArgs.Add(TEXT("InputIntBufferName"), InputIntBufferBaseName + ParamInfo.DataInterfaceHLSLSymbol);
		FuncTemplateArgs.Add(TEXT("AcquireTagRegisterIndexName"), AcquireTagRegisterIndexBaseName + ParamInfo.DataInterfaceHLSLSymbol);
		FuncTemplateArgs.Add(TEXT("ParticleStrideIntName"), ParticleStrideIntBaseName + ParamInfo.DataInterfaceHLSLSymbol);

		OutHLSL += FString::Format(FuncTemplate, FuncTemplateArgs);
		return true;
	}

	//
	// Get attribute by ID
	//
	if (FunctionInfo.DefinitionName == GetIntAttributeFunctionName)
	{
		return GenerateGetFunctionHLSL(ParamInfo, FunctionInfo, FunctionInstanceIndex, ENiagaraParticleDataComponentType::Int, 1, false, OutHLSL);
	}

	if (FunctionInfo.DefinitionName == GetBoolAttributeFunctionName)
	{
		return GenerateGetFunctionHLSL(ParamInfo, FunctionInfo, FunctionInstanceIndex, ENiagaraParticleDataComponentType::Bool, 1, false, OutHLSL);
	}

	if (FunctionInfo.DefinitionName == GetFloatAttributeFunctionName)
	{
		return GenerateGetFunctionHLSL(ParamInfo, FunctionInfo, FunctionInstanceIndex, ENiagaraParticleDataComponentType::Float, 1, false, OutHLSL);
	}

	if (FunctionInfo.DefinitionName == GetVec2AttributeFunctionName)
	{
		return GenerateGetFunctionHLSL(ParamInfo, FunctionInfo, FunctionInstanceIndex, ENiagaraParticleDataComponentType::Float, 2, false, OutHLSL);
	}

	if (FunctionInfo.DefinitionName == GetVec3AttributeFunctionName)
	{
		return GenerateGetFunctionHLSL(ParamInfo, FunctionInfo, FunctionInstanceIndex, ENiagaraParticleDataComponentType::Float, 3, false, OutHLSL);
	}

	if (FunctionInfo.DefinitionName == GetVec4AttributeFunctionName)
	{
		return GenerateGetFunctionHLSL(ParamInfo, FunctionInfo, FunctionInstanceIndex, ENiagaraParticleDataComponentType::Float, 4, false, OutHLSL);
	}

	if (FunctionInfo.DefinitionName == GetColorAttributeFunctionName)
	{
		return GenerateGetFunctionHLSL(ParamInfo, FunctionInfo, FunctionInstanceIndex, ENiagaraParticleDataComponentType::Float, 4, false, OutHLSL);
	}

	if (FunctionInfo.DefinitionName == GetQuatAttributeFunctionName)
	{
		return GenerateGetFunctionHLSL(ParamInfo, FunctionInfo, FunctionInstanceIndex, ENiagaraParticleDataComponentType::Float, 4, false, OutHLSL);
	}

	if (FunctionInfo.DefinitionName == GetIDAttributeFunctionName)
	{
		return GenerateGetFunctionHLSL(ParamInfo, FunctionInfo, FunctionInstanceIndex, ENiagaraParticleDataComponentType::ID, 1, false, OutHLSL);
	}

	//
	// Get attribute by index
	//
	if (FunctionInfo.DefinitionName == GetIntAttributeByIndexFunctionName)
	{
		return GenerateGetFunctionHLSL(ParamInfo, FunctionInfo, FunctionInstanceIndex, ENiagaraParticleDataComponentType::Int, 1, true, OutHLSL);
	}

	if (FunctionInfo.DefinitionName == GetBoolAttributeByIndexFunctionName)
	{
		return GenerateGetFunctionHLSL(ParamInfo, FunctionInfo, FunctionInstanceIndex, ENiagaraParticleDataComponentType::Bool, 1, true, OutHLSL);
	}

	if (FunctionInfo.DefinitionName == GetFloatAttributeByIndexFunctionName)
	{
		return GenerateGetFunctionHLSL(ParamInfo, FunctionInfo, FunctionInstanceIndex, ENiagaraParticleDataComponentType::Float, 1, true, OutHLSL);
	}

	if (FunctionInfo.DefinitionName == GetVec2AttributeByIndexFunctionName)
	{
		return GenerateGetFunctionHLSL(ParamInfo, FunctionInfo, FunctionInstanceIndex, ENiagaraParticleDataComponentType::Float, 2, true, OutHLSL);
	}

	if (FunctionInfo.DefinitionName == GetVec3AttributeByIndexFunctionName)
	{
		return GenerateGetFunctionHLSL(ParamInfo, FunctionInfo, FunctionInstanceIndex, ENiagaraParticleDataComponentType::Float, 3, true, OutHLSL);
	}

	if (FunctionInfo.DefinitionName == GetVec4AttributeByIndexFunctionName)
	{
		return GenerateGetFunctionHLSL(ParamInfo, FunctionInfo, FunctionInstanceIndex, ENiagaraParticleDataComponentType::Float, 4, true, OutHLSL);
	}

	if (FunctionInfo.DefinitionName == GetColorAttributeByIndexFunctionName)
	{
		return GenerateGetFunctionHLSL(ParamInfo, FunctionInfo, FunctionInstanceIndex, ENiagaraParticleDataComponentType::Float, 4, true, OutHLSL);
	}

	if (FunctionInfo.DefinitionName == GetQuatAttributeByIndexFunctionName)
	{
		return GenerateGetFunctionHLSL(ParamInfo, FunctionInfo, FunctionInstanceIndex, ENiagaraParticleDataComponentType::Float, 4, true, OutHLSL);
	}

	if (FunctionInfo.DefinitionName == GetIDAttributeByIndexFunctionName)
	{
		return GenerateGetFunctionHLSL(ParamInfo, FunctionInfo, FunctionInstanceIndex, ENiagaraParticleDataComponentType::ID, 1, true, OutHLSL);
	}

	return false;
}

void UNiagaraDataInterfaceParticleRead::ProvidePerInstanceDataForRenderThread(void* DataForRenderThread, void* PerInstanceData, const FNiagaraSystemInstanceID& SystemInstance)
{
	FNDIParticleRead_GameToRenderData* RTData = new (DataForRenderThread) FNDIParticleRead_GameToRenderData;
	FNDIParticleRead_InstanceData* PIData = static_cast<FNDIParticleRead_InstanceData*>(PerInstanceData);
	if (PIData && PIData->EmitterInstance)
	{
		RTData->SourceEmitterGPUContext = PIData->EmitterInstance->GetGPUContext();
		RTData->SourceEmitterName = PIData->EmitterInstance->GetCachedEmitter()->GetUniqueEmitterName();
	}
}

void UNiagaraDataInterfaceParticleRead::GetEmitterDependencies(void* PerInstanceData, FNiagaraSystemInstance* SystemInstance, TArray<FNiagaraEmitterInstance*>& Dependencies) const
{
	FNDIParticleRead_InstanceData* PIData = static_cast<FNDIParticleRead_InstanceData*>(PerInstanceData);
	if (PIData && PIData->EmitterInstance)
	{
		Dependencies.Add(PIData->EmitterInstance);
	}
}

IMPLEMENT_NIAGARA_DI_PARAMETER(UNiagaraDataInterfaceParticleRead, FNiagaraDataInterfaceParametersCS_ParticleRead);

#undef LOCTEXT_NAMESPACE<|MERGE_RESOLUTION|>--- conflicted
+++ resolved
@@ -291,12 +291,10 @@
 	{
 		switch (AttributeType)
 		{
-			case ENiagaraParticleDataValueType::Int: return VarType == FNiagaraTypeDefinition::GetIntDef();
 			case ENiagaraParticleDataValueType::Float: return VarType == FNiagaraTypeDefinition::GetHalfDef();
 			case ENiagaraParticleDataValueType::Vec2: return VarType == FNiagaraTypeDefinition::GetHalfVec2Def();
 			case ENiagaraParticleDataValueType::Vec3: return VarType == FNiagaraTypeDefinition::GetHalfVec3Def();
 			case ENiagaraParticleDataValueType::Vec4: return VarType == FNiagaraTypeDefinition::GetHalfVec4Def();
-			case ENiagaraParticleDataValueType::Bool: return VarType == FNiagaraTypeDefinition::GetBoolDef();
 			case ENiagaraParticleDataValueType::Color: return VarType == FNiagaraTypeDefinition::GetHalfVec4Def();
 			case ENiagaraParticleDataValueType::Quat: return VarType == FNiagaraTypeDefinition::GetHalfVec4Def();
 			default: return false;
@@ -333,19 +331,15 @@
 					if (CheckVariableType(Var.GetType(), AttributeType))
 					{
 						const FNiagaraVariableLayoutInfo& Layout = SourceEmitterVariableLayouts[VarIdx];
-<<<<<<< HEAD
-						InstanceData->AttributeIndices[AttrNameIdx] = (AttributeType == ENiagaraParticleDataValueType::Int || AttributeType == ENiagaraParticleDataValueType::Bool) ? Layout.Int32ComponentStart : Layout.FloatComponentStart;
+						InstanceData->AttributeIndices[AttrNameIdx] = 
+							(AttributeType == ENiagaraParticleDataValueType::Int || AttributeType == ENiagaraParticleDataValueType::Bool || AttributeType == ENiagaraParticleDataValueType::ID) ? Layout.Int32ComponentStart : Layout.FloatComponentStart;
 						InstanceData->AttributeCompressed[AttrNameIdx] = 0;
 					}
 					else if (CheckHalfVariableType(Var.GetType(), AttributeType))
 					{
 						const FNiagaraVariableLayoutInfo& Layout = SourceEmitterVariableLayouts[VarIdx];
-						InstanceData->AttributeIndices[AttrNameIdx] = (AttributeType == ENiagaraParticleDataValueType::Int || AttributeType == ENiagaraParticleDataValueType::Bool) ? Layout.Int32ComponentStart : Layout.HalfComponentStart;
+						InstanceData->AttributeIndices[AttrNameIdx] = Layout.FloatComponentStart;
 						InstanceData->AttributeCompressed[AttrNameIdx] = 1;
-=======
-						InstanceData->AttributeIndices[AttrNameIdx] = 
-							(AttributeType == ENiagaraParticleDataValueType::Int || AttributeType == ENiagaraParticleDataValueType::Bool || AttributeType == ENiagaraParticleDataValueType::ID) ? Layout.Int32ComponentStart : Layout.FloatComponentStart;
->>>>>>> 04337b15
 					}
 					else
 					{
@@ -1518,10 +1512,6 @@
 	}
 }
 
-<<<<<<< HEAD
-template <typename Type, typename AccessorType>
-Type UNiagaraDataInterfaceParticleRead::RetrieveValueWithCheck(FNiagaraEmitterInstance* EmitterInstance, const FName& Attr, const FNiagaraID& ParticleID, bool& bValid)
-=======
 void UNiagaraDataInterfaceParticleRead::ReadID(FVectorVMContext& Context, FName AttributeToRead)
 {
 	VectorVM::FUserPtrHandler<FNDIParticleRead_InstanceData> InstanceData(Context);
@@ -1547,9 +1537,8 @@
 	}
 }
 
-template <typename T>
-T UNiagaraDataInterfaceParticleRead::RetrieveValueWithCheck(FNiagaraEmitterInstance* EmitterInstance, const FNiagaraTypeDefinition& Type, const FName& Attr, const FNiagaraID& ParticleID, bool& bValid)
->>>>>>> 04337b15
+template <typename Type, typename AccessorType>
+Type UNiagaraDataInterfaceParticleRead::RetrieveValueWithCheck(FNiagaraEmitterInstance* EmitterInstance, const FName& Attr, const FNiagaraID& ParticleID, bool& bValid)
 {
 	Type Value = Type();
 	bValid = false;
@@ -1769,10 +1758,6 @@
 	}
 }
 
-<<<<<<< HEAD
-template <typename Type, typename AccessorType>
-Type UNiagaraDataInterfaceParticleRead::RetrieveValueByIndexWithCheck(FNiagaraEmitterInstance* EmitterInstance, const FName& Attr, int32 ParticleIndex, bool& bValid)
-=======
 void UNiagaraDataInterfaceParticleRead::ReadIDByIndex(FVectorVMContext& Context, FName AttributeToRead)
 {
 	VectorVM::FUserPtrHandler<FNDIParticleRead_InstanceData> InstanceData(Context);
@@ -1795,9 +1780,8 @@
 	}
 }
 
-template <typename T>
-T UNiagaraDataInterfaceParticleRead::RetrieveValueByIndexWithCheck(FNiagaraEmitterInstance* EmitterInstance, const FNiagaraTypeDefinition& Type, const FName& Attr, int32 ParticleIndex, bool& bValid)
->>>>>>> 04337b15
+template <typename Type, typename AccessorType>
+Type UNiagaraDataInterfaceParticleRead::RetrieveValueByIndexWithCheck(FNiagaraEmitterInstance* EmitterInstance, const FName& Attr, int32 ParticleIndex, bool& bValid)
 {
 	Type Value = Type();
 	bValid = false;
@@ -1990,34 +1974,27 @@
 	{
 		for (int ComponentIndex = 0; ComponentIndex < NumComponents; ++ComponentIndex)
 		{
-			const TCHAR* ComponentName = (NumComponents > 1) ? ComponentNames[ComponentIndex] : TEXT("");
+			const TCHAR* ComponentName = (NumComponents > 1) ? ValueComponentNames[ComponentIndex] : TEXT("");
 			const FString FetchComponentCode = FString::Printf(TEXT("            Out_Value%s = %s(%s[(RegisterIndex + %d)*%s + ParticleIndex]);\n"), ComponentName, ComponentTypeName, *InputFloatBufferName, ComponentIndex, *ParticleStrideFloatName);
 			FetchValueCode += FetchComponentCode;
 		}
 
 		for (int ComponentIndex = 0; ComponentIndex < NumComponents; ++ComponentIndex)
 		{
-			const TCHAR* ComponentName = (NumComponents > 1) ? ComponentNames[ComponentIndex] : TEXT("");
+			const TCHAR* ComponentName = (NumComponents > 1) ? ValueComponentNames[ComponentIndex] : TEXT("");
 			const FString FetchComponentCode = FString::Printf(TEXT("            Out_Value%s = %s(%s[(RegisterIndex + %d)*%s + ParticleIndex]);\n"), ComponentName, ComponentTypeName, *InputHalfBufferName, ComponentIndex, *ParticleStrideHalfName);
 			FetchCompressedValueCode += FetchComponentCode;
 		}
 	}
 	else
 	{
-<<<<<<< HEAD
 		for (int ComponentIndex = 0; ComponentIndex < NumComponents; ++ComponentIndex)
 		{
-			const TCHAR* ComponentName = (NumComponents > 1) ? ComponentNames[ComponentIndex] : TEXT("");
+			const TCHAR* ComponentName = (NumComponents > 1) ? ValueComponentNames[ComponentIndex] : TEXT("");
 			const FString FetchComponentCode = FString::Printf(TEXT("        Out_Value%s = %s(%s[(RegisterIndex + %d)*%s + ParticleIndex]);\n"), ComponentName, ComponentTypeName, InputBufferName, ComponentIndex, InputBufferStrideName);
 			FetchValueCode += FetchComponentCode;
 		}
-
 		FetchCompressedValueCode = FetchValueCode;
-=======
-		const TCHAR* ComponentName = (NumComponents > 1) ? ValueComponentNames[ComponentIndex] : TEXT("");
-		const FString FetchComponentCode = FString::Printf(TEXT("        Out_Value%s = %s(%s[(RegisterIndex + %d)*%s + ParticleIndex]);\n"), ComponentName, ComponentTypeName, InputBufferName, ComponentIndex, InputBufferStrideName);
-		FetchValueCode += FetchComponentCode;
->>>>>>> 04337b15
 	}
 
 	FString ValueTypeName;
@@ -2046,11 +2023,7 @@
 	FuncTemplateArgs.Add(TEXT("AcquireTagRegisterIndexName"), AcquireTagRegisterIndexBaseName + ParamInfo.DataInterfaceHLSLSymbol);
 	FuncTemplateArgs.Add(TEXT("ParticleStrideIntName"), ParticleStrideIntName);
 	FuncTemplateArgs.Add(TEXT("FetchValueCode"), FetchValueCode);
-<<<<<<< HEAD
 	FuncTemplateArgs.Add(TEXT("FetchCompressedValueCode"), FetchCompressedValueCode);
-	FuncTemplateArgs.Add(TEXT("ExtraDefaultValues"), ExtraDefaultValues);
-=======
->>>>>>> 04337b15
 	
 	OutHLSL += FString::Format(*FuncTemplate, FuncTemplateArgs);
 
