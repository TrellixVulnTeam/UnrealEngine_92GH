// Copyright Epic Games, Inc. All Rights Reserved.

#include "NiagaraDataInterfaceParticleRead.h"
#include "NiagaraConstants.h"
#include "NiagaraSystemInstance.h"
#include "ShaderParameterUtils.h"
#include "NiagaraRenderer.h"

#define LOCTEXT_NAMESPACE "NiagaraDataInterfaceParticleRead"

static const FName GetIntAttributeFunctionName("Get int Attribute");
static const FName GetFloatAttributeFunctionName("Get float Attribute");
static const FName GetVec2AttributeFunctionName("Get Vector2 Attribute");
static const FName GetVec3AttributeFunctionName("Get Vector3 Attribute");
static const FName GetVec4AttributeFunctionName("Get Vector4 Attribute");
static const FName GetBoolAttributeFunctionName("Get bool Attribute");
static const FName GetColorAttributeFunctionName("Get Color Attribute");
static const FName GetQuatAttributeFunctionName("Get Quaternion Attribute");

static const FString IDToIndexTableBaseName(TEXT("IDToIndexTable_"));
static const FString InputFloatBufferBaseName(TEXT("InputFloatBuffer_"));
static const FString InputIntBufferBaseName(TEXT("InputIntBuffer_"));
static const FString ParticleStrideFloatBaseName(TEXT("ParticleStrideFloat_"));
static const FString ParticleStrideIntBaseName(TEXT("ParticleStrideInt_"));
static const FString AttributeIndicesBaseName(TEXT("AttributeIndices_"));
static const FString AcquireTagRegisterIndexBaseName(TEXT("AcquireTagRegisterIndex_"));

enum class ENiagaraParticleDataComponentType : uint8
{
	Float,
	Int,
	Bool
};

enum class ENiagaraParticleDataValueType : uint8
{
	Invalid,
	Int,
	Float,
	Vec2,
	Vec3,
	Vec4,
	Bool,
	Color,
	Quat
};

static const TCHAR* NiagaraParticleDataValueTypeName(ENiagaraParticleDataValueType Type)
{
	switch (Type)
	{
		case ENiagaraParticleDataValueType::Invalid:	return TEXT("INVALID");
		case ENiagaraParticleDataValueType::Int:		return TEXT("int");
		case ENiagaraParticleDataValueType::Float:		return TEXT("float");
		case ENiagaraParticleDataValueType::Vec2:		return TEXT("vec2");
		case ENiagaraParticleDataValueType::Vec3:		return TEXT("vec3");
		case ENiagaraParticleDataValueType::Vec4:		return TEXT("vec4");
		case ENiagaraParticleDataValueType::Bool:		return TEXT("bool");
		case ENiagaraParticleDataValueType::Color:		return TEXT("color");
		case ENiagaraParticleDataValueType::Quat:		return TEXT("quaternion");
		default:										return TEXT("UNKNOWN");
	}
}

struct FNDIParticleRead_InstanceDataGPU
{
	FNiagaraComputeExecutionContext* SourceEmitterGPUContext;
	FString SourceEmitterName;
};

struct FNiagaraDataInterfaceProxyParticleRead : public FNiagaraDataInterfaceProxy
{
	FNiagaraDataInterfaceProxyParticleRead() : SourceEmitterGPUContext(nullptr)
	{
	}

	virtual void ConsumePerInstanceDataFromGameThread(void* PerInstanceData, const FNiagaraSystemInstanceID& Instance) override
	{
		FNDIParticleRead_InstanceDataGPU* InstanceData = static_cast<FNDIParticleRead_InstanceDataGPU*>(PerInstanceData);
		if (InstanceData)
		{
			SourceEmitterGPUContext = InstanceData->SourceEmitterGPUContext;
			SourceEmitterName = InstanceData->SourceEmitterName;
		}
	}
	
	virtual int32 PerInstanceDataPassedToRenderThreadSize() const override
	{
		return sizeof(FNDIParticleRead_InstanceDataGPU);
	}

	FNiagaraComputeExecutionContext* SourceEmitterGPUContext;
	FString SourceEmitterName;
};

struct FNiagaraDataInterfaceParametersCS_ParticleRead : public FNiagaraDataInterfaceParametersCS
{
	FNiagaraDataInterfaceParametersCS_ParticleRead() : 
		CachedDataSet(nullptr),
		bSourceEmitterNotGPUErrorShown(false)
	{
	}

	ENiagaraParticleDataValueType GetValueTypeFromFuncName(const FName& FuncName)
	{
		if (FuncName == GetIntAttributeFunctionName) return ENiagaraParticleDataValueType::Int;
		if (FuncName == GetFloatAttributeFunctionName) return ENiagaraParticleDataValueType::Float;
		if (FuncName == GetVec2AttributeFunctionName) return ENiagaraParticleDataValueType::Vec2;
		if (FuncName == GetVec3AttributeFunctionName) return ENiagaraParticleDataValueType::Vec3;
		if (FuncName == GetVec4AttributeFunctionName) return ENiagaraParticleDataValueType::Vec4;
		if (FuncName == GetBoolAttributeFunctionName) return ENiagaraParticleDataValueType::Bool;
		if (FuncName == GetColorAttributeFunctionName) return ENiagaraParticleDataValueType::Color;
		if (FuncName == GetQuatAttributeFunctionName) return ENiagaraParticleDataValueType::Quat;
		return ENiagaraParticleDataValueType::Invalid;
	}

	virtual void Bind(const FNiagaraDataInterfaceParamRef& ParamRef, const class FShaderParameterMap& ParameterMap) override
	{
		IDToIndexTableParam.Bind(ParameterMap, *(IDToIndexTableBaseName + ParamRef.ParameterInfo.DataInterfaceHLSLSymbol));
		InputFloatBufferParam.Bind(ParameterMap, *(InputFloatBufferBaseName + ParamRef.ParameterInfo.DataInterfaceHLSLSymbol));
		InputIntBufferParam.Bind(ParameterMap, *(InputIntBufferBaseName + ParamRef.ParameterInfo.DataInterfaceHLSLSymbol));
		ParticleStrideFloatParam.Bind(ParameterMap, *(ParticleStrideFloatBaseName + ParamRef.ParameterInfo.DataInterfaceHLSLSymbol));
		ParticleStrideIntParam.Bind(ParameterMap, *(ParticleStrideIntBaseName + ParamRef.ParameterInfo.DataInterfaceHLSLSymbol));
		AttributeIndicesParam.Bind(ParameterMap, *(AttributeIndicesBaseName + ParamRef.ParameterInfo.DataInterfaceHLSLSymbol));
		AcquireTagRegisterIndexParam.Bind(ParameterMap, *(AcquireTagRegisterIndexBaseName + ParamRef.ParameterInfo.DataInterfaceHLSLSymbol));

		int32 NumFuncs = ParamRef.ParameterInfo.GeneratedFunctions.Num();
		AttributeNames.SetNum(NumFuncs);
		AttributeTypes.SetNum(NumFuncs);
		for (int32 FuncIdx = 0; FuncIdx < NumFuncs; ++FuncIdx)
		{
			const FNiagaraDataInterfaceGeneratedFunction& Func = ParamRef.ParameterInfo.GeneratedFunctions[FuncIdx];
			static const FName NAME_Attribute("Attribute");
			const FName* AttributeName = Func.FindSpecifierValue(NAME_Attribute);
			if (AttributeName != nullptr)
			{
				AttributeNames[FuncIdx] = *AttributeName;
				AttributeTypes[FuncIdx] = GetValueTypeFromFuncName(Func.DefinitionName);
			}
			else
			{
				AttributeNames[FuncIdx] = NAME_None;
				AttributeTypes[FuncIdx] = ENiagaraParticleDataValueType::Invalid;
			}
		}

		AttributeIndices.SetNum(AttributeNames.Num());
	}

	virtual void Serialize(FArchive& Ar) override
	{
		Ar << IDToIndexTableParam;
		Ar << InputFloatBufferParam;
		Ar << InputIntBufferParam;
		Ar << ParticleStrideFloatParam;
		Ar << ParticleStrideIntParam;
		Ar << AttributeIndicesParam;
		Ar << AcquireTagRegisterIndexParam;
		Ar << AttributeNames;
		Ar << AttributeTypes;

		AttributeIndices.SetNum(AttributeNames.Num());
	}

	void SetErrorParams(FRHICommandList& RHICmdList, FRHIComputeShader* ComputeShader) const
	{
		CachedDataSet = nullptr;

		for (int AttrIdx = 0; AttrIdx < AttributeIndices.Num(); ++AttrIdx)
		{
			AttributeIndices[AttrIdx] = -1;
		}
		AcquireTagRegisterIndex = -1;

		SetSRVParameter(RHICmdList, ComputeShader, IDToIndexTableParam, FNiagaraRenderer::GetDummyIntBuffer().SRV);
		SetSRVParameter(RHICmdList, ComputeShader, InputFloatBufferParam, FNiagaraRenderer::GetDummyFloatBuffer().SRV);
		SetSRVParameter(RHICmdList, ComputeShader, InputIntBufferParam, FNiagaraRenderer::GetDummyIntBuffer().SRV);
		SetShaderValue(RHICmdList, ComputeShader, ParticleStrideFloatParam, 0);
		SetShaderValue(RHICmdList, ComputeShader, ParticleStrideIntParam, 0);
		SetShaderValueArray(RHICmdList, ComputeShader, AttributeIndicesParam, AttributeIndices.GetData(), AttributeIndices.Num());
		SetShaderValue(RHICmdList, ComputeShader, AcquireTagRegisterIndexParam, AcquireTagRegisterIndex);
	}

	bool CheckVariableType(const FNiagaraTypeDefinition& VarType, ENiagaraParticleDataValueType AttributeType) const
	{
		switch (AttributeType)
		{
			case ENiagaraParticleDataValueType::Int: return VarType == FNiagaraTypeDefinition::GetIntDef();
			case ENiagaraParticleDataValueType::Float: return VarType == FNiagaraTypeDefinition::GetFloatDef();
			case ENiagaraParticleDataValueType::Vec2: return VarType == FNiagaraTypeDefinition::GetVec2Def();
			case ENiagaraParticleDataValueType::Vec3: return VarType == FNiagaraTypeDefinition::GetVec3Def();
			case ENiagaraParticleDataValueType::Vec4: return VarType == FNiagaraTypeDefinition::GetVec4Def();
			case ENiagaraParticleDataValueType::Bool: return VarType == FNiagaraTypeDefinition::GetBoolDef();
			case ENiagaraParticleDataValueType::Color: return VarType == FNiagaraTypeDefinition::GetColorDef();
			case ENiagaraParticleDataValueType::Quat: return VarType == FNiagaraTypeDefinition::GetQuatDef();
			default: return false;
		}
	}

	void FindAttributeIndices(FNiagaraDataSet* SourceDataSet, const TCHAR* SourceEmitterName) const
	{
		check(AttributeIndices.Num() == AttributeNames.Num());

<<<<<<< HEAD
		AcquireTagRegisterIndex = -1;
=======
>>>>>>> 421d6516
		const TArray<FNiagaraVariable>& SourceEmitterVariables = SourceDataSet->GetVariables();
		const TArray<FNiagaraVariableLayoutInfo>& SourceEmitterVariableLayouts = SourceDataSet->GetVariableLayouts();
		for (int AttrNameIdx = 0; AttrNameIdx < AttributeNames.Num(); ++AttrNameIdx)
		{
			bool FoundVariable = false;
			for (int VarIdx = 0; VarIdx < SourceEmitterVariables.Num(); ++VarIdx)
			{
				const FNiagaraVariable& Var = SourceEmitterVariables[VarIdx];
<<<<<<< HEAD

				if (AcquireTagRegisterIndex == -1 && Var.GetName().ToString() == TEXT("ID"))
				{
					AcquireTagRegisterIndex = SourceEmitterVariableLayouts[VarIdx].Int32ComponentStart + 1;
				}

=======
>>>>>>> 421d6516
				if (Var.GetName() == AttributeNames[AttrNameIdx])
				{
					ENiagaraParticleDataValueType AttributeType = AttributeTypes[AttrNameIdx];
					if (CheckVariableType(Var.GetType(), AttributeType))
					{
						const FNiagaraVariableLayoutInfo& Layout = SourceEmitterVariableLayouts[VarIdx];
						AttributeIndices[AttrNameIdx] = (AttributeType == ENiagaraParticleDataValueType::Int || AttributeType == ENiagaraParticleDataValueType::Bool) ? Layout.Int32ComponentStart : Layout.FloatComponentStart;
					}
					else
					{
						UE_LOG(LogNiagara, Error, TEXT("Variable '%s' in emitter '%s' has type '%s', but particle read DI tried to access it as '%s'."),
							*Var.GetName().ToString(), SourceEmitterName, *Var.GetType().GetName(), NiagaraParticleDataValueTypeName(AttributeType)
						);
						AttributeIndices[AttrNameIdx] = -1;
					}
					FoundVariable = true;
					break;
				}
			}

			if (!FoundVariable)
			{
				UE_LOG(LogNiagara, Error, TEXT("Particle read DI is trying to access inexistent variable '%s' in emitter '%s'."), *AttributeNames[AttrNameIdx].ToString(), SourceEmitterName);
				AttributeIndices[AttrNameIdx] = -1;
			}
		}

<<<<<<< HEAD
=======
		AcquireTagRegisterIndex = -1;
		for (int VarIdx = 0; VarIdx < SourceEmitterVariables.Num(); ++VarIdx)
		{
			const FNiagaraVariable& Var = SourceEmitterVariables[VarIdx];
			if (Var.GetName().ToString() == TEXT("ID"))
			{
				AcquireTagRegisterIndex = SourceEmitterVariableLayouts[VarIdx].Int32ComponentStart + 1;
				break;
			}
		}

>>>>>>> 421d6516
		if (AcquireTagRegisterIndex == -1)
		{
			UE_LOG(LogNiagara, Error, TEXT("Particle read DI cannot find ID variable in emitter '%s'."), SourceEmitterName);
		}
	}

	virtual void Set(FRHICommandList& RHICmdList, const FNiagaraDataInterfaceSetArgs& Context) const override
	{
		check(IsInRenderingThread());

		FRHIComputeShader* ComputeShader = Context.Shader->GetComputeShader();

		if (!InputFloatBufferParam.IsBound() && !InputIntBufferParam.IsBound())
		{
			// This DI instance didn't generate any reachable code, probably because all the values it sets are overwritten by
			// other DIs. Don't bother with it.
			SetErrorParams(RHICmdList, ComputeShader);
			return;
		}

		FNiagaraDataInterfaceProxyParticleRead* Proxy = static_cast<FNiagaraDataInterfaceProxyParticleRead*>(Context.DataInterface);
		check(Proxy);
		if (Proxy->SourceEmitterGPUContext == nullptr)
		{
			// This means the source emitter isn't running on GPU.
			if (!bSourceEmitterNotGPUErrorShown)
			{
				UE_LOG(LogNiagara, Error, TEXT("GPU particle read DI is set to access CPU emitter '%s'."), *Proxy->SourceEmitterName);
				bSourceEmitterNotGPUErrorShown = true;
			}
			SetErrorParams(RHICmdList, ComputeShader);
			return;
		}

		bSourceEmitterNotGPUErrorShown = false;

		FNiagaraDataSet* SourceDataSet = Proxy->SourceEmitterGPUContext->MainDataSet;
		if (!SourceDataSet)
		{
			SetErrorParams(RHICmdList, ComputeShader);
			return;
		}

<<<<<<< HEAD
		FNiagaraDataBuffer* SourceData = SourceDataSet->GetCurrentData();
=======
		FNiagaraDataBuffer* SourceData;
		if (Context.ComputeInstanceData->Context == Proxy->SourceEmitterGPUContext)
		{
			// If the current execution context is the same as the source emitter's context, it means we're reading from
			// ourselves. We can't use SourceDataSet->GetCurrentData() in that case, because EndSimulate() has already been
			// called on the current emitter, and the current data has been set to the destination data. We need to use the
			// current compute instance data to get to the input buffers.
			SourceData = Context.ComputeInstanceData->CurrentData;
		}
		else
		{
			SourceData = SourceDataSet->GetCurrentData();
		}

>>>>>>> 421d6516
		if (!SourceData)
		{
			SetErrorParams(RHICmdList, ComputeShader);
			return;
		}

		if (CachedDataSet != SourceDataSet)
		{
			FindAttributeIndices(SourceDataSet, *Proxy->SourceEmitterName);
			CachedDataSet = SourceDataSet;
		}

<<<<<<< HEAD
=======
		if (!SourceData->GetGPUIDToIndexTable().Buffer)
		{
			// This can happen in the first frame, when there's no previous data yet. The DI shouldn't be
			// queried in this case, because there's no way to have particle IDs (since there are no particles),
			// but if it is it will just return failure and default values.
			SetErrorParams(RHICmdList, ComputeShader);
			return;
		}

>>>>>>> 421d6516
		const uint32 ParticleStrideFloat = SourceData->GetFloatStride() / sizeof(float);
		const uint32 ParticleStrideInt = SourceData->GetInt32Stride() / sizeof(int32);

		SetSRVParameter(RHICmdList, ComputeShader, IDToIndexTableParam, SourceData->GetGPUIDToIndexTable().SRV);
		SetSRVParameter(RHICmdList, ComputeShader, InputFloatBufferParam, SourceData->GetGPUBufferFloat().SRV);
		SetSRVParameter(RHICmdList, ComputeShader, InputIntBufferParam, SourceData->GetGPUBufferInt().SRV);
		SetShaderValue(RHICmdList, ComputeShader, ParticleStrideFloatParam, ParticleStrideFloat);
		SetShaderValue(RHICmdList, ComputeShader, ParticleStrideIntParam, ParticleStrideInt);
		SetShaderValueArray(RHICmdList, ComputeShader, AttributeIndicesParam, AttributeIndices.GetData(), AttributeIndices.Num());
		SetShaderValue(RHICmdList, ComputeShader, AcquireTagRegisterIndexParam, AcquireTagRegisterIndex);
	}

private:
	FShaderResourceParameter IDToIndexTableParam;
	FShaderResourceParameter InputFloatBufferParam;
	FShaderResourceParameter InputIntBufferParam;
	FShaderParameter ParticleStrideFloatParam;
	FShaderParameter ParticleStrideIntParam;
	FShaderParameter AttributeIndicesParam;
	FShaderParameter AcquireTagRegisterIndexParam;
	TArray<FName> AttributeNames;
	TArray<ENiagaraParticleDataValueType> AttributeTypes;
	mutable TArray<int32> AttributeIndices;
	mutable int32 AcquireTagRegisterIndex;
	mutable FNiagaraDataSet* CachedDataSet;
	mutable bool bSourceEmitterNotGPUErrorShown;
};

UNiagaraDataInterfaceParticleRead::UNiagaraDataInterfaceParticleRead(FObjectInitializer const& ObjectInitializer)
	: Super(ObjectInitializer)
{
<<<<<<< HEAD
	Proxy = MakeShared<FNiagaraDataInterfaceProxyParticleRead, ESPMode::ThreadSafe>();
=======
	Proxy.Reset(new FNiagaraDataInterfaceProxyParticleRead());
>>>>>>> 421d6516
}

void UNiagaraDataInterfaceParticleRead::PostInitProperties()
{
	Super::PostInitProperties();

	if (HasAnyFlags(RF_ClassDefaultObject))
	{
		FNiagaraTypeRegistry::Register(FNiagaraTypeDefinition(GetClass()), true, false, false);
	}
}

void UNiagaraDataInterfaceParticleRead::PostLoad()
{
	Super::PostLoad();
}

#if WITH_EDITOR

void UNiagaraDataInterfaceParticleRead::PreEditChange(FProperty* PropertyAboutToChange)
{
	Super::PreEditChange(PropertyAboutToChange);
}

void UNiagaraDataInterfaceParticleRead::PostEditChangeProperty(struct FPropertyChangedEvent& PropertyChangedEvent)
{
	Super::PostEditChangeProperty(PropertyChangedEvent);
}

#endif

bool UNiagaraDataInterfaceParticleRead::InitPerInstanceData(void* PerInstanceData, FNiagaraSystemInstance* SystemInstance)
{
	FNDIParticleRead_InstanceData* PIData = new (PerInstanceData) FNDIParticleRead_InstanceData;
	PIData->SystemInstance = SystemInstance;
	PIData->EmitterInstance = nullptr;
	for (TSharedPtr<FNiagaraEmitterInstance, ESPMode::ThreadSafe> EmitterInstance : SystemInstance->GetEmitters())
	{
		if (EmitterName == EmitterInstance->GetCachedEmitter()->GetUniqueEmitterName())
		{
			PIData->EmitterInstance = EmitterInstance.Get();
			break;
		}
	}
	return (PIData->EmitterInstance != nullptr);
}

void UNiagaraDataInterfaceParticleRead::DestroyPerInstanceData(void* PerInstanceData, FNiagaraSystemInstance* SystemInstance)
{

}

bool UNiagaraDataInterfaceParticleRead::PerInstanceTick(void* PerInstanceData, FNiagaraSystemInstance* SystemInstance, float DeltaSeconds)
{
	return false;
}

bool UNiagaraDataInterfaceParticleRead::PerInstanceTickPostSimulate(void* PerInstanceData, FNiagaraSystemInstance* SystemInstance, float DeltaSeconds)
{
	return false;
}

void UNiagaraDataInterfaceParticleRead::GetFunctions(TArray<FNiagaraFunctionSignature>& OutFunctions)
{
	{
		FNiagaraFunctionSignature Sig;
		Sig.Name = GetFloatAttributeFunctionName;
		Sig.Inputs.Add(FNiagaraVariable(FNiagaraTypeDefinition(GetClass()), TEXT("Particle Reader")));
		Sig.Inputs.Add(FNiagaraVariable(FNiagaraTypeDefinition::GetIDDef(), TEXT("Particle ID")));

		Sig.Outputs.Add(FNiagaraVariable(FNiagaraTypeDefinition::GetBoolDef(), TEXT("Valid")));
		Sig.Outputs.Add(FNiagaraVariable(FNiagaraTypeDefinition::GetFloatDef(), TEXT("Value")));

		Sig.FunctionSpecifiers.Add(FName("Attribute"));

		Sig.bMemberFunction = true;
		Sig.bRequiresContext = false;
		OutFunctions.Add(Sig);
	}
	{
		FNiagaraFunctionSignature Sig;
		Sig.Name = GetVec2AttributeFunctionName;
		Sig.Inputs.Add(FNiagaraVariable(FNiagaraTypeDefinition(GetClass()), TEXT("Particle Reader")));
		Sig.Inputs.Add(FNiagaraVariable(FNiagaraTypeDefinition::GetIDDef(), TEXT("Particle ID")));

		Sig.Outputs.Add(FNiagaraVariable(FNiagaraTypeDefinition::GetBoolDef(), TEXT("Valid")));
		Sig.Outputs.Add(FNiagaraVariable(FNiagaraTypeDefinition::GetVec2Def(), TEXT("Value")));

		Sig.FunctionSpecifiers.Add(FName("Attribute"));

		Sig.bMemberFunction = true;
		Sig.bRequiresContext = false;
		OutFunctions.Add(Sig);
	}
	{
		FNiagaraFunctionSignature Sig;
		Sig.Name = GetVec3AttributeFunctionName;
		Sig.Inputs.Add(FNiagaraVariable(FNiagaraTypeDefinition(GetClass()), TEXT("Particle Reader")));
		Sig.Inputs.Add(FNiagaraVariable(FNiagaraTypeDefinition::GetIDDef(), TEXT("Particle ID")));

		Sig.Outputs.Add(FNiagaraVariable(FNiagaraTypeDefinition::GetBoolDef(), TEXT("Valid")));
		Sig.Outputs.Add(FNiagaraVariable(FNiagaraTypeDefinition::GetVec3Def(), TEXT("Value")));

		Sig.FunctionSpecifiers.Add(FName("Attribute"));

		Sig.bMemberFunction = true;
		Sig.bRequiresContext = false;
		OutFunctions.Add(Sig);
	}
	{
		FNiagaraFunctionSignature Sig;
		Sig.Name = GetVec4AttributeFunctionName;
		Sig.Inputs.Add(FNiagaraVariable(FNiagaraTypeDefinition(GetClass()), TEXT("Particle Reader")));
		Sig.Inputs.Add(FNiagaraVariable(FNiagaraTypeDefinition::GetIDDef(), TEXT("Particle ID")));

		Sig.Outputs.Add(FNiagaraVariable(FNiagaraTypeDefinition::GetBoolDef(), TEXT("Valid")));
		Sig.Outputs.Add(FNiagaraVariable(FNiagaraTypeDefinition::GetVec4Def(), TEXT("Value")));

		Sig.FunctionSpecifiers.Add(FName("Attribute"));

		Sig.bMemberFunction = true;
		Sig.bRequiresContext = false;
		OutFunctions.Add(Sig);
	}
	{
		FNiagaraFunctionSignature Sig;
		Sig.Name = GetIntAttributeFunctionName;
		Sig.Inputs.Add(FNiagaraVariable(FNiagaraTypeDefinition(GetClass()), TEXT("Particle Reader")));
		Sig.Inputs.Add(FNiagaraVariable(FNiagaraTypeDefinition::GetIDDef(), TEXT("Particle ID")));

		Sig.Outputs.Add(FNiagaraVariable(FNiagaraTypeDefinition::GetBoolDef(), TEXT("Valid")));
		Sig.Outputs.Add(FNiagaraVariable(FNiagaraTypeDefinition::GetIntDef(), TEXT("Value")));

		Sig.FunctionSpecifiers.Add(FName("Attribute"));

		Sig.bMemberFunction = true;
		Sig.bRequiresContext = false;
		OutFunctions.Add(Sig);
	}
	{
		FNiagaraFunctionSignature Sig;
		Sig.Name = GetBoolAttributeFunctionName;
		Sig.Inputs.Add(FNiagaraVariable(FNiagaraTypeDefinition(GetClass()), TEXT("Particle Reader")));
		Sig.Inputs.Add(FNiagaraVariable(FNiagaraTypeDefinition::GetIDDef(), TEXT("Particle ID")));

		Sig.Outputs.Add(FNiagaraVariable(FNiagaraTypeDefinition::GetBoolDef(), TEXT("Valid")));
		Sig.Outputs.Add(FNiagaraVariable(FNiagaraTypeDefinition::GetBoolDef(), TEXT("Value")));

		Sig.FunctionSpecifiers.Add(FName("Attribute"));

		Sig.bMemberFunction = true;
		Sig.bRequiresContext = false;
		OutFunctions.Add(Sig);
	}
	{
		FNiagaraFunctionSignature Sig;
		Sig.Name = GetColorAttributeFunctionName;
		Sig.Inputs.Add(FNiagaraVariable(FNiagaraTypeDefinition(GetClass()), TEXT("Particle Reader")));
		Sig.Inputs.Add(FNiagaraVariable(FNiagaraTypeDefinition::GetIDDef(), TEXT("Particle ID")));

		Sig.Outputs.Add(FNiagaraVariable(FNiagaraTypeDefinition::GetBoolDef(), TEXT("Valid")));
		Sig.Outputs.Add(FNiagaraVariable(FNiagaraTypeDefinition::GetColorDef(), TEXT("Value")));

		Sig.FunctionSpecifiers.Add(FName("Attribute"));

		Sig.bMemberFunction = true;
		Sig.bRequiresContext = false;
		OutFunctions.Add(Sig);
	}
	{
		FNiagaraFunctionSignature Sig;
		Sig.Name = GetQuatAttributeFunctionName;
		Sig.Inputs.Add(FNiagaraVariable(FNiagaraTypeDefinition(GetClass()), TEXT("Particle Reader")));
		Sig.Inputs.Add(FNiagaraVariable(FNiagaraTypeDefinition::GetIDDef(), TEXT("Particle ID")));

		Sig.Outputs.Add(FNiagaraVariable(FNiagaraTypeDefinition::GetBoolDef(), TEXT("Valid")));
		Sig.Outputs.Add(FNiagaraVariable(FNiagaraTypeDefinition::GetQuatDef(), TEXT("Value")));

		Sig.FunctionSpecifiers.Add(FName("Attribute"));

		Sig.bMemberFunction = true;
		Sig.bRequiresContext = false;
		OutFunctions.Add(Sig);
	}
}
DEFINE_NDI_DIRECT_FUNC_BINDER_WITH_PAYLOAD(UNiagaraDataInterfaceParticleRead, ReadFloat);
DEFINE_NDI_DIRECT_FUNC_BINDER_WITH_PAYLOAD(UNiagaraDataInterfaceParticleRead, ReadVector2);
DEFINE_NDI_DIRECT_FUNC_BINDER_WITH_PAYLOAD(UNiagaraDataInterfaceParticleRead, ReadVector3);
DEFINE_NDI_DIRECT_FUNC_BINDER_WITH_PAYLOAD(UNiagaraDataInterfaceParticleRead, ReadVector4);
DEFINE_NDI_DIRECT_FUNC_BINDER_WITH_PAYLOAD(UNiagaraDataInterfaceParticleRead, ReadInt);
DEFINE_NDI_DIRECT_FUNC_BINDER_WITH_PAYLOAD(UNiagaraDataInterfaceParticleRead, ReadBool);
DEFINE_NDI_DIRECT_FUNC_BINDER_WITH_PAYLOAD(UNiagaraDataInterfaceParticleRead, ReadColor);
DEFINE_NDI_DIRECT_FUNC_BINDER_WITH_PAYLOAD(UNiagaraDataInterfaceParticleRead, ReadQuat);
void UNiagaraDataInterfaceParticleRead::GetVMExternalFunction(const FVMExternalFunctionBindingInfo& BindingInfo, void* InstanceData, FVMExternalFunction &OutFunc)
{
	bool bBindSuccessful = false;
	FNDIParticleRead_InstanceData* PIData = static_cast<FNDIParticleRead_InstanceData*>(InstanceData);
	static const FName NAME_Attribute("Attribute");

	const FVMFunctionSpecifier* FunctionSpecifier = BindingInfo.FindSpecifier(NAME_Attribute);
	if (FunctionSpecifier == nullptr)
	{
		UE_LOG(LogNiagara, Error, TEXT("VMExternalFunction '%s' does not have a function specifier 'attribute'!"), *BindingInfo.Name.ToString());
		return;
	}

	const FName AttributeToRead = FunctionSpecifier->Value;
	if (BindingInfo.Name == GetFloatAttributeFunctionName)
	{
		FNiagaraVariable VariableToRead(FNiagaraTypeDefinition::GetFloatDef(), AttributeToRead);
		if (PIData->EmitterInstance->GetData().GetVariables().Find(VariableToRead) != INDEX_NONE)
		{
			NDI_FUNC_BINDER(UNiagaraDataInterfaceParticleRead, ReadFloat)::Bind(this, OutFunc, AttributeToRead);
			bBindSuccessful = true;
		}
	}
	else if (BindingInfo.Name == GetVec2AttributeFunctionName)
	{
		FNiagaraVariable VariableToRead(FNiagaraTypeDefinition::GetVec2Def(), AttributeToRead);
		if (PIData->EmitterInstance->GetData().GetVariables().Find(VariableToRead) != INDEX_NONE)
		{
			NDI_FUNC_BINDER(UNiagaraDataInterfaceParticleRead, ReadVector2)::Bind(this, OutFunc, AttributeToRead);
			bBindSuccessful = true;
		}
	}
	else if (BindingInfo.Name == GetVec3AttributeFunctionName)
	{
		FNiagaraVariable VariableToRead(FNiagaraTypeDefinition::GetVec3Def(), AttributeToRead);
		if (PIData->EmitterInstance->GetData().GetVariables().Find(VariableToRead) != INDEX_NONE)
		{
			NDI_FUNC_BINDER(UNiagaraDataInterfaceParticleRead, ReadVector3)::Bind(this, OutFunc, AttributeToRead);
			bBindSuccessful = true;
		}
	}
	else if (BindingInfo.Name == GetVec4AttributeFunctionName)
	{
		FNiagaraVariable VariableToRead(FNiagaraTypeDefinition::GetVec4Def(), AttributeToRead);
		if (PIData->EmitterInstance->GetData().GetVariables().Find(VariableToRead) != INDEX_NONE)
		{
			NDI_FUNC_BINDER(UNiagaraDataInterfaceParticleRead, ReadVector4)::Bind(this, OutFunc, AttributeToRead);
			bBindSuccessful = true;
		}
	}
	else if (BindingInfo.Name == GetIntAttributeFunctionName)
	{
		FNiagaraVariable VariableToRead(FNiagaraTypeDefinition::GetIntDef(), AttributeToRead);
		if (PIData->EmitterInstance->GetData().GetVariables().Find(VariableToRead) != INDEX_NONE)
		{
			NDI_FUNC_BINDER(UNiagaraDataInterfaceParticleRead, ReadInt)::Bind(this, OutFunc, AttributeToRead);
			bBindSuccessful = true;
		}
	}
	else if (BindingInfo.Name == GetBoolAttributeFunctionName)
	{
		FNiagaraVariable VariableToRead(FNiagaraTypeDefinition::GetBoolDef(), AttributeToRead);
		if (PIData->EmitterInstance->GetData().GetVariables().Find(VariableToRead) != INDEX_NONE)
		{
			NDI_FUNC_BINDER(UNiagaraDataInterfaceParticleRead, ReadBool)::Bind(this, OutFunc, AttributeToRead);
			bBindSuccessful = true;
		}
	}
	else if (BindingInfo.Name == GetColorAttributeFunctionName)
	{
		FNiagaraVariable VariableToRead(FNiagaraTypeDefinition::GetColorDef(), AttributeToRead);
		if (PIData->EmitterInstance->GetData().GetVariables().Find(VariableToRead) != INDEX_NONE)
		{
			NDI_FUNC_BINDER(UNiagaraDataInterfaceParticleRead, ReadColor)::Bind(this, OutFunc, AttributeToRead);
			bBindSuccessful = true;
		}
	}
	else if (BindingInfo.Name == GetQuatAttributeFunctionName)
	{
		FNiagaraVariable VariableToRead(FNiagaraTypeDefinition::GetQuatDef(), AttributeToRead);
		if (PIData->EmitterInstance->GetData().GetVariables().Find(VariableToRead) != INDEX_NONE)
		{
			NDI_FUNC_BINDER(UNiagaraDataInterfaceParticleRead, ReadQuat)::Bind(this, OutFunc, AttributeToRead);
			bBindSuccessful = true;
		}
	}

	if (!bBindSuccessful)
	{
		UE_LOG(LogNiagara, Error, TEXT("Failed to bind VMExternalFunction '%s' with attribute '%s'! Check that the attribute is named correctly."), *BindingInfo.Name.ToString(), *AttributeToRead.ToString());
	}
}

void UNiagaraDataInterfaceParticleRead::ReadFloat(FVectorVMContext& Context, FName AttributeToRead)
{
	VectorVM::FExternalFuncInputHandler<int32> ParticleIDIndexParam(Context);
	VectorVM::FExternalFuncInputHandler<int32> ParticleIDAcquireTagParam(Context);

	VectorVM::FUserPtrHandler<FNDIParticleRead_InstanceData> InstanceData(Context);

	VectorVM::FExternalFuncRegisterHandler<FNiagaraBool> OutValid(Context);
	VectorVM::FExternalFuncRegisterHandler<float> OutValue(Context);
	
	for (int32 InstanceIdx = 0; InstanceIdx < Context.NumInstances; ++InstanceIdx)
	{
		FNiagaraID ParticleID = { ParticleIDIndexParam.GetAndAdvance(), ParticleIDAcquireTagParam.GetAndAdvance() };
		bool bValid;
		float Value = RetrieveValueWithCheck<float>(InstanceData->EmitterInstance, FNiagaraTypeDefinition::GetFloatDef(), AttributeToRead, ParticleID, bValid);
		FNiagaraBool ValidValue;
		ValidValue.SetValue(bValid);
		*OutValid.GetDestAndAdvance() = ValidValue;
		*OutValue.GetDestAndAdvance() = Value;
	}
}

void UNiagaraDataInterfaceParticleRead::ReadVector2(FVectorVMContext& Context, FName AttributeToRead)
{
	VectorVM::FExternalFuncInputHandler<int32> ParticleIDIndexParam(Context);
	VectorVM::FExternalFuncInputHandler<int32> ParticleIDAcquireTagParam(Context);

	VectorVM::FUserPtrHandler<FNDIParticleRead_InstanceData> InstanceData(Context);

	VectorVM::FExternalFuncRegisterHandler<FNiagaraBool> OutValid(Context);
	VectorVM::FExternalFuncRegisterHandler<float> OutX(Context);
	VectorVM::FExternalFuncRegisterHandler<float> OutY(Context);

	for (int32 InstanceIdx = 0; InstanceIdx < Context.NumInstances; ++InstanceIdx)
	{
		FNiagaraID ParticleID = { ParticleIDIndexParam.GetAndAdvance(), ParticleIDAcquireTagParam.GetAndAdvance() };
		bool bValid;

		FVector2D Value = RetrieveValueWithCheck<FVector2D>(InstanceData->EmitterInstance, FNiagaraTypeDefinition::GetVec2Def(), AttributeToRead, ParticleID, bValid);

		FNiagaraBool ValidValue;
		ValidValue.SetValue(bValid);
		*OutValid.GetDestAndAdvance() = ValidValue;
		*OutX.GetDestAndAdvance() = Value.X;
		*OutY.GetDestAndAdvance() = Value.Y;
	}
}

void UNiagaraDataInterfaceParticleRead::ReadVector3(FVectorVMContext& Context, FName AttributeToRead)
{
	VectorVM::FExternalFuncInputHandler<int32> ParticleIDIndexParam(Context);
	VectorVM::FExternalFuncInputHandler<int32> ParticleIDAcquireTagParam(Context);

	VectorVM::FUserPtrHandler<FNDIParticleRead_InstanceData> InstanceData(Context);

	VectorVM::FExternalFuncRegisterHandler<FNiagaraBool> OutValid(Context);
	VectorVM::FExternalFuncRegisterHandler<float> OutX(Context);
	VectorVM::FExternalFuncRegisterHandler<float> OutY(Context);
	VectorVM::FExternalFuncRegisterHandler<float> OutZ(Context);

	for (int32 InstanceIdx = 0; InstanceIdx < Context.NumInstances; ++InstanceIdx)
	{
		FNiagaraID ParticleID = { ParticleIDIndexParam.GetAndAdvance(), ParticleIDAcquireTagParam.GetAndAdvance() };
		bool bValid;

		FVector Value = RetrieveValueWithCheck<FVector>(InstanceData->EmitterInstance, FNiagaraTypeDefinition::GetVec3Def(), AttributeToRead, ParticleID, bValid);

		FNiagaraBool ValidValue;
		ValidValue.SetValue(bValid);
		*OutValid.GetDestAndAdvance() = ValidValue;
		*OutX.GetDestAndAdvance() = Value.X;
		*OutY.GetDestAndAdvance() = Value.Y;
		*OutZ.GetDestAndAdvance() = Value.Z;
	}
}

void UNiagaraDataInterfaceParticleRead::ReadVector4(FVectorVMContext& Context, FName AttributeToRead)
{
	VectorVM::FExternalFuncInputHandler<int32> ParticleIDIndexParam(Context);
	VectorVM::FExternalFuncInputHandler<int32> ParticleIDAcquireTagParam(Context);

	VectorVM::FUserPtrHandler<FNDIParticleRead_InstanceData> InstanceData(Context);

	VectorVM::FExternalFuncRegisterHandler<FNiagaraBool> OutValid(Context);
	VectorVM::FExternalFuncRegisterHandler<float> OutX(Context);
	VectorVM::FExternalFuncRegisterHandler<float> OutY(Context);
	VectorVM::FExternalFuncRegisterHandler<float> OutZ(Context);
	VectorVM::FExternalFuncRegisterHandler<float> OutW(Context);

	for (int32 InstanceIdx = 0; InstanceIdx < Context.NumInstances; ++InstanceIdx)
	{
		FNiagaraID ParticleID = { ParticleIDIndexParam.GetAndAdvance(), ParticleIDAcquireTagParam.GetAndAdvance() };
		bool bValid;

		FVector4 Value = RetrieveValueWithCheck<FVector4>(InstanceData->EmitterInstance, FNiagaraTypeDefinition::GetVec4Def(), AttributeToRead, ParticleID, bValid);

		FNiagaraBool ValidValue;
		ValidValue.SetValue(bValid);
		*OutValid.GetDestAndAdvance() = ValidValue;
		*OutX.GetDestAndAdvance() = Value.X;
		*OutY.GetDestAndAdvance() = Value.Y;
		*OutZ.GetDestAndAdvance() = Value.Z;
		*OutW.GetDestAndAdvance() = Value.W;
	}
}

void UNiagaraDataInterfaceParticleRead::ReadInt(FVectorVMContext& Context, FName AttributeToRead)
{
	VectorVM::FExternalFuncInputHandler<int32> ParticleIDIndexParam(Context);
	VectorVM::FExternalFuncInputHandler<int32> ParticleIDAcquireTagParam(Context);

	VectorVM::FUserPtrHandler<FNDIParticleRead_InstanceData> InstanceData(Context);

	VectorVM::FExternalFuncRegisterHandler<FNiagaraBool> OutValid(Context);
	VectorVM::FExternalFuncRegisterHandler<int32> OutValue(Context);

	for (int32 InstanceIdx = 0; InstanceIdx < Context.NumInstances; ++InstanceIdx)
	{
		FNiagaraID ParticleID = { ParticleIDIndexParam.GetAndAdvance(), ParticleIDAcquireTagParam.GetAndAdvance() };
		bool bValid;

		int32 Value = RetrieveValueWithCheck<int32>(InstanceData->EmitterInstance, FNiagaraTypeDefinition::GetIntDef(), AttributeToRead, ParticleID, bValid);

		FNiagaraBool ValidValue;
		ValidValue.SetValue(bValid);
		*OutValid.GetDestAndAdvance() = ValidValue;
		*OutValue.GetDestAndAdvance() = Value;
	}
}

void UNiagaraDataInterfaceParticleRead::ReadBool(FVectorVMContext& Context, FName AttributeToRead)
{
	VectorVM::FExternalFuncInputHandler<int32> ParticleIDIndexParam(Context);
	VectorVM::FExternalFuncInputHandler<int32> ParticleIDAcquireTagParam(Context);

	VectorVM::FUserPtrHandler<FNDIParticleRead_InstanceData> InstanceData(Context);

	VectorVM::FExternalFuncRegisterHandler<FNiagaraBool> OutValid(Context);
	VectorVM::FExternalFuncRegisterHandler<FNiagaraBool> OutValue(Context);

	for (int32 InstanceIdx = 0; InstanceIdx < Context.NumInstances; ++InstanceIdx)
	{
		FNiagaraID ParticleID = { ParticleIDIndexParam.GetAndAdvance(), ParticleIDAcquireTagParam.GetAndAdvance() };
		bool bValid;

		FNiagaraBool Value = RetrieveValueWithCheck<FNiagaraBool>(InstanceData->EmitterInstance, FNiagaraTypeDefinition::GetBoolDef(), AttributeToRead, ParticleID, bValid);

		FNiagaraBool ValidValue;
		ValidValue.SetValue(bValid);
		*OutValid.GetDestAndAdvance() = ValidValue;
		*OutValue.GetDestAndAdvance() = Value;
	}
}

void UNiagaraDataInterfaceParticleRead::ReadColor(FVectorVMContext& Context, FName AttributeToRead)
{
	VectorVM::FExternalFuncInputHandler<int32> ParticleIDIndexParam(Context);
	VectorVM::FExternalFuncInputHandler<int32> ParticleIDAcquireTagParam(Context);

	VectorVM::FUserPtrHandler<FNDIParticleRead_InstanceData> InstanceData(Context);

	VectorVM::FExternalFuncRegisterHandler<FNiagaraBool> OutValid(Context);
	VectorVM::FExternalFuncRegisterHandler<float> OutR(Context);
	VectorVM::FExternalFuncRegisterHandler<float> OutG(Context);
	VectorVM::FExternalFuncRegisterHandler<float> OutB(Context);
	VectorVM::FExternalFuncRegisterHandler<float> OutA(Context);

	for (int32 InstanceIdx = 0; InstanceIdx < Context.NumInstances; ++InstanceIdx)
	{
		FNiagaraID ParticleID = { ParticleIDIndexParam.GetAndAdvance(), ParticleIDAcquireTagParam.GetAndAdvance() };
		bool bValid;

		FLinearColor Value = RetrieveValueWithCheck<FLinearColor>(InstanceData->EmitterInstance, FNiagaraTypeDefinition::GetColorDef(), AttributeToRead, ParticleID, bValid);

		FNiagaraBool ValidValue;
		ValidValue.SetValue(bValid);
		*OutValid.GetDestAndAdvance() = ValidValue;
		*OutR.GetDestAndAdvance() = Value.R;
		*OutG.GetDestAndAdvance() = Value.G;
		*OutB.GetDestAndAdvance() = Value.B;
		*OutA.GetDestAndAdvance() = Value.A;
	}
}

void UNiagaraDataInterfaceParticleRead::ReadQuat(FVectorVMContext& Context, FName AttributeToRead)
{
	VectorVM::FExternalFuncInputHandler<int32> ParticleIDIndexParam(Context);
	VectorVM::FExternalFuncInputHandler<int32> ParticleIDAcquireTagParam(Context);

	VectorVM::FUserPtrHandler<FNDIParticleRead_InstanceData> InstanceData(Context);

	VectorVM::FExternalFuncRegisterHandler<FNiagaraBool> OutValid(Context);
	VectorVM::FExternalFuncRegisterHandler<float> OutX(Context);
	VectorVM::FExternalFuncRegisterHandler<float> OutY(Context);
	VectorVM::FExternalFuncRegisterHandler<float> OutZ(Context);
	VectorVM::FExternalFuncRegisterHandler<float> OutW(Context);

	for (int32 InstanceIdx = 0; InstanceIdx < Context.NumInstances; ++InstanceIdx)
	{
		FNiagaraID ParticleID = { ParticleIDIndexParam.GetAndAdvance(), ParticleIDAcquireTagParam.GetAndAdvance() };
		bool bValid;

		FQuat Value = RetrieveValueWithCheck<FQuat>(InstanceData->EmitterInstance, FNiagaraTypeDefinition::GetQuatDef(), AttributeToRead, ParticleID, bValid);

		FNiagaraBool ValidValue;
		ValidValue.SetValue(bValid);
		*OutValid.GetDestAndAdvance() = ValidValue;
		*OutX.GetDestAndAdvance() = Value.X;
		*OutY.GetDestAndAdvance() = Value.Y;
		*OutZ.GetDestAndAdvance() = Value.Z;
		*OutW.GetDestAndAdvance() = Value.W;
	}
}

template <typename T>
T UNiagaraDataInterfaceParticleRead::RetrieveValueWithCheck(FNiagaraEmitterInstance* EmitterInstance, const FNiagaraTypeDefinition& Type, const FName& Attr, const FNiagaraID& ParticleID, bool& bValid)
{
	TArray<int32>& IDTable = EmitterInstance->GetData().GetCurrentData()->GetIDTable();
	if (ParticleID.Index < 0 || ParticleID.Index >= IDTable.Num())
	{
		bValid = false;
		return T();
	}
	else
	{
		FNiagaraVariable ReadVar(Type, Attr);
		FNiagaraDataSetAccessor<T> ValueData(EmitterInstance->GetData(), ReadVar);

		FNiagaraVariable IDVar(FNiagaraTypeDefinition::GetIDDef(), "ID");
		FNiagaraDataSetAccessor<FNiagaraID> IDData(EmitterInstance->GetData(), IDVar);

		int32 CorrectIndex = IDTable[ParticleID.Index];
		T Value = T();
		FNiagaraID ID = NIAGARA_INVALID_ID;
		if (CorrectIndex >= 0)
		{
			ID = IDData.GetSafe(CorrectIndex, NIAGARA_INVALID_ID);
			Value = ValueData.GetSafe(CorrectIndex, T());
		}
		bValid = (ID != NIAGARA_INVALID_ID);
		return Value;
	}
}

bool UNiagaraDataInterfaceParticleRead::Equals(const UNiagaraDataInterface* Other) const
{
	if (!Super::Equals(Other))
	{
		return false;
	}
	return CastChecked<UNiagaraDataInterfaceParticleRead>(Other)->EmitterName == EmitterName;
}

bool UNiagaraDataInterfaceParticleRead::CopyToInternal(UNiagaraDataInterface* Destination) const
{
	if (!Super::CopyToInternal(Destination))
	{
		return false;
	}
	CastChecked<UNiagaraDataInterfaceParticleRead>(Destination)->EmitterName = EmitterName;
	return true;
}

void UNiagaraDataInterfaceParticleRead::GetCommonHLSL(FString& OutHLSL)
{
}

void UNiagaraDataInterfaceParticleRead::GetParameterDefinitionHLSL(const FNiagaraDataInterfaceGPUParamInfo& ParamInfo, FString& OutHLSL)
<<<<<<< HEAD
{
	static const TCHAR *FormatDeclarations = TEXT(
		"Buffer<int> {IDToIndexTableName};\n"
		"Buffer<float> {InputFloatBufferName};\n"
		"Buffer<int> {InputIntBufferName};\n"
		"uint {ParticleStrideFloatName};\n"
		"uint {ParticleStrideIntName};\n"
		"int {AttributeIndicesName}[{AttributeCount}];\n"
		"int {AcquireTagRegisterIndexName};\n\n"
	);

	TMap<FString, FStringFormatArg> ArgsDeclarations;
	ArgsDeclarations.Add(TEXT("IDToIndexTableName"), IDToIndexTableBaseName + ParamInfo.DataInterfaceHLSLSymbol);
	ArgsDeclarations.Add(TEXT("InputFloatBufferName"), InputFloatBufferBaseName + ParamInfo.DataInterfaceHLSLSymbol);
	ArgsDeclarations.Add(TEXT("InputIntBufferName"), InputIntBufferBaseName + ParamInfo.DataInterfaceHLSLSymbol);
	ArgsDeclarations.Add(TEXT("ParticleStrideFloatName"), ParticleStrideFloatBaseName + ParamInfo.DataInterfaceHLSLSymbol);
	ArgsDeclarations.Add(TEXT("ParticleStrideIntName"), ParticleStrideIntBaseName + ParamInfo.DataInterfaceHLSLSymbol);
	ArgsDeclarations.Add(TEXT("AttributeIndicesName"), AttributeIndicesBaseName + ParamInfo.DataInterfaceHLSLSymbol);
	ArgsDeclarations.Add(TEXT("AttributeCount"), ParamInfo.GeneratedFunctions.Num());
	ArgsDeclarations.Add(TEXT("AcquireTagRegisterIndexName"), AcquireTagRegisterIndexBaseName + ParamInfo.DataInterfaceHLSLSymbol);

	OutHLSL += FString::Format(FormatDeclarations, ArgsDeclarations);
}

static bool GenerateGetFunctionHLSL(const FNiagaraDataInterfaceGPUParamInfo& ParamInfo, const FNiagaraDataInterfaceGeneratedFunction& FunctionInfo, int FunctionInstanceIndex, ENiagaraParticleDataComponentType ComponentType, int NumComponents, FString& OutHLSL)
{
	static const TCHAR* FuncTemplate = TEXT(
		"void {FunctionName}(NiagaraID In_ParticleID, out bool Out_Valid, out {ValueType} Out_Value)\n"
		"{\n"
		"    int RegisterIndex = {AttributeIndicesName}[{FunctionInstanceIndex}];\n"
		"    int ParticleIndex = (RegisterIndex != -1) ? {IDToIndexTableName}[In_ParticleID.Index] : -1;\n"
		"    int AcquireTag = (ParticleIndex != -1) ? {InputIntBufferName}[{AcquireTagRegisterIndexName}*{ParticleStrideIntName} + ParticleIndex] : 0;\n"
		"    if(ParticleIndex != -1 && In_ParticleID.AcquireTag == AcquireTag)\n"
		"    {\n"
		"        Out_Valid = true;\n"
		"{FetchValueCode}"
		"    }\n"
		"    else\n"
		"    {\n"
		"        Out_Valid = false;\n"
		"        Out_Value = {ValueType}(0{ExtraDefaultValues});\n"
		"    }\n"
		"}\n\n"
	);

	const FString ParticleStrideFloatName = ParticleStrideFloatBaseName + ParamInfo.DataInterfaceHLSLSymbol;
	const FString ParticleStrideIntName = ParticleStrideIntBaseName + ParamInfo.DataInterfaceHLSLSymbol;
	const FString InputFloatBufferName = InputFloatBufferBaseName + ParamInfo.DataInterfaceHLSLSymbol;
	const FString InputIntBufferName = InputIntBufferBaseName + ParamInfo.DataInterfaceHLSLSymbol;

	const TCHAR* ComponentTypeName;
	const TCHAR* InputBufferName;
	const TCHAR* InputBufferStrideName;
	switch (ComponentType)
	{
		case ENiagaraParticleDataComponentType::Float:
			ComponentTypeName = TEXT("float");
			InputBufferName = *InputFloatBufferName;
			InputBufferStrideName = *ParticleStrideFloatName;
			break;
		case ENiagaraParticleDataComponentType::Int:
			ComponentTypeName = TEXT("int");
			InputBufferName = *InputIntBufferName;
			InputBufferStrideName = *ParticleStrideIntName;
			break;
		case ENiagaraParticleDataComponentType::Bool:
			ComponentTypeName = TEXT("bool");
			InputBufferName = *InputIntBufferName;
			InputBufferStrideName = *ParticleStrideIntName;
			break;
		default:
			UE_LOG(LogNiagara, Error, TEXT("Unknown component type %d while generating function %s"), ComponentType, *FunctionInfo.InstanceName);
			return false;
	}

	FString ExtraDefaultValues;
	for (int ComponentIndex = 1; ComponentIndex < NumComponents; ++ComponentIndex)
	{
		ExtraDefaultValues += TEXT(", 0");
	}

	FString FetchValueCode;
	for (int ComponentIndex = 0; ComponentIndex < NumComponents; ++ComponentIndex)
	{
		static const TCHAR* ComponentNames[] = { TEXT(".x"), TEXT(".y"), TEXT(".z"), TEXT(".w") };
		const TCHAR* ComponentName = (NumComponents > 1) ? ComponentNames[ComponentIndex] : TEXT("");
		const FString FetchComponentCode = FString::Printf(TEXT("        Out_Value%s = %s(%s[(RegisterIndex + %d)*%s + ParticleIndex]);\n"), ComponentName, ComponentTypeName, InputBufferName, ComponentIndex, InputBufferStrideName);
		FetchValueCode += FetchComponentCode;
	}

	FString ValueTypeName = (NumComponents > 1) ? FString::Printf(TEXT("%s%d"), ComponentTypeName, NumComponents) : FString(ComponentTypeName);

	TMap<FString, FStringFormatArg> FuncTemplateArgs;
	FuncTemplateArgs.Add(TEXT("FunctionName"), FunctionInfo.InstanceName);
	FuncTemplateArgs.Add(TEXT("ValueType"), ValueTypeName);
	FuncTemplateArgs.Add(TEXT("AttributeIndicesName"), AttributeIndicesBaseName + ParamInfo.DataInterfaceHLSLSymbol);
	FuncTemplateArgs.Add(TEXT("FunctionInstanceIndex"), FunctionInstanceIndex);
	FuncTemplateArgs.Add(TEXT("IDToIndexTableName"), IDToIndexTableBaseName + ParamInfo.DataInterfaceHLSLSymbol);
	FuncTemplateArgs.Add(TEXT("InputIntBufferName"), InputIntBufferName);
	FuncTemplateArgs.Add(TEXT("AcquireTagRegisterIndexName"), AcquireTagRegisterIndexBaseName + ParamInfo.DataInterfaceHLSLSymbol);
	FuncTemplateArgs.Add(TEXT("ParticleStrideIntName"), ParticleStrideIntName);
	FuncTemplateArgs.Add(TEXT("FetchValueCode"), FetchValueCode);
	FuncTemplateArgs.Add(TEXT("ExtraDefaultValues"), ExtraDefaultValues);
	
	OutHLSL += FString::Format(FuncTemplate, FuncTemplateArgs);

	return true;
}

bool UNiagaraDataInterfaceParticleRead::GetFunctionHLSL(const FNiagaraDataInterfaceGPUParamInfo& ParamInfo, const FNiagaraDataInterfaceGeneratedFunction& FunctionInfo, int FunctionInstanceIndex, FString& OutHLSL)
{
	if (FunctionInfo.DefinitionName == GetIntAttributeFunctionName)
	{
		return GenerateGetFunctionHLSL(ParamInfo, FunctionInfo, FunctionInstanceIndex, ENiagaraParticleDataComponentType::Int, 1, OutHLSL);
	}

	if (FunctionInfo.DefinitionName == GetFloatAttributeFunctionName)
	{
		return GenerateGetFunctionHLSL(ParamInfo, FunctionInfo, FunctionInstanceIndex, ENiagaraParticleDataComponentType::Float, 1, OutHLSL);
	}

	if (FunctionInfo.DefinitionName == GetVec2AttributeFunctionName)
	{
		return GenerateGetFunctionHLSL(ParamInfo, FunctionInfo, FunctionInstanceIndex, ENiagaraParticleDataComponentType::Float, 2, OutHLSL);
	}

	if (FunctionInfo.DefinitionName == GetVec3AttributeFunctionName)
	{
		return GenerateGetFunctionHLSL(ParamInfo, FunctionInfo, FunctionInstanceIndex, ENiagaraParticleDataComponentType::Float, 3, OutHLSL);
	}

=======
{
	static const TCHAR *FormatDeclarations = TEXT(
		"Buffer<int> {IDToIndexTableName};\n"
		"Buffer<float> {InputFloatBufferName};\n"
		"Buffer<int> {InputIntBufferName};\n"
		"uint {ParticleStrideFloatName};\n"
		"uint {ParticleStrideIntName};\n"
		"int {AttributeIndicesName}[{AttributeCount}];\n"
		"int {AcquireTagRegisterIndexName};\n\n"
	);

	TMap<FString, FStringFormatArg> ArgsDeclarations;
	ArgsDeclarations.Add(TEXT("IDToIndexTableName"), IDToIndexTableBaseName + ParamInfo.DataInterfaceHLSLSymbol);
	ArgsDeclarations.Add(TEXT("InputFloatBufferName"), InputFloatBufferBaseName + ParamInfo.DataInterfaceHLSLSymbol);
	ArgsDeclarations.Add(TEXT("InputIntBufferName"), InputIntBufferBaseName + ParamInfo.DataInterfaceHLSLSymbol);
	ArgsDeclarations.Add(TEXT("ParticleStrideFloatName"), ParticleStrideFloatBaseName + ParamInfo.DataInterfaceHLSLSymbol);
	ArgsDeclarations.Add(TEXT("ParticleStrideIntName"), ParticleStrideIntBaseName + ParamInfo.DataInterfaceHLSLSymbol);
	ArgsDeclarations.Add(TEXT("AttributeIndicesName"), AttributeIndicesBaseName + ParamInfo.DataInterfaceHLSLSymbol);
	ArgsDeclarations.Add(TEXT("AttributeCount"), ParamInfo.GeneratedFunctions.Num());
	ArgsDeclarations.Add(TEXT("AcquireTagRegisterIndexName"), AcquireTagRegisterIndexBaseName + ParamInfo.DataInterfaceHLSLSymbol);

	OutHLSL += FString::Format(FormatDeclarations, ArgsDeclarations);
}

static bool GenerateGetFunctionHLSL(const FNiagaraDataInterfaceGPUParamInfo& ParamInfo, const FNiagaraDataInterfaceGeneratedFunction& FunctionInfo, int FunctionInstanceIndex, ENiagaraParticleDataComponentType ComponentType, int NumComponents, FString& OutHLSL)
{
	static const TCHAR* FuncTemplate = TEXT(
		"void {FunctionName}(NiagaraID In_ParticleID, out bool Out_Valid, out {ValueType} Out_Value)\n"
		"{\n"
		"    int RegisterIndex = {AttributeIndicesName}[{FunctionInstanceIndex}];\n"
		"    int ParticleIndex = (RegisterIndex != -1) && (In_ParticleID.Index >= 0) ? {IDToIndexTableName}[In_ParticleID.Index] : -1;\n"
		"    int AcquireTag = (ParticleIndex != -1) ? {InputIntBufferName}[{AcquireTagRegisterIndexName}*{ParticleStrideIntName} + ParticleIndex] : 0;\n"
		"    if(ParticleIndex != -1 && In_ParticleID.AcquireTag == AcquireTag)\n"
		"    {\n"
		"        Out_Valid = true;\n"
		"{FetchValueCode}"
		"    }\n"
		"    else\n"
		"    {\n"
		"        Out_Valid = false;\n"
		"        Out_Value = {ValueType}(0{ExtraDefaultValues});\n"
		"    }\n"
		"}\n\n"
	);

	const FString ParticleStrideFloatName = ParticleStrideFloatBaseName + ParamInfo.DataInterfaceHLSLSymbol;
	const FString ParticleStrideIntName = ParticleStrideIntBaseName + ParamInfo.DataInterfaceHLSLSymbol;
	const FString InputFloatBufferName = InputFloatBufferBaseName + ParamInfo.DataInterfaceHLSLSymbol;
	const FString InputIntBufferName = InputIntBufferBaseName + ParamInfo.DataInterfaceHLSLSymbol;

	const TCHAR* ComponentTypeName;
	const TCHAR* InputBufferName;
	const TCHAR* InputBufferStrideName;
	switch (ComponentType)
	{
		case ENiagaraParticleDataComponentType::Float:
			ComponentTypeName = TEXT("float");
			InputBufferName = *InputFloatBufferName;
			InputBufferStrideName = *ParticleStrideFloatName;
			break;
		case ENiagaraParticleDataComponentType::Int:
			ComponentTypeName = TEXT("int");
			InputBufferName = *InputIntBufferName;
			InputBufferStrideName = *ParticleStrideIntName;
			break;
		case ENiagaraParticleDataComponentType::Bool:
			ComponentTypeName = TEXT("bool");
			InputBufferName = *InputIntBufferName;
			InputBufferStrideName = *ParticleStrideIntName;
			break;
		default:
			UE_LOG(LogNiagara, Error, TEXT("Unknown component type %d while generating function %s"), ComponentType, *FunctionInfo.InstanceName);
			return false;
	}

	FString ExtraDefaultValues;
	for (int ComponentIndex = 1; ComponentIndex < NumComponents; ++ComponentIndex)
	{
		ExtraDefaultValues += TEXT(", 0");
	}

	FString FetchValueCode;
	for (int ComponentIndex = 0; ComponentIndex < NumComponents; ++ComponentIndex)
	{
		static const TCHAR* ComponentNames[] = { TEXT(".x"), TEXT(".y"), TEXT(".z"), TEXT(".w") };
		const TCHAR* ComponentName = (NumComponents > 1) ? ComponentNames[ComponentIndex] : TEXT("");
		const FString FetchComponentCode = FString::Printf(TEXT("        Out_Value%s = %s(%s[(RegisterIndex + %d)*%s + ParticleIndex]);\n"), ComponentName, ComponentTypeName, InputBufferName, ComponentIndex, InputBufferStrideName);
		FetchValueCode += FetchComponentCode;
	}

	FString ValueTypeName = (NumComponents > 1) ? FString::Printf(TEXT("%s%d"), ComponentTypeName, NumComponents) : FString(ComponentTypeName);

	TMap<FString, FStringFormatArg> FuncTemplateArgs;
	FuncTemplateArgs.Add(TEXT("FunctionName"), FunctionInfo.InstanceName);
	FuncTemplateArgs.Add(TEXT("ValueType"), ValueTypeName);
	FuncTemplateArgs.Add(TEXT("AttributeIndicesName"), AttributeIndicesBaseName + ParamInfo.DataInterfaceHLSLSymbol);
	FuncTemplateArgs.Add(TEXT("FunctionInstanceIndex"), FunctionInstanceIndex);
	FuncTemplateArgs.Add(TEXT("IDToIndexTableName"), IDToIndexTableBaseName + ParamInfo.DataInterfaceHLSLSymbol);
	FuncTemplateArgs.Add(TEXT("InputIntBufferName"), InputIntBufferName);
	FuncTemplateArgs.Add(TEXT("AcquireTagRegisterIndexName"), AcquireTagRegisterIndexBaseName + ParamInfo.DataInterfaceHLSLSymbol);
	FuncTemplateArgs.Add(TEXT("ParticleStrideIntName"), ParticleStrideIntName);
	FuncTemplateArgs.Add(TEXT("FetchValueCode"), FetchValueCode);
	FuncTemplateArgs.Add(TEXT("ExtraDefaultValues"), ExtraDefaultValues);
	
	OutHLSL += FString::Format(FuncTemplate, FuncTemplateArgs);

	return true;
}

bool UNiagaraDataInterfaceParticleRead::GetFunctionHLSL(const FNiagaraDataInterfaceGPUParamInfo& ParamInfo, const FNiagaraDataInterfaceGeneratedFunction& FunctionInfo, int FunctionInstanceIndex, FString& OutHLSL)
{
	if (FunctionInfo.DefinitionName == GetIntAttributeFunctionName)
	{
		return GenerateGetFunctionHLSL(ParamInfo, FunctionInfo, FunctionInstanceIndex, ENiagaraParticleDataComponentType::Int, 1, OutHLSL);
	}

	if (FunctionInfo.DefinitionName == GetFloatAttributeFunctionName)
	{
		return GenerateGetFunctionHLSL(ParamInfo, FunctionInfo, FunctionInstanceIndex, ENiagaraParticleDataComponentType::Float, 1, OutHLSL);
	}

	if (FunctionInfo.DefinitionName == GetVec2AttributeFunctionName)
	{
		return GenerateGetFunctionHLSL(ParamInfo, FunctionInfo, FunctionInstanceIndex, ENiagaraParticleDataComponentType::Float, 2, OutHLSL);
	}

	if (FunctionInfo.DefinitionName == GetVec3AttributeFunctionName)
	{
		return GenerateGetFunctionHLSL(ParamInfo, FunctionInfo, FunctionInstanceIndex, ENiagaraParticleDataComponentType::Float, 3, OutHLSL);
	}

>>>>>>> 421d6516
	if (FunctionInfo.DefinitionName == GetVec4AttributeFunctionName)
	{
		return GenerateGetFunctionHLSL(ParamInfo, FunctionInfo, FunctionInstanceIndex, ENiagaraParticleDataComponentType::Float, 4, OutHLSL);
	}

	if (FunctionInfo.DefinitionName == GetBoolAttributeFunctionName)
	{
		return GenerateGetFunctionHLSL(ParamInfo, FunctionInfo, FunctionInstanceIndex, ENiagaraParticleDataComponentType::Bool, 1, OutHLSL);
	}

	if (FunctionInfo.DefinitionName == GetColorAttributeFunctionName)
	{
		return GenerateGetFunctionHLSL(ParamInfo, FunctionInfo, FunctionInstanceIndex, ENiagaraParticleDataComponentType::Float, 4, OutHLSL);
	}

	if (FunctionInfo.DefinitionName == GetQuatAttributeFunctionName)
	{
		return GenerateGetFunctionHLSL(ParamInfo, FunctionInfo, FunctionInstanceIndex, ENiagaraParticleDataComponentType::Float, 4, OutHLSL);
	}

	return false;
}

FNiagaraDataInterfaceParametersCS* UNiagaraDataInterfaceParticleRead::ConstructComputeParameters() const
{
	return new FNiagaraDataInterfaceParametersCS_ParticleRead();
}

void UNiagaraDataInterfaceParticleRead::ProvidePerInstanceDataForRenderThread(void* DataForRenderThread, void* PerInstanceData, const FNiagaraSystemInstanceID& SystemInstance)
{
	FNDIParticleRead_InstanceDataGPU* DataToPass = new (DataForRenderThread) FNDIParticleRead_InstanceDataGPU;
	FNDIParticleRead_InstanceData* PIData = static_cast<FNDIParticleRead_InstanceData*>(PerInstanceData);
	if (PIData && PIData->EmitterInstance)
	{
		DataToPass->SourceEmitterGPUContext = PIData->EmitterInstance->GetGPUContext();
		DataToPass->SourceEmitterName = PIData->EmitterInstance->GetCachedEmitter()->GetUniqueEmitterName();
	}
}

#undef LOCTEXT_NAMESPACE<|MERGE_RESOLUTION|>--- conflicted
+++ resolved
@@ -201,10 +201,6 @@
 	{
 		check(AttributeIndices.Num() == AttributeNames.Num());
 
-<<<<<<< HEAD
-		AcquireTagRegisterIndex = -1;
-=======
->>>>>>> 421d6516
 		const TArray<FNiagaraVariable>& SourceEmitterVariables = SourceDataSet->GetVariables();
 		const TArray<FNiagaraVariableLayoutInfo>& SourceEmitterVariableLayouts = SourceDataSet->GetVariableLayouts();
 		for (int AttrNameIdx = 0; AttrNameIdx < AttributeNames.Num(); ++AttrNameIdx)
@@ -213,15 +209,6 @@
 			for (int VarIdx = 0; VarIdx < SourceEmitterVariables.Num(); ++VarIdx)
 			{
 				const FNiagaraVariable& Var = SourceEmitterVariables[VarIdx];
-<<<<<<< HEAD
-
-				if (AcquireTagRegisterIndex == -1 && Var.GetName().ToString() == TEXT("ID"))
-				{
-					AcquireTagRegisterIndex = SourceEmitterVariableLayouts[VarIdx].Int32ComponentStart + 1;
-				}
-
-=======
->>>>>>> 421d6516
 				if (Var.GetName() == AttributeNames[AttrNameIdx])
 				{
 					ENiagaraParticleDataValueType AttributeType = AttributeTypes[AttrNameIdx];
@@ -249,8 +236,6 @@
 			}
 		}
 
-<<<<<<< HEAD
-=======
 		AcquireTagRegisterIndex = -1;
 		for (int VarIdx = 0; VarIdx < SourceEmitterVariables.Num(); ++VarIdx)
 		{
@@ -262,7 +247,6 @@
 			}
 		}
 
->>>>>>> 421d6516
 		if (AcquireTagRegisterIndex == -1)
 		{
 			UE_LOG(LogNiagara, Error, TEXT("Particle read DI cannot find ID variable in emitter '%s'."), SourceEmitterName);
@@ -306,9 +290,6 @@
 			return;
 		}
 
-<<<<<<< HEAD
-		FNiagaraDataBuffer* SourceData = SourceDataSet->GetCurrentData();
-=======
 		FNiagaraDataBuffer* SourceData;
 		if (Context.ComputeInstanceData->Context == Proxy->SourceEmitterGPUContext)
 		{
@@ -323,7 +304,6 @@
 			SourceData = SourceDataSet->GetCurrentData();
 		}
 
->>>>>>> 421d6516
 		if (!SourceData)
 		{
 			SetErrorParams(RHICmdList, ComputeShader);
@@ -336,8 +316,6 @@
 			CachedDataSet = SourceDataSet;
 		}
 
-<<<<<<< HEAD
-=======
 		if (!SourceData->GetGPUIDToIndexTable().Buffer)
 		{
 			// This can happen in the first frame, when there's no previous data yet. The DI shouldn't be
@@ -347,7 +325,6 @@
 			return;
 		}
 
->>>>>>> 421d6516
 		const uint32 ParticleStrideFloat = SourceData->GetFloatStride() / sizeof(float);
 		const uint32 ParticleStrideInt = SourceData->GetInt32Stride() / sizeof(int32);
 
@@ -379,11 +356,7 @@
 UNiagaraDataInterfaceParticleRead::UNiagaraDataInterfaceParticleRead(FObjectInitializer const& ObjectInitializer)
 	: Super(ObjectInitializer)
 {
-<<<<<<< HEAD
-	Proxy = MakeShared<FNiagaraDataInterfaceProxyParticleRead, ESPMode::ThreadSafe>();
-=======
 	Proxy.Reset(new FNiagaraDataInterfaceProxyParticleRead());
->>>>>>> 421d6516
 }
 
 void UNiagaraDataInterfaceParticleRead::PostInitProperties()
@@ -938,7 +911,6 @@
 }
 
 void UNiagaraDataInterfaceParticleRead::GetParameterDefinitionHLSL(const FNiagaraDataInterfaceGPUParamInfo& ParamInfo, FString& OutHLSL)
-<<<<<<< HEAD
 {
 	static const TCHAR *FormatDeclarations = TEXT(
 		"Buffer<int> {IDToIndexTableName};\n"
@@ -969,7 +941,7 @@
 		"void {FunctionName}(NiagaraID In_ParticleID, out bool Out_Valid, out {ValueType} Out_Value)\n"
 		"{\n"
 		"    int RegisterIndex = {AttributeIndicesName}[{FunctionInstanceIndex}];\n"
-		"    int ParticleIndex = (RegisterIndex != -1) ? {IDToIndexTableName}[In_ParticleID.Index] : -1;\n"
+		"    int ParticleIndex = (RegisterIndex != -1) && (In_ParticleID.Index >= 0) ? {IDToIndexTableName}[In_ParticleID.Index] : -1;\n"
 		"    int AcquireTag = (ParticleIndex != -1) ? {InputIntBufferName}[{AcquireTagRegisterIndexName}*{ParticleStrideIntName} + ParticleIndex] : 0;\n"
 		"    if(ParticleIndex != -1 && In_ParticleID.AcquireTag == AcquireTag)\n"
 		"    {\n"
@@ -1070,139 +1042,6 @@
 		return GenerateGetFunctionHLSL(ParamInfo, FunctionInfo, FunctionInstanceIndex, ENiagaraParticleDataComponentType::Float, 3, OutHLSL);
 	}
 
-=======
-{
-	static const TCHAR *FormatDeclarations = TEXT(
-		"Buffer<int> {IDToIndexTableName};\n"
-		"Buffer<float> {InputFloatBufferName};\n"
-		"Buffer<int> {InputIntBufferName};\n"
-		"uint {ParticleStrideFloatName};\n"
-		"uint {ParticleStrideIntName};\n"
-		"int {AttributeIndicesName}[{AttributeCount}];\n"
-		"int {AcquireTagRegisterIndexName};\n\n"
-	);
-
-	TMap<FString, FStringFormatArg> ArgsDeclarations;
-	ArgsDeclarations.Add(TEXT("IDToIndexTableName"), IDToIndexTableBaseName + ParamInfo.DataInterfaceHLSLSymbol);
-	ArgsDeclarations.Add(TEXT("InputFloatBufferName"), InputFloatBufferBaseName + ParamInfo.DataInterfaceHLSLSymbol);
-	ArgsDeclarations.Add(TEXT("InputIntBufferName"), InputIntBufferBaseName + ParamInfo.DataInterfaceHLSLSymbol);
-	ArgsDeclarations.Add(TEXT("ParticleStrideFloatName"), ParticleStrideFloatBaseName + ParamInfo.DataInterfaceHLSLSymbol);
-	ArgsDeclarations.Add(TEXT("ParticleStrideIntName"), ParticleStrideIntBaseName + ParamInfo.DataInterfaceHLSLSymbol);
-	ArgsDeclarations.Add(TEXT("AttributeIndicesName"), AttributeIndicesBaseName + ParamInfo.DataInterfaceHLSLSymbol);
-	ArgsDeclarations.Add(TEXT("AttributeCount"), ParamInfo.GeneratedFunctions.Num());
-	ArgsDeclarations.Add(TEXT("AcquireTagRegisterIndexName"), AcquireTagRegisterIndexBaseName + ParamInfo.DataInterfaceHLSLSymbol);
-
-	OutHLSL += FString::Format(FormatDeclarations, ArgsDeclarations);
-}
-
-static bool GenerateGetFunctionHLSL(const FNiagaraDataInterfaceGPUParamInfo& ParamInfo, const FNiagaraDataInterfaceGeneratedFunction& FunctionInfo, int FunctionInstanceIndex, ENiagaraParticleDataComponentType ComponentType, int NumComponents, FString& OutHLSL)
-{
-	static const TCHAR* FuncTemplate = TEXT(
-		"void {FunctionName}(NiagaraID In_ParticleID, out bool Out_Valid, out {ValueType} Out_Value)\n"
-		"{\n"
-		"    int RegisterIndex = {AttributeIndicesName}[{FunctionInstanceIndex}];\n"
-		"    int ParticleIndex = (RegisterIndex != -1) && (In_ParticleID.Index >= 0) ? {IDToIndexTableName}[In_ParticleID.Index] : -1;\n"
-		"    int AcquireTag = (ParticleIndex != -1) ? {InputIntBufferName}[{AcquireTagRegisterIndexName}*{ParticleStrideIntName} + ParticleIndex] : 0;\n"
-		"    if(ParticleIndex != -1 && In_ParticleID.AcquireTag == AcquireTag)\n"
-		"    {\n"
-		"        Out_Valid = true;\n"
-		"{FetchValueCode}"
-		"    }\n"
-		"    else\n"
-		"    {\n"
-		"        Out_Valid = false;\n"
-		"        Out_Value = {ValueType}(0{ExtraDefaultValues});\n"
-		"    }\n"
-		"}\n\n"
-	);
-
-	const FString ParticleStrideFloatName = ParticleStrideFloatBaseName + ParamInfo.DataInterfaceHLSLSymbol;
-	const FString ParticleStrideIntName = ParticleStrideIntBaseName + ParamInfo.DataInterfaceHLSLSymbol;
-	const FString InputFloatBufferName = InputFloatBufferBaseName + ParamInfo.DataInterfaceHLSLSymbol;
-	const FString InputIntBufferName = InputIntBufferBaseName + ParamInfo.DataInterfaceHLSLSymbol;
-
-	const TCHAR* ComponentTypeName;
-	const TCHAR* InputBufferName;
-	const TCHAR* InputBufferStrideName;
-	switch (ComponentType)
-	{
-		case ENiagaraParticleDataComponentType::Float:
-			ComponentTypeName = TEXT("float");
-			InputBufferName = *InputFloatBufferName;
-			InputBufferStrideName = *ParticleStrideFloatName;
-			break;
-		case ENiagaraParticleDataComponentType::Int:
-			ComponentTypeName = TEXT("int");
-			InputBufferName = *InputIntBufferName;
-			InputBufferStrideName = *ParticleStrideIntName;
-			break;
-		case ENiagaraParticleDataComponentType::Bool:
-			ComponentTypeName = TEXT("bool");
-			InputBufferName = *InputIntBufferName;
-			InputBufferStrideName = *ParticleStrideIntName;
-			break;
-		default:
-			UE_LOG(LogNiagara, Error, TEXT("Unknown component type %d while generating function %s"), ComponentType, *FunctionInfo.InstanceName);
-			return false;
-	}
-
-	FString ExtraDefaultValues;
-	for (int ComponentIndex = 1; ComponentIndex < NumComponents; ++ComponentIndex)
-	{
-		ExtraDefaultValues += TEXT(", 0");
-	}
-
-	FString FetchValueCode;
-	for (int ComponentIndex = 0; ComponentIndex < NumComponents; ++ComponentIndex)
-	{
-		static const TCHAR* ComponentNames[] = { TEXT(".x"), TEXT(".y"), TEXT(".z"), TEXT(".w") };
-		const TCHAR* ComponentName = (NumComponents > 1) ? ComponentNames[ComponentIndex] : TEXT("");
-		const FString FetchComponentCode = FString::Printf(TEXT("        Out_Value%s = %s(%s[(RegisterIndex + %d)*%s + ParticleIndex]);\n"), ComponentName, ComponentTypeName, InputBufferName, ComponentIndex, InputBufferStrideName);
-		FetchValueCode += FetchComponentCode;
-	}
-
-	FString ValueTypeName = (NumComponents > 1) ? FString::Printf(TEXT("%s%d"), ComponentTypeName, NumComponents) : FString(ComponentTypeName);
-
-	TMap<FString, FStringFormatArg> FuncTemplateArgs;
-	FuncTemplateArgs.Add(TEXT("FunctionName"), FunctionInfo.InstanceName);
-	FuncTemplateArgs.Add(TEXT("ValueType"), ValueTypeName);
-	FuncTemplateArgs.Add(TEXT("AttributeIndicesName"), AttributeIndicesBaseName + ParamInfo.DataInterfaceHLSLSymbol);
-	FuncTemplateArgs.Add(TEXT("FunctionInstanceIndex"), FunctionInstanceIndex);
-	FuncTemplateArgs.Add(TEXT("IDToIndexTableName"), IDToIndexTableBaseName + ParamInfo.DataInterfaceHLSLSymbol);
-	FuncTemplateArgs.Add(TEXT("InputIntBufferName"), InputIntBufferName);
-	FuncTemplateArgs.Add(TEXT("AcquireTagRegisterIndexName"), AcquireTagRegisterIndexBaseName + ParamInfo.DataInterfaceHLSLSymbol);
-	FuncTemplateArgs.Add(TEXT("ParticleStrideIntName"), ParticleStrideIntName);
-	FuncTemplateArgs.Add(TEXT("FetchValueCode"), FetchValueCode);
-	FuncTemplateArgs.Add(TEXT("ExtraDefaultValues"), ExtraDefaultValues);
-	
-	OutHLSL += FString::Format(FuncTemplate, FuncTemplateArgs);
-
-	return true;
-}
-
-bool UNiagaraDataInterfaceParticleRead::GetFunctionHLSL(const FNiagaraDataInterfaceGPUParamInfo& ParamInfo, const FNiagaraDataInterfaceGeneratedFunction& FunctionInfo, int FunctionInstanceIndex, FString& OutHLSL)
-{
-	if (FunctionInfo.DefinitionName == GetIntAttributeFunctionName)
-	{
-		return GenerateGetFunctionHLSL(ParamInfo, FunctionInfo, FunctionInstanceIndex, ENiagaraParticleDataComponentType::Int, 1, OutHLSL);
-	}
-
-	if (FunctionInfo.DefinitionName == GetFloatAttributeFunctionName)
-	{
-		return GenerateGetFunctionHLSL(ParamInfo, FunctionInfo, FunctionInstanceIndex, ENiagaraParticleDataComponentType::Float, 1, OutHLSL);
-	}
-
-	if (FunctionInfo.DefinitionName == GetVec2AttributeFunctionName)
-	{
-		return GenerateGetFunctionHLSL(ParamInfo, FunctionInfo, FunctionInstanceIndex, ENiagaraParticleDataComponentType::Float, 2, OutHLSL);
-	}
-
-	if (FunctionInfo.DefinitionName == GetVec3AttributeFunctionName)
-	{
-		return GenerateGetFunctionHLSL(ParamInfo, FunctionInfo, FunctionInstanceIndex, ENiagaraParticleDataComponentType::Float, 3, OutHLSL);
-	}
-
->>>>>>> 421d6516
 	if (FunctionInfo.DefinitionName == GetVec4AttributeFunctionName)
 	{
 		return GenerateGetFunctionHLSL(ParamInfo, FunctionInfo, FunctionInstanceIndex, ENiagaraParticleDataComponentType::Float, 4, OutHLSL);
