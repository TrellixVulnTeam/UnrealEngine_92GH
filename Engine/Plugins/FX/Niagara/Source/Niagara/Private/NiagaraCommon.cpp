--- conflicted
+++ resolved
@@ -27,40 +27,6 @@
 	}
 	else if (const UScriptStruct* Struct = Cast<const UScriptStruct>(StructOrEnum))
 	{
-<<<<<<< HEAD
-		Ret += FString::Printf(TEXT("%d "), *(int32*)ValueData);
-	}
-	else if (Struct == FNiagaraTypeDefinition::GetBoolStruct())
-	{
-		int32 Val = *(int32*)ValueData;
-		Ret += Val == 0xFFFFFFFF ? (TEXT("True")) : ( Val == 0x0 ? TEXT("False") : TEXT("Invalid"));		
-	}
-	else
-	{
-		for (TFieldIterator<FProperty> PropertyIt(Struct, EFieldIteratorFlags::IncludeSuper); PropertyIt; ++PropertyIt)
-		{
-			const FProperty* Property = *PropertyIt;
-			const uint8* PropPtr = ValueData + PropertyIt->GetOffset_ForInternal();
-			if (Property->IsA(FFloatProperty::StaticClass()))
-			{
-				Ret += FString::Printf(TEXT("%s: %g "), *Property->GetNameCPP(), *(float*)PropPtr);
-			}
-			else if (Property->IsA(FIntProperty::StaticClass()))
-			{
-				Ret += FString::Printf(TEXT("%s: %d "), *Property->GetNameCPP(), *(int32*)PropPtr);
-			}
-			else if (Property->IsA(FBoolProperty::StaticClass()))
-			{
-				int32 Val = *(int32*)ValueData;
-				FString BoolStr = Val == 0xFFFFFFFF ? (TEXT("True")) : (Val == 0x0 ? TEXT("False") : TEXT("Invalid"));
-				Ret += FString::Printf(TEXT("%s: %d "), *Property->GetNameCPP(), *BoolStr);
-			}
-			else if (const FStructProperty* StructProp = CastFieldChecked<const FStructProperty>(Property))
-			{
-				Ret += FString::Printf(TEXT("%s: (%s) "), *Property->GetNameCPP(), *FNiagaraTypeHelper::ToString(PropPtr, StructProp->Struct));
-			}
-			else
-=======
 		if (Struct == FNiagaraTypeDefinition::GetFloatStruct())
 		{
 			Ret += FString::Printf(TEXT("%g "), *(float*)ValueData);
@@ -77,7 +43,6 @@
 		else
 		{
 			for (TFieldIterator<FProperty> PropertyIt(Struct, EFieldIteratorFlags::IncludeSuper); PropertyIt; ++PropertyIt)
->>>>>>> fa8a8d0d
 			{
 				const FProperty* Property = *PropertyIt;
 				const uint8* PropPtr = ValueData + PropertyIt->GetOffset_ForInternal();
