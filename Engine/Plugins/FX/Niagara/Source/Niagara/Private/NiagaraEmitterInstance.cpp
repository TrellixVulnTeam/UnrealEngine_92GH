--- conflicted
+++ resolved
@@ -410,14 +410,6 @@
 #endif
 			GPUExecContext->MainDataSet = ParticleDataSet;
 			GPUExecContext->GPUScript_RT = CachedEmitter->GetGPUComputeScript()->GetRenderThreadScript();
-
-			SpawnExecContext.Parameters.Bind(&GPUExecContext->CombinedParamStore);
-			UpdateExecContext.Parameters.Bind(&GPUExecContext->CombinedParamStore);
-
-			for (int32 i = 0; i < CachedEmitter->GetSimulationStages().Num(); i++)
-			{
-				CachedEmitter->GetSimulationStages()[i]->Script->RapidIterationParameters.Bind(&GPUExecContext->CombinedParamStore);
-			}
 		}
 	}
 
@@ -1463,11 +1455,7 @@
 
 						if (NumSpawnedOnGPUThisFrame > MaxParticlesSpawnedPerFrame)
 						{
-<<<<<<< HEAD
 							FString DebugMsg = FString::Printf(TEXT("%s has attempted to execeed max GPU per frame spawn! | Max: %d | Requested: %d | SpawnInfoEntry: %d"), *CachedEmitter->GetFullName(), MaxParticlesSpawnedPerFrame, NumSpawnedOnGPUThisFrame, SpawnInfoIdx);
-=======
-							FString DebugMsg = FString::Printf(TEXT("%s has attempted to execeed max GPU per frame spawn! | Max: %d | Requested: %d | SpawnInfoEntry: %d"), *CachedEmitter->GetFullName(), GMaxNiagaraGPUParticlesSpawnPerFrame, NumSpawnedOnGPUThisFrame, SpawnInfoIdx);
->>>>>>> efc9b2f3
 							UE_LOG(LogNiagara, Warning, TEXT("%s"), *DebugMsg);
 							GEngine->AddOnScreenDebugMessage(-1, 5.f, FColor::Yellow, *DebugMsg);
 							break;
