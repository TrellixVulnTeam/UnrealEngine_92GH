--- conflicted
+++ resolved
@@ -495,19 +495,11 @@
 					Source->ComputeVMCompilationId(CachedScriptVMId, Usage, UsageId, bForceRebuild);
 				}
 			}
-<<<<<<< HEAD
 		}
 		if (NiagaraVer < FNiagaraCustomVersion::AddLibraryAssetProperty)
 		{
 			bExposeToLibrary = true;
 		}
-=======
-		}
-		if (NiagaraVer < FNiagaraCustomVersion::AddLibraryAssetProperty)
-		{
-			bExposeToLibrary = true;
-		}
->>>>>>> a1e6ec07
 	}
 
 	// Invalidate the CachedScriptVM if it's out of date to fix some cook errors, a further investigation is required in how to handle this correctly
@@ -636,7 +628,6 @@
 							NewId.ReferencedCompileHashes.Num(), CachedScriptVMId.ReferencedCompileHashes.Num(), *GetPathName());
 					}
 					else
-<<<<<<< HEAD
 					{
 						for (int32 i = 0; i < NewId.ReferencedCompileHashes.Num(); i++)
 						{
@@ -658,29 +649,6 @@
 					{
 						for (int32 i = 0; i < NewId.ReferencedDependencyIds.Num(); i++)
 						{
-=======
-					{
-						for (int32 i = 0; i < NewId.ReferencedCompileHashes.Num(); i++)
-						{
-							if (NewId.ReferencedCompileHashes[i] != CachedScriptVMId.ReferencedCompileHashes[i])
-							{
-								UE_LOG(LogNiagara, Log, TEXT("AreScriptAndSourceSynchronized referenced compile hash %d doesn't match. %s != %s, script %s, source %s"),
-									i, *NewId.ReferencedCompileHashes[i].ToString(), *CachedScriptVMId.ReferencedCompileHashes[i].ToString(), *GetPathName(),
-									NewId.ReferencedObjects[i] != nullptr ? *NewId.ReferencedObjects[i]->GetPathName() : TEXT("nullptr"));
-							}
-						}
-					}
-
-					if (NewId.ReferencedDependencyIds.Num() != CachedScriptVMId.ReferencedDependencyIds.Num())
-					{
-						UE_LOG(LogNiagara, Log, TEXT("AreScriptAndSourceSynchronized num dependencies don't match. %d != %d, script %s"),
-							NewId.ReferencedDependencyIds.Num(), CachedScriptVMId.ReferencedDependencyIds.Num(), *GetPathName());
-					}
-					else
-					{
-						for (int32 i = 0; i < NewId.ReferencedDependencyIds.Num(); i++)
-						{
->>>>>>> a1e6ec07
 							if (NewId.ReferencedDependencyIds[i] != CachedScriptVMId.ReferencedDependencyIds[i])
 							{
 								UE_LOG(LogNiagara, Log, TEXT("AreScriptAndSourceSynchronized reference id %d doesn't match. %s != %s, script %s, source %s"),
