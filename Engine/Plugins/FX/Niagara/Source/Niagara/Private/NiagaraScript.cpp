// Copyright 1998-2019 Epic Games, Inc. All Rights Reserved.

#include "NiagaraScript.h"
#include "Modules/ModuleManager.h"
#include "NiagaraScriptSourceBase.h"
#include "NiagaraComponent.h"
#include "NiagaraEmitter.h"
#include "UObject/Package.h"
#include "UObject/Linker.h"
#include "NiagaraModule.h"
#include "NiagaraCustomVersion.h"
#include "NiagaraShaderCompilationManager.h"
#include "Serialization/MemoryReader.h"

#include "Stats/Stats.h"
#include "UObject/Linker.h"
#include "HAL/PlatformFilemanager.h"
#include "Misc/FileHelper.h"
#include "UObject/EditorObjectVersion.h"
#include "UObject/ReleaseObjectVersion.h"


#if WITH_EDITOR
	#include "NiagaraScriptDerivedData.h"
	#include "DerivedDataCacheInterface.h"
	#include "Interfaces/ITargetPlatform.h"
#endif


#include "UObject/FortniteMainBranchObjectVersion.h"
#include "UObject/RenderingObjectVersion.h"

DECLARE_STATS_GROUP(TEXT("Niagara Detailed"), STATGROUP_NiagaraDetailed, STATCAT_Advanced);

FNiagaraScriptDebuggerInfo::FNiagaraScriptDebuggerInfo() : bWaitForGPU(false), FrameLastWriteId(-1), bWritten(false)
{
}


FNiagaraScriptDebuggerInfo::FNiagaraScriptDebuggerInfo(FName InName, ENiagaraScriptUsage InUsage, const FGuid& InUsageId) : HandleName(InName), Usage(InUsage), UsageId(InUsageId), FrameLastWriteId(-1), bWritten(false)
{
	if (InUsage == ENiagaraScriptUsage::ParticleGPUComputeScript)
	{
		bWaitForGPU = true;
	}
	else
	{
		bWaitForGPU = false;
	}
}


UNiagaraScriptSourceBase::UNiagaraScriptSourceBase(const FObjectInitializer& ObjectInitializer)
	: Super(ObjectInitializer)
{
	
}


FNiagaraVMExecutableData::FNiagaraVMExecutableData() 
	: NumUserPtrs(0)
#if WITH_EDITORONLY_DATA
	, LastOpCount(0)
#endif
	, LastCompileStatus(ENiagaraScriptCompileStatus::NCS_Unknown)
#if WITH_EDITORONLY_DATA
	, bReadsAttributeData(false)
	, CompileTime(0.0f)
#endif
{
}

bool FNiagaraVMExecutableData::IsValid() const
{
	return LastCompileStatus != ENiagaraScriptCompileStatus::NCS_Unknown;
}

void FNiagaraVMExecutableData::Reset() 
{
	*this = FNiagaraVMExecutableData();
}

void FNiagaraVMExecutableData::SerializeData(FArchive& Ar, bool bDDCData)
{
	UScriptStruct* FNiagaraVMExecutableDataType = FNiagaraVMExecutableData::StaticStruct();
	FNiagaraVMExecutableDataType->SerializeTaggedProperties(Ar, (uint8*)this, FNiagaraVMExecutableDataType, nullptr);
}

bool FNiagaraVMExecutableDataId::IsValid() const
{
	return BaseScriptID.IsValid();
}

void FNiagaraVMExecutableDataId::Invalidate()
{
	*this = FNiagaraVMExecutableDataId();
}

bool FNiagaraVMExecutableDataId::HasInterpolatedParameters() const
{
	return AdditionalDefines.Contains("InterpolatedSpawn");
}

bool FNiagaraVMExecutableDataId::RequiresPersistentIDs() const
{
	return AdditionalDefines.Contains("RequiresPersistentIDs");
}

#if WITH_EDITORONLY_DATA
/**
* Tests this set against another for equality, disregarding override settings.
*
* @param ReferenceSet	The set to compare against
* @return				true if the sets are equal
*/
bool FNiagaraVMExecutableDataId::operator==(const FNiagaraVMExecutableDataId& ReferenceSet) const
{
	if (CompilerVersionID != ReferenceSet.CompilerVersionID ||
		ScriptUsageType != ReferenceSet.ScriptUsageType || 
		ScriptUsageTypeID != ReferenceSet.ScriptUsageTypeID ||
		BaseScriptID != ReferenceSet.BaseScriptID ||
		BaseScriptCompileHash != ReferenceSet.BaseScriptCompileHash)
<<<<<<< HEAD
	{
		return false;
	}

	if (ReferencedCompileHashes.Num() != ReferenceSet.ReferencedCompileHashes.Num())
=======
>>>>>>> 33e6966e
	{
		return false;
	}

<<<<<<< HEAD
=======
	if (ReferencedCompileHashes.Num() != ReferenceSet.ReferencedCompileHashes.Num())
	{
		return false;
	}

>>>>>>> 33e6966e
	for (int32 ReferencedHashIndex = 0; ReferencedHashIndex < ReferencedCompileHashes.Num(); ReferencedHashIndex++)
	{
		if (ReferencedCompileHashes[ReferencedHashIndex] != ReferenceSet.ReferencedCompileHashes[ReferencedHashIndex])
		{
			return false;
		}
	}
	
	if (ReferencedDependencyIds.Num() != ReferenceSet.ReferencedDependencyIds.Num())
	{
		return false;
	}

	for (int32 RefFunctionIndex = 0; RefFunctionIndex < ReferenceSet.ReferencedDependencyIds.Num(); RefFunctionIndex++)
	{
		const FGuid& ReferenceGuid = ReferenceSet.ReferencedDependencyIds[RefFunctionIndex];

		if (ReferencedDependencyIds[RefFunctionIndex] != ReferenceGuid)
		{
			return false;
		}
	}

	if (AdditionalDefines.Num() != ReferenceSet.AdditionalDefines.Num())
	{
		return false;
	}

	for (int32 Idx = 0; Idx < ReferenceSet.AdditionalDefines.Num(); Idx++)
	{
		const FString& ReferenceStr = ReferenceSet.AdditionalDefines[Idx];

		if (AdditionalDefines[Idx] != ReferenceStr)
		{
			return false;
		}
	}


	return true;
}

void FNiagaraVMExecutableDataId::AppendKeyString(FString& KeyString) const
{
	KeyString += FString::Printf(TEXT("%d_"), (int32)ScriptUsageType);
	KeyString += ScriptUsageTypeID.ToString();
	KeyString += TEXT("_");
	KeyString += CompilerVersionID.ToString();
	KeyString += TEXT("_");
	KeyString += BaseScriptID.ToString();
	KeyString += TEXT("_");
	KeyString += BaseScriptCompileHash.ToString();
	KeyString += TEXT("_");

	for (int32 Idx = 0; Idx < AdditionalDefines.Num(); Idx++)
	{
		KeyString += AdditionalDefines[Idx];

		if (Idx < AdditionalDefines.Num() - 1)
		{
			KeyString += TEXT("_");
		}
	}
	
	// Add any referenced script compile hashes to the key so that we will recompile when they are changed
	for (int32 HashIndex = 0; HashIndex < ReferencedCompileHashes.Num(); HashIndex++)
	{
		KeyString += ReferencedCompileHashes[HashIndex].ToString();

		if (HashIndex < ReferencedCompileHashes.Num() - 1)
		{
			KeyString += TEXT("_");
		}
	}

	// Add any referenced functions to the key so that we will recompile when they are changed
	for (int32 FunctionIndex = 0; FunctionIndex < ReferencedDependencyIds.Num(); FunctionIndex++)
	{
		KeyString += ReferencedDependencyIds[FunctionIndex].ToString();

		if (FunctionIndex < ReferencedDependencyIds.Num() - 1)
		{
			KeyString += TEXT("_");
		}
	}	
}
#endif

UNiagaraScript::UNiagaraScript(const FObjectInitializer& ObjectInitializer)
	: Super(ObjectInitializer)
	, Usage(ENiagaraScriptUsage::Function)
#if WITH_EDITORONLY_DATA
	, UsageIndex_DEPRECATED(0)
	, ModuleUsageBitmask( (1 << (int32)ENiagaraScriptUsage::ParticleSpawnScript) | (1 << (int32)ENiagaraScriptUsage::ParticleSpawnScriptInterpolated) | (1 << (int32)ENiagaraScriptUsage::ParticleUpdateScript) | (1 << (int32)ENiagaraScriptUsage::ParticleEventScript) )
	, NumericOutputTypeSelectionMode(ENiagaraNumericOutputTypeSelectionMode::Largest)
#endif
{
#if WITH_EDITORONLY_DATA
	ScriptResource.OnCompilationComplete().AddUniqueDynamic(this, &UNiagaraScript::OnCompilationComplete);

	RapidIterationParameters.DebugName = *GetFullName();
#endif	
}

UNiagaraScript::~UNiagaraScript()
{
}

#if WITH_EDITORONLY_DATA
class UNiagaraSystem* UNiagaraScript::FindRootSystem()
{
	UObject* Obj = GetOuter();
	if (UNiagaraEmitter* Emitter = Cast<UNiagaraEmitter>(Obj))
	{
		Obj = Emitter->GetOuter();
	}

	if (UNiagaraSystem* Sys = Cast<UNiagaraSystem>(Obj))
	{
		return Sys;
	}

	return nullptr;
}

void UNiagaraScript::ComputeVMCompilationId(FNiagaraVMExecutableDataId& Id) const
{
	Id = FNiagaraVMExecutableDataId();
	
	// Ideally we wouldn't want to do this but rather than push the data down
	// from the emitter.
	UObject* Obj = GetOuter();
	if (UNiagaraEmitter* Emitter = Cast<UNiagaraEmitter>(Obj))
	{
		if ((Emitter->bInterpolatedSpawning && Usage == ENiagaraScriptUsage::ParticleGPUComputeScript) || 
			(Emitter->bInterpolatedSpawning && Usage == ENiagaraScriptUsage::ParticleSpawnScript) ||
			Usage == ENiagaraScriptUsage::ParticleSpawnScriptInterpolated)
		{
			Id.AdditionalDefines.Add(TEXT("InterpolatedSpawn"));
		}
		if (Emitter->RequiresPersistantIDs())
		{
			Id.AdditionalDefines.Add(TEXT("RequiresPersistentIDs"));
		}
		if (Emitter->bLocalSpace)
		{
			Id.AdditionalDefines.Add(TEXT("Emitter.Localspace"));
		}
		if (Emitter->bDeterminism)
		{
			Id.AdditionalDefines.Add(TEXT("Emitter.Determinism"));
		}
	}

	if (UNiagaraSystem* System = Cast<UNiagaraSystem>(Obj))
	{
		for (const FNiagaraEmitterHandle& EmitterHandle: System->GetEmitterHandles())
		{
			UNiagaraEmitter* Emitter = Cast<UNiagaraEmitter>(EmitterHandle.GetInstance());
			if (Emitter)
			{
				if (Emitter->bLocalSpace)
				{
					Id.AdditionalDefines.Add(Emitter->GetUniqueEmitterName() + TEXT(".Localspace"));
				}
				if (Emitter->bDeterminism)
				{
					Id.AdditionalDefines.Add(Emitter->GetUniqueEmitterName() + TEXT(".Determinism"));
				}
			}
		}
	}

	Source->ComputeVMCompilationId(Id, Usage, UsageId);
	
	LastGeneratedVMId = Id;
}
#endif

bool UNiagaraScript::ContainsUsage(ENiagaraScriptUsage InUsage) const
{
	if (IsEquivalentUsage(InUsage))
	{
		return true;
	}

	if (Usage == ENiagaraScriptUsage::ParticleGPUComputeScript && IsParticleScript(InUsage))
	{
		return true;
	}

	if (InUsage == ENiagaraScriptUsage::ParticleUpdateScript && Usage == ENiagaraScriptUsage::ParticleSpawnScriptInterpolated)
	{
		return true;
	}

	if (InUsage == ENiagaraScriptUsage::EmitterSpawnScript && Usage == ENiagaraScriptUsage::SystemSpawnScript)
	{
		return true;
	}

	if (InUsage == ENiagaraScriptUsage::EmitterUpdateScript && Usage == ENiagaraScriptUsage::SystemUpdateScript)
	{
		return true;
	}

	return false;
}

FNiagaraScriptExecutionParameterStore* UNiagaraScript::GetExecutionReadyParameterStore(ENiagaraSimTarget SimTarget)
{
	if (SimTarget == ENiagaraSimTarget::CPUSim && IsReadyToRun(ENiagaraSimTarget::CPUSim))
	{
		if (ScriptExecutionParamStoreCPU.IsInitialized() == false)
		{
			ScriptExecutionParamStoreCPU.InitFromOwningScript(this, SimTarget, false);
		}
		return &ScriptExecutionParamStoreCPU;
	}
	else if (SimTarget == ENiagaraSimTarget::GPUComputeSim)
	{
		if (ScriptExecutionParamStoreGPU.IsInitialized() == false)
		{
			ScriptExecutionParamStoreGPU.InitFromOwningScript(this, SimTarget, false);
		}
		return &ScriptExecutionParamStoreGPU;
	}
	else
	{
		return nullptr;
	}
}


void UNiagaraScript::Serialize(FArchive& Ar)
{
	Super::Serialize(Ar);

	Ar.UsingCustomVersion(FNiagaraCustomVersion::GUID);		// only changes version if not loading
	const int32 NiagaraVer = Ar.CustomVer(FNiagaraCustomVersion::GUID);
	
	bool IsValidShaderScript = false;
	if (NiagaraVer < FNiagaraCustomVersion::DontCompileGPUWhenNotNeeded)
	{
		IsValidShaderScript = Usage != ENiagaraScriptUsage::Module && Usage != ENiagaraScriptUsage::Function && Usage != ENiagaraScriptUsage::DynamicInput
			&& (NiagaraVer < FNiagaraCustomVersion::NiagaraShaderMapCooking2 || (Usage != ENiagaraScriptUsage::SystemSpawnScript && Usage != ENiagaraScriptUsage::SystemUpdateScript))
			&& (NiagaraVer < FNiagaraCustomVersion::NiagaraCombinedGPUSpawnUpdate || (Usage != ENiagaraScriptUsage::ParticleUpdateScript && Usage != ENiagaraScriptUsage::EmitterSpawnScript && Usage != ENiagaraScriptUsage::EmitterUpdateScript));
	}
	else if (NiagaraVer < FNiagaraCustomVersion::MovedToDerivedDataCache)
	{
		IsValidShaderScript = LegacyCanBeRunOnGpu();
	}
	else
	{
		IsValidShaderScript = CanBeRunOnGpu();
	}

	if ( (!Ar.IsLoading() && IsValidShaderScript)		// saving shader maps only for particle sim and spawn scripts
		|| (Ar.IsLoading() && NiagaraVer >= FNiagaraCustomVersion::NiagaraShaderMaps && (NiagaraVer < FNiagaraCustomVersion::NiagaraShaderMapCooking || IsValidShaderScript))  // load only if we know shader map is presen
		)
	{
#if WITH_EDITOR
		SerializeNiagaraShaderMaps(&CachedScriptResourcesForCooking, Ar, LoadedScriptResources);
#else
		SerializeNiagaraShaderMaps(nullptr, Ar, LoadedScriptResources);
#endif
	}
}

/** Is usage A dependent on Usage B?*/
bool UNiagaraScript::IsUsageDependentOn(ENiagaraScriptUsage InUsageA, ENiagaraScriptUsage InUsageB)
{
	if (InUsageA == InUsageB)
	{
		return false;
	}

	// Usages of the same phase are interdependent because we copy the attributes from one to the other and if those got 
	// out of sync, there could be problems.

	if ((InUsageA == ENiagaraScriptUsage::ParticleSpawnScript || InUsageA == ENiagaraScriptUsage::ParticleSpawnScriptInterpolated || InUsageA == ENiagaraScriptUsage::ParticleUpdateScript || InUsageA == ENiagaraScriptUsage::ParticleEventScript)
		&& (InUsageB == ENiagaraScriptUsage::ParticleSpawnScript || InUsageB == ENiagaraScriptUsage::ParticleSpawnScriptInterpolated || InUsageB == ENiagaraScriptUsage::ParticleUpdateScript || InUsageB == ENiagaraScriptUsage::ParticleEventScript))
	{
		return true;
	}

	// The GPU compute script is always dependent on the other particle scripts.
	if ((InUsageA == ENiagaraScriptUsage::ParticleGPUComputeScript)
		&& (InUsageB == ENiagaraScriptUsage::ParticleSpawnScript || InUsageB == ENiagaraScriptUsage::ParticleSpawnScriptInterpolated || InUsageB == ENiagaraScriptUsage::ParticleUpdateScript || InUsageB == ENiagaraScriptUsage::ParticleEventScript))
	{
		return true;
	}

	if ((InUsageA == ENiagaraScriptUsage::EmitterSpawnScript || InUsageA == ENiagaraScriptUsage::EmitterUpdateScript)
		&& (InUsageB == ENiagaraScriptUsage::EmitterSpawnScript || InUsageB == ENiagaraScriptUsage::EmitterUpdateScript))
	{
		return true;
	}

	if ((InUsageA == ENiagaraScriptUsage::SystemSpawnScript || InUsageA == ENiagaraScriptUsage::SystemUpdateScript)
		&& (InUsageB == ENiagaraScriptUsage::SystemSpawnScript || InUsageB == ENiagaraScriptUsage::SystemUpdateScript))
	{
		return true;
	}

	return false;
}

bool UNiagaraScript::ConvertUsageToGroup(ENiagaraScriptUsage InUsage, ENiagaraScriptGroup& OutGroup)
{
	if (IsParticleScript(InUsage) || IsStandaloneScript(InUsage))
	{
		OutGroup = ENiagaraScriptGroup::Particle;
		return true;
	}
	else if (IsEmitterSpawnScript(InUsage) || IsEmitterUpdateScript(InUsage))
	{
		OutGroup = ENiagaraScriptGroup::Emitter;
		return true;
	}
	else if (IsSystemSpawnScript(InUsage) || IsSystemUpdateScript(InUsage))
	{
		OutGroup = ENiagaraScriptGroup::System;
		return true;
	}

	return false;
}

void UNiagaraScript::PostLoad()
{
	Super::PostLoad();
	
	bool bNeedsRecompile = false;
	const int32 NiagaraVer = GetLinkerCustomVersion(FNiagaraCustomVersion::GUID);

#if WITH_EDITORONLY_DATA
	if (Source != nullptr)
	{
		Source->ConditionalPostLoad();
		if (NiagaraVer < FNiagaraCustomVersion::UseHashesToIdentifyCompileStateOfTopLevelScripts && CachedScriptVMId.CompilerVersionID.IsValid())
		{
			FGuid BaseId = Source->GetCompileBaseId(Usage, UsageId);
			if (BaseId.IsValid() == false)
			{
				UE_LOG(LogNiagara, Warning,
					TEXT("Invalidating compile ids for script %s because it doesn't have a valid base id.  The owning asset will continue to compile on load until it is resaved."),
					*GetPathName());
				bool bForceRebuild = true;
				Source->InvalidateCachedCompileIds();
				Source->ComputeVMCompilationId(CachedScriptVMId, Usage, UsageId, bForceRebuild);
			}
			else
			{
				FNiagaraCompileHash CompileHash = Source->GetCompileHash(Usage, UsageId);
				if (CompileHash.IsValid())
				{
					CachedScriptVMId.BaseScriptCompileHash = CompileHash;
				}
				else
				{
					// If the compile hash isn't valid, recompute the entire cached VM Id.
					bool bForceRebuild = true;
					Source->ComputeVMCompilationId(CachedScriptVMId, Usage, UsageId, bForceRebuild);
				}
			}
		}
		if (NiagaraVer < FNiagaraCustomVersion::AddLibraryAssetProperty)
		{
			bExposeToLibrary = true;
		}
	}

	// Invalidate the CachedScriptVM if it's out of date to fix some cook errors, a further investigation is required in how to handle this correctly
	if (CachedScriptVMId.CompilerVersionID != FNiagaraCustomVersion::LatestScriptCompileVersion)
	{
		CachedScriptVM.LastCompileStatus = ENiagaraScriptCompileStatus::NCS_Unknown;
	}
#endif
	
	// Resources can be processed / registered now that we're back on the main thread
	ProcessSerializedShaderMaps(this, LoadedScriptResources, ScriptResource, ScriptResourcesByFeatureLevel);

	// for now, force recompile until we can be sure everything is working
	//bNeedsRecompile = true;
#if WITH_EDITORONLY_DATA
	if (CachedScriptVMId.BaseScriptID.IsValid() && CachedScriptVMId.BaseScriptCompileHash.IsValid())
	{
		CacheResourceShadersForRendering(false, bNeedsRecompile);
	}
#endif
#if STATS
	GenerateStatScopeIDs();
#endif

}


bool UNiagaraScript::IsReadyToRun(ENiagaraSimTarget SimTarget) const
{
	if (SimTarget == ENiagaraSimTarget::CPUSim)
	{
		if (CachedScriptVM.IsValid())
		{
			return true;
		}
	}
	else if (SimTarget == ENiagaraSimTarget::GPUComputeSim)
	{
		return CanBeRunOnGpu();
	}

	return false;
}

bool UNiagaraScript::ShouldCacheShadersForCooking() const
{
	if (CanBeRunOnGpu())
	{
		UNiagaraEmitter* OwningEmitter = GetTypedOuter<UNiagaraEmitter>();
		if (OwningEmitter != nullptr && OwningEmitter->SimTarget == ENiagaraSimTarget::GPUComputeSim)
		{
			return true;
		}
	}
	return false;
}

#if STATS
void UNiagaraScript::GenerateStatScopeIDs()
{
	StatScopesIDs.Empty();
	if (IsReadyToRun(ENiagaraSimTarget::CPUSim))
	{
		for (FNiagaraStatScope& StatScope : CachedScriptVM.StatScopes)
		{
			StatScopesIDs.Add(FDynamicStats::CreateStatId<FStatGroup_STATGROUP_NiagaraDetailed>(StatScope.FriendlyName.ToString()));
		}
	}
}
#endif

#if WITH_EDITOR

void UNiagaraScript::PostEditChangeProperty(FPropertyChangedEvent& PropertyChangedEvent)
{
	Super::PostEditChangeProperty(PropertyChangedEvent);

	FName PropertyName;
	if (PropertyChangedEvent.Property)
	{
		PropertyName = PropertyChangedEvent.Property->GetFName();
	}

	CacheResourceShadersForRendering(true);

	if (PropertyName == GET_MEMBER_NAME_CHECKED(UNiagaraScript, bDeprecated) || PropertyName == GET_MEMBER_NAME_CHECKED(UNiagaraScript, DeprecationRecommendation))
	{
		if (Source)
		{
			Source->MarkNotSynchronized(TEXT("Deprecation changed."));
		}
	}
}

#endif

#if WITH_EDITORONLY_DATA
bool UNiagaraScript::AreScriptAndSourceSynchronized() const
{
	if (Source)
	{
		FNiagaraVMExecutableDataId NewId;
		ComputeVMCompilationId(NewId);
		bool bSynchronized = (NewId.IsValid() && NewId == CachedScriptVMId);
		if (!bSynchronized && NewId.IsValid() && CachedScriptVMId.IsValid() && CachedScriptVM.IsValid())
		{
			if (NewId != LastReportedVMId)
			{
				if (GEnableVerboseNiagaraChangeIdLogging)
				{
					if (NewId.BaseScriptID != CachedScriptVMId.BaseScriptID)
					{
						UE_LOG(LogNiagara, Log, TEXT("AreScriptAndSourceSynchronized base script id's don't match. %s != %s, script %s"),
							*NewId.BaseScriptID.ToString(), *CachedScriptVMId.BaseScriptID.ToString(), *GetPathName());
					}

					if (NewId.BaseScriptCompileHash != CachedScriptVMId.BaseScriptCompileHash)
					{
						UE_LOG(LogNiagara, Log, TEXT("AreScriptAndSourceSynchronized base script compile hashes don't match. %s != %s, script %s"),
							*NewId.BaseScriptCompileHash.ToString(), *CachedScriptVMId.BaseScriptCompileHash.ToString(), *GetPathName());
					}

					if (NewId.ReferencedCompileHashes.Num() != CachedScriptVMId.ReferencedCompileHashes.Num())
					{
						UE_LOG(LogNiagara, Log, TEXT("AreScriptAndSourceSynchronized num referenced compile hashes don't match. %d != %d, script %s"),
							NewId.ReferencedCompileHashes.Num(), CachedScriptVMId.ReferencedCompileHashes.Num(), *GetPathName());
					}
					else
					{
						for (int32 i = 0; i < NewId.ReferencedCompileHashes.Num(); i++)
						{
							if (NewId.ReferencedCompileHashes[i] != CachedScriptVMId.ReferencedCompileHashes[i])
							{
								UE_LOG(LogNiagara, Log, TEXT("AreScriptAndSourceSynchronized referenced compile hash %d doesn't match. %s != %s, script %s, source %s"),
									i, *NewId.ReferencedCompileHashes[i].ToString(), *CachedScriptVMId.ReferencedCompileHashes[i].ToString(), *GetPathName(),
									NewId.ReferencedObjects[i] != nullptr ? *NewId.ReferencedObjects[i]->GetPathName() : TEXT("nullptr"));
							}
						}
					}

					if (NewId.ReferencedDependencyIds.Num() != CachedScriptVMId.ReferencedDependencyIds.Num())
					{
						UE_LOG(LogNiagara, Log, TEXT("AreScriptAndSourceSynchronized num dependencies don't match. %d != %d, script %s"),
							NewId.ReferencedDependencyIds.Num(), CachedScriptVMId.ReferencedDependencyIds.Num(), *GetPathName());
					}
					else
					{
						for (int32 i = 0; i < NewId.ReferencedDependencyIds.Num(); i++)
						{
							if (NewId.ReferencedDependencyIds[i] != CachedScriptVMId.ReferencedDependencyIds[i])
							{
								UE_LOG(LogNiagara, Log, TEXT("AreScriptAndSourceSynchronized reference id %d doesn't match. %s != %s, script %s, source %s"),
									i, *NewId.ReferencedDependencyIds[i].ToString(), *CachedScriptVMId.ReferencedDependencyIds[i].ToString(), *GetPathName(),
									NewId.ReferencedObjects[i] != nullptr ? *NewId.ReferencedObjects[i]->GetPathName() : TEXT("nullptr"));
							}
						}
					}
				}
				LastReportedVMId = NewId;
			}
		}
		return bSynchronized;
	}
	else
	{
		return false;
	}
}

void UNiagaraScript::MarkScriptAndSourceDesynchronized(FString Reason)
{
	if (Source)
	{
		Source->MarkNotSynchronized(Reason);
	}
}

bool UNiagaraScript::HandleVariableRenames(const TMap<FNiagaraVariable, FNiagaraVariable>& OldToNewVars, const FString& UniqueEmitterName)
{
	bool bConvertedAnything = false;
	auto Iter = OldToNewVars.CreateConstIterator();
	while (Iter)
	{
		// Sometimes the script is under the generic name, other times it has been converted to the unique emitter name. Handle both cases below...
		FNiagaraVariable RISrcVarA = FNiagaraUtilities::ConvertVariableToRapidIterationConstantName(Iter->Key, !UniqueEmitterName.IsEmpty() ? TEXT("Emitter") : nullptr , GetUsage());
		FNiagaraVariable RISrcVarB = FNiagaraUtilities::ConvertVariableToRapidIterationConstantName(Iter->Key, !UniqueEmitterName.IsEmpty() ? *UniqueEmitterName : nullptr, GetUsage());
		FNiagaraVariable RIDestVarA = FNiagaraUtilities::ConvertVariableToRapidIterationConstantName(Iter->Value, !UniqueEmitterName.IsEmpty() ? TEXT("Emitter") : nullptr, GetUsage());
		FNiagaraVariable RIDestVarB = FNiagaraUtilities::ConvertVariableToRapidIterationConstantName(Iter->Value, !UniqueEmitterName.IsEmpty() ? *UniqueEmitterName : nullptr, GetUsage());

		{
			if (nullptr != RapidIterationParameters.FindParameterOffset(RISrcVarA))
			{
				RapidIterationParameters.RenameParameter(RISrcVarA, RIDestVarA.GetName());
				UE_LOG(LogNiagara, Log, TEXT("Converted RI variable \"%s\" to \"%s\" in Script \"%s\""), *RISrcVarA.GetName().ToString(), *RIDestVarA.GetName().ToString(), *GetFullName());
				bConvertedAnything = true;
			}
			else if (nullptr != RapidIterationParameters.FindParameterOffset(RISrcVarB))
			{
				RapidIterationParameters.RenameParameter(RISrcVarB, RIDestVarB.GetName());
				UE_LOG(LogNiagara, Log, TEXT("Converted RI variable \"%s\" to \"%s\" in Script \"%s\""), *RISrcVarB.GetName().ToString(), *RIDestVarB.GetName().ToString(), *GetFullName());
				bConvertedAnything = true;
			}
		}

		{
			// Go ahead and convert the stored VM executable data too. I'm not 100% sure why this is necessary, since we should be recompiling.
			int32 VarIdx = GetVMExecutableData().Parameters.Parameters.IndexOfByKey(RISrcVarA);
			if (VarIdx != INDEX_NONE)
			{
				GetVMExecutableData().Parameters.Parameters[VarIdx].SetName(RIDestVarA.GetName());
				UE_LOG(LogNiagara, Log, TEXT("Converted exec param variable \"%s\" to \"%s\" in Script \"%s\""), *RISrcVarA.GetName().ToString(), *RIDestVarA.GetName().ToString(), *GetFullName());
				bConvertedAnything = true;
			}

			VarIdx = GetVMExecutableData().Parameters.Parameters.IndexOfByKey(RISrcVarB);
			if (VarIdx != INDEX_NONE)
			{
				GetVMExecutableData().Parameters.Parameters[VarIdx].SetName(RIDestVarB.GetName());
				UE_LOG(LogNiagara, Log, TEXT("Converted exec param  variable \"%s\" to \"%s\" in Script \"%s\""), *RISrcVarB.GetName().ToString(), *RIDestVarB.GetName().ToString(), *GetFullName());
				bConvertedAnything = true;
			}
		}

		{
			// Also handle any data set mappings...
			auto DS2PIterator = GetVMExecutableData().DataSetToParameters.CreateIterator();
			while (DS2PIterator)
			{
				for (int32 i = 0; i < DS2PIterator.Value().Parameters.Num(); i++)
				{
					FNiagaraVariable Var = DS2PIterator.Value().Parameters[i];
					if (Var == RISrcVarA)
					{
						DS2PIterator.Value().Parameters[i].SetName(RIDestVarA.GetName());
						bConvertedAnything = true;
					}
					else if (Var == RISrcVarB)
					{
						DS2PIterator.Value().Parameters[i].SetName(RIDestVarB.GetName());
						bConvertedAnything = true;
					}
				}
				++DS2PIterator;
			}
		}
		++Iter;
	}

	if (bConvertedAnything)
	{
		InvalidateExecutionReadyParameterStores();
	}

	return bConvertedAnything;
}

UNiagaraScript* UNiagaraScript::MakeRecursiveDeepCopy(UObject* DestOuter, TMap<const UObject*, UObject*>& ExistingConversions) const
{
	check(GetOuter() != DestOuter);

	bool bSourceConvertedAlready = ExistingConversions.Contains(Source);

	ResetLoaders(GetTransientPackage()); // Make sure that we're not going to get invalid version number linkers into the transient package. 
	GetTransientPackage()->LinkerCustomVersion.Empty();

	// For some reason, the default parameters of FObjectDuplicationParameters aren't the same as
	// StaticDuplicateObject uses internally. These are copied from Static Duplicate Object...
	EObjectFlags FlagMask = RF_AllFlags & ~RF_Standalone & ~RF_Public; // Remove Standalone and Public flags.
	EDuplicateMode::Type DuplicateMode = EDuplicateMode::Normal;
	EInternalObjectFlags InternalFlagsMask = EInternalObjectFlags::AllFlags;

	FObjectDuplicationParameters ObjParameters((UObject*)this, GetTransientPackage());
	ObjParameters.DestName = NAME_None;
	if (this->GetOuter() != DestOuter)
	{
		// try to keep the object name consistent if possible
		if (FindObjectFast<UObject>(DestOuter, GetFName()) == nullptr)
		{
			ObjParameters.DestName = GetFName();
		}
	}

	ObjParameters.DestClass = GetClass();
	ObjParameters.FlagMask = FlagMask;
	ObjParameters.InternalFlagMask = InternalFlagsMask;
	ObjParameters.DuplicateMode = DuplicateMode;
	
	// Make sure that we don't duplicate objects that we've already converted...
	TMap<const UObject*, UObject*>::TConstIterator It = ExistingConversions.CreateConstIterator();
	while (It)
	{
		ObjParameters.DuplicationSeed.Add(const_cast<UObject*>(It.Key()), It.Value());
		++It;
	}

	UNiagaraScript*	Script = CastChecked<UNiagaraScript>(StaticDuplicateObjectEx(ObjParameters));

	check(Script->HasAnyFlags(RF_Standalone) == false);
	check(Script->HasAnyFlags(RF_Public) == false);

	if (bSourceConvertedAlready)
	{
		// Confirm that we've converted these properly..
		check(Script->Source == ExistingConversions[Source]);
	}

	if (DestOuter != nullptr)
	{
		Script->Rename(nullptr, DestOuter, REN_DoNotDirty | REN_DontCreateRedirectors | REN_NonTransactional);
	}
	UE_LOG(LogNiagara, Warning, TEXT("MakeRecursiveDeepCopy %s"), *Script->GetFullName());
	ExistingConversions.Add(const_cast<UNiagaraScript*>(this), Script);

	// Since the Source is the only thing we subsume from UNiagaraScripts, only do the subsume if 
	// we haven't already converted it.
	if (bSourceConvertedAlready == false)
	{
		Script->SubsumeExternalDependencies(ExistingConversions);
	}
	return Script;
}

void UNiagaraScript::SubsumeExternalDependencies(TMap<const UObject*, UObject*>& ExistingConversions)
{
	Source->SubsumeExternalDependencies(ExistingConversions);
}

void WriteTextFileToDisk(FString SaveDirectory, FString FileName, FString TextToSave, bool bAllowOverwriting)
{
	IPlatformFile& PlatformFile = FPlatformFileManager::Get().GetPlatformFile();

	// CreateDirectoryTree returns true if the destination
	// directory existed prior to call or has been created
	// during the call.
	if (PlatformFile.CreateDirectoryTree(*SaveDirectory))
	{
		// Get absolute file path
		FString AbsoluteFilePath = SaveDirectory + "/" + FileName;

		// Allow overwriting or file doesn't already exist
		if (bAllowOverwriting || !PlatformFile.FileExists(*AbsoluteFilePath))
		{
			if (FFileHelper::SaveStringToFile(TextToSave, *AbsoluteFilePath))
			{
				UE_LOG(LogNiagara, Log, TEXT("Wrote file to %s"), *AbsoluteFilePath);
				return;
			}

		}
	}
}

void UNiagaraScript::SetVMCompilationResults(const FNiagaraVMExecutableDataId& InCompileId, FNiagaraVMExecutableData& InScriptVM, FNiagaraCompileRequestDataBase* InRequestData)
{
	check(InRequestData != nullptr);

	CachedScriptVMId = InCompileId;
	CachedScriptVM = InScriptVM;
	CachedParameterCollectionReferences.Empty();
	
	if (CachedScriptVM.LastCompileStatus == ENiagaraScriptCompileStatus::NCS_Error)
	{
		UE_LOG(LogNiagara, Error, TEXT("%s"), *CachedScriptVM.ErrorMsg);
	}
	else if (CachedScriptVM.LastCompileStatus == ENiagaraScriptCompileStatus::NCS_UpToDateWithWarnings)
	{
		UE_LOG(LogNiagara, Warning, TEXT("%s"), *CachedScriptVM.ErrorMsg);
	}

	// The compilation process only references via soft references any parameter collections. This resolves those 
	// soft references to real references.
	for (FString& Path : CachedScriptVM.ParameterCollectionPaths)
	{
		FSoftObjectPath SoftPath(Path);
		UObject* Obj = SoftPath.TryLoad();
		UNiagaraParameterCollection* ParamCollection = Cast<UNiagaraParameterCollection>(Obj);
		if (ParamCollection != nullptr)
		{
			CachedParameterCollectionReferences.Add(ParamCollection);
		}
	}

	CachedDefaultDataInterfaces.Empty(CachedScriptVM.DataInterfaceInfo.Num());
	for (FNiagaraScriptDataInterfaceCompileInfo Info : CachedScriptVM.DataInterfaceInfo)
	{
		int32 Idx = CachedDefaultDataInterfaces.AddDefaulted();
		CachedDefaultDataInterfaces[Idx].UserPtrIdx = Info.UserPtrIdx;
		CachedDefaultDataInterfaces[Idx].Name = Info.Name;
		CachedDefaultDataInterfaces[Idx].Type = Info.Type;
		CachedDefaultDataInterfaces[Idx].RegisteredParameterMapRead = InRequestData->ResolveEmitterAlias(Info.RegisteredParameterMapRead);
		CachedDefaultDataInterfaces[Idx].RegisteredParameterMapWrite = InRequestData->ResolveEmitterAlias(Info.RegisteredParameterMapWrite);

		// We compiled it just a bit ago, so we should be able to resolve it from the table that we passed in.
		UNiagaraDataInterface*const* FindDIById = InRequestData->GetObjectNameMap().Find(Info.Name);
		if (FindDIById != nullptr && *(FindDIById) != nullptr)
		{
			CachedDefaultDataInterfaces[Idx].DataInterface = DuplicateObject<UNiagaraDataInterface>(*(FindDIById), this);
			check(CachedDefaultDataInterfaces[Idx].DataInterface != nullptr);
		}			
		
		if (CachedDefaultDataInterfaces[Idx].DataInterface == nullptr)
		{
			// Use the CDO since we didn't have a default..
			UObject* Obj = const_cast<UClass*>(Info.Type.GetClass())->GetDefaultObject(true);
			CachedDefaultDataInterfaces[Idx].DataInterface = Cast<UNiagaraDataInterface>(DuplicateObject(Obj, this));

			if (Info.bIsPlaceholder == false)
			{
				UE_LOG(LogNiagara, Error, TEXT("We somehow ended up with a data interface that we couldn't match post compile. This shouldn't happen. Creating a dummy to prevent crashes. %s"), *Info.Name.ToString());
			}
		}
		check(CachedDefaultDataInterfaces[Idx].DataInterface != nullptr);
	}

	GenerateStatScopeIDs();

	// Now go ahead and trigger the GPU script compile now that we have a compiled GPU hlsl script.
	if (Usage == ENiagaraScriptUsage::ParticleGPUComputeScript)
	{
		if (CachedScriptVMId.CompilerVersionID.IsValid() && CachedScriptVMId.BaseScriptID.IsValid() && CachedScriptVMId.BaseScriptCompileHash.IsValid())
		{
			CacheResourceShadersForRendering(false, true);
		}
		else
		{
			UE_LOG(LogNiagara, Error,
				TEXT("Failed to cache resource shaders for rendering for script %s because it had an invalid cached script id. This should be fixed by force recompiling the owning asset using the 'Full Rebuild' option and then saving the asset."),
				*GetPathName());
		}
	}

	InvalidateExecutionReadyParameterStores();
	
	OnVMScriptCompiled().Broadcast(this);
}

void UNiagaraScript::InvalidateExecutionReadyParameterStores()
{
	// Make sure that we regenerate any parameter stores, since they must be kept in sync with the layout from script compilation.
	ScriptExecutionParamStoreCPU.Empty();
	ScriptExecutionParamStoreGPU.Empty();
}

void UNiagaraScript::InvalidateCachedCompileIds()
{
	GetSource()->InvalidateCachedCompileIds();
}

void UNiagaraScript::RequestCompile(bool bForceCompile)
{
	if (!AreScriptAndSourceSynchronized() || bForceCompile)
	{
		if (IsCompilable() == false)
		{
			CachedScriptVM.LastCompileStatus = ENiagaraScriptCompileStatus::NCS_Unknown;
			CachedScriptVMId = LastGeneratedVMId;
			return;
		}

		CachedScriptVM.LastCompileStatus = ENiagaraScriptCompileStatus::NCS_BeingCreated;

		TArray<TSharedPtr<FNiagaraCompileRequestDataBase, ESPMode::ThreadSafe>> DependentRequests;
		TArray<uint8> OutData;
		INiagaraModule& NiagaraModule = FModuleManager::Get().LoadModuleChecked<INiagaraModule>(TEXT("Niagara"));
		TSharedPtr<FNiagaraCompileRequestDataBase, ESPMode::ThreadSafe> RequestData = NiagaraModule.Precompile(this);

		ActiveCompileRoots.Empty();
		RequestData->GetReferencedObjects(ActiveCompileRoots);

		FNiagaraCompileOptions Options(GetUsage(), GetUsageId(), ModuleUsageBitmask, GetPathName(), GetFullName(), GetName());

		FNiagaraScriptDerivedData* CompileTask = new FNiagaraScriptDerivedData(GetFullName(), RequestData, Options, LastGeneratedVMId, false);

		// For debugging DDC/Compression issues		
		const bool bSkipDDC = false;
		if (bSkipDDC)
		{
			CompileTask->Build(OutData);

			delete CompileTask;
			CompileTask = nullptr;
		}
		else
		{
			if (CompileTask->CanBuild())
			{
				GetDerivedDataCacheRef().GetSynchronous(CompileTask, OutData);
				// Assume that once given over to the derived cache, the compile task is going to be killed by it.
				CompileTask = nullptr;
			}
			else
			{
				delete CompileTask;
				CompileTask = nullptr;
			}
		}

		if (OutData.Num() > 0)
		{
			FNiagaraVMExecutableData ExeData;
			FNiagaraScriptDerivedData::BinaryToExecData(OutData, ExeData);
			SetVMCompilationResults(LastGeneratedVMId, ExeData, RequestData.Get());
		}
		else
		{
			check(false);
		}

		ActiveCompileRoots.Empty();
	}
	else
	{
		UE_LOG(LogNiagara, Log, TEXT("Script '%s' is in-sync skipping compile.."), *GetFullName());
	}
}

bool UNiagaraScript::RequestExternallyManagedAsyncCompile(const TSharedPtr<FNiagaraCompileRequestDataBase, ESPMode::ThreadSafe>& RequestData, FNiagaraVMExecutableDataId& OutCompileId, uint32& OutAsyncHandle, bool bTrulyAsync)
{
	if (!AreScriptAndSourceSynchronized())
	{
		if (IsCompilable() == false)
		{
			OutCompileId = LastGeneratedVMId;
			OutAsyncHandle = (uint32)INDEX_NONE;
			CachedScriptVM.LastCompileStatus = ENiagaraScriptCompileStatus::NCS_Unknown;
			CachedScriptVMId = LastGeneratedVMId;
			return false;
		}

		CachedScriptVM.LastCompileStatus = ENiagaraScriptCompileStatus::NCS_BeingCreated;

		OutCompileId = LastGeneratedVMId;
		FNiagaraCompileOptions Options(GetUsage(), GetUsageId(), ModuleUsageBitmask, GetPathName(), GetFullName(), GetName());
		FNiagaraScriptDerivedData* CompileTask = new FNiagaraScriptDerivedData(GetFullName(), RequestData, Options, LastGeneratedVMId, bTrulyAsync);
	
		check(CompileTask->CanBuild());
		OutAsyncHandle = GetDerivedDataCacheRef().GetAsynchronous(CompileTask);

		return true;
	}
	else
	{
		OutCompileId = LastGeneratedVMId;
		OutAsyncHandle = (uint32)INDEX_NONE;
		UE_LOG(LogNiagara, Log, TEXT("Script '%s' is in-sync skipping compile.."), *GetFullName());
		return false;
	}
}
#endif

void UNiagaraScript::OnCompilationComplete()
{
#if WITH_EDITORONLY_DATA
	FNiagaraSystemUpdateContext(this, true);
#endif
}

void UNiagaraScript::GetAssetRegistryTags(TArray<FAssetRegistryTag>& OutTags) const
{
	Super::GetAssetRegistryTags(OutTags);
#if WITH_EDITORONLY_DATA
	FName TagName = GET_MEMBER_NAME_CHECKED(UNiagaraScript, ProvidedDependencies);
	FString DependenciesProvidedString;
	for (FName DependencyProvided : ProvidedDependencies)
	{
		DependenciesProvidedString.Append(DependencyProvided.ToString() + ",");
	}
	if (ProvidedDependencies.Num() > 0)
	{
		OutTags.Add(FAssetRegistryTag(TagName, DependenciesProvidedString, UObject::FAssetRegistryTag::TT_Hidden));
	}
#endif
}

#if WITH_EDITOR

void UNiagaraScript::BeginCacheForCookedPlatformData(const ITargetPlatform *TargetPlatform)
{
	if (ShouldCacheShadersForCooking())
	{
		// Commandlets like DerivedDataCacheCommandlet call BeginCacheForCookedPlatformData directly on objects. This may mean that
		// we have not properly gotten the HLSL script generated by the time that we get here. This does the awkward work of 
		// waiting on the parent system to finish generating the HLSL before we can begin compiling it for the GPU.
		UNiagaraSystem* SystemOwner = FindRootSystem();
		if (SystemOwner)
		{
			SystemOwner->WaitForCompilationComplete();
		}

		if (CachedScriptVMId.CompilerVersionID.IsValid() == false || CachedScriptVMId.BaseScriptID.IsValid() == false || CachedScriptVMId.BaseScriptCompileHash.IsValid() == false)
		{
			UE_LOG(LogNiagara, Error,
				TEXT("Failed to cache cooked shader for script %s because it had an invalid cached script id.  This should be fixed by running the console command fx.PreventSystemRecompile with the owning system asset path as the argument and then resaving the assets."),
				*GetPathName());
			return;
		}

		TArray<FName> DesiredShaderFormats;
		TargetPlatform->GetAllTargetedShaderFormats(DesiredShaderFormats);

		TArray<FNiagaraShaderScript*>& CachedScriptResourcesForPlatform = CachedScriptResourcesForCooking.FindOrAdd(TargetPlatform);

		// Cache for all the shader formats that the cooking target requires
		for (int32 FormatIndex = 0; FormatIndex < DesiredShaderFormats.Num(); FormatIndex++)
		{
			const EShaderPlatform LegacyShaderPlatform = ShaderFormatToLegacyShaderPlatform(DesiredShaderFormats[FormatIndex]);
			if (FNiagaraUtilities::SupportsGPUParticles(LegacyShaderPlatform))
			{
				CacheResourceShadersForCooking(LegacyShaderPlatform, CachedScriptResourcesForPlatform);
			}
		}
	}
}

void UNiagaraScript::CacheResourceShadersForCooking(EShaderPlatform ShaderPlatform, TArray<FNiagaraShaderScript*>& InOutCachedResources)
{
	if (CanBeRunOnGpu())
	{
		// spawn and update are combined on GPU, so we only compile spawn scripts
		if (Usage == ENiagaraScriptUsage::ParticleGPUComputeScript)
		{
			FNiagaraShaderScript *ResourceToCache = nullptr;
			ERHIFeatureLevel::Type TargetFeatureLevel = GetMaxSupportedFeatureLevel(ShaderPlatform);

			FNiagaraShaderScript* NewResource = AllocateResource();
			check(CachedScriptVMId.CompilerVersionID.IsValid());
			check(CachedScriptVMId.BaseScriptID.IsValid());
			check(CachedScriptVMId.BaseScriptCompileHash.IsValid());

			NewResource->SetScript(this, (ERHIFeatureLevel::Type)TargetFeatureLevel, CachedScriptVMId.CompilerVersionID, CachedScriptVMId.BaseScriptID,
				CachedScriptVMId.BaseScriptCompileHash,	CachedScriptVMId.ReferencedCompileHashes, CachedScriptVMId.ReferencedDependencyIds, GetFullName());
			ResourceToCache = NewResource;

			check(ResourceToCache);

			CacheShadersForResources(ShaderPlatform, ResourceToCache, false, false, true);

			INiagaraModule NiagaraModule = FModuleManager::GetModuleChecked<INiagaraModule>(TEXT("Niagara"));
			NiagaraModule.ProcessShaderCompilationQueue();

			InOutCachedResources.Add(ResourceToCache);
		}
	}
}



void UNiagaraScript::CacheShadersForResources(EShaderPlatform ShaderPlatform, FNiagaraShaderScript *ResourceToCache, bool bApplyCompletedShaderMapForRendering, bool bForceRecompile, bool bCooking)
{
	if (CanBeRunOnGpu())
	{
		// When not running in the editor, the shaders are created in-sync (in the postload) to avoid update issues.
		const bool bSuccess = ResourceToCache->CacheShaders(ShaderPlatform, bApplyCompletedShaderMapForRendering, bForceRecompile, bCooking || !GIsEditor);

#if defined(NIAGARA_SCRIPT_COMPILE_LOGGING_MEDIUM)
		if (!bSuccess)
		{
			UE_LOG(LogNiagara, Warning, TEXT("Failed to compile Niagara shader %s for platform %s."),
				*GetPathName(),
				*LegacyShaderPlatformToShaderFormat(ShaderPlatform).ToString());

			const TArray<FString>& CompileErrors = ResourceToCache->GetCompileErrors();
			for (int32 ErrorIndex = 0; ErrorIndex < CompileErrors.Num(); ErrorIndex++)
			{
				UE_LOG(LogNiagara, Warning, TEXT("	%s"), *CompileErrors[ErrorIndex]);
			}
		}
#endif
	}
}

void UNiagaraScript::CacheResourceShadersForRendering(bool bRegenerateId, bool bForceRecompile)
{
	if (bRegenerateId)
	{
		// Regenerate this script's Id if requested
		for (int32 Idx = 0; Idx < ERHIFeatureLevel::Num; Idx++)
		{
			if (ScriptResourcesByFeatureLevel[Idx])
			{
				ScriptResourcesByFeatureLevel[Idx]->ReleaseShaderMap();
				ScriptResourcesByFeatureLevel[Idx] = nullptr;
			}
		}
	}

	//UpdateResourceAllocations();

	if (FApp::CanEverRender() && CanBeRunOnGpu())
	{
		if (Source)
		{
			FNiagaraShaderScript* ResourceToCache;
			ERHIFeatureLevel::Type CacheFeatureLevel = GMaxRHIFeatureLevel;
			ScriptResource.SetScript(this, FeatureLevel, CachedScriptVMId.CompilerVersionID, CachedScriptVMId.BaseScriptID,
				CachedScriptVMId.BaseScriptCompileHash, CachedScriptVMId.ReferencedCompileHashes, CachedScriptVMId.ReferencedDependencyIds, GetFullName());

			//if (ScriptResourcesByFeatureLevel[FeatureLevel])
			{
				if (FNiagaraUtilities::SupportsGPUParticles(CacheFeatureLevel))
				{
					EShaderPlatform ShaderPlatform = GShaderPlatformForFeatureLevel[CacheFeatureLevel];
					ResourceToCache = ScriptResourcesByFeatureLevel[CacheFeatureLevel];
					CacheShadersForResources(ShaderPlatform, &ScriptResource, true);
					ScriptResourcesByFeatureLevel[CacheFeatureLevel] = &ScriptResource;
				}
			}
		}
	}
}

void UNiagaraScript::SyncAliases(const TMap<FString, FString>& RenameMap)
{
	// First handle any rapid iteration parameters...
	{
		TArray<FNiagaraVariable> Params;
		RapidIterationParameters.GetParameters(Params);
		for (FNiagaraVariable Var : Params)
		{
			FNiagaraVariable NewVar = FNiagaraVariable::ResolveAliases(Var, RenameMap);
			if (NewVar.GetName() != Var.GetName())
			{
				RapidIterationParameters.RenameParameter(Var, NewVar.GetName());
			}
		}
	}

	InvalidateExecutionReadyParameterStores();

	// Now handle any Parameters overall..
	for (int32 i = 0; i < GetVMExecutableData().Parameters.Parameters.Num(); i++)
	{
		if (GetVMExecutableData().Parameters.Parameters[i].IsValid() == false)
		{
			const FNiagaraVariable& InvalidParameter = GetVMExecutableData().Parameters.Parameters[i];
			UE_LOG(LogNiagara, Error, TEXT("Invalid parameter found while syncing script aliases.  Script: %s Parameter Name: %s Parameter Type: %s"),
				*GetPathName(), *InvalidParameter.GetName().ToString(), InvalidParameter.GetType().IsValid() ? *InvalidParameter.GetType().GetName() : TEXT("Unknown"));
			continue;
		}

		FNiagaraVariable Var = GetVMExecutableData().Parameters.Parameters[i];
		FNiagaraVariable NewVar = FNiagaraVariable::ResolveAliases(Var, RenameMap);
		if (NewVar.GetName() != Var.GetName())
		{
			GetVMExecutableData().Parameters.Parameters[i] = NewVar;
		}
	}

	// Also handle any data set mappings...
	auto Iterator = GetVMExecutableData().DataSetToParameters.CreateIterator();
	while (Iterator)
	{
		for (int32 i = 0; i < Iterator.Value().Parameters.Num(); i++)
		{
			FNiagaraVariable Var = Iterator.Value().Parameters[i];
			FNiagaraVariable NewVar = FNiagaraVariable::ResolveAliases(Var, RenameMap);
			if (NewVar.GetName() != Var.GetName())
			{
				Iterator.Value().Parameters[i] = NewVar;
			}
		}
		++Iterator;
	}
}

bool UNiagaraScript::SynchronizeExecutablesWithMaster(const UNiagaraScript* Script, const TMap<FString, FString>& RenameMap)
{
	FNiagaraVMExecutableDataId Id;
	ComputeVMCompilationId(Id);

#if 1 // TODO Shaun... turn this on...
	if (Id == Script->GetVMExecutableDataCompilationId())
	{
		CachedScriptVM.Reset();
		ScriptResource.Invalidate();

		CachedScriptVM = Script->CachedScriptVM;
		CachedScriptVMId = Script->CachedScriptVMId;
		CachedParameterCollectionReferences = Script->CachedParameterCollectionReferences;
		CachedDefaultDataInterfaces.Empty();
		for (const FNiagaraScriptDataInterfaceInfo& Info : Script->CachedDefaultDataInterfaces)
		{
			FNiagaraScriptDataInterfaceInfo AddInfo;
			AddInfo = Info;
			AddInfo.DataInterface = DuplicateObject<UNiagaraDataInterface>(Info.DataInterface, this);
			CachedDefaultDataInterfaces.Add(AddInfo);
		}

		GenerateStatScopeIDs();

		//SyncAliases(RenameMap);

		// Now go ahead and trigger the GPU script compile now that we have a compiled GPU hlsl script.
		if (Usage == ENiagaraScriptUsage::ParticleGPUComputeScript)
		{
			CacheResourceShadersForRendering(false, true);
		}

		OnVMScriptCompiled().Broadcast(this);
		return true;
	}
#endif

	return false;
}

void UNiagaraScript::InvalidateCompileResults()
{
	UE_LOG(LogNiagara, Log, TEXT("InvalidateCompileResults %s"), *GetPathName());
	CachedScriptVM.Reset();
	ScriptResource.Invalidate();
	CachedScriptVMId.Invalidate();
	LastGeneratedVMId.Invalidate();
}


UNiagaraScript::FOnScriptCompiled& UNiagaraScript::OnVMScriptCompiled()
{
	return OnVMScriptCompiledDelegate;
}



#endif


NIAGARA_API bool UNiagaraScript::IsScriptCompilationPending(bool bGPUScript) const
{
	if (bGPUScript)
	{
		FNiagaraShader *Shader = ScriptResource.GetShaderGameThread();
		if (Shader)
		{
			return false;
		}
		return !ScriptResource.IsCompilationFinished();
	}
	else
	{
		if (CachedScriptVM.IsValid())
		{
			return CachedScriptVM.ByteCode.Num() == 0 && (CachedScriptVM.LastCompileStatus == ENiagaraScriptCompileStatus::NCS_BeingCreated || CachedScriptVM.LastCompileStatus == ENiagaraScriptCompileStatus::NCS_Unknown);
		}
		return false;
	}
}

NIAGARA_API bool UNiagaraScript::DidScriptCompilationSucceed(bool bGPUScript) const
{
	if (bGPUScript)
	{
		FNiagaraShader *Shader = ScriptResource.GetShaderGameThread();
		if (Shader)
		{
			return true;
		}

		if (ScriptResource.IsCompilationFinished())
		{
			// If we failed compilation, it would be finished and Shader would be null.
			return false;
		}
	}
	else
	{
		if (CachedScriptVM.IsValid())
		{
			return CachedScriptVM.ByteCode.Num() != 0;
		}
	}

	return false;
}

void SerializeNiagaraShaderMaps(const TMap<const ITargetPlatform*, TArray<FNiagaraShaderScript*>>* PlatformScriptResourcesToSave, FArchive& Ar, TArray<FNiagaraShaderScript>& OutLoadedResources)
{
	Ar.UsingCustomVersion(FFortniteMainBranchObjectVersion::GUID);
	Ar.UsingCustomVersion(FRenderingObjectVersion::GUID);
	Ar.UsingCustomVersion(FEditorObjectVersion::GUID);
	Ar.UsingCustomVersion(FReleaseObjectVersion::GUID);

//	SCOPED_LOADTIMER(SerializeInlineShaderMaps);
	if (Ar.IsSaving())
	{
		int32 NumResourcesToSave = 0;
		const TArray<FNiagaraShaderScript*>* ScriptResourcesToSavePtr = nullptr;

		if (Ar.IsCooking())
		{
			checkf(PlatformScriptResourcesToSave != nullptr, TEXT("PlatformScriptResourcesToSave must be supplied when cooking"));
			ScriptResourcesToSavePtr = PlatformScriptResourcesToSave->Find(Ar.CookingTarget());
			if (ScriptResourcesToSavePtr != nullptr)
			{
				NumResourcesToSave = ScriptResourcesToSavePtr->Num();
			}
		}

		Ar << NumResourcesToSave;

		if (ScriptResourcesToSavePtr != nullptr)
		{
			for (FNiagaraShaderScript* ScriptResourceToSave : (*ScriptResourcesToSavePtr))
			{
				checkf(ScriptResourceToSave != nullptr, TEXT("Invalid script resource was cached"));
				ScriptResourceToSave->SerializeShaderMap(Ar);
			}
		}
	}
	else if (Ar.IsLoading())
	{
		int32 NumLoadedResources = 0;
		Ar << NumLoadedResources;
		for (int32 i = 0; i < NumLoadedResources; i++)
		{
			FNiagaraShaderScript LoadedResource;
			LoadedResource.SerializeShaderMap(Ar);
			OutLoadedResources.Add(LoadedResource);
		}
	}
}

void ProcessSerializedShaderMaps(UNiagaraScript* Owner, TArray<FNiagaraShaderScript>& LoadedResources, FNiagaraShaderScript& OutResourceForCurrentPlatform, FNiagaraShaderScript* (&OutScriptResourcesLoaded)[ERHIFeatureLevel::Num])
{
	check(IsInGameThread());

	for (FNiagaraShaderScript& LoadedResource : LoadedResources)
	{
		LoadedResource.RegisterShaderMap();

		FNiagaraShaderMap* LoadedShaderMap = LoadedResource.GetGameThreadShaderMap();
		if (LoadedShaderMap && LoadedShaderMap->GetShaderPlatform() == GMaxRHIShaderPlatform)
		{
			OutResourceForCurrentPlatform = LoadedResource;

			ERHIFeatureLevel::Type LoadedFeatureLevel = LoadedShaderMap->GetShaderMapId().FeatureLevel;
			if (!OutScriptResourcesLoaded[LoadedFeatureLevel])
			{
				OutScriptResourcesLoaded[LoadedFeatureLevel] = Owner->AllocateResource();
			}

			OutScriptResourcesLoaded[LoadedFeatureLevel]->SetShaderMap(LoadedShaderMap);
			OutResourceForCurrentPlatform.SetDataInterfaceParamInfo(LoadedResource.GetShaderGameThread()->GetDIParameters());

			break;
		}
		else
		{
			LoadedResource.DiscardShaderMap();
		}
	}
}

FNiagaraShaderScript* UNiagaraScript::AllocateResource()
{
	return new FNiagaraShaderScript();
}

#if WITH_EDITORONLY_DATA
TArray<ENiagaraScriptUsage> UNiagaraScript::GetSupportedUsageContexts() const
{
	return GetSupportedUsageContextsForBitmask(ModuleUsageBitmask);
}

TArray<ENiagaraScriptUsage> UNiagaraScript::GetSupportedUsageContextsForBitmask(int32 InModuleUsageBitmask)
{
	TArray<ENiagaraScriptUsage> Supported;
	for (int32 i = 0; i <= (int32)ENiagaraScriptUsage::SystemUpdateScript; i++)
	{
		int32 TargetBit = (InModuleUsageBitmask >> (int32)i) & 1;
		if (TargetBit == 1)
		{
			Supported.Add((ENiagaraScriptUsage)i);
		}
	}
	return Supported;
}
#endif

bool UNiagaraScript::CanBeRunOnGpu()const
{

	if (Usage != ENiagaraScriptUsage::ParticleGPUComputeScript)
	{
		return false;
	}
	if (!CachedScriptVM.IsValid())
	{
		return false;
	}
	for (const FNiagaraScriptDataInterfaceCompileInfo& InterfaceInfo : CachedScriptVM.DataInterfaceInfo)
	{
		if (!InterfaceInfo.CanExecuteOnTarget(ENiagaraSimTarget::GPUComputeSim))
		{
			return false;
		}
	}
	return true;
}


bool UNiagaraScript::LegacyCanBeRunOnGpu() const
{
	if (UNiagaraEmitter* Emitter = GetTypedOuter<UNiagaraEmitter>())
	{
		if (Emitter->SimTarget == ENiagaraSimTarget::CPUSim)
		{
			return false;
		}

		if (!IsParticleSpawnScript())
		{
			return false;
		}

		return true;
	}
	return false;
}


#if WITH_EDITORONLY_DATA
FGuid UNiagaraScript::GetBaseChangeID() const
{
	return Source->GetChangeID(); 
}

ENiagaraScriptCompileStatus UNiagaraScript::GetLastCompileStatus() const
{
	if (CachedScriptVM.IsValid())
	{
		return CachedScriptVM.LastCompileStatus;
	}
	return ENiagaraScriptCompileStatus::NCS_Unknown;
}
#endif

bool UNiagaraScript::UsesCollection(const UNiagaraParameterCollection* Collection)const
{
	if (CachedScriptVM.IsValid())
	{
		return CachedParameterCollectionReferences.FindByPredicate([&](const UNiagaraParameterCollection* CheckCollection)
		{
			return CheckCollection == Collection;
		}) != NULL;
	}
	return false;
}<|MERGE_RESOLUTION|>--- conflicted
+++ resolved
@@ -120,26 +120,15 @@
 		ScriptUsageTypeID != ReferenceSet.ScriptUsageTypeID ||
 		BaseScriptID != ReferenceSet.BaseScriptID ||
 		BaseScriptCompileHash != ReferenceSet.BaseScriptCompileHash)
-<<<<<<< HEAD
 	{
 		return false;
 	}
 
 	if (ReferencedCompileHashes.Num() != ReferenceSet.ReferencedCompileHashes.Num())
-=======
->>>>>>> 33e6966e
 	{
 		return false;
 	}
 
-<<<<<<< HEAD
-=======
-	if (ReferencedCompileHashes.Num() != ReferenceSet.ReferencedCompileHashes.Num())
-	{
-		return false;
-	}
-
->>>>>>> 33e6966e
 	for (int32 ReferencedHashIndex = 0; ReferencedHashIndex < ReferencedCompileHashes.Num(); ReferencedHashIndex++)
 	{
 		if (ReferencedCompileHashes[ReferencedHashIndex] != ReferenceSet.ReferencedCompileHashes[ReferencedHashIndex])
