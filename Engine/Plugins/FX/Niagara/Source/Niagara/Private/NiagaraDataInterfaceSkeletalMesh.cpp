// Copyright 1998-2019 Epic Games, Inc. All Rights Reserved.

#include "NiagaraDataInterfaceSkeletalMesh.h"
#include "NiagaraEmitterInstance.h"
#include "NiagaraComponent.h"
#include "NiagaraSystemInstance.h"
#include "Internationalization/Internationalization.h"
#include "NiagaraRenderer.h"
#include "NiagaraScript.h"
#include "Animation/SkeletalMeshActor.h"
#include "Components/SkeletalMeshComponent.h"
#include "SkeletalMeshTypes.h"
#include "NiagaraWorldManager.h"
#include "Async/ParallelFor.h"
#include "NiagaraStats.h"
#include "Templates/AlignmentTemplates.h"
#include "NDISkeletalMeshCommon.h"
#include "Engine/SkeletalMeshSocket.h"
#include "ShaderParameterUtils.h"

#define LOCTEXT_NAMESPACE "NiagaraDataInterfaceSkeletalMesh"

DECLARE_CYCLE_STAT(TEXT("PreSkin"), STAT_NiagaraSkel_PreSkin, STATGROUP_Niagara);

//////////////////////////////////////////////////////////////////////////

FSkeletalMeshSamplingRegionAreaWeightedSampler::FSkeletalMeshSamplingRegionAreaWeightedSampler()
	: Owner(nullptr)
{
}

void FSkeletalMeshSamplingRegionAreaWeightedSampler::Init(FNDISkeletalMesh_InstanceData* InOwner)
{
	Owner = InOwner;
	Initialize();
}

float FSkeletalMeshSamplingRegionAreaWeightedSampler::GetWeights(TArray<float>& OutWeights)
{
	check(Owner && Owner->Mesh);
	check(Owner->Mesh->IsValidLODIndex(Owner->GetLODIndex()));

	float Total = 0.0f;
	int32 NumUsedRegions = Owner->SamplingRegionIndices.Num();
	if (NumUsedRegions <= 1)
	{
		//Use 0 or 1 Sampling region. Only need additional area weighting between regions if we're sampling from multiple.
		return 0.0f;
	}
	
	const FSkeletalMeshSamplingInfo& SamplingInfo = Owner->Mesh->GetSamplingInfo();
	OutWeights.Empty(NumUsedRegions);
	for (int32 i = 0; i < NumUsedRegions; ++i)
	{
		int32 RegionIdx = Owner->SamplingRegionIndices[i];
		const FSkeletalMeshSamplingRegion& Region = SamplingInfo.GetRegion(RegionIdx);
		float T = SamplingInfo.GetRegionBuiltData(RegionIdx).AreaWeightedSampler.GetTotalWeight();
		OutWeights.Add(T);
		Total += T;
	}
	return Total;
}

//////////////////////////////////////////////////////////////////////////
FSkeletalMeshSkinningDataHandle::FSkeletalMeshSkinningDataHandle()
	: SkinningData(nullptr)
{
}

FSkeletalMeshSkinningDataHandle::FSkeletalMeshSkinningDataHandle(FSkeletalMeshSkinningDataUsage InUsage, TSharedPtr<FSkeletalMeshSkinningData> InSkinningData)
	: Usage(InUsage)
	, SkinningData(InSkinningData)
{
	if (FSkeletalMeshSkinningData* SkinData = SkinningData.Get())
	{
		SkinData->RegisterUser(Usage);
	}
}

FSkeletalMeshSkinningDataHandle::~FSkeletalMeshSkinningDataHandle()
{
	if (FSkeletalMeshSkinningData* SkinData = SkinningData.Get())
	{
		SkinData->UnregisterUser(Usage);
	}
}

//////////////////////////////////////////////////////////////////////////
void FSkeletalMeshSkinningData::ForceDataRefresh()
{
	FScopeLock Lock(&CriticalSection);
	bForceDataRefresh = true;
}

void FSkeletalMeshSkinningData::RegisterUser(FSkeletalMeshSkinningDataUsage Usage)
{
	FScopeLock Lock(&CriticalSection);
	USkeletalMeshComponent* SkelComp = MeshComp.Get();

	int32 LODIndex = Usage.GetLODIndex();
	check(LODIndex != INDEX_NONE);
	check(SkelComp);

	LODData.SetNum(SkelComp->SkeletalMesh->GetLODInfoArray().Num());

	if (Usage.NeedBoneMatrices())
	{
		++BoneMatrixUsers;
	}

	FLODData& LOD = LODData[LODIndex];
	if (Usage.NeedPreSkinnedVerts())
	{
		++LOD.PreSkinnedVertsUsers;
	}

	if (Usage.NeedsDataImmediately())
	{
		check(IsInGameThread());
		if (CurrBoneRefToLocals().Num() == 0)
		{
			SkelComp->CacheRefToLocalMatrices(CurrBoneRefToLocals()); 
		}
		
		//Prime the prev matrices if they're missing.
		if (PrevBoneRefToLocals().Num() != CurrBoneRefToLocals().Num())
		{
			PrevBoneRefToLocals() = CurrBoneRefToLocals();
		}

		if (Usage.NeedPreSkinnedVerts() && CurrSkinnedPositions(LODIndex).Num() == 0)
		{
			FSkeletalMeshLODRenderData& SkelMeshLODData = SkelComp->SkeletalMesh->GetResourceForRendering()->LODRenderData[LODIndex];
			FSkinWeightVertexBuffer* SkinWeightBuffer = SkelComp->GetSkinWeightBuffer(LODIndex);
			USkeletalMeshComponent::ComputeSkinnedPositions(SkelComp, CurrSkinnedPositions(LODIndex), CurrBoneRefToLocals(), SkelMeshLODData, *SkinWeightBuffer);

			//Prime the previous positions if they're missing
			if (PrevSkinnedPositions(LODIndex).Num() != CurrSkinnedPositions(LODIndex).Num())
			{
				PrevSkinnedPositions(LODIndex) = CurrSkinnedPositions(LODIndex);
			}
		}
	}
}

void FSkeletalMeshSkinningData::UnregisterUser(FSkeletalMeshSkinningDataUsage Usage)
{
	FScopeLock Lock(&CriticalSection);
	check(LODData.IsValidIndex(Usage.GetLODIndex()));

	if (Usage.NeedBoneMatrices())
	{
		--BoneMatrixUsers;
	}

	FLODData& LOD = LODData[Usage.GetLODIndex()];
	if (Usage.NeedPreSkinnedVerts())
	{
		--LOD.PreSkinnedVertsUsers;
	}
}

bool FSkeletalMeshSkinningData::IsUsed()const
{
	if (BoneMatrixUsers > 0)
	{
		return true;
	}

	for (const FLODData& LOD : LODData)
	{
		if (LOD.PreSkinnedVertsUsers > 0)
		{
			return true;
		}
	}

	return false;
}

bool FSkeletalMeshSkinningData::Tick(float InDeltaSeconds)
{
	USkeletalMeshComponent* SkelComp = MeshComp.Get();
	check(SkelComp);
	DeltaSeconds = InDeltaSeconds;
	CurrIndex ^= 1;

	if (BoneMatrixUsers > 0)
	{
		SkelComp->CacheRefToLocalMatrices(CurrBoneRefToLocals());
	}

	//Prime the prev matrices if they're missing.
	if (PrevBoneRefToLocals().Num() != CurrBoneRefToLocals().Num() || bForceDataRefresh)
	{
		PrevBoneRefToLocals() = CurrBoneRefToLocals();
	}

	for (int32 LODIndex = 0; LODIndex < LODData.Num(); ++LODIndex)
	{
		FLODData& LOD = LODData[LODIndex];
		if (LOD.PreSkinnedVertsUsers > 0)
		{
			//TODO: If we pass the sections in the usage too, we can probably skin a minimal set of verts just for the used regions.
			FSkeletalMeshLODRenderData& SkelMeshLODData = SkelComp->SkeletalMesh->GetResourceForRendering()->LODRenderData[LODIndex];
			FSkinWeightVertexBuffer* SkinWeightBuffer = SkelComp->GetSkinWeightBuffer(LODIndex);
			USkeletalMeshComponent::ComputeSkinnedPositions(SkelComp, CurrSkinnedPositions(LODIndex), CurrBoneRefToLocals(), SkelMeshLODData, *SkinWeightBuffer);
			//check(CurrSkinnedPositions(LODIndex).Num() == SkelMeshLODData.NumVertices);
			//Prime the previous positions if they're missing
			if (PrevSkinnedPositions(LODIndex).Num() != CurrSkinnedPositions(LODIndex).Num())
			{
				PrevSkinnedPositions(LODIndex) = CurrSkinnedPositions(LODIndex);
			}
		}
	}
	
	bForceDataRefresh = false;
	return true;
}

//////////////////////////////////////////////////////////////////////////

FSkeletalMeshSkinningDataHandle FNDI_SkeletalMesh_GeneratedData::GetCachedSkinningData(TWeakObjectPtr<USkeletalMeshComponent>& InComponent, FSkeletalMeshSkinningDataUsage Usage)
{
	FScopeLock Lock(&CriticalSection);
	
	USkeletalMeshComponent* Component = InComponent.Get();
	check(Component);
	TSharedPtr<FSkeletalMeshSkinningData> SkinningData = nullptr;

	if (TSharedPtr<FSkeletalMeshSkinningData>* Existing = CachedSkinningData.Find(Component))
	{
		check(Existing->IsValid());//We shouldn't be able to have an invalid ptr here.
		SkinningData = *Existing;
	}
	else
	{
		SkinningData = MakeShared<FSkeletalMeshSkinningData>(InComponent);
		CachedSkinningData.Add(Component) = SkinningData;
	}

	return FSkeletalMeshSkinningDataHandle(Usage, SkinningData);
}

void FNDI_SkeletalMesh_GeneratedData::TickGeneratedData(float DeltaSeconds)
{
	check(IsInGameThread());
	SCOPE_CYCLE_COUNTER(STAT_NiagaraSkel_PreSkin);

	//Tick skinning data.
	{
		TArray<TWeakObjectPtr<USkeletalMeshComponent>, TInlineAllocator<64>> ToRemove;
		TArray<FSkeletalMeshSkinningData*> ToTick;
		ToTick.Reserve(CachedSkinningData.Num());
		for (TPair<TWeakObjectPtr<USkeletalMeshComponent>, TSharedPtr<FSkeletalMeshSkinningData>>& Pair : CachedSkinningData)
		{
			TSharedPtr<FSkeletalMeshSkinningData>& Ptr = Pair.Value;
			FSkeletalMeshSkinningData* SkinData = Ptr.Get();
			USkeletalMeshComponent* Component = Pair.Key.Get();
			check(SkinData);
			if (Ptr.IsUnique() || !Component || !Ptr->IsUsed())
			{
				ToRemove.Add(Pair.Key);//Remove unused skin data or for those with GCd components as we go.
			}
			else
			{
				ToTick.Add(SkinData);
			}
		}

		for (TWeakObjectPtr<USkeletalMeshComponent> Key : ToRemove)
		{
			CachedSkinningData.Remove(Key);
		}

		ParallelFor(ToTick.Num(), [&](int32 Index)
		{
			ToTick[Index]->Tick(DeltaSeconds);
		});
	}
}

//////////////////////////////////////////////////////////////////////////
// FStaticMeshGpuSpawnBuffer


FSkeletalMeshGpuSpawnStaticBuffers::~FSkeletalMeshGpuSpawnStaticBuffers()
{
	//ValidSections.Empty();
}

void FSkeletalMeshGpuSpawnStaticBuffers::Initialise(FNDISkeletalMesh_InstanceData* InstData, const FSkeletalMeshLODRenderData& SkeletalMeshLODRenderData, const FSkeletalMeshSamplingLODBuiltData& MeshSamplingLODBuiltData)
{
	SkeletalMeshSamplingLODBuiltData = &MeshSamplingLODBuiltData;
	bUseGpuUniformlyDistributedSampling = InstData->bIsGpuUniformlyDistributedSampling;

	LODRenderData = &SkeletalMeshLODRenderData;
	TriangleCount = SkeletalMeshLODRenderData.MultiSizeIndexContainer.GetIndexBuffer()->Num() / 3;
	VertexCount = SkeletalMeshLODRenderData.GetNumVertices();
	check(TriangleCount > 0);
	check(VertexCount > 0);

	// Copy Specific Bones / Socket data into arrays that the renderer will use to create read buffers
	//-TODO: Exclude setting up these arrays if we don't sample from them
	NumSpecificBones = InstData->SpecificBones.Num();
	if (NumSpecificBones > 0)
	{
		SpecificBonesArray.Reserve(NumSpecificBones);
		for ( int32 v : InstData->SpecificBones )
		{
			check(v <= 65535);
			SpecificBonesArray.Add(v);
		}
	}

	NumSpecificSockets = InstData->SpecificSockets.Num();
	SpecificSocketBoneOffset = InstData->SpecificSocketBoneOffset;
}

void FSkeletalMeshGpuSpawnStaticBuffers::InitRHI()
{
	// As of today, the UI does not allow to cull specific section of a mesh so this data could be generated on the Mesh. But Section culling might be added later?
	// Also see https://jira.it.epicgames.net/browse/UE-69376 : we would need to know if GPU sampling of the mesh surface is needed or not on the mesh to be able to do that.
	// ALso today we do not know if an interface is create from a CPU or GPU emitter. So always allocate for now. Follow up in https://jira.it.epicgames.net/browse/UE-69375.

	const FMultiSizeIndexContainer& IndexBuffer = LODRenderData->MultiSizeIndexContainer;
	MeshIndexBufferSrv = IndexBuffer.GetIndexBuffer()->GetSRV();
	if (!MeshIndexBufferSrv)
	{
		UE_LOG(LogNiagara, Warning, TEXT("Skeletal Mesh does not have an SRV for the index buffer, if you are using triangle sampling it will not work."));
	}

	MeshVertexBufferSrv = LODRenderData->StaticVertexBuffers.PositionVertexBuffer.GetSRV();

	MeshTangentBufferSRV = LODRenderData->StaticVertexBuffers.StaticMeshVertexBuffer.GetTangentsSRV();
	//check(MeshTangentBufferSRV->IsValid()); // not available in this stream

	MeshTexCoordBufferSrv = LODRenderData->StaticVertexBuffers.StaticMeshVertexBuffer.GetTexCoordsSRV();
	NumTexCoord = LODRenderData->StaticVertexBuffers.StaticMeshVertexBuffer.GetNumTexCoords();

	MeshColorBufferSrv = LODRenderData->StaticVertexBuffers.ColorVertexBuffer.GetColorComponentsSRV();

	NumWeights = LODRenderData->SkinWeightVertexBuffer.HasExtraBoneInfluences() ? 8 : 4;

	uint32 SectionCount = LODRenderData->RenderSections.Num();

	if (bUseGpuUniformlyDistributedSampling)
	{
		const FSkeletalMeshAreaWeightedTriangleSampler& triangleSampler = SkeletalMeshSamplingLODBuiltData->AreaWeightedTriangleSampler;
		const TArray<float>& Prob = triangleSampler.GetProb();
		const TArray<int32>& Alias = triangleSampler.GetAlias();
		check(TriangleCount == triangleSampler.GetNumEntries());

		FRHIResourceCreateInfo CreateInfo;
		void* BufferData = nullptr;
		uint32 SizeByte = TriangleCount * sizeof(float);
		BufferTriangleUniformSamplerProbaRHI = RHICreateAndLockVertexBuffer(SizeByte, BUF_Static | BUF_ShaderResource, CreateInfo, BufferData);
		FMemory::Memcpy(BufferData, Prob.GetData(), SizeByte);
		RHIUnlockVertexBuffer(BufferTriangleUniformSamplerProbaRHI);
		BufferTriangleUniformSamplerProbaSRV = RHICreateShaderResourceView(BufferTriangleUniformSamplerProbaRHI, sizeof(float), PF_R32_FLOAT);

		BufferTriangleUniformSamplerAliasRHI = RHICreateAndLockVertexBuffer(SizeByte, BUF_Static | BUF_ShaderResource, CreateInfo, BufferData);
		FMemory::Memcpy(BufferData, Alias.GetData(), SizeByte);
		RHIUnlockVertexBuffer(BufferTriangleUniformSamplerAliasRHI);
		BufferTriangleUniformSamplerAliasSRV = RHICreateShaderResourceView(BufferTriangleUniformSamplerAliasRHI, sizeof(uint32), PF_R32_UINT);
	}

	// Prepare the vertex matrix lookup offset for each of the sections. This is needed because per vertex BlendIndicies are stored relatively to each Section used matrices.
	// And these offset per section need to point to the correct matrix according to each section BoneMap.
	// There is not section selection/culling in the interface so technically we could compute that array in the pipeline.
	{
		FRHIResourceCreateInfo CreateInfo;
		void* BufferData = nullptr;
		BufferTriangleMatricesOffsetRHI = RHICreateAndLockVertexBuffer(VertexCount * sizeof(uint32), BUF_Static | BUF_ShaderResource, CreateInfo, BufferData);
		uint32* MatricesOffsets = (uint32*)BufferData;
		uint32 AccumulatedMatrixOffset = 0;
		for (uint32 s = 0; s < SectionCount; ++s)
		{
			const FSkelMeshRenderSection& Section = LODRenderData->RenderSections[s];
			const uint32 SectionBaseVertexIndex = Section.BaseVertexIndex;
			const uint32 SectionNumVertices = Section.NumVertices;
			for (uint32 SectionVertex = 0; SectionVertex < SectionNumVertices; ++SectionVertex)
			{
				MatricesOffsets[SectionBaseVertexIndex + SectionVertex] = AccumulatedMatrixOffset;
			}
			AccumulatedMatrixOffset += Section.BoneMap.Num();
		}
		RHIUnlockVertexBuffer(BufferTriangleMatricesOffsetRHI);
		BufferTriangleMatricesOffsetSRV = RHICreateShaderResourceView(BufferTriangleMatricesOffsetRHI, sizeof(uint32), PF_R32_UINT);
	}

	// Create arrays for specific bones / sockets
	if ( NumSpecificBones > 0 )
	{
		FRHIResourceCreateInfo CreateInfo;
		CreateInfo.ResourceArray = &SpecificBonesArray;

		SpecificBonesBuffer = RHICreateVertexBuffer(NumSpecificBones * sizeof(uint16), BUF_Static | BUF_ShaderResource, CreateInfo);
		SpecificBonesSRV = RHICreateShaderResourceView(SpecificBonesBuffer, sizeof(uint16), PF_R16_UINT);
	}
}

void FSkeletalMeshGpuSpawnStaticBuffers::ReleaseRHI()
{
	SpecificBonesBuffer.SafeRelease();
	SpecificBonesSRV.SafeRelease();

	BufferTriangleUniformSamplerProbaRHI.SafeRelease();
	BufferTriangleUniformSamplerProbaSRV.SafeRelease();
	BufferTriangleUniformSamplerAliasRHI.SafeRelease();
	BufferTriangleUniformSamplerAliasSRV.SafeRelease();

	MeshVertexBufferSrv = nullptr;
	MeshIndexBufferSrv = nullptr;
	MeshTangentBufferSRV = nullptr;
	MeshTexCoordBufferSrv = nullptr;
	MeshColorBufferSrv = nullptr;
}

//////////////////////////////////////////////////////////////////////////
//FSkeletalMeshGpuSpawnProxy

FSkeletalMeshGpuDynamicBufferProxy::FSkeletalMeshGpuDynamicBufferProxy()
{
	//
}

FSkeletalMeshGpuDynamicBufferProxy::~FSkeletalMeshGpuDynamicBufferProxy()
{
	//
}

void FSkeletalMeshGpuDynamicBufferProxy::Initialise(const FReferenceSkeleton& RefSkel, const FSkeletalMeshLODRenderData& SkeletalMeshLODRenderData, uint32 InSamplingSocketCount)
{
	SectionBoneCount = 0;
	for (const FSkelMeshRenderSection& Section : SkeletalMeshLODRenderData.RenderSections)
	{
		SectionBoneCount += Section.BoneMap.Num();
	}

	SamplingBoneCount = RefSkel.GetNum();
	SamplingSocketCount = InSamplingSocketCount;
}

void FSkeletalMeshGpuDynamicBufferProxy::InitRHI()
{
	for (FSkeletalBuffer& Buffer : RWBufferBones)
	{
		FRHIResourceCreateInfo CreateInfo;
		CreateInfo.DebugName = TEXT("SkeletalMeshGpuDynamicBuffer");
		Buffer.SectionBuffer = RHICreateVertexBuffer(sizeof(FVector4) * 3 * SectionBoneCount, BUF_ShaderResource | BUF_Dynamic, CreateInfo);
		Buffer.SectionSRV = RHICreateShaderResourceView(Buffer.SectionBuffer, sizeof(FVector4), PF_A32B32G32R32F);

		Buffer.SamplingBuffer = RHICreateVertexBuffer(sizeof(FVector4) * 2 * (SamplingBoneCount + SamplingSocketCount), BUF_ShaderResource | BUF_Dynamic, CreateInfo);
		Buffer.SamplingSRV = RHICreateShaderResourceView(Buffer.SamplingBuffer, sizeof(FVector4), PF_A32B32G32R32F);
	}
}

void FSkeletalMeshGpuDynamicBufferProxy::ReleaseRHI()
{
	for (FSkeletalBuffer& Buffer : RWBufferBones)
	{
		Buffer.SectionBuffer.SafeRelease();
		Buffer.SectionSRV.SafeRelease();

		Buffer.SamplingBuffer.SafeRelease();
		Buffer.SamplingSRV.SafeRelease();
	}
}

void FSkeletalMeshGpuDynamicBufferProxy::NewFrame(const FNDISkeletalMesh_InstanceData* InstanceData, int32 LODIndex)
{
	USkeletalMeshComponent* SkelComp = InstanceData != nullptr ? Cast<USkeletalMeshComponent>(InstanceData->Component.Get()) : nullptr;
	if (SkelComp)
	{
		TArray<FMatrix> RefToLocalMatrices;
		SkelComp->CacheRefToLocalMatrices(RefToLocalMatrices);

		TIndirectArray<FSkeletalMeshLODRenderData>& LODRenderDataArray = SkelComp->SkeletalMesh->GetResourceForRendering()->LODRenderData;
		check(0 <= LODIndex  && LODIndex < LODRenderDataArray.Num());
		FSkeletalMeshLODRenderData& LODRenderData = LODRenderDataArray[LODIndex];
		TArray<FSkelMeshRenderSection>& Sections = LODRenderData.RenderSections;
		uint32 SectionCount = Sections.Num();

		TArray<FVector4> AllSectionsRefToLocalMatrices;
		static_assert(sizeof(FVector4) == 4*sizeof(float), "FVector4 should match 4 * floats");

		// Count number of matrices we want before appending all of them according to the per section mapping from BoneMap
		uint32 Float4Count = 0;
		for ( const FSkelMeshRenderSection& Section : Sections )
		{
			Float4Count += Section.BoneMap.Num() * 3;
		}
		check(Float4Count == 3 * SectionBoneCount);
		AllSectionsRefToLocalMatrices.AddUninitialized(Float4Count);

		Float4Count = 0;
		for ( const FSkelMeshRenderSection& Section : Sections )
		{
			const uint32 MatrixCount = Section.BoneMap.Num();
			for (uint32 m = 0; m < MatrixCount; ++m)
			{
				RefToLocalMatrices[Section.BoneMap[m]].To3x4MatrixTranspose(&AllSectionsRefToLocalMatrices[Float4Count].X);
				Float4Count += 3;
			}
		}

		// Generate information for bone sampling
		TArray<FVector4> BoneSamplingData;
		{
			const TArray<FTransform>& ComponentTransforms = SkelComp->GetComponentSpaceTransforms();
			check(ComponentTransforms.Num() == SamplingBoneCount);

			BoneSamplingData.Reserve((SamplingBoneCount + SamplingSocketCount) * 2);

			// Append bones
			for (const FTransform& BoneTransform : ComponentTransforms)
			{
				const FQuat Rotation = BoneTransform.GetRotation();
				BoneSamplingData.Add(BoneTransform.GetLocation());
				BoneSamplingData.Add(FVector4(Rotation.X, Rotation.Y, Rotation.Z, Rotation.W));
			}

			// Append sockets
			for (const FTransform& SocketTransform : InstanceData->GetSpecificSocketsCurrBuffer())
			{
				const FQuat Rotation = SocketTransform.GetRotation();
				BoneSamplingData.Add(SocketTransform.GetLocation());
				BoneSamplingData.Add(FVector4(Rotation.X, Rotation.Y, Rotation.Z, Rotation.W));
			}
		}

		FSkeletalMeshGpuDynamicBufferProxy* ThisProxy = this;
		ENQUEUE_RENDER_COMMAND(UpdateSpawnInfoForSkinnedMesh)(
			[ThisProxy, AllSectionsRefToLocalMatrices = MoveTemp(AllSectionsRefToLocalMatrices), BoneSamplingData = MoveTemp(BoneSamplingData)](FRHICommandListImmediate& RHICmdList) mutable
			{
				ThisProxy->CurrentBoneBufferId = (ThisProxy->CurrentBoneBufferId + 1) % BufferBoneCount;
				ThisProxy->bPrevBoneGpuBufferValid = ThisProxy->bBoneGpuBufferValid;
				ThisProxy->bBoneGpuBufferValid = true;

				// Copy bone remap data matrices
				{
					const uint32 NumBytes = AllSectionsRefToLocalMatrices.Num() * sizeof(FVector4);
					void* DstData = RHILockVertexBuffer(ThisProxy->GetRWBufferBone().SectionBuffer, 0, NumBytes, RLM_WriteOnly);
					FMemory::Memcpy(DstData, AllSectionsRefToLocalMatrices.GetData(), NumBytes);
					RHIUnlockVertexBuffer(ThisProxy->GetRWBufferBone().SectionBuffer);
				}

				// Copy bone sampling data
				{
					const uint32 NumBytes = BoneSamplingData.Num() * sizeof(FVector4);
					FVector4* DstData = reinterpret_cast<FVector4*>(RHILockVertexBuffer(ThisProxy->GetRWBufferBone().SamplingBuffer, 0, NumBytes, RLM_WriteOnly));
					FMemory::Memcpy(DstData, BoneSamplingData.GetData(), NumBytes);
					RHIUnlockVertexBuffer(ThisProxy->GetRWBufferBone().SamplingBuffer);
				}
			}
		);
	}
}

//////////////////////////////////////////////////////////////////////////
//FNiagaraDataInterfaceParametersCS_SkeletalMesh
struct FNDISkeletalMeshParametersName
{
	FString MeshIndexBufferName;
	FString MeshVertexBufferName;
	FString MeshSkinWeightBufferName;
	FString MeshCurrBonesBufferName;
	FString MeshPrevBonesBufferName;
	FString MeshCurrSamplingBonesBufferName;
	FString MeshPrevSamplingBonesBufferName;
	FString MeshTangentBufferName;
	FString MeshTexCoordBufferName;
	FString MeshColorBufferName;
	FString MeshTriangleSamplerProbaBufferName;
	FString MeshTriangleSamplerAliasBufferName;
	FString MeshTriangleMatricesOffsetBufferName;
	FString MeshTriangleCountName;
	FString MeshVertexCountName;
	FString MeshWeightStrideName;
	FString MeshNumTexCoordName;
	FString MeshNumWeightsName;
	FString NumSpecificBonesName;
	FString SpecificBonesName;
	FString NumSpecificSocketsName;
	FString SpecificSocketBoneOffsetName;
	FString InstanceTransformName;
	FString InstancePrevTransformName;
	FString InstanceInvDeltaTimeName;
	FString EnabledFeaturesName;
};

static void GetNiagaraDataInterfaceParametersName(FNDISkeletalMeshParametersName& Names, const FString& Suffix)
{
	Names.MeshIndexBufferName = UNiagaraDataInterfaceSkeletalMesh::MeshIndexBufferName + Suffix;
	Names.MeshVertexBufferName = UNiagaraDataInterfaceSkeletalMesh::MeshVertexBufferName + Suffix;
	Names.MeshSkinWeightBufferName = UNiagaraDataInterfaceSkeletalMesh::MeshSkinWeightBufferName + Suffix;
	Names.MeshCurrBonesBufferName = UNiagaraDataInterfaceSkeletalMesh::MeshCurrBonesBufferName + Suffix;
	Names.MeshPrevBonesBufferName = UNiagaraDataInterfaceSkeletalMesh::MeshPrevBonesBufferName + Suffix;
	Names.MeshCurrSamplingBonesBufferName = UNiagaraDataInterfaceSkeletalMesh::MeshCurrSamplingBonesBufferName + Suffix;
	Names.MeshPrevSamplingBonesBufferName = UNiagaraDataInterfaceSkeletalMesh::MeshPrevSamplingBonesBufferName + Suffix;
	Names.MeshTangentBufferName = UNiagaraDataInterfaceSkeletalMesh::MeshTangentBufferName + Suffix;
	Names.MeshTexCoordBufferName = UNiagaraDataInterfaceSkeletalMesh::MeshTexCoordBufferName + Suffix;
	Names.MeshColorBufferName = UNiagaraDataInterfaceSkeletalMesh::MeshColorBufferName + Suffix;
	Names.MeshTriangleSamplerProbaBufferName = UNiagaraDataInterfaceSkeletalMesh::MeshTriangleSamplerProbaBufferName + Suffix;
	Names.MeshTriangleSamplerAliasBufferName = UNiagaraDataInterfaceSkeletalMesh::MeshTriangleSamplerAliasBufferName + Suffix;
	Names.MeshTriangleMatricesOffsetBufferName = UNiagaraDataInterfaceSkeletalMesh::MeshTriangleMatricesOffsetBufferName + Suffix;
	Names.MeshTriangleCountName = UNiagaraDataInterfaceSkeletalMesh::MeshTriangleCountName + Suffix;
	Names.MeshVertexCountName = UNiagaraDataInterfaceSkeletalMesh::MeshVertexCountName + Suffix;
	Names.MeshWeightStrideName = UNiagaraDataInterfaceSkeletalMesh::MeshWeightStrideName + Suffix;
	Names.MeshNumTexCoordName = UNiagaraDataInterfaceSkeletalMesh::MeshNumTexCoordName + Suffix;
	Names.MeshNumWeightsName = UNiagaraDataInterfaceSkeletalMesh::MeshNumWeightsName + Suffix;
	Names.NumSpecificBonesName = UNiagaraDataInterfaceSkeletalMesh::NumSpecificBonesName + Suffix;
	Names.SpecificBonesName = UNiagaraDataInterfaceSkeletalMesh::SpecificBonesName + Suffix;
	Names.NumSpecificSocketsName = UNiagaraDataInterfaceSkeletalMesh::NumSpecificSocketsName + Suffix;
	Names.SpecificSocketBoneOffsetName = UNiagaraDataInterfaceSkeletalMesh::SpecificSocketBoneOffsetName + Suffix;
	Names.InstanceTransformName = UNiagaraDataInterfaceSkeletalMesh::InstanceTransformName + Suffix;
	Names.InstancePrevTransformName = UNiagaraDataInterfaceSkeletalMesh::InstancePrevTransformName + Suffix;
	Names.InstanceInvDeltaTimeName = UNiagaraDataInterfaceSkeletalMesh::InstanceInvDeltaTimeName + Suffix;
	Names.EnabledFeaturesName = UNiagaraDataInterfaceSkeletalMesh::EnabledFeaturesName + Suffix;
}

struct FNiagaraDataInterfaceParametersCS_SkeletalMesh : public FNiagaraDataInterfaceParametersCS
{
	virtual void Bind(const FNiagaraDataInterfaceParamRef& ParamRef, const class FShaderParameterMap& ParameterMap) override
	{
		FNDISkeletalMeshParametersName ParamNames;
		GetNiagaraDataInterfaceParametersName(ParamNames, ParamRef.ParameterInfo.DataInterfaceHLSLSymbol);

		MeshIndexBuffer.Bind(ParameterMap, *ParamNames.MeshIndexBufferName);
		MeshVertexBuffer.Bind(ParameterMap, *ParamNames.MeshVertexBufferName);
		MeshSkinWeightBuffer.Bind(ParameterMap, *ParamNames.MeshSkinWeightBufferName);
		MeshCurrBonesBuffer.Bind(ParameterMap, *ParamNames.MeshCurrBonesBufferName);
		MeshPrevBonesBuffer.Bind(ParameterMap, *ParamNames.MeshPrevBonesBufferName);
		MeshCurrSamplingBonesBuffer.Bind(ParameterMap, *ParamNames.MeshCurrSamplingBonesBufferName);
		MeshPrevSamplingBonesBuffer.Bind(ParameterMap, *ParamNames.MeshPrevSamplingBonesBufferName);
		MeshTangentBuffer.Bind(ParameterMap, *ParamNames.MeshTangentBufferName);
		MeshTexCoordBuffer.Bind(ParameterMap, *ParamNames.MeshTexCoordBufferName);
		MeshColorBuffer.Bind(ParameterMap, *ParamNames.MeshColorBufferName);
		MeshTriangleSamplerProbaBuffer.Bind(ParameterMap, *ParamNames.MeshTriangleSamplerProbaBufferName);
		MeshTriangleSamplerAliasBuffer.Bind(ParameterMap, *ParamNames.MeshTriangleSamplerAliasBufferName);
		MeshTriangleMatricesOffsetBuffer.Bind(ParameterMap, *ParamNames.MeshTriangleMatricesOffsetBufferName);
		MeshTriangleCount.Bind(ParameterMap, *ParamNames.MeshTriangleCountName);
		MeshVertexCount.Bind(ParameterMap, *ParamNames.MeshVertexCountName);
		MeshWeightStride.Bind(ParameterMap, *ParamNames.MeshWeightStrideName);
		MeshNumTexCoord.Bind(ParameterMap, *ParamNames.MeshNumTexCoordName);
		MeshNumWeights.Bind(ParameterMap, *ParamNames.MeshNumWeightsName);
		NumSpecificBones.Bind(ParameterMap, *ParamNames.NumSpecificBonesName);
		SpecificBones.Bind(ParameterMap, *ParamNames.SpecificBonesName);
		NumSpecificSockets.Bind(ParameterMap, *ParamNames.NumSpecificSocketsName);
		SpecificSocketBoneOffset.Bind(ParameterMap, *ParamNames.SpecificSocketBoneOffsetName);
		InstanceTransform.Bind(ParameterMap, *ParamNames.InstanceTransformName);
		InstancePrevTransform.Bind(ParameterMap, *ParamNames.InstancePrevTransformName);
		InstanceInvDeltaTime.Bind(ParameterMap, *ParamNames.InstanceInvDeltaTimeName);
		EnabledFeatures.Bind(ParameterMap, *ParamNames.EnabledFeaturesName);
	}

	virtual void Serialize(FArchive& Ar)override
	{
		Ar << MeshIndexBuffer;
		Ar << MeshVertexBuffer;
		Ar << MeshSkinWeightBuffer;
		Ar << MeshCurrBonesBuffer;
		Ar << MeshPrevBonesBuffer;
		Ar << MeshCurrSamplingBonesBuffer;
		Ar << MeshPrevSamplingBonesBuffer;
		Ar << MeshTangentBuffer;
		Ar << MeshTexCoordBuffer;
		Ar << MeshColorBuffer;
		Ar << MeshTriangleSamplerProbaBuffer;
		Ar << MeshTriangleSamplerAliasBuffer;
		Ar << MeshTriangleMatricesOffsetBuffer;
		Ar << MeshTriangleCount;
		Ar << MeshVertexCount;
		Ar << MeshWeightStride;
		Ar << MeshNumTexCoord;
		Ar << MeshNumWeights;
		Ar << NumSpecificBones;
		Ar << SpecificBones;
		Ar << NumSpecificSockets;
		Ar << SpecificSocketBoneOffset;
		Ar << InstanceTransform;
		Ar << InstancePrevTransform;
		Ar << InstanceInvDeltaTime;
		Ar << EnabledFeatures;
	}

	virtual void Set(FRHICommandList& RHICmdList, const FNiagaraDataInterfaceSetArgs& Context) const override
	{
		check(IsInRenderingThread());

		FRHIComputeShader* ComputeShaderRHI = Context.Shader->GetComputeShader();
		FNiagaraDataInterfaceProxySkeletalMesh* InterfaceProxy = static_cast<FNiagaraDataInterfaceProxySkeletalMesh*>(Context.DataInterface);
		FNiagaraDataInterfaceProxySkeletalMeshData* InstanceData = InterfaceProxy->SystemInstancesToData.Find(Context.SystemInstance);
		if (InstanceData && InstanceData->StaticBuffers)
		{
			FSkeletalMeshGpuSpawnStaticBuffers* StaticBuffers = InstanceData->StaticBuffers;

			SetSRVParameter(RHICmdList, ComputeShaderRHI, MeshVertexBuffer, StaticBuffers->GetBufferPositionSRV());
			SetSRVParameter(RHICmdList, ComputeShaderRHI, MeshIndexBuffer, StaticBuffers->GetBufferIndexSRV());
			SetSRVParameter(RHICmdList, ComputeShaderRHI, MeshTangentBuffer, StaticBuffers->GetBufferTangentSRV());

			SetShaderValue(RHICmdList, ComputeShaderRHI, MeshNumTexCoord, StaticBuffers->GetNumTexCoord());
			if (StaticBuffers->GetNumTexCoord() > 0)
			{
				SetSRVParameter(RHICmdList, ComputeShaderRHI, MeshTexCoordBuffer, StaticBuffers->GetBufferTexCoordSRV());
			}
			else
			{
				SetSRVParameter(RHICmdList, ComputeShaderRHI, MeshTexCoordBuffer, FNiagaraRenderer::GetDummyFloatBuffer().SRV);
			}
			SetSRVParameter(RHICmdList, ComputeShaderRHI, MeshColorBuffer, StaticBuffers->GetBufferColorSRV());
			SetShaderValue(RHICmdList, ComputeShaderRHI, MeshTriangleCount, StaticBuffers->GetTriangleCount());
			SetShaderValue(RHICmdList, ComputeShaderRHI, MeshVertexCount, StaticBuffers->GetVertexCount());
			if (InstanceData->bIsGpuUniformlyDistributedSampling)
			{
				SetSRVParameter(RHICmdList, ComputeShaderRHI, MeshTriangleSamplerProbaBuffer, StaticBuffers->GetBufferTriangleUniformSamplerProbaSRV().GetReference());
				SetSRVParameter(RHICmdList, ComputeShaderRHI, MeshTriangleSamplerAliasBuffer, StaticBuffers->GetBufferTriangleUniformSamplerAliasSRV().GetReference());
			}
			else
			{
				SetSRVParameter(RHICmdList, ComputeShaderRHI, MeshTriangleSamplerProbaBuffer, FNiagaraRenderer::GetDummyUIntBuffer().SRV);
				SetSRVParameter(RHICmdList, ComputeShaderRHI, MeshTriangleSamplerAliasBuffer, FNiagaraRenderer::GetDummyUIntBuffer().SRV);
			}

			SetSRVParameter(RHICmdList, ComputeShaderRHI, MeshSkinWeightBuffer, InstanceData->MeshSkinWeightBufferSrv);

			SetShaderValue(RHICmdList, ComputeShaderRHI, MeshWeightStride, InstanceData->MeshWeightStrideByte/4);

			uint32 EnabledFeaturesBits = InstanceData->bIsGpuUniformlyDistributedSampling ? 1 : 0;

			FSkeletalMeshGpuDynamicBufferProxy* DynamicBuffers = InstanceData->DynamicBuffer;
			check(DynamicBuffers);
			if(DynamicBuffers->DoesBoneDataExist())
			{
				SetShaderValue(RHICmdList, ComputeShaderRHI, MeshNumWeights, StaticBuffers->GetNumWeights());
				SetSRVParameter(RHICmdList, ComputeShaderRHI, MeshCurrBonesBuffer, DynamicBuffers->GetRWBufferBone().SectionSRV);
				SetSRVParameter(RHICmdList, ComputeShaderRHI, MeshPrevBonesBuffer, DynamicBuffers->GetRWBufferPrevBone().SectionSRV);
				SetSRVParameter(RHICmdList, ComputeShaderRHI, MeshCurrSamplingBonesBuffer, DynamicBuffers->GetRWBufferBone().SamplingSRV);
				SetSRVParameter(RHICmdList, ComputeShaderRHI, MeshPrevSamplingBonesBuffer, DynamicBuffers->GetRWBufferPrevBone().SamplingSRV);
				SetSRVParameter(RHICmdList, ComputeShaderRHI, MeshTriangleMatricesOffsetBuffer, StaticBuffers->GetBufferTriangleMatricesOffsetSRV());
			}
			// Bind dummy data for validation purposes only.  Code will not execute due to "EnabledFeatures" bits but validation can not determine that.
			else
			{
				SetShaderValue(RHICmdList, ComputeShaderRHI, MeshNumWeights, 0);
				SetSRVParameter(RHICmdList, ComputeShaderRHI, MeshCurrBonesBuffer, FNiagaraRenderer::GetDummyFloat4Buffer().SRV);
				SetSRVParameter(RHICmdList, ComputeShaderRHI, MeshPrevBonesBuffer, FNiagaraRenderer::GetDummyFloat4Buffer().SRV);
				SetSRVParameter(RHICmdList, ComputeShaderRHI, MeshCurrSamplingBonesBuffer, FNiagaraRenderer::GetDummyFloat4Buffer().SRV);
				SetSRVParameter(RHICmdList, ComputeShaderRHI, MeshPrevSamplingBonesBuffer, FNiagaraRenderer::GetDummyFloat4Buffer().SRV);
				SetSRVParameter(RHICmdList, ComputeShaderRHI, MeshTriangleMatricesOffsetBuffer, FNiagaraRenderer::GetDummyUIntBuffer().SRV);
			}

			FRHIShaderResourceView* SpecificBonesSRV = StaticBuffers->GetNumSpecificBones() > 0 ? StaticBuffers->GetSpecificBonesSRV() : FNiagaraRenderer::GetDummyUIntBuffer().SRV.GetReference();
			SetShaderValue(RHICmdList, ComputeShaderRHI, NumSpecificBones, StaticBuffers->GetNumSpecificBones());
			SetSRVParameter(RHICmdList, ComputeShaderRHI, SpecificBones, SpecificBonesSRV);

			SetShaderValue(RHICmdList, ComputeShaderRHI, NumSpecificSockets, StaticBuffers->GetNumSpecificSockets());
			SetShaderValue(RHICmdList, ComputeShaderRHI, SpecificSocketBoneOffset, StaticBuffers->GetSpecificSocketBoneOffset());

			SetShaderValue(RHICmdList, ComputeShaderRHI, InstanceTransform, InstanceData->Transform);
			SetShaderValue(RHICmdList, ComputeShaderRHI, InstancePrevTransform, InstanceData->PrevTransform);
			SetShaderValue(RHICmdList, ComputeShaderRHI, InstanceInvDeltaTime, 1.0f / InstanceData->DeltaSeconds);

			SetShaderValue(RHICmdList, ComputeShaderRHI, EnabledFeatures, EnabledFeaturesBits);
		}
		else
		{
			// Bind dummy buffers
			ensure(!InstanceData || InstanceData->StaticBuffers);

			SetSRVParameter(RHICmdList, ComputeShaderRHI, MeshVertexBuffer, FNiagaraRenderer::GetDummyFloatBuffer().SRV);
			SetSRVParameter(RHICmdList, ComputeShaderRHI, MeshIndexBuffer, FNiagaraRenderer::GetDummyUIntBuffer().SRV);
			SetSRVParameter(RHICmdList, ComputeShaderRHI, MeshTangentBuffer, FNiagaraRenderer::GetDummyFloatBuffer().SRV);

			SetShaderValue(RHICmdList, ComputeShaderRHI, MeshNumTexCoord, 0);
			SetSRVParameter(RHICmdList, ComputeShaderRHI, MeshTexCoordBuffer, FNiagaraRenderer::GetDummyFloatBuffer().SRV);
			SetSRVParameter(RHICmdList, ComputeShaderRHI, MeshColorBuffer, FNiagaraRenderer::GetDummyFloatBuffer().SRV);
			SetShaderValue(RHICmdList, ComputeShaderRHI, MeshTriangleCount, 0);
			SetShaderValue(RHICmdList, ComputeShaderRHI, MeshVertexCount, 0);
			SetSRVParameter(RHICmdList, ComputeShaderRHI, MeshTriangleSamplerProbaBuffer, FNiagaraRenderer::GetDummyUIntBuffer().SRV);
			SetSRVParameter(RHICmdList, ComputeShaderRHI, MeshTriangleSamplerAliasBuffer, FNiagaraRenderer::GetDummyUIntBuffer().SRV);

			SetSRVParameter(RHICmdList, ComputeShaderRHI, MeshSkinWeightBuffer, FNiagaraRenderer::GetDummyUIntBuffer().SRV);

			SetShaderValue(RHICmdList, ComputeShaderRHI, MeshWeightStride, 0);
			SetShaderValue(RHICmdList, ComputeShaderRHI, MeshNumWeights, 0);

			SetSRVParameter(RHICmdList, ComputeShaderRHI, MeshCurrBonesBuffer, FNiagaraRenderer::GetDummyFloat4Buffer().SRV);
			SetSRVParameter(RHICmdList, ComputeShaderRHI, MeshPrevBonesBuffer, FNiagaraRenderer::GetDummyFloat4Buffer().SRV);
			SetSRVParameter(RHICmdList, ComputeShaderRHI, MeshCurrSamplingBonesBuffer, FNiagaraRenderer::GetDummyFloat4Buffer().SRV);
			SetSRVParameter(RHICmdList, ComputeShaderRHI, MeshPrevSamplingBonesBuffer, FNiagaraRenderer::GetDummyFloat4Buffer().SRV);
			SetSRVParameter(RHICmdList, ComputeShaderRHI, MeshTriangleMatricesOffsetBuffer, FNiagaraRenderer::GetDummyUIntBuffer().SRV);

			SetShaderValue(RHICmdList, ComputeShaderRHI, NumSpecificBones, 0);
			SetSRVParameter(RHICmdList, ComputeShaderRHI, SpecificBones, FNiagaraRenderer::GetDummyUIntBuffer().SRV);
			SetShaderValue(RHICmdList, ComputeShaderRHI, NumSpecificSockets, 0);
			SetShaderValue(RHICmdList, ComputeShaderRHI, SpecificSocketBoneOffset, 0);

			SetShaderValue(RHICmdList, ComputeShaderRHI, InstanceTransform, FMatrix::Identity);
			SetShaderValue(RHICmdList, ComputeShaderRHI, InstancePrevTransform, FMatrix::Identity);
			SetShaderValue(RHICmdList, ComputeShaderRHI, InstanceInvDeltaTime, 0.0f);

			SetShaderValue(RHICmdList, ComputeShaderRHI, EnabledFeatures, 0);
		}
	}


private:

	FShaderResourceParameter MeshIndexBuffer;
	FShaderResourceParameter MeshVertexBuffer;
	FShaderResourceParameter MeshSkinWeightBuffer;
	FShaderResourceParameter MeshCurrBonesBuffer;
	FShaderResourceParameter MeshPrevBonesBuffer;
	FShaderResourceParameter MeshCurrSamplingBonesBuffer;
	FShaderResourceParameter MeshPrevSamplingBonesBuffer;
	FShaderResourceParameter MeshTangentBuffer;
	FShaderResourceParameter MeshTexCoordBuffer;
	FShaderResourceParameter MeshColorBuffer;
	FShaderResourceParameter MeshTriangleSamplerProbaBuffer;
	FShaderResourceParameter MeshTriangleSamplerAliasBuffer;
	FShaderResourceParameter MeshTriangleMatricesOffsetBuffer;
	FShaderParameter MeshTriangleCount;
	FShaderParameter MeshVertexCount;
	FShaderParameter MeshWeightStride;
	FShaderParameter MeshNumTexCoord;
	FShaderParameter MeshNumWeights;
	FShaderParameter NumSpecificBones;
	FShaderResourceParameter SpecificBones;
	FShaderParameter NumSpecificSockets;
	FShaderParameter SpecificSocketBoneOffset;
	FShaderParameter InstanceTransform;
	FShaderParameter InstancePrevTransform;
	FShaderParameter InstanceInvDeltaTime;
	FShaderParameter EnabledFeatures;
};

//////////////////////////////////////////////////////////////////////////

void FNiagaraDataInterfaceProxySkeletalMesh::ConsumePerInstanceDataFromGameThread(void* PerInstanceData, const FGuid& Instance)
{
	FNiagaraDISkeletalMeshPassedDataToRT* SourceData = static_cast<FNiagaraDISkeletalMeshPassedDataToRT*>(PerInstanceData);

	FNiagaraDataInterfaceProxySkeletalMeshData& Data = SystemInstancesToData.FindOrAdd(Instance);

	Data.bIsGpuUniformlyDistributedSampling = SourceData->bIsGpuUniformlyDistributedSampling;
	Data.DeltaSeconds = SourceData->DeltaSeconds;
	Data.DynamicBuffer = SourceData->DynamicBuffer;
	Data.MeshWeightStrideByte = SourceData->MeshWeightStrideByte;
	Data.PrevTransform = SourceData->PrevTransform;
	Data.StaticBuffers = SourceData->StaticBuffers;
	Data.Transform = SourceData->Transform;

	// @todo-threadsafety race here. Need to hold a ref to this buffer on the RT
	Data.MeshSkinWeightBufferSrv = SourceData->MeshSkinWeightBufferSrv;
}

//////////////////////////////////////////////////////////////////////////
//FNDISkeletalMesh_InstanceData

void UNiagaraDataInterfaceSkeletalMesh::ProvidePerInstanceDataForRenderThread(void* DataForRenderThread, void* PerInstanceData, const FGuid& SystemInstance)
{
	FNiagaraDISkeletalMeshPassedDataToRT* Data = static_cast<FNiagaraDISkeletalMeshPassedDataToRT*>(DataForRenderThread);
	FNDISkeletalMesh_InstanceData* SourceData = static_cast<FNDISkeletalMesh_InstanceData*>(PerInstanceData);

	Data->bIsGpuUniformlyDistributedSampling = SourceData->bIsGpuUniformlyDistributedSampling;
	Data->DeltaSeconds = SourceData->DeltaSeconds;
	Data->DynamicBuffer = SourceData->MeshGpuSpawnDynamicBuffers;
	Data->MeshWeightStrideByte = SourceData->MeshWeightStrideByte;
	Data->PrevTransform = SourceData->PrevTransform;
	Data->StaticBuffers = SourceData->MeshGpuSpawnStaticBuffers;
	Data->Transform = SourceData->Transform;

	// @todo-threadsafety race here. Need to hold a ref to this buffer on the RT
	Data->MeshSkinWeightBufferSrv = SourceData->MeshSkinWeightBufferSrv;
}

USkeletalMesh* UNiagaraDataInterfaceSkeletalMesh::GetSkeletalMesh(UNiagaraComponent* OwningComponent, TWeakObjectPtr<USceneComponent>& SceneComponent, USkeletalMeshComponent*& FoundSkelComp, FNDISkeletalMesh_InstanceData* InstData)
{
	USkeletalMesh* Mesh = nullptr;
	if (MeshUserParameter.Parameter.IsValid() && InstData)
	{
		FNiagaraSystemInstance* SystemInstance = OwningComponent->GetSystemInstance();
		if (UObject* UserParamObject = InstData->UserParamBinding.Init(SystemInstance->GetInstanceParameters(), MeshUserParameter.Parameter))
		{
			InstData->CachedUserParam = UserParamObject;
			if (USkeletalMeshComponent* UserSkelMeshComp = Cast<USkeletalMeshComponent>(UserParamObject))
			{
				FoundSkelComp = UserSkelMeshComp;
				Mesh = FoundSkelComp->SkeletalMesh;
			}
			else if (ASkeletalMeshActor* UserSkelMeshActor = Cast<ASkeletalMeshActor>(UserParamObject))
			{
				FoundSkelComp = UserSkelMeshActor->GetSkeletalMeshComponent();
				Mesh = FoundSkelComp->SkeletalMesh;
			}
			else if (AActor* Actor = Cast<AActor>(UserParamObject))
			{
				TArray<UActorComponent*> SourceComps = Actor->GetComponentsByClass(USkeletalMeshComponent::StaticClass());
				for (UActorComponent* ActorComp : SourceComps)
				{
					USkeletalMeshComponent* SourceComp = Cast<USkeletalMeshComponent>(ActorComp);
					if (SourceComp)
					{
						USkeletalMesh* PossibleMesh = SourceComp->SkeletalMesh;
						if (PossibleMesh != nullptr/* && PossibleMesh->bAllowCPUAccess*/)
						{
							Mesh = PossibleMesh;
							FoundSkelComp = SourceComp;
							break;
						}
					}
				}
			}
			else
			{
				//We have a valid, non-null UObject parameter type but it is not a type we can use to get a skeletal mesh from. 
				UE_LOG(LogNiagara, Warning, TEXT("SkeletalMesh data interface using object parameter with invalid type. Skeletal Mesh Data Interfaces can only get a valid mesh from SkeletalMeshComponents, SkeletalMeshActors or Actors."));
				UE_LOG(LogNiagara, Warning, TEXT("Invalid Parameter : %s"), *UserParamObject->GetFullName());
				UE_LOG(LogNiagara, Warning, TEXT("Niagara Component : %s"), *OwningComponent->GetFullName());
				UE_LOG(LogNiagara, Warning, TEXT("System : %s"), *OwningComponent->GetAsset()->GetFullName());
			}
		}
		else
		{
			//WARNING - We have a valid user param but the object set is null.
		}
	}
	else if (SourceComponent)
	{
		Mesh = SourceComponent->SkeletalMesh;
		FoundSkelComp = SourceComponent;
	}
	else if (Source)
	{
		ASkeletalMeshActor* MeshActor = Cast<ASkeletalMeshActor>(Source);
		USkeletalMeshComponent* SourceComp = nullptr;
		if (MeshActor != nullptr)
		{
			SourceComp = MeshActor->GetSkeletalMeshComponent();
		}
		else
		{
			SourceComp = Source->FindComponentByClass<USkeletalMeshComponent>();
		}

		if (SourceComp)
		{
			Mesh = SourceComp->SkeletalMesh;
			FoundSkelComp = SourceComp;
		}
		else
		{
			SceneComponent = Source->GetRootComponent();
		}
	}
	else
	{
		if (UNiagaraComponent* SimComp = OwningComponent)
		{
			if (USkeletalMeshComponent* ParentComp = Cast<USkeletalMeshComponent>(SimComp->GetAttachParent()))
			{
				FoundSkelComp = ParentComp;
				Mesh = ParentComp->SkeletalMesh;
			}
			else if (USkeletalMeshComponent* OuterComp = SimComp->GetTypedOuter<USkeletalMeshComponent>())
			{
				FoundSkelComp = OuterComp;
				Mesh = OuterComp->SkeletalMesh;
			}
			else if (AActor* Owner = SimComp->GetAttachmentRootActor())
			{
				TArray<UActorComponent*> SourceComps = Owner->GetComponentsByClass(USkeletalMeshComponent::StaticClass());
				for (UActorComponent* ActorComp : SourceComps)
				{
					USkeletalMeshComponent* SourceComp = Cast<USkeletalMeshComponent>(ActorComp);
					if (SourceComp)
					{
						USkeletalMesh* PossibleMesh = SourceComp->SkeletalMesh;
						if (PossibleMesh != nullptr/* && PossibleMesh->bAllowCPUAccess*/)
						{
							Mesh = PossibleMesh;
							FoundSkelComp = SourceComp;
							break;
						}
					}
				}
			}

			if (!SceneComponent.IsValid())
			{
				SceneComponent = SimComp;
			}
		}
	}

	if (FoundSkelComp)
	{
		SceneComponent = FoundSkelComp;
	}
	
	if (!Mesh && DefaultMesh)
	{
		Mesh = DefaultMesh;
	}

	return Mesh;
}


bool FNDISkeletalMesh_InstanceData::Init(UNiagaraDataInterfaceSkeletalMesh* Interface, FNiagaraSystemInstance* SystemInstance)
{
	check(SystemInstance);

	// Initialize members
	Component = nullptr;
	Mesh = nullptr;
	MeshSafe = nullptr;
	Transform = FMatrix::Identity;
	TransformInverseTransposed = FMatrix::Identity;
	PrevTransform = FMatrix::Identity;
	PrevTransformInverseTransposed = FMatrix::Identity;
<<<<<<< HEAD
	DeltaSeconds = 0.0f;
=======
	DeltaSeconds = SystemInstance->GetComponent()->GetWorld()->GetDeltaSeconds();
>>>>>>> 710d7cac
	ChangeId = Interface->ChangeId;
	bIsGpuUniformlyDistributedSampling = false;
	MeshWeightStrideByte = 0;
	MeshGpuSpawnStaticBuffers = nullptr;
	MeshGpuSpawnDynamicBuffers = nullptr;

	// Get skel mesh and confirm have valid data
	USkeletalMeshComponent* NewSkelComp = nullptr;
<<<<<<< HEAD
	Mesh = UNiagaraDataInterfaceSkeletalMesh::GetSkeletalMeshHelper(Interface, SystemInstance->GetComponent(), Component, NewSkelComp);
=======
	Mesh = Interface->GetSkeletalMesh(SystemInstance->GetComponent(), Component, NewSkelComp, this);
>>>>>>> 710d7cac
	MeshSafe = Mesh;

	if (!Mesh)
	{
		/*USceneComponent* Comp = Component.Get();
		UE_LOG(LogNiagara, Log, TEXT("SkeletalMesh data interface has no valid mesh. Failed InitPerInstanceData!\nInterface: %s\nComponent: %s\nActor: %s\n")
			, *Interface->GetFullName()
			, Comp ? *Component->GetFullName() : TEXT("Null Component!")
			, Comp ? *Comp->GetOwner()->GetFullName() : TEXT("NA"));*/
		return false;
	}

	if (!Component.IsValid())
	{
		UE_LOG(LogNiagara, Log, TEXT("SkeletalMesh data interface has no valid component. Failed InitPerInstanceData - %s"), *Interface->GetFullName());
		return false;
	}

	Transform = Component->GetComponentToWorld().ToMatrixWithScale();
	TransformInverseTransposed = Transform.InverseFast().GetTransposed();
	PrevTransform = Transform;
	PrevTransformInverseTransposed = TransformInverseTransposed;

#if WITH_EDITOR
	MeshSafe->GetOnMeshChanged().AddUObject(SystemInstance->GetComponent(), &UNiagaraComponent::ReinitializeSystem);
#endif

// 	if (!Mesh->bAllowCPUAccess)
// 	{
// 		UE_LOG(LogNiagara, Log, TEXT("SkeletalMesh data interface using a mesh that does not allow CPU access. Failed InitPerInstanceData - Mesh: %s"), *Mesh->GetFullName());
// 		return false;
// 	}

	//Setup where to spawn from
	SamplingRegionIndices.Empty();
	bool bAllRegionsAreAreaWeighting = true;
	const FSkeletalMeshSamplingInfo& SamplingInfo = Mesh->GetSamplingInfo();
	int32 LODIndex = INDEX_NONE;
	if (Interface->SamplingRegions.Num() == 0)
	{
		LODIndex = Interface->WholeMeshLOD;
		//If we have no regions, sample the whole mesh at the specified LOD.
		if (LODIndex == INDEX_NONE)
		{
			LODIndex = Mesh->GetLODNum() - 1;
		}
		else
		{
			LODIndex = FMath::Clamp(Interface->WholeMeshLOD, 0, Mesh->GetLODNum() - 1);
		}
	}
	else
	{
		//Sampling from regions. Gather the indices of the regions we'll sample from.
		for (FName RegionName : Interface->SamplingRegions)
		{
			int32 RegionIdx = SamplingInfo.IndexOfRegion(RegionName);
			if (RegionIdx != INDEX_NONE)
			{
				const FSkeletalMeshSamplingRegion& Region = SamplingInfo.GetRegion(RegionIdx);
				const FSkeletalMeshSamplingRegionBuiltData& RegionBuiltData = SamplingInfo.GetRegionBuiltData(RegionIdx);
				int32 RegionLODIndex = Region.LODIndex;
				if (RegionLODIndex == INDEX_NONE)
				{
					RegionLODIndex = Mesh->GetLODInfoArray().Num() - 1;
				}
				else
				{
					RegionLODIndex = FMath::Clamp(RegionLODIndex, 0, Mesh->GetLODInfoArray().Num() - 1);
				}

				if (LODIndex == INDEX_NONE)
				{
					LODIndex = RegionLODIndex;
				}

				//ensure we don't try to use two regions from different LODs.
				if (LODIndex != RegionLODIndex)
				{
					UE_LOG(LogNiagara, Warning, TEXT("Skeletal Mesh Data Interface is trying to use regions on different LODs of the mesh. This is currently unsupported.\nInterface: %s\nMesh: %s\nRegion: %s"),
						*Interface->GetFullName(),
						*Mesh->GetFullName(),
						*RegionName.ToString());

					return false;
				}

				if (RegionBuiltData.TriangleIndices.Num() > 0)
				{
					SamplingRegionIndices.Add(RegionIdx);
					bAllRegionsAreAreaWeighting &= Region.bSupportUniformlyDistributedSampling;
				}
				else
				{
					UE_LOG(LogNiagara, Warning, TEXT("Skeletal Mesh Data Interface is trying to use a region with no associated triangles.\nLOD: %d\nInterface: %s\nMesh: %s\nRegion: %s"),
						LODIndex,
						*Interface->GetFullName(),
						*Mesh->GetFullName(),
						*RegionName.ToString());

					return false;
				}
			}
			else
			{
				UE_LOG(LogNiagara, Warning, TEXT("Skeletal Mesh Data Interface is trying to use a region on a mesh that does not provide this region.\nInterface: %s\nMesh: %s\nRegion: %s"),
					*Interface->GetFullName(),
					*Mesh->GetFullName(),
					*RegionName.ToString());

				return false;
			}
		}
	}

	// TODO: This change is temporary to work around a crash that happens when you change the
	// source mesh on a system which is running in the level from the details panel.
	// bool bNeedDataImmediately = SystemInstance->IsSolo();
	bool bNeedDataImmediately = true;
		
	//Grab a handle to the skinning data if we have a component to skin.
	ENDISkeletalMesh_SkinningMode SkinningMode = (Interface->bUseTriangleSampling || Interface->bUseVertexSampling) ? Interface->SkinningMode : ENDISkeletalMesh_SkinningMode::None;
	FSkeletalMeshSkinningDataUsage Usage(
		LODIndex,
		SkinningMode == ENDISkeletalMesh_SkinningMode::SkinOnTheFly || SkinningMode == ENDISkeletalMesh_SkinningMode::PreSkin || Interface->bUseSkeletonSampling,
		SkinningMode == ENDISkeletalMesh_SkinningMode::PreSkin,
		bNeedDataImmediately);

	if (NewSkelComp)
	{
		SkinningMode = Interface->SkinningMode;
		TWeakObjectPtr<USkeletalMeshComponent> SkelWeakCompPtr = NewSkelComp;
		FNDI_SkeletalMesh_GeneratedData& GeneratedData = SystemInstance->GetWorldManager()->GetSkeletalMeshGeneratedData();
		SkinningData = GeneratedData.GetCachedSkinningData(SkelWeakCompPtr, Usage);
	}
	else
	{
		SkinningData = FSkeletalMeshSkinningDataHandle(Usage, nullptr);
	}

	//Init area weighting sampler for Sampling regions.
	if (SamplingRegionIndices.Num() > 1 && bAllRegionsAreAreaWeighting)
	{
		//We are sampling from multiple area weighted regions so setup the inter-region weighting sampler.
		SamplingRegionAreaWeightedSampler.Init(this);
	}

	FSkinWeightVertexBuffer* SkinWeightBuffer = nullptr;
	FSkeletalMeshLODRenderData& LODData = GetLODRenderDataAndSkinWeights(SkinWeightBuffer);

	//Check for the validity of the Mesh's cpu data.
	if ( Interface->bUseTriangleSampling || Interface->bUseVertexSampling )
	{
		if ( !Mesh->GetLODInfo(LODIndex)->bAllowCPUAccess )
		{
			UE_LOG(LogNiagara, Warning, TEXT("Skeletal Mesh Data Interface is trying to spawn from a whole mesh that does not allow CPU Access.\nInterface: %s\nMesh: %s\nLOD: %d"),
				*Interface->GetFullName(),
				*Mesh->GetFullName(),
				LODIndex);

			return false;
		}

		bool LODDataNumVerticesCorrect = LODData.GetNumVertices() > 0;
		bool LODDataPositonNumVerticesCorrect = LODData.StaticVertexBuffers.PositionVertexBuffer.GetNumVertices() > 0;
		bool bSkinWeightBuffer = SkinWeightBuffer != nullptr;
		bool SkinWeightBufferNumVerticesCorrect = bSkinWeightBuffer && (SkinWeightBuffer->GetNumVertices() > 0);
		bool bIndexBufferValid = LODData.MultiSizeIndexContainer.IsIndexBufferValid();
		bool bIndexBufferFound = bIndexBufferValid && (LODData.MultiSizeIndexContainer.GetIndexBuffer() != nullptr);
		bool bIndexBufferNumCorrect = bIndexBufferFound && (LODData.MultiSizeIndexContainer.GetIndexBuffer()->Num() > 0);

		bool bMeshCPUDataValid = LODDataNumVerticesCorrect &&
			LODDataPositonNumVerticesCorrect &&
			bSkinWeightBuffer &&
			SkinWeightBufferNumVerticesCorrect &&
			bIndexBufferValid &&
			bIndexBufferFound &&
			bIndexBufferNumCorrect;

		if (!bMeshCPUDataValid)
		{
			UE_LOG(LogNiagara, Warning, TEXT("Skeletal Mesh Data Interface is trying to sample from a mesh with missing CPU vertex or index data.\nInterface: %s\nMesh: %s\nLOD: %d\n"
				"LODDataNumVerticesCorrect: %d  LODDataPositonNumVerticesCorrect : %d  bSkinWeightBuffer : %d  SkinWeightBufferNumVerticesCorrect : %d bIndexBufferValid : %d  bIndexBufferFound : %d  bIndexBufferNumCorrect : %d"),
				*Interface->GetFullName(),
				*Mesh->GetFullName(),
				LODIndex,
				LODDataNumVerticesCorrect ? 1 : 0,
				LODDataPositonNumVerticesCorrect ? 1 : 0,
				bSkinWeightBuffer ? 1 : 0,
				SkinWeightBufferNumVerticesCorrect ? 1 : 0,
				bIndexBufferValid ? 1 : 0,
				bIndexBufferFound ? 1 : 0,
				bIndexBufferNumCorrect ? 1 : 0
			);

			return false;
		}
	}

	// Gather specific bones information
	FReferenceSkeleton& RefSkel = Mesh->RefSkeleton;
	{
		SpecificBones.SetNumUninitialized(Interface->SpecificBones.Num());
		TArray<FName, TInlineAllocator<16>> MissingBones;
		for (int32 BoneIdx = 0; BoneIdx < SpecificBones.Num(); ++BoneIdx)
		{
			FName BoneName = Interface->SpecificBones[BoneIdx];
			int32 Bone = RefSkel.FindBoneIndex(BoneName);
			if (Bone == INDEX_NONE)
			{
				MissingBones.Add(BoneName);
				SpecificBones[BoneIdx] = 0;
			}
			else
			{
				SpecificBones[BoneIdx] = Bone;
			}
		}

		if (MissingBones.Num() > 0)
		{
			UE_LOG(LogNiagara, Warning, TEXT("Skeletal Mesh Data Interface is trying to sample from bones that don't exist in it's skeleton.\nMesh: %s\nBones: "), *Mesh->GetName());
			for (FName BoneName : MissingBones)
			{
				UE_LOG(LogNiagara, Warning, TEXT("%s\n"), *BoneName.ToString());
			}
		}
	}

	// Gather specific socket information
	{
		SpecificSockets = Interface->SpecificSockets;
		SpecificSocketBoneOffset = Mesh->RefSkeleton.GetNum();

		SpecificSocketTransformsIndex = 0;
		SpecificSocketTransforms[0].Reset(SpecificSockets.Num());
		SpecificSocketTransforms[0].AddDefaulted(SpecificSockets.Num());
		UpdateSpecificSocketTransforms();
		for (int32 i=1; i < SpecificSocketTransforms.Num(); ++i)
		{
			SpecificSocketTransforms[i].Reset(SpecificSockets.Num());
			SpecificSocketTransforms[i].Append(SpecificSocketTransforms[0]);
		}

		TArray<FName, TInlineAllocator<16>> MissingSockets;
		for (FName SocketName : SpecificSockets)
		{
			if (Mesh->FindSocket(SocketName) == nullptr)
			{
				MissingSockets.Add(SocketName);
			}
		}

		if (MissingSockets.Num() > 0)
		{
			UE_LOG(LogNiagara, Warning, TEXT("Skeletal Mesh Data Interface is trying to sample from sockets that don't exist in it's skeleton.\nMesh: %s\nSockets: "), *Mesh->GetName());
			for (FName SocketName : MissingSockets)
			{
				UE_LOG(LogNiagara, Warning, TEXT("%s\n"), *SocketName.ToString());
			}
		}
	}

	//-TODO: We should find out if this DI is connected to a GPU emitter or not rather than a blanket accross the system
	if ( SystemInstance->HasGPUEmitters() )
	{
		MeshWeightStrideByte = SkinWeightBuffer->GetStride();
		MeshSkinWeightBufferSrv = SkinWeightBuffer->GetSRV();
		//check(MeshSkinWeightBufferSrv->IsValid()); // not available in this stream

		FSkeletalMeshLODInfo* LODInfo = Mesh->GetLODInfo(LODIndex);
		bIsGpuUniformlyDistributedSampling = LODInfo->bSupportUniformlyDistributedSampling && bAllRegionsAreAreaWeighting;

		if (Mesh->HasActiveClothingAssets())
		{
			UE_LOG(LogNiagara, Warning, TEXT("Skeletal Mesh %s has cloth asset on it: spawning from it might not work properly."), *Mesh->GetName());
		}
		if (LODData.DoesVertexBufferHaveExtraBoneInfluences())
		{
			UE_LOG(LogNiagara, Warning, TEXT("Skeletal Mesh %s has bones extra influence: spawning from it might not work properly."), *Mesh->GetName());
		}

		MeshGpuSpawnStaticBuffers = new FSkeletalMeshGpuSpawnStaticBuffers();
		MeshGpuSpawnStaticBuffers->Initialise(this, LODData, SamplingInfo.GetBuiltData().WholeMeshBuiltData[LODIndex]);
		BeginInitResource(MeshGpuSpawnStaticBuffers);

		MeshGpuSpawnDynamicBuffers = new FSkeletalMeshGpuDynamicBufferProxy();
		MeshGpuSpawnDynamicBuffers->Initialise(RefSkel, LODData, SpecificSockets.Num());
		BeginInitResource(MeshGpuSpawnDynamicBuffers);
	}

	return true;
}

bool FNDISkeletalMesh_InstanceData::ResetRequired(UNiagaraDataInterfaceSkeletalMesh* Interface)const
{
	USceneComponent* Comp = Component.Get();
	if (!Comp)
	{
		//The component we were bound to is no longer valid so we have to trigger a reset.
		return true;
	}
	
	if (USkeletalMeshComponent* SkelComp = Cast<USkeletalMeshComponent>(Comp))
	{
		if (!SkelComp->SkeletalMesh)//TODO: Handle clearing the mesh gracefully.
		{
			return true;
		}

		//If the user ptr has been changed to look at a new mesh component. TODO: Handle more gracefully.
		if (Interface->MeshUserParameter.Parameter.IsValid())
		{
			UObject* NewUserParam = UserParamBinding.GetValue();
			if (CachedUserParam != NewUserParam)
			{
				return true;
			}
		}
		
		// Handle the case where they've procedurally swapped out the skeletal mesh from
		// the one we previously cached data for.
		if (SkelComp->SkeletalMesh != Mesh && Mesh != nullptr && SkelComp->SkeletalMesh != nullptr)
		{
			if (SkinningData.SkinningData.IsValid())
			{
				SkinningData.SkinningData.Get()->ForceDataRefresh();
			}
			return true;
		}
	}
	else
	{
		if (!Interface->DefaultMesh)
		{
			return true;
		}
	}

	if (Interface->ChangeId != ChangeId)
	{
		return true;
	}

	
	return false;
}

bool FNDISkeletalMesh_InstanceData::Tick(UNiagaraDataInterfaceSkeletalMesh* Interface, FNiagaraSystemInstance* SystemInstance, float InDeltaSeconds)
{
	if (ResetRequired(Interface))
	{
		return true;
	}
	else
	{
		DeltaSeconds = InDeltaSeconds;

		if (Component.IsValid() && Mesh)
		{
			PrevTransform = Transform;
			PrevTransformInverseTransposed = TransformInverseTransposed;
			Transform = Component->GetComponentToWorld().ToMatrixWithScale();
			TransformInverseTransposed = Transform.InverseFast().GetTransposed();
		}
		else
		{
			PrevTransform = FMatrix::Identity;
			PrevTransformInverseTransposed = FMatrix::Identity;
			Transform = FMatrix::Identity;
			TransformInverseTransposed = FMatrix::Identity;
		}

		// Cache socket transforms to avoid potentially calculating them multiple times during the VM
		SpecificSocketTransformsIndex = (SpecificSocketTransformsIndex + 1) % SpecificSocketTransforms.Num();
		UpdateSpecificSocketTransforms();

		if (MeshGpuSpawnDynamicBuffers)
		{
			USkeletalMeshComponent* Comp = Cast<USkeletalMeshComponent>(Component.Get());
			const USkinnedMeshComponent* BaseComp = nullptr;
			if (Comp)
			{
				BaseComp = Comp->GetBaseComponent();
			}

			MeshGpuSpawnDynamicBuffers->NewFrame(this, GetLODIndex());
		}

		return false;
	}
}

void FNDISkeletalMesh_InstanceData::UpdateSpecificSocketTransforms()
{
	USkeletalMeshComponent* SkelComp = Cast<USkeletalMeshComponent>(Component.Get());
	TArray<FTransform>& WriteBuffer = GetSpecificSocketsWriteBuffer();

	//-TODO: We may need to handle skinning mode changes here
	if (SkelComp != nullptr)
	{
		for (int32 i = 0; i < SpecificSockets.Num(); ++i)
		{
			WriteBuffer[i] = SkelComp->GetSocketTransform(SpecificSockets[i], RTS_Component);
		}
	}
	else if ( Mesh != nullptr )
	{
		for (int32 i = 0; i < SpecificSockets.Num(); ++i)
		{
			WriteBuffer[i] = FTransform(Mesh->GetComposedRefPoseMatrix(SpecificSockets[i]));
		}
	}
	else
	{
		for (int32 i = 0; i < SpecificSockets.Num(); ++i)
		{
			WriteBuffer[i] = FTransform::Identity;
		}
	}
}

bool FNDISkeletalMesh_InstanceData::HasColorData()
{
	check(Mesh);
	FSkinWeightVertexBuffer* SkinWeightBuffer;
	FSkeletalMeshLODRenderData& LODData = GetLODRenderDataAndSkinWeights(SkinWeightBuffer);

	return LODData.StaticVertexBuffers.ColorVertexBuffer.GetNumVertices() != 0;
}

void FNDISkeletalMesh_InstanceData::Release()
{
	if (MeshGpuSpawnStaticBuffers)
	{
		BeginReleaseResource(MeshGpuSpawnStaticBuffers);
		ENQUEUE_RENDER_COMMAND(DeleteResource)(
			[ParamPointerToRelease = MeshGpuSpawnStaticBuffers](FRHICommandListImmediate& RHICmdList)
			{
				delete ParamPointerToRelease;
			});
		MeshGpuSpawnStaticBuffers = nullptr;
	}
	if (MeshGpuSpawnDynamicBuffers)
	{
		BeginReleaseResource(MeshGpuSpawnDynamicBuffers);
		ENQUEUE_RENDER_COMMAND(DeleteResource)(
			[ParamPointerToRelease = MeshGpuSpawnDynamicBuffers](FRHICommandListImmediate& RHICmdList)
			{
				delete ParamPointerToRelease;
			});
		MeshGpuSpawnDynamicBuffers = nullptr;
	}
}

//Instance Data END
//////////////////////////////////////////////////////////////////////////


//////////////////////////////////////////////////////////////////////////
// UNiagaraDataInterfaceSkeletalMesh

UNiagaraDataInterfaceSkeletalMesh::UNiagaraDataInterfaceSkeletalMesh(FObjectInitializer const& ObjectInitializer)
	: Super(ObjectInitializer)
	, DefaultMesh(nullptr)
	, Source(nullptr)
	, SkinningMode(ENDISkeletalMesh_SkinningMode::SkinOnTheFly)
	, WholeMeshLOD(INDEX_NONE)
	, bUseTriangleSampling(true)
	, bUseVertexSampling(true)
	, bUseSkeletonSampling(true)
	, ChangeId(0)
{
	Proxy = MakeShared<FNiagaraDataInterfaceProxySkeletalMesh, ESPMode::ThreadSafe>();
}


void UNiagaraDataInterfaceSkeletalMesh::PostInitProperties()
{
	Super::PostInitProperties();

	//Can we register data interfaces as regular types and fold them into the FNiagaraVariable framework for UI and function calls etc?
	if (HasAnyFlags(RF_ClassDefaultObject))
	{
		FNiagaraTypeRegistry::Register(FNiagaraTypeDefinition(GetClass()), true, false, false);

		//Still some issues with using custom structs. Convert node for example throws a wobbler. TODO after GDC.
		FNiagaraTypeRegistry::Register(FMeshTriCoordinate::StaticStruct(), true, true, false);
	}
}

#if WITH_EDITOR
void UNiagaraDataInterfaceSkeletalMesh::PostEditChangeProperty(FPropertyChangedEvent& PropertyChangedEvent)
{
	Super::PostEditChangeProperty(PropertyChangedEvent);

	// If the change comes from an interaction (and not just a generic change) reset the usage flags.
	// todo : this and the usage binding need to be done in the a precompilation parsing (or whever the script is compiled).
	if (PropertyChangedEvent.Property)
	{
		bUseTriangleSampling = false;
		bUseVertexSampling = false;
		bUseSkeletonSampling = false;
	}
	ChangeId++;
}

#endif //WITH_EDITOR


void UNiagaraDataInterfaceSkeletalMesh::GetFunctions(TArray<FNiagaraFunctionSignature>& OutFunctions)
{
	GetTriangleSamplingFunctions(OutFunctions);
	GetVertexSamplingFunctions(OutFunctions);
	GetSkeletonSamplingFunctions(OutFunctions);
}

void UNiagaraDataInterfaceSkeletalMesh::GetVMExternalFunction(const FVMExternalFunctionBindingInfo& BindingInfo, void* InstanceData, FVMExternalFunction &OutFunc)
{
	FNDISkeletalMesh_InstanceData* InstData = (FNDISkeletalMesh_InstanceData*)InstanceData;
	USkeletalMeshComponent* SkelComp = InstData != nullptr ? Cast<USkeletalMeshComponent>(InstData->Component.Get()) : nullptr;
	
	if (!InstData || !InstData->Mesh)
	{
		OutFunc = FVMExternalFunction();
		return;
	}

	BindTriangleSamplingFunction(BindingInfo, InstData, OutFunc);

	if (OutFunc.IsBound())
	{
#if WITH_EDITOR
		if (!bUseTriangleSampling)
		{
			bUseTriangleSampling = true;
			MarkPackageDirty();
		}
#endif // WITH_EDITOR
		return;
	}

	BindVertexSamplingFunction(BindingInfo, InstData, OutFunc);

	if (OutFunc.IsBound())
	{
#if WITH_EDITOR
		if (!bUseVertexSampling)
		{
			bUseVertexSampling = true;
			MarkPackageDirty();
		}
#endif // WITH_EDITOR
		return;
	}

	BindSkeletonSamplingFunction(BindingInfo, InstData, OutFunc);

#if WITH_EDITOR
	if (OutFunc.IsBound())
	{
		if (!bUseSkeletonSampling)
		{
			bUseSkeletonSampling = true;
			MarkPackageDirty();
		}
	}
#endif // WITH_EDITOR
}


bool UNiagaraDataInterfaceSkeletalMesh::CopyToInternal(UNiagaraDataInterface* Destination) const
{
	if (!Super::CopyToInternal(Destination))
	{
		return false;
	}

	UNiagaraDataInterfaceSkeletalMesh* OtherTyped = CastChecked<UNiagaraDataInterfaceSkeletalMesh>(Destination);
	OtherTyped->Source = Source;
	OtherTyped->MeshUserParameter = MeshUserParameter;
	OtherTyped->DefaultMesh = DefaultMesh;
	OtherTyped->SkinningMode = SkinningMode;
	OtherTyped->SamplingRegions = SamplingRegions;
	OtherTyped->WholeMeshLOD = WholeMeshLOD;
	OtherTyped->SpecificBones = SpecificBones;
	OtherTyped->SpecificSockets = SpecificSockets;
	OtherTyped->bUseTriangleSampling = bUseTriangleSampling;
	OtherTyped->bUseVertexSampling = bUseVertexSampling;
	OtherTyped->bUseSkeletonSampling = bUseSkeletonSampling;
	return true;
}

bool UNiagaraDataInterfaceSkeletalMesh::Equals(const UNiagaraDataInterface* Other) const
{
	if (!Super::Equals(Other))
	{
		return false;
	}
	const UNiagaraDataInterfaceSkeletalMesh* OtherTyped = CastChecked<const UNiagaraDataInterfaceSkeletalMesh>(Other);
	return OtherTyped->Source == Source &&
		OtherTyped->DefaultMesh == DefaultMesh &&
		OtherTyped->MeshUserParameter == MeshUserParameter &&
		OtherTyped->SkinningMode == SkinningMode &&
		OtherTyped->SamplingRegions == SamplingRegions &&
		OtherTyped->WholeMeshLOD == WholeMeshLOD &&
		OtherTyped->SpecificBones == SpecificBones &&
		OtherTyped->SpecificSockets == SpecificSockets;
}

bool UNiagaraDataInterfaceSkeletalMesh::InitPerInstanceData(void* PerInstanceData, FNiagaraSystemInstance* SystemInstance)
{
	FNDISkeletalMesh_InstanceData* Inst = new (PerInstanceData) FNDISkeletalMesh_InstanceData();
	check(IsAligned(PerInstanceData, 16));
	return Inst->Init(this, SystemInstance);
}

void UNiagaraDataInterfaceSkeletalMesh::DestroyPerInstanceData(void* PerInstanceData, FNiagaraSystemInstance* SystemInstance)
{
	FNDISkeletalMesh_InstanceData* Inst = (FNDISkeletalMesh_InstanceData*)PerInstanceData;

#if WITH_EDITOR
	if(Inst->MeshSafe.IsValid())
	{
		Inst->MeshSafe.Get()->GetOnMeshChanged().RemoveAll(SystemInstance->GetComponent());
	}
#endif

	Inst->Release();
	Inst->~FNDISkeletalMesh_InstanceData();

	{
		// @todo this races
		FNiagaraDataInterfaceProxySkeletalMesh* ThisProxy = GetProxyAs<FNiagaraDataInterfaceProxySkeletalMesh>();
		ENQUEUE_RENDER_COMMAND(FNiagaraDestroySkeletalMeshInstanceData) (
			[ThisProxy, InstanceID = SystemInstance->GetId()](FRHICommandListImmediate& CmdList)
			{
				ThisProxy->SystemInstancesToData.Remove(InstanceID);
			}
		);
	}
}

bool UNiagaraDataInterfaceSkeletalMesh::PerInstanceTick(void* PerInstanceData, FNiagaraSystemInstance* SystemInstance, float InDeltaSeconds)
{
	FNDISkeletalMesh_InstanceData* Inst = (FNDISkeletalMesh_InstanceData*)PerInstanceData;
	return Inst->Tick(this, SystemInstance, InDeltaSeconds);
}

#if WITH_EDITOR	
TArray<FNiagaraDataInterfaceError> UNiagaraDataInterfaceSkeletalMesh::GetErrors()
{
	TArray<FNiagaraDataInterfaceError> Errors;
	bool bHasCPUAccessError= false;
	bool bHasNoMeshAssignedError = false;
	
	// Collect Errors
	if (DefaultMesh != nullptr && (bUseTriangleSampling || bUseVertexSampling))
	{
		for (auto info : DefaultMesh->GetLODInfoArray())
		{
			if (!info.bAllowCPUAccess)
				bHasCPUAccessError = true;
		}
	}
	else
	{
		bHasNoMeshAssignedError = true;
	}

	// Report Errors
	if (Source == nullptr && bHasCPUAccessError)
	{
		FNiagaraDataInterfaceError CPUAccessNotAllowedError(FText::Format(LOCTEXT("CPUAccessNotAllowedError", "This mesh needs CPU access in order to be used properly.({0})"), FText::FromString(DefaultMesh->GetName())),
			LOCTEXT("CPUAccessNotAllowedErrorSummary", "CPU access error"),
			FNiagaraDataInterfaceFix::CreateLambda([=]()
		{
			DefaultMesh->Modify();
			for (int i = 0; i < DefaultMesh->GetLODInfoArray().Num(); i++)
			{
				FSkeletalMeshLODInfo* info = &DefaultMesh->GetLODInfoArray()[i];
				DefaultMesh->Modify();
				info->bAllowCPUAccess = true;
			}
			return true;
		}));

		Errors.Add(CPUAccessNotAllowedError);
	}

	if (Source == nullptr && bHasNoMeshAssignedError)
	{
		FNiagaraDataInterfaceError NoMeshAssignedError(LOCTEXT("NoMeshAssignedError", "This Data Interface must be assigned a skeletal mesh to operate."),
			LOCTEXT("NoMeshAssignedErrorSummary", "No mesh assigned error"),
			FNiagaraDataInterfaceFix());

		Errors.Add(NoMeshAssignedError);
	}

	return Errors;
}

//Deprecated functions we check for and advise on updates in ValidateFunction
static const FName GetTriPositionName_DEPRECATED("GetTriPosition");
static const FName GetTriPositionWSName_DEPRECATED("GetTriPositionWS");
static const FName GetTriNormalName_DEPRECATED("GetTriNormal");
static const FName GetTriNormalWSName_DEPRECATED("GetTriNormalWS");
static const FName GetTriPositionVelocityAndNormalName_DEPRECATED("GetTriPositionVelocityAndNormal");
static const FName GetTriPositionVelocityAndNormalWSName_DEPRECATED("GetTriPositionVelocityAndNormalWS");
static const FName GetTriPositionVelocityAndNormalBinormalTangentName_DEPRECATED("GetTriPositionVelocityAndNormalBinormalTangent");
static const FName GetTriPositionVelocityAndNormalBinormalTangentWSName_DEPRECATED("GetTriPositionVelocityAndNormalBinormalTangentWS");

void UNiagaraDataInterfaceSkeletalMesh::ValidateFunction(const FNiagaraFunctionSignature& Function, TArray<FText>& OutValidationErrors)
{
	TArray<FNiagaraFunctionSignature> DIFuncs;
	GetFunctions(DIFuncs);

	if (!DIFuncs.Contains(Function))
	{
		TArray<FNiagaraFunctionSignature> SkinnedDataDeprecatedFunctions;

		{
			FNiagaraFunctionSignature Sig;
			Sig.Name = GetTriPositionName_DEPRECATED;
			Sig.Inputs.Add(FNiagaraVariable(FNiagaraTypeDefinition(GetClass()), TEXT("SkeletalMesh")));
			Sig.Inputs.Add(FNiagaraVariable(FNiagaraTypeDefinition(FMeshTriCoordinate::StaticStruct()), TEXT("Coord")));
			Sig.Outputs.Add(FNiagaraVariable(FNiagaraTypeDefinition::GetVec3Def(), TEXT("Position")));
			Sig.bMemberFunction = true;
			Sig.bRequiresContext = false;
			SkinnedDataDeprecatedFunctions.Add(Sig);
		}

		{
			FNiagaraFunctionSignature Sig;
			Sig.Name = GetTriPositionWSName_DEPRECATED;
			Sig.Inputs.Add(FNiagaraVariable(FNiagaraTypeDefinition(GetClass()), TEXT("SkeletalMesh")));
			Sig.Inputs.Add(FNiagaraVariable(FNiagaraTypeDefinition(FMeshTriCoordinate::StaticStruct()), TEXT("Coord")));
			Sig.Outputs.Add(FNiagaraVariable(FNiagaraTypeDefinition::GetVec3Def(), TEXT("Position")));
			Sig.bMemberFunction = true;
			Sig.bRequiresContext = false;
			SkinnedDataDeprecatedFunctions.Add(Sig);
		}

		{
			FNiagaraFunctionSignature Sig;
			Sig.Name = GetTriPositionVelocityAndNormalName_DEPRECATED;
			Sig.Inputs.Add(FNiagaraVariable(FNiagaraTypeDefinition(GetClass()), TEXT("SkeletalMesh")));
			Sig.Inputs.Add(FNiagaraVariable(FNiagaraTypeDefinition(FMeshTriCoordinate::StaticStruct()), TEXT("Coord")));
			Sig.Outputs.Add(FNiagaraVariable(FNiagaraTypeDefinition::GetVec3Def(), TEXT("Position")));
			Sig.Outputs.Add(FNiagaraVariable(FNiagaraTypeDefinition::GetVec3Def(), TEXT("Velocity")));
			Sig.Outputs.Add(FNiagaraVariable(FNiagaraTypeDefinition::GetVec3Def(), TEXT("Normal")));
			Sig.bMemberFunction = true;
			Sig.bRequiresContext = false;
			SkinnedDataDeprecatedFunctions.Add(Sig);
		}

		{
			FNiagaraFunctionSignature Sig;
			Sig.Name = GetTriPositionVelocityAndNormalWSName_DEPRECATED;
			Sig.Inputs.Add(FNiagaraVariable(FNiagaraTypeDefinition(GetClass()), TEXT("SkeletalMesh")));
			Sig.Inputs.Add(FNiagaraVariable(FNiagaraTypeDefinition(FMeshTriCoordinate::StaticStruct()), TEXT("Coord")));
			Sig.Outputs.Add(FNiagaraVariable(FNiagaraTypeDefinition::GetVec3Def(), TEXT("Position")));
			Sig.Outputs.Add(FNiagaraVariable(FNiagaraTypeDefinition::GetVec3Def(), TEXT("Velocity")));
			Sig.Outputs.Add(FNiagaraVariable(FNiagaraTypeDefinition::GetVec3Def(), TEXT("Normal")));
			Sig.bMemberFunction = true;
			Sig.bRequiresContext = false;
			SkinnedDataDeprecatedFunctions.Add(Sig);
		}

		{
			FNiagaraFunctionSignature Sig;
			Sig.Name = GetTriPositionVelocityAndNormalBinormalTangentName_DEPRECATED;
			Sig.Inputs.Add(FNiagaraVariable(FNiagaraTypeDefinition(GetClass()), TEXT("SkeletalMesh")));
			Sig.Inputs.Add(FNiagaraVariable(FNiagaraTypeDefinition(FMeshTriCoordinate::StaticStruct()), TEXT("Coord")));
			Sig.Inputs.Add(FNiagaraVariable(FNiagaraTypeDefinition::GetIntDef(), TEXT("UV Set")));
			Sig.Outputs.Add(FNiagaraVariable(FNiagaraTypeDefinition::GetVec3Def(), TEXT("Position")));
			Sig.Outputs.Add(FNiagaraVariable(FNiagaraTypeDefinition::GetVec3Def(), TEXT("Velocity")));
			Sig.Outputs.Add(FNiagaraVariable(FNiagaraTypeDefinition::GetVec3Def(), TEXT("Normal")));
			Sig.Outputs.Add(FNiagaraVariable(FNiagaraTypeDefinition::GetVec3Def(), TEXT("Binormal")));
			Sig.Outputs.Add(FNiagaraVariable(FNiagaraTypeDefinition::GetVec3Def(), TEXT("Tangent")));
			Sig.Outputs.Add(FNiagaraVariable(FNiagaraTypeDefinition::GetVec2Def(), TEXT("UV")));
			Sig.bMemberFunction = true;
			Sig.bRequiresContext = false;
			SkinnedDataDeprecatedFunctions.Add(Sig);
		}

		{
			FNiagaraFunctionSignature Sig;
			Sig.Name = GetTriPositionVelocityAndNormalBinormalTangentWSName_DEPRECATED;
			Sig.Inputs.Add(FNiagaraVariable(FNiagaraTypeDefinition(GetClass()), TEXT("SkeletalMesh")));
			Sig.Inputs.Add(FNiagaraVariable(FNiagaraTypeDefinition(FMeshTriCoordinate::StaticStruct()), TEXT("Coord")));
			Sig.Inputs.Add(FNiagaraVariable(FNiagaraTypeDefinition::GetIntDef(), TEXT("UV Set")));
			Sig.Outputs.Add(FNiagaraVariable(FNiagaraTypeDefinition::GetVec3Def(), TEXT("Position")));
			Sig.Outputs.Add(FNiagaraVariable(FNiagaraTypeDefinition::GetVec3Def(), TEXT("Velocity")));
			Sig.Outputs.Add(FNiagaraVariable(FNiagaraTypeDefinition::GetVec3Def(), TEXT("Normal")));
			Sig.Outputs.Add(FNiagaraVariable(FNiagaraTypeDefinition::GetVec3Def(), TEXT("Binormal")));
			Sig.Outputs.Add(FNiagaraVariable(FNiagaraTypeDefinition::GetVec3Def(), TEXT("Tangent")));
			Sig.Outputs.Add(FNiagaraVariable(FNiagaraTypeDefinition::GetVec2Def(), TEXT("UV")));
			Sig.bMemberFunction = true;
			Sig.bRequiresContext = false;
			SkinnedDataDeprecatedFunctions.Add(Sig);
		}

		if (SkinnedDataDeprecatedFunctions.Contains(Function))
		{
			OutValidationErrors.Add(FText::Format(LOCTEXT("SkinnedDataFunctionDeprecationMsgFmt", "Skeletal Mesh DI Function {0} has been deprecated. Use GetSinnedTriangleData or GetSkinnedTriangleDataWS instead.\n"), FText::FromString(Function.GetName())));
		}
		else
		{
			Super::ValidateFunction(Function, OutValidationErrors);
		}
	}
}

#endif

const FString UNiagaraDataInterfaceSkeletalMesh::MeshIndexBufferName(TEXT("MeshIndexBuffer_"));
const FString UNiagaraDataInterfaceSkeletalMesh::MeshVertexBufferName(TEXT("MeshVertexBuffer_"));
const FString UNiagaraDataInterfaceSkeletalMesh::MeshSkinWeightBufferName(TEXT("MeshSkinWeightBuffer_"));
const FString UNiagaraDataInterfaceSkeletalMesh::MeshCurrBonesBufferName(TEXT("MeshCurrBonesBuffer_"));
const FString UNiagaraDataInterfaceSkeletalMesh::MeshPrevBonesBufferName(TEXT("MeshPrevBonesBuffer_"));
const FString UNiagaraDataInterfaceSkeletalMesh::MeshCurrSamplingBonesBufferName(TEXT("MeshCurrSamplingBonesBuffer_"));
const FString UNiagaraDataInterfaceSkeletalMesh::MeshPrevSamplingBonesBufferName(TEXT("MeshPrevSamplingBonesBuffer_"));
const FString UNiagaraDataInterfaceSkeletalMesh::MeshTangentBufferName(TEXT("MeshTangentBuffer_"));
const FString UNiagaraDataInterfaceSkeletalMesh::MeshTexCoordBufferName(TEXT("MeshTexCoordBuffer_"));
const FString UNiagaraDataInterfaceSkeletalMesh::MeshColorBufferName(TEXT("MeshColorBuffer_"));
const FString UNiagaraDataInterfaceSkeletalMesh::MeshTriangleSamplerProbaBufferName(TEXT("MeshTriangleSamplerProbaBuffer_"));
const FString UNiagaraDataInterfaceSkeletalMesh::MeshTriangleSamplerAliasBufferName(TEXT("MeshTriangleSamplerAliasBuffer_"));
const FString UNiagaraDataInterfaceSkeletalMesh::MeshTriangleMatricesOffsetBufferName(TEXT("MeshTriangleMatricesOffsetBuffer_"));
const FString UNiagaraDataInterfaceSkeletalMesh::MeshTriangleCountName(TEXT("MeshTriangleCount_"));
const FString UNiagaraDataInterfaceSkeletalMesh::MeshVertexCountName(TEXT("MeshVertexCount_"));
const FString UNiagaraDataInterfaceSkeletalMesh::MeshWeightStrideName(TEXT("MeshWeightStride_"));
const FString UNiagaraDataInterfaceSkeletalMesh::MeshNumTexCoordName(TEXT("MeshNumTexCoord_"));
const FString UNiagaraDataInterfaceSkeletalMesh::MeshNumWeightsName(TEXT("MeshNumWeights_"));
const FString UNiagaraDataInterfaceSkeletalMesh::NumSpecificBonesName(TEXT("NumSpecificBones_"));
const FString UNiagaraDataInterfaceSkeletalMesh::SpecificBonesName(TEXT("SpecificBones_"));
const FString UNiagaraDataInterfaceSkeletalMesh::NumSpecificSocketsName(TEXT("NumSpecificSockets_"));
const FString UNiagaraDataInterfaceSkeletalMesh::SpecificSocketBoneOffsetName(TEXT("SpecificSocketBoneOffset_"));
const FString UNiagaraDataInterfaceSkeletalMesh::InstanceTransformName(TEXT("InstanceTransform_"));
const FString UNiagaraDataInterfaceSkeletalMesh::InstancePrevTransformName(TEXT("InstancePrevTransform_"));
const FString UNiagaraDataInterfaceSkeletalMesh::InstanceInvDeltaTimeName(TEXT("InstanceInvDeltaTime_"));
const FString UNiagaraDataInterfaceSkeletalMesh::EnabledFeaturesName(TEXT("EnabledFeatures_"));

void UNiagaraDataInterfaceSkeletalMesh::GetCommonHLSL(FString& OutHLSL)
{
	OutHLSL += TEXT("#include \"/Plugin/FX/Niagara/Private/NiagaraDataInterfaceSkeletalMesh.ush\"\n");
}

bool UNiagaraDataInterfaceSkeletalMesh::GetFunctionHLSL(const FName& DefinitionFunctionName, FString InstanceFunctionName, FNiagaraDataInterfaceGPUParamInfo& ParamInfo, FString& OutHLSL) 
{
	FNDISkeletalMeshParametersName ParamNames;
	GetNiagaraDataInterfaceParametersName(ParamNames, ParamInfo.DataInterfaceHLSLSymbol);
	TMap<FString, FStringFormatArg> ArgsSample = {
		{TEXT("InstanceFunctionName"), InstanceFunctionName},
		{TEXT("MeshTriCoordinateStructName"), TEXT("MeshTriCoordinate")},
		{TEXT("MeshTriangleCount"), ParamNames.MeshTriangleCountName},
		{TEXT("MeshVertexCount"), ParamNames.MeshVertexCountName},
		{TEXT("GetDISkelMeshContextName"), TEXT("DISKELMESH_MAKE_CONTEXT(") + ParamInfo.DataInterfaceHLSLSymbol + TEXT(")")},
	};

	// Triangle Sampling
	if (DefinitionFunctionName == FSkeletalMeshInterfaceHelper::RandomTriCoordName)
	{
		static const TCHAR* FormatSample = TEXT("void {InstanceFunctionName} (out {MeshTriCoordinateStructName} OutCoord) { {GetDISkelMeshContextName} DISKelMesh_RandomTriCoord(DIContext, OutCoord.Tri, OutCoord.BaryCoord); }");
		OutHLSL += FString::Format(FormatSample, ArgsSample);
	}
	else if (DefinitionFunctionName == FSkeletalMeshInterfaceHelper::GetSkinnedTriangleDataWSName)
	{
		static const TCHAR* FormatSample = TEXT("void {InstanceFunctionName} (in {MeshTriCoordinateStructName} InCoord, out float3 OutPosition, out float3 OutVelocity, out float3 OutNormal, out float3 OutBinormal, out float3 OutTangent) { {GetDISkelMeshContextName} DISKelMesh_GetSkinnedTriangleDataWS(DIContext, InCoord.Tri, InCoord.BaryCoord, OutPosition, OutVelocity, OutNormal, OutBinormal, OutTangent); }");
		OutHLSL += FString::Format(FormatSample, ArgsSample);
	}
	else if (DefinitionFunctionName == FSkeletalMeshInterfaceHelper::GetSkinnedTriangleDataWSInterpName)
	{
		static const TCHAR* FormatSample = TEXT("void {InstanceFunctionName} (in {MeshTriCoordinateStructName} InCoord, in float InInterp, out float3 OutPosition, out float3 OutVelocity, out float3 OutNormal, out float3 OutBinormal, out float3 OutTangent) { {GetDISkelMeshContextName} DISKelMesh_GetSkinnedTriangleDataInterpolatedWS(DIContext, InCoord.Tri, InCoord.BaryCoord, InInterp, OutPosition, OutVelocity, OutNormal, OutBinormal, OutTangent); }");
		OutHLSL += FString::Format(FormatSample, ArgsSample);
	}
	else if (DefinitionFunctionName == FSkeletalMeshInterfaceHelper::GetSkinnedTriangleDataName)
	{
		static const TCHAR* FormatSample = TEXT("void {InstanceFunctionName} (in {MeshTriCoordinateStructName} InCoord, out float3 OutPosition, out float3 OutVelocity, out float3 OutNormal, out float3 OutBinormal, out float3 OutTangent) { {GetDISkelMeshContextName} DISKelMesh_GetSkinnedTriangleData(DIContext, InCoord.Tri, InCoord.BaryCoord, OutPosition, OutVelocity, OutNormal, OutBinormal, OutTangent); }");
		OutHLSL += FString::Format(FormatSample, ArgsSample);
	}
	else if (DefinitionFunctionName == FSkeletalMeshInterfaceHelper::GetSkinnedTriangleDataInterpName)
	{
		static const TCHAR* FormatSample = TEXT("void {InstanceFunctionName} (in {MeshTriCoordinateStructName} InCoord, in float InInterp, out float3 OutPosition, out float3 OutVelocity, out float3 OutNormal, out float3 OutBinormal, out float3 OutTangent) { {GetDISkelMeshContextName} DISKelMesh_GetSkinnedTriangleDataInterpolated(DIContext, InCoord.Tri, InCoord.BaryCoord, InInterp, OutPosition, OutVelocity, OutNormal, OutBinormal, OutTangent); }");
		OutHLSL += FString::Format(FormatSample, ArgsSample);
	}
	else if (DefinitionFunctionName == FSkeletalMeshInterfaceHelper::GetTriUVName)
	{
		static const TCHAR* FormatSample = TEXT("void {InstanceFunctionName} (in {MeshTriCoordinateStructName} InCoord, in int InUVSet, out float2 OutUV) { {GetDISkelMeshContextName} DISKelMesh_GetTriUV(DIContext, InCoord.Tri, InCoord.BaryCoord, InUVSet, OutUV); }");
		OutHLSL += FString::Format(FormatSample, ArgsSample);
	}
	else if (DefinitionFunctionName == FSkeletalMeshInterfaceHelper::GetTriColorName)
	{
		static const TCHAR* FormatSample = TEXT("void {InstanceFunctionName} (in {MeshTriCoordinateStructName} InCoord, out float4 OutColor) { {GetDISkelMeshContextName} DISkelMesh_GetTriColor(DIContext, InCoord.Tri, InCoord.BaryCoord, OutColor); }");
		OutHLSL += FString::Format(FormatSample, ArgsSample);
	}
	else if (DefinitionFunctionName == FSkeletalMeshInterfaceHelper::IsValidTriCoordName)
	{
		static const TCHAR* FormatSample = TEXT("void {InstanceFunctionName} (in {MeshTriCoordinateStructName} InCoord, out bool IsValid) { {GetDISkelMeshContextName} IsValid = InCoord.Tri < DIContext.MeshTriangleCount; }");
		OutHLSL += FString::Format(FormatSample, ArgsSample);
	}
	else if (DefinitionFunctionName == FSkeletalMeshInterfaceHelper::GetTriCoordVerticesName)
	{
		static const TCHAR* FormatSample = TEXT("void {InstanceFunctionName} (in int TriangleIndex, out int OutVertexIndex0, out int OutVertexIndex1, out int OutVertexIndex2) { {GetDISkelMeshContextName} DISkelMesh_GetTriVertices(DIContext, TriangleIndex, OutVertexIndex0, OutVertexIndex1, OutVertexIndex2); }");
		OutHLSL += FString::Format(FormatSample, ArgsSample);
	}
	// Bone Sampling
	else if (DefinitionFunctionName == FSkeletalMeshInterfaceHelper::GetSkinnedBoneDataName)
	{
		static const TCHAR* FormatSample = TEXT("void {InstanceFunctionName} (in int InBone, out float3 OutPosition, out float4 OutRotation, out float3 OutVelocity) { {GetDISkelMeshContextName} DISkelMesh_GetSkinnedBone(DIContext, InBone, OutPosition, OutRotation, OutVelocity); }");
		OutHLSL += FString::Format(FormatSample, ArgsSample);
	}
	else if (DefinitionFunctionName == FSkeletalMeshInterfaceHelper::GetSkinnedBoneDataInterpolatedName)
	{
		static const TCHAR* FormatSample = TEXT("void {InstanceFunctionName} (in int InBone, in float Interp, out float3 OutPosition, out float4 OutRotation, out float3 OutVelocity) { {GetDISkelMeshContextName} DISkelMesh_GetSkinnedBoneInterpolated(DIContext, InBone, Interp, OutPosition, OutRotation, OutVelocity); }");
		OutHLSL += FString::Format(FormatSample, ArgsSample);
	}
	else if (DefinitionFunctionName == FSkeletalMeshInterfaceHelper::GetSkinnedBoneDataWSName)
	{
		static const TCHAR* FormatSample = TEXT("void {InstanceFunctionName} (in int InBone, out float3 OutPosition, out float4 OutRotation, out float3 OutVelocity) { {GetDISkelMeshContextName} DISkelMesh_GetSkinnedBoneWS(DIContext, InBone, OutPosition, OutRotation, OutVelocity); }");
		OutHLSL += FString::Format(FormatSample, ArgsSample);
	}
	else if (DefinitionFunctionName == FSkeletalMeshInterfaceHelper::GetSkinnedBoneDataWSInterpolatedName)
	{
		static const TCHAR* FormatSample = TEXT("void {InstanceFunctionName} (in int InBone, in float Interp, out float3 OutPosition, out float4 OutRotation, out float3 OutVelocity) { {GetDISkelMeshContextName} DISkelMesh_GetSkinnedBoneInterpolatedWS(DIContext, InBone, Interp, OutPosition, OutRotation, OutVelocity); }");
		OutHLSL += FString::Format(FormatSample, ArgsSample);
	}
	// Vertex Sampling
	else if (DefinitionFunctionName == FSkeletalMeshInterfaceHelper::RandomVertexName)
	{
		static const TCHAR* FormatSample = TEXT("void {InstanceFunctionName}(out int OutVertex) { {GetDISkelMeshContextName} DISkelMesh_GetRandomVertex(DIContext, OutVertex); }");
		OutHLSL += FString::Format(FormatSample, ArgsSample);
	}
	else if (DefinitionFunctionName == FSkeletalMeshInterfaceHelper::IsValidVertexName)
	{
		static const TCHAR* FormatSample = TEXT("void {InstanceFunctionName} (in int Vertex, out bool IsValid) { {GetDISkelMeshContextName} DISkelMesh_IsValidVertex(DIContext, Vertex, IsValid); }");
		OutHLSL += FString::Format(FormatSample, ArgsSample);
	}
	else if (DefinitionFunctionName == FSkeletalMeshInterfaceHelper::GetSkinnedVertexDataName)
	{
		static const TCHAR* FormatSample = TEXT("void {InstanceFunctionName} (in int Vertex, out float3 OutPosition, out float3 OutVelocity) { {GetDISkelMeshContextName} DISkelMesh_GetSkinnedVertex(DIContext, Vertex, OutPosition, OutVelocity); }");
<<<<<<< HEAD
		OutHLSL += FString::Format(FormatSample, ArgsSample);
	}
	else if (DefinitionFunctionName == FSkeletalMeshInterfaceHelper::GetSkinnedVertexDataWSName)
	{
		static const TCHAR* FormatSample = TEXT("void {InstanceFunctionName} (in int Vertex, out float3 OutPosition, out float3 OutVelocity) { {GetDISkelMeshContextName} DISkelMesh_GetSkinnedVertexWS(DIContext, Vertex, OutPosition, OutVelocity); }");
		OutHLSL += FString::Format(FormatSample, ArgsSample);
	}
	else if (DefinitionFunctionName == FSkeletalMeshInterfaceHelper::GetVertexColorName)
	{
		static const TCHAR* FormatSample = TEXT("void {InstanceFunctionName} (in int Vertex, out float4 OutColor) { {GetDISkelMeshContextName} DISkelMesh_GetVertexColor(DIContext, Vertex, OutColor); }");
		OutHLSL += FString::Format(FormatSample, ArgsSample);
	}
	else if (DefinitionFunctionName == FSkeletalMeshInterfaceHelper::GetVertexUVName)
	{
		static const TCHAR* FormatSample = TEXT("void {InstanceFunctionName} (in int Vertex, in int UVSet, out float2 OutUV) { {GetDISkelMeshContextName} DISkelMesh_GetVertexUV(DIContext, Vertex, UVSet, OutUV); }");
		OutHLSL += FString::Format(FormatSample, ArgsSample);
	}
	// Specific Bone
	else if (DefinitionFunctionName == FSkeletalMeshInterfaceHelper::GetSpecificBoneCountName)
	{
		static const TCHAR* FormatSample = TEXT("void {InstanceFunctionName} (out int Count) { {GetDISkelMeshContextName} DISkelMesh_GetSpecificBoneCount(DIContext, Count); }");
		OutHLSL += FString::Format(FormatSample, ArgsSample);
	}
	else if (DefinitionFunctionName == FSkeletalMeshInterfaceHelper::GetSpecificBoneAtName)
	{
		static const TCHAR* FormatSample = TEXT("void {InstanceFunctionName} (in int BoneIndex, out int Bone) { {GetDISkelMeshContextName} DISkelMesh_GetSpecificBoneAt(DIContext, BoneIndex, Bone); }");
		OutHLSL += FString::Format(FormatSample, ArgsSample);
	}
=======
		OutHLSL += FString::Format(FormatSample, ArgsSample);
	}
	else if (DefinitionFunctionName == FSkeletalMeshInterfaceHelper::GetSkinnedVertexDataWSName)
	{
		static const TCHAR* FormatSample = TEXT("void {InstanceFunctionName} (in int Vertex, out float3 OutPosition, out float3 OutVelocity) { {GetDISkelMeshContextName} DISkelMesh_GetSkinnedVertexWS(DIContext, Vertex, OutPosition, OutVelocity); }");
		OutHLSL += FString::Format(FormatSample, ArgsSample);
	}
	else if (DefinitionFunctionName == FSkeletalMeshInterfaceHelper::GetVertexColorName)
	{
		static const TCHAR* FormatSample = TEXT("void {InstanceFunctionName} (in int Vertex, out float4 OutColor) { {GetDISkelMeshContextName} DISkelMesh_GetVertexColor(DIContext, Vertex, OutColor); }");
		OutHLSL += FString::Format(FormatSample, ArgsSample);
	}
	else if (DefinitionFunctionName == FSkeletalMeshInterfaceHelper::GetVertexUVName)
	{
		static const TCHAR* FormatSample = TEXT("void {InstanceFunctionName} (in int Vertex, in int UVSet, out float2 OutUV) { {GetDISkelMeshContextName} DISkelMesh_GetVertexUV(DIContext, Vertex, UVSet, OutUV); }");
		OutHLSL += FString::Format(FormatSample, ArgsSample);
	}
	// Specific Bone
	else if (DefinitionFunctionName == FSkeletalMeshInterfaceHelper::GetSpecificBoneCountName)
	{
		static const TCHAR* FormatSample = TEXT("void {InstanceFunctionName} (out int Count) { {GetDISkelMeshContextName} DISkelMesh_GetSpecificBoneCount(DIContext, Count); }");
		OutHLSL += FString::Format(FormatSample, ArgsSample);
	}
	else if (DefinitionFunctionName == FSkeletalMeshInterfaceHelper::GetSpecificBoneAtName)
	{
		static const TCHAR* FormatSample = TEXT("void {InstanceFunctionName} (in int BoneIndex, out int Bone) { {GetDISkelMeshContextName} DISkelMesh_GetSpecificBoneAt(DIContext, BoneIndex, Bone); }");
		OutHLSL += FString::Format(FormatSample, ArgsSample);
	}
>>>>>>> 710d7cac
	else if (DefinitionFunctionName == FSkeletalMeshInterfaceHelper::RandomSpecificBoneName)
	{
		static const TCHAR* FormatSample = TEXT("void {InstanceFunctionName} (out int Bone) { {GetDISkelMeshContextName} DISkelMesh_RandomSpecificBone(DIContext, Bone); }");
		OutHLSL += FString::Format(FormatSample, ArgsSample);
	}
	// Specific Socket
	else if (DefinitionFunctionName == FSkeletalMeshInterfaceHelper::GetSpecificSocketCountName)
	{
		static const TCHAR* FormatSample = TEXT("void {InstanceFunctionName} (out int Count) { {GetDISkelMeshContextName} DISkelMesh_GetSpecificSocketCount(DIContext, Count); }");
		OutHLSL += FString::Format(FormatSample, ArgsSample);
	}
	else if (DefinitionFunctionName == FSkeletalMeshInterfaceHelper::GetSpecificSocketBoneAtName)
	{
		static const TCHAR* FormatSample = TEXT("void {InstanceFunctionName} (in int SocketIndex, out int Bone) { {GetDISkelMeshContextName} DISkelMesh_GetSpecificSocketBoneAt(DIContext, SocketIndex, Bone); }");
		OutHLSL += FString::Format(FormatSample, ArgsSample);
	}
	else if (DefinitionFunctionName == FSkeletalMeshInterfaceHelper::RandomSpecificSocketBoneName)
	{
		static const TCHAR* FormatSample = TEXT("void {InstanceFunctionName} (out int SocketBone) { {GetDISkelMeshContextName} DISkelMesh_RandomSpecificSocketBone(DIContext, SocketBone); }");
		OutHLSL += FString::Format(FormatSample, ArgsSample);
	}
	// Unsupported functionality
	//else if (DefinitionFunctionName == FSkeletalMeshInterfaceHelper::GetVertexCountName)				// void GetFilteredVertexCount(out int VertexCount)
	//else if (DefinitionFunctionName == FSkeletalMeshInterfaceHelper::GetVertexAtName)					// void GetFilteredVertex(in int FilterdIndex, out int VertexIndex)
	//else if (DefinitionFunctionName == FSkeletalMeshInterfaceHelper::GetTriangleCountName)			// void GetFilteredTriangleCount(out int OutTriangleCount)
	//else if (DefinitionFunctionName == FSkeletalMeshInterfaceHelper::GetTriangleAtName)				// void GetFilteredTriangle(in int Triangle, out {MeshTriCoordinateStructName} OutCoord)
	//else if (DefinitionFunctionName == FSkeletalMeshInterfaceHelper::IsValidBoneName)					// void IsValidBoneName(in int BoneIndex, out bool IsValid)
	else
	{
		// This function is not support
		return false;
	}

	OutHLSL += TEXT("\n");
	return true;
}

void UNiagaraDataInterfaceSkeletalMesh::GetParameterDefinitionHLSL(FNiagaraDataInterfaceGPUParamInfo& ParamInfo, FString& OutHLSL)
{
	OutHLSL += TEXT("DISKELMESH_DECLARE_CONSTANTS(") + ParamInfo.DataInterfaceHLSLSymbol + TEXT(")\n");
}

FNiagaraDataInterfaceParametersCS* UNiagaraDataInterfaceSkeletalMesh::ConstructComputeParameters() const
{
	return new FNiagaraDataInterfaceParametersCS_SkeletalMesh();
}


void UNiagaraDataInterfaceSkeletalMesh::SetSourceComponentFromBlueprints(USkeletalMeshComponent* ComponentToUse)
{
	// NOTE: When ChangeId changes the next tick will be skipped and a reset of the per-instance data will be initiated. 
	ChangeId++;
	SourceComponent = ComponentToUse;
	Source = ComponentToUse->GetOwner();
}

//UNiagaraDataInterfaceSkeletalMesh END
//////////////////////////////////////////////////////////////////////////

template<>
void FSkeletalMeshAccessorHelper::Init<
	TIntegralConstant<ENDISkeletalMesh_FilterMode, ENDISkeletalMesh_FilterMode::SingleRegion>,
	TIntegralConstant<ENDISkelMesh_AreaWeightingMode, ENDISkelMesh_AreaWeightingMode::None>>
	(FNDISkeletalMesh_InstanceData* InstData)
{
	Comp = Cast<USkeletalMeshComponent>(InstData->Component.Get());
	Mesh = InstData->Mesh;
	LODData = &InstData->GetLODRenderDataAndSkinWeights(SkinWeightBuffer);
	IndexBuffer = LODData->MultiSizeIndexContainer.GetIndexBuffer();
	SkinningData = InstData->SkinningData.SkinningData.Get();
	Usage = InstData->SkinningData.Usage;

	if (Comp)
	{
		const USkinnedMeshComponent* BaseComp = Comp->GetBaseComponent();
		BoneComponentSpaceTransforms = &BaseComp->GetComponentSpaceTransforms();
		PrevBoneComponentSpaceTransforms = &BaseComp->GetPreviousComponentTransformsArray();
	}

	const FSkeletalMeshSamplingInfo& SamplingInfo = InstData->Mesh->GetSamplingInfo();
	SamplingRegion = &SamplingInfo.GetRegion(InstData->SamplingRegionIndices[0]);
	SamplingRegionBuiltData = &SamplingInfo.GetRegionBuiltData(InstData->SamplingRegionIndices[0]);
}

template<>
void FSkeletalMeshAccessorHelper::Init<
	TIntegralConstant<ENDISkeletalMesh_FilterMode, ENDISkeletalMesh_FilterMode::SingleRegion>,
	TIntegralConstant<ENDISkelMesh_AreaWeightingMode, ENDISkelMesh_AreaWeightingMode::AreaWeighted>>
	(FNDISkeletalMesh_InstanceData* InstData)
{
	Comp = Cast<USkeletalMeshComponent>(InstData->Component.Get());
	Mesh = InstData->Mesh;
	LODData = &InstData->GetLODRenderDataAndSkinWeights(SkinWeightBuffer);
	IndexBuffer = LODData->MultiSizeIndexContainer.GetIndexBuffer();
	SkinningData = InstData->SkinningData.SkinningData.Get();
	Usage = InstData->SkinningData.Usage;

	if (Comp)
	{
		const USkinnedMeshComponent* BaseComp = Comp->GetBaseComponent();
		BoneComponentSpaceTransforms = &BaseComp->GetComponentSpaceTransforms();
		PrevBoneComponentSpaceTransforms = &BaseComp->GetPreviousComponentTransformsArray();
	}

	const FSkeletalMeshSamplingInfo& SamplingInfo = InstData->Mesh->GetSamplingInfo();
	SamplingRegion = &SamplingInfo.GetRegion(InstData->SamplingRegionIndices[0]);
	SamplingRegionBuiltData = &SamplingInfo.GetRegionBuiltData(InstData->SamplingRegionIndices[0]);
}

#undef LOCTEXT_NAMESPACE<|MERGE_RESOLUTION|>--- conflicted
+++ resolved
@@ -1021,11 +1021,7 @@
 	TransformInverseTransposed = FMatrix::Identity;
 	PrevTransform = FMatrix::Identity;
 	PrevTransformInverseTransposed = FMatrix::Identity;
-<<<<<<< HEAD
-	DeltaSeconds = 0.0f;
-=======
 	DeltaSeconds = SystemInstance->GetComponent()->GetWorld()->GetDeltaSeconds();
->>>>>>> 710d7cac
 	ChangeId = Interface->ChangeId;
 	bIsGpuUniformlyDistributedSampling = false;
 	MeshWeightStrideByte = 0;
@@ -1034,11 +1030,7 @@
 
 	// Get skel mesh and confirm have valid data
 	USkeletalMeshComponent* NewSkelComp = nullptr;
-<<<<<<< HEAD
-	Mesh = UNiagaraDataInterfaceSkeletalMesh::GetSkeletalMeshHelper(Interface, SystemInstance->GetComponent(), Component, NewSkelComp);
-=======
 	Mesh = Interface->GetSkeletalMesh(SystemInstance->GetComponent(), Component, NewSkelComp, this);
->>>>>>> 710d7cac
 	MeshSafe = Mesh;
 
 	if (!Mesh)
@@ -1980,7 +1972,6 @@
 	else if (DefinitionFunctionName == FSkeletalMeshInterfaceHelper::GetSkinnedVertexDataName)
 	{
 		static const TCHAR* FormatSample = TEXT("void {InstanceFunctionName} (in int Vertex, out float3 OutPosition, out float3 OutVelocity) { {GetDISkelMeshContextName} DISkelMesh_GetSkinnedVertex(DIContext, Vertex, OutPosition, OutVelocity); }");
-<<<<<<< HEAD
 		OutHLSL += FString::Format(FormatSample, ArgsSample);
 	}
 	else if (DefinitionFunctionName == FSkeletalMeshInterfaceHelper::GetSkinnedVertexDataWSName)
@@ -2009,36 +2000,6 @@
 		static const TCHAR* FormatSample = TEXT("void {InstanceFunctionName} (in int BoneIndex, out int Bone) { {GetDISkelMeshContextName} DISkelMesh_GetSpecificBoneAt(DIContext, BoneIndex, Bone); }");
 		OutHLSL += FString::Format(FormatSample, ArgsSample);
 	}
-=======
-		OutHLSL += FString::Format(FormatSample, ArgsSample);
-	}
-	else if (DefinitionFunctionName == FSkeletalMeshInterfaceHelper::GetSkinnedVertexDataWSName)
-	{
-		static const TCHAR* FormatSample = TEXT("void {InstanceFunctionName} (in int Vertex, out float3 OutPosition, out float3 OutVelocity) { {GetDISkelMeshContextName} DISkelMesh_GetSkinnedVertexWS(DIContext, Vertex, OutPosition, OutVelocity); }");
-		OutHLSL += FString::Format(FormatSample, ArgsSample);
-	}
-	else if (DefinitionFunctionName == FSkeletalMeshInterfaceHelper::GetVertexColorName)
-	{
-		static const TCHAR* FormatSample = TEXT("void {InstanceFunctionName} (in int Vertex, out float4 OutColor) { {GetDISkelMeshContextName} DISkelMesh_GetVertexColor(DIContext, Vertex, OutColor); }");
-		OutHLSL += FString::Format(FormatSample, ArgsSample);
-	}
-	else if (DefinitionFunctionName == FSkeletalMeshInterfaceHelper::GetVertexUVName)
-	{
-		static const TCHAR* FormatSample = TEXT("void {InstanceFunctionName} (in int Vertex, in int UVSet, out float2 OutUV) { {GetDISkelMeshContextName} DISkelMesh_GetVertexUV(DIContext, Vertex, UVSet, OutUV); }");
-		OutHLSL += FString::Format(FormatSample, ArgsSample);
-	}
-	// Specific Bone
-	else if (DefinitionFunctionName == FSkeletalMeshInterfaceHelper::GetSpecificBoneCountName)
-	{
-		static const TCHAR* FormatSample = TEXT("void {InstanceFunctionName} (out int Count) { {GetDISkelMeshContextName} DISkelMesh_GetSpecificBoneCount(DIContext, Count); }");
-		OutHLSL += FString::Format(FormatSample, ArgsSample);
-	}
-	else if (DefinitionFunctionName == FSkeletalMeshInterfaceHelper::GetSpecificBoneAtName)
-	{
-		static const TCHAR* FormatSample = TEXT("void {InstanceFunctionName} (in int BoneIndex, out int Bone) { {GetDISkelMeshContextName} DISkelMesh_GetSpecificBoneAt(DIContext, BoneIndex, Bone); }");
-		OutHLSL += FString::Format(FormatSample, ArgsSample);
-	}
->>>>>>> 710d7cac
 	else if (DefinitionFunctionName == FSkeletalMeshInterfaceHelper::RandomSpecificBoneName)
 	{
 		static const TCHAR* FormatSample = TEXT("void {InstanceFunctionName} (out int Bone) { {GetDISkelMeshContextName} DISkelMesh_RandomSpecificBone(DIContext, Bone); }");
