--- conflicted
+++ resolved
@@ -876,17 +876,6 @@
 	Data->MeshSkinWeightBufferSrv = SourceData->MeshSkinWeightBufferSrv;
 }
 
-<<<<<<< HEAD
-USkeletalMesh* UNiagaraDataInterfaceSkeletalMesh::GetSkeletalMeshHelper(UNiagaraDataInterfaceSkeletalMesh* Interface, UNiagaraComponent* OwningComponent, TWeakObjectPtr<USceneComponent>& SceneComponent, USkeletalMeshComponent*& FoundSkelComp)
-{
-	USkeletalMesh* Mesh = nullptr;
-	if (Interface->SourceComponent)
-	{
-		Mesh = Interface->SourceComponent->SkeletalMesh;
-		FoundSkelComp = Interface->SourceComponent;
-	}
-	else if (Interface->Source)
-=======
 USkeletalMesh* UNiagaraDataInterfaceSkeletalMesh::GetSkeletalMesh(UNiagaraComponent* OwningComponent, TWeakObjectPtr<USceneComponent>& SceneComponent, USkeletalMeshComponent*& FoundSkelComp, FNDISkeletalMesh_InstanceData* InstData)
 {
 	USkeletalMesh* Mesh = nullptr;
@@ -944,7 +933,6 @@
 		FoundSkelComp = SourceComponent;
 	}
 	else if (Source)
->>>>>>> 33e6966e
 	{
 		ASkeletalMeshActor* MeshActor = Cast<ASkeletalMeshActor>(Source);
 		USkeletalMeshComponent* SourceComp = nullptr;
@@ -1033,11 +1021,7 @@
 	TransformInverseTransposed = FMatrix::Identity;
 	PrevTransform = FMatrix::Identity;
 	PrevTransformInverseTransposed = FMatrix::Identity;
-<<<<<<< HEAD
-	DeltaSeconds = 0.0f;
-=======
 	DeltaSeconds = SystemInstance->GetComponent()->GetWorld()->GetDeltaSeconds();
->>>>>>> 33e6966e
 	ChangeId = Interface->ChangeId;
 	bIsGpuUniformlyDistributedSampling = false;
 	MeshWeightStrideByte = 0;
@@ -1046,11 +1030,7 @@
 
 	// Get skel mesh and confirm have valid data
 	USkeletalMeshComponent* NewSkelComp = nullptr;
-<<<<<<< HEAD
-	Mesh = UNiagaraDataInterfaceSkeletalMesh::GetSkeletalMeshHelper(Interface, SystemInstance->GetComponent(), Component, NewSkelComp);
-=======
 	Mesh = Interface->GetSkeletalMesh(SystemInstance->GetComponent(), Component, NewSkelComp, this);
->>>>>>> 33e6966e
 	MeshSafe = Mesh;
 
 	if (!Mesh)
@@ -1101,19 +1081,6 @@
 		{
 			LODIndex = FMath::Clamp(Interface->WholeMeshLOD, 0, Mesh->GetLODNum() - 1);
 		}
-<<<<<<< HEAD
-
-		if (!Mesh->GetLODInfo(LODIndex)->bAllowCPUAccess && (Interface->bUseTriangleSampling || Interface->bUseVertexSampling))
-		{
-			UE_LOG(LogNiagara, Warning, TEXT("Skeletal Mesh Data Interface is trying to spawn from a whole mesh that does not allow CPU Access.\nInterface: %s\nMesh: %s\nLOD: %d"),
-				*Interface->GetFullName(),
-				*Mesh->GetFullName(),
-				LODIndex);
-
-			return false;
-		}
-=======
->>>>>>> 33e6966e
 	}
 	else
 	{
@@ -1215,11 +1182,6 @@
 	FSkeletalMeshLODRenderData& LODData = GetLODRenderDataAndSkinWeights(SkinWeightBuffer);
 
 	//Check for the validity of the Mesh's cpu data.
-<<<<<<< HEAD
-	//-TODO: These values are currently created too late in the editor so we can't use them to validate the DI correctly
-	//if ( Interface->bUseTriangleSampling || Interface->bUseVertexSampling )
-	{
-=======
 	if ( Interface->bUseTriangleSampling || Interface->bUseVertexSampling )
 	{
 		if ( !Mesh->GetLODInfo(LODIndex)->bAllowCPUAccess )
@@ -1232,7 +1194,6 @@
 			return false;
 		}
 
->>>>>>> 33e6966e
 		bool LODDataNumVerticesCorrect = LODData.GetNumVertices() > 0;
 		bool LODDataPositonNumVerticesCorrect = LODData.StaticVertexBuffers.PositionVertexBuffer.GetNumVertices() > 0;
 		bool bSkinWeightBuffer = SkinWeightBuffer != nullptr;
