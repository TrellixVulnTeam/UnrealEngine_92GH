// Copyright Epic Games, Inc. All Rights Reserved.


#include "NiagaraEmitter.h"

#include "INiagaraEditorOnlyDataUtlities.h"
#include "NiagaraCustomVersion.h"
#include "NiagaraEditorDataBase.h"
#include "NiagaraModule.h"
#include "NiagaraRenderer.h"
#include "NiagaraRendererProperties.h"
#include "NiagaraScript.h"
#include "NiagaraScriptSourceBase.h"
#include "NiagaraSettings.h"
#include "NiagaraSimulationStageBase.h"
#include "NiagaraStats.h"
#include "NiagaraSystem.h"
#include "NiagaraTrace.h"
#include "Interfaces/ITargetPlatform.h"
#include "Modules/ModuleManager.h"
#include "UObject/Package.h"

#if WITH_EDITOR
const FName UNiagaraEmitter::PrivateMemberNames::EventHandlerScriptProps = GET_MEMBER_NAME_CHECKED(UNiagaraEmitter, EventHandlerScriptProps);

const FString InitialNotSynchronizedReason("Emitter created");
#endif

static int32 GbForceNiagaraCompileOnLoad = 0;
static FAutoConsoleVariableRef CVarForceNiagaraCompileOnLoad(
	TEXT("fx.ForceCompileOnLoad"),
	GbForceNiagaraCompileOnLoad,
	TEXT("If > 0 emitters will be forced to compile on load. \n"),
	ECVF_Default
	);

static int32 GbForceNiagaraMergeOnLoad = 0;
static FAutoConsoleVariableRef CVarForceNiagaraMergeOnLoad(
	TEXT("fx.ForceMergeOnLoad"),
	GbForceNiagaraMergeOnLoad,
	TEXT("If > 0 emitters will be forced to merge on load. \n"),
	ECVF_Default
);

static int32 GbForceNiagaraFailToCompile = 0;
static FAutoConsoleVariableRef CVarForceNiagaraCompileToFail(
	TEXT("fx.ForceNiagaraCompileToFail"),
	GbForceNiagaraFailToCompile,
	TEXT("If > 0 emitters will go through the motions of a compile, but will never set valid bytecode. \n"),
	ECVF_Default
);

static int32 GbEnableEmitterChangeIdMergeLogging = 0;
static FAutoConsoleVariableRef CVarEnableEmitterChangeIdMergeLogging(
	TEXT("fx.EnableEmitterMergeChangeIdLogging"),
	GbEnableEmitterChangeIdMergeLogging,
	TEXT("If > 0 verbose change id information will be logged to help with debuggin merge issues. \n"),
	ECVF_Default
);

static int32 GDebugForcedMaxGPUBufferElements = 0;
static FAutoConsoleVariableRef CVarNiagaraDebugForcedMaxGPUBufferElements(
	TEXT("fx.NiagaraDebugForcedMaxGPUBufferElements"),
	GDebugForcedMaxGPUBufferElements,
	TEXT("Force the maximum buffer size supported by the GPU to this value, for debugging purposes."),
	ECVF_Default
);

/**
Game thread task to do any outstanding work on the loaded emitter
*/
struct FNiagaraEmitterUpdateTask
{
	FNiagaraEmitterUpdateTask(TWeakObjectPtr<UNiagaraEmitter> InEmitter) : WeakEmitter(InEmitter)
	{
	}

	FORCEINLINE TStatId GetStatId() const { RETURN_QUICK_DECLARE_CYCLE_STAT(FNiagaraEmitterUpdateTask, STATGROUP_TaskGraphTasks); }
	static FORCEINLINE ENamedThreads::Type GetDesiredThread() { return ENamedThreads::GameThread; }
	static FORCEINLINE ESubsequentsMode::Type GetSubsequentsMode() { return ESubsequentsMode::TrackSubsequents; }

	void DoTask(ENamedThreads::Type CurrentThread, const FGraphEventRef& MyCompletionGraphEvent)
	{
		UNiagaraEmitter* Emitter = WeakEmitter.Get();
		if (Emitter == nullptr)
		{
			// probably got garbage collected in the meantime
			return;
		}
		Emitter->UpdateEmitterAfterLoad();
	}

	TWeakObjectPtr<UNiagaraEmitter> WeakEmitter;
};

FNiagaraDetailsLevelScaleOverrides::FNiagaraDetailsLevelScaleOverrides()
{
	Low = 0.125f;
	Medium = 0.25f;
	High = 0.5f;
	Epic = 1.0f;
	Cine = 1.0f;
}

void FNiagaraEmitterScriptProperties::InitDataSetAccess()
{
	EventReceivers.Empty();
	EventGenerators.Empty();

	if (Script && Script->IsReadyToRun(ENiagaraSimTarget::CPUSim))
	{
		//UE_LOG(LogNiagara, Log, TEXT("InitDataSetAccess: %s %d %d"), *Script->GetPathName(), Script->ReadDataSets.Num(), Script->WriteDataSets.Num());
		// TODO: add event receiver and generator lists to the script properties here
		//
		for (FNiagaraDataSetID &ReadID : Script->GetVMExecutableData().ReadDataSets)
		{
			EventReceivers.Add( FNiagaraEventReceiverProperties(ReadID.Name, NAME_None, NAME_None) );
		}

		for (FNiagaraDataSetProperties &WriteID : Script->GetVMExecutableData().WriteDataSets)
		{
			FNiagaraEventGeneratorProperties Props(WriteID, NAME_None);
			EventGenerators.Add(Props);
		}
	}
}

bool FNiagaraEmitterScriptProperties::DataSetAccessSynchronized() const
{
	if (Script && Script->IsReadyToRun(ENiagaraSimTarget::CPUSim))
	{
		if (Script->GetVMExecutableData().ReadDataSets.Num() != EventReceivers.Num())
		{
			return false;
		}
		if (Script->GetVMExecutableData().WriteDataSets.Num() != EventGenerators.Num())
		{
			return false;
		}
		return true;
	}
	else
	{
		return EventReceivers.Num() == 0 && EventGenerators.Num() == 0;
	}
}

//////////////////////////////////////////////////////////////////////////

UNiagaraEmitter::UNiagaraEmitter(const FObjectInitializer& Initializer)
: Super(Initializer)
, PreAllocationCount(0)
, FixedBounds(FBox(FVector(-100), FVector(100)))
, MinDetailLevel_DEPRECATED(0)
, MaxDetailLevel_DEPRECATED(4)
, bInterpolatedSpawning(false)
, bFixedBounds(false)
, bUseMinDetailLevel_DEPRECATED(false)
, bUseMaxDetailLevel_DEPRECATED(false)
, bRequiresPersistentIDs(false)
, bCombineEventSpawn(false)
, MaxDeltaTimePerTick(0.125)
, bLimitDeltaTime(true)
#if WITH_EDITORONLY_DATA
, bBakeOutRapidIteration(true)
, ThumbnailImageOutOfDate(true)
, IsCooked(false)
#endif
{
}

void UNiagaraEmitter::PostInitProperties()
{
	Super::PostInitProperties();
	if (HasAnyFlags(RF_ClassDefaultObject | RF_NeedLoad) == false)
	{
		SpawnScriptProps.Script = NewObject<UNiagaraScript>(this, "SpawnScript", EObjectFlags::RF_Transactional);
		SpawnScriptProps.Script->SetUsage(ENiagaraScriptUsage::ParticleSpawnScript);

		UpdateScriptProps.Script = NewObject<UNiagaraScript>(this, "UpdateScript", EObjectFlags::RF_Transactional);
		UpdateScriptProps.Script->SetUsage(ENiagaraScriptUsage::ParticleUpdateScript);

#if WITH_EDITORONLY_DATA
		EmitterSpawnScriptProps.Script = NewObject<UNiagaraScript>(this, "EmitterSpawnScript", EObjectFlags::RF_Transactional);
		EmitterSpawnScriptProps.Script->SetUsage(ENiagaraScriptUsage::EmitterSpawnScript);
		
		EmitterUpdateScriptProps.Script = NewObject<UNiagaraScript>(this, "EmitterUpdateScript", EObjectFlags::RF_Transactional);
		EmitterUpdateScriptProps.Script->SetUsage(ENiagaraScriptUsage::EmitterUpdateScript);
#endif

		GPUComputeScript = NewObject<UNiagaraScript>(this, "GPUComputeScript", EObjectFlags::RF_Transactional);
		GPUComputeScript->SetUsage(ENiagaraScriptUsage::ParticleGPUComputeScript);

#if WITH_EDITORONLY_DATA && WITH_EDITOR
		if (EditorParameters == nullptr)
		{
			INiagaraModule& NiagaraModule = FModuleManager::GetModuleChecked<INiagaraModule>("Niagara");
			EditorParameters = NiagaraModule.GetEditorOnlyDataUtilities().CreateDefaultEditorParameters(this);
		}
#endif
	}

#if WITH_EDITORONLY_DATA
	if (GPUComputeScript)
	{
		GPUComputeScript->OnGPUScriptCompiled().AddUObject(this, &UNiagaraEmitter::RaiseOnEmitterGPUCompiled);
	}
#endif

	UniqueEmitterName = TEXT("Emitter");

	ResolveScalabilitySettings();
}

#if WITH_EDITORONLY_DATA
bool UNiagaraEmitter::GetForceCompileOnLoad()
{
	return GbForceNiagaraCompileOnLoad > 0;
}

bool UNiagaraEmitter::IsSynchronizedWithParent() const
{
	if (Parent == nullptr)
	{
		// If the emitter has no parent than it is synchronized by default.
		return true;
	}

	if (ParentAtLastMerge == nullptr)
	{
		// If the parent was valid but the parent at last merge isn't, they we don't know if it's up to date so we say it's not, and let 
		// the actual merge code print an appropriate message to the log.
		return false;
	}

	if (Parent->GetChangeId().IsValid() == false ||
		ParentAtLastMerge->GetChangeId().IsValid() == false)
	{
		// If any of the change Ids aren't valid then we assume we're out of sync.
		return false;
	}

	// Otherwise check the change ids, and the force flag.
	return Parent->GetChangeId() == ParentAtLastMerge->GetChangeId() && GbForceNiagaraMergeOnLoad <= 0;
}

INiagaraMergeManager::FMergeEmitterResults UNiagaraEmitter::MergeChangesFromParent()
{
	TRACE_CPUPROFILER_EVENT_SCOPE(MergeEmitter);
	TRACE_CPUPROFILER_EVENT_SCOPE_TEXT_ON_CHANNEL(*GetPathName(), NiagaraChannel);

	if (GbEnableEmitterChangeIdMergeLogging)
	{
		UE_LOG(LogNiagara, Log, TEXT("Emitter %s is merging changes from parent %s because its Change ID was updated."), *GetPathName(),
			Parent != nullptr ? *Parent->GetPathName() : TEXT("(null)"));

		UE_LOG(LogNiagara, Log, TEXT("\nEmitter %s Id=%s \nParentAtLastMerge %s id=%s \nParent %s Id=%s."), 
			*GetPathName(), *ChangeId.ToString(),
			ParentAtLastMerge != nullptr ? *ParentAtLastMerge->GetPathName() : TEXT("(null)"), ParentAtLastMerge != nullptr ? *ParentAtLastMerge->GetChangeId().ToString() : TEXT("(null)"),
			Parent != nullptr ? *Parent->GetPathName() : TEXT("(null)"), Parent != nullptr ? *Parent->GetChangeId().ToString() : TEXT("(null)"));
	}

	if (Parent == nullptr)
	{
		// If we don't have a copy of the parent emitter, this emitter can't safely be merged.
		INiagaraMergeManager::FMergeEmitterResults MergeResults;
		MergeResults.MergeResult = INiagaraMergeManager::EMergeEmitterResult::FailedToDiff;
		MergeResults.bModifiedGraph = false;
		MergeResults.ErrorMessages.Add(NSLOCTEXT("NiagaraEmitter", "NoParentErrorMessage", "This emitter has no 'Parent' so changes can't be merged in."));
		return MergeResults;
	}

	const bool bNoParentAtLastMerge = (ParentAtLastMerge == nullptr);

	INiagaraModule& NiagaraModule = FModuleManager::Get().GetModuleChecked<INiagaraModule>("Niagara");
	const INiagaraMergeManager& MergeManager = NiagaraModule.GetMergeManager();
	INiagaraMergeManager::FMergeEmitterResults MergeResults = MergeManager.MergeEmitter(*Parent, ParentAtLastMerge, *this);
	if (MergeResults.MergeResult == INiagaraMergeManager::EMergeEmitterResult::SucceededDifferencesApplied || MergeResults.MergeResult == INiagaraMergeManager::EMergeEmitterResult::SucceededNoDifferences)
	{
		if (MergeResults.MergeResult == INiagaraMergeManager::EMergeEmitterResult::SucceededDifferencesApplied)
		{
			UpdateFromMergedCopy(MergeManager, MergeResults.MergedInstance);
		}

		// Update the last merged source and clear it's stand alone and public flags since it's not an asset.
		ParentAtLastMerge = Parent->DuplicateWithoutMerging(this);
		ParentAtLastMerge->ClearFlags(RF_Standalone | RF_Public);
	}
	else
	{
		UE_LOG(LogNiagara, Warning, TEXT("Failed to merge changes for parent emitter.  Emitter: %s  Parent Emitter: %s  Error Message: %s"),
			*GetPathName(), Parent != nullptr ? *Parent->GetPathName() : TEXT("(null)"), *MergeResults.GetErrorMessagesString());
	}

	return MergeResults;
}

bool UNiagaraEmitter::UsesEmitter(const UNiagaraEmitter& InEmitter) const
{
	return Parent == &InEmitter || (Parent != nullptr && Parent->UsesEmitter(InEmitter));
}

UNiagaraEmitter* UNiagaraEmitter::DuplicateWithoutMerging(UObject* InOuter)
{
	UNiagaraEmitter* Duplicate;
	{
		TGuardValue<decltype(Parent)> ParentGuard(Parent, nullptr);
		TGuardValue<decltype(ParentAtLastMerge)> ParentAtLastMergeGuard(ParentAtLastMerge, nullptr);
		Duplicate = Cast<UNiagaraEmitter>(StaticDuplicateObject(this, InOuter));
	}
	return Duplicate;
}
#endif

void UNiagaraEmitter::Serialize(FArchive& Ar)
{

#if WITH_EDITORONLY_DATA
	for (UNiagaraSimulationStageBase* Stage : SimulationStages)
	{
		if (Stage)
		{
			if (Stage->Script)
			{
				if (!HasAnyFlags(RF_Transient))
				{
					if (Stage->Script->HasAnyFlags(RF_Transient))
					{
						UE_LOG(LogNiagara, Error, TEXT("Emitter \"%s\" has a simulation stage with a Transient script and the emitter itself isn't transient!"), *GetPathName());
					}
				}
			}
			else
			{
				UE_LOG(LogNiagara, Error, TEXT("Emitter \"%s\" has a simulation stage with a null Script entry!"), *GetPathName());
			}

		}
		else
		{
			UE_LOG(LogNiagara, Error, TEXT("Emitter \"%s\" has a simulation stage with a null entry!"), *GetPathName());
		}
	}
#endif
	Super::Serialize(Ar);

#if WITH_EDITORONLY_DATA
	if (Ar.IsLoading())
	{
		IsCooked = Ar.IsFilterEditorOnly();
	}
#endif

	Ar.UsingCustomVersion(FNiagaraCustomVersion::GUID);
}

void UNiagaraEmitter::EnsureScriptsPostLoaded()
{
	TArray<UNiagaraScript*> AllScripts;
	GetScripts(AllScripts, false);

	// Post load scripts for use below.
	for (UNiagaraScript* Script : AllScripts)
	{
		Script->ConditionalPostLoad();
	}

	// Additionally we want to make sure that the GPUComputeScript, if it exists, is also post loaded immediately even if we're not using it.
	// Currently an unused GPUComputeScript will cause the cached data to be invalidated and rebuilt because it will never get
	// a valid CompilerVersionID assigned to it (since it's not being compiled because it's not being used).  The side effect of this is that
	// the invalidation occurs in a non-deterministic location (based on PostLoad order) and can mess up with the cooking process
	if (GPUComputeScript)
	{
		GPUComputeScript->ConditionalPostLoad();
	}
}

void UNiagaraEmitter::PostLoad()
{
	Super::PostLoad();

<<<<<<< HEAD
#if WITH_EDITORONLY_DATA
	PostLoadDefinitionsSubscriptions();
#endif

=======
>>>>>>> 6c1d3e16
	if (GIsEditor)
	{
		SetFlags(RF_Transactional);
	}

	const int32 NiagaraVer = GetLinkerCustomVersion(FNiagaraCustomVersion::GUID);
	if (NiagaraVer < FNiagaraCustomVersion::PlatformScalingRefactor)
	{
		int32 MinDetailLevel = bUseMaxDetailLevel_DEPRECATED ? MinDetailLevel_DEPRECATED : 0;
		int32 MaxDetailLevel = bUseMaxDetailLevel_DEPRECATED ? MaxDetailLevel_DEPRECATED : 4;
		int32 NewQLMask = 0;
		//Currently all detail levels were direct mappings to quality level so just transfer them over to the new mask in PlatformSet.
		for (int32 QL = MinDetailLevel; QL <= MaxDetailLevel; ++QL)
		{
			NewQLMask |= (1 << QL);
		}

		Platforms = FNiagaraPlatformSet(NewQLMask);

		//Transfer spawn rate scaling overrides
		if (bOverrideGlobalSpawnCountScale_DEPRECATED)
		{
			FNiagaraEmitterScalabilityOverride& LowOverride = ScalabilityOverrides.Overrides.AddDefaulted_GetRef();
			LowOverride.Platforms = FNiagaraPlatformSet(FNiagaraPlatformSet::CreateQualityLevelMask(0));
			LowOverride.bOverrideSpawnCountScale = true;
			LowOverride.bScaleSpawnCount = true;
			LowOverride.SpawnCountScale = GlobalSpawnCountScaleOverrides_DEPRECATED.Low;

			FNiagaraEmitterScalabilityOverride& MediumOverride = ScalabilityOverrides.Overrides.AddDefaulted_GetRef();
			MediumOverride.Platforms = FNiagaraPlatformSet(FNiagaraPlatformSet::CreateQualityLevelMask(1));
			MediumOverride.bOverrideSpawnCountScale = true;
			MediumOverride.bScaleSpawnCount = true;
			MediumOverride.SpawnCountScale = GlobalSpawnCountScaleOverrides_DEPRECATED.Medium;

			FNiagaraEmitterScalabilityOverride& HighOverride = ScalabilityOverrides.Overrides.AddDefaulted_GetRef();
			HighOverride.Platforms = FNiagaraPlatformSet(FNiagaraPlatformSet::CreateQualityLevelMask(2));
			HighOverride.bOverrideSpawnCountScale = true;
			HighOverride.bScaleSpawnCount = true;
			HighOverride.SpawnCountScale = GlobalSpawnCountScaleOverrides_DEPRECATED.High;

			FNiagaraEmitterScalabilityOverride& EpicOverride = ScalabilityOverrides.Overrides.AddDefaulted_GetRef();
			EpicOverride.Platforms = FNiagaraPlatformSet(FNiagaraPlatformSet::CreateQualityLevelMask(3));
			EpicOverride.bOverrideSpawnCountScale = true;
			EpicOverride.bScaleSpawnCount = true;
			EpicOverride.SpawnCountScale = GlobalSpawnCountScaleOverrides_DEPRECATED.Epic;

			FNiagaraEmitterScalabilityOverride& CineOverride = ScalabilityOverrides.Overrides.AddDefaulted_GetRef();
			CineOverride.Platforms = FNiagaraPlatformSet(FNiagaraPlatformSet::CreateQualityLevelMask(4));
			CineOverride.bOverrideSpawnCountScale = true;
			CineOverride.bScaleSpawnCount = true;
			CineOverride.SpawnCountScale = GlobalSpawnCountScaleOverrides_DEPRECATED.Cine;
		}
	}

#if WITH_EDITORONLY_DATA
	if (EditorParameters == nullptr)
	{
		INiagaraModule& NiagaraModule = FModuleManager::GetModuleChecked<INiagaraModule>("Niagara");
		EditorParameters = NiagaraModule.GetEditorOnlyDataUtilities().CreateDefaultEditorParameters(this);
	}

	// this can only ever be true for old assets that haven't been loaded yet, so this won't overwrite subsequent changes to the template specification
	if(bIsTemplateAsset_DEPRECATED)
	{
		TemplateSpecification = ENiagaraScriptTemplateSpecification::Template;
	}
#endif

	for (int32 RendererIndex = RendererProperties.Num() - 1; RendererIndex >= 0; --RendererIndex)
	{
		if (RendererProperties[RendererIndex] == nullptr)
		{
#if WITH_EDITORONLY_DATA
			//In cooked builds these can be cooked out and null on purpose.
			ensureMsgf(IsCooked, TEXT("Null renderer found in %s at index %i, removing it to prevent crashes."), *GetPathName(), RendererIndex);
#endif
			RendererProperties.RemoveAt(RendererIndex);
		}
		else
		{
			RendererProperties[RendererIndex]->ConditionalPostLoad();
		}
	}

	for (int32 SimulationStageIndex = SimulationStages.Num() - 1; SimulationStageIndex >= 0; --SimulationStageIndex)
	{
		if (ensureMsgf(SimulationStages[SimulationStageIndex] != nullptr && SimulationStages[SimulationStageIndex]->Script != nullptr, TEXT("Null simulation stage, or simulation stage with a null script found in %s at index %i, removing it to prevent crashes."), *GetPathName(), SimulationStageIndex) == false)
		{
			SimulationStages.RemoveAt(SimulationStageIndex);
		}
		else
		{
			SimulationStages[SimulationStageIndex]->ConditionalPostLoad();
		}
	}

	if (SpawnScriptProps.Script)
	{
		SpawnScriptProps.Script->ConditionalPostLoad();
	}
	
#if WITH_EDITORONLY_DATA
	if (!GPUComputeScript)
	{
		GPUComputeScript = NewObject<UNiagaraScript>(this, "GPUComputeScript", EObjectFlags::RF_Transactional);
		GPUComputeScript->SetUsage(ENiagaraScriptUsage::ParticleGPUComputeScript);
		GPUComputeScript->SetLatestSource(SpawnScriptProps.Script ? SpawnScriptProps.Script->GetLatestSource() : nullptr);
	}
	GPUComputeScript->OnGPUScriptCompiled().AddUObject(this, &UNiagaraEmitter::RaiseOnEmitterGPUCompiled);

	if (EmitterSpawnScriptProps.Script == nullptr || EmitterUpdateScriptProps.Script == nullptr)
	{
		EmitterSpawnScriptProps.Script = NewObject<UNiagaraScript>(this, "EmitterSpawnScript", EObjectFlags::RF_Transactional);
		EmitterSpawnScriptProps.Script->SetUsage(ENiagaraScriptUsage::EmitterSpawnScript);

		EmitterUpdateScriptProps.Script = NewObject<UNiagaraScript>(this, "EmitterUpdateScript", EObjectFlags::RF_Transactional);
		EmitterUpdateScriptProps.Script->SetUsage(ENiagaraScriptUsage::EmitterUpdateScript);

		if (SpawnScriptProps.Script)
		{
			EmitterSpawnScriptProps.Script->SetLatestSource(SpawnScriptProps.Script->GetLatestSource());
			EmitterUpdateScriptProps.Script->SetLatestSource(SpawnScriptProps.Script->GetLatestSource());
		}
	}

	if (!GetOutermost()->bIsCookedForEditor)
	{
		GraphSource->ConditionalPostLoad();
		GraphSource->PostLoadFromEmitter(*this);
		
		// Prepare for emitter inheritance.
		if (Parent != nullptr)
		{
			Parent->ConditionalPostLoad();
		}
		if (ParentAtLastMerge != nullptr)
		{
			ParentAtLastMerge->ConditionalPostLoad();
		}

		for (auto ScratchPadScript : ScratchPadScripts)
		{
			if (ScratchPadScript)
			{
				ScratchPadScript->ConditionalPostLoad();
			}
		}

		for (auto ParentScratchPadScript : ParentScratchPadScripts)
		{
			if (ParentScratchPadScript)
			{
				ParentScratchPadScript->ConditionalPostLoad();
			}
		}

		// Synchronize with definitions before merging.
		// First force sync with all definitions in the DefaultLinkedParameterDefinitions array.
		const UNiagaraSettings* Settings = GetDefault<UNiagaraSettings>();
		check(Settings);
		TArray<FGuid> DefaultDefinitionsUniqueIds;
		for (const FSoftObjectPath& DefaultLinkedParameterDefinitionObjPath : Settings->DefaultLinkedParameterDefinitions)
		{
			UNiagaraParameterDefinitionsBase* DefaultLinkedParameterDefinitions = Cast<UNiagaraParameterDefinitionsBase>(DefaultLinkedParameterDefinitionObjPath.TryLoad());
			if (DefaultLinkedParameterDefinitions == nullptr)
			{
				continue;
			}
			DefaultDefinitionsUniqueIds.Add(DefaultLinkedParameterDefinitions->GetDefinitionsUniqueId());
			const bool bDoNotAssertIfAlreadySubscribed = true;
			SubscribeToParameterDefinitions(DefaultLinkedParameterDefinitions, bDoNotAssertIfAlreadySubscribed);
		}
		FSynchronizeWithParameterDefinitionsArgs Args;
		Args.SpecificDefinitionsUniqueIds = DefaultDefinitionsUniqueIds;
		Args.bForceSynchronizeDefinitions = true;
		Args.bSubscribeAllNameMatchParameters = true;
		SynchronizeWithParameterDefinitions(Args);
		
		// After forcing syncing all DefaultLinkedParameterDefinitions, call SynchronizeWithParameterDefinitions again to sync with all definitions the emitter was already subscribed to, and do not force the sync.
		SynchronizeWithParameterDefinitions();

		if (IsSynchronizedWithParent() == false)
		{
			// Modify here so that the asset will be marked dirty when using the resave commandlet.  This will be ignored during regular post load.
			Modify();
		}
	}
#else
	check(GPUComputeScript == nullptr || SimTarget == ENiagaraSimTarget::GPUComputeSim);
#endif

	//Temporarily disabling interpolated spawn if the script type and flag don't match.
	if (SpawnScriptProps.Script)
	{
		bool bActualInterpolatedSpawning = SpawnScriptProps.Script->IsInterpolatedParticleSpawnScript();
		if (bInterpolatedSpawning != bActualInterpolatedSpawning)
		{
			bInterpolatedSpawning = false;
			if (bActualInterpolatedSpawning)
			{
#if WITH_EDITORONLY_DATA
				//clear out the script as it was compiled with interpolated spawn.
				SpawnScriptProps.Script->InvalidateCompileResults(TEXT("Interpolated spawn changed."));
#endif
				SpawnScriptProps.Script->SetUsage(ENiagaraScriptUsage::ParticleSpawnScript);
			}
			UE_LOG(LogNiagara, Warning, TEXT("Disabling interpolated spawn because emitter flag and script type don't match. Did you adjust this value in the UI? Emitter may need recompile.. %s"), *GetFullName());
		}
	}
<<<<<<< HEAD

	EnsureScriptsPostLoaded();

	FGraphEventArray ParentPrerequisiteTasks;
=======
	EnsureScriptsPostLoaded();
	
>>>>>>> 6c1d3e16
#if WITH_EDITORONLY_DATA
	if (Parent != nullptr && Parent->UpdateTaskRef.IsValid())
	{
		ParentPrerequisiteTasks.Add(Parent->UpdateTaskRef);
	}
#endif
	
	// we are not yet finished, but we do the rest of the work after postload in a separate task
<<<<<<< HEAD
	UpdateTaskRef = TGraphTask<FNiagaraEmitterUpdateTask>::CreateTask(&ParentPrerequisiteTasks).ConstructAndDispatchWhenReady(this);
=======
	UpdateTaskRef = TGraphTask<FNiagaraEmitterUpdateTask>::CreateTask().ConstructAndDispatchWhenReady(this);
>>>>>>> 6c1d3e16
}

bool UNiagaraEmitter::IsEditorOnly() const
{
#if WITH_EDITOR
	if (HasAnyFlags(RF_ClassDefaultObject))
	{
		return false;
	}

	// if the emitter does not have a system as it's outer than it is likely a standalone emitter/parent emitter and so is editor only
	if (const UNiagaraSystem* SystemOwner = Cast<const UNiagaraSystem>(GetOuter()))
	{
		for (const auto& SystemEmitterHandle : SystemOwner->GetEmitterHandles())
		{
			if (SystemEmitterHandle.GetInstance() == this)
			{
				return false;
			}
		}
	}

	return true;
#else
	return Super::IsEditorOnly();
#endif
}


void UNiagaraEmitter::GetAssetRegistryTags(TArray<FAssetRegistryTag>& OutTags) const
{
#if WITH_EDITOR
	OutTags.Add(FAssetRegistryTag("HasGPUEmitter", (SimTarget == ENiagaraSimTarget::GPUComputeSim) ? TEXT("True") : TEXT("False"), FAssetRegistryTag::TT_Alphabetical));

	const float BoundsSize = FixedBounds.GetSize().GetMax();
	OutTags.Add(FAssetRegistryTag("FixedBoundsSize", bFixedBounds ? FString::Printf(TEXT("%.2f"), BoundsSize) : FString(TEXT("None")), FAssetRegistryTag::TT_Numerical));


	uint32 NumActiveRenderers = 0;
	TArray<const UNiagaraRendererProperties*> ActiveRenderers;

	for (const UNiagaraRendererProperties* Props : GetRenderers())
	{
		if (Props)
		{
			NumActiveRenderers++;
			ActiveRenderers.Add(Props);
		}
	}

	OutTags.Add(FAssetRegistryTag("ActiveRenderers", LexToString(NumActiveRenderers), FAssetRegistryTag::TT_Numerical));

	// Gather up NumActive emitters based off of quality level.
	const UNiagaraSettings* Settings = GetDefault<UNiagaraSettings>();
	if (Settings)
	{
		int32 NumQualityLevels = Settings->QualityLevels.Num();
		TArray<int32> QualityLevelsNumActive;
		QualityLevelsNumActive.AddZeroed(NumQualityLevels);

		// Keeping structure from UNiagaraSystem for easy code comparison
		for (int32 i = 0; i < NumQualityLevels; i++)
		{
			if (Platforms.IsEffectQualityEnabled(i))
			{
				QualityLevelsNumActive[i]++;
			}
		}

		for (int32 i = 0; i < NumQualityLevels; i++)
		{
			FString QualityLevelKey = Settings->QualityLevels[i].ToString() + TEXT("Emitters");
			OutTags.Add(FAssetRegistryTag(*QualityLevelKey, LexToString(QualityLevelsNumActive[i]), FAssetRegistryTag::TT_Numerical));
		}
	}

	TMap<FName, uint32> NumericKeys;
	TMap<FName, FString> StringKeys;
	// Gather up custom asset tags for  RendererProperties
	{
		TArray<UClass*> RendererClasses;
		GetDerivedClasses(UNiagaraRendererProperties::StaticClass(), RendererClasses);

		for (UClass* RendererClass : RendererClasses)
		{
			const UNiagaraRendererProperties* PropDefault = RendererClass->GetDefaultObject< UNiagaraRendererProperties>();
			if (PropDefault)
			{
				PropDefault->GetAssetTagsForContext(this, ActiveRenderers, NumericKeys, StringKeys);
			}
		}
	}

	// Gather up custom asset tags for DataInterfaces
	{
		TArray<const UNiagaraDataInterface*> DataInterfaces;
		auto AddDIs = [&](UNiagaraScript* Script)
		{
			if (Script)
			{
				for (FNiagaraScriptDataInterfaceCompileInfo& Info : Script->GetVMExecutableData().DataInterfaceInfo)
				{
					UNiagaraDataInterface* DefaultDataInterface = Info.GetDefaultDataInterface();
					DataInterfaces.AddUnique(DefaultDataInterface);
				}
			}
		};

	
		TArray<UNiagaraScript*> Scripts;
		GetScripts(Scripts);
		for (UNiagaraScript* Script : Scripts)
		{
			AddDIs(Script);
		}

		TArray<UClass*> DIClasses;
		GetDerivedClasses(UNiagaraDataInterface::StaticClass(), DIClasses);

		for (UClass* DIClass : DIClasses)
		{
			const UNiagaraDataInterface* PropDefault = DIClass->GetDefaultObject< UNiagaraDataInterface>();
			if (PropDefault)
			{
				PropDefault->GetAssetTagsForContext(this, DataInterfaces, NumericKeys, StringKeys);
			}
		}
		OutTags.Add(FAssetRegistryTag("ActiveDIs", LexToString(DataInterfaces.Num()), FAssetRegistryTag::TT_Numerical));
	}


	// Now propagate the custom numeric and string tags from the DataInterfaces and RendererProperties above
	auto NumericIter = NumericKeys.CreateConstIterator();
	while (NumericIter)
	{

		OutTags.Add(FAssetRegistryTag(NumericIter.Key(), LexToString(NumericIter.Value()), FAssetRegistryTag::TT_Numerical));
		++NumericIter;
	}

	auto StringIter = StringKeys.CreateConstIterator();
	while (StringIter)
	{

		OutTags.Add(FAssetRegistryTag(StringIter.Key(), LexToString(StringIter.Value()), FAssetRegistryTag::TT_Alphabetical));
		++StringIter;
	}

	// TemplateSpecialization
	FName TemplateSpecificationName = GET_MEMBER_NAME_CHECKED(UNiagaraEmitter, TemplateSpecification);
	FText TemplateSpecializationValueString = StaticEnum<ENiagaraScriptTemplateSpecification>()->GetDisplayNameTextByValue((int64) TemplateSpecification);
	OutTags.Add(FAssetRegistryTag(TemplateSpecificationName, TemplateSpecializationValueString.ToString(), FAssetRegistryTag::TT_Alphabetical));
	
#endif
	Super::GetAssetRegistryTags(OutTags);
}

bool UNiagaraEmitter::NeedsLoadForTargetPlatform(const ITargetPlatform* TargetPlatform)const
{
	// Don't load disabled emitters.
	// Awkwardly, this requires us to look for ourselves in the owning system.
	if (const UNiagaraSystem* OwnerSystem = GetTypedOuter<const UNiagaraSystem>())
	{
		for (const FNiagaraEmitterHandle& EmitterHandle : OwnerSystem->GetEmitterHandles())
		{
			if (EmitterHandle.GetInstance() == this)
			{
				if (!EmitterHandle.GetIsEnabled())
				{
					return false;
				}
				break;
			}
		}
	}

	if (!FNiagaraPlatformSet::ShouldPruneEmittersOnCook(TargetPlatform->IniPlatformName()))
	{
		return true;
	}

	bool bIsEnabled = IsEnabledOnPlatform(TargetPlatform->IniPlatformName());
	if(!bIsEnabled)
	{
		UE_LOG(LogNiagara, Verbose, TEXT("Pruned emitter %s for platform %s"), *GetFullName(), *TargetPlatform->DisplayName().ToString())
	}
	return bIsEnabled;
}

#if WITH_EDITOR
/** Creates a new emitter with the supplied emitter as a parent emitter and the supplied system as it's owner. */
UNiagaraEmitter* UNiagaraEmitter::CreateWithParentAndOwner(UNiagaraEmitter& InParentEmitter, UObject* InOwner, FName InName, EObjectFlags FlagMask)
{
	UNiagaraEmitter* NewEmitter = Cast<UNiagaraEmitter>(StaticDuplicateObject(&InParentEmitter, InOwner, InName, FlagMask));
	NewEmitter->Parent = &InParentEmitter;
	NewEmitter->ParentAtLastMerge = Cast<UNiagaraEmitter>(StaticDuplicateObject(&InParentEmitter, NewEmitter));
	NewEmitter->ParentAtLastMerge->ClearFlags(RF_Standalone | RF_Public);
	NewEmitter->ParentScratchPadScripts.Append(NewEmitter->ScratchPadScripts);
	NewEmitter->ScratchPadScripts.Empty();
	NewEmitter->SetUniqueEmitterName(InName.GetPlainNameString());
	NewEmitter->GraphSource->MarkNotSynchronized(InitialNotSynchronizedReason);
	return NewEmitter;
}

/** Creates a new emitter by duplicating an existing emitter.  The new emitter  will reference the same parent emitter if one is available. */
UNiagaraEmitter* UNiagaraEmitter::CreateAsDuplicate(const UNiagaraEmitter& InEmitterToDuplicate, FName InDuplicateName, UNiagaraSystem& InDuplicateOwnerSystem)
{
	UNiagaraEmitter* NewEmitter = Cast<UNiagaraEmitter>(StaticDuplicateObject(&InEmitterToDuplicate, &InDuplicateOwnerSystem));
	NewEmitter->ClearFlags(RF_Standalone | RF_Public);
	NewEmitter->Parent = InEmitterToDuplicate.Parent;
	if (InEmitterToDuplicate.ParentAtLastMerge != nullptr)
	{
		NewEmitter->ParentAtLastMerge = Cast<UNiagaraEmitter>(StaticDuplicateObject(InEmitterToDuplicate.ParentAtLastMerge, NewEmitter));
		NewEmitter->ParentAtLastMerge->ClearFlags(RF_Standalone | RF_Public);
	}
	NewEmitter->SetUniqueEmitterName(InDuplicateName.GetPlainNameString());
	NewEmitter->GraphSource->MarkNotSynchronized(InitialNotSynchronizedReason);

	return NewEmitter;
}


void UNiagaraEmitter::PostDuplicate(EDuplicateMode::Type DuplicateMode)
{
	Super::PostDuplicate(DuplicateMode);

	if (IsAsset() && DuplicateMode == EDuplicateMode::Normal)
	{
		SetUniqueEmitterName(GetFName().GetPlainNameString());
	}
}

void UNiagaraEmitter::PostRename(UObject* OldOuter, const FName OldName)
{
	Super::PostRename(OldOuter, OldName);

	if (IsAsset())
	{
		SetUniqueEmitterName(GetFName().GetPlainNameString());
	}
}

void UNiagaraEmitter::PostEditChangeProperty(struct FPropertyChangedEvent& PropertyChangedEvent)
{
	Super::PostEditChangeProperty(PropertyChangedEvent);

	FName PropertyName;
	if (PropertyChangedEvent.Property)
	{
		PropertyName = PropertyChangedEvent.Property->GetFName();
	}

	bool bNeedsRecompile = false;
	bool bRecomputeExecutionOrder = false;
	if (PropertyName == GET_MEMBER_NAME_CHECKED(UNiagaraEmitter, bInterpolatedSpawning))
	{
		bool bActualInterpolatedSpawning = SpawnScriptProps.Script->IsInterpolatedParticleSpawnScript();
		if (bInterpolatedSpawning != bActualInterpolatedSpawning)
		{
			//Recompile spawn script if we've altered the interpolated spawn property.
			SpawnScriptProps.Script->SetUsage(bInterpolatedSpawning ? ENiagaraScriptUsage::ParticleSpawnScriptInterpolated : ENiagaraScriptUsage::ParticleSpawnScript);
			UE_LOG(LogNiagara, Log, TEXT("Updating script usage: Script->IsInterpolatdSpawn %d Emitter->bInterpolatedSpawning %d"), (int32)SpawnScriptProps.Script->IsInterpolatedParticleSpawnScript(), bInterpolatedSpawning);
			if (GraphSource != nullptr)
			{
				GraphSource->MarkNotSynchronized(TEXT("Emitter interpolated spawn changed"));
			}
			bNeedsRecompile = true;
		}
	}
	else if (PropertyName == GET_MEMBER_NAME_CHECKED(UNiagaraEmitter, SimTarget))
	{
		if (GraphSource != nullptr)
		{
			GraphSource->MarkNotSynchronized(TEXT("Emitter simulation target changed."));
		}
		bNeedsRecompile = true;
	}
	else if (PropertyName == GET_MEMBER_NAME_CHECKED(UNiagaraEmitter, bRequiresPersistentIDs))
	{
		if (GraphSource != nullptr)
		{
			GraphSource->MarkNotSynchronized(TEXT("Emitter Requires Persistent IDs changed."));
		}
		bNeedsRecompile = true;
	}
	else if (PropertyName == GET_MEMBER_NAME_CHECKED(UNiagaraEmitter, bLocalSpace))
	{
		if (GraphSource != nullptr)
		{
			GraphSource->MarkNotSynchronized(TEXT("Emitter LocalSpace changed."));
		}

		bNeedsRecompile = true;
	}
	else if (PropertyName == GET_MEMBER_NAME_CHECKED(UNiagaraEmitter, bDeterminism))
	{
		if (GraphSource != nullptr)
		{
			GraphSource->MarkNotSynchronized(TEXT("Emitter Determinism changed."));
		}

		bNeedsRecompile = true;
	}
	else if (PropertyName == GET_MEMBER_NAME_CHECKED(UNiagaraEmitter, bSimulationStagesEnabled))
	{
		if (GraphSource != nullptr)
		{
			GraphSource->MarkNotSynchronized(TEXT("SimulationStagesEnabled changed."));
		}
		bNeedsRecompile = true;
	}
	else if (PropertyName == GET_MEMBER_NAME_CHECKED(UNiagaraEmitter, bDeprecatedShaderStagesEnabled))
	{
		//ERROR
		//if (GraphSource != nullptr)
		//{
		//	GraphSource->MarkNotSynchronized(TEXT("DeprecatedShaderStagesEnabled changed."));
		//}
		//bNeedsRecompile = true;
	}
	else if (PropertyName == GET_MEMBER_NAME_CHECKED(FNiagaraEventScriptProperties, SourceEmitterID))
	{
		bRecomputeExecutionOrder = true;
	}
	else if (PropertyName == GET_MEMBER_NAME_CHECKED(UNiagaraEmitter, AttributesToPreserve))
	{
		if (GraphSource != nullptr)
		{
			GraphSource->MarkNotSynchronized(TEXT("AttributesToPreserve changed."));
		}
		bNeedsRecompile = true;
	}

	ResolveScalabilitySettings();

	ThumbnailImageOutOfDate = true;
	UpdateChangeId(TEXT("PostEditChangeProperty"));
	OnPropertiesChangedDelegate.Broadcast();

#if WITH_EDITORONLY_DATA
	if (bNeedsRecompile)
	{
		UNiagaraSystem::RequestCompileForEmitter(this);
	}
	else if (bRecomputeExecutionOrder)
	{
		UNiagaraSystem::RecomputeExecutionOrderForEmitter(this);
	}
#endif
}

void UNiagaraEmitter::PreSave(const ITargetPlatform* TargetPlatform)
{
	PRAGMA_DISABLE_DEPRECATION_WARNINGS;
	Super::PreSave(TargetPlatform);
	PRAGMA_ENABLE_DEPRECATION_WARNINGS;
	if (UpdateTaskRef.IsValid() && UpdateTaskRef->IsComplete() == false)
	{
		UpdateEmitterAfterLoad();
	}
}


UNiagaraEmitter::FOnPropertiesChanged& UNiagaraEmitter::OnPropertiesChanged()
{
	return OnPropertiesChangedDelegate;
}

UNiagaraEmitter::FOnPropertiesChanged& UNiagaraEmitter::OnRenderersChanged()
{
	return OnRenderersChangedDelegate;
}

void UNiagaraEmitter::HandleVariableRenamed(const FNiagaraVariable& InOldVariable, const FNiagaraVariable& InNewVariable, bool bUpdateContexts)
{
	// Rename the variable if it is in use by any renderer properties
	for (UNiagaraRendererProperties* Prop : GetRenderers())
	{
		Prop->Modify(false);
		Prop->RenameVariable(InOldVariable, InNewVariable, this);
	}

	if (bUpdateContexts)
	{
		FNiagaraSystemUpdateContext UpdateCtx(this, true);
	}
}

void UNiagaraEmitter::HandleVariableRemoved(const FNiagaraVariable& InOldVariable, bool bUpdateContexts)
{
	// Reset the variable if it is in use by any renderer properties
	for (UNiagaraRendererProperties* Prop : GetRenderers())
	{
		Prop->Modify(false);
		Prop->RemoveVariable(InOldVariable, this);
	}

	if (bUpdateContexts)
	{
		FNiagaraSystemUpdateContext UpdateCtx(this, true);
	}
}
#endif

#if WITH_EDITORONLY_DATA
TArray<UNiagaraScriptSourceBase*> UNiagaraEmitter::GetAllSourceScripts()
{
	TArray<UNiagaraScriptSourceBase*> OutScriptSources;
	TArray<UNiagaraScript*> Scripts;
	GetScripts(Scripts, false);
	for (UNiagaraScript* Script : Scripts)
	{
		OutScriptSources.Add(Script->GetLatestSource());
	}
	return OutScriptSources;
}

FString UNiagaraEmitter::GetSourceObjectPathName() const
{
	return GetPathName();
}

TArray<UNiagaraEditorParametersAdapterBase*> UNiagaraEmitter::GetEditorOnlyParametersAdapters()
{
	return { GetEditorParameters() };
}
#endif // WITH_EDITORONLY_DATA

bool UNiagaraEmitter::IsEnabledOnPlatform(const FString& PlatformName)const
{
	return Platforms.IsEnabledForPlatform(PlatformName);
}

bool UNiagaraEmitter::IsValid()const
{
	if (!SpawnScriptProps.Script || !UpdateScriptProps.Script)
	{
		return false;
	}

	if (SimTarget == ENiagaraSimTarget::CPUSim)
	{
		if (!SpawnScriptProps.Script->IsScriptCompilationPending(false) && !SpawnScriptProps.Script->DidScriptCompilationSucceed(false))
		{
			return false;
		}
		if (!UpdateScriptProps.Script->IsScriptCompilationPending(false) && !UpdateScriptProps.Script->DidScriptCompilationSucceed(false))
		{
			return false;
		}
		if (EventHandlerScriptProps.Num() != 0)
		{
			for (int32 i = 0; i < EventHandlerScriptProps.Num(); i++)
			{
				if (!EventHandlerScriptProps[i].Script->IsScriptCompilationPending(false) &&
					!EventHandlerScriptProps[i].Script->DidScriptCompilationSucceed(false))
				{
					return false;
				}
			}
		}
	}

	if (SimTarget == ENiagaraSimTarget::GPUComputeSim)
	{
		if (!GPUComputeScript->IsScriptCompilationPending(true) && 
			!GPUComputeScript->DidScriptCompilationSucceed(true))
		{
			return false;
		}
	}
	return true;
}

bool UNiagaraEmitter::IsReadyToRun() const
{
	//Check for various failure conditions and bail.
	if (!UpdateScriptProps.Script || !SpawnScriptProps.Script)
	{
		return false;
	}

	if (SimTarget == ENiagaraSimTarget::CPUSim)
	{
		if (SpawnScriptProps.Script->IsScriptCompilationPending(false))
		{
			return false;
		}
		if (UpdateScriptProps.Script->IsScriptCompilationPending(false))
		{
			return false;
		}
		if (EventHandlerScriptProps.Num() != 0)
		{
			for (int32 i = 0; i < EventHandlerScriptProps.Num(); i++)
			{
				if (EventHandlerScriptProps[i].Script->IsScriptCompilationPending(false))
				{
					return false;
				}
			}
		}
	}

	if (SimTarget == ENiagaraSimTarget::GPUComputeSim)
	{
		if (GPUComputeScript->IsScriptCompilationPending(true))
		{
			return false;
		}
	}

	return true;
}

void UNiagaraEmitter::GetScripts(TArray<UNiagaraScript*>& OutScripts, bool bCompilableOnly, bool bEnabledOnly) const
{
	OutScripts.Add(SpawnScriptProps.Script);
	OutScripts.Add(UpdateScriptProps.Script);
	if (!bCompilableOnly)
	{
#if WITH_EDITORONLY_DATA
		OutScripts.Add(EmitterSpawnScriptProps.Script);
		OutScripts.Add(EmitterUpdateScriptProps.Script);
#endif
	}

	for (int32 i = 0; i < EventHandlerScriptProps.Num(); i++)
	{
		if (EventHandlerScriptProps[i].Script)
		{
			OutScripts.Add(EventHandlerScriptProps[i].Script);
		}
	}

	if (!bCompilableOnly)
	{
		for (int32 i = 0; i < SimulationStages.Num(); i++)
		{
			if (SimulationStages[i] && SimulationStages[i]->Script)
			{
				if (bEnabledOnly && (!SimulationStages[i]->bEnabled || !bSimulationStagesEnabled))
					continue;
				OutScripts.Add(SimulationStages[i]->Script);
			}
		}
	}

	if (SimTarget == ENiagaraSimTarget::GPUComputeSim)
	{
		OutScripts.Add(GPUComputeScript);
	}
}

UNiagaraScript* UNiagaraEmitter::GetScript(ENiagaraScriptUsage Usage, FGuid UsageId)
{
	TArray<UNiagaraScript*> Scripts;
	GetScripts(Scripts, false);
	for (UNiagaraScript* Script : Scripts)
	{
		if (Script->IsEquivalentUsage(Usage) && Script->GetUsageId() == UsageId)
		{
			return Script;
		}
	}
	return nullptr;
}

void UNiagaraEmitter::CacheFromCompiledData(const FNiagaraDataSetCompiledData* CompiledData)
{
	bRequiresViewUniformBuffer = false;

	MaxInstanceCount = 0;
	BoundsCalculators.Empty();

	// Allow renderers to cache the bindings also
	for (UNiagaraRendererProperties* Renderer : RendererProperties)
	{
		Renderer->CacheFromCompiledData(CompiledData);
	}

	// Initialize bounds calculators - skip creating if we won't ever use it.  We leave the GPU sims in there with the editor so that we can
	// generate the bounds from the readback in the tool.
#if !WITH_EDITOR
	bool bUseDynamicBounds = !bFixedBounds && SimTarget == ENiagaraSimTarget::CPUSim;
	if (bUseDynamicBounds)
#endif
	{
		BoundsCalculators.Reserve(RendererProperties.Num());
		for (UNiagaraRendererProperties* Renderer : RendererProperties)
		{
			if ((Renderer != nullptr) && Renderer->GetIsEnabled())
			{
				FNiagaraBoundsCalculator* BoundsCalculator = Renderer->CreateBoundsCalculator();
				if (BoundsCalculator != nullptr)
				{
					BoundsCalculator->InitAccessors(CompiledData);
					BoundsCalculators.Emplace(BoundsCalculator);
				}
			}
		}
	}

	// Cache information for GPU compute sims
	CacheFromShaderCompiled();

	// Find number maximum number of instance we can support for this emitter
	if (CompiledData != nullptr)
	{
		// Prevent division by 0 in case there are no renderers.
		uint32 MaxGPUBufferComponents = 1;
		if (SimTarget == ENiagaraSimTarget::CPUSim && GbEnableMinimalGPUBuffers)
		{
			// CPU emitters only upload the data needed by the renderers to the GPU. Compute the maximum number of components per particle
			// among all the enabled renderers, since this will decide how many particles we can upload.
			ForEachEnabledRenderer(
				[&](UNiagaraRendererProperties* RendererProperty)
				{
					const uint32 RendererMaxNumComponents = RendererProperty->ComputeMaxUsedComponents(CompiledData);
					MaxGPUBufferComponents = FMath::Max(MaxGPUBufferComponents, RendererMaxNumComponents);
				}
			);
		}
		else
		{
			// GPU emitters must store the entire particle payload on GPU buffers, so get the maximum component count from the dataset.
			MaxGPUBufferComponents = FMath::Max(MaxGPUBufferComponents, FMath::Max3(CompiledData->TotalFloatComponents, CompiledData->TotalInt32Components, CompiledData->TotalHalfComponents));
		}

		// See how many particles we can fit in a GPU buffer. This number can be quite small on some platforms.
		uint64 MaxBufferElements = (GDebugForcedMaxGPUBufferElements > 0) ? (uint64)GDebugForcedMaxGPUBufferElements : GetMaxBufferDimension();
		// Don't just cast the result of the division to 32-bit, since that will produce garbage if MaxNumInstances is larger than UINT_MAX. Saturate instead.
		MaxInstanceCount = (uint32)FMath::Min(MaxBufferElements / MaxGPUBufferComponents, (uint64)UINT_MAX);

		if (SimTarget == ENiagaraSimTarget::GPUComputeSim)
		{
			// On GPU, the size of the allocated buffers must be a multiple of NiagaraComputeMaxThreadGroupSize, so round down.
			MaxInstanceCount = FMath::DivideAndRoundDown(MaxInstanceCount, NiagaraComputeMaxThreadGroupSize) * NiagaraComputeMaxThreadGroupSize;
			// We will need an extra scratch instance, so the maximum number of usable instances is one less than the value we computed.
			MaxInstanceCount -= 1;
		}
	}
	else
	{
		MaxInstanceCount = 0;
	}
}

void UNiagaraEmitter::CacheFromShaderCompiled()
{
	bRequiresViewUniformBuffer = false;
	if (GPUComputeScript && (SimTarget == ENiagaraSimTarget::GPUComputeSim))
	{
		if (const FNiagaraShaderScript* NiagaraShaderScript = GPUComputeScript->GetRenderThreadScript())
		{
			for (int i=0; i < NiagaraShaderScript->GetNumPermutations(); ++i)
			{
				FNiagaraShaderRef NiagaraShaderRef = NiagaraShaderScript->GetShaderGameThread(i);
				if (NiagaraShaderRef.IsValid() && NiagaraShaderRef->ViewUniformBufferParam.IsBound())
				{
					bRequiresViewUniformBuffer = true;
					break;
				}
			}
		}
	}
}

void UNiagaraEmitter::UpdateEmitterAfterLoad()
{
	if (bFullyLoaded)
	{
		return;
	}
	bFullyLoaded = true;
	UpdateTaskRef = nullptr;
	
#if WITH_EDITORONLY_DATA
	check(IsInGameThread());
	if (GetOuter()->IsA<UNiagaraEmitter>())
	{
		// If this emitter is owned by another emitter, remove it's inheritance information so that it doesn't try to merge changes.
		Parent = nullptr;
		ParentAtLastMerge = nullptr;
	}
<<<<<<< HEAD

	// The task prerequisites should have updated the parent emitter before updating this emitter, but if this emitter
	// has been forced to update we need to make sure the parent has been updated too.
	if (Parent != nullptr)
	{
		Parent->UpdateEmitterAfterLoad();
	}
	if (ParentAtLastMerge != nullptr)
	{
		ParentAtLastMerge->UpdateEmitterAfterLoad();
	}
=======
>>>>>>> 6c1d3e16
	
	if (!GetOutermost()->bIsCookedForEditor)
	{
		if (IsSynchronizedWithParent() == false)
		{
			// Modify here so that the asset will be marked dirty when using the resave commandlet.  This will be ignored during regular post load.
			MergeChangesFromParent();
		}

		// Reset scripts if recompile is forced.
		bool bGenerateNewChangeId = false;
		FString GenerateNewChangeIdReason;
		if (GetForceCompileOnLoad())
		{
			// If we are a standalone emitter, then we invalidate id's, which should cause systems dependent on us to regenerate.
			UObject* OuterObj = GetOuter();
			if (OuterObj == GetOutermost())
			{
				GraphSource->ForceGraphToRecompileOnNextCheck();
				bGenerateNewChangeId = true;
				GenerateNewChangeIdReason = TEXT("PostLoad - Force compile on load");
				if (GEnableVerboseNiagaraChangeIdLogging)
				{
					UE_LOG(LogNiagara, Log, TEXT("InvalidateCachedCompileIds for %s because GbForceNiagaraCompileOnLoad = %d"), *GetPathName(), GbForceNiagaraCompileOnLoad);
				}
			}
		}
	
		if (ChangeId.IsValid() == false)
		{
			// If the change id is already invalid we need to generate a new one, and can skip checking the owned scripts.
			bGenerateNewChangeId = true;
			GenerateNewChangeIdReason = TEXT("PostLoad - Change id was invalid.");
			if (GEnableVerboseNiagaraChangeIdLogging)
			{
				UE_LOG(LogNiagara, Log, TEXT("Change ID updated for emitter %s because the ID was invalid."), *GetPathName());
			}
		}

		if (bGenerateNewChangeId)
		{
			UpdateChangeId(GenerateNewChangeIdReason);
		}

		GraphSource->OnChanged().AddUObject(this, &UNiagaraEmitter::GraphSourceChanged);

		EmitterSpawnScriptProps.Script->RapidIterationParameters.AddOnChangedHandler(
			FNiagaraParameterStore::FOnChanged::FDelegate::CreateUObject(this, &UNiagaraEmitter::ScriptRapidIterationParameterChanged));
		EmitterUpdateScriptProps.Script->RapidIterationParameters.AddOnChangedHandler(
			FNiagaraParameterStore::FOnChanged::FDelegate::CreateUObject(this, &UNiagaraEmitter::ScriptRapidIterationParameterChanged));

		if (SpawnScriptProps.Script)
		{
			SpawnScriptProps.Script->RapidIterationParameters.AddOnChangedHandler(
				FNiagaraParameterStore::FOnChanged::FDelegate::CreateUObject(this, &UNiagaraEmitter::ScriptRapidIterationParameterChanged));
		}
	
		if (UpdateScriptProps.Script)
		{
			UpdateScriptProps.Script->RapidIterationParameters.AddOnChangedHandler(
				FNiagaraParameterStore::FOnChanged::FDelegate::CreateUObject(this, &UNiagaraEmitter::ScriptRapidIterationParameterChanged));
		}

		for (FNiagaraEventScriptProperties& EventScriptProperties : EventHandlerScriptProps)
		{
			EventScriptProperties.Script->RapidIterationParameters.AddOnChangedHandler(
				FNiagaraParameterStore::FOnChanged::FDelegate::CreateUObject(this, &UNiagaraEmitter::ScriptRapidIterationParameterChanged));
		}

		for (UNiagaraSimulationStageBase* SimulationStage : SimulationStages)
		{
			SimulationStage->OnChanged().AddUObject(this, &UNiagaraEmitter::SimulationStageChanged);
			SimulationStage->Script->RapidIterationParameters.AddOnChangedHandler(
				FNiagaraParameterStore::FOnChanged::FDelegate::CreateUObject(this, &UNiagaraEmitter::ScriptRapidIterationParameterChanged));
		}

		for (UNiagaraRendererProperties* Renderer : RendererProperties)
		{
			Renderer->OnChanged().AddUObject(this, &UNiagaraEmitter::RendererChanged);
		}

		if (EditorData != nullptr)
		{
			EditorData->OnPersistentDataChanged().AddUObject(this, &UNiagaraEmitter::PersistentEditorDataChanged);
		}
	}
#endif

	ResolveScalabilitySettings();

#if !UE_BUILD_SHIPPING
	DebugSimName.Empty();
	if (const UNiagaraSystem* SystemOwner = Cast<const UNiagaraSystem>(GetOuter()))
	{
		DebugSimName = SystemOwner->GetName();
		DebugSimName.AppendChar(':');
	}
	DebugSimName.Append(GetName());
#endif

}

bool UNiagaraEmitter::IsAllowedByScalability()const
{
	return Platforms.IsActive();
}

bool UNiagaraEmitter::RequiresPersistentIDs() const
{
	return bRequiresPersistentIDs;
}

#if WITH_EDITORONLY_DATA

FGuid UNiagaraEmitter::GetChangeId() const
{
	return ChangeId;
}

UNiagaraEditorDataBase* UNiagaraEmitter::GetEditorData() const
{
	return EditorData;
}

UNiagaraEditorParametersAdapterBase* UNiagaraEmitter::GetEditorParameters()
{
	return EditorParameters;
}

void UNiagaraEmitter::SetEditorData(UNiagaraEditorDataBase* InEditorData)
{
	if (EditorData == InEditorData)
	{
		return;
	}
	if (EditorData != nullptr)
	{
		EditorData->OnPersistentDataChanged().RemoveAll(this);
	}

	EditorData = InEditorData;
	
	if (EditorData != nullptr)
	{
		EditorData->OnPersistentDataChanged().AddUObject(this, &UNiagaraEmitter::PersistentEditorDataChanged);
	}
}

bool UNiagaraEmitter::AreAllScriptAndSourcesSynchronized() const
{
	if (SpawnScriptProps.Script->IsCompilable() && !SpawnScriptProps.Script->AreScriptAndSourceSynchronized())
	{
		return false;
	}

	if (UpdateScriptProps.Script->IsCompilable() && !UpdateScriptProps.Script->AreScriptAndSourceSynchronized())
	{
		return false;
	}

	if (EmitterSpawnScriptProps.Script->IsCompilable() && !EmitterSpawnScriptProps.Script->AreScriptAndSourceSynchronized())
	{
		return false;
	}

	if (EmitterUpdateScriptProps.Script->IsCompilable() && !EmitterUpdateScriptProps.Script->AreScriptAndSourceSynchronized())
	{
		return false;
	}

	for (int32 i = 0; i < EventHandlerScriptProps.Num(); i++)
	{
		if (EventHandlerScriptProps[i].Script && EventHandlerScriptProps[i].Script->IsCompilable() && !EventHandlerScriptProps[i].Script->AreScriptAndSourceSynchronized())
		{
			return false;
		}
	}

	for (int32 i = 0; i < SimulationStages.Num(); i++)
	{
		if (SimulationStages[i] && SimulationStages[i]->Script  && SimulationStages[i]->Script->IsCompilable() && SimulationStages[i]->bEnabled && !SimulationStages[i]->Script->AreScriptAndSourceSynchronized())
		{
			return false;
		}
	}

	if (SimTarget == ENiagaraSimTarget::GPUComputeSim && GPUComputeScript->IsCompilable() && !GPUComputeScript->AreScriptAndSourceSynchronized())
	{
		return false;
	}

	return true;
}


UNiagaraEmitter::FOnEmitterCompiled& UNiagaraEmitter::OnEmitterVMCompiled()
{
	return OnVMScriptCompiledDelegate;
}

UNiagaraEmitter::FOnEmitterCompiled& UNiagaraEmitter::OnEmitterGPUCompiled()
{
	return OnGPUScriptCompiledDelegate;
}

void  UNiagaraEmitter::InvalidateCompileResults()
{
	TArray<UNiagaraScript*> Scripts;
	GetScripts(Scripts, false);
	for (int32 i = 0; i < Scripts.Num(); i++)
	{
		Scripts[i]->InvalidateCompileResults(TEXT("Emitter compile invalidated."));
	}
}

void UNiagaraEmitter::OnPostCompile()
{
	SyncEmitterAlias(TEXT("Emitter"), UniqueEmitterName);

	SpawnScriptProps.InitDataSetAccess();
	UpdateScriptProps.InitDataSetAccess();

	TSet<FName> SpawnIds;
	TSet<FName> UpdateIds;
	for (const FNiagaraEventGeneratorProperties& SpawnGeneratorProps : SpawnScriptProps.EventGenerators)
	{
		SpawnIds.Add(SpawnGeneratorProps.ID);
	}
	for (const FNiagaraEventGeneratorProperties& UpdateGeneratorProps : UpdateScriptProps.EventGenerators)
	{
		UpdateIds.Add(UpdateGeneratorProps.ID);
	}

	SharedEventGeneratorIds.Empty();
	SharedEventGeneratorIds.Append(SpawnIds.Intersect(UpdateIds).Array());

	for (int32 i = 0; i < EventHandlerScriptProps.Num(); i++)
	{
		if (EventHandlerScriptProps[i].Script)
		{
			EventHandlerScriptProps[i].InitDataSetAccess();
		}
	}

	if (GbForceNiagaraFailToCompile != 0)
	{
		TArray<UNiagaraScript*> Scripts;
		GetScripts(Scripts, false);
		for (int32 i = 0; i < Scripts.Num(); i++)
		{
			Scripts[i]->InvalidateCompileResults(TEXT("Console variable forced recompile.")); 
		}
	}

	// If we have a GPU script but the SimTarget isn't GPU, we need to clear out the old results.
	if (SimTarget != ENiagaraSimTarget::GPUComputeSim && GPUComputeScript->GetLastCompileStatus() != ENiagaraScriptCompileStatus::NCS_Unknown)
	{
		GPUComputeScript->InvalidateCompileResults(TEXT("Not a GPU emitter."));
	}

	RuntimeEstimation = MemoryRuntimeEstimation();
#if STATS
	StatDatabase.ClearStatCaptures();
#endif

	OnEmitterVMCompiled().Broadcast(this);
}
#endif

bool UNiagaraEmitter::UsesScript(const UNiagaraScript* Script)const
{
	if (SpawnScriptProps.Script == Script || UpdateScriptProps.Script == Script)
	{
		return true;
	}
#if WITH_EDITORONLY_DATA
	if (EmitterSpawnScriptProps.Script == Script || EmitterUpdateScriptProps.Script == Script)
	{
		return true;
	}
#endif
	for (int32 i = 0; i < EventHandlerScriptProps.Num(); i++)
	{
		if (EventHandlerScriptProps[i].Script == Script)
		{
			return true;
		}
	}
	return false;
}

bool UNiagaraEmitter::UsesCollection(const class UNiagaraParameterCollection* Collection)const
{
	if (SpawnScriptProps.Script && SpawnScriptProps.Script->UsesCollection(Collection))
	{
		return true;
	}
	if (UpdateScriptProps.Script && UpdateScriptProps.Script->UsesCollection(Collection))
	{
		return true;
	}
	for (int32 i = 0; i < EventHandlerScriptProps.Num(); i++)
	{
		if (EventHandlerScriptProps[i].Script && EventHandlerScriptProps[i].Script->UsesCollection(Collection))
		{
			return true;
		}
	}
	return false;
}


bool UNiagaraEmitter::CanObtainParticleAttribute(const FNiagaraVariableBase& InVar) const
{
	check(!HasAnyFlags(RF_NeedPostLoad));

	if (SpawnScriptProps.Script)
	{
		// make sure that this isn't called before our dependents are fully loaded
		check(!SpawnScriptProps.Script->HasAnyFlags(RF_NeedPostLoad));

		return SpawnScriptProps.Script->GetVMExecutableData().Attributes.Contains(InVar);
	}
	return false;
}
bool UNiagaraEmitter::CanObtainEmitterAttribute(const FNiagaraVariableBase& InVarWithUniqueNameNamespace) const
{
	check(!HasAnyFlags(RF_NeedPostLoad));

	const UNiagaraSystem* Sys = GetTypedOuter<UNiagaraSystem>();
	if (Sys)
	{
		// make sure that this isn't called before our dependents are fully loaded
		check(!Sys->HasAnyFlags(RF_NeedPostLoad));

		return Sys->CanObtainEmitterAttribute(InVarWithUniqueNameNamespace);
	}
	return false;
}
bool UNiagaraEmitter::CanObtainSystemAttribute(const FNiagaraVariableBase& InVar) const
{
	check(!HasAnyFlags(RF_NeedPostLoad));

	const UNiagaraSystem* Sys = GetTypedOuter<UNiagaraSystem>();
	if (Sys)
	{
		// make sure that this isn't called before our dependents are fully loaded
		check(!Sys->HasAnyFlags(RF_NeedPostLoad));

		return Sys->CanObtainSystemAttribute(InVar);
	}
	return false;
}
bool UNiagaraEmitter::CanObtainUserVariable(const FNiagaraVariableBase& InVar) const
{
	check(!HasAnyFlags(RF_NeedPostLoad));

	const UNiagaraSystem* Sys = GetTypedOuter<UNiagaraSystem>();
	if (Sys)
	{
		// make sure that this isn't called before our dependents are fully loaded
		check(!Sys->HasAnyFlags(RF_NeedPostLoad));

		return Sys->CanObtainUserVariable(InVar);
	}
	return false;
}

FString UNiagaraEmitter::GetUniqueEmitterName()const
{
	return UniqueEmitterName;
}

#if WITH_EDITORONLY_DATA

void UNiagaraEmitter::UpdateFromMergedCopy(const INiagaraMergeManager& MergeManager, UNiagaraEmitter* MergedEmitter)
{
	auto ReouterMergedObject = [](UObject* NewOuter, UObject* TargetObject)
	{
		FName MergedObjectUniqueName = MakeUniqueObjectName(NewOuter, TargetObject->GetClass(), TargetObject->GetFName());
		TargetObject->Rename(*MergedObjectUniqueName.ToString(), NewOuter, REN_ForceNoResetLoaders);
	};

	// The merged copy was based on the parent emitter so its name might be wrong, check and fix that first,
	// otherwise the rapid iteration parameter names will be wrong from the copied scripts.
	if (MergedEmitter->GetUniqueEmitterName() != UniqueEmitterName)
	{
		MergedEmitter->SetUniqueEmitterName(UniqueEmitterName);
	}

	// Copy base editable emitter properties.
	TArray<FProperty*> DifferentProperties;
	MergeManager.DiffEditableProperties(this, MergedEmitter, *UNiagaraEmitter::StaticClass(), DifferentProperties);
	MergeManager.CopyPropertiesToBase(this, MergedEmitter, DifferentProperties);

	// Copy source and scripts
	ReouterMergedObject(this, MergedEmitter->GraphSource);
	GraphSource->OnChanged().RemoveAll(this);
	GraphSource = MergedEmitter->GraphSource;
	GraphSource->OnChanged().AddUObject(this, &UNiagaraEmitter::GraphSourceChanged);

	ReouterMergedObject(this, MergedEmitter->SpawnScriptProps.Script);
	SpawnScriptProps.Script->RapidIterationParameters.RemoveAllOnChangedHandlers(this);
	SpawnScriptProps.Script = MergedEmitter->SpawnScriptProps.Script;
	SpawnScriptProps.Script->RapidIterationParameters.AddOnChangedHandler(
		FNiagaraParameterStore::FOnChanged::FDelegate::CreateUObject(this, &UNiagaraEmitter::ScriptRapidIterationParameterChanged));

	ReouterMergedObject(this, MergedEmitter->UpdateScriptProps.Script);
	UpdateScriptProps.Script->RapidIterationParameters.RemoveAllOnChangedHandlers(this);
	UpdateScriptProps.Script = MergedEmitter->UpdateScriptProps.Script;
	UpdateScriptProps.Script->RapidIterationParameters.AddOnChangedHandler(
		FNiagaraParameterStore::FOnChanged::FDelegate::CreateUObject(this, &UNiagaraEmitter::ScriptRapidIterationParameterChanged));

	ReouterMergedObject(this, MergedEmitter->EmitterSpawnScriptProps.Script);
	EmitterSpawnScriptProps.Script->RapidIterationParameters.RemoveAllOnChangedHandlers(this);
	EmitterSpawnScriptProps.Script = MergedEmitter->EmitterSpawnScriptProps.Script;
	EmitterSpawnScriptProps.Script->RapidIterationParameters.AddOnChangedHandler(
		FNiagaraParameterStore::FOnChanged::FDelegate::CreateUObject(this, &UNiagaraEmitter::ScriptRapidIterationParameterChanged));

	ReouterMergedObject(this, MergedEmitter->EmitterUpdateScriptProps.Script);
	EmitterUpdateScriptProps.Script->RapidIterationParameters.RemoveAllOnChangedHandlers(this);
	EmitterUpdateScriptProps.Script = MergedEmitter->EmitterUpdateScriptProps.Script;
	EmitterUpdateScriptProps.Script->RapidIterationParameters.AddOnChangedHandler(
		FNiagaraParameterStore::FOnChanged::FDelegate::CreateUObject(this, &UNiagaraEmitter::ScriptRapidIterationParameterChanged));

	ReouterMergedObject(this, MergedEmitter->GPUComputeScript);
	GPUComputeScript->RapidIterationParameters.RemoveAllOnChangedHandlers(this);
	GPUComputeScript = MergedEmitter->GPUComputeScript;
	GPUComputeScript->RapidIterationParameters.AddOnChangedHandler(
		FNiagaraParameterStore::FOnChanged::FDelegate::CreateUObject(this, &UNiagaraEmitter::ScriptRapidIterationParameterChanged));

	// Copy event handlers
	for (FNiagaraEventScriptProperties& EventScriptProperties : EventHandlerScriptProps)
	{
		EventScriptProperties.Script->RapidIterationParameters.RemoveAllOnChangedHandlers(this);
	}
	EventHandlerScriptProps.Empty();

	for (FNiagaraEventScriptProperties& MergedEventScriptProperties : MergedEmitter->EventHandlerScriptProps)
	{
		EventHandlerScriptProps.Add(MergedEventScriptProperties);
		ReouterMergedObject(this, MergedEventScriptProperties.Script);
		MergedEventScriptProperties.Script->RapidIterationParameters.AddOnChangedHandler(
			FNiagaraParameterStore::FOnChanged::FDelegate::CreateUObject(this, &UNiagaraEmitter::ScriptRapidIterationParameterChanged));
	}

	// Copy shader stages
	for (UE_TRANSITIONAL_OBJECT_PTR(UNiagaraSimulationStageBase)& SimulationStage : SimulationStages)
	{
		SimulationStage->OnChanged().RemoveAll(this);
		SimulationStage->Script->RapidIterationParameters.RemoveAllOnChangedHandlers(this);
	}
	SimulationStages.Empty();

	for (UNiagaraSimulationStageBase* MergedSimulationStage : MergedEmitter->SimulationStages)
	{
		ReouterMergedObject(this, MergedSimulationStage);
		SimulationStages.Add(MergedSimulationStage);
		MergedSimulationStage->OnChanged().AddUObject(this, &UNiagaraEmitter::SimulationStageChanged);
		MergedSimulationStage->Script->RapidIterationParameters.AddOnChangedHandler(
			FNiagaraParameterStore::FOnChanged::FDelegate::CreateUObject(this, &UNiagaraEmitter::ScriptRapidIterationParameterChanged));
	}

	// Copy renderers
	for (UNiagaraRendererProperties* Renderer : RendererProperties)
	{
		Renderer->OnChanged().RemoveAll(this);

		// some renderer properties have been incorrectly flagged as RF_Public meaning that even if we remove them here with the merge
		// they will be included in a cook; so clear the flag while we're removing them
		Renderer->ClearFlags(RF_Public);
	}
	RendererProperties.Empty();

	for (UNiagaraRendererProperties* MergedRenderer : MergedEmitter->RendererProperties)
	{
		ReouterMergedObject(this, MergedRenderer);
		RendererProperties.Add(MergedRenderer);
		MergedRenderer->OnChanged().AddUObject(this, &UNiagaraEmitter::RendererChanged);
	}

	// Copy scratch pad scripts.
	ParentScratchPadScripts.Empty();
	ScratchPadScripts.Empty();

	for (UNiagaraScript* MergedParentScratchPadScript : MergedEmitter->ParentScratchPadScripts)
	{
		ReouterMergedObject(this, MergedParentScratchPadScript);
		ParentScratchPadScripts.Add(MergedParentScratchPadScript);
	}

	for (UNiagaraScript* MergedScratchPadScript : MergedEmitter->ScratchPadScripts)
	{
		ReouterMergedObject(this, MergedScratchPadScript);
		ScratchPadScripts.Add(MergedScratchPadScript);
	}

	SetEditorData(MergedEmitter->GetEditorData());

	// Update the change id since we don't know what's changed.
	UpdateChangeId(TEXT("Updated from merged copy"));
}

void UNiagaraEmitter::SyncEmitterAlias(const FString& InOldName, const FString& InNewName)
{
	TMap<FString, FString> RenameMap;
	RenameMap.Add(InOldName, InNewName);

	TArray<UNiagaraScript*> Scripts;
	GetScripts(Scripts, false, true); // Get all the scripts...

	for (UNiagaraScript* Script : Scripts)
	{
		// We don't mark the package dirty here because this can happen as a result of a compile and we don't want to dirty files
		// due to compilation, in cases where the package should be marked dirty an previous modify would have already done this.
		Script->Modify(false);
		Script->SyncAliases(RenameMap);
	}

	// if we haven't yet been postloaded then we'll hold off on updating the renderers as they are dependent on everything
	// (System/Emitter/Scripts) being fully loaded.
	if (!HasAnyFlags(RF_NeedPostLoad))
	{
		for (UNiagaraRendererProperties* Renderer : RendererProperties)
		{
			if (Renderer)
			{
				Renderer->Modify(false);
				Renderer->RenameEmitter(*InOldName, this);
			}
		}
	}
}
#endif
bool UNiagaraEmitter::SetUniqueEmitterName(const FString& InName)
{
	if (InName != UniqueEmitterName)
	{
		Modify();
		FString OldName = UniqueEmitterName;
		UniqueEmitterName = InName;

		if (GetName() != InName)
		{
			// Also rename the underlying uobject to keep things consistent.
			FName UniqueObjectName = MakeUniqueObjectName(GetOuter(), UNiagaraEmitter::StaticClass(), *InName);
			Rename(*UniqueObjectName.ToString(), GetOuter(), REN_ForceNoResetLoaders);
		}

#if WITH_EDITORONLY_DATA
		SyncEmitterAlias(OldName, UniqueEmitterName);
#endif
		return true;
	}

	return false;
}

//void UNiagaraEmitter::ForEachEnabledRenderer(const TFunction<void(UNiagaraRendererProperties*)>& Func) const
//{
//	for (UNiagaraRendererProperties* Renderer : RendererProperties)
//	{
//		if (Renderer && Renderer->GetIsEnabled() && Renderer->IsSimTargetSupported(this->SimTarget))
//		{
//			Func(Renderer);
//		}
//	}
//}

void UNiagaraEmitter::AddRenderer(UNiagaraRendererProperties* Renderer)
{
	Modify();
	RendererProperties.Add(Renderer);
#if WITH_EDITOR
	Renderer->OnChanged().AddUObject(this, &UNiagaraEmitter::RendererChanged);
	UpdateChangeId(TEXT("Renderer added"));
	OnRenderersChangedDelegate.Broadcast();
#endif
	if (UNiagaraSystem* Owner = GetTypedOuter<UNiagaraSystem>())
	{
		Owner->ComputeRenderersDrawOrder();
		Owner->CacheFromCompiledData();
	}
}

void UNiagaraEmitter::RemoveRenderer(UNiagaraRendererProperties* Renderer)
{
	Modify();
	RendererProperties.Remove(Renderer);
#if WITH_EDITOR
	Renderer->OnChanged().RemoveAll(this);
	UpdateChangeId(TEXT("Renderer removed"));
	OnRenderersChangedDelegate.Broadcast();
#endif
	if (UNiagaraSystem* Owner = GetTypedOuter<UNiagaraSystem>())
	{
		Owner->ComputeRenderersDrawOrder();
	}
}

FNiagaraEventScriptProperties* UNiagaraEmitter::GetEventHandlerByIdUnsafe(FGuid ScriptUsageId)
{
	for (FNiagaraEventScriptProperties& EventScriptProperties : EventHandlerScriptProps)
	{
		if (EventScriptProperties.Script->GetUsageId() == ScriptUsageId)
		{
			return &EventScriptProperties;
		}
	}
	return nullptr;
}

void UNiagaraEmitter::AddEventHandler(FNiagaraEventScriptProperties EventHandler)
{
	Modify();
	EventHandlerScriptProps.Add(EventHandler);
#if WITH_EDITOR
	EventHandler.Script->RapidIterationParameters.AddOnChangedHandler(
		FNiagaraParameterStore::FOnChanged::FDelegate::CreateUObject(this, &UNiagaraEmitter::ScriptRapidIterationParameterChanged));
	UpdateChangeId(TEXT("Event handler added"));
#endif
}

void UNiagaraEmitter::RemoveEventHandlerByUsageId(FGuid EventHandlerUsageId)
{
	Modify();
	auto FindEventHandlerById = [=](const FNiagaraEventScriptProperties& EventHandler) { return EventHandler.Script->GetUsageId() == EventHandlerUsageId; };
#if WITH_EDITOR
	FNiagaraEventScriptProperties* EventHandler = EventHandlerScriptProps.FindByPredicate(FindEventHandlerById);
	if (EventHandler != nullptr)
	{
		EventHandler->Script->RapidIterationParameters.RemoveAllOnChangedHandlers(this);
	}
#endif
	EventHandlerScriptProps.RemoveAll(FindEventHandlerById);
#if WITH_EDITOR
	UpdateChangeId(TEXT("Event handler removed"));
#endif
}

UNiagaraSimulationStageBase* UNiagaraEmitter::GetSimulationStageById(FGuid ScriptUsageId) const
{
	UE_TRANSITIONAL_OBJECT_PTR(UNiagaraSimulationStageBase) const* FoundSimulationStagePtr = SimulationStages.FindByPredicate([&ScriptUsageId](UNiagaraSimulationStageBase* SimulationStage) { return SimulationStage->Script->GetUsageId() == ScriptUsageId; });
	return FoundSimulationStagePtr != nullptr ? *FoundSimulationStagePtr : nullptr;
}

void UNiagaraEmitter::AddSimulationStage(UNiagaraSimulationStageBase* SimulationStage)
{
	Modify();
	SimulationStages.Add(SimulationStage);
#if WITH_EDITOR
	SimulationStage->OnChanged().AddUObject(this, &UNiagaraEmitter::SimulationStageChanged);
	SimulationStage->Script->RapidIterationParameters.AddOnChangedHandler(
		FNiagaraParameterStore::FOnChanged::FDelegate::CreateUObject(this, &UNiagaraEmitter::ScriptRapidIterationParameterChanged));
	UpdateChangeId(TEXT("Shader stage added"));
#endif
}

void UNiagaraEmitter::RemoveSimulationStage(UNiagaraSimulationStageBase* SimulationStage)
{
	Modify();
	bool bRemoved = SimulationStages.Remove(SimulationStage) != 0;
#if WITH_EDITOR
	if (bRemoved)
	{
		SimulationStage->OnChanged().RemoveAll(this);
		SimulationStage->Script->RapidIterationParameters.RemoveAllOnChangedHandlers(this);
		UpdateChangeId(TEXT("Simulation stage removed"));
	}
#endif
}

void UNiagaraEmitter::MoveSimulationStageToIndex(UNiagaraSimulationStageBase* SimulationStageToMove, int32 TargetIndex)
{
	int32 CurrentIndex = SimulationStages.IndexOfByKey(SimulationStageToMove);
	checkf(CurrentIndex != INDEX_NONE, TEXT("Simulation stage could not be moved because it is not owned by this emitter."));
	if (TargetIndex != CurrentIndex)
	{
		int32 AdjustedTargetIndex = CurrentIndex < TargetIndex
			? TargetIndex - 1 // If the current index is less than the target index, the target index needs to be decreased to make up for the item being removed.
			: TargetIndex;

		SimulationStages.Remove(SimulationStageToMove);
		SimulationStages.Insert(SimulationStageToMove, AdjustedTargetIndex);
#if WITH_EDITOR
		UpdateChangeId("Simulation stage moved.");
#endif
	}
}

bool UNiagaraEmitter::IsEventGeneratorShared(FName EventGeneratorId) const
{
	return SharedEventGeneratorIds.Contains(EventGeneratorId);
}

void UNiagaraEmitter::BeginDestroy()
{
#if WITH_EDITOR
	if (GraphSource != nullptr)
	{
		GraphSource->OnChanged().RemoveAll(this);
	}
	if (GPUComputeScript)
	{
		GPUComputeScript->OnGPUScriptCompiled().RemoveAll(this);
	}
#endif
	Super::BeginDestroy();
}

#if WITH_EDITORONLY_DATA

void UNiagaraEmitter::UpdateChangeId(const FString& Reason)
{
	// We don't mark the package dirty here because this can happen as a result of a compile and we don't want to dirty files
	// due to compilation, in cases where the package should be marked dirty an previous modify would have already done this.
	Modify(false);
	FGuid OldId = ChangeId;
	ChangeId = FGuid::NewGuid();
	if (GbEnableEmitterChangeIdMergeLogging)
	{
		UE_LOG(LogNiagara, Log, TEXT("Emitter %s change id updated. Reason: %s OldId: %s NewId: %s"),
			*GetPathName(), *Reason, *OldId.ToString(), *ChangeId.ToString());
	}
#if STATS
	StatDatabase.ClearStatCaptures();
#endif
}

void UNiagaraEmitter::ScriptRapidIterationParameterChanged()
{
	UpdateChangeId(TEXT("Script rapid iteration parameter changed."));
}

void UNiagaraEmitter::SimulationStageChanged()
{
	UpdateChangeId(TEXT("Simulation Stage Changed"));
}

void UNiagaraEmitter::RendererChanged()
{
	UpdateChangeId(TEXT("Renderer changed."));
}

void UNiagaraEmitter::GraphSourceChanged()
{
	UpdateChangeId(TEXT("Graph source changed."));
}

void UNiagaraEmitter::RaiseOnEmitterGPUCompiled(UNiagaraScript* InScript, const FGuid& ScriptVersion)
{
	OnGPUScriptCompiledDelegate.Broadcast(this);
}

void UNiagaraEmitter::PersistentEditorDataChanged()
{
	UpdateChangeId(TEXT("Persistent editor data changed."));
}
#endif

TStatId UNiagaraEmitter::GetStatID(bool bGameThread, bool bConcurrent)const
{
#if STATS
	if (!StatID_GT.IsValidStat())
	{
		GenerateStatID();
	}

	if (bGameThread)
	{
		if (bConcurrent)
		{
			return StatID_GT_CNC;
		}
		else
		{
			return StatID_GT;
		}
	}
	else
	{
		if (bConcurrent)
		{
			return StatID_RT_CNC;
		}
		else
		{
			return StatID_RT;
		}
	}
#endif
	return TStatId();
}

void UNiagaraEmitter::ClearRuntimeAllocationEstimate(uint64 ReportHandle)
{
	FScopeLock Lock(&EstimationCriticalSection);
	if (ReportHandle == INDEX_NONE)
	{
		RuntimeEstimation.AllocationEstimate = 0;
		RuntimeEstimation.RuntimeAllocations.Empty();
		RuntimeEstimation.IsEstimationDirty = true;
	}
	else
	{
		RuntimeEstimation.RuntimeAllocations.Remove(ReportHandle);
		RuntimeEstimation.IsEstimationDirty = true;
	}
}

int32 UNiagaraEmitter::AddRuntimeAllocation(uint64 ReporterHandle, int32 AllocationCount)
{
	FScopeLock Lock(&EstimationCriticalSection);
	int32* Estimate = RuntimeEstimation.RuntimeAllocations.Find(ReporterHandle);
	if (!Estimate || *Estimate < AllocationCount)
	{
		RuntimeEstimation.RuntimeAllocations.Add(ReporterHandle, AllocationCount);
		RuntimeEstimation.IsEstimationDirty = true;

		// Remove a random entry when there are enough logged allocations already
		if (RuntimeEstimation.RuntimeAllocations.Num() > 10)
		{
			TArray<uint64> Keys;
			RuntimeEstimation.RuntimeAllocations.GetKeys(Keys);
			RuntimeEstimation.RuntimeAllocations.Remove(Keys[FMath::RandHelper(Keys.Num())]);
		}
	}
	return RuntimeEstimation.RuntimeAllocations.Num();
}

int32 UNiagaraEmitter::GetMaxParticleCountEstimate()
{
	if (AllocationMode == EParticleAllocationMode::ManualEstimate)
	{
		return PreAllocationCount;
	}
	
	if (RuntimeEstimation.IsEstimationDirty)
	{
		FScopeLock lock(&EstimationCriticalSection);
		int32 EstimationCount = RuntimeEstimation.RuntimeAllocations.Num();
		RuntimeEstimation.AllocationEstimate = 0;
		if (EstimationCount > 0)
		{
			RuntimeEstimation.RuntimeAllocations.ValueSort(TGreater<int32>());
			int32 i = 0;
			for (TPair<uint64, int32> pair : RuntimeEstimation.RuntimeAllocations)
			{
				if (i >= (EstimationCount - 1) / 2)
				{
					// to prevent overallocation from outliers we take the median instead of the global max
					RuntimeEstimation.AllocationEstimate = pair.Value;
					break;
				}
				i++;
			}
			RuntimeEstimation.IsEstimationDirty = false;
		}
	}
	return RuntimeEstimation.AllocationEstimate;
}

void UNiagaraEmitter::GenerateStatID()const
{
#if STATS
	FString Name = GetOuter() ? GetOuter()->GetFName().ToString() : TEXT("");
	Name += TEXT("/") + UniqueEmitterName;
	StatID_GT = FDynamicStats::CreateStatId<FStatGroup_STATGROUP_NiagaraEmitters>(Name + TEXT("[GT]"));
	StatID_GT_CNC = FDynamicStats::CreateStatId<FStatGroup_STATGROUP_NiagaraEmitters>(Name + TEXT("[GT_CNC]"));
	StatID_RT = FDynamicStats::CreateStatId<FStatGroup_STATGROUP_NiagaraEmitters>(Name + TEXT("[RT]"));
	StatID_RT_CNC = FDynamicStats::CreateStatId<FStatGroup_STATGROUP_NiagaraEmitters>(Name + TEXT("[RT_CNC]"));
#endif
}

#if WITH_EDITORONLY_DATA
UNiagaraEmitter* UNiagaraEmitter::GetParent() const
{
	return Parent;
}

UNiagaraEmitter* UNiagaraEmitter::GetParentAtLastMerge() const
{
	return ParentAtLastMerge;
}

void UNiagaraEmitter::RemoveParent()
{
	Parent = nullptr;
	ParentAtLastMerge = nullptr;
}

void UNiagaraEmitter::SetParent(UNiagaraEmitter& InParent)
{
	Parent = &InParent;
	ParentAtLastMerge = InParent.DuplicateWithoutMerging(this);
	ParentAtLastMerge->ClearFlags(RF_Standalone | RF_Public);

	// Since this API is only valid for the "Create duplicate parent" operation we move the emitters scratch pad script to the parent array since that's where they're defined now.
	ParentScratchPadScripts.Append(ScratchPadScripts);
	ScratchPadScripts.Empty();
	UpdateChangeId(TEXT("Parent Set"));

	GraphSource->MarkNotSynchronized(TEXT("Emitter parent changed"));
}

void UNiagaraEmitter::Reparent(UNiagaraEmitter& InParent)
{
	Parent = &InParent;
	ParentAtLastMerge = nullptr;
	GraphSource->MarkNotSynchronized(TEXT("Emitter parent changed"));
}

void UNiagaraEmitter::NotifyScratchPadScriptsChanged()
{
	UpdateChangeId(TEXT("Scratch pad scripts changed."));
}
#endif

void UNiagaraEmitter::ResolveScalabilitySettings()
{
	CurrentScalabilitySettings.Clear();

	if (UNiagaraSystem* Owner = GetTypedOuter<UNiagaraSystem>())
	{
		if(UNiagaraEffectType* ActualEffectType = Owner->GetEffectType())
		{
			CurrentScalabilitySettings = ActualEffectType->GetActiveEmitterScalabilitySettings();
		}
	}

	for (FNiagaraEmitterScalabilityOverride& Override : ScalabilityOverrides.Overrides)
	{
		if (Override.Platforms.IsActive())
		{
			if (Override.bOverrideSpawnCountScale)
			{
				CurrentScalabilitySettings.bScaleSpawnCount = Override.bScaleSpawnCount;
				CurrentScalabilitySettings.SpawnCountScale = Override.SpawnCountScale;
			}
		}
	}
}

void UNiagaraEmitter::OnScalabilityCVarChanged()
{
	ResolveScalabilitySettings();
}<|MERGE_RESOLUTION|>--- conflicted
+++ resolved
@@ -379,13 +379,10 @@
 {
 	Super::PostLoad();
 
-<<<<<<< HEAD
 #if WITH_EDITORONLY_DATA
 	PostLoadDefinitionsSubscriptions();
 #endif
 
-=======
->>>>>>> 6c1d3e16
 	if (GIsEditor)
 	{
 		SetFlags(RF_Transactional);
@@ -595,28 +592,23 @@
 			UE_LOG(LogNiagara, Warning, TEXT("Disabling interpolated spawn because emitter flag and script type don't match. Did you adjust this value in the UI? Emitter may need recompile.. %s"), *GetFullName());
 		}
 	}
-<<<<<<< HEAD
-
 	EnsureScriptsPostLoaded();
 
 	FGraphEventArray ParentPrerequisiteTasks;
-=======
-	EnsureScriptsPostLoaded();
-	
->>>>>>> 6c1d3e16
 #if WITH_EDITORONLY_DATA
 	if (Parent != nullptr && Parent->UpdateTaskRef.IsValid())
 	{
 		ParentPrerequisiteTasks.Add(Parent->UpdateTaskRef);
 	}
+	// this can only ever be true for old assets that haven't been loaded yet, so this won't overwrite subsequent changes to the template specification
+	if(bIsTemplateAsset_DEPRECATED)
+	{
+		TemplateSpecification = ENiagaraScriptTemplateSpecification::Template;
+	}
 #endif
 	
 	// we are not yet finished, but we do the rest of the work after postload in a separate task
-<<<<<<< HEAD
 	UpdateTaskRef = TGraphTask<FNiagaraEmitterUpdateTask>::CreateTask(&ParentPrerequisiteTasks).ConstructAndDispatchWhenReady(this);
-=======
-	UpdateTaskRef = TGraphTask<FNiagaraEmitterUpdateTask>::CreateTask().ConstructAndDispatchWhenReady(this);
->>>>>>> 6c1d3e16
 }
 
 bool UNiagaraEmitter::IsEditorOnly() const
@@ -1302,7 +1294,6 @@
 		Parent = nullptr;
 		ParentAtLastMerge = nullptr;
 	}
-<<<<<<< HEAD
 
 	// The task prerequisites should have updated the parent emitter before updating this emitter, but if this emitter
 	// has been forced to update we need to make sure the parent has been updated too.
@@ -1314,8 +1305,6 @@
 	{
 		ParentAtLastMerge->UpdateEmitterAfterLoad();
 	}
-=======
->>>>>>> 6c1d3e16
 	
 	if (!GetOutermost()->bIsCookedForEditor)
 	{
