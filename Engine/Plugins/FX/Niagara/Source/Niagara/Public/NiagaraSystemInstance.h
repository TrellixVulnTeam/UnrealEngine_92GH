// Copyright 1998-2019 Epic Games, Inc. All Rights Reserved.

#pragma once

#include "NiagaraEmitterInstance.h"
#include "NiagaraEmitter.h"
#include "NiagaraEmitterHandle.h"
#include "NiagaraSystem.h"
#include "NiagaraDataInterfaceBindingInstance.h"
#include "Templates/UniquePtr.h"
#include "NiagaraCommon.h"
#include "NiagaraDataInterface.h"

class FNiagaraWorldManager;
class UNiagaraComponent;
class FNiagaraSystemInstance;
class FNiagaraSystemSimulation;
class NiagaraEmitterInstanceBatcher;
class FNiagaraGPUSystemTick;

class NIAGARA_API FNiagaraSystemInstance 
{
	friend class FNiagaraGPUSystemTick;

public:
	DECLARE_MULTICAST_DELEGATE(FOnInitialized);
	DECLARE_MULTICAST_DELEGATE_OneParam(FOnComplete, FNiagaraSystemInstance*);
	
#if WITH_EDITOR
	DECLARE_MULTICAST_DELEGATE(FOnReset);
	DECLARE_MULTICAST_DELEGATE(FOnDestroyed);
#endif

public:

	/** Defines modes for resetting the System instance. */
	enum class EResetMode
	{
		/** Resets the System instance and simulations. */
		ResetAll,
		/** Resets the System instance but not the simualtions */
		ResetSystem,
		/** Full reinitialization of the system and emitters.  */
		ReInit,
		/** No reset */
		None
	};

	FORCEINLINE bool GetAreDataInterfacesInitialized() const { return bDataInterfacesInitialized; }

	/** Creates a new niagara System instance with the supplied component. */
	explicit FNiagaraSystemInstance(UNiagaraComponent* InComponent);

	/** Cleanup*/
	virtual ~FNiagaraSystemInstance();

	void Cleanup();

	/** Initializes this System instance to simulate the supplied System. */
	void Init(bool bInForceSolo=false);

	void Activate(EResetMode InResetMode = EResetMode::ResetAll);
	void Deactivate(bool bImmediate = false);
	void Complete();

	void SetPaused(bool bInPaused);
	FORCEINLINE bool IsPaused()const { return bPaused; }

	void SetSolo(bool bInSolo);

	//void RebindParameterCollection(UNiagaraParameterCollectionInstance* OldInstance, UNiagaraParameterCollectionInstance* NewInstance);
	void BindParameters();
	void UnbindParameters();

	FORCEINLINE FNiagaraParameterStore& GetInstanceParameters() { return InstanceParameters; }
	
	FNiagaraWorldManager* GetWorldManager()const;
	bool RequiresDistanceFieldData() const;

	/** Requests the the simulation be reset on the next tick. */
	void Reset(EResetMode Mode);

	void ComponentTick(float DeltaSeconds);
	void PreSimulateTick(float DeltaSeconds);
	void PostSimulateTick(float DeltaSeconds);
	void FinalizeTick(float DeltaSeconds);
	/** Handles completion of the system and returns true if the system is complete. */
	bool HandleCompletion();

	/** Perform per-tick updates on data interfaces that need it. This can cause systems to complete so cannot be parallelized. */
	void TickDataInterfaces(float DeltaSeconds, bool bPostSimulate);

	ENiagaraExecutionState GetRequestedExecutionState() { return RequestedExecutionState; }
	void SetRequestedExecutionState(ENiagaraExecutionState InState);

	ENiagaraExecutionState GetActualExecutionState() { return ActualExecutionState; }
	void SetActualExecutionState(ENiagaraExecutionState InState);

	FORCEINLINE bool IsComplete()const { return ActualExecutionState == ENiagaraExecutionState::Complete || ActualExecutionState == ENiagaraExecutionState::Disabled; }
	FORCEINLINE bool IsDisabled()const { return ActualExecutionState == ENiagaraExecutionState::Disabled; }

	/** Gets the simulation for the supplied emitter handle. */
	TSharedPtr<FNiagaraEmitterInstance, ESPMode::ThreadSafe> GetSimulationForHandle(const FNiagaraEmitterHandle& EmitterHandle);

	UNiagaraSystem* GetSystem()const;
	FORCEINLINE UNiagaraComponent *GetComponent() { return Component; }
	FORCEINLINE TArray<TSharedRef<FNiagaraEmitterInstance, ESPMode::ThreadSafe> > &GetEmitters()	{ return Emitters; }
	FORCEINLINE FBox &GetSystemBounds()	{ return SystemBounds;  }

	FNiagaraEmitterInstance* GetEmitterByID(FGuid InID);

	FORCEINLINE bool IsSolo()const { return bSolo; }

	//TEMPORARY. We wont have a single set of parameters when we're executing system scripts.
	//System params will be pulled in from a data set.
	FORCEINLINE FNiagaraParameterStore& GetParameters() { return InstanceParameters; }

	/** Gets a data set either from another emitter or one owned by the System itself. */
	FNiagaraDataSet* GetDataSet(FNiagaraDataSetID SetID, FName EmitterName = NAME_None);

	/** Gets a multicast delegate which is called whenever this instance is initialized with an System asset. */
	FOnInitialized& OnInitialized();

	/** Gets a multicast delegate which is called whenever this instance is complete. */
	FOnComplete& OnComplete();

#if WITH_EDITOR
	/** Gets a multicast delegate which is called whenever this instance is reset due to external changes in the source System asset. */
	FOnReset& OnReset();

	FOnDestroyed& OnDestroyed();
#endif

#if WITH_EDITORONLY_DATA
	bool GetIsolateEnabled() const;
#endif

	FName GetIDName() { return IDName; }
	FGuid GetId() { return ID; }

	/** Returns the instance data for a particular interface for this System. */
	FORCEINLINE void* FindDataInterfaceInstanceData(UNiagaraDataInterface* Interface) 
	{
		if (int32* InstDataOffset = DataInterfaceInstanceDataOffsets.Find(Interface))
		{
			return &DataInterfaceInstanceData[*InstDataOffset];
		}
		return nullptr;
	}

	void DestroyDataInterfaceInstanceData();

	bool UsesEmitter(const UNiagaraEmitter* Emitter)const;
	bool UsesScript(const UNiagaraScript* Script)const;
	//bool UsesDataInterface(UNiagaraDataInterface* Interface);
	bool UsesCollection(const UNiagaraParameterCollection* Collection)const;

	FORCEINLINE bool IsPendingSpawn()const { return bPendingSpawn; }
	FORCEINLINE void SetPendingSpawn(bool bInValue) { bPendingSpawn = bInValue; }

	FORCEINLINE float GetAge()const { return Age; }
	FORCEINLINE int32 GetTickCount() const { return TickCount; }
	
	FORCEINLINE TSharedPtr<FNiagaraSystemSimulation, ESPMode::ThreadSafe> GetSystemSimulation()const
	{
		return SystemSimulation; 
	}

	bool IsReadyToRun() const;

	/** Index of this instance in the system simulation. */
	int32 SystemInstanceIndex;

	FORCEINLINE bool HasTickingEmitters()const { return bHasTickingEmitters; }

	UNiagaraParameterCollectionInstance* GetParameterCollectionInstance(UNiagaraParameterCollection* Collection);

	/** 
	Manually advances this system's simulation by the specified number of ticks and tick delta. 
	To be advanced in this way a system must be in solo mode or moved into solo mode which will add additional overhead.
	*/
	void AdvanceSimulation(int32 TickCountToSimulate, float TickDeltaSeconds);

#if WITH_EDITORONLY_DATA
	/** Request that this simulation capture a frame. Cannot capture if disabled or already completed.*/
	bool RequestCapture(const FGuid& RequestId);

	/** Poll for previous frame capture requests. Once queried and bool is returned, the results are cleared from this system instance.*/
	bool QueryCaptureResults(const FGuid& RequestId, TArray<TSharedPtr<struct FNiagaraScriptDebuggerInfo, ESPMode::ThreadSafe>>& OutCaptureResults);

	/** Only call from within the script execution states. Value is null if not capturing a frame.*/
	TArray<TSharedPtr<struct FNiagaraScriptDebuggerInfo, ESPMode::ThreadSafe>>* GetActiveCaptureResults();

	/** Only call from within the script execution states. Does nothing if not capturing a frame.*/
	void FinishCapture();

	/** Only call from within the script execution states. Value is false if not capturing a frame.*/
	bool ShouldCaptureThisFrame() const;

	/** Only call from within the script execution states. Value is nullptr if not capturing a frame.*/
	TSharedPtr<struct FNiagaraScriptDebuggerInfo, ESPMode::ThreadSafe> GetActiveCaptureWrite(const FName& InHandleName, ENiagaraScriptUsage InUsage, const FGuid& InUsageId);

#endif

	/** Dumps all of this systems info to the log. */
	void Dump()const;

	bool GetPerInstanceDataAndOffsets(void*& OutData, uint32& OutDataSize, TMap<TWeakObjectPtr<UNiagaraDataInterface>, int32>*& OutOffsets);

	NiagaraEmitterInstanceBatcher* GetBatcher() const { return Batcher; }

	static bool AllocateSystemInstance(class UNiagaraComponent* InComponent, TUniquePtr< FNiagaraSystemInstance >& OutSystemInstanceAllocation);
	static bool DeallocateSystemInstance(TUniquePtr< FNiagaraSystemInstance >& SystemInstanceAllocation);
	/*void SetHasGPUEmitters(bool bInHasGPUEmitters) { bHasGPUEmitters = bInHasGPUEmitters; }*/
	bool HasGPUEmitters() { return bHasGPUEmitters;  }

	int32 GetDetailLevel()const;
private:

	/** Builds the emitter simulations. */
	void InitEmitters();

	/** Resets the System, emitter simulations, and renderers to initial conditions. */
	void ReInitInternal();
	/** Resets for restart, assumes no change in emitter setup */
	void ResetInternal(bool bResetSimulations);

	/** Call PrepareForSImulation on each data source from the simulations and determine which need per-tick updates.*/
	void InitDataInterfaces();	

	void TickInstanceParameters(float DeltaSeconds);

	void BindParameterCollections(FNiagaraScriptExecutionContext& ExecContext);
	
	/** Calculates the distance to use for distance based LODing / culling. */
	float GetLODDistance();

	UNiagaraComponent* Component;
	TSharedPtr<class FNiagaraSystemSimulation, ESPMode::ThreadSafe> SystemSimulation;
	FBox SystemBounds;

	/** The age of the System instance. */
	float Age;

	/** The tick count of the System instance. */
	int32 TickCount;

	TMap<FNiagaraDataSetID, FNiagaraDataSet> ExternalEvents;

	TArray< TSharedRef<FNiagaraEmitterInstance, ESPMode::ThreadSafe> > Emitters;

	FOnInitialized OnInitializedDelegate;
	FOnComplete OnCompleteDelegate;

#if WITH_EDITOR
	FOnReset OnResetDelegate;
	FOnDestroyed OnDestroyedDelegate;
#endif

#if WITH_EDITORONLY_DATA
	TSharedPtr<TArray<TSharedPtr<struct FNiagaraScriptDebuggerInfo, ESPMode::ThreadSafe>>, ESPMode::ThreadSafe> CurrentCapture;
	TSharedPtr<FGuid, ESPMode::ThreadSafe> CurrentCaptureGuid;
	bool bWasSoloPriorToCaptureRequest;
	TMap<FGuid, TSharedPtr<TArray<TSharedPtr<struct FNiagaraScriptDebuggerInfo, ESPMode::ThreadSafe>>, ESPMode::ThreadSafe> > CapturedFrames;
#endif

	FGuid ID;
	FName IDName;
	
	/** Per instance data for any data interfaces requiring it. */
	TArray<uint8, TAlignedHeapAllocator<16>> DataInterfaceInstanceData;

	/** Map of data interfaces to their instance data. */
	TMap<TWeakObjectPtr<UNiagaraDataInterface>, int32> DataInterfaceInstanceDataOffsets;

	/** Per system instance parameters. These can be fed by the component and are placed into a dataset for execution for the system scripts. */
	FNiagaraParameterStore InstanceParameters;
	
	FNiagaraParameterDirectBinding<FVector> OwnerPositionParam;
	FNiagaraParameterDirectBinding<FVector> OwnerScaleParam;
	FNiagaraParameterDirectBinding<FVector> OwnerVelocityParam;
	FNiagaraParameterDirectBinding<FVector> OwnerXAxisParam;
	FNiagaraParameterDirectBinding<FVector> OwnerYAxisParam;
	FNiagaraParameterDirectBinding<FVector> OwnerZAxisParam;

	FNiagaraParameterDirectBinding<FQuat> OwnerRotationParam;

	FNiagaraParameterDirectBinding<FMatrix> OwnerTransformParam;
	FNiagaraParameterDirectBinding<FMatrix> OwnerInverseParam;
	FNiagaraParameterDirectBinding<FMatrix> OwnerTransposeParam;
	FNiagaraParameterDirectBinding<FMatrix> OwnerInverseTransposeParam;
	FNiagaraParameterDirectBinding<FMatrix> OwnerTransformNoScaleParam;
	FNiagaraParameterDirectBinding<FMatrix> OwnerInverseNoScaleParam;

	FNiagaraParameterDirectBinding<float> OwnerDeltaSecondsParam;
	FNiagaraParameterDirectBinding<float> OwnerInverseDeltaSecondsParam;
	FNiagaraParameterDirectBinding<float> OwnerEngineTimeParam;
	FNiagaraParameterDirectBinding<float> OwnerEngineRealtimeParam;
	FNiagaraParameterDirectBinding<float> SystemAgeParam;
	FNiagaraParameterDirectBinding<int32> SystemTickCountParam;

	FNiagaraParameterDirectBinding<float> OwnerLODDistanceParam;
	FNiagaraParameterDirectBinding<int32> SystemNumEmittersParam;
	FNiagaraParameterDirectBinding<int32> SystemNumEmittersAliveParam;

	FNiagaraParameterDirectBinding<float> SystemTimeSinceRenderedParam;

	FNiagaraParameterDirectBinding<int32> OwnerExecutionStateParam;

	TArray<FNiagaraParameterDirectBinding<int32>> ParameterNumParticleBindings;
	TArray<FNiagaraParameterDirectBinding<int32>> ParameterTotalSpawnedParticlesBindings;

	/** Indicates whether this instance must update itself rather than being batched up as most instances are. */
	uint32 bSolo : 1;
	uint32 bForceSolo : 1;

	uint32 bPendingSpawn : 1;
	uint32 bNotifyOnCompletion : 1;

	/** If this instance has any currently ticking emitters. If false, allows us to skip some work. */
	uint32 bHasTickingEmitters : 1;

	/** If this system is paused. When paused it will not tick and never complete etc. */
	uint32 bPaused : 1;
	/** If this system has emitters that will run GPU Simulations */
	bool bHasGPUEmitters : 1;

	/* Execution state requested by external code/BPs calling Activate/Deactivate. */
	ENiagaraExecutionState RequestedExecutionState;

	/** Copy of simulations internal state so that it can be passed to emitters etc. */
	ENiagaraExecutionState ActualExecutionState;

	bool bDataInterfacesInitialized;
<<<<<<< HEAD

	NiagaraEmitterInstanceBatcher* Batcher = nullptr;
public:
	// Transient data that is accumulated during tick.
	uint32 TotalParamSize = 0;
	uint32 ActiveGPUEmitterCount = 0;
	int32 GPUDataInterfaceInstanceDataSize = 0;
=======
>>>>>>> 271e2139
};<|MERGE_RESOLUTION|>--- conflicted
+++ resolved
@@ -87,6 +87,8 @@
 	/** Handles completion of the system and returns true if the system is complete. */
 	bool HandleCompletion();
 
+	void SetEmitterEnable(FName EmitterName, bool bNewEnableState);
+
 	/** Perform per-tick updates on data interfaces that need it. This can cause systems to complete so cannot be parallelized. */
 	void TickDataInterfaces(float DeltaSeconds, bool bPostSimulate);
 
@@ -332,7 +334,6 @@
 	ENiagaraExecutionState ActualExecutionState;
 
 	bool bDataInterfacesInitialized;
-<<<<<<< HEAD
 
 	NiagaraEmitterInstanceBatcher* Batcher = nullptr;
 public:
@@ -340,6 +341,4 @@
 	uint32 TotalParamSize = 0;
 	uint32 ActiveGPUEmitterCount = 0;
 	int32 GPUDataInterfaceInstanceDataSize = 0;
-=======
->>>>>>> 271e2139
 };