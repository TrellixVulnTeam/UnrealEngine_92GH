// Copyright Epic Games, Inc. All Rights Reserved.

#pragma once

#include "CoreMinimal.h"
#include "UObject/UnrealType.h"
#include "Engine/UserDefinedStruct.h"
#include "Templates/SharedPointer.h"
#include "NiagaraTypes.generated.h"

class UNiagaraDataInterfaceBase;
DECLARE_LOG_CATEGORY_EXTERN(LogNiagara, Log, Verbose);

// basic type struct definitions

USTRUCT(meta = (DisplayName = "float"))
struct FNiagaraFloat
{
	GENERATED_USTRUCT_BODY()

	UPROPERTY(EditAnywhere, Category=Parameters)
	float Value = 0;
};

USTRUCT(meta = (DisplayName = "int32"))
struct FNiagaraInt32
{
	GENERATED_USTRUCT_BODY()

	UPROPERTY(EditAnywhere, Category = Parameters)
	int32 Value = 0;
};

USTRUCT(meta=(DisplayName="bool"))
struct FNiagaraBool
{
	GENERATED_USTRUCT_BODY()

	// The Niagara VM expects this bitmask for its compare and select operators for false.
	enum BoolValues { 
		True = INDEX_NONE,
		False = 0
	}; 

	void SetValue(bool bValue) { Value = bValue ? True : False; }
	bool GetValue() const { return Value != False; }

	/** Sets this niagara bool's raw integer value directly using the special raw integer values expected by the VM and HLSL. */
	FORCEINLINE void SetRawValue(int32 RawValue) { Value = RawValue; }

	/** Gets this niagara bools raw integer value expected by the VM and HLSL. */
	FORCEINLINE int32 GetRawValue() const { return Value; }

	bool IsValid() const { return Value == True || Value == False; }
	
	FNiagaraBool() : Value(False) {}
	FNiagaraBool(bool bInValue) : Value(bInValue ? True : False) {}
	FORCEINLINE operator bool() { return GetValue(); }

private:
	UPROPERTY(EditAnywhere, Category = Parameters)// Must be either FNiagaraBool::True or FNiagaraBool::False.
	int32 Value;
};

USTRUCT()
struct FNiagaraNumeric
{
	GENERATED_USTRUCT_BODY()
};


USTRUCT()
struct FNiagaraParameterMap
{
	GENERATED_USTRUCT_BODY()
};

USTRUCT()
struct FNiagaraTestStructInner
{
	GENERATED_USTRUCT_BODY()

	UPROPERTY(EditAnywhere, Category = TestStruct)
	FVector InnerVector1;

	UPROPERTY(EditAnywhere, Category = TestStruct)
	FVector InnerVector2;
};

USTRUCT()
struct FNiagaraTestStruct
{
	GENERATED_USTRUCT_BODY()

	UPROPERTY(EditAnywhere, Category = TestStruct)
	FVector Vector1;

	UPROPERTY(EditAnywhere, Category = TestStruct)
	FVector Vector2;

	UPROPERTY(EditAnywhere, Category = TestStruct)
	FNiagaraTestStructInner InnerStruct1;

	UPROPERTY(EditAnywhere, Category = TestStruct)
	FNiagaraTestStructInner InnerStruct2;
};

USTRUCT(meta = (DisplayName = "Matrix"))
struct FNiagaraMatrix
{
	GENERATED_USTRUCT_BODY()

	UPROPERTY(EditAnywhere, Category=NiagaraMatrix)
	FVector4 Row0;

	UPROPERTY(EditAnywhere, Category = NiagaraMatrix)
	FVector4 Row1;

	UPROPERTY(EditAnywhere, Category = NiagaraMatrix)
	FVector4 Row2;

	UPROPERTY(EditAnywhere, Category = NiagaraMatrix)
	FVector4 Row3;
};

/** Data controlling the spawning of particles */
USTRUCT(meta = (DisplayName = "Spawn Info", NiagaraClearEachFrame = "true"))
struct FNiagaraSpawnInfo
{
	GENERATED_USTRUCT_BODY();
	
	FNiagaraSpawnInfo()
		: Count(0)
		, InterpStartDt(0.0f)
		, IntervalDt(1.0f)
		, SpawnGroup(0)
	{}

	/** How many particles to spawn. */
	UPROPERTY(EditAnywhere, Category = SpawnInfo)
	int32 Count;
	/** The sub frame delta time at which to spawn the first particle. */
	UPROPERTY(EditAnywhere, Category = SpawnInfo)
	float InterpStartDt;
	/** The sub frame delta time between each particle. */
	UPROPERTY(EditAnywhere, Category = SpawnInfo)
	float IntervalDt;
	/**
	 * An integer used to identify this spawn info.
	 * Typically this is unused.
	 * An example usage is when using multiple spawn modules to spawn from multiple discreet locations.
	 */
	UPROPERTY(EditAnywhere, Category = SpawnInfo)
	int32 SpawnGroup;
};

USTRUCT(Blueprintable, meta = (DisplayName = "Niagara ID"))
struct FNiagaraID
{
	GENERATED_USTRUCT_BODY()

	/** 
	Index in the indirection table for this particle. Allows fast access to this particles data.
	Is always unique among currently living particles but will be reused after the particle dies.
	*/
	UPROPERTY(EditAnywhere, Category = ID)
	int32 Index;

	/** 
	A unique tag for when this ID was acquired. 
	Allows us to differentiate between particles when one dies and another reuses it's Index.
	*/
	UPROPERTY(EditAnywhere, Category = ID)
	int32 AcquireTag;

	bool operator==(const FNiagaraID& Other)const { return Index == Other.Index && AcquireTag == Other.AcquireTag; }
	bool operator!=(const FNiagaraID& Other)const { return !(*this == Other); }
	bool operator<(const FNiagaraID& Other)const { return Index < Other.Index && AcquireTag < Other.AcquireTag; }
};

#define NIAGARA_INVALID_ID (FNiagaraID({(INDEX_NONE), (INDEX_NONE)}))

FORCEINLINE uint32 GetTypeHash(const FNiagaraID& ID)
{
	return HashCombine(GetTypeHash(ID.Index), GetTypeHash(ID.AcquireTag));
}

/** Information about how this type should be laid out in an FNiagaraDataSet */
USTRUCT()
struct FNiagaraTypeLayoutInfo
{
	GENERATED_BODY()

	FNiagaraTypeLayoutInfo()
	{}

	/** Byte offset of each float component in a structured layout. */
	UPROPERTY()
	TArray<uint32> FloatComponentByteOffsets;

	/** Offset into register table for each float component. */
	UPROPERTY()
	TArray<uint32> FloatComponentRegisterOffsets;

	/** Byte offset of each int32 component in a structured layout. */
	UPROPERTY()
	TArray<uint32> Int32ComponentByteOffsets;

	/** Offset into register table for each int32 component. */
	UPROPERTY()
	TArray<uint32> Int32ComponentRegisterOffsets;

	FORCEINLINE uint32 GetNumComponents()const { return FloatComponentByteOffsets.Num() + Int32ComponentByteOffsets.Num(); }

	static void GenerateLayoutInfo(FNiagaraTypeLayoutInfo& Layout, const UScriptStruct* Struct)
	{
		Layout.FloatComponentByteOffsets.Empty();
		Layout.FloatComponentRegisterOffsets.Empty();
		Layout.Int32ComponentByteOffsets.Empty();
		Layout.Int32ComponentRegisterOffsets.Empty();
		GenerateLayoutInfoInternal(Layout, Struct);
	}

private:
	static void GenerateLayoutInfoInternal(FNiagaraTypeLayoutInfo& Layout, const UScriptStruct* Struct, int32 BaseOffest = 0)
	{
		for (TFieldIterator<FProperty> PropertyIt(Struct, EFieldIteratorFlags::IncludeSuper); PropertyIt; ++PropertyIt)
		{
			FProperty* Property = *PropertyIt;
			int32 PropOffset = BaseOffest + Property->GetOffset_ForInternal();
			if (Property->IsA(FFloatProperty::StaticClass()))
			{
				Layout.FloatComponentRegisterOffsets.Add(Layout.GetNumComponents());
				Layout.FloatComponentByteOffsets.Add(PropOffset);
			}
			else if (Property->IsA(FIntProperty::StaticClass()) || Property->IsA(FBoolProperty::StaticClass()))
			{
				Layout.Int32ComponentRegisterOffsets.Add(Layout.GetNumComponents());
				Layout.Int32ComponentByteOffsets.Add(PropOffset);
			}
			//Should be able to support double easily enough
			else if (FStructProperty* StructProp = CastFieldChecked<FStructProperty>(Property))
			{
				GenerateLayoutInfoInternal(Layout, StructProp->Struct, PropOffset);
			}
			else
			{
				check(false);
			}
		}
	}
};

/*
*  Can convert a UStruct with fields of base types only (float, int... - will likely add native vector types here as well)
*	to an FNiagaraTypeDefinition (internal representation)
*/
class NIAGARA_API FNiagaraTypeHelper
{
public:
	static FString ToString(const uint8* ValueData, const UObject* StructOrEnum);
};

/** Defines different modes for selecting the output numeric type of a function or operation based on the types of the inputs. */
UENUM()
enum class ENiagaraNumericOutputTypeSelectionMode : uint8
{
	/** Output type selection not supported. */
	None UMETA(Hidden),
	/** Select the largest of the numeric inputs. */
	Largest,
	/** Select the smallest of the numeric inputs. */
	Smallest,
	/** Selects the base scalar type for this numeric inputs. */
	Scalar,
};

/** 
The source from which a script execution state was set. Used to allow scalability etc to change the state but only if the state has not been defined by something with higher precedence. 
If this changes, all scripts must be recompiled by bumping the NiagaraCustomVersion
*/
UENUM()
enum class ENiagaraExecutionStateSource : uint32
{
	Scalability, //State set by Scalability logic. Lowest precedence.
	Internal, //Misc internal state. For example becoming inactive after we finish our set loops.
	Owner, //State requested by the owner. Takes precedence over everything but internal completion logic.
	InternalCompletion, // Internal completion logic. Has to take highest precedence for completion to be ensured.
};

UENUM()
enum class ENiagaraExecutionState : uint32
{
	/**  Run all scripts. Allow spawning.*/
	Active,
	/** Run all scripts but suppress any new spawning.*/
	Inactive,
	/** Clear all existing particles and move to inactive.*/
	InactiveClear,
	/** Complete. When the system or all emitters are complete the effect is considered finished. */
	Complete,
	/** Emitter only. Emitter is disabled. Will not tick or render again until a full re initialization of the system. */
	Disabled UMETA(Hidden),

	// insert new states before
	Num UMETA(Hidden)
};

/** Defines options for conditionally editing and showing script inputs in the UI. */
USTRUCT()
struct NIAGARA_API FNiagaraInputConditionMetadata
{
	GENERATED_USTRUCT_BODY()
public:
	/** The name of the input to use for matching the target values. */
	UPROPERTY(EditAnywhere, Category="Input Condition")
	FName InputName;

	/** The list of target values which will satisfy the input condition.  If this is empty it's assumed to be a single value of "true" for matching bool inputs. */
	UPROPERTY(EditAnywhere, Category="Input Condition")
	TArray<FString> TargetValues;
};

USTRUCT()
struct NIAGARA_API FNiagaraVariableMetaData
{
	GENERATED_USTRUCT_BODY()
public:
	FNiagaraVariableMetaData()
		: bAdvancedDisplay(false)
		, EditorSortPriority(0)
		, bInlineEditConditionToggle(false)
		, bIsStaticSwitch(false)
		, StaticSwitchDefaultValue(0)
	{
	}
public:
	UPROPERTY(EditAnywhere, Category = "Variable", meta = (MultiLine = true))
	FText Description;

	UPROPERTY(EditAnywhere, Category = "Variable")
	FText CategoryName;

	/** Declares that this input is advanced and should only be visible if expanded inputs have been expanded. */
	UPROPERTY(EditAnywhere, Category = "Variable")
	bool bAdvancedDisplay;

	UPROPERTY(EditAnywhere, Category = "Variable", meta = (ToolTip = "Affects the sort order in the editor stacks. Use a smaller number to push it to the top. Defaults to zero."))
	int32 EditorSortPriority;

	/** Declares the associated input is used as an inline edit condition toggle, so it should be hidden and edited as a 
	checkbox inline with the input which was designated as its edit condition. */
	UPROPERTY(EditAnywhere, Category = "Variable")
	bool bInlineEditConditionToggle;

	/** Declares the associated input should be conditionally editable based on the value of another input. */
	UPROPERTY(EditAnywhere, Category = "Variable")
	FNiagaraInputConditionMetadata EditCondition;

	/** Declares the associated input should be conditionally visible based on the value of another input. */
	UPROPERTY(EditAnywhere, Category = "Variable")
	FNiagaraInputConditionMetadata VisibleCondition;

	UPROPERTY(EditAnywhere, Category = "Variable", DisplayName = "Property Metadata", meta = (ToolTip = "Property Metadata"))
	TMap<FName, FString> PropertyMetaData;

	/** This is a read-only variable that designates if the metadata is tied to a static switch or not. */
	UPROPERTY()
	bool bIsStaticSwitch; // TODO: This should be moved to the UNiagaraScriptVariable in the future

	/** The default value to use when creating new pins or stack entries for a static switch parameter */
	UPROPERTY()
	int32 StaticSwitchDefaultValue;  // TODO: This should be moved to the UNiagaraScriptVariable in the future
};

USTRUCT()
struct NIAGARA_API FNiagaraTypeDefinition
{
	GENERATED_USTRUCT_BODY()

	enum FUnderlyingType
	{
		UT_None = 0,
		UT_Class,
		UT_Struct,
		UT_Enum
	};

public:

	// Construct blank raw type definition 
	FORCEINLINE FNiagaraTypeDefinition(UClass *ClassDef)
		: ClassStructOrEnum(ClassDef), UnderlyingType(UT_Class), Size(INDEX_NONE), Alignment(INDEX_NONE)
#if WITH_EDITORONLY_DATA
		, Struct_DEPRECATED(nullptr), Enum_DEPRECATED(nullptr)
#endif
	{
		checkSlow(ClassStructOrEnum != nullptr);
	}

	FORCEINLINE FNiagaraTypeDefinition(UEnum *EnumDef)
		: ClassStructOrEnum(EnumDef), UnderlyingType(UT_Enum), Size(INDEX_NONE), Alignment(INDEX_NONE)
#if WITH_EDITORONLY_DATA
		, Struct_DEPRECATED(nullptr), Enum_DEPRECATED(nullptr)
#endif
	{
		checkSlow(ClassStructOrEnum != nullptr);
	}

	FORCEINLINE FNiagaraTypeDefinition(UScriptStruct *StructDef)
		: ClassStructOrEnum(StructDef), UnderlyingType(UT_Struct), Size(INDEX_NONE), Alignment(INDEX_NONE)
#if WITH_EDITORONLY_DATA
		, Struct_DEPRECATED(nullptr), Enum_DEPRECATED(nullptr)
#endif
	{
		checkSlow(ClassStructOrEnum != nullptr);
	}

	FORCEINLINE FNiagaraTypeDefinition(const FNiagaraTypeDefinition &Other)
		: ClassStructOrEnum(Other.ClassStructOrEnum), UnderlyingType(Other.UnderlyingType), Size(INDEX_NONE), Alignment(INDEX_NONE)
#if WITH_EDITORONLY_DATA
		, Struct_DEPRECATED(nullptr), Enum_DEPRECATED(nullptr)
#endif
	{
	}

	// Construct a blank raw type definition
	FORCEINLINE FNiagaraTypeDefinition()
		: ClassStructOrEnum(nullptr), UnderlyingType(UT_None), Size(INDEX_NONE), Alignment(INDEX_NONE)
#if WITH_EDITORONLY_DATA
		, Struct_DEPRECATED(nullptr), Enum_DEPRECATED(nullptr)
#endif
	{}

	FORCEINLINE bool operator !=(const FNiagaraTypeDefinition &Other) const
	{
		return !(*this == Other);
	}

	FORCEINLINE bool operator == (const FNiagaraTypeDefinition &Other) const
	{
		return ClassStructOrEnum == Other.ClassStructOrEnum && UnderlyingType == Other.UnderlyingType;
	}

	FText GetNameText()const
	{
		if (IsValid() == false)
		{
			return NSLOCTEXT("NiagaraTypeDefinition", "InvalidNameText", "Invalid (null type)");
		}

#if WITH_EDITOR
		if ( UnderlyingType != UT_Enum )
		{
			return GetStruct()->GetDisplayNameText();
		}
#endif
		return FText::FromString(ClassStructOrEnum->GetName());
	}

	FName GetFName() const
	{
		if ( IsValid() == false )
		{
			return FName();
		}
		return ClassStructOrEnum->GetFName();
	}

	FString GetName()const
	{
		if (IsValid() == false)
		{
			return TEXT("Invalid");
		}
		return ClassStructOrEnum->GetName();
	}

	UStruct* GetStruct() const
	{
		return UnderlyingType == UT_Enum ? IntStruct : Cast<UStruct>(ClassStructOrEnum);
	}

	UScriptStruct* GetScriptStruct()const
	{
		return Cast<UScriptStruct>(GetStruct());
	}

	/** Gets the class ptr for this type if it is a class. */
	UClass* GetClass() const
	{
		return UnderlyingType == UT_Class ? CastChecked<UClass>(ClassStructOrEnum) : nullptr;
	}

	UEnum* GetEnum() const
	{
		return UnderlyingType == UT_Enum ? CastChecked<UEnum>(ClassStructOrEnum) : nullptr;
	}

	bool IsDataInterface() const;

	FORCEINLINE bool IsUObject() const
	{
		return GetStruct()->IsChildOf<UObject>();
	}

	bool IsEnum() const { return UnderlyingType == UT_Enum; }
	
	int32 GetSize() const
	{
		if (Size == INDEX_NONE)
		{
			checkfSlow(IsValid(), TEXT("Type definition is not valid."));
			if (GetClass())
			{
				Size = 0;//TODO: sizeof(void*);//If we're a class then we allocate space for the user to instantiate it. This and stopping it being GCd is up to the user.
			}
			else
			{
				Size = CastChecked<UScriptStruct>(GetStruct())->GetStructureSize();
			}
		}
		return Size;
	}

	int32 GetAlignment() const
	{
		if (Alignment == INDEX_NONE)
		{
			checkfSlow(IsValid(), TEXT("Type definition is not valid."));
			if (GetClass())
			{
				Alignment = 0;//TODO: sizeof(void*);//If we're a class then we allocate space for the user to instantiate it. This and stopping it being GCd is up to the user.
			}
			else
			{
				Alignment = CastChecked<UScriptStruct>(GetStruct())->GetMinAlignment();
			}
		}
		return Alignment;
	}

	bool IsFloatPrimitive() const
	{
		return ClassStructOrEnum == FNiagaraTypeDefinition::GetFloatStruct() || ClassStructOrEnum == FNiagaraTypeDefinition::GetVec2Struct() || ClassStructOrEnum == FNiagaraTypeDefinition::GetVec3Struct() || ClassStructOrEnum == FNiagaraTypeDefinition::GetVec4Struct() ||
			ClassStructOrEnum == FNiagaraTypeDefinition::GetMatrix4Struct() || ClassStructOrEnum == FNiagaraTypeDefinition::GetColorStruct() || ClassStructOrEnum == FNiagaraTypeDefinition::GetQuatStruct();
 	}

	bool IsValid() const 
	{ 
		return ClassStructOrEnum != nullptr;
	}

	/*
	Underlying type for this variable, use FUnderlyingType to determine type without casting
	This can be a UClass, UStruct or UEnum.  Pointing to something like the struct for an FVector, etc.
	In occasional situations this may be a UClass when we're dealing with DataInterface etc.
	*/
	UPROPERTY()
	UObject* ClassStructOrEnum;

	// See enumeration FUnderlyingType for possible values
	UPROPERTY()
	uint16 UnderlyingType;

	bool Serialize(FArchive& Ar);
	void PostSerialize(const FArchive& Ar);

private:
	mutable int16 Size;
	mutable int16 Alignment;

#if WITH_EDITORONLY_DATA
	UPROPERTY()
	UStruct* Struct_DEPRECATED;

	UPROPERTY()
	UEnum* Enum_DEPRECATED;
#endif

public:
	static void Init();
	static void RecreateUserDefinedTypeRegistry();
	static const FNiagaraTypeDefinition& GetFloatDef() { return FloatDef; }
	static const FNiagaraTypeDefinition& GetBoolDef() { return BoolDef; }
	static const FNiagaraTypeDefinition& GetIntDef() { return IntDef; }
	static const FNiagaraTypeDefinition& GetVec2Def() { return Vec2Def; }
	static const FNiagaraTypeDefinition& GetVec3Def() { return Vec3Def; }
	static const FNiagaraTypeDefinition& GetVec4Def() { return Vec4Def; }
	static const FNiagaraTypeDefinition& GetColorDef() { return ColorDef; }
	static const FNiagaraTypeDefinition& GetQuatDef() { return QuatDef; }
	static const FNiagaraTypeDefinition& GetMatrix4Def() { return Matrix4Def; }
	static const FNiagaraTypeDefinition& GetGenericNumericDef() { return NumericDef; }
	static const FNiagaraTypeDefinition& GetParameterMapDef() { return ParameterMapDef; }
	static const FNiagaraTypeDefinition& GetIDDef() { return IDDef; }
	static const FNiagaraTypeDefinition& GetUObjectDef() { return UObjectDef; }
	static const FNiagaraTypeDefinition& GetUMaterialDef() { return UMaterialDef; }

	static UScriptStruct* GetFloatStruct() { return FloatStruct; }
	static UScriptStruct* GetBoolStruct() { return BoolStruct; }
	static UScriptStruct* GetIntStruct() { return IntStruct; }
	static UScriptStruct* GetVec2Struct() { return Vec2Struct; }
	static UScriptStruct* GetVec3Struct() { return Vec3Struct; }
	static UScriptStruct* GetVec4Struct() { return Vec4Struct; }
	static UScriptStruct* GetColorStruct() { return ColorStruct; }
	static UScriptStruct* GetQuatStruct() { return QuatStruct; }
	static UScriptStruct* GetMatrix4Struct() { return Matrix4Struct; }
	static UScriptStruct* GetGenericNumericStruct() { return NumericStruct; }
	static UScriptStruct* GetParameterMapStruct() { return ParameterMapStruct; }
	static UScriptStruct* GetIDStruct() { return IDStruct; }

	static UEnum* GetExecutionStateEnum() { return ExecutionStateEnum; }
	static UEnum* GetExecutionStateSouceEnum() { return ExecutionStateSourceEnum; }
	static UEnum* GetSimulationTargetEnum() { return SimulationTargetEnum; }
	static UEnum* GetScriptUsageEnum() { return ScriptUsageEnum; }

	static const FNiagaraTypeDefinition& GetCollisionEventDef() { return CollisionEventDef; }

	static bool IsScalarDefinition(const FNiagaraTypeDefinition& Type);

	FString ToString(const uint8* ValueData)const
	{
		checkf(IsValid(), TEXT("Type definition is not valid."));
		if (ValueData == nullptr)
		{
			return TEXT("(null)");
		}
<<<<<<< HEAD
		return FNiagaraTypeHelper::ToString(ValueData, ClassStructOrEnum);
=======
		return FNiagaraTypeHelper::ToString(ValueData, CastChecked<UScriptStruct>(ClassStructOrEnum));
>>>>>>> 868b7c33
	}

	static bool TypesAreAssignable(const FNiagaraTypeDefinition& TypeA, const FNiagaraTypeDefinition& TypeB);
	static bool IsLossyConversion(const FNiagaraTypeDefinition& TypeA, const FNiagaraTypeDefinition& TypeB);
	static FNiagaraTypeDefinition GetNumericOutputType(const TArray<FNiagaraTypeDefinition> TypeDefinintions, ENiagaraNumericOutputTypeSelectionMode SelectionMode);

	static const TArray<FNiagaraTypeDefinition>& GetNumericTypes() { return OrderedNumericTypes; }
	static bool IsValidNumericInput(const FNiagaraTypeDefinition& TypeDef);
private:

	static FNiagaraTypeDefinition FloatDef;
	static FNiagaraTypeDefinition BoolDef;
	static FNiagaraTypeDefinition IntDef;
	static FNiagaraTypeDefinition Vec2Def;
	static FNiagaraTypeDefinition Vec3Def;
	static FNiagaraTypeDefinition Vec4Def;
	static FNiagaraTypeDefinition ColorDef;
	static FNiagaraTypeDefinition QuatDef;
	static FNiagaraTypeDefinition Matrix4Def;
	static FNiagaraTypeDefinition NumericDef;
	static FNiagaraTypeDefinition ParameterMapDef;
	static FNiagaraTypeDefinition IDDef;
	static FNiagaraTypeDefinition UObjectDef;
	static FNiagaraTypeDefinition UMaterialDef;

	static UScriptStruct* FloatStruct;
	static UScriptStruct* BoolStruct;
	static UScriptStruct* IntStruct;
	static UScriptStruct* Vec2Struct;
	static UScriptStruct* Vec3Struct;
	static UScriptStruct* Vec4Struct;
	static UScriptStruct* QuatStruct;
	static UScriptStruct* ColorStruct;
	static UScriptStruct* Matrix4Struct;
	static UScriptStruct* NumericStruct;

	static UClass* UObjectClass;
	static UClass* UMaterialClass;

	static UEnum* SimulationTargetEnum;
	static UEnum* ScriptUsageEnum;
	static UEnum* ExecutionStateEnum;
	static UEnum* ExecutionStateSourceEnum;

	static UScriptStruct* ParameterMapStruct;
	static UScriptStruct* IDStruct;

	static TSet<UScriptStruct*> NumericStructs;
	static TArray<FNiagaraTypeDefinition> OrderedNumericTypes;

	static TSet<UScriptStruct*> ScalarStructs;

	static TSet<UStruct*> FloatStructs;
	static TSet<UStruct*> IntStructs;
	static TSet<UStruct*> BoolStructs;

	static FNiagaraTypeDefinition CollisionEventDef;
};

template<>
struct TStructOpsTypeTraits<FNiagaraTypeDefinition> : public TStructOpsTypeTraitsBase2<FNiagaraTypeDefinition>
{
	enum
	{
		WithSerializer = true,
		WithPostSerialize = true,
	};
};

/* Contains all types currently available for use in Niagara
* Used by UI to provide selection; new uniforms and variables
* may be instanced using the types provided here
*/
class NIAGARA_API FNiagaraTypeRegistry
{
public:
	static const TArray<FNiagaraTypeDefinition> &GetRegisteredTypes()
	{
		return RegisteredTypes;
	}

	static const TArray<FNiagaraTypeDefinition> &GetRegisteredParameterTypes()
	{
		return RegisteredParamTypes;
	}

	static const TArray<FNiagaraTypeDefinition> &GetRegisteredPayloadTypes()
	{
		return RegisteredPayloadTypes;
	}

	static const TArray<FNiagaraTypeDefinition>& GetUserDefinedTypes()
	{
		return RegisteredUserDefinedTypes;
	}

	static const TArray<FNiagaraTypeDefinition>& GetNumericTypes()
	{ 
		return RegisteredNumericTypes;
	}

	static UNiagaraDataInterfaceBase* GetDefaultDataInterfaceByName(const FString& DIClassName);

	static void ClearUserDefinedRegistry()
	{
		for (const FNiagaraTypeDefinition& Def : RegisteredUserDefinedTypes)
		{
			RegisteredTypes.Remove(Def);
			RegisteredPayloadTypes.Remove(Def);
			RegisteredParamTypes.Remove(Def);
		}

		RegisteredNumericTypes.Empty();
		RegisteredUserDefinedTypes.Empty();
	}

	static void Register(const FNiagaraTypeDefinition &NewType, bool bCanBeParameter, bool bCanBePayload, bool bIsUserDefined)
	{
		//TODO: Make this a map of type to a more verbose set of metadata? Such as the hlsl defs, offset table for conversions etc.
		RegisteredTypes.AddUnique(NewType);

		if (bCanBeParameter)
		{
			RegisteredParamTypes.AddUnique(NewType);
		}

		if (bCanBePayload)
		{
			RegisteredPayloadTypes.AddUnique(NewType);
		}

		if (bIsUserDefined)
		{
			RegisteredUserDefinedTypes.AddUnique(NewType);
		}

		if (FNiagaraTypeDefinition::IsValidNumericInput(NewType))
		{
			RegisteredNumericTypes.AddUnique(NewType);
		}
	}

	static void Deregister(const FNiagaraTypeDefinition& Type)
	{
		RegisteredTypes.Remove(Type);
		RegisteredParamTypes.Remove(Type);
		RegisteredPayloadTypes.Remove(Type);
		RegisteredUserDefinedTypes.Remove(Type);
		RegisteredNumericTypes.Remove(Type);
	}

	FNiagaraTypeDefinition GetTypeDefFromStruct(UStruct* Struct)
	{
		for (FNiagaraTypeDefinition& TypeDef : RegisteredTypes)
		{
			if (Struct == TypeDef.GetStruct())
			{
				return TypeDef;
			}
		}

		return FNiagaraTypeDefinition();
	}

private:
	static TArray<FNiagaraTypeDefinition> RegisteredTypes;
	static TArray<FNiagaraTypeDefinition> RegisteredParamTypes;
	static TArray<FNiagaraTypeDefinition> RegisteredPayloadTypes;
	static TArray<FNiagaraTypeDefinition> RegisteredUserDefinedTypes;
	static TArray<FNiagaraTypeDefinition> RegisteredNumericTypes;
};

FORCEINLINE uint32 GetTypeHash(const FNiagaraTypeDefinition& Type)
{
	return HashCombine(GetTypeHash(Type.GetStruct()), GetTypeHash(Type.GetEnum()));
}

//////////////////////////////////////////////////////////////////////////

USTRUCT()
struct FNiagaraVariableBase
{
	GENERATED_USTRUCT_BODY()

	FORCEINLINE FNiagaraVariableBase() : Name(NAME_None), TypeDef(FNiagaraTypeDefinition::GetVec4Def()) { }
	FORCEINLINE FNiagaraVariableBase(const FNiagaraVariableBase &Other) : Name(Other.Name), TypeDef(Other.TypeDef) { }
	FORCEINLINE FNiagaraVariableBase(const FNiagaraTypeDefinition& InType, const FName& InName) : Name(InName), TypeDef(InType) { }
	
	/** Check if Name and Type definition are the same. The actual stored value is not checked here.*/
	bool operator==(const FNiagaraVariableBase& Other)const
	{
		return Name == Other.Name && TypeDef == Other.TypeDef;
	}

	/** Check if Name and Type definition are not the same. The actual stored value is not checked here.*/
	bool operator!=(const FNiagaraVariableBase& Other)const
	{
		return !(*this == Other);
	}

	/** Variables are the same name but if types are auto-assignable, allow them to match. */
	bool IsEquivalent(const FNiagaraVariableBase& Other, bool bAllowAssignableTypes = true)const
	{
		return Name == Other.Name && (TypeDef == Other.TypeDef || (bAllowAssignableTypes && FNiagaraTypeDefinition::TypesAreAssignable(TypeDef, Other.TypeDef)));
	}
	
	FORCEINLINE void SetName(FName InName) { Name = InName; }
	FORCEINLINE const FName& GetName() const { return Name; }

	void SetType(const FNiagaraTypeDefinition& InTypeDef) { TypeDef = InTypeDef; }
	const FNiagaraTypeDefinition& GetType()const { return TypeDef; }

	FORCEINLINE bool IsDataInterface()const { return GetType().IsDataInterface(); }
	FORCEINLINE bool IsUObject()const { return GetType().IsUObject(); }

	int32 GetSizeInBytes() const
	{
		return TypeDef.GetSize();
	}

	int32 GetAlignment()const
	{
		return TypeDef.GetAlignment();
	}

	bool IsValid() const
	{
		return Name != NAME_None && TypeDef.IsValid();
	}

	FORCEINLINE bool IsInNameSpace(FString Namespace) const
	{
		return Name.ToString().StartsWith(Namespace + TEXT("."));
	}

protected:
	UPROPERTY(EditAnywhere, Category = "Variable")
	FName Name;

	UPROPERTY(EditAnywhere, Category = "Variable")
	FNiagaraTypeDefinition TypeDef;
};

USTRUCT()
struct FNiagaraVariable : public FNiagaraVariableBase
{
	GENERATED_USTRUCT_BODY()

	FNiagaraVariable()
	{
	}

	FNiagaraVariable(const FNiagaraVariable &Other)
		: FNiagaraVariableBase(Other)
	{
		if (Other.IsDataAllocated())
		{
			SetData(Other.GetData());
		}
	}

	FNiagaraVariable(const FNiagaraVariableBase& Other)
		: FNiagaraVariableBase(Other)
	{
	}

	FORCEINLINE FNiagaraVariable(const FNiagaraTypeDefinition& InType, const FName& InName)
		: FNiagaraVariableBase(InType, InName)
	{
	}
	
	/** Check if Name and Type definition are the same. The actual stored value is not checked here.*/
	bool operator==(const FNiagaraVariable& Other)const
	{
		//-TODO: Should this check the value???
		return Name == Other.Name && TypeDef == Other.TypeDef;
	}

	/** Check if Name and Type definition are not the same. The actual stored value is not checked here.*/
	bool operator!=(const FNiagaraVariable& Other)const
	{
		return !(*this == Other);
	}

	// Var data operations
	void AllocateData()
	{
		if (VarData.Num() != TypeDef.GetSize())
		{
			VarData.SetNumZeroed(TypeDef.GetSize());
		}
	}

	bool IsDataAllocated()const { return VarData.Num() > 0 && VarData.Num() == TypeDef.GetSize(); }

	void CopyTo(uint8* Dest) const
	{
		check(TypeDef.GetSize() == VarData.Num());
		check(IsDataAllocated());
		FMemory::Memcpy(Dest, VarData.GetData(), VarData.Num());
	}
		
	template<typename T>
	void SetValue(const T& Data)
	{
		check(sizeof(T) == TypeDef.GetSize());
		AllocateData();
		FMemory::Memcpy(VarData.GetData(), &Data, VarData.Num());
	}

	template<typename T>
	T GetValue() const
	{
		check(sizeof(T) == TypeDef.GetSize());
		check(IsDataAllocated());
		T Value;
		FMemory::Memcpy(&Value, GetData(), TypeDef.GetSize());
		return Value;
	}

	void SetData(const uint8* Data)
	{
		check(Data);
		AllocateData();
		FMemory::Memcpy(VarData.GetData(), Data, VarData.Num());
	}

	const uint8* GetData() const
	{
		return VarData.GetData();
	}

	uint8* GetData()
	{
		return VarData.GetData();
	}

	void ClearData()
	{
		VarData.Empty();
	}

	int32 GetAllocatedSizeInBytes() const
	{
		return VarData.Num();
	}

	FString ToString()const
	{
		FString Ret = Name.ToString() + TEXT("(");
		Ret += TypeDef.ToString(VarData.GetData());
		Ret += TEXT(")");
		return Ret;
	}

	static FNiagaraVariable ResolveAliases(const FNiagaraVariable& InVar, const TMap<FString, FString>& InAliases, const TCHAR* InJoinSeparator = TEXT("."))
	{
		FNiagaraVariable OutVar = InVar;

		FString OutVarStrName = InVar.GetName().ToString();
		TArray<FString> SplitName;
		OutVarStrName.ParseIntoArray(SplitName, TEXT("."));

		for (int32 i = 0; i < SplitName.Num() - 1; i++)
		{
			TMap<FString, FString>::TConstIterator It = InAliases.CreateConstIterator();
			while (It)
			{
				if (SplitName[i].Equals(It.Key()))
				{
					SplitName[i] = It.Value();
				}
				++It;
			}
		}

		OutVarStrName = FString::Join(SplitName, InJoinSeparator);

		OutVar.SetName(*OutVarStrName);
		return OutVar;
	}

	static int32 SearchArrayForPartialNameMatch(const TArray<FNiagaraVariable>& Variables, const FName& VariableName)
	{
		FString VarNameStr = VariableName.ToString();
		FString BestMatchSoFar;
		int32 BestMatchIdx = INDEX_NONE;

		for (int32 i = 0; i < Variables.Num(); i++)
		{
			const FNiagaraVariable& TestVar = Variables[i];
			FString TestVarNameStr = TestVar.GetName().ToString();
			if (TestVarNameStr == VarNameStr)
			{
				return i;
			}
			else if (VarNameStr.StartsWith(TestVarNameStr + TEXT(".")) && (BestMatchSoFar.Len() == 0 || TestVarNameStr.Len() > BestMatchSoFar.Len()))
			{
				BestMatchIdx = i;
				BestMatchSoFar = TestVarNameStr;
			}
		}

		return BestMatchIdx;
	}

private:
	//This gets serialized but do we need to worry about endianness doing things like this? If not, where does that get handled?
	//TODO: Remove storage here entirely and move everything to an FNiagaraParameterStore.
	UPROPERTY()
	TArray<uint8> VarData;
};

FORCEINLINE uint32 GetTypeHash(const FNiagaraVariable& Var)
{
	return HashCombine(GetTypeHash(Var.GetType()), GetTypeHash(Var.GetName()));
}

template<>
inline bool FNiagaraVariable::GetValue<bool>() const
{
	check(TypeDef == FNiagaraTypeDefinition::GetBoolDef());
	check(IsDataAllocated());
	FNiagaraBool* BoolStruct = (FNiagaraBool*)GetData();
	return BoolStruct->GetValue();
}

template<>
inline void FNiagaraVariable::SetValue<bool>(const bool& Data)
{
	check(TypeDef == FNiagaraTypeDefinition::GetBoolDef());
	AllocateData();
	FNiagaraBool* BoolStruct = (FNiagaraBool*)GetData();
	BoolStruct->SetValue(Data);
}<|MERGE_RESOLUTION|>--- conflicted
+++ resolved
@@ -6,6 +6,7 @@
 #include "UObject/UnrealType.h"
 #include "Engine/UserDefinedStruct.h"
 #include "Templates/SharedPointer.h"
+#include "Misc/SecureHash.h"
 #include "NiagaraTypes.generated.h"
 
 class UNiagaraDataInterfaceBase;
@@ -306,6 +307,138 @@
 	Num UMETA(Hidden)
 };
 
+USTRUCT()
+struct NIAGARA_API FNiagaraCompileHashVisitorDebugInfo
+{
+	GENERATED_USTRUCT_BODY()
+public:
+	UPROPERTY()
+	FString Object;
+
+	UPROPERTY()
+	TArray<FString> PropertyKeys;
+
+	UPROPERTY()
+	TArray<FString> PropertyValues;
+};
+
+/**
+Used to store the state of a graph when deciding if it has been dirtied for recompile.
+*/
+struct NIAGARA_API FNiagaraCompileHashVisitor
+{
+public:
+	FNiagaraCompileHashVisitor(FSHA1& InHashState) : HashState(InHashState) {}
+
+	FSHA1& HashState;
+	TArray<const void*> ObjectList;
+
+	static int LogCompileIdGeneration;
+
+#if WITH_EDITORONLY_DATA
+
+	// Debug data about the compilation hash, including key value pairs to detect differences.
+	TArray<FNiagaraCompileHashVisitorDebugInfo> Values;
+
+	template<typename T>
+	void ToDebugString(const T* InData, uint64 InDataCount, FString& OutStr)
+	{
+		for (int32 i = 0; i < InDataCount; i++)
+		{
+			FString DataStr = LexToString(InData[i]);
+			OutStr.Appendf(TEXT("%s "), *DataStr);
+		}
+	}
+#endif
+	/**
+	Registers a pointer for later reference in the compile id in a deterministic manner.
+	*/
+	int32 RegisterReference(const void* InObject)
+	{
+		if (InObject == nullptr)
+		{
+			return -1;
+		}
+
+		int32 Index = ObjectList.Find(InObject);
+		if (Index < 0)
+		{
+			Index = ObjectList.Add(InObject);
+		}
+		return Index;
+	}
+
+	/**
+	We don't usually want to save GUID's or pointer values because they have nondeterministic values. Consider a PostLoad upgrade operation that creates a new node.
+	Each pin and node gets a unique ID. If you close the editor and reopen, you'll get a different set of values. One of the characteristics we want for compilation
+	behavior is that the same graph structure produces the same compile results, so we only want to embed information that is deterministic. This method is for use
+	when registering a pointer to an object that is serialized within the compile hash.
+	*/
+	bool UpdateReference(const TCHAR* InDebugName, const void* InObject)
+	{
+		int32 Index = RegisterReference(InObject);
+		return UpdatePOD(InDebugName, Index);
+	}
+
+	/**
+	Adds an array of POD (plain old data) values to the hash.
+	*/
+	template<typename T>
+	bool UpdateArray(const TCHAR* InDebugName, const T* InData, uint64 InDataCount = 1)
+	{
+		static_assert(TIsPODType<T>::Value, "UpdateArray does not support a constructor / destructor on the element class.");
+		HashState.Update((const uint8 *)InData, sizeof(T)*InDataCount);
+#if WITH_EDITORONLY_DATA
+		if (LogCompileIdGeneration != 0)
+		{
+			FString ValuesStr = InDebugName;
+			ValuesStr.Append(TEXT(" = "));
+			ToDebugString(InData, InDataCount, ValuesStr);
+			Values.Top().PropertyKeys.Push(InDebugName);
+			Values.Top().PropertyValues.Push(ValuesStr);
+		}
+#endif
+		return true;
+	}
+
+	/**
+	Adds a single value of typed POD (plain old data) to the hash.
+	*/
+	template<typename T>
+	bool UpdatePOD(const TCHAR* InDebugName, const T& InData)
+	{
+		static_assert(TIsPODType<T>::Value, "Update does not support a constructor / destructor on the element class.");
+		HashState.Update((const uint8 *)&InData, sizeof(T));
+#if WITH_EDITORONLY_DATA
+		if (LogCompileIdGeneration != 0)
+		{
+			FString ValuesStr;
+			ToDebugString(&InData, 1, ValuesStr);
+			Values.Top().PropertyKeys.Push(InDebugName);
+			Values.Top().PropertyValues.Push(ValuesStr);
+		}
+#endif
+		return true;
+	}
+
+	/**
+	Adds an string value to the hash.
+	*/
+	bool UpdateString(const TCHAR* InDebugName, const FString& InData)
+	{
+		HashState.Update((const uint8 *)(*InData), sizeof(TCHAR)*InData.Len());
+#if WITH_EDITORONLY_DATA
+		if (LogCompileIdGeneration != 0)
+		{
+			Values.Top().PropertyKeys.Push(InDebugName);
+			Values.Top().PropertyValues.Push(InData);
+		}
+#endif
+		return true;
+	}
+};
+
+
 /** Defines options for conditionally editing and showing script inputs in the UI. */
 USTRUCT()
 struct NIAGARA_API FNiagaraInputConditionMetadata
@@ -335,33 +468,33 @@
 	{
 	}
 public:
-	UPROPERTY(EditAnywhere, Category = "Variable", meta = (MultiLine = true))
+	UPROPERTY(EditAnywhere, Category = "Variable", meta = (MultiLine = true, SkipForCompileHash = "true"))
 	FText Description;
 
-	UPROPERTY(EditAnywhere, Category = "Variable")
+	UPROPERTY(EditAnywhere, Category = "Variable", meta = (SkipForCompileHash = "true"))
 	FText CategoryName;
 
 	/** Declares that this input is advanced and should only be visible if expanded inputs have been expanded. */
-	UPROPERTY(EditAnywhere, Category = "Variable")
+	UPROPERTY(EditAnywhere, Category = "Variable", meta = (SkipForCompileHash = "true"))
 	bool bAdvancedDisplay;
 
-	UPROPERTY(EditAnywhere, Category = "Variable", meta = (ToolTip = "Affects the sort order in the editor stacks. Use a smaller number to push it to the top. Defaults to zero."))
+	UPROPERTY(EditAnywhere, Category = "Variable", meta = (ToolTip = "Affects the sort order in the editor stacks. Use a smaller number to push it to the top. Defaults to zero.", SkipForCompileHash = "true"))
 	int32 EditorSortPriority;
 
 	/** Declares the associated input is used as an inline edit condition toggle, so it should be hidden and edited as a 
 	checkbox inline with the input which was designated as its edit condition. */
-	UPROPERTY(EditAnywhere, Category = "Variable")
+	UPROPERTY(EditAnywhere, Category = "Variable", meta = (SkipForCompileHash = "true"))
 	bool bInlineEditConditionToggle;
 
 	/** Declares the associated input should be conditionally editable based on the value of another input. */
-	UPROPERTY(EditAnywhere, Category = "Variable")
+	UPROPERTY(EditAnywhere, Category = "Variable", meta = (SkipForCompileHash = "true"))
 	FNiagaraInputConditionMetadata EditCondition;
 
 	/** Declares the associated input should be conditionally visible based on the value of another input. */
-	UPROPERTY(EditAnywhere, Category = "Variable")
+	UPROPERTY(EditAnywhere, Category = "Variable", meta = (SkipForCompileHash = "true"))
 	FNiagaraInputConditionMetadata VisibleCondition;
 
-	UPROPERTY(EditAnywhere, Category = "Variable", DisplayName = "Property Metadata", meta = (ToolTip = "Property Metadata"))
+	UPROPERTY(EditAnywhere, Category = "Variable", DisplayName = "Property Metadata", meta = (ToolTip = "Property Metadata", SkipForCompileHash = "true"))
 	TMap<FName, FString> PropertyMetaData;
 
 	/** This is a read-only variable that designates if the metadata is tied to a static switch or not. */
@@ -550,6 +683,8 @@
 	{ 
 		return ClassStructOrEnum != nullptr;
 	}
+
+	bool AppendCompileHash(FNiagaraCompileHashVisitor* InVisitor) const;
 
 	/*
 	Underlying type for this variable, use FUnderlyingType to determine type without casting
@@ -625,11 +760,7 @@
 		{
 			return TEXT("(null)");
 		}
-<<<<<<< HEAD
 		return FNiagaraTypeHelper::ToString(ValueData, ClassStructOrEnum);
-=======
-		return FNiagaraTypeHelper::ToString(ValueData, CastChecked<UScriptStruct>(ClassStructOrEnum));
->>>>>>> 868b7c33
 	}
 
 	static bool TypesAreAssignable(const FNiagaraTypeDefinition& TypeA, const FNiagaraTypeDefinition& TypeB);
@@ -1039,7 +1170,7 @@
 private:
 	//This gets serialized but do we need to worry about endianness doing things like this? If not, where does that get handled?
 	//TODO: Remove storage here entirely and move everything to an FNiagaraParameterStore.
-	UPROPERTY()
+	UPROPERTY(meta = (SkipForCompileHash = "true"))
 	TArray<uint8> VarData;
 };
 
