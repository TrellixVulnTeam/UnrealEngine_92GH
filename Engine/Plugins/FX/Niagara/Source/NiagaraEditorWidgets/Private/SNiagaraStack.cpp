--- conflicted
+++ resolved
@@ -199,7 +199,7 @@
 		UNiagaraEmitter* ParentEmitter = const_cast<UNiagaraEmitter*>(EmitterHandleViewModel->GetEmitterViewModel()->GetParentEmitter());
 		if (ParentEmitter != nullptr)
 		{
-			FAssetEditorManager::Get().OpenEditorForAsset(ParentEmitter);
+			GEditor->GetEditorSubsystem<UAssetEditorSubsystem>()->OpenEditorForAsset(ParentEmitter);
 		}
 		return FReply::Handled();
 	}
@@ -281,110 +281,6 @@
 
 	StackTree->SetScrollOffset(StackViewModel->GetLastScrollPosition());
 
-<<<<<<< HEAD
-	auto OnHeaderMouseButtonUp = [this](const FGeometry&, const FPointerEvent& MouseEvent) -> FReply
-	{
-		if (MouseEvent.GetEffectingButton() == EKeys::RightMouseButton)
-		{
-			FMenuBuilder MenuBuilder(true, nullptr);
-			MenuBuilder.BeginSection("EmitterInlineMenuActions", LOCTEXT("EmitterActions", "Emitter Actions"));
-			{
-				FUIAction Action(FExecuteAction::CreateSP(this, &SNiagaraStack::SetEmitterEnabled, !StackViewModel->GetEmitterHandleViewModel()->GetIsEnabled()),
-					FCanExecuteAction(),
-					FIsActionChecked::CreateSP(this, &SNiagaraStack::CheckEmitterEnabledStatus, true));
-				MenuBuilder.AddMenuEntry(
-					LOCTEXT("IsEnabled", "Is Enabled"),
-					LOCTEXT("ToggleEmitterEnabledToolTip", "Toggle emitter enabled/disabled state"),
-					FSlateIcon(),
-					Action,
-					NAME_None,
-					EUserInterfaceActionType::Check);
-
-				if (!GetEmitterNameIsReadOnly()) // Only allow renaming local copies of Emitters in Systems
-				{
-					MenuBuilder.AddMenuEntry(
-						LOCTEXT("RenameEmitter", "Rename Emitter"),
-						LOCTEXT("RenameEmitterToolTip", "Rename this local emitter copy"),
-						FSlateIcon(),
-						FUIAction(FExecuteAction::CreateSP(InlineEditableTextBlock.Get(), &SInlineEditableTextBlock::EnterEditingMode)));
-				}
-
-				MenuBuilder.AddMenuEntry(
-					LOCTEXT("RemoveSourceEmitter", "Remove Source Emitter"),
-					LOCTEXT("RemoveSourceEmitterToolTip", "Removes source information from this emitter, preventing inheritance of any further changes."),
-					FSlateIcon(),
-					FUIAction(
-						FExecuteAction::CreateUObject(StackViewModel, &UNiagaraStackViewModel::RemoveEmitterSource),
-						FCanExecuteAction::CreateUObject(StackViewModel, &UNiagaraStackViewModel::HasParentEmitter)));
-
-				MenuBuilder.AddMenuEntry(
-					LOCTEXT("ShowEmitterInContentBrowser", "Show in Content Browser"),
-					LOCTEXT("ShowEmitterInContentBrowserToolTip", "Show the emitter in this stack in the Content Browser"),
-					FSlateIcon(),
-					FUIAction(FExecuteAction::CreateSP(this, &SNiagaraStack::ShowEmitterInContentBrowser))); 
-
-				MenuBuilder.AddMenuEntry(
-					LOCTEXT("CollapseStack", "Collapse All"),
-					LOCTEXT("CollapseStackToolTip", "Collapses every row in the stack."),
-					FSlateIcon(),
-					FUIAction(FExecuteAction::CreateSP(this, &SNiagaraStack::CollapseAll)));
-				
-				TSharedPtr<FUICommandInfo> ExpandStackGroups = FNiagaraEditorModule::Get().Commands().CollapseStackToHeaders;
-				MenuBuilder.AddMenuEntry(
-					ExpandStackGroups->GetLabel(),
-					ExpandStackGroups->GetDescription(),
-					FSlateIcon(),
-					FUIAction(FExecuteAction::CreateUObject(StackViewModel, &UNiagaraStackViewModel::CollapseToHeaders)));
-			}
-			MenuBuilder.EndSection();
-			MenuBuilder.BeginSection("EmitterNavigateTo", 
-				FText::Format(LOCTEXT("EmitterNavigateTo", "Navigate to {0} Section:"), StackViewModel->GetEmitterHandleViewModel()->GetNameText()));
-			{
-				// Parse all children of root entries and if they are UNiagaraStackItemGroup then add a navigate menu entry
-				TArray<UNiagaraStackEntry*> EntriesToProcess(StackViewModel->GetRootEntries());
-				TArray<UNiagaraStackEntry*> RootChildren;
-				while (EntriesToProcess.Num() > 0)
-				{
-					UNiagaraStackEntry* EntryToProcess = EntriesToProcess[0];
-					EntriesToProcess.RemoveAtSwap(0);
-					EntryToProcess->GetUnfilteredChildren(RootChildren);
-				}
-				for (auto RootChild: RootChildren)
-				{
-					UNiagaraStackItemGroup* GroupChild = Cast<UNiagaraStackItemGroup>(RootChild);
-					if (GroupChild != nullptr)
-					{
-						MenuBuilder.AddMenuEntry(
-							RootChild->GetDisplayName(),
-							FText::Format(LOCTEXT("EmitterTooltip", "Navigate to {0}"), RootChild->GetDisplayName()),
-							FSlateIcon(),
-							FUIAction(FExecuteAction::CreateSP(this, &SNiagaraStack::NavigateTo, RootChild)));
-					}
-				}
-			}
-			MenuBuilder.EndSection();
-			
-			MenuBuilder.BeginSection("StackActions", LOCTEXT("StackActions", "Stack Actions"));
-			if (StackViewModel->HasDismissedStackIssues())
-			{
-				MenuBuilder.AddMenuEntry(
-					LOCTEXT("UndismissIssues", "Undismiss All Stack Issues"),
-					LOCTEXT("ShowAssetInContentBrowserToolTip", "Undismiss all issues that were previously dismissed for this stack, if any"),
-					FSlateIcon(),
-					FUIAction(FExecuteAction::CreateUObject(StackViewModel, &UNiagaraStackViewModel::UndismissAllIssues)));
-			}
-			MenuBuilder.EndSection();
-
-			FWidgetPath WidgetPath = MouseEvent.GetEventPath() != nullptr ? *MouseEvent.GetEventPath() : FWidgetPath();
-			FSlateApplication::Get().PushMenu(AsShared(), WidgetPath, MenuBuilder.MakeWidget(), MouseEvent.GetScreenSpacePosition(), FPopupTransitionEffect(FPopupTransitionEffect::ContextMenu));
-			return FReply::Handled();
-		}
-		return FReply::Unhandled();
-	};
-	HeaderBox->SetOnMouseButtonUp(FPointerEventHandler::CreateLambda(OnHeaderMouseButtonUp));
-	
-=======
->>>>>>> a1e6ec07
 	SynchronizeTreeExpansion();
 }
 
@@ -455,23 +351,9 @@
 				.MenuPlacement(MenuPlacement_BelowRightAnchor)
 				.ButtonContent()
 				[
-<<<<<<< HEAD
-					SNew(SButton)
-					.IsFocusable(false)
-					.ToolTipText(LOCTEXT("OpenAndFocusParentEmitterToolTip", "Open and Focus Parent Emitter"))
-					.ButtonStyle(FEditorStyle::Get(), "HoverHintOnly")
-					.ForegroundColor(this, &SNiagaraStack::GetPinColor)
-					.ContentPadding(2)
-					.OnClicked(this, &SNiagaraStack::OpenParentEmitter)
-					.Visibility(this, &SNiagaraStack::GetOpenSourceEmitterVisibility)
-					// GoToSource icon is 30x30px so we scale it down to stay in line with other 12x12px UI
-					.DesiredSizeScale(FVector2D(0.55f, 0.55f))
-					.Content()
-=======
 					SNew(SBox)
 					.HAlign(HAlign_Center)
 					.VAlign(VAlign_Center)
->>>>>>> a1e6ec07
 					[
 						SNew(SImage)
 						.Image(FEditorStyle::GetBrush("GenericViewButton"))
@@ -591,69 +473,6 @@
 	return false;
 }
 
-<<<<<<< HEAD
-FReply SNiagaraStack::OpenParentEmitter() 
-{
-	if (StackViewModel && StackViewModel->GetEmitterHandleViewModel().IsValid() && StackViewModel->GetEmitterHandleViewModel()->GetEmitterViewModel().IsValid())
-	{
-		UNiagaraEmitter* ParentEmitter = const_cast<UNiagaraEmitter*>(StackViewModel->GetEmitterHandleViewModel()->GetEmitterViewModel()->GetParentEmitter());
-		if (ParentEmitter != nullptr)
-		{
-			GEditor->GetEditorSubsystem<UAssetEditorSubsystem>()->OpenEditorForAsset(ParentEmitter);
-		}
-	}
-	return FReply::Handled();
-}
-
-EVisibility SNiagaraStack::GetEnableCheckboxVisibility() const
-{
-	return StackViewModel->GetSystemViewModel()->GetEditMode() == ENiagaraSystemViewModelEditMode::SystemAsset ? EVisibility::Visible : EVisibility::Collapsed;
-}
-
-EVisibility SNiagaraStack::GetPinEmitterVisibility() const
-{
-	return StackViewModel->GetSystemViewModel()->GetEditMode() == ENiagaraSystemViewModelEditMode::SystemAsset ? EVisibility::Visible : EVisibility::Collapsed;
-}
-
-EVisibility SNiagaraStack::GetOpenSourceEmitterVisibility() const
-{
-	return StackViewModel->HasParentEmitter() ? EVisibility::Visible : EVisibility::Collapsed;
-}
-
-bool SNiagaraStack::GetEmitterNameIsReadOnly() const
-{
-	if (StackViewModel && StackViewModel->GetSystemViewModel().IsValid())
-	{
-		return StackViewModel->GetSystemViewModel()->GetEditMode() == ENiagaraSystemViewModelEditMode::EmitterAsset;
-	}
-	return true;
-}
-
-void SNiagaraStack::SetEmitterEnabled(bool bIsEnabled)
-{
-	StackViewModel->GetEmitterHandleViewModel()->SetIsEnabled(bIsEnabled);
-}
-
-bool SNiagaraStack::CheckEmitterEnabledStatus(bool bIsEnabled)
-{
-	return StackViewModel->GetEmitterHandleViewModel()->GetIsEnabled() == bIsEnabled;
-}
-
-void SNiagaraStack::ShowEmitterInContentBrowser()
-{
-	FContentBrowserModule& ContentBrowserModule = FModuleManager::Get().LoadModuleChecked<FContentBrowserModule>(TEXT("ContentBrowser"));
-	TArray<FAssetData> Assets;
-	if (StackViewModel->HasParentEmitter())
-	{
-		Assets.Add(FAssetData(StackViewModel->GetEmitterHandleViewModel()->GetEmitterViewModel()->GetParentEmitter()));
-		ContentBrowserModule.Get().SyncBrowserToAssets(Assets);
-	}
-}
-
-void SNiagaraStack::NavigateTo(UNiagaraStackEntry* Item)
-{
-	StackTree->RequestScrollIntoView(Item);
-=======
 void SNiagaraStack::ShowEmitterInContentBrowser(TWeakPtr<FNiagaraEmitterHandleViewModel> EmitterHandleViewModelWeak)
 {
 	TSharedPtr<FNiagaraEmitterHandleViewModel> EmitterHandleViewModel = EmitterHandleViewModelWeak.Pin();
@@ -667,7 +486,6 @@
 			ContentBrowserModule.Get().SyncBrowserToAssets(Assets);
 		}
 	}
->>>>>>> a1e6ec07
 }
 
 void CollapseEntriesRecursive(TArray<UNiagaraStackEntry*> Entries)
@@ -1231,48 +1049,7 @@
 {
 	SynchronizeTreeExpansion();
 	StackTree->RequestTreeRefresh();
-<<<<<<< HEAD
-}
-
-FText SNiagaraStack::GetSourceEmitterNameText() const 
-{
-	return StackViewModel->GetEmitterHandleViewModel()->GetEmitterViewModel()->GetParentNameText();
-}
-
-FText SNiagaraStack::GetEmitterNameToolTip() const
-{
-	if (StackViewModel->HasParentEmitter())
-	{
-		// We are looking at this Emitter in a System Asset and it has a valid parent Emitter
-		TSharedPtr<FNiagaraEmitterHandleViewModel> ThisViewModel = StackViewModel->GetEmitterHandleViewModel();
-		return FText::Format(LOCTEXT("EmitterNameAndPath", "{0}\nParent: {1}"), ThisViewModel->GetNameText(), ThisViewModel->GetEmitterViewModel()->GetParentPathNameText());
-	}
-	else
-	{
-		// We are looking at this Emitter in an Emitter Asset or we are looking at this Emitter in a System Asset and it does not have a valid parent Emitter
-		return StackViewModel->GetEmitterHandleViewModel()->GetNameText();
-	}
-}
-
-void SNiagaraStack::OnStackViewNameTextCommitted(const FText& InText, ETextCommit::Type CommitInfo) const
-{
-	const FGuid EditedEmitterGuid = StackViewModel->GetEmitterHandleViewModel()->GetEmitterHandle()->GetId();
-	StackViewModel->GetSystemViewModel()->EmitterNameChanged(InText, EditedEmitterGuid);
-}
-
-EVisibility SNiagaraStack::GetSourceEmitterNameVisibility() const
-{
-	return StackViewModel->HasParentEmitter() && GetIsEmitterRenamed() ? EVisibility::Visible : EVisibility::Collapsed;
-}
-
-bool SNiagaraStack::GetIsEmitterRenamed() const
-{
-	const FText CurrentNameText = StackViewModel->GetEmitterHandleViewModel()->GetNameText();
-	const FText SourceNameText = StackViewModel->GetEmitterHandleViewModel()->GetEmitterViewModel()->GetParentNameText();
-	return !CurrentNameText.EqualTo(SourceNameText);
-=======
 	HeaderList->RequestListRefresh();
->>>>>>> a1e6ec07
 }
 
 #undef LOCTEXT_NAMESPACE