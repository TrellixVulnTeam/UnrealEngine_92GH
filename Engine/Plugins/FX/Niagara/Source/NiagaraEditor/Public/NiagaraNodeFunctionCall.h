// Copyright 1998-2019 Epic Games, Inc. All Rights Reserved.

#pragma once

#include "CoreMinimal.h"
#include "UObject/ObjectMacros.h"
#include "NiagaraEditorCommon.h"
#include "NiagaraNodeWithDynamicPins.h"
#include "NiagaraNodeInput.h"
#include "NiagaraNodeFunctionCall.generated.h"

class UNiagaraScript;

USTRUCT()
struct FNiagaraPropagatedVariable
{
	GENERATED_USTRUCT_BODY()

public:

	FNiagaraPropagatedVariable() : FNiagaraPropagatedVariable(FNiagaraVariable()) {}

	FNiagaraPropagatedVariable(FNiagaraVariable SwitchParameter) : SwitchParameter(SwitchParameter), PropagatedName(FString()) {}

	UPROPERTY()
	FNiagaraVariable SwitchParameter;

	/** If set, then this overrides the name of the switch parameter when propagating. */
	UPROPERTY()
	FString PropagatedName;

	FNiagaraVariable ToVariable() const
	{
		FNiagaraVariable Copy = SwitchParameter;
		if (!PropagatedName.IsEmpty())
		{
			Copy.SetName(FName(*PropagatedName));
		}
		return Copy;
	}

	bool operator==(const FNiagaraPropagatedVariable& Other)const
	{
		return SwitchParameter == Other.SwitchParameter;
	}
};

UCLASS(MinimalAPI)
class UNiagaraNodeFunctionCall : public UNiagaraNodeWithDynamicPins
{
	GENERATED_BODY()

public:
	DECLARE_MULTICAST_DELEGATE(FOnInputsChanged);

public:

	UPROPERTY(EditAnywhere, Category = "Function")
	UNiagaraScript* FunctionScript;

	/** 
	 * A path to a script asset which can be used to assign the function script the first time that
	 * default pins are generated. This is used so that the function nodes can be populated in the graph context
	 * menu without having to load all of the actual script assets.
	 */
	UPROPERTY(Transient)
	FName FunctionScriptAssetObjectPath;

	/** Some functions can be provided a signature directly rather than a script. */
	UPROPERTY()
	FNiagaraFunctionSignature Signature;

	/** All the input values the function propagates to the next higher caller instead of forcing the user to set them directly. */
	UPROPERTY()
	TArray<FNiagaraPropagatedVariable> PropagatedStaticSwitchParameters;

	bool ScriptIsValid() const;

	//Begin UObject interface
	virtual void PostLoad()override;
	virtual void PostEditChangeProperty(struct FPropertyChangedEvent& PropertyChangedEvent)override;
	//End UObject interface

	//~ Begin UNiagaraNode Interface
	virtual void Compile(class FHlslNiagaraTranslator* Translator, TArray<int32>& Outputs)override;
	virtual UObject* GetReferencedAsset() const override;
	virtual bool RefreshFromExternalChanges() override;
	virtual ENiagaraNumericOutputTypeSelectionMode GetNumericOutputTypeSelectionMode() const override;
	virtual bool CanAddToGraph(UNiagaraGraph* TargetGraph, FString& OutErrorMsg) const override;
	virtual void SubsumeExternalDependencies(TMap<const UObject*, UObject*>& ExistingConversions) override;
	virtual void GatherExternalDependencyIDs(ENiagaraScriptUsage InMasterUsage, const FGuid& InMasterUsageId, TArray<FNiagaraCompileHash>& InReferencedCompileHashes, TArray<FGuid>& InReferencedIDs, TArray<UObject*>& InReferencedObjs) const override;
	//End UNiagaraNode interface

	//~ Begin EdGraphNode Interface
	virtual void AutowireNewNode(UEdGraphPin* FromPin)override;
	virtual void AllocateDefaultPins() override;
	virtual FText GetNodeTitle(ENodeTitleType::Type TitleType) const override;
	virtual FText GetTooltipText() const override;
	virtual FLinearColor GetNodeTitleColor() const override;
	
	/** Returns true if this node is deprecated */
	virtual bool IsDeprecated() const override;
	//~ End EdGraphNode Interface

	bool FindAutoBoundInput(UNiagaraNodeInput* InputNode, UEdGraphPin* PinToAutoBind, FNiagaraVariable& OutFoundVar, ENiagaraInputNodeUsage& OutNodeUsage);

	void BuildParameterMapHistory(FNiagaraParameterMapHistoryBuilder& OutHistory, bool bRecursive = true, bool bFilterForCompilation = true) const override;

	FString GetFunctionName() const { return FunctionDisplayName; }
	UNiagaraGraph* GetCalledGraph() const;
	ENiagaraScriptUsage GetCalledUsage() const;

	/** Walk through the internal script graph for an ParameterMapGet nodes and see if any of them specify a default for VariableName.*/
	UEdGraphPin* FindParameterMapDefaultValuePin(const FName VariableName, ENiagaraScriptUsage InParentUsage) const;

	/** Attempts to find the input pin for a static switch with the given name in the internal script graph. Returns nullptr if no such pin can be found. */
	UEdGraphPin* FindStaticSwitchInputPin(const FName& VariableName) const;

	/** Tries to rename this function call to a new name.  The actual name that gets applied might be different due to conflicts with existing
		nodes with the same name. */
	void SuggestName(FString SuggestedName);

	FOnInputsChanged& OnInputsChanged();

	FNiagaraPropagatedVariable* FindPropagatedVariable(const FNiagaraVariable& Variable);
	void RemovePropagatedVariable(const FNiagaraVariable& Variable);
	void CleanupPropagatedSwitchValues();

<<<<<<< HEAD
=======
	/** Does any automated data manipulated required to update DI function call nodes to the current version. */
	void UpgradeDIFunctionCalls();
>>>>>>> 33e6966e
protected:

	virtual bool IsValidPinToCompile(UEdGraphPin* Pin) const;

	virtual bool AllowDynamicPins() const override { return false; }
	virtual bool CanRenamePin(const UEdGraphPin* Pin) const override { return false; }
	virtual bool CanRemovePin(const UEdGraphPin* Pin) const override { return false; }
	virtual bool CanMovePin(const UEdGraphPin* Pin) const override { return false; }

	/** Resets the node name based on the referenced script or signature. Guaranteed unique within a given graph instance.*/
	void ComputeNodeName(FString SuggestedName = FString());

	void SetPinAutoGeneratedDefaultValue(UEdGraphPin& FunctionInputPin, UNiagaraNodeInput& FunctionScriptInputNode);

	bool IsValidPropagatedVariable(const FNiagaraVariable& Variable) const;

	/** Adjusted every time that we compile this script. Lets us know that we might differ from any cached versions.*/
	UPROPERTY()
	FGuid CachedChangeId;

	UPROPERTY()
	FString FunctionDisplayName;

	FOnInputsChanged OnInputsChangedDelegate;
};
<|MERGE_RESOLUTION|>--- conflicted
+++ resolved
@@ -126,11 +126,8 @@
 	void RemovePropagatedVariable(const FNiagaraVariable& Variable);
 	void CleanupPropagatedSwitchValues();
 
-<<<<<<< HEAD
-=======
 	/** Does any automated data manipulated required to update DI function call nodes to the current version. */
 	void UpgradeDIFunctionCalls();
->>>>>>> 33e6966e
 protected:
 
 	virtual bool IsValidPinToCompile(UEdGraphPin* Pin) const;
