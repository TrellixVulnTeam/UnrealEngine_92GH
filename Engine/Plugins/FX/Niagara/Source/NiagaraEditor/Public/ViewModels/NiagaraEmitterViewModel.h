// Copyright 1998-2019 Epic Games, Inc. All Rights Reserved.

#pragma once

#include "NiagaraCommon.h"
#include "ViewModels/TNiagaraViewModelManager.h"
#include "UObject/ObjectKey.h"

class UNiagaraEmitter;
class UNiagaraScript;
class FNiagaraSystemViewModel;
class FNiagaraScriptViewModel;
class FNiagaraScriptGraphViewModel;
class UNiagaraEmitterEditorData;
class FNiagaraEmitterInstance;
struct FNiagaraVariable;
struct FNiagaraParameterStore;
struct FEdGraphEditAction;

/** The view model for the UNiagaraEmitter objects */
class FNiagaraEmitterViewModel : public TSharedFromThis<FNiagaraEmitterViewModel>,  public TNiagaraViewModelManager<UNiagaraEmitter, FNiagaraEmitterViewModel>
{
public:
	DECLARE_MULTICAST_DELEGATE(FOnEmitterChanged);
	DECLARE_MULTICAST_DELEGATE(FOnPropertyChanged);
	DECLARE_MULTICAST_DELEGATE(FOnScriptCompiled);
	DECLARE_MULTICAST_DELEGATE(FOnParentRemoved);
	DECLARE_MULTICAST_DELEGATE_TwoParams(FOnScriptGraphChanged, const FEdGraphEditAction&, const UNiagaraScript&);
	DECLARE_MULTICAST_DELEGATE_TwoParams(FOnScriptParameterStoreChanged, const FNiagaraParameterStore&, const UNiagaraScript&);

public:
<<<<<<< HEAD
	/** Creates a new emitter editor view model with the supplied emitter handle and simulation. */
	FNiagaraEmitterViewModel(UNiagaraEmitter* InEmitter, TWeakPtr<FNiagaraEmitterInstance, ESPMode::ThreadSafe> InSimulation);
	virtual ~FNiagaraEmitterViewModel();

	/** Reuse this view model with new parameters.*/
	bool Set(UNiagaraEmitter* InEmitter, TWeakPtr<FNiagaraEmitterInstance, ESPMode::ThreadSafe> InSimulation);
=======
	/** Creates a new emitter editor view model.  It must be initialized before use. */
	FNiagaraEmitterViewModel();
	virtual ~FNiagaraEmitterViewModel();

	/** Initialize this view model with an emitter and simulation. */
	bool Initialize(UNiagaraEmitter* InEmitter, TWeakPtr<FNiagaraEmitterInstance, ESPMode::ThreadSafe> InSimulation);
>>>>>>> a1e6ec07

	/** Resets this view model to initial conditions. */
	void Reset();

	/** Gets the currently assigned simulation if there is one. */
	TWeakPtr<FNiagaraEmitterInstance, ESPMode::ThreadSafe> GetSimulation() const;

	/** Sets the current simulation for the emitter. */
	void SetSimulation(TWeakPtr<FNiagaraEmitterInstance, ESPMode::ThreadSafe> InSimulation);

	/** Gets the emitter represented by this view model. */
	NIAGARAEDITOR_API UNiagaraEmitter* GetEmitter();

<<<<<<< HEAD
=======
	/** Gets whether or not this emitter has a parent emitter. */
	NIAGARAEDITOR_API bool HasParentEmitter() const;

>>>>>>> a1e6ec07
	/** Gets the parent emitter for the emitter represented by this view model, if it has one. */
	NIAGARAEDITOR_API const UNiagaraEmitter* GetParentEmitter() const;

	/** Gets the text representation of the parent emitter name. */
	NIAGARAEDITOR_API FText GetParentNameText() const;

	/** Gets the text representation of the parent emitter path. */
	NIAGARAEDITOR_API FText GetParentPathNameText() const;

<<<<<<< HEAD
=======
	/** Removes the parent emitter from this emitter. */
	NIAGARAEDITOR_API void RemoveParentEmitter();

>>>>>>> a1e6ec07
	/** Gets text representing stats for the emitter. */
	//~ TODO: Instead of a single string here, we should probably have separate controls with tooltips etc.
	NIAGARAEDITOR_API FText GetStatsText() const;
	
	/** Geta a view model for the update/spawn Script. */
	TSharedRef<FNiagaraScriptViewModel> GetSharedScriptViewModel();
	
	/* Get the latest status of this view-model's script compilation.*/
	ENiagaraScriptCompileStatus GetLatestCompileStatus();

	/** Gets a multicast delegate which is called when the emitter for this view model changes to a different emitter. */
	FOnEmitterChanged& OnEmitterChanged();

	/** Gets a delegate which is called when a property on the emitter changes. */
	FOnPropertyChanged& OnPropertyChanged();

	/** Gets a delegate which is called when the shared script is compiled. */
	FOnScriptCompiled& OnScriptCompiled();

	/** Gets a delegate which is called when this emitters parent is removed. */
	FOnParentRemoved& OnParentRemoved();

	/** Gets a multicast delegate which is called any time a graph on a script owned by this emitter changes. */
	FOnScriptGraphChanged& OnScriptGraphChanged();

	/** Gets a multicast delegate which is called any time a parameter store on a script owned by this emitter changes. */
	FOnScriptParameterStoreChanged& OnScriptParameterStoreChanged();

	/** Gets editor specific data which can be stored per emitter.  If this data hasn't been created the default version will be returned. */
	const UNiagaraEmitterEditorData& GetEditorData() const;

	/** Gets editor specific data which is stored per emitter.  If this data hasn't been created then it will be created. */
	UNiagaraEmitterEditorData& GetOrCreateEditorData();

	void Cleanup();

private:
	/** Sets this view model to a different emitter. */
	void SetEmitter(UNiagaraEmitter* InEmitter);

	void OnVMCompiled(UNiagaraEmitter* InEmitter);

	void AddScriptEventHandlers();

	void RemoveScriptEventHandlers();

	void ScriptGraphChanged(const FEdGraphEditAction& InAction, const UNiagaraScript& OwningScript);

	void ScriptParameterStoreChanged(const FNiagaraParameterStore& ChangedParameterStore, const UNiagaraScript& OwningScript);

	void OnEmitterPropertiesChanged();

private:
	/** The text format stats display .*/
	static const FText StatsFormat;

	/** The text format stats to only display particles count. */
	static const FText StatsParticleCountFormat;

	/** The emitter object being displayed by the control .*/
	TWeakObjectPtr<UNiagaraEmitter> Emitter;

	/** The runtime simulation for the emitter being displayed by the control */
	TWeakPtr<FNiagaraEmitterInstance, ESPMode::ThreadSafe> Simulation;
	
	/** The view model for the update/spawn/event script. */
	TSharedPtr<FNiagaraScriptViewModel> SharedScriptViewModel;

	/** A flag to prevent reentrancy when updating selection sets. */
	bool bUpdatingSelectionInternally;

	/** A multicast delegate which is called whenever the emitter for this view model is changed to a different emitter. */
	FOnEmitterChanged OnEmitterChangedDelegate;

	/** A multicast delegate which is called whenever a property on the emitter changes. */
	FOnPropertyChanged OnPropertyChangedDelegate;

	FOnScriptCompiled OnScriptCompiledDelegate;

	/** A multicast delegate which is called when this emitters parent is removed. */
	FOnParentRemoved OnParentRemovedDelegate;

	FOnScriptGraphChanged OnScriptGraphChangedDelegate;

	FOnScriptParameterStoreChanged OnScriptParameterStoreChangedDelegate;

	TNiagaraViewModelManager<UNiagaraEmitter, FNiagaraEmitterViewModel>::Handle RegisteredHandle;

	UEnum* ExecutionStateEnum;

	/** A mapping of script to the delegate handle for it's on graph changed delegate. */
	TMap<FObjectKey, FDelegateHandle> ScriptToOnGraphChangedHandleMap;
	TMap<FObjectKey, FDelegateHandle> ScriptToRecompileHandleMap;

	/** A mapping of script to the delegate handle for it's on parameter map changed delegate. */
	TMap<FObjectKey, FDelegateHandle> ScriptToOnParameterStoreChangedHandleMap;
};<|MERGE_RESOLUTION|>--- conflicted
+++ resolved
@@ -29,21 +29,12 @@
 	DECLARE_MULTICAST_DELEGATE_TwoParams(FOnScriptParameterStoreChanged, const FNiagaraParameterStore&, const UNiagaraScript&);
 
 public:
-<<<<<<< HEAD
-	/** Creates a new emitter editor view model with the supplied emitter handle and simulation. */
-	FNiagaraEmitterViewModel(UNiagaraEmitter* InEmitter, TWeakPtr<FNiagaraEmitterInstance, ESPMode::ThreadSafe> InSimulation);
-	virtual ~FNiagaraEmitterViewModel();
-
-	/** Reuse this view model with new parameters.*/
-	bool Set(UNiagaraEmitter* InEmitter, TWeakPtr<FNiagaraEmitterInstance, ESPMode::ThreadSafe> InSimulation);
-=======
 	/** Creates a new emitter editor view model.  It must be initialized before use. */
 	FNiagaraEmitterViewModel();
 	virtual ~FNiagaraEmitterViewModel();
 
 	/** Initialize this view model with an emitter and simulation. */
 	bool Initialize(UNiagaraEmitter* InEmitter, TWeakPtr<FNiagaraEmitterInstance, ESPMode::ThreadSafe> InSimulation);
->>>>>>> a1e6ec07
 
 	/** Resets this view model to initial conditions. */
 	void Reset();
@@ -57,12 +48,9 @@
 	/** Gets the emitter represented by this view model. */
 	NIAGARAEDITOR_API UNiagaraEmitter* GetEmitter();
 
-<<<<<<< HEAD
-=======
 	/** Gets whether or not this emitter has a parent emitter. */
 	NIAGARAEDITOR_API bool HasParentEmitter() const;
 
->>>>>>> a1e6ec07
 	/** Gets the parent emitter for the emitter represented by this view model, if it has one. */
 	NIAGARAEDITOR_API const UNiagaraEmitter* GetParentEmitter() const;
 
@@ -72,12 +60,9 @@
 	/** Gets the text representation of the parent emitter path. */
 	NIAGARAEDITOR_API FText GetParentPathNameText() const;
 
-<<<<<<< HEAD
-=======
 	/** Removes the parent emitter from this emitter. */
 	NIAGARAEDITOR_API void RemoveParentEmitter();
 
->>>>>>> a1e6ec07
 	/** Gets text representing stats for the emitter. */
 	//~ TODO: Instead of a single string here, we should probably have separate controls with tooltips etc.
 	NIAGARAEDITOR_API FText GetStatsText() const;
