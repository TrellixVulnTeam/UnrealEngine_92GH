// Copyright 1998-2019 Epic Games, Inc. All Rights Reserved.

#pragma once

#include "IMovieScenePlayer.h"

#include "EditorUndoClient.h"
#include "UObject/GCObject.h"
#include "NiagaraCurveOwner.h"
#include "ViewModels/TNiagaraViewModelManager.h"
#include "ViewModels/NiagaraSystemSelectionViewModel.h"
#include "ISequencer.h"

#include "TickableEditorObject.h"
#include "ISequencerModule.h"
#include "UObject/ObjectKey.h"

class UNiagaraSystem;
class UNiagaraComponent;
class UNiagaraSequence;
class UMovieSceneNiagaraEmitterTrack;
struct FNiagaraVariable;
struct FNiagaraEmitterHandle;
class FNiagaraEmitterHandleViewModel;
class FNiagaraSystemScriptViewModel;
class UNiagaraStackViewModel;
class UNiagaraSystemSelectionViewModel;
class FNiagaraSystemInstance;
class ISequencer;
struct FAssetData;
class UNiagaraSystemEditorData;
struct FRichCurve;
class UNiagaraEditorSettings;
struct FNiagaraParameterStore;
struct FEdGraphEditAction;
class UNiagaraNodeFunctionCall;
class FNiagaraEmitterViewModel;
class FNiagaraOverviewGraphViewModel;

/** Defines different editing modes for this system view model. */
enum class NIAGARAEDITOR_API ENiagaraSystemViewModelEditMode
{
	/** A system asset is being edited.  This assumes that emitters should be inheriting from a base version and that emitter editing will be restricted. */
	SystemAsset,
	/** An emitter asset is being edited.  In this mode the system scripts will not be editable and all emitter editing options are available. */
	EmitterAsset,
};

/** Defines options for the niagara System view model */
struct FNiagaraSystemViewModelOptions
{
	FNiagaraSystemViewModelOptions();

	/** Whether or not the user can edit emitters from the timeline. */
	bool bCanModifyEmittersFromTimeline;

	/** A delegate which is used to generate the content for the add menu in sequencer. */
	FOnGetAddMenuContent OnGetSequencerAddMenuContent;

	/** Whether or not the system represented by this view model can be automatically compiled.  True by default. */
	bool bCanAutoCompile;

	/** Whether or not the system represented by this view model can be simulated. True by default. */
	bool bCanSimulate;

	/** An optional unique id which associates this view model with messages in the message manager. */
	TOptional<const FGuid> MessageLogGuid;

	/** Gets the current editing mode for this system. */
	ENiagaraSystemViewModelEditMode EditMode;
};

struct FNiagaraStackModuleData
{
	UNiagaraNodeFunctionCall* ModuleNode;
	ENiagaraScriptUsage Usage;
	FGuid UsageId;
	int32 Index;
	FGuid EmitterHandleId;
};

/** A view model for viewing and editing a UNiagaraSystem. */
class FNiagaraSystemViewModel 
	: public TSharedFromThis<FNiagaraSystemViewModel>
	, public FGCObject
	, public FEditorUndoClient
	, public FTickableEditorObject
	, public TNiagaraViewModelManager<UNiagaraSystem, FNiagaraSystemViewModel>
{
public:
	DECLARE_MULTICAST_DELEGATE(FOnEmitterHandleViewModelsChanged);

	DECLARE_MULTICAST_DELEGATE(FOnCurveOwnerChanged);

	DECLARE_MULTICAST_DELEGATE(FOnPostSequencerTimeChange)

	DECLARE_MULTICAST_DELEGATE(FOnSystemCompiled);

	DECLARE_MULTICAST_DELEGATE(FOnPinnedEmittersChanged);

	DECLARE_MULTICAST_DELEGATE(FOnPinnedCurvesChanged);

public:
	struct FEmitterHandleToDuplicate
	{
		FString SystemPath;
		FGuid EmitterHandleId;
		bool operator==(const FEmitterHandleToDuplicate& Other) const
		{
			return SystemPath == Other.SystemPath && EmitterHandleId == Other.EmitterHandleId;
		}
	};
	
	/** Defines different multi-system reset modes for this system view model */
	enum class EMultiResetMode
	{
		/** Reset this instance. Then, if reset dependent systems is enabled in the editor through NiagaraEditorCommands, find all components that share this system and reset those components' system instances. */
		AllowResetAllInstances,
		/** Reset just this instance. */
		ResetThisInstance,
	};

	/** Defines different time reset modes for this system view model */
	enum class ETimeResetMode
	{
		/** If the current sequencer state and user settings allow, reset this system's time. */
		AllowResetTime,
		/** Keep this system's current time. */
		KeepCurrentTime,
	};

	/** Defines different initialization modes when resetting for this system view model */
	enum class EReinitMode
	{
		/** Reinitialize this system (pull in all changes) */
		ReinitializeSystem,
		/** Reset this system (do not pull in changes) */
		ResetSystem,
	};
	/** Creates a new view model with the supplied System and System instance. */
<<<<<<< HEAD
	FNiagaraSystemViewModel(UNiagaraSystem& InSystem, FNiagaraSystemViewModelOptions InOptions, TOptional<const FGuid> InMessageLogGuid = TOptional<const FGuid>());
=======
	FNiagaraSystemViewModel();
	
	/** Initializes this system view model with the supplied system and options. */
	void Initialize(UNiagaraSystem& InSystem, FNiagaraSystemViewModelOptions InOptions);
>>>>>>> a1e6ec07

	~FNiagaraSystemViewModel();

	NIAGARAEDITOR_API FText GetDisplayName() const;

	/** Gets an array of the view models for the emitter handles owned by this System. */
	NIAGARAEDITOR_API const TArray<TSharedRef<FNiagaraEmitterHandleViewModel>>& GetEmitterHandleViewModels();

	/** Gets an emitter handle view model by id.  Returns an invalid shared ptr if it can't be found. */
	NIAGARAEDITOR_API TSharedPtr<FNiagaraEmitterHandleViewModel> GetEmitterHandleViewModelById(FGuid InEmitterHandleId);
<<<<<<< HEAD
=======

	TSharedPtr<FNiagaraEmitterHandleViewModel> GetEmitterHandleViewModelForEmitter(UNiagaraEmitter* InEmitter) const;
>>>>>>> a1e6ec07

	/** Gets the view model for the System script. */
	TSharedPtr<FNiagaraSystemScriptViewModel> GetSystemScriptViewModel();

	/** Gets a niagara component for previewing the simulated System. */
	UNiagaraComponent* GetPreviewComponent();

	/** Gets the sequencer for this System for displaying the timeline. */
	TSharedPtr<ISequencer> GetSequencer();

	/** Gets the curve owner for the System represented by this view model, for use with the curve editor widget. */
	FNiagaraCurveOwner& GetCurveOwner();

	/** Get access to the underlying system*/
<<<<<<< HEAD
	UNiagaraSystem& GetSystem() const { return System; }
=======
	NIAGARAEDITOR_API UNiagaraSystem& GetSystem() const;
>>>>>>> a1e6ec07

	/** Gets whether or not emitters can be added from the timeline. */
	bool GetCanModifyEmittersFromTimeline() const;

	/** Gets the current editing mode for this system view model. */
	NIAGARAEDITOR_API ENiagaraSystemViewModelEditMode GetEditMode() const;

	/** Adds a new emitter to the System from an emitter asset data. */
	NIAGARAEDITOR_API void AddEmitterFromAssetData(const FAssetData& AssetData);

	/** Adds a new emitter to the System. */
	void AddEmitter(UNiagaraEmitter& Emitter);

	/** Deletes the emitters with the supplied ids from the system */
	void DeleteEmitters(TSet<FGuid> EmitterHandleIdsToDelete);

	/** Gets a multicast delegate which is called any time the array of emitter handle view models changes. */
	NIAGARAEDITOR_API FOnEmitterHandleViewModelsChanged& OnEmitterHandleViewModelsChanged();

	/** Gets a delegate which is called any time the data in the curve owner is changed internally by this view model. */
	FOnCurveOwnerChanged& OnCurveOwnerChanged();
	
	/** Gets a multicast delegate which is called whenever we've received and handled a sequencer time update.*/
	FOnPostSequencerTimeChange& OnPostSequencerTimeChanged();

	/** Gets a multicast delegate which is called whenever the system has been compiled. */
	FOnSystemCompiled& OnSystemCompiled();

	//~ FGCObject interface
	virtual void AddReferencedObjects(FReferenceCollector& Collector) override;

	//~ FEditorUndoClient interface
	virtual void PostUndo(bool bSuccess) override;
	virtual void PostRedo(bool bSuccess) override { PostUndo(bSuccess); }

	// ~ FTickableEditorObject
	virtual void Tick(float DeltaTime) override;
	virtual bool IsTickable() const override { return true; }
	virtual TStatId GetStatId() const override;

	/** Resets the System instance to initial conditions. Tries to resets system simulation time. Does not reset all systems that share its emitters.
	 * Does not reinitialize the system to pull in changes. Calls into overloaded ResetSystem(). */
	void ResetSystem();

	/** Resets the System instance to initial conditions on the next tick. Tries to resets system simulation time. Does not reset all systems that share its emitters.
	 * Does not reinitialize the system to pull in changes. Calls into overloaded ResetSystem(). */
	void RequestResetSystem();

	/** Resets the system instance to initial conditions. Optionally resets system simulation time. Optionally resets all systems that share its emitters. 
	 * Optionally reinitializes the system to pull in changes.
	 * @param TimeResetMode Defines whether the system being reset should try to reset its time to 0 or keep its current time.
	 * @param MultiResetMode Defines whether the system being reset should try to reset all other systems with which it shares emitters along with resetting itself.
	 * @param ReinitMode Defines whether the system should reinitialize and pull in changes or reset and keep its current state.
	 */
	void ResetSystem(ETimeResetMode TimeResetMode, EMultiResetMode MultiResetMode, EReinitMode ReinitMode);

	/** Compiles the spawn and update scripts. */
	void CompileSystem(bool bForce);

	/* Get the latest status of this view-model's script compilation.*/
	ENiagaraScriptCompileStatus GetLatestCompileStatus() const;
<<<<<<< HEAD

	/** Gets the ids for the currently selected emitter handles. */
	const TArray<FGuid>& GetSelectedEmitterHandleIds();

	/** Sets the currently selected emitter handles by id. */
	void SetSelectedEmitterHandlesById(TArray<FGuid> InSelectedEmitterHandleIds);

	/** Sets the currently selected emitter handle by id. */
	void SetSelectedEmitterHandleById(FGuid InSelectedEmitterHandleId);

	/** Gets the currently selected emitter handles. */
	void GetSelectedEmitterHandles(TArray<TSharedRef<FNiagaraEmitterHandleViewModel>>& OutSelectedEmitterHanldles);

	/** Gets editor specific data which can be stored per system.  If this data hasn't been created the default version will be returned. */
	const NIAGARAEDITOR_API UNiagaraSystemEditorData& GetEditorData() const;

	/** Gets editor specific data which is stored per system.  If this data hasn't been created then it will be created. */
	UNiagaraSystemEditorData& GetOrCreateEditorData();
=======

	/** Gets editor specific data which can be stored per system.  If this data hasn't been created the default version will be returned. */
	NIAGARAEDITOR_API UNiagaraSystemEditorData& GetEditorData() const;
>>>>>>> a1e6ec07
	
	/** Act as if the system has been fully destroyed although references might persist.*/
	void Cleanup();

	/** Reinitializes all System instances, and rebuilds emitter handle view models and tracks. */
	void RefreshAll();

	/** Called to notify the system view model that one of the data objects in the system was modified. */
	void NotifyDataObjectChanged(UObject* ChangedObject);

	/** Updates all selected emitter's fixed bounds with their current dynamic bounds. */
	void UpdateEmitterFixedBounds();

	/** Isolates the supplied emitters.  This will remove all other emitters from isolation. */
	void IsolateEmitters(TArray<FGuid> EmitterHandlesIdsToIsolate);

	/** Toggles the isolation state of a single emitter. */
	void ToggleEmitterIsolation(TSharedRef<FNiagaraEmitterHandleViewModel> InEmitterHandle);

	/** Export the current state of the system to text.*/
	void DumpToText(FString& ExportText);

	/** Keeps track of the emitters that are pinned in the stack UI, for persistence*/
	NIAGARAEDITOR_API TArray<TSharedRef<FNiagaraEmitterHandleViewModel>> GetPinnedEmitterHandles();

	/** Sets an internal state when an emitter was pinned/unpinned in the stack UI */
	NIAGARAEDITOR_API void SetEmitterPinnedState(TSharedRef<FNiagaraEmitterHandleViewModel> EmitterHandleModel, bool bPinnedState);

	/** Returns a multicast delegate that is broadcast when an emitter pinned state has changed */
	NIAGARAEDITOR_API FOnPinnedEmittersChanged& GetOnPinnedEmittersChanged();

	/** Checks whether or not an emitter is pinned in the stack UI*/
	NIAGARAEDITOR_API bool GetIsEmitterPinned(TSharedRef<FNiagaraEmitterHandleViewModel> EmitterHandleModel);

	NIAGARAEDITOR_API void OnPreSave();
	NIAGARAEDITOR_API void OnPreClose();
	
	/** Gets the system toolkit command list. */
	NIAGARAEDITOR_API TSharedPtr<FUICommandList> GetToolkitCommands();
	
	/** Returns a multicast delegate that is broadcast when pinned curves (shown in curve editor) state has changed*/
	NIAGARAEDITOR_API FOnPinnedCurvesChanged& GetOnPinnedCurvesChanged();

	/** Set the system toolkit command list. */
	void SetToolkitCommands(const TSharedRef<FUICommandList>& InToolkitCommands);

	/** Gets the stack module data for the provided emitter, for use in module dependencies. */
	const TArray<FNiagaraStackModuleData>& GetStackModuleDataForEmitter(TSharedRef<FNiagaraEmitterViewModel> EmitterViewModel);

	/** Gets the ViewModel for the system overview graph. */
	NIAGARAEDITOR_API TSharedPtr<FNiagaraOverviewGraphViewModel> GetOverviewGraphViewModel() const;

<<<<<<< HEAD
	/** Sets the ViewModel for the system overview graph. */
	void SetOverviewGraphViewModel(TSharedRef<FNiagaraOverviewGraphViewModel> InOverviewGraphViewModel);

	/** Notifies views to update displayed Emitter name that has changed. */
	NIAGARAEDITOR_API void EmitterNameChanged(const FText& InText, FGuid ChangedEmitterGuid);
=======
	/** Gets the stack view model representing this system. */
	NIAGARAEDITOR_API UNiagaraStackViewModel* GetSystemStackViewModel();

	/** Gets the a view model representing the selected entries in the overview. */
	NIAGARAEDITOR_API UNiagaraSystemSelectionViewModel* GetSelectionViewModel();
>>>>>>> a1e6ec07

private:

	/** Sends message jobs to FNiagaraMessageManager for all compile events from the last compile. */
	void SendLastCompileMessageJobs() const;

	/** Sets up the preview component and System instance. */
	void SetupPreviewComponentAndInstance();

	/** Rebuilds the emitter handle view models. */
	void RefreshEmitterHandleViewModels();

	/** Rebuilds the sequencer tracks. */
	void RefreshSequencerTracks();

	/** Updates the data in the sequencer tracks for the specified emitter ids. */
	void UpdateSequencerTracksForEmitters(const TArray<FGuid>& EmitterIdsRequiringUpdate);

	/** Gets the sequencer emitter track for the supplied emitter handle view model. */
	UMovieSceneNiagaraEmitterTrack* GetTrackForHandleViewModel(TSharedRef<FNiagaraEmitterHandleViewModel> EmitterHandleViewModel);

	/** Sets up the sequencer for this emitter. */
	void SetupSequencer();

	/** Gets the content for the add menu in sequencer. */
	void GetSequencerAddMenuContent(FMenuBuilder& MenuBuilder, TSharedRef<ISequencer> Sequencer);

	/** Resets and rebuilds the data in the curve owner. */
	void ResetCurveData();

	/** Updates the compiled versions of data interfaces when their sources change. */
	void UpdateCompiledDataInterfaces(UNiagaraDataInterface* ChangedDataInterface);

	/** Called whenever a property on the emitter handle changes. */
	void EmitterHandlePropertyChanged(FGuid OwningEmitterHandleId);

	/** Called whenever the name on an emitter handle changes. */
	void EmitterHandleNameChanged();

	/** Called whenever a property on the emitter changes. */
	void EmitterPropertyChanged();

	/** 
	 * Called whenever a parameter store owned by the system changes.
	 * @param ChangedParameterStore The parameter store that changed.
	 * @param OwningScript The script that owns the parameter store, if there is one.
	 */
	void SystemParameterStoreChanged(const FNiagaraParameterStore& ChangedParameterStore, const UNiagaraScript* OwningScript);

	/** Called whenever an emitter's script graph changes. */
	void EmitterScriptGraphChanged(const FEdGraphEditAction& InAction, const UNiagaraScript& OwningScript, FGuid OwningEmitterHandleId);

	/** Called whenever the system script graph changes. */
	void SystemScriptGraphChanged(const FEdGraphEditAction& InAction);

	/**
	* Called whenever an emitter's parameter store owned by the system changes.
	* @param ChangedParameterStore The parameter store that changed.
	* @param OwningScript The script that owns the parameter store, if there is one.
	*/
	void EmitterParameterStoreChanged(const FNiagaraParameterStore& ChangedParameterStore, const UNiagaraScript& OwningScript);

	/** Updates the current simulation for a parameter changing, based on the current simulation options. */
	void UpdateSimulationFromParameterChange();

	/** Called when a script is compiled */
	void ScriptCompiled();

	/** Handles when a curve in the curve owner is changed by the curve editor. */
	void CurveChanged(FRichCurve* ChangedCurve, UObject* CurveOwnerObject);

	/** Called whenever the data in the sequence is changed. */
	void SequencerDataChanged(EMovieSceneDataChangeType DataChangeType);

	/** Called whenever the global time in the sequencer is changed. */
	void SequencerTimeChanged();

	/** Called whenever the current selection in the system changes. */
	void SystemSelectionChanged(UNiagaraSystemSelectionViewModel::ESelectionChangeSource SelectionChangeSource);

	/** Called whenever the track selection in sequencer changes. */
	void SequencerTrackSelectionChanged(TArray<UMovieSceneTrack*> SelectedTracks);

	/** Called whenever the section selection in sequencer changes. */
	void SequencerSectionSelectionChanged(TArray<UMovieSceneSection*> SelectedSections);

	/** Updates the current emitter handle selection base on the sequencer selection. */
	void UpdateEmitterHandleSelectionFromSequencer();

	/** Updates the sequencer selection based on the current emitter handle selection. */
	void UpdateSequencerFromEmitterHandleSelection();

	/** Called when the system instance on the preview component changes. */
	void PreviewComponentSystemInstanceChanged();

	/** Called whenever the System instance is initialized. */
	void SystemInstanceInitialized();

	/** Called whenever the System instance is reset.*/
	void SystemInstanceReset();

	/** Duplicates a set of emitters and refreshes everything.*/
	void DuplicateEmitters(TArray<FEmitterHandleToDuplicate> EmitterHandlesToDuplicate);

	/** Adds event handler for the system's scripts. */
	void AddSystemEventHandlers();

	/** Removes event handlers for the system's scripts. */
	void RemoveSystemEventHandlers();
	
	/** Adds event handler for the system's scripts. */
	void AddCurveEventHandlers();

	/** Removes event handlers for the system's scripts. */
	void RemoveCurveEventHandlers();

	/** sends a notification that pinned curves have changed status */
	void NotifyPinnedCurvesChanged();

	/** builds stack module data for use in module dependencies */
	void BuildStackModuleData(UNiagaraScript* Script, FGuid InEmitterHandleId, TArray<FNiagaraStackModuleData>& OutStackModuleData);

private:
	/** The System being viewed and edited by this view model. */
	UNiagaraSystem* System;

	/** The component used for previewing the System in a viewport. */
	UNiagaraComponent* PreviewComponent;

	/** The system instance currently simulating this system if available. */
	FNiagaraSystemInstance* SystemInstance;

	/** The view models for the emitter handles owned by the System. */
	TArray<TSharedRef<FNiagaraEmitterHandleViewModel>> EmitterHandleViewModels;

	/** The view model for the System script. */
	TSharedPtr<FNiagaraSystemScriptViewModel> SystemScriptViewModel;

	/** A niagara sequence for displaying this System in the sequencer timeline. */
	UNiagaraSequence *NiagaraSequence;

	/** The sequencer instance viewing and editing the niagara sequence. */
	TSharedPtr<ISequencer> Sequencer;

	/** Flag which indicates we are setting the sequencer time directly in an internal operation. */
	bool bSettingSequencerTimeDirectly;

	/** The previous play status for sequencer timeline. */
	EMovieScenePlayerStatus::Type PreviousSequencerStatus;

	/** The previous time for the sequencer timeline. */
	float PreviousSequencerTime;

	/** Whether or not the user can edit emitters from the timeline. */
	bool bCanModifyEmittersFromTimeline;

	/** Whether or not the system represented by this view model can be automatically compiled. */
	bool bCanAutoCompile;

	/** Whether or not the system requires a compilation*/
	bool bForceAutoCompileOnce;

	/** Whether or not the system represented by this view model can be simulated. */
	bool bCanSimulate;

	/** The current editing mode for this view model. */
	ENiagaraSystemViewModelEditMode EditMode;

	/** A delegate which is used to generate the content for the add menu in sequencer. */
	FOnGetAddMenuContent OnGetSequencerAddMenuContent;

	/** A multicast delegate which is called any time the array of emitter handle view models changes. */
	FOnEmitterHandleViewModelsChanged OnEmitterHandleViewModelsChangedDelegate;

	/** A multicast delegate which is called when the contents of the curve owner is changed internally by this view model. */
	FOnCurveOwnerChanged OnCurveOwnerChangedDelegate;

	/** A multicast delegate which is called whenever we've received and handled a sequencer time update.*/
	FOnPostSequencerTimeChange OnPostSequencerTimeChangeDelegate;

	/** A multicast delegate which is called whenever the system has been compiled. */
	FOnSystemCompiled OnSystemCompiledDelegate;

	/** A flag for preventing reentrancy when syncrhonizing sequencer data. */
	bool bUpdatingEmittersFromSequencerDataChange;

	/** A flag for preventing reentrancy when syncrhonizing sequencer data. */
	bool bUpdatingSequencerFromEmitterDataChange;

	/** A flag for preventing reentrancy when synchronizing system selection with sequencer selection */
	bool bUpdatingSystemSelectionFromSequencer;

	/** A flag for preventing reentrancy when synchronizing sequencer selection with system selection */
	bool bUpdatingSequencerSelectionFromSystem;

	/** A curve owner implementation for curves in a niagara System. */
	FNiagaraCurveOwner CurveOwner;

	TNiagaraViewModelManager<UNiagaraSystem, FNiagaraSystemViewModel>::Handle RegisteredHandle;

	/** Array of FNiagaraEmitterHandleViewModel representing emitters that are pinned in the stack UI*/
	TArray<TSharedRef<FNiagaraEmitterHandleViewModel>> PinnedEmitterHandles;

	/** A single param delegate which is called when the pinned status is changed. */
	FOnPinnedEmittersChanged OnPinnedChangedDelegate;

	/** A cached reference to the niagara editor settings .*/
	UNiagaraEditorSettings* EditorSettings;

	/** A mapping of script to the delegate handle for it's on parameter map changed delegate. */
	TMap<FObjectKey, FDelegateHandle> ScriptToOnParameterStoreChangedHandleMap;

	/** A handle to the on parameter changed delegate for the user parameter store. */
	FDelegateHandle UserParameterStoreChangedHandle;

	/** A flag indicating that a reset has been request on the next tick */
	bool bResetRequestPending;

	/** The system toolkit commands. */
	TWeakPtr<class FUICommandList> ToolkitCommands;

	/*A multicast delegate which is called any time the pinned status of the curves changes*/
	FOnPinnedCurvesChanged OnPinnedCurvesChangedDelegate;

	/*An array of data interfaces used to keep track of how curves are changed by the user*/
	TArray<UNiagaraDataInterfaceCurveBase*> ShownCurveDataInterfaces;

	/** A flag which indicates that a compile has been requested, but has not completed. */
	bool bCompilePendingCompletion;

	/** The cache of stack module data for each emitter */
	TMap<FGuid, TArray<FNiagaraStackModuleData>> EmitterToCachedStackModuleData;
	
	/** A handle to the on graph changed delegate for the system script. */
	FDelegateHandle SystemScriptGraphChangedHandler;

	/** An array of emitter handle ids which need their sequencer tracks refreshed next frame. */
	TArray<FGuid> EmitterIdsRequiringSequencerTrackUpdate;

	/** GUID used when sending message jobs to FNiagaraMessageManager for notifying the FNiagaraMessageLogViewModel with the same GUID key */
<<<<<<< HEAD
	const TOptional<const FGuid> SystemMessageLogGuidKey;
=======
	TOptional<const FGuid> SystemMessageLogGuidKey;
>>>>>>> a1e6ec07

	/** ViewModel for the system overview graph */
	TSharedPtr<FNiagaraOverviewGraphViewModel> OverviewGraphViewModel;

<<<<<<< HEAD
=======
	UNiagaraStackViewModel* SystemStackViewModel;

	UNiagaraSystemSelectionViewModel* SelectionViewModel;
>>>>>>> a1e6ec07
};<|MERGE_RESOLUTION|>--- conflicted
+++ resolved
@@ -138,14 +138,10 @@
 		ResetSystem,
 	};
 	/** Creates a new view model with the supplied System and System instance. */
-<<<<<<< HEAD
-	FNiagaraSystemViewModel(UNiagaraSystem& InSystem, FNiagaraSystemViewModelOptions InOptions, TOptional<const FGuid> InMessageLogGuid = TOptional<const FGuid>());
-=======
 	FNiagaraSystemViewModel();
 	
 	/** Initializes this system view model with the supplied system and options. */
 	void Initialize(UNiagaraSystem& InSystem, FNiagaraSystemViewModelOptions InOptions);
->>>>>>> a1e6ec07
 
 	~FNiagaraSystemViewModel();
 
@@ -156,11 +152,8 @@
 
 	/** Gets an emitter handle view model by id.  Returns an invalid shared ptr if it can't be found. */
 	NIAGARAEDITOR_API TSharedPtr<FNiagaraEmitterHandleViewModel> GetEmitterHandleViewModelById(FGuid InEmitterHandleId);
-<<<<<<< HEAD
-=======
 
 	TSharedPtr<FNiagaraEmitterHandleViewModel> GetEmitterHandleViewModelForEmitter(UNiagaraEmitter* InEmitter) const;
->>>>>>> a1e6ec07
 
 	/** Gets the view model for the System script. */
 	TSharedPtr<FNiagaraSystemScriptViewModel> GetSystemScriptViewModel();
@@ -175,11 +168,7 @@
 	FNiagaraCurveOwner& GetCurveOwner();
 
 	/** Get access to the underlying system*/
-<<<<<<< HEAD
-	UNiagaraSystem& GetSystem() const { return System; }
-=======
 	NIAGARAEDITOR_API UNiagaraSystem& GetSystem() const;
->>>>>>> a1e6ec07
 
 	/** Gets whether or not emitters can be added from the timeline. */
 	bool GetCanModifyEmittersFromTimeline() const;
@@ -241,30 +230,9 @@
 
 	/* Get the latest status of this view-model's script compilation.*/
 	ENiagaraScriptCompileStatus GetLatestCompileStatus() const;
-<<<<<<< HEAD
-
-	/** Gets the ids for the currently selected emitter handles. */
-	const TArray<FGuid>& GetSelectedEmitterHandleIds();
-
-	/** Sets the currently selected emitter handles by id. */
-	void SetSelectedEmitterHandlesById(TArray<FGuid> InSelectedEmitterHandleIds);
-
-	/** Sets the currently selected emitter handle by id. */
-	void SetSelectedEmitterHandleById(FGuid InSelectedEmitterHandleId);
-
-	/** Gets the currently selected emitter handles. */
-	void GetSelectedEmitterHandles(TArray<TSharedRef<FNiagaraEmitterHandleViewModel>>& OutSelectedEmitterHanldles);
-
-	/** Gets editor specific data which can be stored per system.  If this data hasn't been created the default version will be returned. */
-	const NIAGARAEDITOR_API UNiagaraSystemEditorData& GetEditorData() const;
-
-	/** Gets editor specific data which is stored per system.  If this data hasn't been created then it will be created. */
-	UNiagaraSystemEditorData& GetOrCreateEditorData();
-=======
 
 	/** Gets editor specific data which can be stored per system.  If this data hasn't been created the default version will be returned. */
 	NIAGARAEDITOR_API UNiagaraSystemEditorData& GetEditorData() const;
->>>>>>> a1e6ec07
 	
 	/** Act as if the system has been fully destroyed although references might persist.*/
 	void Cleanup();
@@ -317,19 +285,11 @@
 	/** Gets the ViewModel for the system overview graph. */
 	NIAGARAEDITOR_API TSharedPtr<FNiagaraOverviewGraphViewModel> GetOverviewGraphViewModel() const;
 
-<<<<<<< HEAD
-	/** Sets the ViewModel for the system overview graph. */
-	void SetOverviewGraphViewModel(TSharedRef<FNiagaraOverviewGraphViewModel> InOverviewGraphViewModel);
-
-	/** Notifies views to update displayed Emitter name that has changed. */
-	NIAGARAEDITOR_API void EmitterNameChanged(const FText& InText, FGuid ChangedEmitterGuid);
-=======
 	/** Gets the stack view model representing this system. */
 	NIAGARAEDITOR_API UNiagaraStackViewModel* GetSystemStackViewModel();
 
 	/** Gets the a view model representing the selected entries in the overview. */
 	NIAGARAEDITOR_API UNiagaraSystemSelectionViewModel* GetSelectionViewModel();
->>>>>>> a1e6ec07
 
 private:
 
@@ -570,19 +530,12 @@
 	TArray<FGuid> EmitterIdsRequiringSequencerTrackUpdate;
 
 	/** GUID used when sending message jobs to FNiagaraMessageManager for notifying the FNiagaraMessageLogViewModel with the same GUID key */
-<<<<<<< HEAD
-	const TOptional<const FGuid> SystemMessageLogGuidKey;
-=======
 	TOptional<const FGuid> SystemMessageLogGuidKey;
->>>>>>> a1e6ec07
 
 	/** ViewModel for the system overview graph */
 	TSharedPtr<FNiagaraOverviewGraphViewModel> OverviewGraphViewModel;
 
-<<<<<<< HEAD
-=======
 	UNiagaraStackViewModel* SystemStackViewModel;
 
 	UNiagaraSystemSelectionViewModel* SelectionViewModel;
->>>>>>> a1e6ec07
 };