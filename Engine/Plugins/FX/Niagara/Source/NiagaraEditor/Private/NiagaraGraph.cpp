// Copyright 1998-2019 Epic Games, Inc. All Rights Reserved.

#include "NiagaraGraph.h"
#include "Modules/ModuleManager.h"
#include "NiagaraCommon.h"
#include "NiagaraEditorModule.h"
#include "NiagaraScript.h"
#include "NiagaraComponent.h"
#include "UObject/UObjectHash.h"
#include "UObject/UObjectIterator.h"
#include "ComponentReregisterContext.h"
#include "NiagaraConstants.h"
#include "NiagaraSystem.h"
#include "NiagaraNodeOutput.h"
#include "NiagaraNodeInput.h"
#include "NiagaraNodeWriteDataSet.h"
#include "NiagaraNodeReadDataSet.h"
#include "NiagaraScript.h"
#include "NiagaraScriptSource.h"
#include "NiagaraDataInterface.h"
#include "GraphEditAction.h"
#include "EdGraphSchema_Niagara.h"
#include "NiagaraNodeParameterMapBase.h"
#include "NiagaraNodeParameterMapGet.h"
#include "INiagaraEditorTypeUtilities.h"
#include "NiagaraConstants.h"
#include "NiagaraEditorModule.h"
#include "NiagaraEditorUtilities.h"
#include "NiagaraNode.h"
#include "EdGraphSchema_Niagara.h"
#include "ViewModels/Stack/NiagaraParameterHandle.h"
#include "NiagaraNodeStaticSwitch.h"
#include "NiagaraScriptVariable.h"
#include "NiagaraHlslTranslator.h"
#include "NiagaraNodeFunctionCall.h"

DECLARE_CYCLE_STAT(TEXT("NiagaraEditor - Graph - FindInputNodes"), STAT_NiagaraEditor_Graph_FindInputNodes, STATGROUP_NiagaraEditor);
DECLARE_CYCLE_STAT(TEXT("NiagaraEditor - Graph - FindInputNodes_NotFilterUsage"), STAT_NiagaraEditor_Graph_FindInputNodes_NotFilterUsage, STATGROUP_NiagaraEditor);
DECLARE_CYCLE_STAT(TEXT("NiagaraEditor - Graph - FindInputNodes_FilterUsage"), STAT_NiagaraEditor_Graph_FindInputNodes_FilterUsage, STATGROUP_NiagaraEditor);
DECLARE_CYCLE_STAT(TEXT("NiagaraEditor - Graph - FindInputNodes_FilterDupes"), STAT_NiagaraEditor_Graph_FindInputNodes_FilterDupes, STATGROUP_NiagaraEditor);
DECLARE_CYCLE_STAT(TEXT("NiagaraEditor - Graph - FindInputNodes_FindInputNodes_Sort"), STAT_NiagaraEditor_Graph_FindInputNodes_Sort, STATGROUP_NiagaraEditor);
DECLARE_CYCLE_STAT(TEXT("NiagaraEditor - Graph - FindOutputNode"), STAT_NiagaraEditor_Graph_FindOutputNode, STATGROUP_NiagaraEditor);
DECLARE_CYCLE_STAT(TEXT("NiagaraEditor - Graph - BuildTraversalHelper"), STAT_NiagaraEditor_Graph_BuildTraversalHelper, STATGROUP_NiagaraEditor);

bool bWriteToLog = false;

#define LOCTEXT_NAMESPACE "NiagaraGraph"

FNiagaraGraphParameterReferenceCollection::FNiagaraGraphParameterReferenceCollection(const bool bInCreated)
	: Graph(nullptr), bCreated(bInCreated)
{
}

bool FNiagaraGraphParameterReferenceCollection::WasCreated() const
{
	return bCreated;
}

FNiagaraGraphScriptUsageInfo::FNiagaraGraphScriptUsageInfo() : UsageType(ENiagaraScriptUsage::Function)
{
}

void FNiagaraGraphScriptUsageInfo::PostLoad(UObject* Owner)
{
	const int32 NiagaraVer = Owner->GetLinkerCustomVersion(FNiagaraCustomVersion::GUID);
	if (NiagaraVer < FNiagaraCustomVersion::UseHashesToIdentifyCompileStateOfTopLevelScripts)
	{
		// When loading old data use the last generated compile id as the base id to prevent recompiles on load for existing scripts.
		BaseId = GeneratedCompileId;

		if (CompileHash.IsValid() == false && DataHash_DEPRECATED.Num() == FNiagaraCompileHash::HashSize)
		{
			CompileHash = FNiagaraCompileHash(DataHash_DEPRECATED);
		}
	}
}

UNiagaraGraph::UNiagaraGraph(const FObjectInitializer& ObjectInitializer)
	: Super(ObjectInitializer)
	, bNeedNumericCacheRebuilt(true)
	, bIsRenamingParameter(false)
	, bParameterReferenceRefreshPending(true)
	, bUnreferencedMetaDataPurgePending(true)
{
	Schema = UEdGraphSchema_Niagara::StaticClass();
	ChangeId = FGuid::NewGuid();
}

FDelegateHandle UNiagaraGraph::AddOnGraphNeedsRecompileHandler(const FOnGraphChanged::FDelegate& InHandler)
{
	return OnGraphNeedsRecompile.Add(InHandler);
}

void UNiagaraGraph::RemoveOnGraphNeedsRecompileHandler(FDelegateHandle Handle)
{
	OnGraphNeedsRecompile.Remove(Handle);
}

void UNiagaraGraph::NotifyGraphChanged(const FEdGraphEditAction& InAction)
{
	InvalidateCachedParameterData();
	if ((InAction.Action & GRAPHACTION_AddNode) != 0 || (InAction.Action & GRAPHACTION_RemoveNode) != 0 ||
		(InAction.Action & GRAPHACTION_GenericNeedsRecompile) != 0)
	{
		MarkGraphRequiresSynchronization(TEXT("Graph Changed"));
	}
	if ((InAction.Action & GRAPHACTION_GenericNeedsRecompile) != 0)
	{
		OnGraphNeedsRecompile.Broadcast(InAction);
		return;
	}
	Super::NotifyGraphChanged(InAction);
}

void UNiagaraGraph::NotifyGraphChanged()
{
	Super::NotifyGraphChanged();
	InvalidateCachedParameterData();
	InvalidateNumericCache();
}

void UNiagaraGraph::PostLoad()
{
	Super::PostLoad();

	for (FNiagaraGraphScriptUsageInfo& CachedUsageInfoItem : CachedUsageInfo)
	{
		CachedUsageInfoItem.PostLoad(this);
	}

	// In the past, we didn't bother setting the CallSortPriority and just used lexicographic ordering.
	// In the event that we have multiple non-matching nodes with a zero call sort priority, this will
	// give every node a unique order value.
	TArray<UNiagaraNodeInput*> InputNodes;
	GetNodesOfClass(InputNodes);
	bool bAllZeroes = true;
	TArray<FName> UniqueNames;
	for (UNiagaraNodeInput* InputNode : InputNodes)
	{
		if (InputNode->CallSortPriority != 0)
		{
			bAllZeroes = false;
		}

		if (InputNode->Usage == ENiagaraInputNodeUsage::Parameter)
		{
			UniqueNames.AddUnique(InputNode->Input.GetName());
		}

		if (InputNode->Usage == ENiagaraInputNodeUsage::SystemConstant)
		{
			InputNode->Input = FNiagaraConstants::UpdateEngineConstant(InputNode->Input);
		}
	}



	if (bAllZeroes && UniqueNames.Num() > 1)
	{
		// Just do the lexicographic sort and assign the call order to their ordered index value.
		UniqueNames.Sort(FNameLexicalLess());
		for (UNiagaraNodeInput* InputNode : InputNodes)
		{
			if (InputNode->Usage == ENiagaraInputNodeUsage::Parameter)
			{
				int32 FoundIndex = UniqueNames.Find(InputNode->Input.GetName());
				check(FoundIndex != -1);
				InputNode->CallSortPriority = FoundIndex;
			}
		}
	}

	// If this is from a prior version, enforce a valid Change Id!
	if (ChangeId.IsValid() == false)
	{
		MarkGraphRequiresSynchronization(TEXT("Graph change id was invalid"));
	}

	// Assume that all externally referenced assets have changed, so update to match. They will return true if they have changed.
	TArray<UNiagaraNode*> NiagaraNodes;
	GetNodesOfClass<UNiagaraNode>(NiagaraNodes);
	bool bAnyExternalChanges = false;
	for (UNiagaraNode* NiagaraNode : NiagaraNodes)
	{
		UObject* ReferencedAsset = NiagaraNode->GetReferencedAsset();
		if (ReferencedAsset != nullptr)
		{
			ReferencedAsset->ConditionalPostLoad();
			NiagaraNode->ConditionalPostLoad();
			if (NiagaraNode->RefreshFromExternalChanges())
			{
				bAnyExternalChanges = true;
				
			}
		}
		else
		{
			NiagaraNode->ConditionalPostLoad();
		}
	}

	RebuildCachedCompileIds();

	if (GIsEditor)
	{
		SetFlags(RF_Transactional);
	}

	// Migrate input condition metadata
	const int32 NiagaraVer = GetLinkerCustomVersion(FNiagaraCustomVersion::GUID);

	if (NiagaraVer < FNiagaraCustomVersion::MetaDataAndParametersUpdate)
	{
		// If the version of the asset is older than FNiagaraCustomVersion::MetaDataAndParametersUpdate 
		// we need to migrate the old metadata by looping through VariableToMetaData_DEPRECATED
		// and create new entries in VariableToScriptVariable
		for (auto It = VariableToMetaData_DEPRECATED.CreateConstIterator(); It; ++It)
		{
			SetMetaData(It.Key(), It.Value());

			FString PathName = GetPathName();
			int ColonPos;
			if (PathName.FindChar(TCHAR('.'), ColonPos))
			{
				// GetPathName() returns something similar to "/Path/To/ScriptName.ScriptName:NiagaraScriptSource_N.NiagaraGraph_N"
				// so this will extract "/Path/To/ScriptName"
				PathName = PathName.Left(ColonPos);
			}
<<<<<<< HEAD
			UE_LOG(LogNiagaraEditor, Log, TEXT("Migrated old metadata entry for variable \"%s\" in \"%s\""), *It.Key().GetName().ToString(), *PathName);
=======
>>>>>>> a1e6ec07
		}
		VariableToMetaData_DEPRECATED.Empty();
	}
	if (NiagaraVer < FNiagaraCustomVersion::MoveCommonInputMetadataToProperties)
	{
		auto MigrateInputCondition = [](TMap<FName, FString>& PropertyMetaData, const FName& InputConditionKey, FNiagaraInputConditionMetadata& InOutInputCondition)
		{
			FString* InputCondition = PropertyMetaData.Find(InputConditionKey);
			if (InputCondition != nullptr)
			{
				FString InputName;
				FString TargetValue;
				int32 EqualsIndex = InputCondition->Find("=");
				if (EqualsIndex == INDEX_NONE)
				{
					InOutInputCondition.InputName = **InputCondition;
				}
				else
				{
					InOutInputCondition.InputName = *InputCondition->Left(EqualsIndex);
					InOutInputCondition.TargetValues.Add(InputCondition->RightChop(EqualsIndex + 1));
				}
				PropertyMetaData.Remove(InputConditionKey);
			}
		};

		for (auto& VariableToScriptVariableItem : VariableToScriptVariable)
		{
			UNiagaraScriptVariable*& MetaData = VariableToScriptVariableItem.Value;

			// Migrate advanced display.
			if (MetaData->Metadata.PropertyMetaData.Contains("AdvancedDisplay"))
			{
				MetaData->Metadata.bAdvancedDisplay = true;
				MetaData->Metadata.PropertyMetaData.Remove("AdvancedDisplay");
			}

			// Migrate inline edit condition toggle
			if (MetaData->Metadata.PropertyMetaData.Contains("InlineEditConditionToggle"))
			{
				MetaData->Metadata.bInlineEditConditionToggle = true;
				MetaData->Metadata.PropertyMetaData.Remove("InlineEditConditionToggle");
			}

			// Migrate edit and visible conditions
			MigrateInputCondition(MetaData->Metadata.PropertyMetaData, TEXT("EditCondition"), MetaData->Metadata.EditCondition);
			MigrateInputCondition(MetaData->Metadata.PropertyMetaData, TEXT("VisibleCondition"), MetaData->Metadata.VisibleCondition);
		}
	}

	InvalidateCachedParameterData();
}

void UNiagaraGraph::PostEditChangeProperty(FPropertyChangedEvent& PropertyChangedEvent)
{
	NotifyGraphChanged();
}

class UNiagaraScriptSource* UNiagaraGraph::GetSource() const
{
	return CastChecked<UNiagaraScriptSource>(GetOuter());
}

FGuid UNiagaraGraph::ComputeCompileID(ENiagaraScriptUsage InUsage, const FGuid& InUsageId)
{
	RebuildCachedCompileIds();

	for (int32 j = 0; j < CachedUsageInfo.Num(); j++)
	{
		if (UNiagaraScript::IsEquivalentUsage(CachedUsageInfo[j].UsageType, InUsage) && CachedUsageInfo[j].UsageId == InUsageId)
		{
			return CachedUsageInfo[j].GeneratedCompileId;
		}
	}

	return FGuid();

}

FNiagaraCompileHash UNiagaraGraph::GetCompileDataHash(ENiagaraScriptUsage InUsage, const FGuid& InUsageId) const
{
	for (int32 i = 0; i < CachedUsageInfo.Num(); i++)
	{
		if (UNiagaraScript::IsEquivalentUsage(CachedUsageInfo[i].UsageType, InUsage) && CachedUsageInfo[i].UsageId == InUsageId)
		{
			return CachedUsageInfo[i].CompileHash;
		}
	}
	return FNiagaraCompileHash();
}

FGuid UNiagaraGraph::GetBaseId(ENiagaraScriptUsage InUsage, const FGuid& InUsageId) const
{
	for (int32 i = 0; i < CachedUsageInfo.Num(); i++)
	{
		if (UNiagaraScript::IsEquivalentUsage(CachedUsageInfo[i].UsageType, InUsage) && CachedUsageInfo[i].UsageId == InUsageId)
		{
			return CachedUsageInfo[i].BaseId;
		}
	}
	return FGuid();
}

void UNiagaraGraph::ForceBaseId(ENiagaraScriptUsage InUsage, const FGuid& InUsageId, const FGuid InForcedBaseId)
{
	FNiagaraGraphScriptUsageInfo* MatchingCachedUsageInfo = CachedUsageInfo.FindByPredicate([InUsage, InUsageId](const FNiagaraGraphScriptUsageInfo& CachedUsageInfoItem)
	{ 
		return CachedUsageInfoItem.UsageType == InUsage && CachedUsageInfoItem.UsageId == InUsageId; 
	});

	if (MatchingCachedUsageInfo == nullptr)
	{
		MatchingCachedUsageInfo = &CachedUsageInfo.AddDefaulted_GetRef();
		MatchingCachedUsageInfo->UsageType = InUsage;
		MatchingCachedUsageInfo->UsageId = InUsageId;
	}
	MatchingCachedUsageInfo->BaseId = InForcedBaseId;
}

UEdGraphPin* UNiagaraGraph::FindParameterMapDefaultValuePin(const FName VariableName, ENiagaraScriptUsage InUsage, ENiagaraScriptUsage InParentUsage) const
{
	TArray<UEdGraphPin*> MatchingDefaultPins;
	
	TArray<UNiagaraNode*> NodesTraversed;
	BuildTraversal(NodesTraversed, InUsage, FGuid());

	UEdGraphPin* DefaultInputPin = nullptr;
	for (UNiagaraNode* Node : NodesTraversed)
	{
		UNiagaraNodeParameterMapGet* GetNode = Cast<UNiagaraNodeParameterMapGet>(Node);
	
		if (GetNode)
		{
			TArray<UEdGraphPin*> OutputPins;
			GetNode->GetOutputPins(OutputPins);
			for (UEdGraphPin* OutputPin : OutputPins)
			{
				if (VariableName == OutputPin->PinName)
				{
					UEdGraphPin* Pin = GetNode->GetDefaultPin(OutputPin);
					if (Pin)
					{
						DefaultInputPin = Pin;
						break;
					}
				}
			}
		}

		if (DefaultInputPin != nullptr)
		{
			break;
		}
	}


	// There are some pins 
	if (DefaultInputPin && DefaultInputPin->LinkedTo.Num() != 0 && DefaultInputPin->LinkedTo[0] != nullptr)
	{
		UNiagaraNode* Owner = Cast<UNiagaraNode>(DefaultInputPin->LinkedTo[0]->GetOwningNode());
		UEdGraphPin* PreviousInput = DefaultInputPin;
		int32 NumIters = 0;
		while (Owner)
		{
			// Check to see if there are any reroute or choose by usage nodes involved in this..
			UEdGraphPin* InputPin = Owner->GetPassThroughPin(PreviousInput->LinkedTo[0], InParentUsage);
			if (InputPin == nullptr)
			{
				return PreviousInput;
			}
			else if (InputPin->LinkedTo.Num() == 0)
			{
				return InputPin;
			}

			check(InputPin->LinkedTo[0] != nullptr);
			Owner = Cast<UNiagaraNode>(InputPin->LinkedTo[0]->GetOwningNode());
			PreviousInput = InputPin;
			++NumIters;
			check(NumIters < Nodes.Num()); // If you hit this assert then we have a cycle in our graph somewhere.
		}
	}
	else
	{
		return DefaultInputPin;
	}

	return nullptr;
}

void UNiagaraGraph::FindOutputNodes(TArray<UNiagaraNodeOutput*>& OutputNodes) const
{
	for (UEdGraphNode* Node : Nodes)
	{
		if (UNiagaraNodeOutput* OutNode = Cast<UNiagaraNodeOutput>(Node))
		{
			OutputNodes.Add(OutNode);
		}
	}
}


void UNiagaraGraph::FindOutputNodes(ENiagaraScriptUsage TargetUsageType, TArray<UNiagaraNodeOutput*>& OutputNodes) const
{
	TArray<UNiagaraNodeOutput*> NodesFound;
	for (UEdGraphNode* Node : Nodes)
	{
		UNiagaraNodeOutput* OutNode = Cast<UNiagaraNodeOutput>(Node);
		if (OutNode && OutNode->GetUsage() == TargetUsageType)
		{
			NodesFound.Add(OutNode);
		}
	}

	OutputNodes = NodesFound;
}

void UNiagaraGraph::FindEquivalentOutputNodes(ENiagaraScriptUsage TargetUsageType, TArray<UNiagaraNodeOutput*>& OutputNodes) const
{
	TArray<UNiagaraNodeOutput*> NodesFound;
	for (UEdGraphNode* Node : Nodes)
	{
		UNiagaraNodeOutput* OutNode = Cast<UNiagaraNodeOutput>(Node);
		if (OutNode && UNiagaraScript::IsEquivalentUsage(OutNode->GetUsage(), TargetUsageType))
		{
			NodesFound.Add(OutNode);
		}
	}

	OutputNodes = NodesFound;
}

UNiagaraNodeOutput* UNiagaraGraph::FindOutputNode(ENiagaraScriptUsage TargetUsageType, FGuid TargetUsageId) const
{
	SCOPE_CYCLE_COUNTER(STAT_NiagaraEditor_Graph_FindOutputNode);
	for (UEdGraphNode* Node : Nodes)
	{
		if (UNiagaraNodeOutput* OutNode = Cast<UNiagaraNodeOutput>(Node))
		{
			if (OutNode->GetUsage() == TargetUsageType && OutNode->GetUsageId() == TargetUsageId)
			{
				return OutNode;
			}
		}
	}
	return nullptr;
}

UNiagaraNodeOutput* UNiagaraGraph::FindEquivalentOutputNode(ENiagaraScriptUsage TargetUsageType, FGuid TargetUsageId) const
{
	SCOPE_CYCLE_COUNTER(STAT_NiagaraEditor_Graph_FindOutputNode);
	for (UEdGraphNode* Node : Nodes)
	{
		if (UNiagaraNodeOutput* OutNode = Cast<UNiagaraNodeOutput>(Node))
		{
			if (UNiagaraScript::IsEquivalentUsage(OutNode->GetUsage(), TargetUsageType) && OutNode->GetUsageId() == TargetUsageId)
			{
				return OutNode;
			}
		}
	}
	return nullptr;
}


void BuildTraversalHelper(TArray<class UNiagaraNode*>& OutNodesTraversed, UNiagaraNode* CurrentNode)
{
	if (CurrentNode == nullptr)
	{
		return;
	}

	SCOPE_CYCLE_COUNTER(STAT_NiagaraEditor_Graph_BuildTraversalHelper);

	TArray<UEdGraphPin*> Pins = CurrentNode->GetAllPins();
	for (int32 i = 0; i < Pins.Num(); i++)
	{
		if (Pins[i]->Direction == EEdGraphPinDirection::EGPD_Input && Pins[i]->LinkedTo.Num() == 1)
		{
			UNiagaraNode* Node = Cast<UNiagaraNode>(Pins[i]->LinkedTo[0]->GetOwningNode());
			if (OutNodesTraversed.Contains(Node))
			{
				continue;
			}
			BuildTraversalHelper(OutNodesTraversed, Node);
		}
	}

	OutNodesTraversed.Add(CurrentNode);
}

void UNiagaraGraph::BuildTraversal(TArray<class UNiagaraNode*>& OutNodesTraversed, ENiagaraScriptUsage TargetUsage, FGuid TargetUsageId) const
{
	UNiagaraNodeOutput* Output = FindOutputNode(TargetUsage, TargetUsageId);
	if (Output)
	{
		BuildTraversalHelper(OutNodesTraversed, Output);
	}
}

void UNiagaraGraph::BuildTraversal(TArray<class UNiagaraNode*>& OutNodesTraversed, UNiagaraNode* FinalNode) 
{
	if (FinalNode)
	{
		BuildTraversalHelper(OutNodesTraversed, FinalNode);
	}
}


void UNiagaraGraph::FindInputNodes(TArray<UNiagaraNodeInput*>& OutInputNodes, UNiagaraGraph::FFindInputNodeOptions Options) const
{
	SCOPE_CYCLE_COUNTER(STAT_NiagaraEditor_Graph_FindInputNodes);
	TArray<UNiagaraNodeInput*> InputNodes;

	if (!Options.bFilterByScriptUsage)
	{
		SCOPE_CYCLE_COUNTER(STAT_NiagaraEditor_Graph_FindInputNodes_NotFilterUsage);

		for (UEdGraphNode* Node : Nodes)
		{
			UNiagaraNodeInput* NiagaraInputNode = Cast<UNiagaraNodeInput>(Node);
			if (NiagaraInputNode != nullptr &&
				((NiagaraInputNode->Usage == ENiagaraInputNodeUsage::Parameter && Options.bIncludeParameters) ||
				(NiagaraInputNode->Usage == ENiagaraInputNodeUsage::Attribute && Options.bIncludeAttributes) ||
				(NiagaraInputNode->Usage == ENiagaraInputNodeUsage::SystemConstant && Options.bIncludeSystemConstants) || 
				(NiagaraInputNode->Usage == ENiagaraInputNodeUsage::TranslatorConstant && Options.bIncludeTranslatorConstants)))
			{
				InputNodes.Add(NiagaraInputNode);
			}
		}
	}
	else
	{
		SCOPE_CYCLE_COUNTER(STAT_NiagaraEditor_Graph_FindInputNodes_FilterUsage);

		TArray<class UNiagaraNode*> Traversal;
		BuildTraversal(Traversal, Options.TargetScriptUsage, Options.TargetScriptUsageId);
		for (UNiagaraNode* Node : Traversal)
		{
			UNiagaraNodeInput* NiagaraInputNode = Cast<UNiagaraNodeInput>(Node);
			if (NiagaraInputNode != nullptr &&
				((NiagaraInputNode->Usage == ENiagaraInputNodeUsage::Parameter && Options.bIncludeParameters) ||
					(NiagaraInputNode->Usage == ENiagaraInputNodeUsage::Attribute && Options.bIncludeAttributes) ||
					(NiagaraInputNode->Usage == ENiagaraInputNodeUsage::SystemConstant && Options.bIncludeSystemConstants)))
			{
				InputNodes.Add(NiagaraInputNode);
			}
		}
	}

	if (Options.bFilterDuplicates)
	{
		SCOPE_CYCLE_COUNTER(STAT_NiagaraEditor_Graph_FindInputNodes_FilterDupes);

		for (UNiagaraNodeInput* InputNode : InputNodes)
		{
			auto NodeMatches = [=](UNiagaraNodeInput* UniqueInputNode)
			{
				if (InputNode->Usage == ENiagaraInputNodeUsage::Parameter)
				{
					return UniqueInputNode->Input.IsEquivalent(InputNode->Input, false);
				}
				else
				{
					return UniqueInputNode->Input.IsEquivalent(InputNode->Input);
				}
			};

			if (OutInputNodes.ContainsByPredicate(NodeMatches) == false)
			{
				OutInputNodes.Add(InputNode);
			}
		}
	}
	else
	{
		OutInputNodes.Append(InputNodes);
	}

	if (Options.bSort)
	{
		SCOPE_CYCLE_COUNTER(STAT_NiagaraEditor_Graph_FindInputNodes_Sort);

		UNiagaraNodeInput::SortNodes(OutInputNodes);
	}
}

TArray<FNiagaraVariable> UNiagaraGraph::FindStaticSwitchInputs(bool bReachableOnly) const
{
	TArray<UEdGraphNode*> NodesToProcess = bReachableOnly ? FindReachbleNodes() : Nodes;

	TArray<FNiagaraVariable> Result;
	for (UEdGraphNode* Node : NodesToProcess)
	{
		UNiagaraNodeStaticSwitch* SwitchNode = Cast<UNiagaraNodeStaticSwitch>(Node);
		if (SwitchNode && !SwitchNode->IsSetByCompiler())
		{
			FNiagaraVariable Variable(SwitchNode->GetInputType(), SwitchNode->InputParameterName);
			Result.AddUnique(Variable);
		}

		if (UNiagaraNodeFunctionCall* FunctionNode = Cast<UNiagaraNodeFunctionCall>(Node))
		{
			for (const FNiagaraPropagatedVariable& Propagated : FunctionNode->PropagatedStaticSwitchParameters)
			{
				Result.AddUnique(Propagated.ToVariable());
			}			
		}
	}
	Result.Sort([](const FNiagaraVariable& Left, const FNiagaraVariable& Right)
	{
		return Left.GetName().LexicalLess(Right.GetName());
	});
	return Result;
}

TArray<UEdGraphNode*> UNiagaraGraph::FindReachbleNodes() const
{
	TArray<UEdGraphNode*> ResultNodes;
	TArray<UNiagaraNodeOutput*> OutNodes;
	FindOutputNodes(OutNodes);
	ResultNodes.Append(OutNodes);

	for (int i = 0; i < ResultNodes.Num(); i++)
	{
		UEdGraphNode* Node = ResultNodes[i];
		if (Node == nullptr)
		{
			continue;
		}
		
		UNiagaraNodeStaticSwitch* SwitchNode = Cast<UNiagaraNodeStaticSwitch>(Node);
		if (SwitchNode)
		{
			TArray<UEdGraphPin*> OutPins;
			SwitchNode->GetOutputPins(OutPins);
			for (UEdGraphPin* Pin : OutPins)
			{
				UEdGraphPin* TracedPin = SwitchNode->GetTracedOutputPin(Pin, false);
				if (TracedPin && TracedPin != Pin)
				{
					ResultNodes.AddUnique(TracedPin->GetOwningNode());
				}
			}
		}
		else
		{
			TArray<UEdGraphPin*> InputPins;
			for (UEdGraphPin* Pin : Node->GetAllPins())
			{
				if (!Pin || Pin->Direction != EEdGraphPinDirection::EGPD_Input)
				{
					continue;
				}
				for (UEdGraphPin* LinkedPin : Pin->LinkedTo)
				{
					if (!LinkedPin)
					{
						continue;
					}
					ResultNodes.AddUnique(LinkedPin->GetOwningNode());
				}
			}
		}
	}
	return ResultNodes;
}

void UNiagaraGraph::GetParameters(TArray<FNiagaraVariable>& Inputs, TArray<FNiagaraVariable>& Outputs)const
{
	Inputs.Empty();
	Outputs.Empty();

	TArray<UNiagaraNodeInput*> InputsNodes;
	FFindInputNodeOptions Options;
	Options.bSort = true;
	FindInputNodes(InputsNodes, Options);
	for (UNiagaraNodeInput* Input : InputsNodes)
	{
		Inputs.Add(Input->Input);
	}

	TArray<UNiagaraNodeOutput*> OutputNodes;
	FindOutputNodes(OutputNodes);
	for (UNiagaraNodeOutput* OutputNode : OutputNodes)
	{
		for (FNiagaraVariable& Var : OutputNode->Outputs)
		{
			Outputs.AddUnique(Var);
		}
	}

	//Do we need to sort outputs?
	//Should leave them as they're defined in the output node?
// 	auto SortVars = [](const FNiagaraVariable& A, const FNiagaraVariable& B)
// 	{
// 		//Case insensitive lexicographical comparisons of names for sorting.
// 		return A.GetName().ToString() < B.GetName().ToString();
// 	};
// 	Outputs.Sort(SortVars);
}

const TMap<FNiagaraVariable, UNiagaraScriptVariable*>& UNiagaraGraph::GetAllMetaData() const
{
	if (bUnreferencedMetaDataPurgePending)
	{
		PurgeUnreferencedMetaData();
	}
	return VariableToScriptVariable;
}

TMap<FNiagaraVariable, UNiagaraScriptVariable*>& UNiagaraGraph::GetAllMetaData()
{
	if (bUnreferencedMetaDataPurgePending)
	{
		PurgeUnreferencedMetaData();
	}
	return VariableToScriptVariable;
}

const TMap<FNiagaraVariable, FNiagaraGraphParameterReferenceCollection>& UNiagaraGraph::GetParameterReferenceMap() const
{
	if (bParameterReferenceRefreshPending)
	{
		RefreshParameterReferences();
	}
	return ParameterToReferencesMap;
}

void UNiagaraGraph::AddParameter(const FNiagaraVariable& Parameter)
{
	FNiagaraGraphParameterReferenceCollection* FoundParameterReferenceCollection = ParameterToReferencesMap.Find(Parameter);
	if (!FoundParameterReferenceCollection)
	{
		FNiagaraGraphParameterReferenceCollection NewReferenceCollection = FNiagaraGraphParameterReferenceCollection(true /*bCreated*/);
		NewReferenceCollection.Graph = this;
		ParameterToReferencesMap.Add(Parameter, NewReferenceCollection);
	}

	UNiagaraScriptVariable** FoundScriptVariable = VariableToScriptVariable.Find(Parameter);
	if (!FoundScriptVariable)
	{
		UNiagaraScriptVariable* NewScriptVariable = NewObject<UNiagaraScriptVariable>(this);
		NewScriptVariable->Variable = Parameter;
		VariableToScriptVariable.Add(Parameter, NewScriptVariable);
	}
}

void UNiagaraGraph::RemoveParameter(const FNiagaraVariable& Parameter)
{
	FNiagaraGraphParameterReferenceCollection* ReferenceCollection = ParameterToReferencesMap.Find(Parameter);
	if (ReferenceCollection)
	{
		for (int32 Index = 0; Index < ReferenceCollection->ParameterReferences.Num(); Index++)
		{
			const FNiagaraGraphParameterReference& Reference = ReferenceCollection->ParameterReferences[Index];
			UNiagaraNode* Node = Reference.Value.Get();
			if (Node && Node->GetGraph() == this)
			{
				UEdGraphPin* Pin = Node->GetPinByPersistentGuid(Reference.Key);
				if (Pin)
				{
					Node->RemovePin(Pin);
				}
			}
		}

		// Remove it from the reference collection directly because it might have been user added and
		// these aren't removed when the cached data is rebuilt.
		ParameterToReferencesMap.Remove(Parameter);
		NotifyGraphChanged();
	}
}

bool UNiagaraGraph::RenameParameter(const FNiagaraVariable& Parameter, FName NewName)
{
	// Block rename when already renaming. This prevents recursion when CommitEditablePinName is called on referenced nodes. 
	if (bIsRenamingParameter)
	{
		return false;
	}
	bIsRenamingParameter = true;

	// Create the new parameter
	FNiagaraVariable NewParameter = Parameter;
	NewParameter.SetName(NewName);

	UNiagaraScriptVariable** OldScriptVariable = VariableToScriptVariable.Find(Parameter);
	FNiagaraVariableMetaData OldMetaData;
	if (OldScriptVariable)
	{
		OldMetaData = (*OldScriptVariable)->Metadata;
	}
		

	FNiagaraGraphParameterReferenceCollection* ReferenceCollection = ParameterToReferencesMap.Find(Parameter);
	if (ReferenceCollection)
	{
		const FText NewNameText = FText::FromName(NewName);
		FNiagaraGraphParameterReferenceCollection NewReferences = *ReferenceCollection;
		for (FNiagaraGraphParameterReference& Reference : NewReferences.ParameterReferences)
		{
			UNiagaraNode* Node = Reference.Value.Get();
			if (Node && Node->GetGraph() == this)
			{
				UEdGraphPin* Pin = Node->GetPinByPersistentGuid(Reference.Key);
				if (Pin)
				{
					Node->CommitEditablePinName(NewNameText, Pin);
				}
			}
		}

		ParameterToReferencesMap.Remove(Parameter);
		ParameterToReferencesMap.Add(NewParameter, NewReferences);
	}

	// Swap metadata to the new parameter
	if (UNiagaraScriptVariable** Metadata = VariableToScriptVariable.Find(Parameter))
	{
		VariableToScriptVariable.Remove(Parameter);
	}
	SetMetaData(NewParameter, OldMetaData);

	bIsRenamingParameter = false;

	NotifyGraphChanged();
	return true;
}

int32 UNiagaraGraph::GetOutputNodeVariableIndex(const FNiagaraVariable& Variable)const
{
	TArray<FNiagaraVariable> Variables;
	GetOutputNodeVariables(Variables);
	return Variables.Find(Variable);
}

void UNiagaraGraph::GetOutputNodeVariables(TArray< FNiagaraVariable >& OutVariables)const
{
	TArray<UNiagaraNodeOutput*> OutputNodes;
	FindOutputNodes(OutputNodes);
	for (UNiagaraNodeOutput* OutputNode : OutputNodes)
	{
		for (FNiagaraVariable& Var : OutputNode->Outputs)
		{
			OutVariables.AddUnique(Var);
		}
	}
}

void UNiagaraGraph::GetOutputNodeVariables(ENiagaraScriptUsage InScriptUsage, TArray< FNiagaraVariable >& OutVariables)const
{
	TArray<UNiagaraNodeOutput*> OutputNodes;
	FindOutputNodes(InScriptUsage, OutputNodes);
	for (UNiagaraNodeOutput* OutputNode : OutputNodes)
	{
		for (FNiagaraVariable& Var : OutputNode->Outputs)
		{
			OutVariables.AddUnique(Var);
		}
	}
}

bool UNiagaraGraph::HasParameterMapParameters()const
{
	TArray<FNiagaraVariable> Inputs;
	TArray<FNiagaraVariable> Outputs;

	GetParameters(Inputs, Outputs);

	for (FNiagaraVariable& Var : Inputs)
	{
		if (Var.GetType() == FNiagaraTypeDefinition::GetParameterMapDef())
		{
			return true;
		}
	}
	for (FNiagaraVariable& Var : Outputs)
	{
		if (Var.GetType() == FNiagaraTypeDefinition::GetParameterMapDef())
		{
			return true;
		}
	}

	return false;
}

bool UNiagaraGraph::HasNumericParameters()const
{
	TArray<FNiagaraVariable> Inputs;
	TArray<FNiagaraVariable> Outputs;
	
	GetParameters(Inputs, Outputs);
	
	for (FNiagaraVariable& Var : Inputs)
	{
		if (Var.GetType() == FNiagaraTypeDefinition::GetGenericNumericDef())
		{
			return true;
		}
	}
	for (FNiagaraVariable& Var : Outputs)
	{
		if (Var.GetType() == FNiagaraTypeDefinition::GetGenericNumericDef())
		{
			return true;
		}
	}

	return false;
}

void UNiagaraGraph::NotifyGraphNeedsRecompile()
{
	FEdGraphEditAction Action;
	Action.Action = (EEdGraphActionType)GRAPHACTION_GenericNeedsRecompile;
	NotifyGraphChanged(Action);
}


void UNiagaraGraph::NotifyGraphDataInterfaceChanged()
{
	OnDataInterfaceChangedDelegate.Broadcast();
}

void UNiagaraGraph::SubsumeExternalDependencies(TMap<const UObject*, UObject*>& ExistingConversions)
{
	TArray<UNiagaraNode*> NiagaraNodes;
	GetNodesOfClass<UNiagaraNode>(NiagaraNodes);
	for (UNiagaraNode* NiagaraNode : NiagaraNodes)
	{
		NiagaraNode->SubsumeExternalDependencies(ExistingConversions);
	}
}

FNiagaraTypeDefinition UNiagaraGraph::GetCachedNumericConversion(class UEdGraphPin* InPin)
{
	if (bNeedNumericCacheRebuilt)
	{
		RebuildNumericCache();
	}

	FNiagaraTypeDefinition ReturnDef;
	if (InPin && InPin->PinId.IsValid())
	{
		FNiagaraTypeDefinition* FoundDef = CachedNumericConversions.Find(TPair<FGuid, UEdGraphNode*>(InPin->PinId, InPin->GetOwningNode()));
		if (FoundDef)
		{
			ReturnDef = *FoundDef;
		}
	}
	return ReturnDef;
}

void UNiagaraGraph::RebuildCachedCompileIds(bool bForce)
{
	// If the graph hasn't changed since last rebuild, then do nothing.
	if (!bForce && ChangeId == LastBuiltTraversalDataChangeId && LastBuiltTraversalDataChangeId.IsValid())
	{
		return;
	}

	// First find all the output nodes
	TArray<UNiagaraNodeOutput*> NiagaraOutputNodes;
	GetNodesOfClass<UNiagaraNodeOutput>(NiagaraOutputNodes);

	// Now build the new cache..
	TArray<FNiagaraGraphScriptUsageInfo> NewUsageCache;
	NewUsageCache.AddDefaulted(NiagaraOutputNodes.Num());

	UEnum* FoundEnum = nullptr;
	bool bNeedsAnyNewCompileIds = false;

	FNiagaraGraphScriptUsageInfo* ParticleSpawnUsageInfo = nullptr;
	FNiagaraGraphScriptUsageInfo* ParticleUpdateUsageInfo = nullptr;

	for (int32 i = 0; i < NiagaraOutputNodes.Num(); i++)
	{
		UNiagaraNodeOutput* OutputNode = NiagaraOutputNodes[i];
		NewUsageCache[i].UsageType = OutputNode->GetUsage();
		NewUsageCache[i].UsageId = OutputNode->GetUsageId();

		BuildTraversal(NewUsageCache[i].Traversal, OutputNode);

		int32 FoundMatchIdx = INDEX_NONE;
		for (int32 j = 0; j < CachedUsageInfo.Num(); j++)
		{
			if (UNiagaraScript::IsEquivalentUsage(CachedUsageInfo[j].UsageType, NewUsageCache[i].UsageType) && CachedUsageInfo[j].UsageId == NewUsageCache[i].UsageId)
			{
				FoundMatchIdx = j;
				break;
			}
		}

		if (FoundMatchIdx == INDEX_NONE || CachedUsageInfo[FoundMatchIdx].BaseId.IsValid() == false)
		{
			NewUsageCache[i].BaseId = FGuid::NewGuid();
		}
		else
		{
			//Copy the old base id if available and valid.
			NewUsageCache[i].BaseId = CachedUsageInfo[FoundMatchIdx].BaseId;
		}

		// Now compare the change id's of all the nodes in the traversal by hashing them up and comparing the hash
		// now with the hash from previous runs.
		FSHA1 HashState;
		for (UNiagaraNode* Node : NewUsageCache[i].Traversal)
		{
			FGuid Guid = Node->GetChangeId();
			HashState.Update((const uint8*)&Guid, sizeof(FGuid));
		}
		HashState.Final();

		// We can't store in a FShaHash struct directly because you can't UProperty it. Using a standin of the same size.
		TArray<uint8> DataHash;
		DataHash.AddUninitialized(20);
		HashState.GetHash(DataHash.GetData());
		NewUsageCache[i].CompileHash = FNiagaraCompileHash(DataHash);

		bool bNeedsNewCompileId = true;

		// Now compare the hashed data. If it is the same as before, then leave the compile ID as-is. If it is different, generate a new guid.
		if (FoundMatchIdx != INDEX_NONE)
		{
			if (NewUsageCache[i].CompileHash == CachedUsageInfo[FoundMatchIdx].CompileHash)
			{
				NewUsageCache[i].GeneratedCompileId = CachedUsageInfo[FoundMatchIdx].GeneratedCompileId;
				bNeedsNewCompileId = false;
			}
		}

		if (bNeedsNewCompileId)
		{
			NewUsageCache[i].GeneratedCompileId = FGuid::NewGuid();
			bNeedsAnyNewCompileIds = true;
		}

		// TODO sckime debug logic... should be disabled or put under a cvar in the future
		{

			if (FoundEnum == nullptr)
			{
				FoundEnum = StaticEnum<ENiagaraScriptUsage>();
			}

			FString ResultsEnum = TEXT("??");
			if (FoundEnum)
			{
				ResultsEnum = FoundEnum->GetNameStringByValue((int64)NewUsageCache[i].UsageType);
			}

			if (bNeedsNewCompileId)
			{
				//UE_LOG(LogNiagaraEditor, Log, TEXT("'%s' changes detected in %s .. new guid: %s"), *GetFullName(), *ResultsEnum, *NewUsageCache[i].GeneratedCompileId.ToString());
			}
			else
			{
				//UE_LOG(LogNiagaraEditor, Log, TEXT("'%s' changes NOT detected in %s .. keeping guid: %s"), *GetFullName(), *ResultsEnum, *NewUsageCache[i].GeneratedCompileId.ToString());
			}
		}

		if (UNiagaraScript::IsEquivalentUsage(NewUsageCache[i].UsageType, ENiagaraScriptUsage::ParticleSpawnScript) && NewUsageCache[i].UsageId == FGuid())
		{
			ParticleSpawnUsageInfo = &NewUsageCache[i];
		}

		if (UNiagaraScript::IsEquivalentUsage(NewUsageCache[i].UsageType, ENiagaraScriptUsage::ParticleUpdateScript) && NewUsageCache[i].UsageId == FGuid())
		{
			ParticleUpdateUsageInfo = &NewUsageCache[i];
		}
	}

	if (ParticleSpawnUsageInfo != nullptr && ParticleUpdateUsageInfo != nullptr)
	{
		// If we have info for both spawn and update generate the gpu version too.
		FNiagaraGraphScriptUsageInfo GpuUsageInfo;
		GpuUsageInfo.UsageType = ENiagaraScriptUsage::ParticleGPUComputeScript;
		GpuUsageInfo.UsageId = FGuid();

		FNiagaraGraphScriptUsageInfo* OldGpuInfo = CachedUsageInfo.FindByPredicate(
			[](const FNiagaraGraphScriptUsageInfo& OldInfo) { return OldInfo.UsageType == ENiagaraScriptUsage::ParticleGPUComputeScript && OldInfo.UsageId == FGuid(); });
		if (OldGpuInfo == nullptr || OldGpuInfo->BaseId.IsValid() == false)
		{
			GpuUsageInfo.BaseId = FGuid::NewGuid();
		}
		else
		{
			// Copy the old base id if available
			GpuUsageInfo.BaseId = OldGpuInfo->BaseId;
		}

		GpuUsageInfo.Traversal.Append(ParticleSpawnUsageInfo->Traversal);
		GpuUsageInfo.Traversal.Append(ParticleUpdateUsageInfo->Traversal);

		FSHA1 HashState;
		for (UNiagaraNode* Node : GpuUsageInfo.Traversal)
		{
			FGuid Guid = Node->GetChangeId();
			HashState.Update((const uint8*)&Guid, sizeof(FGuid));
		}
		HashState.Final();

		TArray<uint8> DataHash;
		DataHash.AddUninitialized(20);
		HashState.GetHash(DataHash.GetData());
		GpuUsageInfo.CompileHash = FNiagaraCompileHash(DataHash);

		FNiagaraGraphScriptUsageInfo* OldGpuUsageInfo = CachedUsageInfo.FindByPredicate([](const FNiagaraGraphScriptUsageInfo& UsageInfo) { return UsageInfo.UsageType == ENiagaraScriptUsage::ParticleGPUComputeScript && UsageInfo.UsageId == FGuid(); });
		if (OldGpuUsageInfo != nullptr && OldGpuUsageInfo->CompileHash == GpuUsageInfo.CompileHash)
		{
			GpuUsageInfo.GeneratedCompileId = OldGpuUsageInfo->GeneratedCompileId;
		}
		else
		{
			GpuUsageInfo.GeneratedCompileId = FGuid::NewGuid();
		}

		NewUsageCache.Add(GpuUsageInfo);
	}

	// Debug logic, usually disabled at top of file.
	if (bNeedsAnyNewCompileIds && bWriteToLog)
	{
		TMap<FGuid, FGuid> ComputeChangeIds;
		FNiagaraEditorUtilities::GatherChangeIds(*this, ComputeChangeIds, GetName());
	}

	// Now update the cache with the newly computed results.
	CachedUsageInfo = NewUsageCache;
	LastBuiltTraversalDataChangeId = ChangeId;

	RebuildNumericCache();
}

void UNiagaraGraph::CopyCachedReferencesMap(UNiagaraGraph* TargetGraph)
{
	TargetGraph->ParameterToReferencesMap = ParameterToReferencesMap;
}

const class UEdGraphSchema_Niagara* UNiagaraGraph::GetNiagaraSchema() const
{
	return Cast<UEdGraphSchema_Niagara>(GetSchema());
}

void UNiagaraGraph::RebuildNumericCache()
{
	CachedNumericConversions.Empty();
	TMap<UNiagaraNode*, bool> VisitedNodes;
	for (UEdGraphNode* Node : Nodes)
	{
		ResolveNumerics(VisitedNodes, Node);
	}
	bNeedNumericCacheRebuilt = false;
}

void UNiagaraGraph::InvalidateNumericCache()
{
	bNeedNumericCacheRebuilt = true; 
	CachedNumericConversions.Empty();
}

FString UNiagaraGraph::GetFunctionAliasByContext(const FNiagaraGraphFunctionAliasContext& FunctionAliasContext)
{
	FString FunctionAlias;
	for (UEdGraphNode* Node : Nodes)
	{
		UNiagaraNode* NiagaraNode = Cast<UNiagaraNode>(Node);
		if (NiagaraNode != nullptr)
		{
			NiagaraNode->AppendFunctionAliasForContext(FunctionAliasContext, FunctionAlias);
		}
	}

	for (UEdGraphPin* Pin : FunctionAliasContext.StaticSwitchValues)
	{
		FunctionAlias += TEXT("_") + FHlslNiagaraTranslator::GetSanitizedFunctionNameSuffix(Pin->GetName()) 
			+ TEXT("_") + FHlslNiagaraTranslator::GetSanitizedFunctionNameSuffix(Pin->DefaultValue);
	}
	return FunctionAlias;
}

void UNiagaraGraph::ResolveNumerics(TMap<UNiagaraNode*, bool>& VisitedNodes, UEdGraphNode* Node)
{
	UNiagaraNode* NiagaraNode = Cast<UNiagaraNode>(Node);
	if (NiagaraNode)
	{
		TArray<UEdGraphPin*> InputPins;
		NiagaraNode->GetInputPins(InputPins);
		for (int32 i = 0; i < InputPins.Num(); i++)
		{
			if (InputPins[i])
			{
				for (int32 j = 0; j < InputPins[i]->LinkedTo.Num(); j++)
				{
					UNiagaraNode* FoundNode = Cast<UNiagaraNode>(InputPins[i]->LinkedTo[j]->GetOwningNode());
					if (!FoundNode || VisitedNodes.Contains(FoundNode))
					{
						continue;
					}
					VisitedNodes.Add(FoundNode, true);
					ResolveNumerics(VisitedNodes, FoundNode);
				}
			}
		}

		NiagaraNode->ResolveNumerics(GetNiagaraSchema(), false, &CachedNumericConversions);
		
	}
}


void UNiagaraGraph::SynchronizeInternalCacheWithGraph(UNiagaraGraph* Other)
{
	// Force us to rebuild the cache, note that this builds traversals and everything else, keeping it in sync if nothing changed from the current version.
	RebuildCachedCompileIds(true);
	
	UEnum* FoundEnum = nullptr;

	// Now go through all of the other graph's usage info. If we find a match for its usage and our data hashes match, use the generated compile id from
	// the other graph.
	for (int32 i = 0; i < CachedUsageInfo.Num(); i++)
	{
		int32 FoundMatchIdx = INDEX_NONE;
		for (int32 j = 0; j < Other->CachedUsageInfo.Num(); j++)
		{
			if (UNiagaraScript::IsEquivalentUsage(Other->CachedUsageInfo[j].UsageType, CachedUsageInfo[i].UsageType) && Other->CachedUsageInfo[j].UsageId == CachedUsageInfo[i].UsageId)
			{
				FoundMatchIdx = j;
				break;
			}
		}

		if (FoundMatchIdx != INDEX_NONE)
		{
			if (CachedUsageInfo[i].CompileHash == Other->CachedUsageInfo[FoundMatchIdx].CompileHash)
			{
				CachedUsageInfo[i].GeneratedCompileId = Other->CachedUsageInfo[FoundMatchIdx].GeneratedCompileId;		

				// TODO sckime debug logic... should be disabled or put under a cvar in the future
				{
					if (FoundEnum == nullptr)
					{
						FoundEnum = StaticEnum<ENiagaraScriptUsage>();
					}

					FString ResultsEnum = TEXT("??");
					if (FoundEnum)
					{
						ResultsEnum = FoundEnum->GetNameStringByValue((int64)CachedUsageInfo[i].UsageType);
					}
					if (GEnableVerboseNiagaraChangeIdLogging)
					{
						UE_LOG(LogNiagaraEditor, Log, TEXT("'%s' changes synchronized with master script in %s .. synced guid: %s"), *GetFullName(), *ResultsEnum, *CachedUsageInfo[i].GeneratedCompileId.ToString());
					}
				}
			}
		}
	}

	if (bWriteToLog)
	{
		TMap<FGuid, FGuid> ComputeChangeIds;
		FNiagaraEditorUtilities::GatherChangeIds(*this, ComputeChangeIds, GetName() + TEXT(".Synced"));
	}
}


void UNiagaraGraph::InvalidateCachedCompileIds()
{
	Modify();
	CachedUsageInfo.Empty();
	MarkGraphRequiresSynchronization(__FUNCTION__);
}

void UNiagaraGraph::GatherExternalDependencyIDs(ENiagaraScriptUsage InUsage, const FGuid& InUsageId, TArray<FNiagaraCompileHash>& InReferencedCompileHashes, TArray<FGuid>& InReferencedIDs, TArray<UObject*>& InReferencedObjs)
{
	RebuildCachedCompileIds();
	
	// Particle compute scripts get all particle scripts baked into their dependency chain. 
	if (InUsage == ENiagaraScriptUsage::ParticleGPUComputeScript)
	{
		for (int32 i = 0; i < CachedUsageInfo.Num(); i++)
		{
			// Add all chains that we depend on.
			if (UNiagaraScript::IsUsageDependentOn(InUsage, CachedUsageInfo[i].UsageType)) 
			{
				InReferencedCompileHashes.Add(CachedUsageInfo[i].CompileHash);
				InReferencedObjs.Add(CachedUsageInfo[i].Traversal.Last());

				for (UNiagaraNode* Node : CachedUsageInfo[i].Traversal)
				{
					Node->GatherExternalDependencyIDs(InUsage, InUsageId, InReferencedCompileHashes, InReferencedIDs, InReferencedObjs);
				}
			}
		}
	}
	// Otherwise, just add downstream dependencies for the specific usage type we're on.
	else
	{
		for (int32 i = 0; i < CachedUsageInfo.Num(); i++)
		{
			// First add our direct dependency chain...
			if (UNiagaraScript::IsEquivalentUsage(CachedUsageInfo[i].UsageType, InUsage) && CachedUsageInfo[i].UsageId == InUsageId)
			{
				// Skip adding to list because we already did it in GetCompileId above.
				for (UNiagaraNode* Node : CachedUsageInfo[i].Traversal)
				{
					Node->GatherExternalDependencyIDs(InUsage, InUsageId, InReferencedCompileHashes, InReferencedIDs, InReferencedObjs);
				}
			}
			// Now add any other dependency chains that we might have...
			else if (UNiagaraScript::IsUsageDependentOn(InUsage, CachedUsageInfo[i].UsageType))
			{
				InReferencedCompileHashes.Add(CachedUsageInfo[i].CompileHash);
				InReferencedObjs.Add(CachedUsageInfo[i].Traversal.Last());

				for (UNiagaraNode* Node : CachedUsageInfo[i].Traversal)
				{
					Node->GatherExternalDependencyIDs(InUsage, InUsageId, InReferencedCompileHashes, InReferencedIDs, InReferencedObjs);
				}
			}
		}
	}
}


void UNiagaraGraph::GetAllReferencedGraphs(TArray<const UNiagaraGraph*>& Graphs) const
{
	Graphs.AddUnique(this);
	for (UEdGraphNode* Node : Nodes)
	{
		if (UNiagaraNode* InNode = Cast<UNiagaraNode>(Node))
		{
			UObject* AssetRef = InNode->GetReferencedAsset();
			if (AssetRef != nullptr && AssetRef->IsA(UNiagaraScript::StaticClass()))
			{
				if (UNiagaraScript* FunctionScript = Cast<UNiagaraScript>(AssetRef))
				{
					if (FunctionScript->GetSource())
					{
						UNiagaraScriptSource* Source = CastChecked<UNiagaraScriptSource>(FunctionScript->GetSource());
						if (Source != nullptr)
						{
							UNiagaraGraph* FunctionGraph = CastChecked<UNiagaraGraph>(Source->NodeGraph);
							if (FunctionGraph != nullptr)
							{
								if (!Graphs.Contains(FunctionGraph))
								{
									FunctionGraph->GetAllReferencedGraphs(Graphs);
								}
							}
						}
					}
				}
				else if (UNiagaraGraph* FunctionGraph = Cast<UNiagaraGraph>(AssetRef))
				{
					if (!Graphs.Contains(FunctionGraph))
					{
						FunctionGraph->GetAllReferencedGraphs(Graphs);
					}
				}
			}
		}
	}
}

/** Determine if another item has been synchronized with this graph.*/
bool UNiagaraGraph::IsOtherSynchronized(const FGuid& InChangeId) const
{
	if (ChangeId.IsValid() && ChangeId == InChangeId)
	{
		return true;
	}
	return false;
}

/** Identify that this graph has undergone changes that will require synchronization with a compiled script.*/
void UNiagaraGraph::MarkGraphRequiresSynchronization(FString Reason)
{
	Modify();
	ChangeId = FGuid::NewGuid();
	if (GEnableVerboseNiagaraChangeIdLogging)
	{
		UE_LOG(LogNiagaraEditor, Verbose, TEXT("Graph %s was marked requires synchronization.  Reason: %s"), *GetPathName(), *Reason);
	}
}

TOptional<FNiagaraVariableMetaData> UNiagaraGraph::GetMetaData(const FNiagaraVariable& InVar) const
{
	if (bUnreferencedMetaDataPurgePending)
	{
		PurgeUnreferencedMetaData();
	}
	
	if (UNiagaraScriptVariable** MetaData = VariableToScriptVariable.Find(InVar))
	{
		if (*MetaData)
		{
			return (*MetaData)->Metadata;
		}
	}
	return TOptional<FNiagaraVariableMetaData>();
}

void UNiagaraGraph::SetMetaData(const FNiagaraVariable& InVar, const FNiagaraVariableMetaData& InMetaData)
{
	ensure(FNiagaraConstants::IsNiagaraConstant(InVar) == false);

	if (UNiagaraScriptVariable** FoundMetaData = VariableToScriptVariable.Find(InVar))
	{
		if (*FoundMetaData)
		{
			// Replace the old metadata..
			(*FoundMetaData)->Metadata = InMetaData;
		} 
	}
	else 
	{
		UNiagaraScriptVariable*& NewScriptVariable = VariableToScriptVariable.Add(InVar, NewObject<UNiagaraScriptVariable>(this));
		NewScriptVariable->Variable = InVar;
		NewScriptVariable->Metadata = InMetaData;
	}
}

void UNiagaraGraph::PurgeUnreferencedMetaData() const
{
	TSet<FNiagaraVariable> ReferencedParameters;
	ReferencedParameters.Append(FindStaticSwitchInputs());
	const UEdGraphSchema_Niagara* NiagaraSchema = Cast<UEdGraphSchema_Niagara>(Schema);
	for (UEdGraphNode* Node : Nodes)
	{
		for (UEdGraphPin* Pin : Node->Pins)
		{
			if (Pin->PinType.PinSubCategory == UNiagaraNodeParameterMapBase::ParameterPinSubCategory)
			{
				const FNiagaraVariable Parameter = NiagaraSchema->PinToNiagaraVariable(Pin, false);
				const FNiagaraParameterHandle Handle = FNiagaraParameterHandle(Parameter.GetName());
				if (Handle.IsModuleHandle() && !FNiagaraConstants::IsNiagaraConstant(Parameter))
				{
					ReferencedParameters.Add(Parameter);
				}
			}
		}
	}

	TArray<FNiagaraVariable> VarsToRemove;
	for (auto It = VariableToScriptVariable.CreateConstIterator(); It; ++It)
	{
		if (!ReferencedParameters.Contains(It.Key()))
		{
			VarsToRemove.Add(It.Key());
		}
	}

	for (FNiagaraVariable& Var : VarsToRemove)
	{
		VariableToScriptVariable.Remove(Var);
	}

	bUnreferencedMetaDataPurgePending = false;
}

UNiagaraGraph::FOnDataInterfaceChanged& UNiagaraGraph::OnDataInterfaceChanged()
{
	return OnDataInterfaceChangedDelegate;
}

void UNiagaraGraph::RefreshParameterReferences() const 
{
	// A set of variables to track which parameters are used so that unused parameters can be removed after the reference tracking.
	TSet<FNiagaraVariable> CandidateUnreferencedParametersToRemove;

	// The set of pins which has already been handled by add parameters.
	TSet<const UEdGraphPin*> HandledPins;

	// Purge existing parameter references and collect candidate unreferenced parameters.
	for (auto& ParameterToReferences : ParameterToReferencesMap)
	{
		ParameterToReferences.Value.ParameterReferences.Empty();
		if (ParameterToReferences.Value.WasCreated() == false)
		{
			// Collect all parameters not created for the user so that they can be removed later if no references are found for them.
			CandidateUnreferencedParametersToRemove.Add(ParameterToReferences.Key);
		}
	}

	auto AddParameterReference = [&](const FNiagaraVariable& Parameter, const UEdGraphPin* Pin)
	{
		if (Pin->PinType.PinSubCategory == UNiagaraNodeParameterMapBase::ParameterPinSubCategory)
		{
			FNiagaraGraphParameterReferenceCollection* ReferenceCollection = ParameterToReferencesMap.Find(Parameter);
			if (ReferenceCollection == nullptr)
			{
				FNiagaraGraphParameterReferenceCollection& NewReferenceCollection = ParameterToReferencesMap.Add(Parameter);
				NewReferenceCollection.Graph = this;
				ReferenceCollection = &NewReferenceCollection;

				// When a variable is created or added from the graph it won't call AddParameter, 
				// but instead call this method
				UNiagaraScriptVariable** FoundScriptVariable = VariableToScriptVariable.Find(Parameter);
				if (!FoundScriptVariable)
				{
					// Warning! This method (RefreshParameterReferences) isn't const at all!
					// Need to cast away the const to be able to create a serializable UObject here...
					UNiagaraScriptVariable* NewScriptVariable = NewObject<UNiagaraScriptVariable>(const_cast<UNiagaraGraph*>(this));
					NewScriptVariable->Variable = Parameter;
					VariableToScriptVariable.Add(Parameter, NewScriptVariable);
				}
			}
			ReferenceCollection->ParameterReferences.AddUnique(FNiagaraGraphParameterReference(Pin->PersistentGuid, Cast<UNiagaraNode>(Pin->GetOwningNode())));

			// If we're adding a parameter reference then it needs to be removed from the list of candidate variables to remove since it's been referenced.
			CandidateUnreferencedParametersToRemove.Remove(Parameter);
		}

		HandledPins.Add(Pin);
	};

	auto AddStaticParameterReference = [&](const FNiagaraVariable& Variable, UNiagaraNode* Node)
	{
		FNiagaraGraphParameterReferenceCollection* ReferenceCollection = ParameterToReferencesMap.Find(Variable);
		if (ReferenceCollection == nullptr)
		{
			FNiagaraGraphParameterReferenceCollection NewReferenceCollection(true);
			NewReferenceCollection.Graph = this;
			ReferenceCollection = &ParameterToReferencesMap.Add(Variable, NewReferenceCollection);
		}
		UNiagaraScriptVariable** FoundScriptVariable = VariableToScriptVariable.Find(Variable);
		if (!FoundScriptVariable)
		{
			UNiagaraScriptVariable* NewScriptVariable = NewObject<UNiagaraScriptVariable>(const_cast<UNiagaraGraph*>(this));
			NewScriptVariable->Variable = Variable;
			NewScriptVariable->Metadata.bIsStaticSwitch = true;
			VariableToScriptVariable.Add(Variable, NewScriptVariable);
		}
		ReferenceCollection->ParameterReferences.AddUnique(FNiagaraGraphParameterReference(Node->NodeGuid, Node));
		CandidateUnreferencedParametersToRemove.Remove(Variable);
	};

	// Add parameter references from parameter map traversals.
	const TArray<FNiagaraParameterMapHistory> Histories = UNiagaraNodeParameterMapBase::GetParameterMaps(this);
	for (const FNiagaraParameterMapHistory& History : Histories)
	{
		for (int32 Index = 0; Index < History.VariablesWithOriginalAliasesIntact.Num(); Index++)
		{
			const FNiagaraVariable& Parameter = History.VariablesWithOriginalAliasesIntact[Index];

			for (const UEdGraphPin* WritePin : History.PerVariableWriteHistory[Index])
			{
				AddParameterReference(Parameter, WritePin);
			}

			for (const TTuple<const UEdGraphPin*, const UEdGraphPin*>& ReadPinTuple : History.PerVariableReadHistory[Index])
			{
				AddParameterReference(Parameter, ReadPinTuple.Key);
			}
		}
	}

	// Check all pins on all nodes in the graph to find parameter pins which may have been missed in the parameter map traversal.  This
	// can happen for nodes which are not fully connected and therefore don't show up in the traversal.
	const UEdGraphSchema_Niagara* NiagaraSchema = Cast<UEdGraphSchema_Niagara>(Schema);
	for (UEdGraphNode* Node : Nodes)
	{
		UNiagaraNodeStaticSwitch* SwitchNode = Cast<UNiagaraNodeStaticSwitch>(Node);
		if (SwitchNode && !SwitchNode->IsSetByCompiler())
		{
			FNiagaraVariable Variable(SwitchNode->GetInputType(), SwitchNode->InputParameterName);
			AddStaticParameterReference(Variable, SwitchNode);
		}
		else if (UNiagaraNodeFunctionCall* FunctionNode = Cast<UNiagaraNodeFunctionCall>(Node))
		{
			for (const FNiagaraPropagatedVariable& Propagated : FunctionNode->PropagatedStaticSwitchParameters)
			{
				AddStaticParameterReference(Propagated.ToVariable(), FunctionNode);
			}
		}

		for (UEdGraphPin* Pin : Node->Pins)
		{
			if (HandledPins.Contains(Pin) == false)
			{
				const FNiagaraVariable Parameter = NiagaraSchema->PinToNiagaraVariable(Pin, false);
				AddParameterReference(Parameter, Pin);
			}
		}
	}

	// If there were any previous parameters which didn't have any references added, remove them here.
	for (const FNiagaraVariable& UnreferencedParameterToRemove : CandidateUnreferencedParametersToRemove)
	{
		ParameterToReferencesMap.Remove(UnreferencedParameterToRemove);
	}

	bParameterReferenceRefreshPending = false;
}

void UNiagaraGraph::InvalidateCachedParameterData()
{
	bParameterReferenceRefreshPending = true;
	bUnreferencedMetaDataPurgePending = true;
}

#undef LOCTEXT_NAMESPACE<|MERGE_RESOLUTION|>--- conflicted
+++ resolved
@@ -226,10 +226,6 @@
 				// so this will extract "/Path/To/ScriptName"
 				PathName = PathName.Left(ColonPos);
 			}
-<<<<<<< HEAD
-			UE_LOG(LogNiagaraEditor, Log, TEXT("Migrated old metadata entry for variable \"%s\" in \"%s\""), *It.Key().GetName().ToString(), *PathName);
-=======
->>>>>>> a1e6ec07
 		}
 		VariableToMetaData_DEPRECATED.Empty();
 	}
@@ -1040,8 +1036,7 @@
 		FSHA1 HashState;
 		for (UNiagaraNode* Node : NewUsageCache[i].Traversal)
 		{
-			FGuid Guid = Node->GetChangeId();
-			HashState.Update((const uint8*)&Guid, sizeof(FGuid));
+			Node->UpdateCompileHashForNode(HashState);
 		}
 		HashState.Final();
 
@@ -1129,8 +1124,7 @@
 		FSHA1 HashState;
 		for (UNiagaraNode* Node : GpuUsageInfo.Traversal)
 		{
-			FGuid Guid = Node->GetChangeId();
-			HashState.Update((const uint8*)&Guid, sizeof(FGuid));
+			Node->UpdateCompileHashForNode(HashState);
 		}
 		HashState.Final();
 
@@ -1578,7 +1572,6 @@
 		for (int32 Index = 0; Index < History.VariablesWithOriginalAliasesIntact.Num(); Index++)
 		{
 			const FNiagaraVariable& Parameter = History.VariablesWithOriginalAliasesIntact[Index];
-
 			for (const UEdGraphPin* WritePin : History.PerVariableWriteHistory[Index])
 			{
 				AddParameterReference(Parameter, WritePin);
@@ -1625,6 +1618,34 @@
 	{
 		ParameterToReferencesMap.Remove(UnreferencedParameterToRemove);
 	}
+	
+	static const auto UseShaderStagesCVar = IConsoleManager::Get().FindConsoleVariable(TEXT("fx.UseShaderStages"));
+	if (UseShaderStagesCVar->GetInt() == 1)
+	{
+		// Add the array indices to the parameters
+		// When a particle attribute is created we need access the corresponding RegisterIdx if we want to 
+		// query this attribute at a different location inside the InputData buffer. This index must be 
+		// available as well inside the UI if we want to pass it to nodes. It is why we are adding them automatically 
+		// to the ParameterToReferencesMap.
+		TArray<FString> RegisterNames;
+		for (auto& ParameterEntry : ParameterToReferencesMap)
+		{
+			const FNiagaraVariable& NiagaraVariable = ParameterEntry.Key;
+			if (FNiagaraParameterMapHistory::IsAttribute(NiagaraVariable))
+			{
+				const FString VariableName = FHlslNiagaraTranslator::GetSanitizedSymbolName(NiagaraVariable.GetName().ToString());
+				RegisterNames.Add(VariableName.Replace(PARAM_MAP_ATTRIBUTE_STR, PARAM_MAP_INDICES_STR));
+			}
+		}
+		for (const FString& RegisterName : RegisterNames)
+		{
+			FNiagaraVariable Parameter = FNiagaraVariable(FNiagaraTypeDefinition::GetIntDef(), *RegisterName);
+			if (ParameterToReferencesMap.Find(Parameter) == nullptr)
+			{
+				ParameterToReferencesMap.Add(Parameter, false);
+			}
+		}
+	}
 
 	bParameterReferenceRefreshPending = false;
 }
