// Copyright 1998-2019 Epic Games, Inc. All Rights Reserved.

#pragma once

#include "CoreMinimal.h"
#include "Kismet2/CompilerResultsLog.h"
#include "NiagaraScript.h"
#include "NiagaraParameterMapHistory.h"
#include "EdGraphUtilities.h"
#include "UObject/UObjectHash.h"
#include "ComponentReregisterContext.h"
#include "NiagaraShaderCompilationManager.h"
#include "NiagaraDataInterface.h"
#include "TickableEditorObject.h"
#include "NiagaraScriptSource.h"

class Error;
class UNiagaraGraph;
class UNiagaraNode;
class UNiagaraNodeFunctionCall;
class UNiagaraNodeCustomHlsl;
class UNiagaraNodeOutput;
class UNiagaraScriptSource;
class UNiagaraNodeEmitter;


// handles finished shader compile jobs, applying of the shaders to their scripts, and some error handling
//
class FNiagaraShaderProcessorTickable : FTickableEditorObject
{
	virtual ETickableTickType GetTickableTickType() const override
	{
		return ETickableTickType::Always;
	}

	virtual void Tick(float DeltaSeconds) override
	{
		GNiagaraShaderCompilationManager.Tick(DeltaSeconds);
		GNiagaraShaderCompilationManager.ProcessAsyncResults();
	}

	virtual TStatId GetStatId() const
	{
		RETURN_QUICK_DECLARE_CYCLE_STAT(FNiagaraShaderQueueTickable, STATGROUP_Tickables);
	}
};


UENUM()
enum class ENiagaraDataSetAccessMode : uint8
{
	/** Data set reads and writes use shared counters to add and remove the end of available data. Writes are conditional and read */
	AppendConsume,
	/** Data set is accessed directly at a specific index. */
	Direct,

	Num UMETA(Hidden),
};


/** Defines information about the results of a Niagara script compile. */
struct FNiagaraTranslateResults
{
	/** Whether or not HLSL generation was successful */
	bool bHLSLGenSucceeded;

	/** A results log with messages, warnings, and errors which occurred during the compile. */
	TArray<FNiagaraCompileEvent> CompileEvents;
	uint32 NumErrors;
	uint32 NumWarnings;

	/** A string representation of the compilation output. */
	FString OutputHLSL;

	FNiagaraTranslateResults() : NumErrors(0), NumWarnings(0)
	{
	}

	static ENiagaraScriptCompileStatus TranslateResultsToSummary(const FNiagaraTranslateResults* CompileResults);
};

class FNiagaraCompileRequestData : public FNiagaraCompileRequestDataBase
{
public:
	virtual ~FNiagaraCompileRequestData() {}
	virtual bool GatherPreCompiledVariables(const FString& InNamespaceFilter, TArray<FNiagaraVariable>& OutVars) override;
	virtual void GetReferencedObjects(TArray<UObject*>& Objects) override;
	virtual const TMap<FName, UNiagaraDataInterface*>& GetObjectNameMap() override;
	void MergeInEmitterPrecompiledData(FNiagaraCompileRequestDataBase* InEmitterDataBase);
	virtual FName ResolveEmitterAlias(FName VariableName) const override;

	TArray<FNiagaraParameterMapHistory>& GetPrecomputedHistories() { return PrecompiledHistories; }
	const TArray<FNiagaraParameterMapHistory>& GetPrecomputedHistories() const { return PrecompiledHistories; }
	class UNiagaraGraph* GetPrecomputedNodeGraph() { return NodeGraphDeepCopy; }
	const class UNiagaraGraph* GetPrecomputedNodeGraph() const { return NodeGraphDeepCopy; }
	const FString& GetUniqueEmitterName() const { return EmitterUniqueName; }
	void VisitReferencedGraphs(UNiagaraGraph* InSrcGraph, UNiagaraGraph* InDupeGraph, ENiagaraScriptUsage InUsage, FCompileConstantResolver ConstantResolver);
	void DeepCopyGraphs(UNiagaraScriptSource* ScriptSource, ENiagaraScriptUsage InUsage, FCompileConstantResolver ConstantResolver);
	void FinishPrecompile(UNiagaraScriptSource* ScriptSource, const TArray<FNiagaraVariable>& EncounterableVariables, ENiagaraScriptUsage InUsage, FCompileConstantResolver ConstantResolver);
	virtual int32 GetDependentRequestCount() const override {
		return EmitterData.Num();
	};
	virtual TSharedPtr<FNiagaraCompileRequestDataBase, ESPMode::ThreadSafe> GetDependentRequest(int32 Index) override {
		return EmitterData[Index];
	}


	// If this is being held onto for any length of time, make sure to hold onto it in a gc-aware object. Right now in this information-passing struct,
	// we could have a leaked garbage collected pointer if not held onto by someone capable of registering a reference.
	UNiagaraGraph* NodeGraphDeepCopy;
	TArray<FNiagaraParameterMapHistory> PrecompiledHistories;
	TArray<FNiagaraVariable> ChangedFromNumericVars;
	TMap<FName, UNiagaraDataInterface*> CopiedDataInterfacesByName;
	TMap<UClass*, UObject*> CDOs;
	FString EmitterUniqueName;
	TArray<TSharedPtr<FNiagaraCompileRequestData, ESPMode::ThreadSafe>> EmitterData;
	UNiagaraScriptSource* Source;
	FString SourceName;

	UEnum* ENiagaraScriptCompileStatusEnum;
	UEnum* ENiagaraScriptUsageEnum;

	struct FunctionData
	{
		UNiagaraScript* ClonedScript;
		UNiagaraGraph* ClonedGraph;
		TArray<UEdGraphPin*> CallInputs;
		TArray<UEdGraphPin*> CallOutputs;
		ENiagaraScriptUsage Usage;
		bool bHasNumericInputs;
	};
	TMap<const UNiagaraGraph*, TArray<FunctionData>> PreprocessedFunctions;
	TArray<UNiagaraGraph*> ClonedGraphs;
protected:
	void VisitReferencedGraphsRecursive(UNiagaraGraph* InGraph, const FCompileConstantResolver& ConstantResolver);
};



/** Data which is generated from the hlsl by the VectorVMBackend and fed back into the */
struct FNiagaraTranslatorOutput
{
	FNiagaraTranslatorOutput() {}

	FNiagaraVMExecutableData ScriptData;

	/** Ordered table of functions actually called by the VM script. */
	struct FCalledVMFunction
	{
		FString Name;
		TArray<bool> InputParamLocations;
		int32 NumOutputs;
		FCalledVMFunction() :NumOutputs(0) {}
	};
	TArray<FCalledVMFunction> CalledVMFunctionTable;

	FString Errors;

};



enum class ENiagaraCodeChunkMode : uint8
{
	Uniform,
	Source,
	Body,
	SpawnBody,
	UpdateBody,
	InitializerBody,
	Num,
};

FORCEINLINE uint32 GetTypeHash(const FNiagaraFunctionSignature& Sig)
{
	uint32 Hash = GetTypeHash(Sig.Name);
	for (const FNiagaraVariable& Var : Sig.Inputs)
	{
		Hash = HashCombine(Hash, GetTypeHash(Var));
	}
	for (const FNiagaraVariable& Var : Sig.Outputs)
	{
		Hash = HashCombine(Hash, GetTypeHash(Var));
	}
	Hash = HashCombine(Hash, GetTypeHash(Sig.OwnerName));
	return Hash;
}

struct FNiagaraCodeChunk
{
	/** Symbol name for the chunk. Cam be empty for some types of chunk. */
	FString SymbolName;
	/** Format definition for incorporating SourceChunks into the final code for this chunk. */
	FString Definition;
	/** The returned data type of this chunk. */
	FNiagaraTypeDefinition Type;
	/** If this chunk should declare it's symbol name. */
	bool bDecl;
	/** If the chunk is unterminated (no semicolon, because it's a scope or similar */
	bool bIsTerminated;
	/** Chunks used as input for this chunk. */
	TArray<int32> SourceChunks;
	/** Component mask for access to padded uniforms; will be empty except for float2 and float3 uniforms */
	FString ComponentMask;

	ENiagaraCodeChunkMode Mode;

	FNiagaraCodeChunk()
		: bDecl(true)
		, bIsTerminated(true)
		, ComponentMask("")
		, Mode(ENiagaraCodeChunkMode::Num)
	{
		Type = FNiagaraTypeDefinition::GetFloatDef();
	}

	void AddSourceChunk(int32 ChunkIdx)
	{
		SourceChunks.Add(ChunkIdx);
	}

	int32 GetSourceChunk(int32 i)
	{
		return SourceChunks[i];
	}

	void ReplaceSourceIndex(int32 SourceIdx, int32 NewIdx)
	{
		SourceChunks[SourceIdx] = NewIdx;
	}

	bool operator==(const FNiagaraCodeChunk& Other)
	{
		return SymbolName == Other.SymbolName &&
			Definition == Other.Definition &&
			Mode == Other.Mode &&
			Type == Other.Type &&
			bDecl == Other.bDecl &&
			SourceChunks == Other.SourceChunks;
	}
};

class NIAGARAEDITOR_API FHlslNiagaraTranslatorOptions
{
public:
	FHlslNiagaraTranslatorOptions()
		: SimTarget(ENiagaraSimTarget::CPUSim)
		, bParameterRapidIteration(true)
	{

	}

	ENiagaraSimTarget SimTarget;

	/** Any parameters in these namespaces will be pulled from an "InstanceParameters" dataset rather than from the uniform table. */
	TArray<FString> InstanceParameterNamespaces;

	/** Whether or not to treat top-level module variables as external values for rapid iteration without need for compilation.*/
	bool bParameterRapidIteration;

	/** Whether or not to override top-level module variables with values from the constant override table. This is only used for variables that were candidates for rapid iteration.*/
	TArray<FNiagaraVariable> OverrideModuleConstants;
};

class NIAGARAEDITOR_API FHlslNiagaraTranslationStage
{
public:
	FHlslNiagaraTranslationStage(ENiagaraScriptUsage InScriptUsage, FGuid InUsageId) : ScriptUsage(InScriptUsage), UsageId(InUsageId), OutputNode(nullptr), bInterpolatePreviousParams(false), bCopyPreviousParams(true), ChunkModeIndex((ENiagaraCodeChunkMode)-1){}

	ENiagaraScriptUsage ScriptUsage;
	FGuid UsageId;
	UNiagaraNodeOutput* OutputNode;
	FString PassNamespace;
	bool bInterpolatePreviousParams;
	bool bCopyPreviousParams;
	ENiagaraCodeChunkMode ChunkModeIndex;
};

class NIAGARAEDITOR_API FHlslNiagaraTranslator
{
public:

	struct FDataSetAccessInfo
	{
		//Variables accessed.
		TArray<FNiagaraVariable> Variables;
		/** Code chunks relating to this access. */
		TArray<int32> CodeChunks;
	};

protected:
	const FNiagaraCompileRequestData* CompileData;
	FNiagaraCompileOptions CompileOptions;

	FHlslNiagaraTranslatorOptions TranslationOptions;

	const class UEdGraphSchema_Niagara* Schema;

	/** The set of all generated code chunks for this script. */
	TArray<FNiagaraCodeChunk> CodeChunks;

	/** Array of code chunks of each different type. */
	TArray<int32> ChunksByMode[(int32)ENiagaraCodeChunkMode::Num];

	/**
	Map of Pins to compiled code chunks. Allows easy reuse of previously compiled pins.
	A stack so that we can track pin reuse within function calls but not have cached pins cross talk with subsequent calls to the same function.
	*/
	TArray<TMap<UEdGraphPin*, int32>> PinToCodeChunks;

	/** The combined output of the compilation of this script. This is temporary and will be reworked soon. */
	FNiagaraTranslatorOutput CompilationOutput;

	/** Message log. Automatically handles marking the NodeGraph with errors. */
	FCompilerResultsLog MessageLog;

	/** Captures information about a script compile. */
	FNiagaraTranslateResults TranslateResults;

	TMap<FName, uint32> GeneratedSymbolCounts;

	FDataSetAccessInfo InstanceRead;
	FDataSetAccessInfo InstanceWrite;

	TMap<FNiagaraDataSetID, TMap<int32, FDataSetAccessInfo>> DataSetReadInfo[(int32)ENiagaraDataSetAccessMode::Num];
	TMap<FNiagaraDataSetID, TMap<int32, FDataSetAccessInfo>> DataSetWriteInfo[(int32)ENiagaraDataSetAccessMode::Num];
	TMap<FNiagaraDataSetID, int32> DataSetWriteConditionalInfo[(int32)ENiagaraDataSetAccessMode::Num];

	FString GetDataSetAccessSymbol(FNiagaraDataSetID DataSet, int32 IndexChunk, bool bRead);
	FORCEINLINE FNiagaraDataSetID GetInstanceDataSetID()const { return FNiagaraDataSetID(TEXT("DataInstance"), ENiagaraDataSetType::ParticleData); }
	FORCEINLINE FNiagaraDataSetID GetSystemEngineDataSetID()const { return FNiagaraDataSetID(TEXT("Engine"), ENiagaraDataSetType::ParticleData); }
	FORCEINLINE FNiagaraDataSetID GetSystemUserDataSetID()const { return FNiagaraDataSetID(TEXT("User"), ENiagaraDataSetType::ParticleData); }
	FORCEINLINE FNiagaraDataSetID GetSystemConstantDataSetID()const { return FNiagaraDataSetID(TEXT("Constant"), ENiagaraDataSetType::ParticleData); }

	/** All functions called in the script. */
	TMap<FNiagaraFunctionSignature, FString> Functions;
	/** Map of function graphs we've seen before and already pre-processed. */
	TMap<const UNiagaraGraph*, UNiagaraGraph*> PreprocessedFunctions;

	void RegisterFunctionCall(ENiagaraScriptUsage ScriptUsage, const FString& InName, const FString& InFullName, const FGuid& CallNodeId, UNiagaraScriptSource* Source, FNiagaraFunctionSignature& InSignature, bool bIsCustomHlsl, const FString& InCustomHlsl, TArray<int32>& Inputs, const TArray<UEdGraphPin*>& CallInputs, const TArray<UEdGraphPin*>& CallOutputs,
		FNiagaraFunctionSignature& OutSignature);
	void GenerateFunctionCall(FNiagaraFunctionSignature& FunctionSignature, TArray<int32>& Inputs, TArray<int32>& Outputs);
	FString GetFunctionSignature(const FNiagaraFunctionSignature& Sig);

	/** Compiles an output Pin on a graph node. Caches the result for any future inputs connected to it. */
	int32 CompileOutputPin(const UEdGraphPin* Pin);

	void WriteDataSetContextVars(TMap<FNiagaraDataSetID, TMap<int32, FDataSetAccessInfo>>& DataSetAccessInfo, bool bRead, FString &OutHLSLOutput);
	void WriteDataSetStructDeclarations(TMap<FNiagaraDataSetID, TMap<int32, FDataSetAccessInfo>>& DataSetAccessInfo, bool bRead, FString &OutHLSLOutput);
	void DecomposeVariableAccess(UStruct* Struct, bool bRead, FString IndexSymbol, FString HLSLString);

	FString GetUniqueSymbolName(FName BaseName);

	/** Stack of all function params. */
	struct FFunctionContext
	{
		FString Name;
		FNiagaraFunctionSignature& Signature;
		TArray<int32>& Inputs;
		FGuid Id;
		FFunctionContext(const FString& InName, FNiagaraFunctionSignature& InSig, TArray<int32>& InInputs, const FGuid& InId)
			: Name(InName)
			, Signature(InSig)
			, Inputs(InInputs)
			, Id(InId)
		{}
	};
	TArray<FFunctionContext> FunctionContextStack;
	const FFunctionContext* FunctionCtx()const { return FunctionContextStack.Num() > 0 ? &FunctionContextStack.Last() : nullptr; }
	void EnterFunction(const FString& Name, FNiagaraFunctionSignature& Signature, TArray<int32>& Inputs, const FGuid& InGuid);
	void ExitFunction();
	FString GetCallstack();
	TArray<FGuid> GetCallstackGuids();

	void EnterStatsScope(FNiagaraStatScope StatScope);
	void ExitStatsScope();
	void EnterStatsScope(FNiagaraStatScope StatScope, FString& OutHlsl);
	void ExitStatsScope(FString& OutHlsl);

	FString GeneratedConstantString(float Constant);
	FString GeneratedConstantString(FVector4 Constant);

	/* Add a chunk that is not written to the source, only used as a source chunk for others. */
	int32 AddSourceChunk(FString SymbolName, const FNiagaraTypeDefinition& Type, bool bSanitize = true);

	/** Add a chunk defining a uniform value. */
	int32 AddUniformChunk(FString SymbolName, const FNiagaraTypeDefinition& Type);

	/* Add a chunk that is written to the body of the shader code. */
	int32 AddBodyChunk(FString SymbolName, FString Definition, const FNiagaraTypeDefinition& Type, TArray<int32>& SourceChunks, bool bDecl = true, bool bIsTerminated = true);
	int32 AddBodyChunk(FString SymbolName, FString Definition, const FNiagaraTypeDefinition& Type, int32 SourceChunk, bool bDecl = true, bool bIsTerminated = true);
	int32 AddBodyChunk(FString SymbolName, FString Definition, const FNiagaraTypeDefinition& Type, bool bDecl = true, bool bIsTerminated = true);
	int32 AddBodyComment(const FString& Comment);
	int32 AddBodyChunk(const FString& Definition);


	FString GetFunctionDefinitions();

	FString GetUniqueEmitterName() const;
public:

	FHlslNiagaraTranslator();
	virtual ~FHlslNiagaraTranslator() {}

	static void Init();
	
	virtual const FNiagaraTranslateResults &Translate(const FNiagaraCompileRequestData* InCompileData, const FNiagaraCompileOptions& InCompileOptions, FHlslNiagaraTranslatorOptions Options);
	FNiagaraTranslatorOutput &GetTranslateOutput() { return CompilationOutput; }

	virtual int32 CompilePin(const UEdGraphPin* Pin);

	virtual int32 RegisterDataInterface(FNiagaraVariable& Var, UNiagaraDataInterface* DataInterface, bool bPlaceholder, bool bAddParameterMapRead);

	virtual void Operation(class UNiagaraNodeOp* Operation, TArray<int32>& Inputs, TArray<int32>& Outputs);
	virtual void Output(UNiagaraNodeOutput* OutputNode, const TArray<int32>& ComputedInputs);

	virtual int32 GetParameter(const FNiagaraVariable& Parameter);
	virtual int32 GetRapidIterationParameter(const FNiagaraVariable& Parameter);


	virtual int32 GetAttribute(const FNiagaraVariable& Attribute);

	virtual int32 GetConstant(const FNiagaraVariable& Constant);
	
	virtual void ReadDataSet(const FNiagaraDataSetID DataSet, const TArray<FNiagaraVariable>& Variable, ENiagaraDataSetAccessMode AccessMode, int32 InputChunk, TArray<int32>& Outputs);
	virtual void WriteDataSet(const FNiagaraDataSetID DataSet, const TArray<FNiagaraVariable>& Variable, ENiagaraDataSetAccessMode AccessMode, const TArray<int32>& Inputs, TArray<int32>& Outputs);
	virtual void ParameterMapSet(class UNiagaraNodeParameterMapSet* SetNode, TArray<int32>& Inputs, TArray<int32>& Outputs);
	virtual void ParameterMapGet(class UNiagaraNodeParameterMapGet* GetNode, TArray<int32>& Inputs, TArray<int32>& Outputs);
	virtual void Emitter(class UNiagaraNodeEmitter* GetNode, TArray<int32>& Inputs, TArray<int32>& Outputs);

	void DefineInterpolatedParametersFunction(FString &HlslOutput);
	void DefineDataSetReadFunction(FString &HlslOutput, TArray<FNiagaraDataSetID> &ReadDataSets);
	void DefineDataSetWriteFunction(FString &HlslOutput, TArray<FNiagaraDataSetProperties> &WriteDataSets, TArray<int32>& WriteConditionVarIndices);
	void DefineMain(FString &HLSLOutput, TArray<TArray<FNiagaraVariable>* > &InstanceReadVars, TArray<FNiagaraDataSetID>& ReadIds, TArray<TArray<FNiagaraVariable>* > &InstanceWriteVars, TArray<FNiagaraDataSetID>& WriteIds);
	void DefineDataSetVariableReads(FString &HLSLOutput, FNiagaraDataSetID& Id, int32 DataSetIndex, TArray<FNiagaraVariable> & ReadVars);
	void DefineDataSetVariableWrites(FString &HlslOutput, FNiagaraDataSetID& Id, int32 DataSetIndex, TArray<FNiagaraVariable>& WriteVars);
	void DefineDataInterfaceHLSL(FString &HlslOutput);
	TArray<FNiagaraDataInterfaceGPUParamInfo>& GetDataInterfaceParameters() { return DIParamInfo; }

	// Format string should have up to 5 entries, {{0} = Computed Variable Suffix, {1} = Float or Int, {2} = Data Set Index, {3} = Register Index, {4} Default value for that type.
	void GatherVariableForDataSetAccess(const FNiagaraVariable& Variable, FString Format, int32& RegisterIdxInt, int32& RegisterIdxFloat, int32 DataSetIndex, FString InstanceIdxSymbol, FString &HlslOutput);
	void GatherComponentsForDataSetAccess(UScriptStruct* Struct, FString VariableSymbol, bool bMatrixRoot, TArray<FString>& Components, TArray<ENiagaraBaseTypes>& Types);

	FString CompileDataInterfaceFunction(UNiagaraDataInterface* DataInterface, FNiagaraFunctionSignature& Signature);

	virtual void FunctionCall(UNiagaraNodeFunctionCall* FunctionNode, TArray<int32>& Inputs, TArray<int32>& Outputs);

	virtual void Convert(class UNiagaraNodeConvert* Convert, TArray <int32>& Inputs, TArray<int32>& Outputs);
	virtual void If(class UNiagaraNodeIf* IfNode, TArray<FNiagaraVariable>& Vars, int32 Condition, TArray<int32>& PathA, TArray<int32>& PathB, TArray<int32>& Outputs);

	virtual void Error(FText ErrorText, const UNiagaraNode* Node, const UEdGraphPin* Pin);
	virtual void Warning(FText WarningText, const UNiagaraNode* Node, const UEdGraphPin* Pin);

	virtual bool GetFunctionParameter(const FNiagaraVariable& Parameter, int32& OutParam)const;

	virtual bool CanReadAttributes()const;
	virtual ENiagaraScriptUsage GetTargetUsage() const;
	FGuid GetTargetUsageId() const;
	virtual ENiagaraScriptUsage GetCurrentUsage() const;
	virtual ENiagaraSimTarget GetSimulationTarget() const
	{
		return CompilationTarget;
	}

	static bool IsBuiltInHlslType(FNiagaraTypeDefinition Type);
	static FString GetStructHlslTypeName(FNiagaraTypeDefinition Type);
	static FString GetPropertyHlslTypeName(const UProperty* Property);
	static FString BuildHLSLStructDecl(FNiagaraTypeDefinition Type, FText& OutErrorMessage);
	static FString GetHlslDefaultForType(FNiagaraTypeDefinition Type);
	static bool IsHlslBuiltinVector(FNiagaraTypeDefinition Type);
	static TArray<FName> ConditionPropertyPath(const FNiagaraTypeDefinition& Type, const TArray<FName>& InPath);


	static FString GetSanitizedSymbolName(FString SymbolName, bool bCollapseNamespaces=false);
	static FString GetSanitizedFunctionNameSuffix(FString Name);

	/** Replaces all non-ascii characters with a "ASCXXX" string, where XXX is their int value */
	static FString ConvertToAsciiString(FString Name);

	bool AddStructToDefinitionSet(const FNiagaraTypeDefinition& TypeDef);

	FString &GetTranslatedHLSL()
	{
		return HlslOutput;
	}

	static FString GetFunctionSignatureSymbol(const FNiagaraFunctionSignature& Sig);

	/** If OutVar can be replaced by a literal constant, it's data is initialized with the correct value and we return true. Returns false otherwise. */
	bool GetLiteralConstantVariable(FNiagaraVariable& OutVar) const;

private:
	void InitializeParameterMapDefaults(int32 ParamMapHistoryIdx);
	void HandleParameterRead(int32 ParamMapHistoryIdx, const FNiagaraVariable& Var, const UEdGraphPin* DefaultPin, UNiagaraNode* ErrorNode, int32& OutputChunkId,  bool bTreatAsUnknownParameterMap = false);
	bool ShouldConsiderTargetParameterMap(ENiagaraScriptUsage InUsage) const;
	FString BuildParameterMapHlslDefinitions(TArray<FNiagaraVariable>& PrimaryDataSetOutputEntries);
	void BuildMissingDefaults();
	void FinalResolveNamespacedTokens(const FString& ParameterMapInstanceNamespace, TArray<FString>& Tokens, TArray<FString>& ValidChildNamespaces, FNiagaraParameterMapHistoryBuilder& Builder, TArray<FNiagaraVariable>& UniqueParameterMapEntriesAliasesIntact, TArray<FNiagaraVariable>& UniqueParameterMapEntries, int32 ParamMapHistoryIdx);

	void HandleNamespacedExternalVariablesToDataSetRead(TArray<FNiagaraVariable>& InDataSetVars, FString InNamespaceStr);

	FString ComputeMatrixColumnAccess(const FString& Name);
	FString ComputeMatrixRowAccess(const FString& Name);

	void HandleCustomHlslNode(UNiagaraNodeCustomHlsl* CustomFunctionHlsl, ENiagaraScriptUsage& OutScriptUsage, FString& OutName, FString& OutFullName, bool& bOutCustomHlsl, FString& OutCustomHlsl,
		FNiagaraFunctionSignature& OutSignature, TArray<int32>& Inputs);
	
	// Add a raw float constant chunk
	int32 GetConstantDirect(float InValue);
	int32 GetConstantDirect(bool InValue);

	FNiagaraTypeDefinition GetChildType(const FNiagaraTypeDefinition& BaseType, const FName& PropertyName);
	FString NamePathToString(const FString& Prefix, const FNiagaraTypeDefinition& RootType, const TArray<FName>& NamePath);
	FString GenerateAssignment(const FNiagaraTypeDefinition& SrcType, const TArray<FName>& SrcPath, const FNiagaraTypeDefinition& DestType, const TArray<FName>& DestPath);

	//Generates the code for the passed chunk.
	FString GetCode(FNiagaraCodeChunk& Chunk);
	FString GetCode(int32 ChunkIdx);
	//Retreives the code for this chunk being used as a source for another chunk
	FString GetCodeAsSource(int32 ChunkIdx);

	// Convert a variable with actual data into a constant string
	FString GenerateConstantString(const FNiagaraVariable& Constant);

	// Takes the current script state (interpolated or not) and determines the correct context variable.
	FString GetParameterMapInstanceName(int32 ParamMapHistoryIdx);
	
	// Register a System/Engine/read-only variable in its namespaced form
	bool ParameterMapRegisterExternalConstantNamespaceVariable(FNiagaraVariable InVariable, UNiagaraNode* InNode, int32 InParamMapHistoryIdx, int32& Output, const UEdGraphPin* InDefaultPin);

	// Register an attribute in its non namespaced form
	bool ParameterMapRegisterNamespaceAttributeVariable(const FNiagaraVariable& InVariable, UNiagaraNode* InNode, int32 InParamMapHistoryIdx, int32& Output);
	// Register an attribute in its namespaced form
	bool ParameterMapRegisterUniformAttributeVariable(const FNiagaraVariable& InVariable, UNiagaraNode* InNode, int32 InParamMapHistoryIdx, int32& Output);

    // Checks that the Partices.ID parameter is only used if persistent IDs are active
    void ValidateParticleIDUsage();
	bool ValidateTypePins(UNiagaraNode* NodeToValidate);
	void GenerateFunctionSignature(ENiagaraScriptUsage ScriptUsage, FString InName, const FString& InFullName, UNiagaraGraph* FuncGraph, TArray<int32>& Inputs, 
		bool bHadNumericInputs, bool bHasParameterMapParameters, TArray<UEdGraphPin*> StaticSwitchValues, FNiagaraFunctionSignature& OutSig) const;

	UNiagaraGraph* CloneGraphAndPrepareForCompilation(const UNiagaraScript* InScript, const UNiagaraScriptSource* InSource, bool bClearErrors);

	bool ShouldInterpolateParameter(const FNiagaraVariable& Parameter);

	void UpdateStaticSwitchConstants(UEdGraphNode* Node);

	bool IsBulkSystemScript() const;
	bool IsSpawnScript() const;
	bool RequiresInterpolation() const;

	/** Map of symbol names to count of times it's been used. Used for generating unique symbol names. */
	TMap<FName, uint32> SymbolCounts;

	//Set of non-builtin structs we have to define in hlsl.
	TArray<FNiagaraTypeDefinition> StructsToDefine;

	// Keep track of all the paths that the parameter maps can take through the graph.
	TArray<FNiagaraParameterMapHistory> ParamMapHistories;

	// Keep track of the other output nodes in the graph's histories so that we can make sure to 
	// create any variables that are needed downstream.
	TArray<FNiagaraParameterMapHistory> OtherOutputParamMapHistories;

	// Make sure that the function call names match up on the second traversal.
	FNiagaraParameterMapHistoryBuilder ActiveHistoryForFunctionCalls;

	// Synced to the ParamMapHistories.
	TArray<TArray<int32> > ParamMapSetVariablesToChunks;

	// Synced to the System uniforms encountered for parameter maps thus far.
	TMap<FName, int32> ParamMapDefinedSystemVarsToUniformChunks; // Map from the defined constants to the uniform chunk expressing them (i.e. have we encountered before in this graph?)
	TMap<FName, FNiagaraVariable> ParamMapDefinedSystemToNamespaceVars; // Map from defined constants to the Namespaced variable expressing it.

	// Synced to the EmitterParameter uniforms encountered for parameter maps thus far.
	TMap<FName, int32> ParamMapDefinedEmitterParameterVarsToUniformChunks; // Map from the variable name exposed by the emitter as a parameter to the uniform chunk expressing it (i.e. have we encountered before in this graph?)
	TMap<FName, FNiagaraVariable> ParamMapDefinedEmitterParameterToNamespaceVars; // Map from defined parameter to the Namespaced variable expressing it.

	// Synced to the Attributes encountered for parameter maps thus far.
	TMap<FName, int32> ParamMapDefinedAttributesToUniformChunks; // Map from the variable name exposed as a attribute to the uniform chunk expressing it (i.e. have we encountered before in this graph?)
	TMap<FName, FNiagaraVariable> ParamMapDefinedAttributesToNamespaceVars; // Map from defined parameter to the Namespaced variable expressing it.

	// Synced to the external variables used when bulk compiling system scripts.
	TArray<FNiagaraVariable> ExternalVariablesForBulkUsage;

	// List of primary output variables encountered that need to be properly handled in spawn scripts.
	TArray<FNiagaraVariable> UniqueVars;
	
	// Map of primary ouput variable description to its default value pin
	TMap<FNiagaraVariable, const UEdGraphPin*> UniqueVarToDefaultPin;
	
	// Map of primary output variable description to whether or not it came from this script's parameter map
	TMap<FNiagaraVariable, bool> UniqueVarToWriteToParamMap;
	
	// Map ofthe primary output variable description to the actual chunk id that wrote to it.
	TMap<FNiagaraVariable, int32> UniqueVarToChunk;

	// Strings to be inserted within the main function
	TArray<FString> MainPreSimulateChunks;

	// read and write data set indices
	int32 ReadIdx;
	int32 WriteIdx;

	// Parameter data per data interface.
	TArray< FNiagaraDataInterfaceGPUParamInfo > DIParamInfo;
	
	/** Stack of currently tracked stats scopes. */
	TArray<int32> StatScopeStack;

	FString HlslOutput;

	ENiagaraSimTarget CompilationTarget;

	// Used to keep track of which output node we are working back from. This allows us 
	// to find the right parameter map.
	TArray<int32> CurrentParamMapIndices;

	ENiagaraCodeChunkMode CurrentBodyChunkMode;

	TArray<FHlslNiagaraTranslationStage> TranslationStages;
	int32 ActiveStageIdx;
	bool bInitializedDefaults;

	TArray<const UEdGraphPin*> CurrentDefaultPinTraversal;
	// Variables that need to be initialized based on some other variable's value at the end of spawn.
	TArray<FNiagaraVariable> InitialNamespaceVariablesMissingDefault;
	// Variables that need to be initialized in the body or at the end of spawn.
	TArray<FNiagaraVariable> DeferredVariablesMissingDefault;
<<<<<<< HEAD

	TMap<FName, TSet<FNiagaraFunctionSignature>> DataInterfaceRegisteredFunctions;
=======
>>>>>>> 271e2139
};<|MERGE_RESOLUTION|>--- conflicted
+++ resolved
@@ -499,6 +499,9 @@
 
 	void HandleNamespacedExternalVariablesToDataSetRead(TArray<FNiagaraVariable>& InDataSetVars, FString InNamespaceStr);
 
+	// For GPU simulations we have to special case some variables and pass them view shader parameters rather than the uniform buffer as they vary from CPU simulations
+	bool IsVariableInUniformBuffer(const FNiagaraVariable& Variable) const;
+
 	FString ComputeMatrixColumnAccess(const FString& Name);
 	FString ComputeMatrixRowAccess(const FString& Name);
 
@@ -627,9 +630,6 @@
 	TArray<FNiagaraVariable> InitialNamespaceVariablesMissingDefault;
 	// Variables that need to be initialized in the body or at the end of spawn.
 	TArray<FNiagaraVariable> DeferredVariablesMissingDefault;
-<<<<<<< HEAD
 
 	TMap<FName, TSet<FNiagaraFunctionSignature>> DataInterfaceRegisteredFunctions;
-=======
->>>>>>> 271e2139
 };