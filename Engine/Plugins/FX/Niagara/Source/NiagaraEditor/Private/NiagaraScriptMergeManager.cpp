--- conflicted
+++ resolved
@@ -851,17 +851,6 @@
 	FNiagaraEmitterDiffResults DiffResults = DiffEmitters(ParentAtLastMerge, Instance);
 
 	if (DiffResults.IsValid() == false)
-<<<<<<< HEAD
-	{
-		MergeResults.MergeResult = INiagaraMergeManager::EMergeEmitterResult::FailedToDiff;
-		MergeResults.ErrorMessages = DiffResults.GetErrorMessages();
-	}
-	else if (DiffResults.IsEmpty())
-	{
-		// If there were no changes made on the instance, check if the instance matches the parent.
-		FNiagaraEmitterDiffResults DiffResultsFromParent = DiffEmitters(Parent, Instance);
-		if (DiffResultsFromParent.IsEmpty())
-=======
 	{
 		MergeResults.MergeResult = INiagaraMergeManager::EMergeEmitterResult::FailedToDiff;
 		MergeResults.ErrorMessages = DiffResults.GetErrorMessages();
@@ -895,17 +884,12 @@
 		// If there were no changes made on the instance, check if the instance matches the parent.
 		FNiagaraEmitterDiffResults DiffResultsFromParent = DiffEmitters(Parent, Instance);
 		if (DiffResultsFromParent.IsValid() && DiffResultsFromParent.IsEmpty())
->>>>>>> 710d7cac
 		{
 			MergeResults.MergeResult = INiagaraMergeManager::EMergeEmitterResult::SucceededNoDifferences;
 		}
 		else
 		{
-<<<<<<< HEAD
-			// If there were differences from the parent we can just return a copy of the parent as the merged instance since there
-=======
 			// If there were differences from the parent or the parent diff failed we can just return a copy of the parent as the merged instance since there
->>>>>>> 710d7cac
 			// were no changes in the instance which need to be applied.
 			MergeResults.MergeResult = INiagaraMergeManager::EMergeEmitterResult::SucceededDifferencesApplied;
 			MergeResults.MergedInstance = Parent.DuplicateWithoutMerging((UObject*)GetTransientPackage());
