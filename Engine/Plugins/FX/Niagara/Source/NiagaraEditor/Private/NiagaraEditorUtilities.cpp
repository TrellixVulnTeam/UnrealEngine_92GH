--- conflicted
+++ resolved
@@ -2669,7 +2669,6 @@
 }
 
 const FNiagaraNamespaceMetadata FNiagaraEditorUtilities::GetNamespaceMetaDataForId(const FGuid& NamespaceId)
-<<<<<<< HEAD
 {
 	return GetDefault<UNiagaraEditorSettings>()->GetMetaDataForId(NamespaceId);
 }
@@ -2684,22 +2683,6 @@
 	ARFilter.bRecursivePaths = true;
 	ARFilter.bIncludeOnlyOnDiskAssets = true;
 
-=======
-{
-	return GetDefault<UNiagaraEditorSettings>()->GetMetaDataForId(NamespaceId);
-}
-
-bool FNiagaraEditorUtilities::GetAvailableParameterDefinitions(const TArray<FString>& ExternalPackagePaths, TArray<FAssetData>& OutParameterDefinitionsAssetData)
-{
-	//@todo(ng) consider linking to out of package libraries if necessary for use with content plugins
-
-	// Gather asset registry filter args
-	FARFilter ARFilter;
-	ARFilter.ClassNames.Add(UNiagaraParameterDefinitions::StaticClass()->GetFName());
-	ARFilter.bRecursivePaths = true;
-	ARFilter.bIncludeOnlyOnDiskAssets = true;
-
->>>>>>> 5419abad
 	// Always get parameter libraries from the Niagara plugin content directory
 	TSharedPtr<IPlugin> NiagaraPlugin = IPluginManager::Get().FindPlugin("Niagara");
 	checkf(NiagaraPlugin, TEXT("Failed to find the Niagara plugin! Did we rename it!?"));
@@ -2728,7 +2711,6 @@
 		}
 	}
 	else if (UNiagaraEmitter* BaseEmitter = Graph->GetTypedOuter<UNiagaraEmitter>())
-<<<<<<< HEAD
 	{
 		TSharedPtr<FNiagaraEmitterViewModel> BaseEmitterViewModel = TNiagaraViewModelManager<UNiagaraEmitter, FNiagaraEmitterViewModel>::GetExistingViewModelForObject(BaseEmitter);
 		if (ensureMsgf(BaseEmitterViewModel.IsValid(), TEXT("Failed to find valid emitter view model for outer emitter of variable being customized!")))
@@ -2738,17 +2720,6 @@
 	}
 	else if (UNiagaraSystem* BaseSystem = Graph->GetTypedOuter<UNiagaraSystem>())
 	{
-=======
-	{
-		TSharedPtr<FNiagaraEmitterViewModel> BaseEmitterViewModel = TNiagaraViewModelManager<UNiagaraEmitter, FNiagaraEmitterViewModel>::GetExistingViewModelForObject(BaseEmitter);
-		if (ensureMsgf(BaseEmitterViewModel.IsValid(), TEXT("Failed to find valid emitter view model for outer emitter of variable being customized!")))
-		{
-			return BaseEmitterViewModel;
-		}
-	}
-	else if (UNiagaraSystem* BaseSystem = Graph->GetTypedOuter<UNiagaraSystem>())
-	{
->>>>>>> 5419abad
 		TSharedPtr<FNiagaraSystemViewModel> BaseSystemViewModel = TNiagaraViewModelManager<UNiagaraSystem, FNiagaraSystemViewModel>::GetExistingViewModelForObject(BaseSystem);
 		if (ensureMsgf(BaseSystemViewModel.IsValid(), TEXT("Failed to find valid script view model for outer script of variable being customized!")))
 		{
@@ -2761,7 +2732,6 @@
 	}
 	return TSharedPtr<INiagaraParameterDefinitionsSubscriberViewModel>();
 }
-<<<<<<< HEAD
 
 TArray<UNiagaraParameterDefinitions*> FNiagaraEditorUtilities::DowncastParameterDefinitionsBaseArray(const TArray<UNiagaraParameterDefinitionsBase*> BaseArray)
 {
@@ -2810,56 +2780,6 @@
 				NiagaraNode->RefreshFromExternalChanges();
 				bRefreshed = true;
 
-=======
-
-TArray<UNiagaraParameterDefinitions*> FNiagaraEditorUtilities::DowncastParameterDefinitionsBaseArray(const TArray<UNiagaraParameterDefinitionsBase*> BaseArray)
-{
-	TArray<UNiagaraParameterDefinitions*> OutArray;
-	OutArray.AddUninitialized(BaseArray.Num());
-	for (int32 i = 0; i < BaseArray.Num(); ++i)
-	{
-		OutArray[i] = Cast<UNiagaraParameterDefinitions>(BaseArray[i]);
-	}
-	return OutArray;
-}
-
-void FNiagaraEditorUtilities::RefreshAllScriptsFromExternalChanges(FRefreshAllScriptsFromExternalChangesArgs Args)
-{
-	UNiagaraScript* OriginatingScript = Args.OriginatingScript;
-	UNiagaraGraph* OriginatingGraph = Args.OriginatingGraph;
-	UNiagaraParameterDefinitions* OriginatingParameterDefinitions = Args.OriginatingParameterDefinitions;
-	bool bMatchOriginatingScript = OriginatingScript != nullptr;
-	bool bMatchOriginatingGraph = OriginatingGraph != nullptr;
-	bool bMatchOriginatingParameterDefinitions = OriginatingParameterDefinitions != nullptr;
-
-	TArray<UNiagaraScript*> AffectedScripts;
-	bool bMatchOriginatingScriptAndOrGraph = OriginatingScript != nullptr && OriginatingGraph != nullptr;
-
-	for (TObjectIterator<UNiagaraScript> It; It; ++It)
-	{
-		if (*It == OriginatingScript || It->IsPendingKillOrUnreachable())
-		{
-			continue;
-		}
-
-		// First see if it is directly called, as this will force a need to refresh from external changes...
-		UNiagaraScriptSource* Source = Cast<UNiagaraScriptSource>(It->GetLatestSource());
-		if (!Source)
-		{
-			continue;
-		}
-		TArray<UNiagaraNode*> NiagaraNodes;
-		Source->NodeGraph->GetNodesOfClass<UNiagaraNode>(NiagaraNodes);
-		bool bRefreshed = false;
-		for (UNiagaraNode* NiagaraNode : NiagaraNodes)
-		{
-			UObject* ReferencedAsset = NiagaraNode->GetReferencedAsset();
-			if (bMatchOriginatingScript && ReferencedAsset == OriginatingScript)
-			{
-				NiagaraNode->RefreshFromExternalChanges();
-				bRefreshed = true;
-
->>>>>>> 5419abad
 				if (NiagaraNode->IsA<UNiagaraNodeFunctionCall>())
 				{
 					NiagaraNode->RefreshFromExternalChanges();
@@ -2877,7 +2797,6 @@
 				}
 			}
 		}
-<<<<<<< HEAD
 
 		if (bRefreshed)
 		{
@@ -2902,32 +2821,6 @@
 		}
 	}
 
-=======
-
-		if (bRefreshed)
-		{
-			//Source->NodeGraph->NotifyGraphNeedsRecompile();
-			AffectedScripts.AddUnique(*It);
-		}
-		else
-		{
-			// Now check to see if our graph is anywhere in the dependency chain for a given graph. If it is, 
-			// then it will need to be recompiled against the latest version.
-			TArray<const UNiagaraGraph*> ReferencedGraphs;
-			Source->NodeGraph->GetAllReferencedGraphs(ReferencedGraphs);
-			for (const UNiagaraGraph* Graph : ReferencedGraphs)
-			{
-				if (bMatchOriginatingGraph == false || Graph == OriginatingGraph)
-				{
-					//Source->NodeGraph->NotifyGraphNeedsRecompile();
-					AffectedScripts.AddUnique(*It);
-					break;
-				}
-			}
-		}
-	}
-
->>>>>>> 5419abad
 	// Now determine if any of these scripts were in Emitters. If so, those emitters should be compiled together. If not, go ahead and compile individually.
 	// Use the existing view models if they exist,as they are already wired into the correct UI.
 	TArray<UNiagaraEmitter*> AffectedEmitters;
