// Copyright 1998-2019 Epic Games, Inc. All Rights Reserved.

#include "NiagaraEditorModule.h"
#include "NiagaraModule.h"
#include "NiagaraEditorTickables.h"
#include "Modules/ModuleManager.h"
#include "IAssetTypeActions.h"
#include "AssetToolsModule.h"
#include "Misc/ConfigCacheIni.h"
#include "ISequencerModule.h"
#include "ISettingsModule.h"
#include "SequencerChannelInterface.h"
#include "SequencerSettings.h"
#include "AssetRegistryModule.h"
#include "ThumbnailRendering/ThumbnailManager.h"

#include "AssetTypeActions/AssetTypeActions_NiagaraSystem.h"
#include "AssetTypeActions/AssetTypeActions_NiagaraEmitter.h"
#include "AssetTypeActions/AssetTypeActions_NiagaraScript.h"
#include "AssetTypeActions/AssetTypeActions_NiagaraParameterCollection.h"

#include "EdGraphUtilities.h"
#include "SGraphPin.h"
#include "KismetPins/SGraphPinVector4.h"
#include "KismetPins/SGraphPinNum.h"
#include "KismetPins/SGraphPinInteger.h"
#include "KismetPins/SGraphPinVector.h"
#include "KismetPins/SGraphPinVector2D.h"
#include "KismetPins/SGraphPinObject.h"
#include "KismetPins/SGraphPinColor.h"
#include "KismetPins/SGraphPinBool.h"
#include "Editor/GraphEditor/Private/KismetPins/SGraphPinEnum.h"
#include "SNiagaraGraphPinNumeric.h"
#include "SNiagaraGraphPinAdd.h"
#include "NiagaraNodeConvert.h"
#include "EdGraphSchema_Niagara.h"
#include "TypeEditorUtilities/NiagaraFloatTypeEditorUtilities.h"
#include "TypeEditorUtilities/NiagaraIntegerTypeEditorUtilities.h"
#include "TypeEditorUtilities/NiagaraEnumTypeEditorUtilities.h"
#include "TypeEditorUtilities/NiagaraBoolTypeEditorUtilities.h"
#include "TypeEditorUtilities/NiagaraFloatTypeEditorUtilities.h"
#include "TypeEditorUtilities/NiagaraVectorTypeEditorUtilities.h"
#include "TypeEditorUtilities/NiagaraColorTypeEditorUtilities.h"
#include "TypeEditorUtilities/NiagaraMatrixTypeEditorUtilities.h"
#include "TypeEditorUtilities/NiagaraDataInterfaceCurveTypeEditorUtilities.h"
#include "NiagaraEditorStyle.h"
#include "NiagaraEditorCommands.h"
#include "Sequencer/NiagaraSequence/NiagaraEmitterTrackEditor.h"
#include "Sequencer/LevelSequence/NiagaraSystemTrackEditor.h"
#include "PropertyEditorModule.h"
#include "NiagaraSettings.h"
#include "NiagaraModule.h"
#include "NiagaraShaderModule.h"
#include "NiagaraDataInterface.h"
#include "NiagaraDataInterfaceCurve.h"
#include "NiagaraDataInterfaceVector2DCurve.h"
#include "NiagaraDataInterfaceVectorCurve.h"
#include "NiagaraDataInterfaceVector4Curve.h"
#include "NiagaraDataInterfaceColorCurve.h"
#include "NiagaraScriptViewModel.h"
#include "ViewModels/NiagaraSystemViewModel.h"
#include "ViewModels/NiagaraEmitterViewModel.h"
#include "TNiagaraGraphPinEditableName.h"
#include "Sequencer/NiagaraSequence/Sections/MovieSceneNiagaraEmitterSection.h"
#include "UObject/Class.h"
#include "NiagaraScriptMergeManager.h"
#include "NiagaraEmitter.h"
#include "NiagaraScriptSource.h"
#include "NiagaraTypes.h"
#include "NiagaraSystemFactoryNew.h"
<<<<<<< HEAD
=======
#include "NiagaraSystemEditorData.h"
>>>>>>> a1e6ec07

#include "MovieScene/Parameters/MovieSceneNiagaraBoolParameterTrack.h"
#include "MovieScene/Parameters/MovieSceneNiagaraFloatParameterTrack.h"
#include "MovieScene/Parameters/MovieSceneNiagaraIntegerParameterTrack.h"
#include "MovieScene/Parameters/MovieSceneNiagaraVectorParameterTrack.h"
#include "MovieScene/Parameters/MovieSceneNiagaraColorParameterTrack.h"

#include "Sections/MovieSceneBoolSection.h"
#include "Sections/MovieSceneFloatSection.h"
#include "Sections/MovieSceneIntegerSection.h"
#include "Sections/MovieSceneVectorSection.h"
#include "Sections/MovieSceneColorSection.h"

#include "ISequencerSection.h"
#include "Sections/BoolPropertySection.h"
#include "Sections/ColorPropertySection.h"

#include "Customizations/NiagaraComponentDetails.h"
#include "Customizations/NiagaraTypeCustomizations.h"
#include "Customizations/NiagaraEventScriptPropertiesCustomization.h"
#include "HAL/IConsoleManager.h"
#include "NiagaraHlslTranslator.h"
#include "NiagaraThumbnailRenderer.h"
#include "Misc/FeedbackContext.h"
#include "Customizations/NiagaraStaticSwitchNodeDetails.h"
#include "Customizations/NiagaraFunctionCallNodeDetails.h"
<<<<<<< HEAD

#include "NiagaraNodeFunctionCall.h"
=======
#include "NiagaraNodeFunctionCall.h"
#include "Engine/Selection.h"
#include "NiagaraActor.h"
#include "NiagaraNodeFunctionCall.h"
#include "INiagaraEditorOnlyDataUtlities.h"
>>>>>>> a1e6ec07

IMPLEMENT_MODULE( FNiagaraEditorModule, NiagaraEditor );

PRAGMA_DISABLE_OPTIMIZATION

#define LOCTEXT_NAMESPACE "NiagaraEditorModule"

const FName FNiagaraEditorModule::NiagaraEditorAppIdentifier( TEXT( "NiagaraEditorApp" ) );
const FLinearColor FNiagaraEditorModule::WorldCentricTabColorScale(0.0f, 0.0f, 0.2f, 0.5f);

EAssetTypeCategories::Type FNiagaraEditorModule::NiagaraAssetCategory;

//////////////////////////////////////////////////////////////////////////

class FNiagaraEditorOnlyDataUtilities : public INiagaraEditorOnlyDataUtilities
{
	UNiagaraScriptSourceBase* CreateDefaultScriptSource(UObject* InOuter) const
	{
		return NewObject<UNiagaraScriptSource>(InOuter);
	}

	virtual UNiagaraEditorDataBase* CreateDefaultEditorData(UObject* InOuter) const
	{
		UNiagaraSystem* System = Cast<UNiagaraSystem>(InOuter);
		if (System != nullptr)
		{
			UNiagaraSystemEditorData* SystemEditorData = NewObject<UNiagaraSystemEditorData>(InOuter);
			SystemEditorData->SynchronizeOverviewGraphWithSystem(*System);
			return SystemEditorData;
		}
		return nullptr;
	}
};

class FNiagaraScriptGraphPanelPinFactory : public FGraphPanelPinFactory
{
public:
	DECLARE_DELEGATE_RetVal_OneParam(TSharedPtr<class SGraphPin>, FCreateGraphPin, UEdGraphPin*);

	/** Registers a delegate for creating a pin for a specific type. */
	void RegisterTypePin(const UScriptStruct* Type, FCreateGraphPin CreateGraphPin)
	{
		TypeToCreatePinDelegateMap.Add(Type, CreateGraphPin);
	}

	/** Registers a delegate for creating a pin for for a specific miscellaneous sub category. */
	void RegisterMiscSubCategoryPin(FName SubCategory, FCreateGraphPin CreateGraphPin)
	{
		MiscSubCategoryToCreatePinDelegateMap.Add(SubCategory, CreateGraphPin);
	}

	//~ FGraphPanelPinFactory interface
	virtual TSharedPtr<class SGraphPin> CreatePin(class UEdGraphPin* InPin) const override
	{
		if (const UEdGraphSchema_Niagara* NSchema = Cast<UEdGraphSchema_Niagara>(InPin->GetSchema()))
		{
			if (InPin->PinType.PinCategory == UEdGraphSchema_Niagara::PinCategoryType)
			{
				if (InPin->PinType.PinSubCategoryObject != nullptr && InPin->PinType.PinSubCategoryObject->IsA<UScriptStruct>())
				{
					const UScriptStruct* Struct = CastChecked<const UScriptStruct>(InPin->PinType.PinSubCategoryObject.Get());
					const FCreateGraphPin* CreateGraphPin = TypeToCreatePinDelegateMap.Find(Struct);
					if (CreateGraphPin != nullptr)
					{
						return (*CreateGraphPin).Execute(InPin);
					}
					// Otherwise, fall back to the generic pin for Niagara types. Previous iterations put out an error here, but this 
					// was not correct as the above list is just overrides from the default renamable pin, usually numeric types with their own custom 
					// editors for default values. Things like the parameter map can safely just fall through to the end condition and create a
					// generic renamable pin.
				}
				else
				{
					UE_LOG(LogNiagaraEditor, Error, TEXT("Pin type is invalid! Pin Name '%s' Owning Node '%s'. Turning into standard int definition!"), *InPin->PinName.ToString(),
						*InPin->GetOwningNode()->GetName());
					InPin->PinType.PinSubCategoryObject = MakeWeakObjectPtr(const_cast<UScriptStruct*>(FNiagaraTypeDefinition::GetIntStruct()));
					InPin->DefaultValue.Empty();
					return CreatePin(InPin);
				}
			}
			else if (InPin->PinType.PinCategory == UEdGraphSchema_Niagara::PinCategoryEnum)
			{
				const UEnum* Enum = Cast<const UEnum>(InPin->PinType.PinSubCategoryObject.Get());
				if (Enum == nullptr)
				{
					UE_LOG(LogNiagaraEditor, Error, TEXT("Pin states that it is of Enum type, but is missing its Enum! Pin Name '%s' Owning Node '%s'. Turning into standard int definition!"), *InPin->PinName.ToString(),
						*InPin->GetOwningNode()->GetName());
					InPin->PinType.PinCategory = UEdGraphSchema_Niagara::PinCategoryType;
					InPin->PinType.PinSubCategoryObject = MakeWeakObjectPtr(const_cast<UScriptStruct*>(FNiagaraTypeDefinition::GetIntStruct()));
					InPin->DefaultValue.Empty();
					return CreatePin(InPin);
				}
				return SNew(TNiagaraGraphPinEditableName<SGraphPinEnum>, InPin);
			}
			else if (InPin->PinType.PinCategory == UEdGraphSchema_Niagara::PinCategoryMisc)
			{
				const FCreateGraphPin* CreateGraphPin = MiscSubCategoryToCreatePinDelegateMap.Find(InPin->PinType.PinSubCategory);
				if (CreateGraphPin != nullptr)
				{
					return (*CreateGraphPin).Execute(InPin);
				}
			}

			return SNew(TNiagaraGraphPinEditableName<SGraphPin>, InPin);
		}
		return nullptr;
	}

private:
	TMap<const UScriptStruct*, FCreateGraphPin> TypeToCreatePinDelegateMap;
	TMap<FName, FCreateGraphPin> MiscSubCategoryToCreatePinDelegateMap;
};

FNiagaraEditorModule::FNiagaraEditorModule() 
	: SequencerSettings(nullptr)
	, TestCompileScriptCommand(nullptr)
{
}

void DumpParameterStore(const FNiagaraParameterStore& ParameterStore)
{
	FNiagaraEditorModule& NiagaraEditorModule = FModuleManager::Get().GetModuleChecked<FNiagaraEditorModule>("NiagaraEditor");
	TArray<FNiagaraVariable> ParameterVariables;
	ParameterStore.GetParameters(ParameterVariables);
	for (const FNiagaraVariable& ParameterVariable : ParameterVariables)
	{
		FString Name = ParameterVariable.GetName().ToString();
		FString Type = ParameterVariable.GetType().GetName();
		FString Value;
		TSharedPtr<INiagaraEditorTypeUtilities, ESPMode::ThreadSafe> ParameterTypeUtilities = NiagaraEditorModule.GetTypeUtilities(ParameterVariable.GetType());
		if (ParameterTypeUtilities.IsValid() && ParameterTypeUtilities->CanHandlePinDefaults())
		{
			FNiagaraVariable ParameterVariableWithValue = ParameterVariable;
			ParameterVariableWithValue.SetData(ParameterStore.GetParameterData(ParameterVariable));
			Value = ParameterTypeUtilities->GetPinDefaultStringFromValue(ParameterVariableWithValue);
		}
		else
		{
			Value = "(unsupported)";
		}
		UE_LOG(LogNiagaraEditor, Log, TEXT("%s\t%s\t%s"), *Name, *Type, *Value);
	}
}

void DumpRapidIterationParametersForScript(UNiagaraScript* Script, const FString& HeaderName)
{
	UEnum* NiagaraScriptUsageEnum = FindObjectChecked<UEnum>(ANY_PACKAGE, TEXT("ENiagaraScriptUsage"), true);
	FString UsageName = NiagaraScriptUsageEnum->GetNameByValue((int64)Script->GetUsage()).ToString();
	UE_LOG(LogNiagaraEditor, Log, TEXT("%s - %s - %s"), *Script->GetPathName(), *HeaderName, *UsageName);
	DumpParameterStore(Script->RapidIterationParameters);
}

void DumpRapidIterationParametersForEmitter(UNiagaraEmitter* Emitter, const FString& EmitterName)
{
	TArray<UNiagaraScript*> Scripts;
	Emitter->GetScripts(Scripts, false);
	for (UNiagaraScript* Script : Scripts)
	{
		DumpRapidIterationParametersForScript(Script, EmitterName);
	}
}

void DumpRapidIterationParamersForAsset(const TArray<FString>& Arguments)
{
	if (Arguments.Num() == 1)
	{
		const FAssetRegistryModule& AssetRegistryModule = FModuleManager::LoadModuleChecked<FAssetRegistryModule>(TEXT("AssetRegistry"));
		const FAssetData AssetData = AssetRegistryModule.Get().GetAssetByObjectPath(*Arguments[0]);
		UObject* Asset = AssetData.GetAsset();
		if (Asset != nullptr)
		{
			UNiagaraSystem* SystemAsset = Cast<UNiagaraSystem>(Asset);
			if (SystemAsset != nullptr)
			{
				DumpRapidIterationParametersForScript(SystemAsset->GetSystemSpawnScript(), SystemAsset->GetName());
				DumpRapidIterationParametersForScript(SystemAsset->GetSystemUpdateScript(), SystemAsset->GetName());
				for (const FNiagaraEmitterHandle& EmitterHandle : SystemAsset->GetEmitterHandles())
				{
					DumpRapidIterationParametersForEmitter(EmitterHandle.GetInstance(), EmitterHandle.GetName().ToString());
				}
			}
			else
			{
				UNiagaraEmitter* EmitterAsset = Cast<UNiagaraEmitter>(Asset);
				if (EmitterAsset != nullptr)
				{
					DumpRapidIterationParametersForEmitter(EmitterAsset, EmitterAsset->GetName());
				}
				else
				{
					UE_LOG(LogNiagaraEditor, Warning, TEXT("DumpRapidIterationParameters - Only niagara system and niagara emitter assets are supported"));
				}
			}
		}
		else
		{
			UE_LOG(LogNiagaraEditor, Warning, TEXT("DumpRapidIterationParameters - Asset not found"));
		}
	}
	else
	{
		UE_LOG(LogNiagaraEditor, Warning, TEXT("DumpRapidIterationParameters - Must supply an asset path to dump"));
	}
}

void CompileEmitterStandAlone(UNiagaraEmitter* Emitter, TSet<UNiagaraEmitter*>& InOutCompiledEmitters)
{
	if (InOutCompiledEmitters.Contains(Emitter) == false)
	{
		if (Emitter->GetParent() != nullptr)
		{
			// If the emitter has a parent emitter make sure to compile that one first.
			CompileEmitterStandAlone(Emitter->GetParent(), InOutCompiledEmitters);

			if (Emitter->IsSynchronizedWithParent() == false)
			{
				// If compiling the parent caused it to become out of sync with the current emitter merge in changes before compiling.
				Emitter->MergeChangesFromParent();
			}
		}

		Emitter->MarkPackageDirty();
		UNiagaraSystem* TransientSystem = NewObject<UNiagaraSystem>(GetTransientPackage(), NAME_None, RF_Transient);
		UNiagaraSystemFactoryNew::InitializeSystem(TransientSystem, true);
		TransientSystem->AddEmitterHandle(*Emitter, TEXT("Emitter"));
		FNiagaraStackGraphUtilities::RebuildEmitterNodes(*TransientSystem);
		TransientSystem->RequestCompile(false);
		TransientSystem->WaitForCompilationComplete();

		InOutCompiledEmitters.Add(Emitter);
	}
}

void PreventSystemRecompile(FAssetData SystemAsset, TSet<UNiagaraEmitter*>& InOutCompiledEmitters)
{
	UNiagaraSystem* System = Cast<UNiagaraSystem>(SystemAsset.GetAsset());
	if (System != nullptr)
	{
		for (const FNiagaraEmitterHandle& EmitterHandle : System->GetEmitterHandles())
		{
			CompileEmitterStandAlone(EmitterHandle.GetInstance(), InOutCompiledEmitters);
		}
		
		System->MarkPackageDirty();
		System->RequestCompile(false);
		System->WaitForCompilationComplete();
	}
}

void PreventSystemRecompile(const TArray<FString>& Arguments)
{
	if (Arguments.Num() > 0)
	{
		const FAssetRegistryModule& AssetRegistryModule = FModuleManager::LoadModuleChecked<FAssetRegistryModule>(TEXT("AssetRegistry"));
		FAssetData SystemAsset = AssetRegistryModule.Get().GetAssetByObjectPath(*Arguments[0]);
		if (SystemAsset.IsValid() == false)
		{
			TArray<FAssetData> AssetsInPackage;
			AssetRegistryModule.Get().GetAssetsByPackageName(*Arguments[0], AssetsInPackage);
			if (AssetsInPackage.Num() == 1)
			{
				SystemAsset = AssetsInPackage[0];
			}
		}
		TSet<UNiagaraEmitter*> CompiledEmitters;
		PreventSystemRecompile(SystemAsset, CompiledEmitters);
	}
}

void PreventAllSystemRecompiles()
{
	const FText SlowTaskText = NSLOCTEXT("NiagaraEditor", "PreventAllSystemRecompiles", "Refreshing all systems to prevent recompiles.");
	GWarn->BeginSlowTask(SlowTaskText, true, true);

	FAssetRegistryModule& AssetRegistryModule = FModuleManager::LoadModuleChecked<FAssetRegistryModule>("AssetRegistry");

	TArray<FAssetData> SystemAssets;
	AssetRegistryModule.Get().GetAssetsByClass(UNiagaraSystem::StaticClass()->GetFName(), SystemAssets);

	TSet<UNiagaraEmitter*> CompiledEmitters;
	int32 ItemIndex = 0;
	for (FAssetData& SystemAsset : SystemAssets)
	{
		if (GWarn->ReceivedUserCancel())
		{
			return;
		}
		GWarn->UpdateProgress(ItemIndex++, SystemAssets.Num());

		PreventSystemRecompile(SystemAsset, CompiledEmitters);
	}

	GWarn->EndSlowTask();
}

void UpgradeAllNiagaraAssets()
{
	//First Load All Niagara Assets.
	const FText SlowTaskText_Load = NSLOCTEXT("NiagaraEditor", "UpgradeAllNiagaraAssets_Load", "Loading all Niagara Assets ready to upgrade.");
	GWarn->BeginSlowTask(SlowTaskText_Load, true, true);

	FAssetRegistryModule& AssetRegistryModule = FModuleManager::LoadModuleChecked<FAssetRegistryModule>("AssetRegistry");

	TArray<FAssetData> SystemAssets;
	AssetRegistryModule.Get().GetAssetsByClass(UNiagaraSystem::StaticClass()->GetFName(), SystemAssets);

	TArray<UNiagaraSystem*> Systems;
	Systems.Reserve(SystemAssets.Num());
	TSet<UNiagaraEmitter*> CompiledEmitters;
	int32 ItemIndex = 0;
	for (FAssetData& SystemAsset : SystemAssets)
	{
		if (GWarn->ReceivedUserCancel())
		{
			return;
		}
		GWarn->UpdateProgress(ItemIndex++, SystemAssets.Num());

		UNiagaraSystem* System = Cast<UNiagaraSystem>(SystemAsset.GetAsset());
		if (System != nullptr)
		{
			Systems.Add(System);
		}
	}

	GWarn->EndSlowTask();

	//////////////////////////////////////////////////////////////////////////

	//Now process any data that needs to be updated.
	const FText SlowTaskText_Upgrade = NSLOCTEXT("NiagaraEditor", "UpgradeAllNiagaraAssets_Upgrade", "Upgrading All Niagara Assets.");
	GWarn->BeginSlowTask(SlowTaskText_Upgrade, true, true);

	//Upgrade any data interface function call nodes.
	TArray<UObject*> FunctionCallNodes;
	GetObjectsOfClass(UNiagaraNodeFunctionCall::StaticClass(), FunctionCallNodes);
	ItemIndex = 0;
	for (UObject* Object : FunctionCallNodes)
	{
		if (GWarn->ReceivedUserCancel())
		{
			return;
		}

		if (UNiagaraNodeFunctionCall* FuncCallNode = Cast<UNiagaraNodeFunctionCall>(Object))
		{
			FuncCallNode->UpgradeDIFunctionCalls();
		}

		GWarn->UpdateProgress(ItemIndex++, FunctionCallNodes.Num());
	}

	GWarn->EndSlowTask();
}

class FNiagaraSystemBoolParameterTrackEditor : public FNiagaraSystemParameterTrackEditor<UMovieSceneNiagaraBoolParameterTrack, UMovieSceneBoolSection>
{
	virtual TSharedRef<ISequencerSection> MakeSectionInterface(UMovieSceneSection& SectionObject, UMovieSceneTrack& Track, FGuid ObjectBinding) override
	{
		checkf(SectionObject.GetClass()->IsChildOf<UMovieSceneBoolSection>(), TEXT("Unsupported section."));
		return MakeShareable(new FBoolPropertySection(SectionObject));
	}
};

class FNiagaraSystemColorParameterTrackEditor : public FNiagaraSystemParameterTrackEditor<UMovieSceneNiagaraColorParameterTrack, UMovieSceneColorSection>
{
	virtual TSharedRef<ISequencerSection> MakeSectionInterface(UMovieSceneSection& SectionObject, UMovieSceneTrack& Track, FGuid ObjectBinding) override
	{
		checkf(SectionObject.GetClass()->IsChildOf<UMovieSceneColorSection>(), TEXT("Unsupported section."));
		return MakeShareable(new FColorPropertySection(*Cast<UMovieSceneColorSection>(&SectionObject), ObjectBinding, GetSequencer()));
	}
};

void FNiagaraEditorModule::StartupModule()
{
	FHlslNiagaraTranslator::Init();
	MenuExtensibilityManager = MakeShareable(new FExtensibilityManager);
	ToolBarExtensibilityManager = MakeShareable(new FExtensibilityManager);

	IAssetTools& AssetTools = FModuleManager::LoadModuleChecked<FAssetToolsModule>("AssetTools").Get();
	NiagaraAssetCategory = AssetTools.RegisterAdvancedAssetCategory(FName(TEXT("FX")), LOCTEXT("NiagaraAssetsCategory", "FX"));
	RegisterAssetTypeAction(AssetTools, MakeShareable(new FAssetTypeActions_NiagaraSystem()));
	RegisterAssetTypeAction(AssetTools, MakeShareable(new FAssetTypeActions_NiagaraEmitter()));
	RegisterAssetTypeAction(AssetTools, MakeShareable(new FAssetTypeActions_NiagaraScriptFunctions()));
	RegisterAssetTypeAction(AssetTools, MakeShareable(new FAssetTypeActions_NiagaraScriptModules()));
	RegisterAssetTypeAction(AssetTools, MakeShareable(new FAssetTypeActions_NiagaraScriptDynamicInputs()));
	RegisterAssetTypeAction(AssetTools, MakeShareable(new FAssetTypeActions_NiagaraParameterCollection()));
	RegisterAssetTypeAction(AssetTools, MakeShareable(new FAssetTypeActions_NiagaraParameterCollectionInstance()));

	UNiagaraSettings::OnSettingsChanged().AddRaw(this, &FNiagaraEditorModule::OnNiagaraSettingsChangedEvent);
	FCoreUObjectDelegates::GetPreGarbageCollectDelegate().AddRaw(this, &FNiagaraEditorModule::OnPreGarbageCollection);
	
	// Any attempt to use GEditor right now will fail as it hasn't been initialized yet. Waiting for post engine init resolves that.
	FCoreDelegates::OnPostEngineInit.AddRaw(this, &FNiagaraEditorModule::OnPostEngineInit);
	
	// register details customization
	FPropertyEditorModule& PropertyModule = FModuleManager::LoadModuleChecked<FPropertyEditorModule>("PropertyEditor");
	PropertyModule.RegisterCustomClassLayout("NiagaraComponent", FOnGetDetailCustomizationInstance::CreateStatic(&FNiagaraComponentDetails::MakeInstance));

	PropertyModule.RegisterCustomClassLayout("NiagaraNodeStaticSwitch", FOnGetDetailCustomizationInstance::CreateStatic(&FNiagaraStaticSwitchNodeDetails::MakeInstance));

	PropertyModule.RegisterCustomClassLayout("NiagaraNodeFunctionCall", FOnGetDetailCustomizationInstance::CreateStatic(&FNiagaraFunctionCallNodeDetails::MakeInstance));
	
	PropertyModule.RegisterCustomPropertyTypeLayout("NiagaraFloat",
		FOnGetPropertyTypeCustomizationInstance::CreateStatic(&FNiagaraNumericCustomization::MakeInstance)
	);

	PropertyModule.RegisterCustomPropertyTypeLayout("NiagaraInt32",
		FOnGetPropertyTypeCustomizationInstance::CreateStatic(&FNiagaraNumericCustomization::MakeInstance)
	);

	PropertyModule.RegisterCustomPropertyTypeLayout("NiagaraNumeric",
		FOnGetPropertyTypeCustomizationInstance::CreateStatic(&FNiagaraNumericCustomization::MakeInstance)
	);

	PropertyModule.RegisterCustomPropertyTypeLayout("NiagaraParameterMap",
		FOnGetPropertyTypeCustomizationInstance::CreateStatic(&FNiagaraNumericCustomization::MakeInstance)
	);


	PropertyModule.RegisterCustomPropertyTypeLayout("NiagaraBool",
		FOnGetPropertyTypeCustomizationInstance::CreateStatic(&FNiagaraBoolCustomization::MakeInstance)
	);

	PropertyModule.RegisterCustomPropertyTypeLayout("NiagaraMatrix",
		FOnGetPropertyTypeCustomizationInstance::CreateStatic(&FNiagaraMatrixCustomization::MakeInstance)
	);

	PropertyModule.RegisterCustomPropertyTypeLayout("NiagaraVariableAttributeBinding",
		FOnGetPropertyTypeCustomizationInstance::CreateStatic(&FNiagaraVariableAttributeBindingCustomization::MakeInstance)
	);

	PropertyModule.RegisterCustomPropertyTypeLayout("NiagaraUserParameterBinding",
		FOnGetPropertyTypeCustomizationInstance::CreateStatic(&FNiagaraUserParameterBindingCustomization::MakeInstance)
	);

	FNiagaraEditorStyle::Initialize();
	FNiagaraEditorCommands::Register();

	TSharedPtr<FNiagaraScriptGraphPanelPinFactory> GraphPanelPinFactory = MakeShareable(new FNiagaraScriptGraphPanelPinFactory());

	GraphPanelPinFactory->RegisterTypePin(FNiagaraTypeDefinition::GetFloatStruct(), FNiagaraScriptGraphPanelPinFactory::FCreateGraphPin::CreateLambda(
		[](UEdGraphPin* GraphPin) -> TSharedRef<SGraphPin> { return SNew(TNiagaraGraphPinEditableName<SGraphPinNum<float>>, GraphPin); }));

	GraphPanelPinFactory->RegisterTypePin(FNiagaraTypeDefinition::GetIntStruct(), FNiagaraScriptGraphPanelPinFactory::FCreateGraphPin::CreateLambda(
		[](UEdGraphPin* GraphPin) -> TSharedRef<SGraphPin> { return SNew(TNiagaraGraphPinEditableName<SGraphPinInteger>, GraphPin); }));

	GraphPanelPinFactory->RegisterTypePin(FNiagaraTypeDefinition::GetVec2Struct(), FNiagaraScriptGraphPanelPinFactory::FCreateGraphPin::CreateLambda(
		[](UEdGraphPin* GraphPin) -> TSharedRef<SGraphPin> { return SNew(TNiagaraGraphPinEditableName<SGraphPinVector2D>, GraphPin); }));

	GraphPanelPinFactory->RegisterTypePin(FNiagaraTypeDefinition::GetVec3Struct(), FNiagaraScriptGraphPanelPinFactory::FCreateGraphPin::CreateLambda(
		[](UEdGraphPin* GraphPin) -> TSharedRef<SGraphPin> { return SNew(TNiagaraGraphPinEditableName<SGraphPinVector>, GraphPin); }));

	GraphPanelPinFactory->RegisterTypePin(FNiagaraTypeDefinition::GetVec4Struct(), FNiagaraScriptGraphPanelPinFactory::FCreateGraphPin::CreateLambda(
		[](UEdGraphPin* GraphPin) -> TSharedRef<SGraphPin> { return SNew(TNiagaraGraphPinEditableName<SGraphPinVector4>, GraphPin); }));

	GraphPanelPinFactory->RegisterTypePin(FNiagaraTypeDefinition::GetColorStruct(), FNiagaraScriptGraphPanelPinFactory::FCreateGraphPin::CreateLambda(
		[](UEdGraphPin* GraphPin) -> TSharedRef<SGraphPin> { return SNew(TNiagaraGraphPinEditableName<SGraphPinColor>, GraphPin); }));

	GraphPanelPinFactory->RegisterTypePin(FNiagaraTypeDefinition::GetBoolStruct(), FNiagaraScriptGraphPanelPinFactory::FCreateGraphPin::CreateLambda(
		[](UEdGraphPin* GraphPin) -> TSharedRef<SGraphPin> { return SNew(TNiagaraGraphPinEditableName<SGraphPinBool>, GraphPin); }));

	GraphPanelPinFactory->RegisterTypePin(FNiagaraTypeDefinition::GetGenericNumericStruct(), FNiagaraScriptGraphPanelPinFactory::FCreateGraphPin::CreateLambda(
		[](UEdGraphPin* GraphPin) -> TSharedRef<SGraphPin> { return SNew(TNiagaraGraphPinEditableName<SNiagaraGraphPinNumeric>, GraphPin); }));

	// TODO: Don't register this here.
	GraphPanelPinFactory->RegisterMiscSubCategoryPin(UNiagaraNodeWithDynamicPins::AddPinSubCategory, FNiagaraScriptGraphPanelPinFactory::FCreateGraphPin::CreateLambda(
		[](UEdGraphPin* GraphPin) -> TSharedRef<SGraphPin> { return SNew(SNiagaraGraphPinAdd, GraphPin); }));

	EnumTypeUtilities = MakeShareable(new FNiagaraEditorEnumTypeUtilities());
	RegisterTypeUtilities(FNiagaraTypeDefinition::GetFloatDef(), MakeShareable(new FNiagaraEditorFloatTypeUtilities()));
	RegisterTypeUtilities(FNiagaraTypeDefinition::GetIntDef(), MakeShareable(new FNiagaraEditorIntegerTypeUtilities()));
	RegisterTypeUtilities(FNiagaraTypeDefinition::GetBoolDef(), MakeShareable(new FNiagaraEditorBoolTypeUtilities()));
	RegisterTypeUtilities(FNiagaraTypeDefinition::GetVec2Def(), MakeShareable(new FNiagaraEditorVector2TypeUtilities()));
	RegisterTypeUtilities(FNiagaraTypeDefinition::GetVec3Def(), MakeShareable(new FNiagaraEditorVector3TypeUtilities()));
	RegisterTypeUtilities(FNiagaraTypeDefinition::GetVec4Def(), MakeShareable(new FNiagaraEditorVector4TypeUtilities()));
	RegisterTypeUtilities(FNiagaraTypeDefinition::GetQuatDef(), MakeShareable(new FNiagaraEditorQuatTypeUtilities()));
	RegisterTypeUtilities(FNiagaraTypeDefinition::GetColorDef(), MakeShareable(new FNiagaraEditorColorTypeUtilities()));
	RegisterTypeUtilities(FNiagaraTypeDefinition::GetMatrix4Def(), MakeShareable(new FNiagaraEditorMatrixTypeUtilities()));

	RegisterTypeUtilities(FNiagaraTypeDefinition(UNiagaraDataInterfaceCurve::StaticClass()), MakeShared<FNiagaraDataInterfaceCurveTypeEditorUtilities, ESPMode::ThreadSafe>());
	RegisterTypeUtilities(FNiagaraTypeDefinition(UNiagaraDataInterfaceVector2DCurve::StaticClass()), MakeShared<FNiagaraDataInterfaceCurveTypeEditorUtilities, ESPMode::ThreadSafe>());
	RegisterTypeUtilities(FNiagaraTypeDefinition(UNiagaraDataInterfaceVectorCurve::StaticClass()), MakeShared<FNiagaraDataInterfaceVectorCurveTypeEditorUtilities, ESPMode::ThreadSafe>());
	RegisterTypeUtilities(FNiagaraTypeDefinition(UNiagaraDataInterfaceVector4Curve::StaticClass()), MakeShared<FNiagaraDataInterfaceVectorCurveTypeEditorUtilities, ESPMode::ThreadSafe>());
	RegisterTypeUtilities(FNiagaraTypeDefinition(UNiagaraDataInterfaceColorCurve::StaticClass()), MakeShared<FNiagaraDataInterfaceColorCurveTypeEditorUtilities, ESPMode::ThreadSafe>());

	FEdGraphUtilities::RegisterVisualPinFactory(GraphPanelPinFactory);

	FNiagaraOpInfo::Init();

	RegisterSettings();

	// Register sequencer track editors
	ISequencerModule &SequencerModule = FModuleManager::LoadModuleChecked<ISequencerModule>("Sequencer");
	CreateEmitterTrackEditorHandle = SequencerModule.RegisterTrackEditor(FOnCreateTrackEditor::CreateStatic(&FNiagaraEmitterTrackEditor::CreateTrackEditor));
	CreateSystemTrackEditorHandle = SequencerModule.RegisterTrackEditor(FOnCreateTrackEditor::CreateStatic(&FNiagaraSystemTrackEditor::CreateTrackEditor));

	SequencerModule.RegisterChannelInterface<FMovieSceneNiagaraEmitterChannel>();

	CreateBoolParameterTrackEditorHandle = SequencerModule.RegisterTrackEditor(FOnCreateTrackEditor::CreateStatic(
		&FNiagaraSystemBoolParameterTrackEditor::CreateTrackEditor));
	CreateFloatParameterTrackEditorHandle = SequencerModule.RegisterTrackEditor(FOnCreateTrackEditor::CreateStatic(
		&FNiagaraSystemParameterTrackEditor<UMovieSceneNiagaraFloatParameterTrack, UMovieSceneFloatSection>::CreateTrackEditor));
	CreateIntegerParameterTrackEditorHandle = SequencerModule.RegisterTrackEditor(FOnCreateTrackEditor::CreateStatic(
		&FNiagaraSystemParameterTrackEditor<UMovieSceneNiagaraIntegerParameterTrack, UMovieSceneIntegerSection>::CreateTrackEditor));
	CreateVectorParameterTrackEditorHandle = SequencerModule.RegisterTrackEditor(FOnCreateTrackEditor::CreateStatic(
		&FNiagaraSystemParameterTrackEditor<UMovieSceneNiagaraVectorParameterTrack, UMovieSceneVectorSection>::CreateTrackEditor));
	CreateColorParameterTrackEditorHandle = SequencerModule.RegisterTrackEditor(FOnCreateTrackEditor::CreateStatic(
		&FNiagaraSystemColorParameterTrackEditor::CreateTrackEditor));

	RegisterParameterTrackCreatorForType(*FNiagaraBool::StaticStruct(), FOnCreateMovieSceneTrackForParameter::CreateLambda([](FNiagaraVariable InParameter) {
		return NewObject<UMovieSceneNiagaraBoolParameterTrack>(); }));
	RegisterParameterTrackCreatorForType(*FNiagaraFloat::StaticStruct(), FOnCreateMovieSceneTrackForParameter::CreateLambda([](FNiagaraVariable InParameter) {
		return NewObject<UMovieSceneNiagaraFloatParameterTrack>(); }));
	RegisterParameterTrackCreatorForType(*FNiagaraInt32::StaticStruct(), FOnCreateMovieSceneTrackForParameter::CreateLambda([](FNiagaraVariable InParameter) {
		return NewObject<UMovieSceneNiagaraIntegerParameterTrack>(); }));
	RegisterParameterTrackCreatorForType(*FNiagaraTypeDefinition::GetVec2Struct(), FOnCreateMovieSceneTrackForParameter::CreateLambda([](FNiagaraVariable InParameter) 
	{
		UMovieSceneNiagaraVectorParameterTrack* VectorTrack = NewObject<UMovieSceneNiagaraVectorParameterTrack>();
		VectorTrack->SetChannelsUsed(2);
		return VectorTrack;
	}));
	RegisterParameterTrackCreatorForType(*FNiagaraTypeDefinition::GetVec3Struct(), FOnCreateMovieSceneTrackForParameter::CreateLambda([](FNiagaraVariable InParameter)
	{
		UMovieSceneNiagaraVectorParameterTrack* VectorTrack = NewObject<UMovieSceneNiagaraVectorParameterTrack>();
		VectorTrack->SetChannelsUsed(3);
		return VectorTrack;
	}));
	RegisterParameterTrackCreatorForType(*FNiagaraTypeDefinition::GetVec4Struct(), FOnCreateMovieSceneTrackForParameter::CreateLambda([](FNiagaraVariable InParameter)
	{
		UMovieSceneNiagaraVectorParameterTrack* VectorTrack = NewObject<UMovieSceneNiagaraVectorParameterTrack>();
		VectorTrack->SetChannelsUsed(4);
		return VectorTrack;
	}));
	RegisterParameterTrackCreatorForType(*FNiagaraTypeDefinition::GetColorStruct(), FOnCreateMovieSceneTrackForParameter::CreateLambda([](FNiagaraVariable InParameter) {
		return NewObject<UMovieSceneNiagaraColorParameterTrack>(); }));

	// Register the shader queue processor (for cooking)
	INiagaraModule& NiagaraModule = FModuleManager::LoadModuleChecked<INiagaraModule>("Niagara");
	NiagaraModule.SetOnProcessShaderCompilationQueue(INiagaraModule::FOnProcessQueue::CreateLambda([]()
	{
		FNiagaraShaderQueueTickable::ProcessQueue();
	}));

	INiagaraShaderModule& NiagaraShaderModule = FModuleManager::LoadModuleChecked<INiagaraShaderModule>("NiagaraShader");
	NiagaraShaderModule.SetOnProcessShaderCompilationQueue(INiagaraShaderModule::FOnProcessQueue::CreateLambda([]()
	{
		FNiagaraShaderQueueTickable::ProcessQueue();
	}));

	// Register the emitter merge handler and editor data utilities.
	ScriptMergeManager = MakeShared<FNiagaraScriptMergeManager>();
	NiagaraModule.RegisterMergeManager(ScriptMergeManager.ToSharedRef());
<<<<<<< HEAD
=======

	EditorOnlyDataUtilities = MakeShared<FNiagaraEditorOnlyDataUtilities>();
	NiagaraModule.RegisterEditorOnlyDataUtilities(EditorOnlyDataUtilities.ToSharedRef());
>>>>>>> a1e6ec07

	// Register the script compiler
	ScriptCompilerHandle = NiagaraModule.RegisterScriptCompiler(INiagaraModule::FScriptCompiler::CreateLambda([this](const FNiagaraCompileRequestDataBase* CompileRequest, const FNiagaraCompileOptions& Options)
	{
		return CompileScript(CompileRequest, Options);
	}));

	PrecompilerHandle = NiagaraModule.RegisterPrecompiler(INiagaraModule::FOnPrecompile::CreateLambda([this](UObject* InObj)
	{
		return Precompile(InObj);
	}));

	TestCompileScriptCommand = IConsoleManager::Get().RegisterConsoleCommand(
		TEXT("fx.TestCompileNiagaraScript"),
		TEXT("Compiles the specified script on disk for the niagara vector vm"),
		FConsoleCommandWithArgsDelegate::CreateRaw(this, &FNiagaraEditorModule::TestCompileScriptFromConsole));

	DumpRapidIterationParametersForAsset = IConsoleManager::Get().RegisterConsoleCommand(
		TEXT("fx.DumpRapidIterationParametersForAsset"),
		TEXT("Dumps the values of the rapid iteration parameters for the specified asset by path."),
		FConsoleCommandWithArgsDelegate::CreateStatic(&DumpRapidIterationParamersForAsset));

	PreventSystemRecompileCommand = IConsoleManager::Get().RegisterConsoleCommand(
		TEXT("fx.PreventSystemRecompile"),
		TEXT("Forces the system to refresh all it's dependencies so it won't recompile on load.  This may mark multiple assets dirty for re-saving."),
		FConsoleCommandWithArgsDelegate::CreateStatic(&PreventSystemRecompile));

<<<<<<< HEAD
	PreventSystemRecompileCommand = IConsoleManager::Get().RegisterConsoleCommand(
=======
	PreventAllSystemRecompilesCommand = IConsoleManager::Get().RegisterConsoleCommand(
>>>>>>> a1e6ec07
		TEXT("fx.PreventAllSystemRecompiles"),
		TEXT("Loads all of the systems in the project and forces each system to refresh all it's dependencies so it won't recompile on load.  This may mark multiple assets dirty for re-saving."),
		FConsoleCommandDelegate::CreateStatic(&PreventAllSystemRecompiles));

	UpgradeAllNiagaraAssetsCommand = IConsoleManager::Get().RegisterConsoleCommand(
		TEXT("fx.UpgradeAllNiagaraAssets"),
		TEXT("Loads all Niagara assets and preforms any data upgrade processes required. This may mark multiple assets dirty for re-saving."),
		FConsoleCommandDelegate::CreateStatic(&UpgradeAllNiagaraAssets));

	if (GIsEditor)
	{
		UThumbnailManager::Get().RegisterCustomRenderer(UNiagaraEmitter::StaticClass(), UNiagaraEmitterThumbnailRenderer::StaticClass());
		UThumbnailManager::Get().RegisterCustomRenderer(UNiagaraSystem::StaticClass(), UNiagaraSystemThumbnailRenderer::StaticClass());
	}
}


void FNiagaraEditorModule::ShutdownModule()
{
	// Ensure that we don't have any lingering compiles laying around that will explode after this module shuts down.
	for (TObjectIterator<UNiagaraSystem> It; It; ++It)
	{
		UNiagaraSystem* Sys = *It;
		if (Sys)
		{
			Sys->WaitForCompilationComplete();
		}
	}

	MenuExtensibilityManager.Reset();
	ToolBarExtensibilityManager.Reset();
	
	if (FModuleManager::Get().IsModuleLoaded("AssetTools"))
	{
		IAssetTools& AssetTools = FModuleManager::GetModuleChecked<FAssetToolsModule>("AssetTools").Get();
		for (auto CreatedAssetTypeAction : CreatedAssetTypeActions)
		{
			AssetTools.UnregisterAssetTypeActions(CreatedAssetTypeAction.ToSharedRef());
		}
	}
	CreatedAssetTypeActions.Empty();

	UNiagaraSettings::OnSettingsChanged().RemoveAll(this);

	FCoreUObjectDelegates::GetPreGarbageCollectDelegate().RemoveAll(this);
	FCoreDelegates::OnPostEngineInit.RemoveAll(this);
	
	if (GEditor)
	{
		GEditor->OnExecParticleInvoked().RemoveAll(this);
	}
	
	if (FModuleManager::Get().IsModuleLoaded("PropertyEditor"))
	{
		FPropertyEditorModule& PropertyModule = FModuleManager::LoadModuleChecked<FPropertyEditorModule>("PropertyEditor");
		PropertyModule.UnregisterCustomClassLayout("NiagaraComponent");
	}

	FNiagaraEditorStyle::Shutdown();

	UnregisterSettings();

	ISequencerModule* SequencerModule = FModuleManager::GetModulePtr<ISequencerModule>("Sequencer");
	if (SequencerModule != nullptr)
	{
		SequencerModule->UnRegisterTrackEditor(CreateEmitterTrackEditorHandle);
		SequencerModule->UnRegisterTrackEditor(CreateSystemTrackEditorHandle);
		SequencerModule->UnRegisterTrackEditor(CreateBoolParameterTrackEditorHandle);
		SequencerModule->UnRegisterTrackEditor(CreateFloatParameterTrackEditorHandle);
		SequencerModule->UnRegisterTrackEditor(CreateIntegerParameterTrackEditorHandle);
		SequencerModule->UnRegisterTrackEditor(CreateVectorParameterTrackEditorHandle);
		SequencerModule->UnRegisterTrackEditor(CreateColorParameterTrackEditorHandle);
	}

	INiagaraModule* NiagaraModule = FModuleManager::GetModulePtr<INiagaraModule>("Niagara");
	if (NiagaraModule != nullptr)
	{
		NiagaraModule->UnregisterMergeManager(ScriptMergeManager.ToSharedRef());
<<<<<<< HEAD
		NiagaraModule->UnregisterOnCreateDefaultScriptSource(CreateDefaultScriptSourceHandle);
=======
		NiagaraModule->UnregisterEditorOnlyDataUtilities(EditorOnlyDataUtilities.ToSharedRef());
>>>>>>> a1e6ec07
		NiagaraModule->UnregisterScriptCompiler(ScriptCompilerHandle);
		NiagaraModule->UnregisterPrecompiler(PrecompilerHandle);
	}

	// Verify that we've cleaned up all the view models in the world.
	FNiagaraSystemViewModel::CleanAll();
	FNiagaraEmitterViewModel::CleanAll();
	FNiagaraScriptViewModel::CleanAll();

	if (TestCompileScriptCommand != nullptr)
	{
		IConsoleManager::Get().UnregisterConsoleObject(TestCompileScriptCommand);
	}

	if (DumpRapidIterationParametersForAsset != nullptr)
	{
		IConsoleManager::Get().UnregisterConsoleObject(DumpRapidIterationParametersForAsset);
	}

	if (PreventSystemRecompileCommand != nullptr)
	{
		IConsoleManager::Get().UnregisterConsoleObject(PreventSystemRecompileCommand);
	}

	if (PreventAllSystemRecompilesCommand != nullptr)
	{
		IConsoleManager::Get().UnregisterConsoleObject(PreventAllSystemRecompilesCommand);
	}

	if (UObjectInitialized() && GIsEditor)
	{
		UThumbnailManager::Get().UnregisterCustomRenderer(UNiagaraEmitter::StaticClass());
		UThumbnailManager::Get().UnregisterCustomRenderer(UNiagaraSystem::StaticClass());
	}
}


void FNiagaraEditorModule::OnPostEngineInit()
{
	// The editor should be valid at this point.. log a warning if not!
	if (GEditor)
	{
		GEditor->OnExecParticleInvoked().AddRaw(this, &FNiagaraEditorModule::OnExecParticleInvoked);
	}
	else
	{
		UE_LOG(LogNiagaraEditor, Warning, TEXT("GEditor isn't valid! Particle reset commands will not work for Niagara components!"));
	}
}

FNiagaraEditorModule& FNiagaraEditorModule::Get()
{
	return FModuleManager::LoadModuleChecked<FNiagaraEditorModule>("NiagaraEditor");
}

void FNiagaraEditorModule::OnNiagaraSettingsChangedEvent(const FString& PropertyName, const UNiagaraSettings* Settings)
{
	if (PropertyName == "AdditionalParameterTypes" || PropertyName == "AdditionalPayloadTypes")
	{
		FNiagaraTypeDefinition::RecreateUserDefinedTypeRegistry();
	}
}

void FNiagaraEditorModule::RegisterTypeUtilities(FNiagaraTypeDefinition Type, TSharedRef<INiagaraEditorTypeUtilities, ESPMode::ThreadSafe> EditorUtilities)
{
	TypeEditorsCS.Lock();
	TypeToEditorUtilitiesMap.Add(Type, EditorUtilities);
	TypeEditorsCS.Unlock();
}


TSharedPtr<INiagaraEditorTypeUtilities, ESPMode::ThreadSafe> FNiagaraEditorModule::GetTypeUtilities(const FNiagaraTypeDefinition& Type)
{
	TypeEditorsCS.Lock();
	TSharedRef<INiagaraEditorTypeUtilities, ESPMode::ThreadSafe>* EditorUtilities = TypeToEditorUtilitiesMap.Find(Type);
	TypeEditorsCS.Unlock();

	if(EditorUtilities != nullptr)
	{
		return *EditorUtilities;
	}

	if (Type.IsEnum())
	{
		return EnumTypeUtilities;
	}

	return TSharedPtr<INiagaraEditorTypeUtilities, ESPMode::ThreadSafe>();
}


void FNiagaraEditorModule::RegisterWidgetProvider(TSharedRef<INiagaraEditorWidgetProvider> InWidgetProvider)
{
	checkf(WidgetProvider.IsValid() == false, TEXT("Widget provider has already been set."));
	WidgetProvider = InWidgetProvider;
}

void FNiagaraEditorModule::UnregisterWidgetProvider(TSharedRef<INiagaraEditorWidgetProvider> InWidgetProvider)
{	
	checkf(WidgetProvider.IsValid() && WidgetProvider == InWidgetProvider, TEXT("Can only unregister the widget provider that was originally registered."));
	WidgetProvider.Reset();
}

TSharedRef<INiagaraEditorWidgetProvider> FNiagaraEditorModule::GetWidgetProvider() const
{
	return WidgetProvider.ToSharedRef();
}

TSharedRef<FNiagaraScriptMergeManager> FNiagaraEditorModule::GetScriptMergeManager() const
{
	return ScriptMergeManager.ToSharedRef();
}

void FNiagaraEditorModule::RegisterParameterTrackCreatorForType(const UScriptStruct& StructType, FOnCreateMovieSceneTrackForParameter CreateTrack)
{
	checkf(TypeToParameterTrackCreatorMap.Contains(&StructType) == false, TEXT("Type already registered"));
	TypeToParameterTrackCreatorMap.Add(&StructType, CreateTrack);
}

void FNiagaraEditorModule::UnregisterParameterTrackCreatorForType(const UScriptStruct& StructType)
{
	TypeToParameterTrackCreatorMap.Remove(&StructType);
}

bool FNiagaraEditorModule::CanCreateParameterTrackForType(const UScriptStruct& StructType)
{
	return TypeToParameterTrackCreatorMap.Contains(&StructType);
}

UMovieSceneNiagaraParameterTrack* FNiagaraEditorModule::CreateParameterTrackForType(const UScriptStruct& StructType, FNiagaraVariable Parameter)
{
	FOnCreateMovieSceneTrackForParameter* CreateTrack = TypeToParameterTrackCreatorMap.Find(&StructType);
	checkf(CreateTrack != nullptr, TEXT("Type not supported"));
	UMovieSceneNiagaraParameterTrack* ParameterTrack = CreateTrack->Execute(Parameter);
	ParameterTrack->SetParameter(Parameter);
	return ParameterTrack;
}

const FNiagaraEditorCommands& FNiagaraEditorModule::Commands()
{
	return FNiagaraEditorCommands::Get();
}

TSharedPtr<FNiagaraSystemViewModel> FNiagaraEditorModule::GetExistingViewModelForSystem(UNiagaraSystem* InSystem)
{
	return FNiagaraSystemViewModel::GetExistingViewModelForObject(InSystem);
}

void FNiagaraEditorModule::RegisterAssetTypeAction(IAssetTools& AssetTools, TSharedRef<IAssetTypeActions> Action)
{
	AssetTools.RegisterAssetTypeActions(Action);
	CreatedAssetTypeActions.Add(Action);
}

void FNiagaraEditorModule::RegisterSettings()
{
	ISettingsModule* SettingsModule = FModuleManager::GetModulePtr<ISettingsModule>("Settings");

	if (SettingsModule != nullptr)
	{
		SequencerSettings = USequencerSettingsContainer::GetOrCreate<USequencerSettings>(TEXT("NiagaraSequenceEditor"));

		SettingsModule->RegisterSettings("Editor", "ContentEditors", "NiagaraSequenceEditor",
			LOCTEXT("NiagaraSequenceEditorSettingsName", "Niagara Sequence Editor"),
			LOCTEXT("NiagaraSequenceEditorSettingsDescription", "Configure the look and feel of the Niagara Sequence Editor."),
			SequencerSettings);	
	}
}

void FNiagaraEditorModule::UnregisterSettings()
{
	ISettingsModule* SettingsModule = FModuleManager::GetModulePtr<ISettingsModule>("Settings");

	if (SettingsModule != nullptr)
	{
		SettingsModule->UnregisterSettings("Editor", "ContentEditors", "NiagaraSequenceEditor");
	}
}

void FNiagaraEditorModule::AddReferencedObjects(FReferenceCollector& Collector)
{
	if (SequencerSettings)
	{
		Collector.AddReferencedObject(SequencerSettings);
	}
}

void FNiagaraEditorModule::OnPreGarbageCollection()
{
	// For commandlets like GenerateDistillFileSetsCommandlet, they just load the package and do some hierarchy navigation within it 
	// tracking sub-assets, then they garbage collect. Since nothing is holding onto the system at the root level, it will be summarily
	// killed and any of references will also be killed. To thwart this for now, we are forcing the compilations to complete BEFORE
	// garbage collection kicks in. To do otherwise for now has too many loose ends (a system may be left around after the level has been
	// unloaded, leaving behind weird external references, etc). This should be revisited when more time is available (i.e. not days before a 
	// release is due to go out).
	for (TObjectIterator<UNiagaraSystem> It; It; ++It)
	{
		UNiagaraSystem* System = *It;
		if (System && System->HasOutstandingCompilationRequests())
		{
			System->WaitForCompilationComplete();
		}
	}
}

<<<<<<< HEAD
=======
void FNiagaraEditorModule::OnExecParticleInvoked(const TCHAR* Str)
{
	// Very similar logic to UEditorEngine::Exec_Particle
	if (FParse::Command(&Str, TEXT("RESET")))
	{
		TArray<AEmitter*> EmittersToReset;
		if (FParse::Command(&Str, TEXT("SELECTED")))
		{
			// Reset any selected emitters in the level
			for (FSelectionIterator It(GEditor->GetSelectedActorIterator()); It; ++It)
			{
				AActor* Actor = static_cast<AActor*>(*It);
				checkSlow(Actor->IsA(AActor::StaticClass()));

				ANiagaraActor* Emitter = Cast<ANiagaraActor>(Actor);
				if (Emitter)
				{
					Emitter->ResetInLevel();
				}
			}
		}
		else if (FParse::Command(&Str, TEXT("ALL")))
		{
			// Reset ALL emitters in the level
			for (TObjectIterator<ANiagaraActor> It; It; ++It)
			{
				ANiagaraActor* Emitter = *It;
				Emitter->ResetInLevel();
			}
		}
	}
}
>>>>>>> a1e6ec07
PRAGMA_ENABLE_OPTIMIZATION

#undef LOCTEXT_NAMESPACE<|MERGE_RESOLUTION|>--- conflicted
+++ resolved
@@ -33,6 +33,7 @@
 #include "SNiagaraGraphPinNumeric.h"
 #include "SNiagaraGraphPinAdd.h"
 #include "NiagaraNodeConvert.h"
+#include "NiagaraNodeAssignment.h"
 #include "EdGraphSchema_Niagara.h"
 #include "TypeEditorUtilities/NiagaraFloatTypeEditorUtilities.h"
 #include "TypeEditorUtilities/NiagaraIntegerTypeEditorUtilities.h"
@@ -68,10 +69,7 @@
 #include "NiagaraScriptSource.h"
 #include "NiagaraTypes.h"
 #include "NiagaraSystemFactoryNew.h"
-<<<<<<< HEAD
-=======
 #include "NiagaraSystemEditorData.h"
->>>>>>> a1e6ec07
 
 #include "MovieScene/Parameters/MovieSceneNiagaraBoolParameterTrack.h"
 #include "MovieScene/Parameters/MovieSceneNiagaraFloatParameterTrack.h"
@@ -98,16 +96,11 @@
 #include "Misc/FeedbackContext.h"
 #include "Customizations/NiagaraStaticSwitchNodeDetails.h"
 #include "Customizations/NiagaraFunctionCallNodeDetails.h"
-<<<<<<< HEAD
-
-#include "NiagaraNodeFunctionCall.h"
-=======
 #include "NiagaraNodeFunctionCall.h"
 #include "Engine/Selection.h"
 #include "NiagaraActor.h"
 #include "NiagaraNodeFunctionCall.h"
 #include "INiagaraEditorOnlyDataUtlities.h"
->>>>>>> a1e6ec07
 
 IMPLEMENT_MODULE( FNiagaraEditorModule, NiagaraEditor );
 
@@ -224,6 +217,7 @@
 FNiagaraEditorModule::FNiagaraEditorModule() 
 	: SequencerSettings(nullptr)
 	, TestCompileScriptCommand(nullptr)
+	, DumpCompileIdDataForAssetCommand(nullptr)
 {
 }
 
@@ -461,6 +455,114 @@
 	}
 
 	GWarn->EndSlowTask();
+}
+
+void MakeIndent(int32 IndentLevel, FString& OutIndentString)
+{
+	OutIndentString.Reserve(IndentLevel * 2);
+	int32 InsertStart = OutIndentString.Len();
+	for (int32 i = 0; i < IndentLevel * 2; i++)
+	{
+		OutIndentString.AppendChar(TCHAR(' '));
+	}
+}
+
+void DumpCompileIdDataForScript(UNiagaraScript* Script, int32 IndentLevel, FString& Dump)
+{
+	FString Indent;
+	MakeIndent(IndentLevel, Indent);
+	Dump.Append(FString::Printf(TEXT("%sScript: %s\n"), *Indent, *Script->GetPathName()));
+	UNiagaraScriptSource* ScriptSource = Cast<UNiagaraScriptSource>(Script->GetSource());
+	TArray<UNiagaraNode*> Nodes;
+	ScriptSource->NodeGraph->GetNodesOfClass<UNiagaraNode>(Nodes);
+	for (UNiagaraNode* Node : Nodes)
+	{
+		Dump.Append(FString::Printf(TEXT("%s%s - %s-%s\n"), *Indent, *Node->GetFullName(), *Node->NodeGuid.ToString(EGuidFormats::Digits), *Node->GetChangeId().ToString(EGuidFormats::Digits)));
+		UNiagaraNodeFunctionCall* FunctionCallNode = Cast<UNiagaraNodeFunctionCall>(Node);
+		if (FunctionCallNode != nullptr)
+		{
+			UNiagaraNodeAssignment* AssignmentNode = Cast<UNiagaraNodeAssignment>(FunctionCallNode);
+			if (AssignmentNode != nullptr)
+			{
+				Dump.Append(FString::Printf(TEXT("%sAssignment Node: %s\n"), *Indent, *FunctionCallNode->GetFunctionName()));
+				for (const FNiagaraVariable& AssignmentTarget : AssignmentNode->GetAssignmentTargets())
+				{
+					Dump.Append(FString::Printf(TEXT("%s  Assignment Target: %s - %s\n"), *Indent, *AssignmentTarget.GetName().ToString(), *AssignmentTarget.GetType().GetName()));
+				}
+			}
+			else if (FunctionCallNode->FunctionScript != nullptr)
+			{
+				Dump.Append(FString::Printf(TEXT("%sFunction Call: %s\n"), *Indent, *FunctionCallNode->GetFunctionName()));
+				DumpCompileIdDataForScript(FunctionCallNode->FunctionScript, IndentLevel + 1, Dump);
+			}
+		}
+	}
+}
+
+void DumpCompileIdDataForEmitter(UNiagaraEmitter* Emitter, int32 IndentLevel, FString& Dump)
+{
+
+	FString Indent;
+	MakeIndent(IndentLevel, Indent);
+	Dump.Append(FString::Printf(TEXT("%sEmitter: %s\n"), *Indent, *Emitter->GetUniqueEmitterName()));
+
+	TArray<UNiagaraScript*> Scripts;
+	Emitter->GetScripts(Scripts, false);
+	for (UNiagaraScript* Script : Scripts)
+	{
+		DumpCompileIdDataForScript(Script, IndentLevel + 1, Dump);
+	}
+}
+
+void DumpCompileIdDataForSystem(UNiagaraSystem* System, FString& Dump)
+{
+	Dump.Append(FString::Printf(TEXT("\nSystem %s\n"), *System->GetPathName()));
+	DumpCompileIdDataForScript(System->GetSystemSpawnScript(), 1, Dump);
+	DumpCompileIdDataForScript(System->GetSystemUpdateScript(), 1, Dump);
+	for (const FNiagaraEmitterHandle& EmitterHandle : System->GetEmitterHandles())
+	{
+		DumpCompileIdDataForEmitter(EmitterHandle.GetInstance(), 1, Dump);
+	}
+}
+
+void DumpCompileIdDataForAsset(const TArray<FString>& Arguments)
+{
+	if (Arguments.Num() > 0)
+	{
+		const FAssetRegistryModule& AssetRegistryModule = FModuleManager::LoadModuleChecked<FAssetRegistryModule>(TEXT("AssetRegistry"));
+		FAssetData SystemAsset = AssetRegistryModule.Get().GetAssetByObjectPath(*Arguments[0]);
+		if (SystemAsset.IsValid() == false)
+		{
+			TArray<FAssetData> AssetsInPackage;
+			AssetRegistryModule.Get().GetAssetsByPackageName(*Arguments[0], AssetsInPackage);
+			if (AssetsInPackage.Num() == 1)
+			{
+				SystemAsset = AssetsInPackage[0];
+			}
+		}
+		if (SystemAsset.IsValid())
+		{
+			UNiagaraSystem* System = Cast<UNiagaraSystem>(SystemAsset.GetAsset());
+			if (System != nullptr)
+			{
+				FString Dump;
+				DumpCompileIdDataForSystem(System, Dump);
+				UE_LOG(LogNiagaraEditor, Log, TEXT("%s"), *Dump);
+			}
+			else
+			{
+				UE_LOG(LogNiagaraEditor, Warning, TEXT("Could not load system asset for argument: %s"), *Arguments[0]);
+			}
+		}
+		else
+		{
+			UE_LOG(LogNiagaraEditor, Warning, TEXT("Could not find asset for argument: %s"), *Arguments[0]);
+		}
+	}
+	else
+	{
+		UE_LOG(LogNiagaraEditor, Warning, TEXT("Command required an asset reference to be passed in."));
+	}
 }
 
 class FNiagaraSystemBoolParameterTrackEditor : public FNiagaraSystemParameterTrackEditor<UMovieSceneNiagaraBoolParameterTrack, UMovieSceneBoolSection>
@@ -661,12 +763,9 @@
 	// Register the emitter merge handler and editor data utilities.
 	ScriptMergeManager = MakeShared<FNiagaraScriptMergeManager>();
 	NiagaraModule.RegisterMergeManager(ScriptMergeManager.ToSharedRef());
-<<<<<<< HEAD
-=======
 
 	EditorOnlyDataUtilities = MakeShared<FNiagaraEditorOnlyDataUtilities>();
 	NiagaraModule.RegisterEditorOnlyDataUtilities(EditorOnlyDataUtilities.ToSharedRef());
->>>>>>> a1e6ec07
 
 	// Register the script compiler
 	ScriptCompilerHandle = NiagaraModule.RegisterScriptCompiler(INiagaraModule::FScriptCompiler::CreateLambda([this](const FNiagaraCompileRequestDataBase* CompileRequest, const FNiagaraCompileOptions& Options)
@@ -694,11 +793,7 @@
 		TEXT("Forces the system to refresh all it's dependencies so it won't recompile on load.  This may mark multiple assets dirty for re-saving."),
 		FConsoleCommandWithArgsDelegate::CreateStatic(&PreventSystemRecompile));
 
-<<<<<<< HEAD
-	PreventSystemRecompileCommand = IConsoleManager::Get().RegisterConsoleCommand(
-=======
 	PreventAllSystemRecompilesCommand = IConsoleManager::Get().RegisterConsoleCommand(
->>>>>>> a1e6ec07
 		TEXT("fx.PreventAllSystemRecompiles"),
 		TEXT("Loads all of the systems in the project and forces each system to refresh all it's dependencies so it won't recompile on load.  This may mark multiple assets dirty for re-saving."),
 		FConsoleCommandDelegate::CreateStatic(&PreventAllSystemRecompiles));
@@ -707,6 +802,11 @@
 		TEXT("fx.UpgradeAllNiagaraAssets"),
 		TEXT("Loads all Niagara assets and preforms any data upgrade processes required. This may mark multiple assets dirty for re-saving."),
 		FConsoleCommandDelegate::CreateStatic(&UpgradeAllNiagaraAssets));
+
+	DumpCompileIdDataForAssetCommand = IConsoleManager::Get().RegisterConsoleCommand(
+		TEXT("fx.DumpCompileIdDataForAsset"),
+		TEXT("Dumps data relevant to generating the compile id for an asset."),
+		FConsoleCommandWithArgsDelegate::CreateStatic(&DumpCompileIdDataForAsset));
 
 	if (GIsEditor)
 	{
@@ -777,11 +877,7 @@
 	if (NiagaraModule != nullptr)
 	{
 		NiagaraModule->UnregisterMergeManager(ScriptMergeManager.ToSharedRef());
-<<<<<<< HEAD
-		NiagaraModule->UnregisterOnCreateDefaultScriptSource(CreateDefaultScriptSourceHandle);
-=======
 		NiagaraModule->UnregisterEditorOnlyDataUtilities(EditorOnlyDataUtilities.ToSharedRef());
->>>>>>> a1e6ec07
 		NiagaraModule->UnregisterScriptCompiler(ScriptCompilerHandle);
 		NiagaraModule->UnregisterPrecompiler(PrecompilerHandle);
 	}
@@ -809,6 +905,12 @@
 	if (PreventAllSystemRecompilesCommand != nullptr)
 	{
 		IConsoleManager::Get().UnregisterConsoleObject(PreventAllSystemRecompilesCommand);
+	}
+
+	if (DumpCompileIdDataForAssetCommand != nullptr)
+	{
+		IConsoleManager::Get().UnregisterConsoleObject(DumpCompileIdDataForAssetCommand);
+		DumpCompileIdDataForAssetCommand = nullptr;
 	}
 
 	if (UObjectInitialized() && GIsEditor)
@@ -987,8 +1089,6 @@
 	}
 }
 
-<<<<<<< HEAD
-=======
 void FNiagaraEditorModule::OnExecParticleInvoked(const TCHAR* Str)
 {
 	// Very similar logic to UEditorEngine::Exec_Particle
@@ -1021,7 +1121,6 @@
 		}
 	}
 }
->>>>>>> a1e6ec07
 PRAGMA_ENABLE_OPTIMIZATION
 
 #undef LOCTEXT_NAMESPACE