--- conflicted
+++ resolved
@@ -1060,11 +1060,7 @@
 	TranslateResults.bHLSLGenSucceeded = false;
 	TranslateResults.OutputHLSL = "";
 
-<<<<<<< HEAD
 	TWeakObjectPtr<UNiagaraGraph> SourceGraph = CompileDuplicateData->NodeGraphDeepCopy;
-=======
-	TWeakObjectPtr<UNiagaraGraph> SourceGraph = CompileData->NodeGraphDeepCopy;
->>>>>>> efc9b2f3
 
 	if (!SourceGraph.IsValid())
 	{
@@ -1947,14 +1943,10 @@
 
 	// Ok, we're iterating over a known iteration source. Let's find it in the parameter map history so we know type/etc.
 	FNiagaraVariable IterationSourceVar;
-	for (int32 i = 0; i < OtherOutputParamMapHistories.Num(); i++)
-	{
-		FNiagaraVariable* FoundVar = OtherOutputParamMapHistories[i].Variables.FindByPredicate([&](const FNiagaraVariable& VarInfo) { return VarInfo.GetName() == TranslationStage.IterationSource; });
-		if (FoundVar != nullptr)
-		{
-			IterationSourceVar = *FoundVar;
-			break;
-		}
+	const FNiagaraVariable* FoundVar = CompileData->EncounteredVariables.FindByPredicate([&](const FNiagaraVariable& VarInfo) { return VarInfo.GetName() == TranslationStage.IterationSource; });
+	if (FoundVar != nullptr)
+	{
+		IterationSourceVar = *FoundVar;
 	}
 
 	if (!IterationSourceVar.IsValid())
@@ -5069,7 +5061,6 @@
 	{
 		// Simulation position is 0 for localspace emitters.
 		// If we are not in localspace then this will not be a literal constant and is instead a default linked variable as handled in GenerateConstantString().
-<<<<<<< HEAD
 		// If we are in localspace, interpret Engine.Emitter.SimulationPosition and Engine.Owner.Position and handle via ParameterMapRegisterExternalConstantNamespaceVariable.
 		FNiagaraVariable ResolvedLocalSpaceCompileOptionVar = ActiveHistoryForFunctionCalls.ResolveAliases(SYS_PARAM_EMITTER_LOCALSPACE);
 		const bool bIsEmitterLocalSpaceCompileOptionSet = CompileOptions.AdditionalDefines.Contains(ResolvedLocalSpaceCompileOptionVar.GetName().ToString());
@@ -5077,31 +5068,6 @@
 		if (bIsEmitterLocalSpaceCompileOptionSet == false)
 		{
 			return ParameterMapRegisterExternalConstantNamespaceVariable(SYS_PARAM_ENGINE_POSITION, InNode, InParamMapHistoryIdx, Output, InDefaultPin);
-=======
-		const bool bEmitterLocalSpace = CompileOptions.AdditionalDefines.Contains(SYS_PARAM_EMITTER_LOCALSPACE.GetName().ToString());
-		if (bEmitterLocalSpace == false)
-		{
-			const FString SysParamEnginePositionSymbolNameString = GetSanitizedSymbolName(SYS_PARAM_ENGINE_POSITION.GetName().ToString(), true);
-			const FString ConstantStr = FString::Printf(TEXT("%s%s"), *SysParamEnginePositionSymbolNameString, *FString(TEXT(".xyz")));
-			Output = AddBodyChunk(GetUniqueSymbolName(TEXT("Constant")), ConstantStr, InVariable.GetType());
-			if (CodeChunks.IsValidIndex(Output))
-			{
-				CodeChunks[Output].Original = InVariable;
-			}
-			return true;
-		}
-		else
-		{
-			InVariable.SetValue(FVector(EForceInit::ForceInitToZero));
-			float* ValuePtr = (float*)InVariable.GetData();
-			const FString ConstantStr = FString::Printf(TEXT("float3(%g,%g,%g)"), *ValuePtr, *(ValuePtr + 1), *(ValuePtr + 2));
-			Output = AddBodyChunk(GetUniqueSymbolName(TEXT("Constant")), ConstantStr, InVariable.GetType()); 
-			if (CodeChunks.IsValidIndex(Output))
-			{
-				CodeChunks[Output].Original = InVariable;
-			}
-			return true;
->>>>>>> efc9b2f3
 		}
 	}
 	return false;
