// Copyright Epic Games, Inc. All Rights Reserved.

#include "NiagaraCompiler.h"
#include "NiagaraHlslTranslator.h"
#include "NiagaraScriptSource.h"
#include "NiagaraGraph.h"
#include "NiagaraEditorModule.h"
#include "NiagaraComponent.h"
#include "ShaderFormatVectorVM.h"
#include "NiagaraSystem.h"
#include "NiagaraNodeEmitter.h"
#include "NiagaraNodeInput.h"
#include "NiagaraFunctionLibrary.h"
#include "NiagaraDataInterface.h"
#include "ViewModels/Stack/NiagaraStackGraphUtilities.h"
#include "NiagaraNodeFunctionCall.h"
#include "NiagaraNodeParameterMapSet.h"
#include "INiagaraEditorTypeUtilities.h"
#include "NiagaraEditorUtilities.h"
#include "NiagaraNodeOutput.h"
#include "ShaderCore.h"
#include "EdGraphSchema_Niagara.h"
#include "EdGraphUtilities.h"
#include "Misc/FileHelper.h"
#include "ShaderCompiler.h"
#include "NiagaraShader.h"
#include "NiagaraScript.h"
#include "NiagaraRendererProperties.h"
#include "NiagaraSimulationStageBase.h"
#include "NiagaraTrace.h"
#include "Serialization/MemoryReader.h"
#include "../../Niagara/Private/NiagaraPrecompileContainer.h"

#define LOCTEXT_NAMESPACE "NiagaraCompiler"

DEFINE_LOG_CATEGORY_STATIC(LogNiagaraCompiler, All, All);

DECLARE_CYCLE_STAT(TEXT("Niagara - Module - CompileScript"), STAT_NiagaraEditor_Module_CompileScript, STATGROUP_NiagaraEditor);
DECLARE_CYCLE_STAT(TEXT("Niagara - HlslCompiler - CompileScript"), STAT_NiagaraEditor_HlslCompiler_CompileScript, STATGROUP_NiagaraEditor);
DECLARE_CYCLE_STAT(TEXT("Niagara - HlslCompiler - CompileShader_VectorVM"), STAT_NiagaraEditor_HlslCompiler_CompileShader_VectorVM, STATGROUP_NiagaraEditor);
DECLARE_CYCLE_STAT(TEXT("Niagara - Module - CompileShader_VectorVMSucceeded"), STAT_NiagaraEditor_HlslCompiler_CompileShader_VectorVMSucceeded, STATGROUP_NiagaraEditor);
DECLARE_CYCLE_STAT(TEXT("Niagara - ScriptSource - PreCompile"), STAT_NiagaraEditor_ScriptSource_PreCompile, STATGROUP_NiagaraEditor);
DECLARE_CYCLE_STAT(TEXT("Niagara - ScriptSource - PreCompileDuplicate"), STAT_NiagaraEditor_ScriptSource_PreCompileDuplicate, STATGROUP_NiagaraEditor);
DECLARE_CYCLE_STAT(TEXT("Niagara - HlslCompiler - TestCompileShader_VectorVM"), STAT_NiagaraEditor_HlslCompiler_TestCompileShader_VectorVM, STATGROUP_NiagaraEditor);

static int32 GbForceNiagaraTranslatorSingleThreaded = 1;
static FAutoConsoleVariableRef CVarForceNiagaraTranslatorSingleThreaded(
	TEXT("fx.ForceNiagaraTranslatorSingleThreaded"),
	GbForceNiagaraTranslatorSingleThreaded,
	TEXT("If > 0 all translation will occur one at a time, useful for debugging. \n"),
	ECVF_Default
);

// Enable this to log out generated HLSL for debugging purposes.
static int32 GbForceNiagaraTranslatorDump = 0;
static FAutoConsoleVariableRef CVarForceNiagaraTranslatorDump(
	TEXT("fx.ForceNiagaraTranslatorDump"),
	GbForceNiagaraTranslatorDump,
	TEXT("If > 0 all translation generated HLSL will be dumped \n"),
	ECVF_Default
);

static int32 GbForceNiagaraVMBinaryDump = 0;
static FAutoConsoleVariableRef CVarForceNiagaraVMBinaryDump(
	TEXT("fx.ForceNiagaraVMBinaryDump"),
	GbForceNiagaraVMBinaryDump,
	TEXT("If > 0 all translation generated binary text will be dumped \n"),
	ECVF_Default
);

static int32 GNiagaraEnablePrecompilerNamespaceFixup = 0;
static FAutoConsoleVariableRef CVarNiagaraEnablePrecompilerNamespaceFixup(
	TEXT("fx.NiagaraEnablePrecompilerNamespaceFixup"),
	GNiagaraEnablePrecompilerNamespaceFixup,
	TEXT("Enable a precompiler stage to discover parameter name matches and convert matched parameter hlsl name tokens to appropriate namespaces. \n"),
	ECVF_Default
);


static FCriticalSection TranslationCritSec;

void DumpHLSLText(const FString& SourceCode, const FString& DebugName)
{
	FScopeLock Lock(&TranslationCritSec);
	FNiagaraUtilities::DumpHLSLText(SourceCode, DebugName);
}

template< class T >
T* PrecompileDuplicateObject(T const* SourceObject, UObject* Outer, const FName Name = NAME_None)
{
	//double StartTime = FPlatformTime::Seconds();
	T* DupeObj = DuplicateObject<T>(SourceObject, Outer, Name);
	//float DeltaTime = (float)(FPlatformTime::Seconds() - StartTime);
	//if (DeltaTime > 0.01f)
	//{
	//	UE_LOG(LogNiagaraEditor, Log, TEXT("\tPrecompile Duplicate %s took %f sec"), *SourceObject->GetPathName(), DeltaTime);
	//}
	return DupeObj;

}

<<<<<<< HEAD
void FNiagaraCompileRequestDuplicateData::DuplicateReferencedGraphs(UNiagaraGraph* InSrcGraph, UNiagaraGraph* InDupeGraph, ENiagaraScriptUsage InUsage, FCompileConstantResolver ConstantResolver, TMap<UNiagaraNodeFunctionCall*, ENiagaraScriptUsage> FunctionsWithUsage)
=======
void FNiagaraCompileRequestData::VisitReferencedGraphs(UNiagaraGraph* InSrcGraph, UNiagaraGraph* InDupeGraph, ENiagaraScriptUsage InUsage, FCompileConstantResolver ConstantResolver, bool bNeedsCompilation, TMap<UNiagaraNodeFunctionCall*, ENiagaraScriptUsage> FunctionsWithUsage)
>>>>>>> efc9b2f3
{
	if (!InDupeGraph && !InSrcGraph)
	{
		return;
	}

	TArray<FDuplicatedGraphData>& DuplicatedGraphDataArray = SharedSourceGraphToDuplicatedGraphsMap->FindOrAdd(InSrcGraph);
	FDuplicatedGraphData& DuplicatedGraphData = DuplicatedGraphDataArray.AddDefaulted_GetRef();
	DuplicatedGraphData.ClonedScript = nullptr;
	DuplicatedGraphData.ClonedGraph = InDupeGraph;
	DuplicatedGraphData.Usage = InUsage;
	DuplicatedGraphData.bHasNumericParameters = false;

	bool bStandaloneScript = false;
	TArray<UNiagaraNodeOutput*> OutputNodes;
	InDupeGraph->FindOutputNodes(OutputNodes);
	if (OutputNodes.Num() == 1 && UNiagaraScript::IsStandaloneScript(OutputNodes[0]->GetUsage()))
	{
		bStandaloneScript = true;
	}

<<<<<<< HEAD
	FNiagaraEditorUtilities::ResolveNumerics(InDupeGraph, bStandaloneScript, ChangedFromNumericVars);
	DuplicateReferencedGraphsRecursive(InDupeGraph, ConstantResolver, FunctionsWithUsage);
}

void FNiagaraCompileRequestDuplicateData::DuplicateReferencedGraphsRecursive(UNiagaraGraph* InGraph, const FCompileConstantResolver& ConstantResolver, TMap<UNiagaraNodeFunctionCall*, ENiagaraScriptUsage> FunctionsWithUsage)
=======
	if (bNeedsCompilation)
	{
		FNiagaraEditorUtilities::ResolveNumerics(InDupeGraph, bStandaloneScript, ChangedFromNumericVars);
	}
	ClonedGraphs.AddUnique(InDupeGraph);

	VisitReferencedGraphsRecursive(InDupeGraph, ConstantResolver, bNeedsCompilation, FunctionsWithUsage);
}

void FNiagaraCompileRequestData::VisitReferencedGraphsRecursive(UNiagaraGraph* InGraph, const FCompileConstantResolver& ConstantResolver, bool bNeedsCompilation, TMap<UNiagaraNodeFunctionCall*, ENiagaraScriptUsage> FunctionsWithUsage)
>>>>>>> efc9b2f3
{
	if (!InGraph)
	{
		return;
	}

	TArray<UNiagaraNode*> Nodes;
	InGraph->GetNodesOfClass(Nodes);
	const UEdGraphSchema_Niagara* Schema = GetDefault<UEdGraphSchema_Niagara>();

	for (UEdGraphNode* Node : Nodes)
	{
		if (UNiagaraNode* InNode = Cast<UNiagaraNode>(Node))
		{
			UNiagaraNodeInput* InputNode = Cast<UNiagaraNodeInput>(InNode);
			if (InputNode)
			{
				if (InputNode->Input.IsDataInterface())
				{
					UNiagaraDataInterface* DataInterface = InputNode->GetDataInterface();
					bool bIsParameterMapDataInterface = false;
					FName DIName = FHlslNiagaraTranslator::GetDataInterfaceName(InputNode->Input.GetName(), EmitterUniqueName, bIsParameterMapDataInterface);
					UNiagaraDataInterface* Dupe = PrecompileDuplicateObject<UNiagaraDataInterface>(DataInterface, GetTransientPackage());
					SharedNameToDuplicatedDataInterfaceMap->Add(DIName, Dupe);
				}
				continue;
			}

			UNiagaraNodeFunctionCall* FunctionCallNode = Cast<UNiagaraNodeFunctionCall>(InNode);
			if (FunctionCallNode)
			{
				UNiagaraScript* FunctionScript = FunctionCallNode->FunctionScript;
<<<<<<< HEAD
				bool bFunctionCallOwnsScript = FunctionScript != nullptr && FunctionScript->GetOuter() == FunctionCallNode;
				if(FunctionScript != nullptr && bFunctionCallOwnsScript == false)
=======
				ScriptUsage = FunctionCallNode->GetCalledUsage();

				FCompileConstantResolver FunctionConstantResolver = ConstantResolver;
				if (FunctionsWithUsage.Contains(FunctionCallNode))
				{
					FunctionConstantResolver = ConstantResolver.WithUsage(FunctionsWithUsage[FunctionCallNode]);
				}

				if (FunctionScript != nullptr)
>>>>>>> efc9b2f3
				{
					// If the function call doesn't already own the script it's pointing at then script needs to be duplicated since it's a referenced
					// script and will need to be preprocessed.
					ENiagaraScriptUsage ScriptUsage = FunctionCallNode->GetCalledUsage();

					FCompileConstantResolver FunctionConstantResolver = ConstantResolver;
					if (FunctionsWithUsage.Contains(FunctionCallNode))
					{
						FunctionConstantResolver = ConstantResolver.WithUsage(FunctionsWithUsage[FunctionCallNode]);
					}

					UNiagaraGraph* FunctionGraph = FunctionCallNode->GetCalledGraph();
					bool bHasNumericParams = FunctionGraph->HasNumericParameters();
					if (bHasNumericParams || SharedSourceGraphToDuplicatedGraphsMap->Contains(FunctionGraph) == false)
					{
						// Duplicate the script, the source, and graph
						UNiagaraScript* DupeScript = DupeScript = FunctionScript->CreateCompilationCopy();
						TArray<ENiagaraScriptUsage> CompileUsages = { DupeScript->GetUsage() };
						UNiagaraScriptSource* DupeScriptSource = CastChecked<UNiagaraScriptSource>(DupeScript->GetSource(FunctionCallNode->SelectedScriptVersion))->CreateCompilationCopy(CompileUsages);
						UNiagaraGraph* DupeGraph = DupeScriptSource->NodeGraph;
						DupeScript->SetSource(DupeScriptSource, FunctionCallNode->SelectedScriptVersion);
						
						// Do any preprocessing necessary
						FEdGraphUtilities::MergeChildrenGraphsIn(DupeGraph, DupeGraph, /*bRequireSchemaMatch=*/ true);	
						FPinCollectorArray CallOutputs;
						FPinCollectorArray CallInputs;
						InNode->GetOutputPins(CallOutputs);
						InNode->GetInputPins(CallInputs);
<<<<<<< HEAD
						FNiagaraEditorUtilities::PreprocessFunctionGraph(Schema, DupeGraph, CallInputs, CallOutputs, ScriptUsage, FunctionConstantResolver);
							
						// Record the data for this duplicate.
						TArray<FDuplicatedGraphData>& DuplicatedGraphDataArray = SharedSourceGraphToDuplicatedGraphsMap->FindOrAdd(FunctionGraph);
						FDuplicatedGraphData& DuplicatedGraphData = DuplicatedGraphDataArray.AddDefaulted_GetRef();
						DuplicatedGraphData.ClonedScript = DupeScript;
						DuplicatedGraphData.ClonedGraph = DupeGraph;
						DuplicatedGraphData.CallInputs = CallInputs;
						DuplicatedGraphData.CallOutputs = CallOutputs;
						DuplicatedGraphData.Usage = ScriptUsage;
						DuplicatedGraphData.bHasNumericParameters = bHasNumericParams;

						// Assign the copied script and process any child scripts.
						FunctionCallNode->FunctionScript = DupeScript;
						DuplicateReferencedGraphsRecursive(DupeGraph, FunctionConstantResolver, FunctionsWithUsage);
					}
					else
					{
						// This graph was already processed and doesn't need per-call duplication so use the previous copy.
						TArray<FDuplicatedGraphData>* DuplicatedGraphDataArray = SharedSourceGraphToDuplicatedGraphsMap->Find(FunctionGraph);
						check(DuplicatedGraphDataArray != nullptr && DuplicatedGraphDataArray->Num() != 0);
						FunctionCallNode->FunctionScript = (*DuplicatedGraphDataArray)[0].ClonedScript;
=======

						TArray<UNiagaraNodeInput*> InputNodes;
						UNiagaraGraph::FFindInputNodeOptions Options;
						Options.bFilterDuplicates = true;
						Options.bIncludeParameters = true;
						Options.bIncludeAttributes = false;
						Options.bIncludeSystemConstants = false;
						Options.bIncludeTranslatorConstants = false;
						FunctionGraph->FindInputNodes(InputNodes, Options);

						for (UNiagaraNodeInput* Input : InputNodes)
						{
							if (Input->Input.GetType() == FNiagaraTypeDefinition::GetGenericNumericDef())
							{
								bHasNumericInputs = true;
							}
						}

						/*UE_LOG(LogNiagaraEditor, Display, TEXT("FunctionGraph = %p SrcScriptName = %s DiffPackage? %s Numerics? %s NumericInputs? %s"), FunctionGraph, *FunctionGraph->GetPathName(),
							bFromDifferentPackage ? TEXT("yes") : TEXT("no"), bHasNumericParams ? TEXT("yes") : TEXT("no"), bHasNumericInputs ? TEXT("yes") : TEXT("no"));*/

						UNiagaraGraph* ProcessedGraph = nullptr;
						// We only need to clone a non-numeric graph once.

						if (!PreprocessedFunctions.Contains(FunctionGraph))
						{
							UNiagaraScript* DupeScript = nullptr;
							if (bRequiresClonedScript == false)
							{
								DupeScript = FunctionScript;
								ProcessedGraph = FunctionGraph;
							}
							else
							{
								DupeScript = FunctionScript;
								if (bNeedsCompilation)
								{
									DupeScript = FunctionScript->CreateCompilationCopy();
									UNiagaraScriptSource* DupeScriptSource = CastChecked<UNiagaraScriptSource>(DupeScript->GetSource(FunctionCallNode->SelectedScriptVersion))->CreateCompilationCopy();
									DupeScript->SetSource(DupeScriptSource, FunctionCallNode->SelectedScriptVersion);
								}
								ProcessedGraph = Cast<UNiagaraScriptSource>(DupeScript->GetSource(FunctionCallNode->SelectedScriptVersion))->NodeGraph;
								if (bNeedsCompilation)
								{
									FEdGraphUtilities::MergeChildrenGraphsIn(ProcessedGraph, ProcessedGraph, /*bRequireSchemaMatch=*/ true);
									
									FNiagaraEditorUtilities::PreprocessFunctionGraph(Schema, ProcessedGraph, CallInputs, CallOutputs, ScriptUsage, FunctionConstantResolver);
								}
								FunctionCallNode->FunctionScript = DupeScript;
							}

							FunctionData Data;
							Data.ClonedScript = DupeScript;
							Data.ClonedGraph = ProcessedGraph;
							Data.CallInputs = CallInputs;
							Data.CallOutputs = CallOutputs;
							Data.Usage = ScriptUsage;
							Data.bHasNumericInputs = bHasNumericInputs;
							TArray<FunctionData> MadeArray;
							MadeArray.Add(Data);
							PreprocessedFunctions.Add(FunctionGraph, MadeArray);
							VisitReferencedGraphsRecursive(ProcessedGraph, FunctionConstantResolver, bNeedsCompilation, FunctionsWithUsage);
							ClonedGraphs.AddUnique(ProcessedGraph);
						}
						else if (bHasNumericParams)
						{
							UNiagaraScript* DupeScript = FunctionScript;
							if (bNeedsCompilation)
							{
								DupeScript = FunctionScript->CreateCompilationCopy();
								UNiagaraScriptSource* DupeScriptSource = CastChecked<UNiagaraScriptSource>(DupeScript->GetSource(FunctionCallNode->SelectedScriptVersion))->CreateCompilationCopy();
								DupeScript->SetSource(DupeScriptSource, FunctionCallNode->SelectedScriptVersion);
							}
							ProcessedGraph = Cast<UNiagaraScriptSource>(DupeScript->GetSource(FunctionCallNode->SelectedScriptVersion))->NodeGraph;
							if (bNeedsCompilation)
							{
								FEdGraphUtilities::MergeChildrenGraphsIn(ProcessedGraph, ProcessedGraph, /*bRequireSchemaMatch=*/ true);
								FNiagaraEditorUtilities::PreprocessFunctionGraph(Schema, ProcessedGraph, CallInputs, CallOutputs, ScriptUsage, FunctionConstantResolver);
							}
							FunctionCallNode->FunctionScript = DupeScript;

							TArray<FunctionData>* FoundArray = PreprocessedFunctions.Find(FunctionGraph);
							ClonedGraphs.AddUnique(ProcessedGraph);

							FunctionData Data;
							Data.ClonedScript = DupeScript;
							Data.ClonedGraph = ProcessedGraph;
							Data.CallInputs = CallInputs;
							Data.CallOutputs = CallOutputs;
							Data.Usage = ScriptUsage;
							Data.bHasNumericInputs = bHasNumericInputs;

							FoundArray->Add(Data);
							VisitReferencedGraphsRecursive(ProcessedGraph, FunctionConstantResolver, bNeedsCompilation, FunctionsWithUsage);
						}
						else if(bRequiresClonedScript)
						{
							TArray<FunctionData>* FoundArray = PreprocessedFunctions.Find(FunctionGraph);
							check(FoundArray != nullptr && FoundArray->Num() != 0);
							FunctionCallNode->FunctionScript = (*FoundArray)[0].ClonedScript;
						}
>>>>>>> efc9b2f3
					}
				}
			}

			UNiagaraNodeEmitter* EmitterNode = Cast<UNiagaraNodeEmitter>(InNode);
			if (EmitterNode)
			{
				for (TSharedPtr<FNiagaraCompileRequestDuplicateData, ESPMode::ThreadSafe>& Ptr : EmitterData)
				{
					if (Ptr->EmitterUniqueName == EmitterNode->GetEmitterUniqueName())
					{
						EmitterNode->SyncEnabledState(); // Just to be safe, sync here while we likely still have the handle source.
						EmitterNode->SetOwnerSystem(nullptr);
<<<<<<< HEAD
						EmitterNode->SetCachedVariablesForCompilation(*Ptr->EmitterUniqueName, Ptr->NodeGraphDeepCopy.Get(), Ptr->SourceDeepCopy.Get());
=======
						EmitterNode->SetCachedVariablesForCompilation(*Ptr->EmitterUniqueName, Ptr->NodeGraphDeepCopy.Get(), Ptr->Source);
>>>>>>> efc9b2f3
					}
				}
			}
		}
	}
}

const TMap<FName, UNiagaraDataInterface*>& FNiagaraCompileRequestDuplicateData::GetObjectNameMap()
{
	return *SharedNameToDuplicatedDataInterfaceMap.Get();
}

UNiagaraDataInterface* FNiagaraCompileRequestDuplicateData::GetDuplicatedDataInterfaceCDOForClass(UClass* Class) const
{
	if (SharedDataInterfaceClassToDuplicatedCDOMap.IsValid())
	{
		UNiagaraDataInterface*const* DuplicatedCDOPtr = SharedDataInterfaceClassToDuplicatedCDOMap->Find(Class);
		if (DuplicatedCDOPtr != nullptr)
		{
			return *DuplicatedCDOPtr;
		}
	}
	return nullptr;
}

FName FNiagaraCompileRequestData::ResolveEmitterAlias(FName VariableName) const
{
	return FNiagaraParameterMapHistory::ResolveEmitterAlias(VariableName, EmitterUniqueName);
}

bool FNiagaraCompileRequestDuplicateData::IsDuplicateDataFor(UNiagaraSystem* InSystem, UNiagaraEmitter* InEmitter, UNiagaraScript* InScript) const
{
<<<<<<< HEAD
	return OwningSystem.Get() == InSystem && OwningEmitter.Get() == InEmitter && ValidUsages.Contains(InScript->GetUsage());
}

void FNiagaraCompileRequestDuplicateData::GetDuplicatedObjects(TArray<UObject*>& Objects)
{
	Objects.Add(SourceDeepCopy.Get());
	Objects.Add(NodeGraphDeepCopy.Get());

	if (SharedNameToDuplicatedDataInterfaceMap.IsValid())
=======
	Objects.Add(NodeGraphDeepCopy.Get());
	TArray<UNiagaraDataInterface*> DIs;
	CopiedDataInterfacesByName.GenerateValueArray(DIs);
	for (UNiagaraDataInterface* DI : DIs)
>>>>>>> efc9b2f3
	{
		TArray<UNiagaraDataInterface*> DIs;
		SharedNameToDuplicatedDataInterfaceMap->GenerateValueArray(DIs);
		for (UNiagaraDataInterface* DI : DIs)
		{
			Objects.Add(DI);
		}
	}

	if (SharedDataInterfaceClassToDuplicatedCDOMap.IsValid())
	{
		auto Iter = SharedDataInterfaceClassToDuplicatedCDOMap->CreateIterator();
		while (Iter)
		{
			Objects.Add(Iter.Value());
			++Iter;
		}
	}

	if (SharedSourceGraphToDuplicatedGraphsMap.IsValid())
	{
		auto Iter = SharedSourceGraphToDuplicatedGraphsMap->CreateIterator();
		while (Iter)
		{
			for (int32 i = 0; i < Iter.Value().Num(); i++)
			{
				Objects.Add(Iter.Value()[i].ClonedScript);
				Objects.Add(Iter.Value()[i].ClonedGraph);
			}
			++Iter;
		}
	}
}

void FNiagaraCompileRequestData::GatherPreCompiledVariables(const FString& InNamespaceFilter, TArray<FNiagaraVariable>& OutVars) const
{
	if (InNamespaceFilter.Len() == 0)
	{
		OutVars.Append(EncounteredVariables);
	}
	else
	{
		for (const FNiagaraVariable& EncounteredVariable : EncounteredVariables)
		{
			if (FNiagaraParameterMapHistory::IsInNamespace(EncounteredVariable, InNamespaceFilter))
			{
				FNiagaraVariable NewVar = EncounteredVariable;
				if (NewVar.IsDataAllocated() == false && !NewVar.IsDataInterface())
				{
					FNiagaraEditorUtilities::ResetVariableToDefaultValue(NewVar);
				}
				OutVars.AddUnique(NewVar);
			}
		}
	}
}

void FNiagaraCompileRequestDuplicateData::DeepCopyGraphs(UNiagaraScriptSource* ScriptSource, ENiagaraScriptUsage InUsage, FCompileConstantResolver ConstantResolver)
{
	// Clone the source graph so we can modify it as needed; merging in the child graphs
<<<<<<< HEAD
	SourceDeepCopy = ScriptSource->CreateCompilationCopy(ValidUsages);
	NodeGraphDeepCopy = SourceDeepCopy->NodeGraph;
	FEdGraphUtilities::MergeChildrenGraphsIn(NodeGraphDeepCopy.Get(), NodeGraphDeepCopy.Get(), /*bRequireSchemaMatch=*/ true);
	DuplicateReferencedGraphs(ScriptSource->NodeGraph, NodeGraphDeepCopy.Get(), InUsage, ConstantResolver);
}

void FNiagaraCompileRequestDuplicateData::DeepCopyGraphs(UNiagaraEmitter* Emitter)
{
	UNiagaraScriptSource* ScriptSource = CastChecked<UNiagaraScriptSource>(Emitter->GraphSource);

	SourceDeepCopy = ScriptSource->CreateCompilationCopy(ValidUsages);
	NodeGraphDeepCopy = SourceDeepCopy->NodeGraph;
	FEdGraphUtilities::MergeChildrenGraphsIn(NodeGraphDeepCopy.Get(), NodeGraphDeepCopy.Get(), /*bRequireSchemaMatch=*/ true);

	TMap<UNiagaraNodeFunctionCall*, ENiagaraScriptUsage> FunctionsWithUsage;
	TArray<UNiagaraNodeOutput*> OutputNodes;
	NodeGraphDeepCopy->GetNodesOfClass(OutputNodes);
	for (UNiagaraNodeOutput* OutputNode : OutputNodes)
	{
		TArray<UNiagaraNode*> TraversedNodes;
		NodeGraphDeepCopy->BuildTraversal(TraversedNodes, OutputNode);
		for (UNiagaraNode* TraversedNode : TraversedNodes)
		{
			UNiagaraNodeFunctionCall* FunctionCallNode = Cast<UNiagaraNodeFunctionCall>(TraversedNode);
			if (FunctionCallNode != nullptr)
			{
				FunctionsWithUsage.Add(FunctionCallNode, OutputNode->GetUsage());
			}
		}
	}

	FCompileConstantResolver ConstantResolver(Emitter, ENiagaraScriptUsage::EmitterSpawnScript);
	DuplicateReferencedGraphs(ScriptSource->NodeGraph, NodeGraphDeepCopy.Get(), ENiagaraScriptUsage::EmitterSpawnScript, ConstantResolver, FunctionsWithUsage);
=======
	//NodeGraphDeepCopy = CastChecked<UNiagaraGraph>(FEdGraphUtilities::CloneGraph(ScriptSource->NodeGraph, GetTransientPackage(), 0));
	Source = bNeedsCompilation ? ScriptSource->CreateCompilationCopy() : ScriptSource;
	NodeGraphDeepCopy = Source->NodeGraph;
	
	//double StartTime = FPlatformTime::Seconds();
	if (bNeedsCompilation)
	{
		FEdGraphUtilities::MergeChildrenGraphsIn(NodeGraphDeepCopy.Get(), NodeGraphDeepCopy.Get(), /*bRequireSchemaMatch=*/ true);
	}
	VisitReferencedGraphs(ScriptSource->NodeGraph, NodeGraphDeepCopy.Get(), InUsage, ConstantResolver, bNeedsCompilation);
	//float DeltaTime = (float)(FPlatformTime::Seconds() - StartTime);
	//if (DeltaTime > 0.01f)
	//{
	//	UE_LOG(LogNiagaraEditor, Log, TEXT("\tPrecompile VisitReferencedGraphs %s took %f sec"), *ScriptSource->GetPathName(), DeltaTime);
	//}
>>>>>>> efc9b2f3
}

void FNiagaraCompileRequestData::DeepCopyGraphs(UNiagaraScriptSource* ScriptSource, UNiagaraEmitter* Emitter, bool bNeedsCompilation)
{
	Source = bNeedsCompilation ? PrecompileDuplicateObject<UNiagaraScriptSource>(ScriptSource, GetTransientPackage()) : ScriptSource;
	NodeGraphDeepCopy = Source->NodeGraph;
	if (bNeedsCompilation)
	{
		FEdGraphUtilities::MergeChildrenGraphsIn(NodeGraphDeepCopy.Get(), NodeGraphDeepCopy.Get(), /*bRequireSchemaMatch=*/ true);
	}
	TMap<UNiagaraNodeFunctionCall*, ENiagaraScriptUsage> FunctionsWithUsage;
	for (UEdGraphNode* Node : ScriptSource->NodeGraph->Nodes)
	{
		if (UNiagaraNodeFunctionCall* FunctionCall = Cast<UNiagaraNodeFunctionCall>(Node))
		{
			UNiagaraNodeOutput* OutputNode = FNiagaraStackGraphUtilities::GetEmitterOutputNodeForStackNode(*FunctionCall);
			FunctionsWithUsage.Add(FunctionCall, OutputNode ? OutputNode->GetUsage() : ENiagaraScriptUsage::EmitterSpawnScript);
		}
	}
	FCompileConstantResolver ConstantResolver(Emitter, ENiagaraScriptUsage::EmitterSpawnScript);
	VisitReferencedGraphs(ScriptSource->NodeGraph, NodeGraphDeepCopy.Get(), ENiagaraScriptUsage::EmitterSpawnScript, ConstantResolver, bNeedsCompilation, FunctionsWithUsage);
}


void FNiagaraCompileRequestData::AddRapidIterationParameters(const FNiagaraParameterStore& InParamStore, FCompileConstantResolver InResolver)
{
	TArray<FNiagaraVariable> StoreParams;
	InParamStore.GetParameters(StoreParams);

	for (int32 i = 0; i < StoreParams.Num(); i++)
	{
		// Only support POD data...
		if (StoreParams[i].IsDataInterface() || StoreParams[i].IsUObject())
		{
			continue;
		}

		if (InResolver.ResolveConstant(StoreParams[i]))
		{
			continue;
		}

		// Check to see if we already have this RI var...
		int32 OurFoundIdx = INDEX_NONE;
		for (int32 OurIdx = 0; OurIdx < RapidIterationParams.Num(); OurIdx++)
		{
			if (RapidIterationParams[OurIdx].GetType() == StoreParams[i].GetType() && RapidIterationParams[OurIdx].GetName() == StoreParams[i].GetName())
			{
				OurFoundIdx = OurIdx;
				break;
			}
		}

		// If we don't already have it, add it with the up-to-date value.
		if (OurFoundIdx == INDEX_NONE)
		{
			// In parameter stores, the data isn't always up-to-date in the variable, so make sure to get the most up-to-date data before passing in.
			const int32* Index = InParamStore.FindParameterOffset(StoreParams[i]);
			if (Index != nullptr)
			{
				StoreParams[i].SetData(InParamStore.GetParameterData(*Index)); // This will memcopy the data in.
				RapidIterationParams.Add(StoreParams[i]);
			}
		}
		else
		{
			FNiagaraVariable ExistingVar = RapidIterationParams[OurFoundIdx];

			const int32* Index = InParamStore.FindParameterOffset(StoreParams[i]);
			if (Index != nullptr)
			{
				StoreParams[i].SetData(InParamStore.GetParameterData(*Index)); // This will memcopy the data in.

				if (StoreParams[i] != ExistingVar)
				{
					UE_LOG(LogNiagaraEditor, Display, TEXT("Mismatch in values for Rapid iteration param: %s vs %s"), *StoreParams[i].ToString(), *ExistingVar.ToString());
				}
			}
		}
	}
}

<<<<<<< HEAD
void FNiagaraCompileRequestDuplicateData::ReleaseCompilationCopies()
{
	// clean up graph copies
	if (SharedSourceGraphToDuplicatedGraphsMap.IsValid())
	{
		for (const TPair<const UNiagaraGraph*, TArray<FDuplicatedGraphData>>& SourceGraphToDuplicatedGraphs : *(SharedSourceGraphToDuplicatedGraphsMap.Get()))
		{
			for (const FDuplicatedGraphData& DuplicatedGraphData : SourceGraphToDuplicatedGraphs.Value)
			{
				DuplicatedGraphData.ClonedGraph->ReleaseCompilationCopy();
			}
		}
		SharedSourceGraphToDuplicatedGraphsMap->Empty();
	}

	// clean up script source
	if (SourceDeepCopy.IsValid())
	{
		SourceDeepCopy->ReleaseCompilationCopy();
	}
	SourceDeepCopy = nullptr;
}

void FNiagaraCompileRequestData::FinishPrecompile(const TArray<FNiagaraVariable>& EncounterableVariables, FCompileConstantResolver ConstantResolver, const TArray<ENiagaraScriptUsage>& UsagesToProcess, const TArray<class UNiagaraSimulationStageBase*>* SimStages)
=======
void FNiagaraCompileRequestData::ReleaseCompilationCopies()
{
	// clean up graph copies
	for (auto& ClonedGraph : ClonedGraphs)
	{
		ClonedGraph->ReleaseCompilationCopy();
	}
	for (auto& EmitterCompileData : EmitterData)
	{
		EmitterCompileData->ReleaseCompilationCopies();
	}
}

void FNiagaraCompileRequestData::FinishPrecompile(const TArray<FNiagaraVariable>& EncounterableVariables, ENiagaraScriptUsage InUsage, FCompileConstantResolver ConstantResolver, const TArray<UNiagaraSimulationStageBase*>* SimStages)
>>>>>>> efc9b2f3
{
	{
		ENiagaraScriptCompileStatusEnum = StaticEnum<ENiagaraScriptCompileStatus>();
		ENiagaraScriptUsageEnum = StaticEnum<ENiagaraScriptUsage>();

		TArray<UNiagaraNodeOutput*> OutputNodes;
		if (Source.IsValid() && Source->NodeGraph != nullptr)
		{
			Source->NodeGraph->FindOutputNodes(OutputNodes);
		}

		int32 NumSimStageNodes = 0;
		for (UNiagaraNodeOutput* FoundOutputNode : OutputNodes)
		{
			if (UsagesToProcess.Contains(FoundOutputNode->GetUsage()) == false)
			{
				continue;
			}

			FName SimStageName;
			bool bStageEnabled = true;
			if (FoundOutputNode->GetUsage() == ENiagaraScriptUsage::ParticleSimulationStageScript && bSimulationStagesEnabled && SimStages)
			{
				// Find the simulation stage for this output node.
				const FGuid& UsageId = FoundOutputNode->GetUsageId();
				UNiagaraSimulationStageBase*const* MatchingStagePtr = SimStages->FindByPredicate([UsageId](UNiagaraSimulationStageBase* SimStage)
				{ 
					return SimStage != nullptr && SimStage->Script != nullptr && SimStage->Script->GetUsageId() == UsageId;
				});

				// Set whether or not the stage is enabled, and get the iteration source name if available.
				bStageEnabled = MatchingStagePtr != nullptr && (*MatchingStagePtr)->bEnabled;
				if(bStageEnabled && (*MatchingStagePtr)->IsA<UNiagaraSimulationStageGeneric>())
				{
					UNiagaraSimulationStageGeneric* GenericStage = CastChecked<UNiagaraSimulationStageGeneric>(*MatchingStagePtr);
					SimStageName = GenericStage->IterationSource == ENiagaraIterationSource::DataInterface ? GenericStage->DataInterface.BoundVariable.GetName() : FName();
				}
			}

			if (bStageEnabled)
			{
				// Map all for this output node
				FNiagaraParameterMapHistoryWithMetaDataBuilder Builder;
				Builder.ConstantResolver = ConstantResolver;
<<<<<<< HEAD
				Builder.AddGraphToCallingGraphContextStack(Source->NodeGraph);
=======
				Builder.AddGraphToCallingGraphContextStack(NodeGraphDeepCopy.Get());
>>>>>>> efc9b2f3
				Builder.RegisterEncounterableVariables(EncounterableVariables);

				FString TranslationName = TEXT("Emitter");
				Builder.BeginTranslation(TranslationName);
				Builder.BeginUsage(FoundOutputNode->GetUsage(), SimStageName);
				Builder.EnableScriptWhitelist(true, FoundOutputNode->GetUsage());
				Builder.BuildParameterMaps(FoundOutputNode, true);
				Builder.EndUsage();

				ensure(Builder.Histories.Num() <= 1);

				for (FNiagaraParameterMapHistory& History : Builder.Histories)
				{
					History.OriginatingScriptUsage = FoundOutputNode->GetUsage();
					for (FNiagaraVariable& Var : History.Variables)
					{
						EncounteredVariables.AddUnique(Var);
						if (Var.GetType() == FNiagaraTypeDefinition::GetGenericNumericDef())
						{
							UE_LOG(LogNiagaraEditor, Log, TEXT("Invalid numeric parameter found! %s"), *Var.GetName().ToString())
						}
					}
				}

				if (FoundOutputNode->GetUsage() == ENiagaraScriptUsage::ParticleSimulationStageScript)
				{
					NumSimStageNodes++;
				}

				Builder.EndTranslation(TranslationName);
			}
		}

		if (SimStages && NumSimStageNodes)
		{
			CompileSimStageData.Reserve(NumSimStageNodes);

			const int32 NumProvidedStages = SimStages->Num();
			for (int32 i=0, ActiveStageCount = 0; ActiveStageCount < NumSimStageNodes && i < NumProvidedStages; ++i)
			{
				UNiagaraSimulationStageBase* SimStage = (*SimStages)[i];
				if (SimStage == nullptr || !SimStage->bEnabled)
				{
					continue;
				}

				if ( UNiagaraSimulationStageGeneric* GenericStage = Cast<UNiagaraSimulationStageGeneric>(SimStage) )
				{
					FCompileSimStageData& SimStageData	= CompileSimStageData.AddDefaulted_GetRef();
					SimStageData.StageGuid				= GenericStage->Script->GetUsageId();
					SimStageData.StageName				= GenericStage->SimulationStageName;
					SimStageData.EnabledBinding			= GenericStage->EnabledBinding.GetName();
					SimStageData.NumIterations			= GenericStage->Iterations;
					SimStageData.NumIterationsBinding	= GenericStage->NumIterationsBinding.GetName();
					SimStageData.IterationSource		= GenericStage->IterationSource == ENiagaraIterationSource::DataInterface ? GenericStage->DataInterface.BoundVariable.GetName() : FName();
					SimStageData.ExecuteBehavior		= GenericStage->ExecuteBehavior;
					SimStageData.PartialParticleUpdate	= GenericStage->bDisablePartialParticleUpdate == false;

					++ActiveStageCount;
				}
			}
		}
	}
}

void FNiagaraCompileRequestDuplicateData::FinishPrecompileDuplicate(const TArray<FNiagaraVariable>& EncounterableVariables, FCompileConstantResolver ConstantResolver, const TArray<class UNiagaraSimulationStageBase*>* SimStages)
{
	PrecompiledHistories.Empty();

	TArray<UNiagaraNodeOutput*> OutputNodes;
	if (NodeGraphDeepCopy.IsValid())
	{
		NodeGraphDeepCopy->FindOutputNodes(OutputNodes);
	}

	for (UNiagaraNodeOutput* FoundOutputNode : OutputNodes)
	{
		FName SimStageName;
		bool bStageEnabled = true;
		if (FoundOutputNode->GetUsage() == ENiagaraScriptUsage::ParticleSimulationStageScript && bSimulationStagesEnabled && SimStages)
		{
			// Find the simulation stage for this output node.
			const FGuid& UsageId = FoundOutputNode->GetUsageId();
			UNiagaraSimulationStageBase* const* MatchingStagePtr = SimStages->FindByPredicate([UsageId](UNiagaraSimulationStageBase* SimStage)
				{
					return SimStage != nullptr && SimStage->Script != nullptr && SimStage->Script->GetUsageId() == UsageId;
				});

			// Set whether or not the stage is enabled, and get the iteration source name if available.
			bStageEnabled = MatchingStagePtr != nullptr && (*MatchingStagePtr)->bEnabled;
			if (bStageEnabled && (*MatchingStagePtr)->IsA<UNiagaraSimulationStageGeneric>())
			{
				UNiagaraSimulationStageGeneric* GenericStage = CastChecked<UNiagaraSimulationStageGeneric>(*MatchingStagePtr);
				SimStageName = GenericStage->IterationSource == ENiagaraIterationSource::DataInterface ? GenericStage->DataInterface.BoundVariable.GetName() : FName();
			}
		}

		if (bStageEnabled)
		{
			// Map all for this output node
			FNiagaraParameterMapHistoryWithMetaDataBuilder Builder;
			Builder.ConstantResolver = ConstantResolver;
			Builder.AddGraphToCallingGraphContextStack(NodeGraphDeepCopy.Get());
			Builder.RegisterEncounterableVariables(EncounterableVariables);

			FString TranslationName = TEXT("Emitter");
			Builder.BeginTranslation(TranslationName);
			Builder.BeginUsage(FoundOutputNode->GetUsage(), SimStageName);
			Builder.EnableScriptWhitelist(true, FoundOutputNode->GetUsage());
			Builder.BuildParameterMaps(FoundOutputNode, true);
			Builder.EndUsage();

			ensure(Builder.Histories.Num() <= 1);

			for (FNiagaraParameterMapHistory& History : Builder.Histories)
			{
				History.OriginatingScriptUsage = FoundOutputNode->GetUsage();
				for (FNiagaraVariable& Var : History.Variables)
				{
					if (Var.GetType() == FNiagaraTypeDefinition::GetGenericNumericDef())
					{
						UE_LOG(LogNiagaraEditor, Log, TEXT("Invalid numeric parameter found! %s"), *Var.GetName().ToString())
					}
				}
			}

			PrecompiledHistories.Append(Builder.Histories);
			Builder.EndTranslation(TranslationName);
		}
		else
		{
			// Add in a blank spot
			PrecompiledHistories.Emplace();
		}
	}

	// Collect classes for any data interfaces found in the duplicated graphs
	TArray<UClass*> DataInterfaceClasses;
	for (const TPair<const UNiagaraGraph*, TArray<FDuplicatedGraphData>>& SourceGraphToDuplicatedGraphs : *(SharedSourceGraphToDuplicatedGraphsMap.Get()))
	{
		for (const FDuplicatedGraphData& DuplicatedGraphData : SourceGraphToDuplicatedGraphs.Value)
		{
			TArray<UNiagaraNodeInput*> InputNodes;
			DuplicatedGraphData.ClonedGraph->FindInputNodes(InputNodes);
			for (const UNiagaraNodeInput* InputNode : InputNodes)
			{
				if (InputNode->Input.IsDataInterface())
				{
					DataInterfaceClasses.AddUnique(InputNode->Input.GetType().GetClass());
				}
			}
		}
	}

	// Collect classes for external encounterable variables
	for (const FNiagaraVariable& EncounterableVariable : EncounterableVariables)
	{
		if (EncounterableVariable.IsDataInterface())
		{
			DataInterfaceClasses.AddUnique(EncounterableVariable.GetType().GetClass());
		}
	}

	// Generate copies of the CDOs for any encountered data interfaces.
	for (UClass* DataInterfaceClass : DataInterfaceClasses)
	{
		UNiagaraDataInterface* DuplicateCDO = CastChecked<UNiagaraDataInterface>(PrecompileDuplicateObject(DataInterfaceClass->GetDefaultObject(true), GetTransientPackage()));
		SharedDataInterfaceClassToDuplicatedCDOMap->Add(DataInterfaceClass, DuplicateCDO);
	}
}

TSharedPtr<FNiagaraCompileRequestDataBase, ESPMode::ThreadSafe> FNiagaraEditorModule::Precompile(UObject* InObj, FGuid Version)
{
	UNiagaraScript* Script = Cast<UNiagaraScript>(InObj);
	UNiagaraPrecompileContainer* Container = Cast<UNiagaraPrecompileContainer>(InObj);
	UNiagaraSystem* System = Cast<UNiagaraSystem>(InObj);
	UPackage* LogPackage = nullptr;

	if (Container)
	{
		System = Container->System;
		if (System)
		{
			LogPackage = System->GetOutermost();
		}
	}
	else if (Script)
	{
		LogPackage = Script->GetOutermost();
	}

	if (!LogPackage || (!Script && !System))
	{
		TSharedPtr<FNiagaraCompileRequestDataBase, ESPMode::ThreadSafe> InvalidPtr;
		return InvalidPtr;
	}

	TRACE_CPUPROFILER_EVENT_SCOPE(NiagaraPrecompile);
	TRACE_CPUPROFILER_EVENT_SCOPE_TEXT_ON_CHANNEL(LogPackage ? *LogPackage->GetName() : *InObj->GetName(), NiagaraChannel);

	SCOPE_CYCLE_COUNTER(STAT_NiagaraEditor_ScriptSource_PreCompile);
	double StartTime = FPlatformTime::Seconds();

	TSharedPtr<FNiagaraCompileRequestData, ESPMode::ThreadSafe> BasePtr = MakeShared<FNiagaraCompileRequestData, ESPMode::ThreadSafe>();
	TArray<TSharedPtr<FNiagaraCompileRequestData, ESPMode::ThreadSafe>> DependentRequests;
	FCompileConstantResolver EmptyResolver;

	BasePtr->SourceName = InObj->GetName();

	if (Script)
	{
		BasePtr->Source = Cast<UNiagaraScriptSource>(Script->GetSource(Version));
		const TArray<FNiagaraVariable> EncounterableVariables;
<<<<<<< HEAD
		const TArray<ENiagaraScriptUsage> ValidUsages = { ENiagaraScriptUsage::Function, ENiagaraScriptUsage::Module, ENiagaraScriptUsage::DynamicInput };
		BasePtr->FinishPrecompile(EncounterableVariables, EmptyResolver, ValidUsages, nullptr);
=======
		BasePtr->FinishPrecompile(EncounterableVariables, Script->GetUsage(), EmptyResolver, nullptr);
>>>>>>> efc9b2f3
	}
	else if (System)
	{
		check(System->GetSystemSpawnScript()->GetLatestSource() == System->GetSystemUpdateScript()->GetLatestSource());
<<<<<<< HEAD
		BasePtr->Source = Cast<UNiagaraScriptSource>(System->GetSystemSpawnScript()->GetLatestSource());
=======
>>>>>>> efc9b2f3
		BasePtr->bUseRapidIterationParams = !System->bBakeOutRapidIteration;

		// Store off the current variables in the exposed parameters list.
		TArray<FNiagaraVariable> OriginalExposedParams;
		System->GetExposedParameters().GetParameters(OriginalExposedParams);

		// Create an array of variables that we might encounter when traversing the graphs (include the originally exposed vars above)
		TArray<FNiagaraVariable> EncounterableVars(OriginalExposedParams);

		// First deep copy all the emitter graphs referenced by the system so that we can later hook up emitter handles in the system traversal.
		BasePtr->EmitterData.Empty();
		for (int32 i = 0; i < System->GetEmitterHandles().Num(); i++)
		{
			const FNiagaraEmitterHandle& Handle = System->GetEmitterHandle(i);
			TSharedPtr<FNiagaraCompileRequestData, ESPMode::ThreadSafe> EmitterPtr = MakeShared<FNiagaraCompileRequestData, ESPMode::ThreadSafe>();
			EmitterPtr->EmitterUniqueName = Handle.GetInstance()->GetUniqueEmitterName();
<<<<<<< HEAD
=======
			if (Handle.GetIsEnabled()) // Don't need to copy the graph if we aren't going to use it.
			{
				UNiagaraScriptSource* Source = Cast<UNiagaraScriptSource>(Handle.GetInstance()->GraphSource);
				bool bNeedsCompilation = ScriptSourceNeedsCompiling(Source, InCompilingScripts);
				EmitterPtr->DeepCopyGraphs(Source, Handle.GetInstance(), bNeedsCompilation);
			}
>>>>>>> efc9b2f3
			EmitterPtr->SourceName = BasePtr->SourceName;
			EmitterPtr->Source = Cast<UNiagaraScriptSource>(Handle.GetInstance()->GraphSource);
			EmitterPtr->bUseRapidIterationParams = BasePtr->bUseRapidIterationParams || (!Handle.GetInstance()->bBakeOutRapidIteration);
			EmitterPtr->bSimulationStagesEnabled = Handle.GetInstance()->bSimulationStagesEnabled;
			BasePtr->EmitterData.Add(EmitterPtr);
		}

		// Now deep copy the system graphs, skipping traversal into any emitter references.
		{
			FCompileConstantResolver ConstantResolver(System, ENiagaraScriptUsage::SystemSpawnScript);
			UNiagaraScriptSource* Source = Cast<UNiagaraScriptSource>(System->GetSystemSpawnScript()->GetLatestSource());
<<<<<<< HEAD
			static TArray<ENiagaraScriptUsage> SystemUsages = { ENiagaraScriptUsage::SystemSpawnScript, ENiagaraScriptUsage::SystemUpdateScript };
			BasePtr->FinishPrecompile(EncounterableVars, ConstantResolver, SystemUsages, nullptr);
=======
			bool bNeedsCompilation = ScriptSourceNeedsCompiling(Source, InCompilingScripts);
			BasePtr->DeepCopyGraphs(Source, ENiagaraScriptUsage::SystemSpawnScript, ConstantResolver, bNeedsCompilation);
			BasePtr->FinishPrecompile(EncounterableVars, ENiagaraScriptUsage::SystemSpawnScript, ConstantResolver, nullptr);
>>>>>>> efc9b2f3
		}

		// Add the User and System variables that we did encounter to the list that emitters might also encounter.
		BasePtr->GatherPreCompiledVariables(TEXT("User"), EncounterableVars);
		BasePtr->GatherPreCompiledVariables(TEXT("System"), EncounterableVars);

		// now that the scripts have been precompiled we can prepare the rapid iteration parameters, which we need to do before we
		// actually generate the hlsl in the case of baking out the parameters
		TArray<UNiagaraScript*> Scripts;
		TMap<UNiagaraScript*, const UNiagaraEmitter*> ScriptToEmitterMap;

		// Now we can finish off the emitters.
		for (int32 i = 0; i < System->GetEmitterHandles().Num(); i++)
		{
			const FNiagaraEmitterHandle& Handle = System->GetEmitterHandle(i);
			FCompileConstantResolver ConstantResolver(Handle.GetInstance(), ENiagaraScriptUsage::EmitterSpawnScript);
			if (Handle.GetIsEnabled()) // Don't pull in the emitter if it isn't going to be used.
			{
				TArray<UNiagaraScript*> EmitterScripts;
				Handle.GetInstance()->GetScripts(EmitterScripts, false, true);

				for (int32 ScriptIdx = 0; ScriptIdx < EmitterScripts.Num(); ScriptIdx++)
				{
					if (EmitterScripts[ScriptIdx])
					{
						Scripts.AddUnique(EmitterScripts[ScriptIdx]);
						ScriptToEmitterMap.Add(EmitterScripts[ScriptIdx], Handle.GetInstance());
					}
				}
<<<<<<< HEAD
				// First finish the precompile for the emitters so that the encountered emitter variables can be found.
				static TArray<ENiagaraScriptUsage> EmitterUsages = { ENiagaraScriptUsage::EmitterSpawnScript, ENiagaraScriptUsage::EmitterUpdateScript };
				BasePtr->EmitterData[i]->FinishPrecompile(EncounterableVars, ConstantResolver, EmitterUsages, nullptr);

				// Then finish the precompile for the particle scripts once we've gathered the emitter vars which might be referenced.
				TArray<FNiagaraVariable> ParticleEncounterableVars = EncounterableVars;
				BasePtr->EmitterData[i]->GatherPreCompiledVariables(TEXT("Emitter"), ParticleEncounterableVars);
				static TArray<ENiagaraScriptUsage> ParticleUsages = {
					ENiagaraScriptUsage::ParticleSpawnScript,
					ENiagaraScriptUsage::ParticleSpawnScriptInterpolated,
					ENiagaraScriptUsage::ParticleUpdateScript,
					ENiagaraScriptUsage::ParticleEventScript,
					ENiagaraScriptUsage::ParticleGPUComputeScript,
					ENiagaraScriptUsage::ParticleSimulationStageScript };
				BasePtr->EmitterData[i]->FinishPrecompile(ParticleEncounterableVars, ConstantResolver, ParticleUsages, &Handle.GetInstance()->GetSimulationStages());
=======
				BasePtr->EmitterData[i]->FinishPrecompile(EncounterableVars, ENiagaraScriptUsage::EmitterSpawnScript, ConstantResolver, &Handle.GetInstance()->GetSimulationStages());
				BasePtr->MergeInEmitterPrecompiledData(BasePtr->EmitterData[i].Get());

				for (UNiagaraRendererProperties* RendererProperty : Handle.GetInstance()->GetRenderers())
				{
					for (const FNiagaraVariable& BoundAttribute : RendererProperty->GetBoundAttributes())
					{
						BasePtr->EmitterData[i]->RequiredRendererVariables.AddUnique(BoundAttribute);
					}
				}
>>>>>>> efc9b2f3
			}
		}

		{
			TMap<UNiagaraScript*, UNiagaraScript*> ScriptDependencyMap;

			// Prepare rapid iteration parameters for execution.
			for (auto ScriptEmitterPair = ScriptToEmitterMap.CreateIterator(); ScriptEmitterPair; ++ScriptEmitterPair)
			{
				UNiagaraScript* CompiledScript = ScriptEmitterPair->Key;
				const UNiagaraEmitter* Emitter = ScriptEmitterPair->Value;

				if (UNiagaraScript::IsEquivalentUsage(CompiledScript->GetUsage(), ENiagaraScriptUsage::EmitterSpawnScript))
				{
					UNiagaraScript* SystemSpawnScript = System->GetSystemSpawnScript();
					Scripts.AddUnique(SystemSpawnScript);
					ScriptDependencyMap.Add(CompiledScript, SystemSpawnScript);
					ScriptToEmitterMap.Add(SystemSpawnScript, nullptr);
				}

				if (UNiagaraScript::IsEquivalentUsage(CompiledScript->GetUsage(), ENiagaraScriptUsage::EmitterUpdateScript))
				{
					UNiagaraScript* SystemUpdateScript = System->GetSystemUpdateScript();
					Scripts.AddUnique(SystemUpdateScript);
					ScriptDependencyMap.Add(CompiledScript, SystemUpdateScript);
					ScriptToEmitterMap.Add(SystemUpdateScript, nullptr);
				}

				if (UNiagaraScript::IsEquivalentUsage(CompiledScript->GetUsage(), ENiagaraScriptUsage::ParticleSpawnScript))
				{
					if (Emitter && Emitter->SimTarget == ENiagaraSimTarget::GPUComputeSim)
					{
						UNiagaraScript* ComputeScript = const_cast<UNiagaraScript*>(Emitter->GetGPUComputeScript());

						Scripts.AddUnique(ComputeScript);
						ScriptDependencyMap.Add(CompiledScript, ComputeScript);
						ScriptToEmitterMap.Add(ComputeScript, Emitter);
					}
				}

				if (UNiagaraScript::IsEquivalentUsage(CompiledScript->GetUsage(), ENiagaraScriptUsage::ParticleUpdateScript))
				{
					if (Emitter && Emitter->SimTarget == ENiagaraSimTarget::GPUComputeSim)
					{
						UNiagaraScript* ComputeScript = const_cast<UNiagaraScript*>(Emitter->GetGPUComputeScript());

						Scripts.AddUnique(ComputeScript);
						ScriptDependencyMap.Add(CompiledScript, ComputeScript);
						ScriptToEmitterMap.Add(ComputeScript, Emitter);
					}
					else if (Emitter && Emitter->bInterpolatedSpawning)
					{
						Scripts.AddUnique(Emitter->SpawnScriptProps.Script);
						ScriptDependencyMap.Add(CompiledScript, Emitter->SpawnScriptProps.Script);
						ScriptToEmitterMap.Add(Emitter->SpawnScriptProps.Script, Emitter);
					}
				}
			}

			FNiagaraUtilities::PrepareRapidIterationParameters(Scripts, ScriptDependencyMap, ScriptToEmitterMap);

			BasePtr->AddRapidIterationParameters(System->GetSystemSpawnScript()->RapidIterationParameters, FCompileConstantResolver(System, ENiagaraScriptUsage::SystemSpawnScript));
			BasePtr->AddRapidIterationParameters(System->GetSystemUpdateScript()->RapidIterationParameters, FCompileConstantResolver(System, ENiagaraScriptUsage::SystemUpdateScript));

			// Now we can finish off the emitters.
			for (int32 i = 0; i < System->GetEmitterHandles().Num(); i++)
			{
				const FNiagaraEmitterHandle& Handle = System->GetEmitterHandle(i);
				FCompileConstantResolver ConstantResolver(Handle.GetInstance(), ENiagaraScriptUsage::EmitterSpawnScript);
				if (Handle.GetIsEnabled()) // Don't pull in the emitter if it isn't going to be used.
				{
					TArray<UNiagaraScript*> EmitterScripts;
					Handle.GetInstance()->GetScripts(EmitterScripts, false);

					for (int32 ScriptIdx = 0; ScriptIdx < EmitterScripts.Num(); ScriptIdx++)
					{
						if (EmitterScripts[ScriptIdx])
						{
							BasePtr->EmitterData[i]->AddRapidIterationParameters(EmitterScripts[ScriptIdx]->RapidIterationParameters, ConstantResolver);
						}
					}
				}
			}
		}
	}

	UE_LOG(LogNiagaraEditor, Verbose, TEXT("'%s' Precompile took %f sec."), *LogPackage->GetName(),
		(float)(FPlatformTime::Seconds() - StartTime));

	return BasePtr;
}

void GetUsagesToDuplicate(ENiagaraScriptUsage TargetUsage, TArray<ENiagaraScriptUsage>& DuplicateUsages)
{
	/*switch (TargetUsage)
	{
	case ENiagaraScriptUsage::SystemSpawnScript:
		DuplicateUsages.Add(ENiagaraScriptUsage::SystemSpawnScript);
		DuplicateUsages.Add(ENiagaraScriptUsage::EmitterSpawnScript);
		break;
	case ENiagaraScriptUsage::SystemUpdateScript:
		DuplicateUsages.Add(ENiagaraScriptUsage::SystemUpdateScript);
		DuplicateUsages.Add(ENiagaraScriptUsage::EmitterUpdateScript);
		break;
	case ENiagaraScriptUsage::ParticleSpawnScript:
	case ENiagaraScriptUsage::ParticleUpdateScript:
	case ENiagaraScriptUsage::ParticleEventScript:
		DuplicateUsages.Add(TargetUsage);
		break;
	case ENiagaraScriptUsage::ParticleSpawnScriptInterpolated:
		DuplicateUsages.Add(ENiagaraScriptUsage::ParticleSpawnScript);
		DuplicateUsages.Add(ENiagaraScriptUsage::ParticleSpawnScriptInterpolated);
		DuplicateUsages.Add(ENiagaraScriptUsage::ParticleUpdateScript);
		break;
	case ENiagaraScriptUsage::ParticleGPUComputeScript:
		DuplicateUsages.Add(ENiagaraScriptUsage::ParticleSpawnScript);
		DuplicateUsages.Add(ENiagaraScriptUsage::ParticleSpawnScriptInterpolated);
		DuplicateUsages.Add(ENiagaraScriptUsage::ParticleUpdateScript);
		DuplicateUsages.Add(ENiagaraScriptUsage::ParticleSimulationStageScript);
		DuplicateUsages.Add(ENiagaraScriptUsage::ParticleGPUComputeScript);
		break;
	}*/

	// For now we need to include both spawn and update for each target usage, otherwise attribute lists in the precompiled histories aren't generated correctly.
	switch (TargetUsage)
	{
	case ENiagaraScriptUsage::SystemSpawnScript:
	case ENiagaraScriptUsage::SystemUpdateScript:
		DuplicateUsages.Add(ENiagaraScriptUsage::SystemSpawnScript);
		DuplicateUsages.Add(ENiagaraScriptUsage::SystemUpdateScript);
		DuplicateUsages.Add(ENiagaraScriptUsage::EmitterSpawnScript);
		DuplicateUsages.Add(ENiagaraScriptUsage::EmitterUpdateScript);
		break;
	case ENiagaraScriptUsage::ParticleSpawnScript:
	case ENiagaraScriptUsage::ParticleSpawnScriptInterpolated:
	case ENiagaraScriptUsage::ParticleUpdateScript:
	case ENiagaraScriptUsage::ParticleEventScript:
	case ENiagaraScriptUsage::ParticleSimulationStageScript:
	case ENiagaraScriptUsage::ParticleGPUComputeScript:
		DuplicateUsages.Add(ENiagaraScriptUsage::ParticleSpawnScript);
		DuplicateUsages.Add(ENiagaraScriptUsage::ParticleSpawnScriptInterpolated);
		DuplicateUsages.Add(ENiagaraScriptUsage::ParticleUpdateScript);
		DuplicateUsages.Add(ENiagaraScriptUsage::ParticleEventScript);
		DuplicateUsages.Add(ENiagaraScriptUsage::ParticleSimulationStageScript);
		DuplicateUsages.Add(ENiagaraScriptUsage::ParticleGPUComputeScript);
		break;
	}
}

TSharedPtr<FNiagaraCompileRequestDuplicateDataBase, ESPMode::ThreadSafe> FNiagaraEditorModule::PrecompileDuplicate(
	const FNiagaraCompileRequestDataBase* OwningSystemRequestData,
	UNiagaraSystem* OwningSystem,
	UNiagaraEmitter* OwningEmitter,
	UNiagaraScript* TargetScript,
	FGuid TargetVersion)
{
	UPackage* LogPackage = nullptr;

	if (OwningSystem != nullptr)
	{
		LogPackage = OwningSystem->GetOutermost();
	}
	else if (TargetScript != nullptr)
	{
		LogPackage = TargetScript->GetOutermost();
	}
	else
	{
		TSharedPtr<FNiagaraCompileRequestDuplicateDataBase, ESPMode::ThreadSafe> InvalidPtr;
		return InvalidPtr;
	}

	TRACE_CPUPROFILER_EVENT_SCOPE(NiagaraPrecompileDuplicate);
	TRACE_CPUPROFILER_EVENT_SCOPE_TEXT_ON_CHANNEL(LogPackage ? *LogPackage->GetName() : *TargetScript->GetName(), NiagaraChannel);

	SCOPE_CYCLE_COUNTER(STAT_NiagaraEditor_ScriptSource_PreCompileDuplicate);
	double StartTime = FPlatformTime::Seconds();

	TSharedPtr<FNiagaraCompileRequestDuplicateData, ESPMode::ThreadSafe> BasePtr = MakeShared<FNiagaraCompileRequestDuplicateData, ESPMode::ThreadSafe>();
	TArray<TSharedPtr<FNiagaraCompileRequestDuplicateData, ESPMode::ThreadSafe>> DependentRequests;
	FCompileConstantResolver EmptyResolver;

	BasePtr->SharedSourceGraphToDuplicatedGraphsMap = MakeShared<TMap<const UNiagaraGraph*, TArray<FNiagaraCompileRequestDuplicateData::FDuplicatedGraphData>>>();
	BasePtr->SharedNameToDuplicatedDataInterfaceMap = MakeShared<TMap<FName, UNiagaraDataInterface*>>();
	BasePtr->SharedDataInterfaceClassToDuplicatedCDOMap = MakeShared<TMap<UClass*, UNiagaraDataInterface*>>();

	if (OwningSystem == nullptr)
	{
		UNiagaraScriptSource* Source = CastChecked<UNiagaraScriptSource>(TargetScript->GetSource(TargetVersion));
		BasePtr->ValidUsages.Add(TargetScript->GetUsage());
		BasePtr->DeepCopyGraphs(Source, TargetScript->GetUsage(), EmptyResolver);
		TArray<FNiagaraVariable> EncounterableScriptVariables;
		OwningSystemRequestData->GatherPreCompiledVariables(FString(), EncounterableScriptVariables);
		BasePtr->FinishPrecompileDuplicate(EncounterableScriptVariables, EmptyResolver, nullptr);
	}
	else
	{
		GetUsagesToDuplicate(TargetScript->GetUsage(), BasePtr->ValidUsages);

		check(OwningSystem->GetSystemSpawnScript()->GetLatestSource() == OwningSystem->GetSystemUpdateScript()->GetLatestSource());

		// Store off the current variables in the exposed parameters list.
		TArray<FNiagaraVariable> OriginalExposedParams;
		OwningSystem->GetExposedParameters().GetParameters(OriginalExposedParams);

		// Create an array of variables that we might encounter when traversing the graphs (include the originally exposed vars above)
		TArray<FNiagaraVariable> EncounterableVars(OriginalExposedParams);

		// First deep copy all the emitter graphs referenced by the system so that we can later hook up emitter handles in the system traversal.
		BasePtr->EmitterData.Empty();
		for (int32 i = 0; i < OwningSystem->GetEmitterHandles().Num(); i++)
		{
			const FNiagaraEmitterHandle& Handle = OwningSystem->GetEmitterHandle(i);
			TSharedPtr<FNiagaraCompileRequestDuplicateData, ESPMode::ThreadSafe> EmitterPtr = MakeShared<FNiagaraCompileRequestDuplicateData, ESPMode::ThreadSafe>();
			EmitterPtr->EmitterUniqueName = Handle.GetInstance()->GetUniqueEmitterName();
			EmitterPtr->ValidUsages = BasePtr->ValidUsages;
			EmitterPtr->SharedSourceGraphToDuplicatedGraphsMap = BasePtr->SharedSourceGraphToDuplicatedGraphsMap;
			EmitterPtr->SharedNameToDuplicatedDataInterfaceMap = BasePtr->SharedNameToDuplicatedDataInterfaceMap;
			EmitterPtr->SharedDataInterfaceClassToDuplicatedCDOMap = BasePtr->SharedDataInterfaceClassToDuplicatedCDOMap;
			EmitterPtr->bSimulationStagesEnabled = Handle.GetInstance()->bSimulationStagesEnabled;
			if (Handle.GetIsEnabled() && (OwningEmitter == nullptr || OwningEmitter == Handle.GetInstance())) // Don't need to copy the graph if we aren't going to use it.
			{
				EmitterPtr->DeepCopyGraphs(Handle.GetInstance());
			}
			EmitterPtr->ValidUsages = BasePtr->ValidUsages;
			BasePtr->EmitterData.Add(EmitterPtr);
		}

		// Now deep copy the system graphs, skipping traversal into any emitter references.
		{
			FCompileConstantResolver ConstantResolver(OwningSystem, ENiagaraScriptUsage::SystemSpawnScript);
			UNiagaraScriptSource* Source = Cast<UNiagaraScriptSource>(OwningSystem->GetSystemSpawnScript()->GetLatestSource());
			BasePtr->DeepCopyGraphs(Source, ENiagaraScriptUsage::SystemSpawnScript, ConstantResolver);
			TArray<FNiagaraVariable> EncounterableSystemVariables;
			OwningSystemRequestData->GatherPreCompiledVariables(FString(), EncounterableSystemVariables);
			BasePtr->FinishPrecompileDuplicate(EncounterableSystemVariables, ConstantResolver, nullptr);
		}

		// Now we can finish off the emitters.
		for (int32 i = 0; i < OwningSystem->GetEmitterHandles().Num(); i++)
		{
			const FNiagaraEmitterHandle& Handle = OwningSystem->GetEmitterHandle(i);
			FCompileConstantResolver ConstantResolver(Handle.GetInstance(), ENiagaraScriptUsage::EmitterSpawnScript);
			if (Handle.GetIsEnabled())
			{
				TArray<FNiagaraVariable> EncounterableEmitterVariables;
				OwningSystemRequestData->GetDependentRequest(i)->GatherPreCompiledVariables(FString(), EncounterableEmitterVariables);
				BasePtr->EmitterData[i]->FinishPrecompileDuplicate(EncounterableEmitterVariables, ConstantResolver, &Handle.GetInstance()->GetSimulationStages());
			}
		}
	}

	UE_LOG(LogNiagaraEditor, Verbose, TEXT("'%s' PrecompileDuplicate took %f sec."), *LogPackage->GetName(),
		(float)(FPlatformTime::Seconds() - StartTime));

	return BasePtr;
}

int32 FNiagaraEditorModule::CompileScript(const FNiagaraCompileRequestDataBase* InCompileRequest, const FNiagaraCompileRequestDuplicateDataBase* InCompileRequestDuplicate, const FNiagaraCompileOptions& InCompileOptions)
{
	SCOPE_CYCLE_COUNTER(STAT_NiagaraEditor_Module_CompileScript);

	check(InCompileRequest != NULL);
	const FNiagaraCompileRequestData* CompileRequest = (const FNiagaraCompileRequestData*)InCompileRequest;
	const FNiagaraCompileRequestDuplicateData* CompileRequestDuplicate = (const FNiagaraCompileRequestDuplicateData*)InCompileRequestDuplicate;
	TArray<FNiagaraVariable> CookedRapidIterationParams = CompileRequest->GetUseRapidIterationParams() ? TArray<FNiagaraVariable>() : CompileRequest->RapidIterationParams;

	UE_LOG(LogNiagaraEditor, Verbose, TEXT("Compiling System %s ..................................................................."), *InCompileOptions.FullName);

	FNiagaraCompileResults Results;
	TSharedPtr<FHlslNiagaraCompiler> Compiler = MakeShared<FHlslNiagaraCompiler>();
	FNiagaraTranslateResults TranslateResults;
	FHlslNiagaraTranslator Translator;

	FHlslNiagaraTranslatorOptions TranslateOptions;

	if (InCompileOptions.TargetUsage == ENiagaraScriptUsage::ParticleGPUComputeScript)
	{
		TranslateOptions.SimTarget = ENiagaraSimTarget::GPUComputeSim;
	}
	else
	{
		TranslateOptions.SimTarget = ENiagaraSimTarget::CPUSim;
	}
	TranslateOptions.OverrideModuleConstants = CookedRapidIterationParams;
	TranslateOptions.bParameterRapidIteration = InCompileRequest->GetUseRapidIterationParams();


	double TranslationStartTime = FPlatformTime::Seconds();
	if (GbForceNiagaraTranslatorSingleThreaded > 0)
	{
		FScopeLock Lock(&TranslationCritSec);
		TranslateResults = Translator.Translate(CompileRequest, CompileRequestDuplicate, InCompileOptions, TranslateOptions);
	}
	else
	{
		TranslateResults = Translator.Translate(CompileRequest, CompileRequestDuplicate, InCompileOptions, TranslateOptions);
	}
	UE_LOG(LogNiagaraEditor, Verbose, TEXT("Translating System %s took %f sec."), *InCompileOptions.FullName, (float)(FPlatformTime::Seconds() - TranslationStartTime));

	if (GbForceNiagaraTranslatorDump != 0)
	{
		DumpHLSLText(Translator.GetTranslatedHLSL(), InCompileOptions.FullName);
		if (GbForceNiagaraVMBinaryDump != 0 && Results.Data.IsValid())
		{
			DumpHLSLText(Results.Data->LastAssemblyTranslation, InCompileOptions.FullName);
		}
	}

	int32 JobID = Compiler->CompileScript(CompileRequest, InCompileOptions, TranslateResults, &Translator.GetTranslateOutput(), Translator.GetTranslatedHLSL());
	ActiveCompilations.Add(JobID, Compiler);
	return JobID;
	
}

TSharedPtr<FNiagaraVMExecutableData> FNiagaraEditorModule::GetCompilationResult(int32 JobID, bool bWait)
{
	TSharedPtr<FHlslNiagaraCompiler>* MapEntry = ActiveCompilations.Find(JobID);
	check(MapEntry && *MapEntry);

	TSharedPtr<FHlslNiagaraCompiler> Compiler = *MapEntry;
	TOptional<FNiagaraCompileResults> CompileResult = Compiler->GetCompileResult(JobID, bWait);
	if (!CompileResult)
	{
		return TSharedPtr<FNiagaraVMExecutableData>();
	}
	ActiveCompilations.Remove(JobID);
	FNiagaraCompileResults& Results = CompileResult.GetValue();

	FString OutGraphLevelErrorMessages;
	for (const FNiagaraCompileEvent& Message : Results.CompileEvents)
	{
		#if defined(NIAGARA_SCRIPT_COMPILE_LOGGING_MEDIUM)
			UE_LOG(LogNiagaraCompiler, Log, TEXT("%s"), *Message.Message);
		#endif
		if (Message.Severity == FNiagaraCompileEventSeverity::Error)
		{
			// Write the error messages to the string as well so that they can be echoed up the chain.
			if (OutGraphLevelErrorMessages.Len() > 0)
			{
				OutGraphLevelErrorMessages += "\n";
			}
			OutGraphLevelErrorMessages += Message.Message;
		}
	}
	
	Results.Data->ErrorMsg = OutGraphLevelErrorMessages;
	Results.Data->LastCompileStatus = (FNiagaraCompileResults::CompileResultsToSummary(&Results));
	if (Results.Data->LastCompileStatus != ENiagaraScriptCompileStatus::NCS_Error)
	{
		// When there are no errors the compile events get emptied, so add them back here.
		Results.Data->LastCompileEvents.Append(Results.CompileEvents);
	}
	return CompileResult->Data;
}

void FNiagaraEditorModule::TestCompileScriptFromConsole(const TArray<FString>& Arguments)
{
	if (Arguments.Num() == 1)
	{
		FString TranslatedHLSL;
		FFileHelper::LoadFileToString(TranslatedHLSL, *Arguments[0]);
		if (TranslatedHLSL.Len() != 0)
		{
			SCOPE_CYCLE_COUNTER(STAT_NiagaraEditor_HlslCompiler_TestCompileShader_VectorVM);
			FShaderCompilerInput Input;
			Input.Target = FShaderTarget(SF_Compute, SP_PCD3D_SM5);
			Input.VirtualSourceFilePath = TEXT("/Plugin/FX/Niagara/Private/NiagaraEmitterInstanceShader.usf");
			Input.EntryPointName = TEXT("SimulateMain");
			Input.Environment.SetDefine(TEXT("VM_SIMULATION"), 1);
			Input.Environment.SetDefine(TEXT("COMPUTESHADER"), 1);
			Input.Environment.SetDefine(TEXT("PIXELSHADER"), 0);
			Input.Environment.SetDefine(TEXT("DOMAINSHADER"), 0);
			Input.Environment.SetDefine(TEXT("HULLSHADER"), 0);
			Input.Environment.SetDefine(TEXT("VERTEXSHADER"), 0);
			Input.Environment.SetDefine(TEXT("GEOMETRYSHADER"), 0);
			Input.Environment.SetDefine(TEXT("MESHSHADER"), 0);
			Input.Environment.SetDefine(TEXT("AMPLIFICATIONSHADER"), 0);
			Input.Environment.IncludeVirtualPathToContentsMap.Add(TEXT("/Engine/Generated/NiagaraEmitterInstance.ush"), TranslatedHLSL);

			FShaderCompilerOutput Output;
			FVectorVMCompilationOutput CompilationOutput;
			double StartTime = FPlatformTime::Seconds();
			bool bSucceeded = CompileShader_VectorVM(Input, Output, FString(FPlatformProcess::ShaderDir()), 0, CompilationOutput, GNiagaraSkipVectorVMBackendOptimizations != 0);
			float DeltaTime = (float)(FPlatformTime::Seconds() - StartTime);

			if (bSucceeded)
			{
				UE_LOG(LogNiagaraCompiler, Log, TEXT("Test compile of %s took %f seconds and succeeded."), *Arguments[0], DeltaTime);
			}
			else
			{
				UE_LOG(LogNiagaraCompiler, Error, TEXT("Test compile of %s took %f seconds and failed.  Errors: %s"), *Arguments[0], DeltaTime, *CompilationOutput.Errors);
			}
		}
		else
		{
			UE_LOG(LogNiagaraCompiler, Error, TEXT("Test compile of %s failed, the file could not be loaded or it was empty."), *Arguments[0]);
		}
	}
	else
	{
		UE_LOG(LogNiagaraCompiler, Error, TEXT("Test compile failed, file name argument was missing."));
	}
}


ENiagaraScriptCompileStatus FNiagaraCompileResults::CompileResultsToSummary(const FNiagaraCompileResults* CompileResults)
{
	ENiagaraScriptCompileStatus SummaryStatus = ENiagaraScriptCompileStatus::NCS_Unknown;
	if (CompileResults != nullptr)
	{
		if (CompileResults->NumErrors > 0)
		{
			SummaryStatus = ENiagaraScriptCompileStatus::NCS_Error;
		}
		else
		{
			if (CompileResults->bVMSucceeded)
			{
				if (CompileResults->NumWarnings)
				{
					SummaryStatus = ENiagaraScriptCompileStatus::NCS_UpToDateWithWarnings;
				}
				else
				{
					SummaryStatus = ENiagaraScriptCompileStatus::NCS_UpToDate;
				}
			}

			if (CompileResults->bComputeSucceeded)
			{
				if (CompileResults->NumWarnings)
				{
					SummaryStatus = ENiagaraScriptCompileStatus::NCS_ComputeUpToDateWithWarnings;
				}
				else
				{
					SummaryStatus = ENiagaraScriptCompileStatus::NCS_UpToDate;
				}
			}
		}
	}
	return SummaryStatus;
}

int32 FHlslNiagaraCompiler::CompileScript(const FNiagaraCompileRequestData* InCompileRequest, const FNiagaraCompileOptions& InOptions, const FNiagaraTranslateResults& InTranslateResults, FNiagaraTranslatorOutput *TranslatorOutput, FString &TranslatedHLSL)
{
	SCOPE_CYCLE_COUNTER(STAT_NiagaraEditor_HlslCompiler_CompileScript);

	CompileResults.Data = MakeShared<FNiagaraVMExecutableData>();

	CompileResults.AppendCompileEvents(MakeArrayView(InTranslateResults.CompileEvents));
	CompileResults.Data->LastCompileEvents.Append(InTranslateResults.CompileEvents);
	CompileResults.Data->ExternalDependencies = InTranslateResults.CompileDependencies;
	CompileResults.Data->CompileTags = InTranslateResults.CompileTags;

	//TODO: This should probably be done via the same route that other shaders take through the shader compiler etc.
	//But that adds the complexity of a new shader type, new shader class and a new shader map to contain them etc.
	//Can do things simply for now.
	
	CompileResults.Data->LastHlslTranslation = TEXT("");

	FShaderCompilerInput Input;
	Input.Target = FShaderTarget(SF_Compute, SP_PCD3D_SM5);
	Input.VirtualSourceFilePath = TEXT("/Plugin/FX/Niagara/Private/NiagaraEmitterInstanceShader.usf");
	Input.EntryPointName = TEXT("SimulateMain");
	Input.Environment.SetDefine(TEXT("VM_SIMULATION"), 1);
	Input.Environment.SetDefine(TEXT("COMPUTESHADER"), 1);
	Input.Environment.SetDefine(TEXT("PIXELSHADER"), 0);
	Input.Environment.SetDefine(TEXT("DOMAINSHADER"), 0);
	Input.Environment.SetDefine(TEXT("HULLSHADER"), 0);
	Input.Environment.SetDefine(TEXT("VERTEXSHADER"), 0);
	Input.Environment.SetDefine(TEXT("GEOMETRYSHADER"), 0);
	Input.Environment.SetDefine(TEXT("MESHSHADER"), 0);
	Input.Environment.SetDefine(TEXT("AMPLIFICATIONSHADER"), 0);
	Input.Environment.IncludeVirtualPathToContentsMap.Add(TEXT("/Engine/Generated/NiagaraEmitterInstance.ush"), TranslatedHLSL);
	Input.bGenerateDirectCompileFile = false;
	Input.DumpDebugInfoRootPath = GShaderCompilingManager->GetAbsoluteShaderDebugInfoDirectory() / TEXT("VM");
	FString UsageIdStr = !InOptions.TargetUsageId.IsValid() ? TEXT("") : (TEXT("_") + InOptions.TargetUsageId.ToString());
	Input.DebugGroupName = InCompileRequest->SourceName / InCompileRequest->EmitterUniqueName / InCompileRequest->ENiagaraScriptUsageEnum->GetNameStringByValue((int64)InOptions.TargetUsage) + UsageIdStr;
	Input.DebugExtension.Empty();
	Input.DumpDebugInfoPath.Empty();

	if (GShaderCompilingManager->GetDumpShaderDebugInfo() == FShaderCompilingManager::EDumpShaderDebugInfo::Always)
	{
		Input.DumpDebugInfoPath = GShaderCompilingManager->CreateShaderDebugInfoPath(Input);
	}
	CompileResults.DumpDebugInfoPath = Input.DumpDebugInfoPath;

	uint32 JobID = FShaderCommonCompileJob::GetNextJobId();
	CompilationJob = MakeUnique<FNiagaraCompilerJob>();
	CompilationJob->TranslatorOutput = TranslatorOutput ? *TranslatorOutput : FNiagaraTranslatorOutput();

	CompileResults.bVMSucceeded = (CompilationJob->TranslatorOutput.Errors.Len() == 0) && (TranslatedHLSL.Len() > 0) && !InTranslateResults.NumErrors;

	// only issue jobs for VM compilation if we're going to be using the resulting byte code.  This excludes particle scripts when we're using
	// a GPU simulation
	if (InOptions.IsGpuScript() && UNiagaraScript::IsParticleScript(InOptions.TargetUsage))
	{
		CompileResults.bComputeSucceeded = false;
		if (CompileResults.bVMSucceeded)
		{
			*(CompileResults.Data) = CompilationJob->TranslatorOutput.ScriptData;
			CompileResults.Data->ByteCode.Reset();
			CompileResults.bComputeSucceeded = true;
		}
		CompileResults.Data->LastHlslTranslationGPU = TranslatedHLSL;
		CompileResults.Data->CompileTags = InTranslateResults.CompileTags;
		DumpDebugInfo(CompileResults, Input, true);
		CompilationJob->CompileResults = CompileResults;
		return JobID;
	}
	CompilationJob->TranslatorOutput.ScriptData.LastHlslTranslation = TranslatedHLSL;
	CompilationJob->TranslatorOutput.ScriptData.ExternalDependencies = InTranslateResults.CompileDependencies;
	CompilationJob->TranslatorOutput.ScriptData.CompileTags = InTranslateResults.CompileTags;

	bool bJobScheduled = false;
	if (CompileResults.bVMSucceeded)
	{
		SCOPE_CYCLE_COUNTER(STAT_NiagaraEditor_HlslCompiler_CompileShader_VectorVM);
		CompilationJob->StartTime = FPlatformTime::Seconds();

		FShaderType* NiagaraShaderType = nullptr;
		for (TLinkedList<FShaderType*>::TIterator ShaderTypeIt(FShaderType::GetTypeList()); ShaderTypeIt; ShaderTypeIt.Next())
		{
			if (FNiagaraShaderType* ShaderType = ShaderTypeIt->GetNiagaraShaderType())
			{
				NiagaraShaderType = ShaderType;
				break;
			}
		}
		if (NiagaraShaderType)
		{
			TRefCountPtr<FShaderCompileJob> Job = GShaderCompilingManager->PrepareShaderCompileJob(JobID, FShaderCompileJobKey(NiagaraShaderType), EShaderCompileJobPriority::Normal);
			if (Job)
			{
				TArray<FShaderCommonCompileJobPtr> NewJobs;
				CompilationJob->ShaderCompileJob = Job;
				Input.ShaderFormat = FName(TEXT("VVM_1_0"));
				if (GNiagaraSkipVectorVMBackendOptimizations != 0)
				{
					Input.Environment.CompilerFlags.Add(CFLAG_SkipOptimizations);
				}
				Job->Input = Input;
				NewJobs.Add(FShaderCommonCompileJobPtr(Job));

				GShaderCompilingManager->SubmitJobs(NewJobs, FString(), FString());
			}
			bJobScheduled = true;
		}
	}
	CompileResults.Data->LastHlslTranslation = TranslatedHLSL;

	if (!bJobScheduled)
	{

		CompileResults.Data->ByteCode.Reset();
		CompileResults.Data->Attributes.Empty();
		CompileResults.Data->Parameters.Empty();
		CompileResults.Data->InternalParameters.Empty();
		CompileResults.Data->DataInterfaceInfo.Empty();

	}
	CompilationJob->CompileResults = CompileResults;

	return JobID;
}

void FHlslNiagaraCompiler::FixupVMAssembly(FString& Asm)
{
	for (int32 OpCode = 0; OpCode < VectorVM::GetNumOpCodes(); ++OpCode)
	{
		//TODO: reduce string ops here by moving these out to a static list.
		FString ToReplace = TEXT("__OP__") + LexToString(OpCode) + TEXT("(");
		FString Replacement = VectorVM::GetOpName(EVectorVMOp(OpCode)) + TEXT("(");
		Asm.ReplaceInline(*ToReplace, *Replacement);
	}
}

//TODO: Map Lines of HLSL to their source Nodes and flag those nodes with errors associated with their lines.
void FHlslNiagaraCompiler::DumpDebugInfo(const FNiagaraCompileResults& CompileResult, const FShaderCompilerInput& Input, bool bGPUScript)
{
	if (CompileResults.Data.IsValid())
	{
		// Support dumping debug info only on failure or warnings
		FString DumpDebugInfoPath = CompileResult.DumpDebugInfoPath;
		if (DumpDebugInfoPath.IsEmpty())
		{
			const FShaderCompilingManager::EDumpShaderDebugInfo DumpShaderDebugInfo = GShaderCompilingManager->GetDumpShaderDebugInfo();
			bool bDumpDebugInfo = false;
			if (DumpShaderDebugInfo == FShaderCompilingManager::EDumpShaderDebugInfo::OnError)
			{
				bDumpDebugInfo = !CompileResult.bVMSucceeded;
			}
			else if (DumpShaderDebugInfo == FShaderCompilingManager::EDumpShaderDebugInfo::OnErrorOrWarning)
			{
				bDumpDebugInfo = !CompileResult.bVMSucceeded || (CompileResult.NumErrors + CompileResult.NumWarnings) > 0;
			}

			if (bDumpDebugInfo)
			{
				DumpDebugInfoPath = GShaderCompilingManager->CreateShaderDebugInfoPath(Input);
			}
		}

		if (!DumpDebugInfoPath.IsEmpty())
		{
			FString ExportText = CompileResults.Data->LastHlslTranslation;
			FString ExportTextAsm = CompileResults.Data->LastAssemblyTranslation;
			if (bGPUScript)
			{
				ExportText = CompileResults.Data->LastHlslTranslationGPU;
				ExportTextAsm = "";
			}
			FString ExportTextParams;
			for (const FNiagaraVariable& Var : CompileResults.Data->Parameters.Parameters)
			{
				ExportTextParams += Var.ToString();
				ExportTextParams += "\n";
			}

			FNiagaraEditorUtilities::WriteTextFileToDisk(DumpDebugInfoPath, TEXT("NiagaraEmitterInstance.ush"), ExportText, true);
			FNiagaraEditorUtilities::WriteTextFileToDisk(DumpDebugInfoPath, TEXT("NiagaraEmitterInstance.asm"), ExportTextAsm, true);
			FNiagaraEditorUtilities::WriteTextFileToDisk(DumpDebugInfoPath, TEXT("NiagaraEmitterInstance.params"), ExportTextParams, true);
		}
	}
}

TOptional<FNiagaraCompileResults> FHlslNiagaraCompiler::GetCompileResult(int32 JobID, bool bWait /*= false*/)
{
	check(IsInGameThread());

	if (!CompilationJob)
	{
		return TOptional<FNiagaraCompileResults>();
	}
	if (!CompilationJob->ShaderCompileJob)
	{
		// In case we did not schedule any compile jobs but have a static result (e.g. in case of previous translator errors)
		FNiagaraCompileResults Results = CompilationJob->CompileResults;
		CompilationJob.Reset();
		return Results;
	}

	TArray<int32> ShaderMapIDs;
	ShaderMapIDs.Add(JobID);
	if (bWait && !CompilationJob->ShaderCompileJob->bReleased)
	{
		GShaderCompilingManager->FinishCompilation(NULL, ShaderMapIDs);
		check(CompilationJob->ShaderCompileJob->bReleased);
	}

	if (!CompilationJob->ShaderCompileJob->bReleased)
	{
		return TOptional<FNiagaraCompileResults>();
	}
	else
	{
		// We do this because otherwise the shader compiling manager might still reference the deleted job at the end of this method.
		// The finalization flag is set by another thread, so the manager might not have had a change to process the result.
		GShaderCompilingManager->FinishCompilation(NULL, ShaderMapIDs);
	}

	FNiagaraCompileResults Results = CompilationJob->CompileResults;
	Results.bVMSucceeded = false;
	FVectorVMCompilationOutput CompilationOutput;
	if (CompilationJob->ShaderCompileJob->bSucceeded)
	{
		const TArray<uint8>& Code = CompilationJob->ShaderCompileJob->Output.ShaderCode.GetReadAccess();
		FShaderCodeReader ShaderCode(Code);
		FMemoryReader Ar(Code, true);
		Ar.SetLimitSize(ShaderCode.GetActualShaderCodeSize());
		Ar << CompilationOutput;

		Results.bVMSucceeded = true;
	}
	else if (CompilationJob->ShaderCompileJob->Output.Errors.Num() > 0)
	{
		FString Errors;
		for (FShaderCompilerError ShaderError : CompilationJob->ShaderCompileJob->Output.Errors)
		{
			Errors += ShaderError.StrippedErrorMessage + "\n";
		}
		Error(FText::Format(LOCTEXT("VectorVMCompileErrorMessageFormat", "The Vector VM compile failed.  Errors:\n{0}"), FText::FromString(Errors)));
		DumpHLSLText(Results.Data->LastHlslTranslation, CompilationJob->CompileResults.DumpDebugInfoPath);
	}

	if (!Results.bVMSucceeded)
	{
		//For now we just copy the shader code over into the script. 
		Results.Data->ByteCode.Reset();
		Results.Data->Attributes.Empty();
		Results.Data->Parameters.Empty();
		Results.Data->InternalParameters.Empty();
		Results.Data->DataInterfaceInfo.Empty();
		//Eventually Niagara will have all the shader plumbing and do things like materials.
	}
	else
	{
			//Build internal parameters
		SCOPE_CYCLE_COUNTER(STAT_NiagaraEditor_HlslCompiler_CompileShader_VectorVMSucceeded);
		*Results.Data = CompilationJob->TranslatorOutput.ScriptData;
		Results.Data->ByteCode.SetData(CompilationOutput.ByteCode);
		Results.Data->NumTempRegisters = CompilationOutput.MaxTempRegistersUsed + 1;
		Results.Data->LastAssemblyTranslation = CompilationOutput.AssemblyAsString;
		FixupVMAssembly(Results.Data->LastAssemblyTranslation);
		Results.Data->LastOpCount = CompilationOutput.NumOps;

		if (GbForceNiagaraVMBinaryDump != 0 && Results.Data.IsValid())
		{
			DumpHLSLText(Results.Data->LastAssemblyTranslation, CompilationJob->CompileResults.DumpDebugInfoPath);
		}

		Results.Data->InternalParameters.Empty();
		for (int32 i = 0; i < CompilationOutput.InternalConstantOffsets.Num(); ++i)
		{
			const FName ConstantName(TEXT("InternalConstant"), i);
			EVectorVMBaseTypes Type = CompilationOutput.InternalConstantTypes[i];
			int32 Offset = CompilationOutput.InternalConstantOffsets[i];
			switch (Type)
			{
			case EVectorVMBaseTypes::Float:
			{
				float Val = *(float*)(CompilationOutput.InternalConstantData.GetData() + Offset);
				Results.Data->InternalParameters.SetOrAdd(FNiagaraVariable(FNiagaraTypeDefinition::GetFloatDef(), ConstantName))->SetValue(Val);
			}
			break;
			case EVectorVMBaseTypes::Int:
			{
				int32 Val = *(int32*)(CompilationOutput.InternalConstantData.GetData() + Offset);
				Results.Data->InternalParameters.SetOrAdd(FNiagaraVariable(FNiagaraTypeDefinition::GetIntDef(), ConstantName))->SetValue(Val);
			}
			break;
			case EVectorVMBaseTypes::Bool:
			{
				int32 Val = *(int32*)(CompilationOutput.InternalConstantData.GetData() + Offset);
				Results.Data->InternalParameters.SetOrAdd(FNiagaraVariable(FNiagaraTypeDefinition::GetIntDef(), ConstantName))->SetValue(Val);
			}
			break;
			}
		}
		Results.CompileTime = (float)(FPlatformTime::Seconds() - CompilationJob->StartTime);
		Results.Data->CompileTime = Results.CompileTime;


		Results.Data->CalledVMExternalFunctions.Empty(CompilationOutput.CalledVMFunctionTable.Num());
		for (FCalledVMFunction& FuncInfo : CompilationOutput.CalledVMFunctionTable)
		{
			//Extract the external function call table binding info.
			const FNiagaraFunctionSignature* Sig = nullptr;
			for (FNiagaraScriptDataInterfaceCompileInfo& NDIInfo : CompilationJob->TranslatorOutput.ScriptData.DataInterfaceInfo)
			{
				Sig = NDIInfo.RegisteredFunctions.FindByPredicate([&](const FNiagaraFunctionSignature& CheckSig)
				{
					FString SigSymbol = FHlslNiagaraTranslator::GetFunctionSignatureSymbol(CheckSig);
					return SigSymbol == FuncInfo.Name;
				});
				if (Sig)
				{
					break;
				}
			}

			// Look in function library
			if (Sig == nullptr)
			{
				Sig = UNiagaraFunctionLibrary::GetVectorVMFastPathOps(true).FindByPredicate(
					[&](const FNiagaraFunctionSignature& CheckSig)
				{
					FString SigSymbol = FHlslNiagaraTranslator::GetFunctionSignatureSymbol(CheckSig);
					return SigSymbol == FuncInfo.Name;
				}
				);
			}

			if (Sig)
			{
				int32 NewBindingIdx = Results.Data->CalledVMExternalFunctions.AddDefaulted();
				Results.Data->CalledVMExternalFunctions[NewBindingIdx].Name = *Sig->GetName();
				Results.Data->CalledVMExternalFunctions[NewBindingIdx].OwnerName = Sig->OwnerName;
				Results.Data->CalledVMExternalFunctions[NewBindingIdx].InputParamLocations = FuncInfo.InputParamLocations;
				Results.Data->CalledVMExternalFunctions[NewBindingIdx].NumOutputs = FuncInfo.NumOutputs;
				for (auto it = Sig->FunctionSpecifiers.CreateConstIterator(); it; ++it)
				{
					// we convert the map into an array here to save runtime memory
					Results.Data->CalledVMExternalFunctions[NewBindingIdx].FunctionSpecifiers.Emplace(it->Key, it->Value);
				}
			}
			else
			{
				Error(FText::Format(LOCTEXT("VectorVMExternalFunctionBindingError", "Failed to bind the external function call:  {0}"), FText::FromString(FuncInfo.Name)));
				Results.bVMSucceeded = false;
			}
		}
	}
	DumpDebugInfo(CompileResults, CompilationJob->ShaderCompileJob->Input, false);

	//Seems like Results is a bit of a cobbled together mess at this point.
	//Ideally we can tidy this up in future.
	//Doing this as a minimal risk free fix for not having errors passed through into the compile results.
	Results.NumErrors = CompileResults.NumErrors;
	Results.CompileEvents = CompileResults.CompileEvents;
	Results.Data->CompileTags = CompileResults.Data->CompileTags;

	CompilationJob.Reset();
	return Results;
}

FHlslNiagaraCompiler::FHlslNiagaraCompiler()
	: CompileResults()
{
}



void FHlslNiagaraCompiler::Error(FText ErrorText)
{
	FString ErrorString = FString::Printf(TEXT("%s"), *ErrorText.ToString());
	CompileResults.Data->LastCompileEvents.Add(FNiagaraCompileEvent(FNiagaraCompileEventSeverity::Error, ErrorString));
	CompileResults.CompileEvents.Add(FNiagaraCompileEvent(FNiagaraCompileEventSeverity::Error, ErrorString));
	CompileResults.NumErrors++;
}

void FHlslNiagaraCompiler::Warning(FText WarningText)
{
	FString WarnString = FString::Printf(TEXT("%s"), *WarningText.ToString());
	CompileResults.Data->LastCompileEvents.Add(FNiagaraCompileEvent(FNiagaraCompileEventSeverity::Warning, WarnString));
	CompileResults.CompileEvents.Add(FNiagaraCompileEvent(FNiagaraCompileEventSeverity::Warning, WarnString));
	CompileResults.NumWarnings++;
}

//////////////////////////////////////////////////////////////////////////

#undef LOCTEXT_NAMESPACE<|MERGE_RESOLUTION|>--- conflicted
+++ resolved
@@ -99,13 +99,9 @@
 
 }
 
-<<<<<<< HEAD
 void FNiagaraCompileRequestDuplicateData::DuplicateReferencedGraphs(UNiagaraGraph* InSrcGraph, UNiagaraGraph* InDupeGraph, ENiagaraScriptUsage InUsage, FCompileConstantResolver ConstantResolver, TMap<UNiagaraNodeFunctionCall*, ENiagaraScriptUsage> FunctionsWithUsage)
-=======
-void FNiagaraCompileRequestData::VisitReferencedGraphs(UNiagaraGraph* InSrcGraph, UNiagaraGraph* InDupeGraph, ENiagaraScriptUsage InUsage, FCompileConstantResolver ConstantResolver, bool bNeedsCompilation, TMap<UNiagaraNodeFunctionCall*, ENiagaraScriptUsage> FunctionsWithUsage)
->>>>>>> efc9b2f3
-{
-	if (!InDupeGraph && !InSrcGraph)
+{
+	if (!InDupeGraph || !InSrcGraph)
 	{
 		return;
 	}
@@ -125,24 +121,11 @@
 		bStandaloneScript = true;
 	}
 
-<<<<<<< HEAD
 	FNiagaraEditorUtilities::ResolveNumerics(InDupeGraph, bStandaloneScript, ChangedFromNumericVars);
 	DuplicateReferencedGraphsRecursive(InDupeGraph, ConstantResolver, FunctionsWithUsage);
 }
 
 void FNiagaraCompileRequestDuplicateData::DuplicateReferencedGraphsRecursive(UNiagaraGraph* InGraph, const FCompileConstantResolver& ConstantResolver, TMap<UNiagaraNodeFunctionCall*, ENiagaraScriptUsage> FunctionsWithUsage)
-=======
-	if (bNeedsCompilation)
-	{
-		FNiagaraEditorUtilities::ResolveNumerics(InDupeGraph, bStandaloneScript, ChangedFromNumericVars);
-	}
-	ClonedGraphs.AddUnique(InDupeGraph);
-
-	VisitReferencedGraphsRecursive(InDupeGraph, ConstantResolver, bNeedsCompilation, FunctionsWithUsage);
-}
-
-void FNiagaraCompileRequestData::VisitReferencedGraphsRecursive(UNiagaraGraph* InGraph, const FCompileConstantResolver& ConstantResolver, bool bNeedsCompilation, TMap<UNiagaraNodeFunctionCall*, ENiagaraScriptUsage> FunctionsWithUsage)
->>>>>>> efc9b2f3
 {
 	if (!InGraph)
 	{
@@ -175,20 +158,8 @@
 			if (FunctionCallNode)
 			{
 				UNiagaraScript* FunctionScript = FunctionCallNode->FunctionScript;
-<<<<<<< HEAD
 				bool bFunctionCallOwnsScript = FunctionScript != nullptr && FunctionScript->GetOuter() == FunctionCallNode;
 				if(FunctionScript != nullptr && bFunctionCallOwnsScript == false)
-=======
-				ScriptUsage = FunctionCallNode->GetCalledUsage();
-
-				FCompileConstantResolver FunctionConstantResolver = ConstantResolver;
-				if (FunctionsWithUsage.Contains(FunctionCallNode))
-				{
-					FunctionConstantResolver = ConstantResolver.WithUsage(FunctionsWithUsage[FunctionCallNode]);
-				}
-
-				if (FunctionScript != nullptr)
->>>>>>> efc9b2f3
 				{
 					// If the function call doesn't already own the script it's pointing at then script needs to be duplicated since it's a referenced
 					// script and will need to be preprocessed.
@@ -217,7 +188,6 @@
 						FPinCollectorArray CallInputs;
 						InNode->GetOutputPins(CallOutputs);
 						InNode->GetInputPins(CallInputs);
-<<<<<<< HEAD
 						FNiagaraEditorUtilities::PreprocessFunctionGraph(Schema, DupeGraph, CallInputs, CallOutputs, ScriptUsage, FunctionConstantResolver);
 							
 						// Record the data for this duplicate.
@@ -240,109 +210,6 @@
 						TArray<FDuplicatedGraphData>* DuplicatedGraphDataArray = SharedSourceGraphToDuplicatedGraphsMap->Find(FunctionGraph);
 						check(DuplicatedGraphDataArray != nullptr && DuplicatedGraphDataArray->Num() != 0);
 						FunctionCallNode->FunctionScript = (*DuplicatedGraphDataArray)[0].ClonedScript;
-=======
-
-						TArray<UNiagaraNodeInput*> InputNodes;
-						UNiagaraGraph::FFindInputNodeOptions Options;
-						Options.bFilterDuplicates = true;
-						Options.bIncludeParameters = true;
-						Options.bIncludeAttributes = false;
-						Options.bIncludeSystemConstants = false;
-						Options.bIncludeTranslatorConstants = false;
-						FunctionGraph->FindInputNodes(InputNodes, Options);
-
-						for (UNiagaraNodeInput* Input : InputNodes)
-						{
-							if (Input->Input.GetType() == FNiagaraTypeDefinition::GetGenericNumericDef())
-							{
-								bHasNumericInputs = true;
-							}
-						}
-
-						/*UE_LOG(LogNiagaraEditor, Display, TEXT("FunctionGraph = %p SrcScriptName = %s DiffPackage? %s Numerics? %s NumericInputs? %s"), FunctionGraph, *FunctionGraph->GetPathName(),
-							bFromDifferentPackage ? TEXT("yes") : TEXT("no"), bHasNumericParams ? TEXT("yes") : TEXT("no"), bHasNumericInputs ? TEXT("yes") : TEXT("no"));*/
-
-						UNiagaraGraph* ProcessedGraph = nullptr;
-						// We only need to clone a non-numeric graph once.
-
-						if (!PreprocessedFunctions.Contains(FunctionGraph))
-						{
-							UNiagaraScript* DupeScript = nullptr;
-							if (bRequiresClonedScript == false)
-							{
-								DupeScript = FunctionScript;
-								ProcessedGraph = FunctionGraph;
-							}
-							else
-							{
-								DupeScript = FunctionScript;
-								if (bNeedsCompilation)
-								{
-									DupeScript = FunctionScript->CreateCompilationCopy();
-									UNiagaraScriptSource* DupeScriptSource = CastChecked<UNiagaraScriptSource>(DupeScript->GetSource(FunctionCallNode->SelectedScriptVersion))->CreateCompilationCopy();
-									DupeScript->SetSource(DupeScriptSource, FunctionCallNode->SelectedScriptVersion);
-								}
-								ProcessedGraph = Cast<UNiagaraScriptSource>(DupeScript->GetSource(FunctionCallNode->SelectedScriptVersion))->NodeGraph;
-								if (bNeedsCompilation)
-								{
-									FEdGraphUtilities::MergeChildrenGraphsIn(ProcessedGraph, ProcessedGraph, /*bRequireSchemaMatch=*/ true);
-									
-									FNiagaraEditorUtilities::PreprocessFunctionGraph(Schema, ProcessedGraph, CallInputs, CallOutputs, ScriptUsage, FunctionConstantResolver);
-								}
-								FunctionCallNode->FunctionScript = DupeScript;
-							}
-
-							FunctionData Data;
-							Data.ClonedScript = DupeScript;
-							Data.ClonedGraph = ProcessedGraph;
-							Data.CallInputs = CallInputs;
-							Data.CallOutputs = CallOutputs;
-							Data.Usage = ScriptUsage;
-							Data.bHasNumericInputs = bHasNumericInputs;
-							TArray<FunctionData> MadeArray;
-							MadeArray.Add(Data);
-							PreprocessedFunctions.Add(FunctionGraph, MadeArray);
-							VisitReferencedGraphsRecursive(ProcessedGraph, FunctionConstantResolver, bNeedsCompilation, FunctionsWithUsage);
-							ClonedGraphs.AddUnique(ProcessedGraph);
-						}
-						else if (bHasNumericParams)
-						{
-							UNiagaraScript* DupeScript = FunctionScript;
-							if (bNeedsCompilation)
-							{
-								DupeScript = FunctionScript->CreateCompilationCopy();
-								UNiagaraScriptSource* DupeScriptSource = CastChecked<UNiagaraScriptSource>(DupeScript->GetSource(FunctionCallNode->SelectedScriptVersion))->CreateCompilationCopy();
-								DupeScript->SetSource(DupeScriptSource, FunctionCallNode->SelectedScriptVersion);
-							}
-							ProcessedGraph = Cast<UNiagaraScriptSource>(DupeScript->GetSource(FunctionCallNode->SelectedScriptVersion))->NodeGraph;
-							if (bNeedsCompilation)
-							{
-								FEdGraphUtilities::MergeChildrenGraphsIn(ProcessedGraph, ProcessedGraph, /*bRequireSchemaMatch=*/ true);
-								FNiagaraEditorUtilities::PreprocessFunctionGraph(Schema, ProcessedGraph, CallInputs, CallOutputs, ScriptUsage, FunctionConstantResolver);
-							}
-							FunctionCallNode->FunctionScript = DupeScript;
-
-							TArray<FunctionData>* FoundArray = PreprocessedFunctions.Find(FunctionGraph);
-							ClonedGraphs.AddUnique(ProcessedGraph);
-
-							FunctionData Data;
-							Data.ClonedScript = DupeScript;
-							Data.ClonedGraph = ProcessedGraph;
-							Data.CallInputs = CallInputs;
-							Data.CallOutputs = CallOutputs;
-							Data.Usage = ScriptUsage;
-							Data.bHasNumericInputs = bHasNumericInputs;
-
-							FoundArray->Add(Data);
-							VisitReferencedGraphsRecursive(ProcessedGraph, FunctionConstantResolver, bNeedsCompilation, FunctionsWithUsage);
-						}
-						else if(bRequiresClonedScript)
-						{
-							TArray<FunctionData>* FoundArray = PreprocessedFunctions.Find(FunctionGraph);
-							check(FoundArray != nullptr && FoundArray->Num() != 0);
-							FunctionCallNode->FunctionScript = (*FoundArray)[0].ClonedScript;
-						}
->>>>>>> efc9b2f3
 					}
 				}
 			}
@@ -356,11 +223,7 @@
 					{
 						EmitterNode->SyncEnabledState(); // Just to be safe, sync here while we likely still have the handle source.
 						EmitterNode->SetOwnerSystem(nullptr);
-<<<<<<< HEAD
 						EmitterNode->SetCachedVariablesForCompilation(*Ptr->EmitterUniqueName, Ptr->NodeGraphDeepCopy.Get(), Ptr->SourceDeepCopy.Get());
-=======
-						EmitterNode->SetCachedVariablesForCompilation(*Ptr->EmitterUniqueName, Ptr->NodeGraphDeepCopy.Get(), Ptr->Source);
->>>>>>> efc9b2f3
 					}
 				}
 			}
@@ -393,7 +256,6 @@
 
 bool FNiagaraCompileRequestDuplicateData::IsDuplicateDataFor(UNiagaraSystem* InSystem, UNiagaraEmitter* InEmitter, UNiagaraScript* InScript) const
 {
-<<<<<<< HEAD
 	return OwningSystem.Get() == InSystem && OwningEmitter.Get() == InEmitter && ValidUsages.Contains(InScript->GetUsage());
 }
 
@@ -403,12 +265,6 @@
 	Objects.Add(NodeGraphDeepCopy.Get());
 
 	if (SharedNameToDuplicatedDataInterfaceMap.IsValid())
-=======
-	Objects.Add(NodeGraphDeepCopy.Get());
-	TArray<UNiagaraDataInterface*> DIs;
-	CopiedDataInterfacesByName.GenerateValueArray(DIs);
-	for (UNiagaraDataInterface* DI : DIs)
->>>>>>> efc9b2f3
 	{
 		TArray<UNiagaraDataInterface*> DIs;
 		SharedNameToDuplicatedDataInterfaceMap->GenerateValueArray(DIs);
@@ -469,7 +325,6 @@
 void FNiagaraCompileRequestDuplicateData::DeepCopyGraphs(UNiagaraScriptSource* ScriptSource, ENiagaraScriptUsage InUsage, FCompileConstantResolver ConstantResolver)
 {
 	// Clone the source graph so we can modify it as needed; merging in the child graphs
-<<<<<<< HEAD
 	SourceDeepCopy = ScriptSource->CreateCompilationCopy(ValidUsages);
 	NodeGraphDeepCopy = SourceDeepCopy->NodeGraph;
 	FEdGraphUtilities::MergeChildrenGraphsIn(NodeGraphDeepCopy.Get(), NodeGraphDeepCopy.Get(), /*bRequireSchemaMatch=*/ true);
@@ -503,44 +358,6 @@
 
 	FCompileConstantResolver ConstantResolver(Emitter, ENiagaraScriptUsage::EmitterSpawnScript);
 	DuplicateReferencedGraphs(ScriptSource->NodeGraph, NodeGraphDeepCopy.Get(), ENiagaraScriptUsage::EmitterSpawnScript, ConstantResolver, FunctionsWithUsage);
-=======
-	//NodeGraphDeepCopy = CastChecked<UNiagaraGraph>(FEdGraphUtilities::CloneGraph(ScriptSource->NodeGraph, GetTransientPackage(), 0));
-	Source = bNeedsCompilation ? ScriptSource->CreateCompilationCopy() : ScriptSource;
-	NodeGraphDeepCopy = Source->NodeGraph;
-	
-	//double StartTime = FPlatformTime::Seconds();
-	if (bNeedsCompilation)
-	{
-		FEdGraphUtilities::MergeChildrenGraphsIn(NodeGraphDeepCopy.Get(), NodeGraphDeepCopy.Get(), /*bRequireSchemaMatch=*/ true);
-	}
-	VisitReferencedGraphs(ScriptSource->NodeGraph, NodeGraphDeepCopy.Get(), InUsage, ConstantResolver, bNeedsCompilation);
-	//float DeltaTime = (float)(FPlatformTime::Seconds() - StartTime);
-	//if (DeltaTime > 0.01f)
-	//{
-	//	UE_LOG(LogNiagaraEditor, Log, TEXT("\tPrecompile VisitReferencedGraphs %s took %f sec"), *ScriptSource->GetPathName(), DeltaTime);
-	//}
->>>>>>> efc9b2f3
-}
-
-void FNiagaraCompileRequestData::DeepCopyGraphs(UNiagaraScriptSource* ScriptSource, UNiagaraEmitter* Emitter, bool bNeedsCompilation)
-{
-	Source = bNeedsCompilation ? PrecompileDuplicateObject<UNiagaraScriptSource>(ScriptSource, GetTransientPackage()) : ScriptSource;
-	NodeGraphDeepCopy = Source->NodeGraph;
-	if (bNeedsCompilation)
-	{
-		FEdGraphUtilities::MergeChildrenGraphsIn(NodeGraphDeepCopy.Get(), NodeGraphDeepCopy.Get(), /*bRequireSchemaMatch=*/ true);
-	}
-	TMap<UNiagaraNodeFunctionCall*, ENiagaraScriptUsage> FunctionsWithUsage;
-	for (UEdGraphNode* Node : ScriptSource->NodeGraph->Nodes)
-	{
-		if (UNiagaraNodeFunctionCall* FunctionCall = Cast<UNiagaraNodeFunctionCall>(Node))
-		{
-			UNiagaraNodeOutput* OutputNode = FNiagaraStackGraphUtilities::GetEmitterOutputNodeForStackNode(*FunctionCall);
-			FunctionsWithUsage.Add(FunctionCall, OutputNode ? OutputNode->GetUsage() : ENiagaraScriptUsage::EmitterSpawnScript);
-		}
-	}
-	FCompileConstantResolver ConstantResolver(Emitter, ENiagaraScriptUsage::EmitterSpawnScript);
-	VisitReferencedGraphs(ScriptSource->NodeGraph, NodeGraphDeepCopy.Get(), ENiagaraScriptUsage::EmitterSpawnScript, ConstantResolver, bNeedsCompilation, FunctionsWithUsage);
 }
 
 
@@ -602,7 +419,6 @@
 	}
 }
 
-<<<<<<< HEAD
 void FNiagaraCompileRequestDuplicateData::ReleaseCompilationCopies()
 {
 	// clean up graph copies
@@ -627,22 +443,6 @@
 }
 
 void FNiagaraCompileRequestData::FinishPrecompile(const TArray<FNiagaraVariable>& EncounterableVariables, FCompileConstantResolver ConstantResolver, const TArray<ENiagaraScriptUsage>& UsagesToProcess, const TArray<class UNiagaraSimulationStageBase*>* SimStages)
-=======
-void FNiagaraCompileRequestData::ReleaseCompilationCopies()
-{
-	// clean up graph copies
-	for (auto& ClonedGraph : ClonedGraphs)
-	{
-		ClonedGraph->ReleaseCompilationCopy();
-	}
-	for (auto& EmitterCompileData : EmitterData)
-	{
-		EmitterCompileData->ReleaseCompilationCopies();
-	}
-}
-
-void FNiagaraCompileRequestData::FinishPrecompile(const TArray<FNiagaraVariable>& EncounterableVariables, ENiagaraScriptUsage InUsage, FCompileConstantResolver ConstantResolver, const TArray<UNiagaraSimulationStageBase*>* SimStages)
->>>>>>> efc9b2f3
 {
 	{
 		ENiagaraScriptCompileStatusEnum = StaticEnum<ENiagaraScriptCompileStatus>();
@@ -687,17 +487,13 @@
 				// Map all for this output node
 				FNiagaraParameterMapHistoryWithMetaDataBuilder Builder;
 				Builder.ConstantResolver = ConstantResolver;
-<<<<<<< HEAD
 				Builder.AddGraphToCallingGraphContextStack(Source->NodeGraph);
-=======
-				Builder.AddGraphToCallingGraphContextStack(NodeGraphDeepCopy.Get());
->>>>>>> efc9b2f3
 				Builder.RegisterEncounterableVariables(EncounterableVariables);
 
 				FString TranslationName = TEXT("Emitter");
 				Builder.BeginTranslation(TranslationName);
 				Builder.BeginUsage(FoundOutputNode->GetUsage(), SimStageName);
-				Builder.EnableScriptWhitelist(true, FoundOutputNode->GetUsage());
+				Builder.EnableScriptAllowList(true, FoundOutputNode->GetUsage());
 				Builder.BuildParameterMaps(FoundOutputNode, true);
 				Builder.EndUsage();
 
@@ -800,7 +596,7 @@
 			FString TranslationName = TEXT("Emitter");
 			Builder.BeginTranslation(TranslationName);
 			Builder.BeginUsage(FoundOutputNode->GetUsage(), SimStageName);
-			Builder.EnableScriptWhitelist(true, FoundOutputNode->GetUsage());
+			Builder.EnableScriptAllowList(true, FoundOutputNode->GetUsage());
 			Builder.BuildParameterMaps(FoundOutputNode, true);
 			Builder.EndUsage();
 
@@ -889,8 +685,10 @@
 		return InvalidPtr;
 	}
 
+	FString LogName = LogPackage ? LogPackage->GetName() : InObj->GetName();
+
 	TRACE_CPUPROFILER_EVENT_SCOPE(NiagaraPrecompile);
-	TRACE_CPUPROFILER_EVENT_SCOPE_TEXT_ON_CHANNEL(LogPackage ? *LogPackage->GetName() : *InObj->GetName(), NiagaraChannel);
+	TRACE_CPUPROFILER_EVENT_SCOPE_TEXT_ON_CHANNEL(*LogName, NiagaraChannel);
 
 	SCOPE_CYCLE_COUNTER(STAT_NiagaraEditor_ScriptSource_PreCompile);
 	double StartTime = FPlatformTime::Seconds();
@@ -905,20 +703,13 @@
 	{
 		BasePtr->Source = Cast<UNiagaraScriptSource>(Script->GetSource(Version));
 		const TArray<FNiagaraVariable> EncounterableVariables;
-<<<<<<< HEAD
 		const TArray<ENiagaraScriptUsage> ValidUsages = { ENiagaraScriptUsage::Function, ENiagaraScriptUsage::Module, ENiagaraScriptUsage::DynamicInput };
 		BasePtr->FinishPrecompile(EncounterableVariables, EmptyResolver, ValidUsages, nullptr);
-=======
-		BasePtr->FinishPrecompile(EncounterableVariables, Script->GetUsage(), EmptyResolver, nullptr);
->>>>>>> efc9b2f3
 	}
 	else if (System)
 	{
 		check(System->GetSystemSpawnScript()->GetLatestSource() == System->GetSystemUpdateScript()->GetLatestSource());
-<<<<<<< HEAD
 		BasePtr->Source = Cast<UNiagaraScriptSource>(System->GetSystemSpawnScript()->GetLatestSource());
-=======
->>>>>>> efc9b2f3
 		BasePtr->bUseRapidIterationParams = !System->bBakeOutRapidIteration;
 
 		// Store off the current variables in the exposed parameters list.
@@ -935,15 +726,6 @@
 			const FNiagaraEmitterHandle& Handle = System->GetEmitterHandle(i);
 			TSharedPtr<FNiagaraCompileRequestData, ESPMode::ThreadSafe> EmitterPtr = MakeShared<FNiagaraCompileRequestData, ESPMode::ThreadSafe>();
 			EmitterPtr->EmitterUniqueName = Handle.GetInstance()->GetUniqueEmitterName();
-<<<<<<< HEAD
-=======
-			if (Handle.GetIsEnabled()) // Don't need to copy the graph if we aren't going to use it.
-			{
-				UNiagaraScriptSource* Source = Cast<UNiagaraScriptSource>(Handle.GetInstance()->GraphSource);
-				bool bNeedsCompilation = ScriptSourceNeedsCompiling(Source, InCompilingScripts);
-				EmitterPtr->DeepCopyGraphs(Source, Handle.GetInstance(), bNeedsCompilation);
-			}
->>>>>>> efc9b2f3
 			EmitterPtr->SourceName = BasePtr->SourceName;
 			EmitterPtr->Source = Cast<UNiagaraScriptSource>(Handle.GetInstance()->GraphSource);
 			EmitterPtr->bUseRapidIterationParams = BasePtr->bUseRapidIterationParams || (!Handle.GetInstance()->bBakeOutRapidIteration);
@@ -955,14 +737,8 @@
 		{
 			FCompileConstantResolver ConstantResolver(System, ENiagaraScriptUsage::SystemSpawnScript);
 			UNiagaraScriptSource* Source = Cast<UNiagaraScriptSource>(System->GetSystemSpawnScript()->GetLatestSource());
-<<<<<<< HEAD
 			static TArray<ENiagaraScriptUsage> SystemUsages = { ENiagaraScriptUsage::SystemSpawnScript, ENiagaraScriptUsage::SystemUpdateScript };
 			BasePtr->FinishPrecompile(EncounterableVars, ConstantResolver, SystemUsages, nullptr);
-=======
-			bool bNeedsCompilation = ScriptSourceNeedsCompiling(Source, InCompilingScripts);
-			BasePtr->DeepCopyGraphs(Source, ENiagaraScriptUsage::SystemSpawnScript, ConstantResolver, bNeedsCompilation);
-			BasePtr->FinishPrecompile(EncounterableVars, ENiagaraScriptUsage::SystemSpawnScript, ConstantResolver, nullptr);
->>>>>>> efc9b2f3
 		}
 
 		// Add the User and System variables that we did encounter to the list that emitters might also encounter.
@@ -992,7 +768,6 @@
 						ScriptToEmitterMap.Add(EmitterScripts[ScriptIdx], Handle.GetInstance());
 					}
 				}
-<<<<<<< HEAD
 				// First finish the precompile for the emitters so that the encountered emitter variables can be found.
 				static TArray<ENiagaraScriptUsage> EmitterUsages = { ENiagaraScriptUsage::EmitterSpawnScript, ENiagaraScriptUsage::EmitterUpdateScript };
 				BasePtr->EmitterData[i]->FinishPrecompile(EncounterableVars, ConstantResolver, EmitterUsages, nullptr);
@@ -1008,18 +783,6 @@
 					ENiagaraScriptUsage::ParticleGPUComputeScript,
 					ENiagaraScriptUsage::ParticleSimulationStageScript };
 				BasePtr->EmitterData[i]->FinishPrecompile(ParticleEncounterableVars, ConstantResolver, ParticleUsages, &Handle.GetInstance()->GetSimulationStages());
-=======
-				BasePtr->EmitterData[i]->FinishPrecompile(EncounterableVars, ENiagaraScriptUsage::EmitterSpawnScript, ConstantResolver, &Handle.GetInstance()->GetSimulationStages());
-				BasePtr->MergeInEmitterPrecompiledData(BasePtr->EmitterData[i].Get());
-
-				for (UNiagaraRendererProperties* RendererProperty : Handle.GetInstance()->GetRenderers())
-				{
-					for (const FNiagaraVariable& BoundAttribute : RendererProperty->GetBoundAttributes())
-					{
-						BasePtr->EmitterData[i]->RequiredRendererVariables.AddUnique(BoundAttribute);
-					}
-				}
->>>>>>> efc9b2f3
 			}
 		}
 
@@ -1106,7 +869,7 @@
 		}
 	}
 
-	UE_LOG(LogNiagaraEditor, Verbose, TEXT("'%s' Precompile took %f sec."), *LogPackage->GetName(),
+	UE_LOG(LogNiagaraEditor, Verbose, TEXT("'%s' Precompile took %f sec."), *LogName,
 		(float)(FPlatformTime::Seconds() - StartTime));
 
 	return BasePtr;
