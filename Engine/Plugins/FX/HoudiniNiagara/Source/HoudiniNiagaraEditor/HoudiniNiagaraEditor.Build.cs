--- conflicted
+++ resolved
@@ -65,10 +65,6 @@
 				"SlateCore",
                 "Niagara",
                 "NiagaraShader",
-<<<<<<< HEAD
-                "UtilityShaders",
-=======
->>>>>>> b4bb4b20
                 "HoudiniNiagara",
 				"ToolMenus",
 			}
