<<<<<<< HEAD
// Copyright 1998-2019 Epic Games, Inc. All Rights Reserved.
=======
// Copyright 1998-2018 Epic Games, Inc. All Rights Reserved.
>>>>>>> df71d635

#include "CoreMinimal.h"
#include "Misc/Paths.h"
#include "Modules/ModuleInterface.h"
#include "Modules/ModuleManager.h"
#include "IMediaModule.h"
#include "IMagicLeapMediaModule.h"
#include "MagicLeapMediaFactoryPrivate.h"
#include "IMediaPlayerFactory.h"

#define LOCTEXT_NAMESPACE "FMagicLeapCameraPreviewFactoryModule"

/**
 * Implements the MagicLeapCameraPreviewFactory module.
 */
class FMagicLeapCameraPreviewFactoryModule : public IMediaPlayerFactory, public IModuleInterface
{
public:
	/** IMediaPlayerFactory interface */
	virtual bool CanPlayUrl(const FString& Url, const IMediaOptions* /*Options*/, TArray<FText>* /*OutWarnings*/, TArray<FText>* OutErrors) const override
	{
		(void)Url;
		(void)OutErrors;
		return true;
	}

	virtual TSharedPtr<IMediaPlayer, ESPMode::ThreadSafe> CreatePlayer(IMediaEventSink& EventSink) override
	{
		auto MagicLeapMediaModule = FModuleManager::LoadModulePtr<IMagicLeapMediaModule>("MagicLeapMedia");
		return (MagicLeapMediaModule != nullptr) ? MagicLeapMediaModule->CreateCameraPreviewPlayer(EventSink) : nullptr;
	}

	virtual FText GetDisplayName() const override
	{
		return LOCTEXT("MediaPlayerDisplayName", "MagicLeap Camera Preview");
	}

	virtual FName GetPlayerName() const override
	{
		static FName PlayerName(TEXT("MagicLeapCameraPreview"));
		return PlayerName;
	}

	virtual const TArray<FString>& GetSupportedPlatforms() const override
	{
		return SupportedPlatforms;
	}

	virtual bool SupportsFeature(EMediaFeature Feature) const
	{
		return ((Feature == EMediaFeature::AudioTracks) ||
			(Feature == EMediaFeature::VideoSamples) ||
			(Feature == EMediaFeature::VideoTracks));
	}

public:
	/** IModuleInterface interface */
	
	virtual void StartupModule() override
	{
    	// supported platforms
    	SupportedPlatforms.Add(TEXT("Lumin"));
    	// Hack until we get a separete ini platform for Lumin. Will not affect Android since this plugin is not built for it.
    	SupportedPlatforms.Add(TEXT("Android"));
		// register media player info
		auto MediaModule = FModuleManager::LoadModulePtr<IMediaModule>("Media");

		if (MediaModule != nullptr)
		{
			MediaModule->RegisterPlayerFactory(*this);
		}
	}

	virtual void ShutdownModule() override
	{
		// unregister player factory
		auto MediaModule = FModuleManager::GetModulePtr<IMediaModule>("Media");
		
		if (MediaModule != nullptr)
		{
			MediaModule->UnregisterPlayerFactory(*this);
		}
	}

private:
	/** List of platforms that the media player support. */
	TArray<FString> SupportedPlatforms;
};

#undef LOCTEXT_NAMESPACE

IMPLEMENT_MODULE(FMagicLeapCameraPreviewFactoryModule, MagicLeapCameraPreviewFactory);<|MERGE_RESOLUTION|>--- conflicted
+++ resolved
@@ -1,8 +1,4 @@
-<<<<<<< HEAD
 // Copyright 1998-2019 Epic Games, Inc. All Rights Reserved.
-=======
-// Copyright 1998-2018 Epic Games, Inc. All Rights Reserved.
->>>>>>> df71d635
 
 #include "CoreMinimal.h"
 #include "Misc/Paths.h"
@@ -12,6 +8,7 @@
 #include "IMagicLeapMediaModule.h"
 #include "MagicLeapMediaFactoryPrivate.h"
 #include "IMediaPlayerFactory.h"
+#include "Misc/ConfigCacheIni.h"
 
 #define LOCTEXT_NAMESPACE "FMagicLeapCameraPreviewFactoryModule"
 
@@ -31,8 +28,23 @@
 
 	virtual TSharedPtr<IMediaPlayer, ESPMode::ThreadSafe> CreatePlayer(IMediaEventSink& EventSink) override
 	{
-		auto MagicLeapMediaModule = FModuleManager::LoadModulePtr<IMagicLeapMediaModule>("MagicLeapMedia");
-		return (MagicLeapMediaModule != nullptr) ? MagicLeapMediaModule->CreateCameraPreviewPlayer(EventSink) : nullptr;
+		// Disable camera preview on Vulkan until we are able to get it working.
+		// Can't call FLuminPlatformMisc::ShouldUseVulkan from here ...
+		bool bUseVulkan = false;
+		if (GConfig != nullptr)
+		{
+			GConfig->GetBool(TEXT("/Script/LuminRuntimeSettings.LuminRuntimeSettings"), TEXT("bUseVulkan"), bUseVulkan, GEngineIni);
+		}
+		
+		if (!bUseVulkan)
+		{
+			auto MagicLeapMediaModule = FModuleManager::LoadModulePtr<IMagicLeapMediaModule>("MagicLeapMedia");
+			if (MagicLeapMediaModule != nullptr)
+			{
+				return MagicLeapMediaModule->CreateCameraPreviewPlayer(EventSink);
+			}
+		}
+		return nullptr;
 	}
 
 	virtual FText GetDisplayName() const override
