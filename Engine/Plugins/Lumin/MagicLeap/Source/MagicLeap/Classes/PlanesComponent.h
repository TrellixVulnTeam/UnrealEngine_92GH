--- conflicted
+++ resolved
@@ -1,10 +1,13 @@
-<<<<<<< HEAD
 // Copyright 1998-2019 Epic Games, Inc. All Rights Reserved.
-=======
-// Copyright 1998-2018 Epic Games, Inc. All Rights Reserved.
->>>>>>> df71d635
 
 #pragma once
+
+#if WITH_MLSDK
+#pragma warning( push )
+#pragma warning( disable : 4201)
+#include "ml_planes.h"
+#pragma warning( pop ) 
+#endif //WITH_MLSDK
 
 #include "Components/SceneComponent.h"
 #include "PlanesComponent.generated.h"
@@ -41,6 +44,19 @@
 	Wall
 };
 
+#if WITH_MLSDK
+
+MLPlanesQueryFlags UnrealToMLPlanesQueryFlagMap(EPlaneQueryFlags QueryFlag);
+
+EPlaneQueryFlags MLToUnrealPlanesQueryFlagMap(MLPlanesQueryFlags QueryFlag);
+
+MLPlanesQueryFlags UnrealToMLPlanesQueryFlags(const TArray<EPlaneQueryFlags>& QueryFlags);
+
+void MLToUnrealPlanesQueryFlags(uint32 QueryFlags, TArray<EPlaneQueryFlags>& OutPlaneFlags);
+
+#endif //WITH_MLSDK
+
+
 /** Represents a plane returned from the ML-API. */
 USTRUCT(BlueprintType)
 struct FPlaneResult
@@ -66,7 +82,18 @@
 
 	/** The flags which describe this plane. TODO: Should be a TSet but that is misbehaving in the editor.*/
 	UPROPERTY(EditAnywhere, BlueprintReadWrite, Category = "Planes|MagicLeap")
-	TArray<EPlaneQueryFlags> PlaneFlags;	
+	TArray<EPlaneQueryFlags> PlaneFlags;
+
+	/** The Boundary of the plane in plane local space.*/
+	UPROPERTY(EditAnywhere, BlueprintReadWrite, Category = "Planes|MagicLeap")
+	TArray<FVector> BoundaryPolygon;
+
+	/** ID of the plane result. This ID is persistent across queries */
+	UPROPERTY(BlueprintReadOnly, Category = "Planes|MagicLeap")
+	FGuid ID;
+
+	/** ID of the plane result. This ID is persistent across queries */
+	uint64 ID_64;
 };
 
 /** 
@@ -119,10 +146,6 @@
 	UPROPERTY(EditAnywhere, BlueprintReadWrite, Category = "Planes|MagicLeap", meta = (ClampMin = 400))
 	float MinPlaneArea;
 
-	/** Ignore bounds when tracking planes. */
-	UPROPERTY(EditAnywhere, BlueprintReadWrite, Category = "Planes|MagicLeap")
-	bool IgnoreBoundingVolume = false;
-
 	/**
 	  Requests planes with the current value of QueryFlags, SearchVolume and MaxResults.
 	  @param UserData User data for this request. The same data will be included in the result for query identification.
@@ -132,11 +155,17 @@
 	UFUNCTION(BlueprintCallable, Category = "MagicLeap|Planes")
 	bool RequestPlanes(int32 UserData, const FPlaneResultDelegate& ResultDelegate);
 
+	/** Creates the planes tracker handle for the component */
+	virtual void BeginPlay() override;
+
 	/** Polls for and handles the results of the plane queries. */
 	virtual void TickComponent(float DeltaTime, enum ELevelTick TickType, FActorComponentTickFunction *ThisTickFunction) override;
 
 	/** Destroys the interface object to the planes api*/
 	virtual void FinishDestroy() override;
+
+	UPROPERTY()
+	bool IgnoreBoundingVolume_DEPRECATED;
 
 private:
 	struct FPlanesRequestMetaData
