<<<<<<< HEAD
// Copyright 1998-2019 Epic Games, Inc. All Rights Reserved.
=======
// Copyright 1998-2018 Epic Games, Inc. All Rights Reserved.
>>>>>>> df71d635

#pragma once

#include "Components/SceneComponent.h"
#include "MeshTrackerComponent.generated.h"

/** Type of mesh to query from the underlying system. */
UENUM(BlueprintType)
enum class EMeshType : uint8
{
	/*! Meshing should be done as triangles. */
	Triangles,
	/*! Return mesh vertices as a point cloud. */
	PointCloud
};

/** Vertex color mode. */
UENUM(BlueprintType)
enum class EMLMeshVertexColorMode : uint8
{
	/** Vertex Color is not set. */
	None    UMETA(DisplayName = "No Vertex Color"),
	/*! Vertex confidence is interpolated between two specified colors. */
	Confidence  UMETA(DisplayName = "Vertex Confidence"),
	/*! Each block is given a color from a list. */
	Block  UMETA(DisplayName = "Blocks Colored")
};

/** Discrete level of detail required. */
UENUM(BlueprintType)
enum class EMeshLOD : uint8
{
	/*! Minimum LOD. */
	Minimum,
	/*! Medium LOD. */
	Medium,
	/*! Maximum LOD. */
	Maximum,
};

/**
	The MeshTrackerComponent class manages requests for environmental mesh data, processes the results and provides
	them to the calling system. The calling system is able request environmental mesh data within a specified area.
	Various other search criteria can be set via this class's public properties.  Mesh data requests are processed
	on a separate thread.  Once a mesh data request has been processed the calling system will be notified via an
	FOnMeshTrackerUpdated broadcast.
*/
UCLASS(ClassGroup = MagicLeap, BlueprintType, Blueprintable, EditInlineNew, meta = (BlueprintSpawnableComponent))
class MAGICLEAP_API UMeshTrackerComponent
	: public USceneComponent
{
	GENERATED_UCLASS_BODY()

public:
	/** Destroys the FMeshTrackerImpl instance.*/
	~UMeshTrackerComponent();

	/**
		Sets the procedural mesh component that will store and display the environmental mesh results.
		@param InMRMeshPtr The procedural mesh component to store the query result in.
	*/
	UFUNCTION(BlueprintCallable, Category = "Mesh Reconstruction")
	void ConnectMRMesh(class UMRMeshComponent* InMRMeshPtr);

	/**
		Unlinks the current procedural mesh component from the mesh tracking system.
		@param InMRMeshPtr The procedural mesh component to unlink from the mesh tracking system.
	*/
	UFUNCTION(BlueprintCallable, Category = "Mesh Reconstruction")
	void DisconnectMRMesh(class UMRMeshComponent* InMRMeshPtr);

	/**
		Delegate used by OnMeshUpdated().
		@param Index The index of the mesh section in the ProceduralMeshComponent that was updated.
		@param Vertices List of all vertices in the updated mesh section.
		@param Triangles List of all triangles in the updated mesh section.
		@param Normals List of the normals of all triangles in the updated mesh section.
		@param Confidence List of the confidence values per vertex in the updated mesh section. This can be used to determine if the user needs to scan more.
	*/
	DECLARE_DYNAMIC_MULTICAST_DELEGATE_FiveParams(FOnMeshTrackerUpdated, int32, Index, const TArray<FVector>&, Vertices, const TArray<int32>&, Triangles, const TArray<FVector>&, Normals, const TArray<float>&, Confidence);

	/** Activated whenever new information about this mesh tracker is detected. */
	UPROPERTY(BlueprintAssignable)
	FOnMeshTrackerUpdated OnMeshTrackerUpdated;

	/** Set to true to start scanning the world for meshes. */
	UPROPERTY(EditAnywhere, BlueprintReadWrite, Category = "Meshing|MagicLeap")
	bool ScanWorld = true;

	/** The type of mesh to query. */
	UPROPERTY(EditAnywhere, BlueprintReadWrite, Category = "Meshing|MagicLeap")
	EMeshType MeshType = EMeshType::Triangles;

	/** Bounding box for the mesh scan. The mesh will be scanned for only within this box. */
	UPROPERTY(EditAnywhere, BlueprintReadWrite, Category = "Meshing|MagicLeap")
	class UBoxComponent* BoundingVolume;

	/** Meshing LOD. */
	UPROPERTY(EditAnywhere, BlueprintReadWrite, Category = "Meshing|MagicLeap")
	EMeshLOD LevelOfDetail = EMeshLOD::Medium;

	/** The perimeter (in Unreal Units) of gaps to be filled. 0 means do not fill. A good value is 300cm. */
	UPROPERTY(EditAnywhere, BlueprintReadWrite, Category = "Meshing|MagicLeap")
	float PerimeterOfGapsToFill = 300.0f;

	/** If true, the system will planarize the returned mesh i.e. planar regions will be smoothed out. */
	UPROPERTY(EditAnywhere, BlueprintReadWrite, Category = "Meshing|MagicLeap")
	bool Planarize = false;

	/** Any section that is disconnected from the main mesh and has an area (in Unreal Units squared) 
	    less than this value will be removed. 
		0 means do not remove disconnected sections. A good value is 50cm. */
	UPROPERTY(EditAnywhere, BlueprintReadWrite, Category = "Meshing|MagicLeap")
	float DisconnectedSectionArea = 50.0f;

	/** If true, the system will generate normals for the triangle vertices. */
	UPROPERTY(EditAnywhere, BlueprintReadWrite, Category = "Meshing|MagicLeap")
	bool RequestNormals = true;

	/**
		If true, the system will generate the mesh confidence values for the triangle vertices.
		These confidence values can be used to determine if the user needs to scan more.
	*/
	UPROPERTY(EditAnywhere, BlueprintReadWrite, Category = "Meshing|MagicLeap")
	bool RequestVertexConfidence = false;

	/**
	* Vertex Colors can be unused, or filled with several types of information.
	*/
	UPROPERTY(EditAnywhere, BlueprintReadWrite, Category = "Meshing|MagicLeap")
	EMLMeshVertexColorMode VertexColorMode = EMLMeshVertexColorMode::None;

	/** Colors through which we cycle when setting vertex color by block. */
	UPROPERTY(EditAnywhere, BlueprintReadWrite, Category = "Meshing|MagicLeap")
	TArray<FColor> BlockVertexColors;

	/** Color mapped to confidence value of zero. */
	UPROPERTY(EditAnywhere, BlueprintReadWrite, Category = "Meshing|MagicLeap")
	FLinearColor VertexColorFromConfidenceZero;

	/** Color mapped to confidence value of one. */
	UPROPERTY(EditAnywhere, BlueprintReadWrite, Category = "Meshing|MagicLeap")
	FLinearColor VertexColorFromConfidenceOne;

	/**
		If true, overlapping area between two mesh blocks will be removed.
		This field is only valid when the MeshType is Blocks.
	*/
	UPROPERTY(EditAnywhere, BlueprintReadWrite, Category = "Meshing|MagicLeap")
	bool RemoveOverlappingTriangles = false;

	/** MRMeshComponent can render and provide collision based on the Mesh data. */
	UPROPERTY(transient)
	class UMRMeshComponent* MRMesh;

	/**
		The procedural mesh generated should bake physics and update its collision data.
		TODO: Can we calculate this based on the collision flags of the UProceduralMeshComponent?
		It seems like those are not being respected directly by the component.
	*/

	/** Polls for and handles the results of the environmental mesh queries. */
	virtual void TickComponent(float DeltaTime, enum ELevelTick TickType, FActorComponentTickFunction *ThisTickFunction) override;

	/** Unlinks the current procedural mesh component from the mesh tracking system. */
	virtual void BeginDestroy() override;

	/** Destroys the interface object to the mesh tracking api*/
	virtual void FinishDestroy() override;

#if WITH_EDITOR
	virtual void PostEditChangeProperty(FPropertyChangedEvent& e) override;
#endif

private:
	class FMeshTrackerImpl *Impl;

#if WITH_EDITOR
private:
	void PrePIEEnded(bool bWasSimulatingInEditor);
#endif
};<|MERGE_RESOLUTION|>--- conflicted
+++ resolved
@@ -1,47 +1,11 @@
-<<<<<<< HEAD
 // Copyright 1998-2019 Epic Games, Inc. All Rights Reserved.
-=======
-// Copyright 1998-2018 Epic Games, Inc. All Rights Reserved.
->>>>>>> df71d635
 
 #pragma once
 
+#include "MeshTrackerTypes.h"
+#include "MeshBlockSelectorInterface.h"
 #include "Components/SceneComponent.h"
 #include "MeshTrackerComponent.generated.h"
-
-/** Type of mesh to query from the underlying system. */
-UENUM(BlueprintType)
-enum class EMeshType : uint8
-{
-	/*! Meshing should be done as triangles. */
-	Triangles,
-	/*! Return mesh vertices as a point cloud. */
-	PointCloud
-};
-
-/** Vertex color mode. */
-UENUM(BlueprintType)
-enum class EMLMeshVertexColorMode : uint8
-{
-	/** Vertex Color is not set. */
-	None    UMETA(DisplayName = "No Vertex Color"),
-	/*! Vertex confidence is interpolated between two specified colors. */
-	Confidence  UMETA(DisplayName = "Vertex Confidence"),
-	/*! Each block is given a color from a list. */
-	Block  UMETA(DisplayName = "Blocks Colored")
-};
-
-/** Discrete level of detail required. */
-UENUM(BlueprintType)
-enum class EMeshLOD : uint8
-{
-	/*! Minimum LOD. */
-	Minimum,
-	/*! Medium LOD. */
-	Medium,
-	/*! Maximum LOD. */
-	Maximum,
-};
 
 /**
 	The MeshTrackerComponent class manages requests for environmental mesh data, processes the results and provides
@@ -51,12 +15,12 @@
 	FOnMeshTrackerUpdated broadcast.
 */
 UCLASS(ClassGroup = MagicLeap, BlueprintType, Blueprintable, EditInlineNew, meta = (BlueprintSpawnableComponent))
-class MAGICLEAP_API UMeshTrackerComponent
-	: public USceneComponent
+class MAGICLEAP_API UMeshTrackerComponent : public USceneComponent, public IMeshBlockSelectorInterface
 {
-	GENERATED_UCLASS_BODY()
+	GENERATED_BODY()
 
 public:
+	UMeshTrackerComponent();
 	/** Destroys the FMeshTrackerImpl instance.*/
 	~UMeshTrackerComponent();
 
@@ -75,14 +39,33 @@
 	void DisconnectMRMesh(class UMRMeshComponent* InMRMeshPtr);
 
 	/**
+		Sets the interface to be used for selecting blocks to mesh.
+		@param Selector pointer to the object which implements IMeshBlockSelectorInterface.
+	*/
+	UFUNCTION(BlueprintCallable, Category = "Meshing|MagicLeap")
+	void ConnectBlockSelector(TScriptInterface<IMeshBlockSelectorInterface> Selector);
+
+	/** 
+	 * Disconnects the previously connected IMeshBlockSelectorInterface.
+	 * The default implementation is used this case - all new and updated blocks are meshed with the MeshTrackerComponent'd LevelOfDetail.
+	 */
+	UFUNCTION(BlueprintCallable, Category = "Meshing|MagicLeap")
+	void DisconnectBlockSelector();
+
+	/** IMeshBlockSelectorInterface */
+	UFUNCTION(BlueprintCallable, BlueprintNativeEvent, Category="Meshing|MagicLeap")
+	void SelectMeshBlocks(const FMLTrackingMeshInfo& NewMeshInfo, TArray<FMeshBlockRequest>& RequestedMesh);
+	virtual void SelectMeshBlocks_Implementation(const FMLTrackingMeshInfo& NewMeshInfo, TArray<FMeshBlockRequest>& RequestedMesh) override;
+
+	/**
 		Delegate used by OnMeshUpdated().
-		@param Index The index of the mesh section in the ProceduralMeshComponent that was updated.
+		@param ID The ID of the mesh section in the ProceduralMeshComponent that was updated.
 		@param Vertices List of all vertices in the updated mesh section.
 		@param Triangles List of all triangles in the updated mesh section.
 		@param Normals List of the normals of all triangles in the updated mesh section.
 		@param Confidence List of the confidence values per vertex in the updated mesh section. This can be used to determine if the user needs to scan more.
 	*/
-	DECLARE_DYNAMIC_MULTICAST_DELEGATE_FiveParams(FOnMeshTrackerUpdated, int32, Index, const TArray<FVector>&, Vertices, const TArray<int32>&, Triangles, const TArray<FVector>&, Normals, const TArray<float>&, Confidence);
+	DECLARE_DYNAMIC_MULTICAST_DELEGATE_FiveParams(FOnMeshTrackerUpdated, FGuid, ID, const TArray<FVector>&, Vertices, const TArray<int32>&, Triangles, const TArray<FVector>&, Normals, const TArray<float>&, Confidence);
 
 	/** Activated whenever new information about this mesh tracker is detected. */
 	UPROPERTY(BlueprintAssignable)
@@ -158,12 +141,6 @@
 	UPROPERTY(transient)
 	class UMRMeshComponent* MRMesh;
 
-	/**
-		The procedural mesh generated should bake physics and update its collision data.
-		TODO: Can we calculate this based on the collision flags of the UProceduralMeshComponent?
-		It seems like those are not being respected directly by the component.
-	*/
-
 	/** Polls for and handles the results of the environmental mesh queries. */
 	virtual void TickComponent(float DeltaTime, enum ELevelTick TickType, FActorComponentTickFunction *ThisTickFunction) override;
 
@@ -178,6 +155,11 @@
 #endif
 
 private:
+	void RequestMeshInfo();
+	bool GetMeshInfoResult();
+	void RequestMesh();
+	bool GetMeshResult();
+
 	class FMeshTrackerImpl *Impl;
 
 #if WITH_EDITOR
