<<<<<<< HEAD
// Copyright 1998-2019 Epic Games, Inc. All Rights Reserved.
=======
// Copyright 1998-2018 Epic Games, Inc. All Rights Reserved.
>>>>>>> df71d635

#pragma once

#include "CoreMinimal.h"
#if WITH_MLSDK
#include "ml_privileges.h"
#endif //WITH_MLSDK

namespace MagicLeap
{
	enum EPrivilegeState
	{
		NotYetRequested,
		Pending,
		Granted,
		Denied
	};

	struct FRequiredPrivilege
	{
#if WITH_MLSDK
		FRequiredPrivilege(MLPrivilegeID InPrivilegeID)
		: PrivilegeID(InPrivilegeID)
		, PrivilegeRequest(nullptr)
		, State(NotYetRequested)
		{}

		MLPrivilegeID PrivilegeID;
		MLPrivilegesAsyncRequest* PrivilegeRequest;
#endif // WITH_MLSDK
		EPrivilegeState State;
	};

	/**
	* Provides an interface between the AppFramework and any system that needs to be
	* notified of application events (such as pause/resume).
	*/
	class MAGICLEAP_API IAppEventHandler
	{
	public:
#if WITH_MLSDK
		/** 
			Adds the IAppEventHandler instance to the application's list of IAppEventHandler instances.
			Populates a RequiredPrivileges list based on the privilge ids passed via InRequiredPrivileges;
			@param InRequiredPrivileges The list of privilge ids required by the calling system.
		*/
		IAppEventHandler(TArray<MLPrivilegeID> InRequiredPrivileges);
#endif // WITH_MLSDK

		IAppEventHandler();

		/** Removes the IAppEventHandler instance from the application's list of IAppEventHandler instances.*/
		virtual ~IAppEventHandler();

		/**
			Can be overridden by inheriting class that needs to destroy certain api interfaces before the perception stack is
			closed down.
		*/
		virtual void OnAppShutDown() {}

		/**
			Use to check status of privilege requests.
		*/
		virtual void OnAppTick();

		/**
			Can be overridden by inheriting class in order to pause its system.
		*/
		virtual void OnAppPause() {}

		/**
			Can be overridden by inheriting class in order to resume its system.
		*/
		virtual void OnAppResume();

#if WITH_MLSDK
		/**
			Returns the status of the specified privilege.
			@param PrivilegeID The privilege id to be queried.
			@param bBlocking Flags whether or not to use the blocking query internally.
		*/
		EPrivilegeState GetPrivilegeStatus(MLPrivilegeID PrivilegeID, bool bBlocking = true);
#endif //WITH_MLSDK

		/**
			Pushes this object onto a worker thread so that it's blocking destructor can be called without locking up the update thread.
			@note This should only be called by objects that have a blocking destructor and are no longer referenced.
		*/
		void AsyncDestroy();

	protected:
#if WITH_MLSDK
		TMap<MLPrivilegeID, FRequiredPrivilege> RequiredPrivileges;
#endif // WITH_MLSDK
		bool bAllPrivilegesInSync;
		bool bWasSystemEnabledOnPause;
		FCriticalSection CriticalSection;
	};
} // MagicLeap<|MERGE_RESOLUTION|>--- conflicted
+++ resolved
@@ -1,8 +1,4 @@
-<<<<<<< HEAD
 // Copyright 1998-2019 Epic Games, Inc. All Rights Reserved.
-=======
-// Copyright 1998-2018 Epic Games, Inc. All Rights Reserved.
->>>>>>> df71d635
 
 #pragma once
 
@@ -43,13 +39,15 @@
 	class MAGICLEAP_API IAppEventHandler
 	{
 	public:
+		typedef TFunction<void()> FEventHandler;
+
 #if WITH_MLSDK
 		/** 
 			Adds the IAppEventHandler instance to the application's list of IAppEventHandler instances.
 			Populates a RequiredPrivileges list based on the privilge ids passed via InRequiredPrivileges;
 			@param InRequiredPrivileges The list of privilge ids required by the calling system.
 		*/
-		IAppEventHandler(TArray<MLPrivilegeID> InRequiredPrivileges);
+		IAppEventHandler(const TArray<MLPrivilegeID>& InRequiredPrivileges);
 #endif // WITH_MLSDK
 
 		IAppEventHandler();
@@ -61,7 +59,7 @@
 			Can be overridden by inheriting class that needs to destroy certain api interfaces before the perception stack is
 			closed down.
 		*/
-		virtual void OnAppShutDown() {}
+		virtual void OnAppShutDown();
 
 		/**
 			Use to check status of privilege requests.
@@ -71,7 +69,7 @@
 		/**
 			Can be overridden by inheriting class in order to pause its system.
 		*/
-		virtual void OnAppPause() {}
+		virtual void OnAppPause();
 
 		/**
 			Can be overridden by inheriting class in order to resume its system.
@@ -91,12 +89,52 @@
 			Pushes this object onto a worker thread so that it's blocking destructor can be called without locking up the update thread.
 			@note This should only be called by objects that have a blocking destructor and are no longer referenced.
 		*/
-		void AsyncDestroy();
+		bool AsyncDestroy();
+
+		/**
+			Use this as an alternative to overriding the OnAppShutDown function.  This allows you to use IAppEventHandler
+			as and aggregate class rather than an ancestor. 
+		*/
+		void SetOnAppShutDownHandler(FEventHandler&& InOnAppShutDownHandler)
+		{
+			OnAppShutDownHandler = MoveTemp(InOnAppShutDownHandler);
+		}
+
+		/**
+			Use this as an alternative to overriding the OnAppTick function.  This allows you to use IAppEventHandler
+			as and aggregate class rather than an ancestor.
+		*/
+		void SetOnAppTickHandler(FEventHandler&& InOnAppTickHandler)
+		{
+			OnAppTickHandler = MoveTemp(InOnAppTickHandler);
+		}
+
+		/**
+			Use this as an alternative to overriding the OnAppPause function.  This allows you to use IAppEventHandler
+			as and aggregate class rather than an ancestor.
+		*/
+		void SetOnAppPauseHandler(FEventHandler&& InOnAppPauseHandler)
+		{
+			OnAppPauseHandler = MoveTemp(InOnAppPauseHandler);
+		}
+
+		/**
+			Use this as an alternative to overriding the OnAppResume function.  This allows you to use IAppEventHandler
+			as and aggregate class rather than an ancestor.
+		*/
+		void SetOnAppResumeHandler(FEventHandler&& InOnAppResumeHandler)
+		{
+			OnAppResumeHandler = MoveTemp(InOnAppResumeHandler);
+		}
 
 	protected:
 #if WITH_MLSDK
 		TMap<MLPrivilegeID, FRequiredPrivilege> RequiredPrivileges;
 #endif // WITH_MLSDK
+		FEventHandler OnAppShutDownHandler;
+		FEventHandler OnAppTickHandler;
+		FEventHandler OnAppPauseHandler;
+		FEventHandler OnAppResumeHandler;
 		bool bAllPrivilegesInSync;
 		bool bWasSystemEnabledOnPause;
 		FCriticalSection CriticalSection;
