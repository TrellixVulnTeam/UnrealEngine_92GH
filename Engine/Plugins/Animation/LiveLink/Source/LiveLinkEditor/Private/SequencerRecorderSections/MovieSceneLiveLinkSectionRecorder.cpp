--- conflicted
+++ resolved
@@ -217,11 +217,6 @@
 		}
 		*/
 
-<<<<<<< HEAD
-		LastRotationValues.Reset();
-
-=======
->>>>>>> 7ac87c93
 	}
 }
 
@@ -329,7 +324,7 @@
 					int32 ChannelIndex = 0;
 					for (FLiveLinkTransformKeys& TransformKeys : LinkTransformKeysArray)
 					{
-						TransformKeys.AppendToFloatChannelsAndReset(ChannelIndex, FloatChannels, Times, LastRotationValues);
+						TransformKeys.AppendToFloatChannelsAndReset(ChannelIndex, FloatChannels, Times);
 						ChannelIndex += 9;
 					}
 					for (FLiveLinkCurveKeys CurveKeys : LinkCurveKeysArray)
