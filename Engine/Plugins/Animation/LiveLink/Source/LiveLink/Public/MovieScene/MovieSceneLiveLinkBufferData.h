--- conflicted
+++ resolved
@@ -146,11 +146,7 @@
 	//This function is the one that's called when recording live link incrementally. We move the values over from our saved 
 	//Location, Rotation and Scale buffers into the specified float channels and then reset our buffers, re-using it's memory 
 	//for the next iteration. We also fix any euler flips during this process, avoiding iterating over the data once again during Finalize.
-<<<<<<< HEAD
-	void AppendToFloatChannelsAndReset(int32 StartIndex, TArray<FMovieSceneFloatChannel>& FloatChannels, const TArray<FFrameNumber>& Times, TOptional<FVector>& LastRotationValues)
-=======
 	void AppendToFloatChannelsAndReset(int32 StartIndex, TArray<FMovieSceneFloatChannel>& FloatChannels, const TArray<FFrameNumber>& Times)
->>>>>>> 7ac87c93
 	{
 		if (Times.Num() > 0)
 		{
