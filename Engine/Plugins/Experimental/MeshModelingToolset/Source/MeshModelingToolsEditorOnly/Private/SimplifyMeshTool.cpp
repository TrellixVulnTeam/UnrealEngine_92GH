// Copyright Epic Games, Inc. All Rights Reserved.

#include "SimplifyMeshTool.h"
#include "InteractiveToolManager.h"
#include "ToolBuilderUtil.h"

#include "ToolSetupUtil.h"

#include "DynamicMesh3.h"

#include "MeshDescriptionToDynamicMesh.h"
#include "DynamicMeshToMeshDescription.h"

#include "AssetGenerationUtil.h"

#include "SceneManagement.h" // for FPrimitiveDrawInterface

//#include "ProfilingDebugging/ScopedTimers.h" // enable this to use the timer.
#include "Modules/ModuleManager.h"


#include "IMeshReductionManagerModule.h"
#include "IMeshReductionInterfaces.h"


#if WITH_EDITOR
#include "Misc/ScopedSlowTask.h"
#endif



#define LOCTEXT_NAMESPACE "USimplifyMeshTool"


DEFINE_LOG_CATEGORY_STATIC(LogMeshSimplification, Log, All);

/*
 * ToolBuilder
 */


bool USimplifyMeshToolBuilder::CanBuildTool(const FToolBuilderState& SceneState) const
{
	return ToolBuilderUtil::CountComponents(SceneState, CanMakeComponentTarget) == 1;
}

UInteractiveTool* USimplifyMeshToolBuilder::BuildTool(const FToolBuilderState& SceneState) const
{
	USimplifyMeshTool* NewTool = NewObject<USimplifyMeshTool>(SceneState.ToolManager);

	UActorComponent* ActorComponent = ToolBuilderUtil::FindFirstComponent(SceneState, CanMakeComponentTarget);
	auto* MeshComponent = Cast<UPrimitiveComponent>(ActorComponent);
	check(MeshComponent != nullptr);

	NewTool->SetSelection(MakeComponentTarget(MeshComponent));
	NewTool->SetWorld(SceneState.World);
	NewTool->SetAssetAPI(AssetAPI);

	return NewTool;
}



/*
 * Tool
 */

USimplifyMeshToolProperties::USimplifyMeshToolProperties()
{
	SimplifierType = ESimplifyType::QEM;
	TargetMode = ESimplifyTargetType::Percentage;
	TargetPercentage = 50;
	TargetCount = 1000;
	TargetEdgeLength = 5.0;
	bReproject = false;
	bPreventNormalFlips = true;
	bDiscardAttributes = false;
}


void USimplifyMeshTool::SetWorld(UWorld* World)
{
	this->TargetWorld = World;
}

void USimplifyMeshTool::SetAssetAPI(IToolsContextAssetAPI* AssetAPIIn)
{
	this->AssetAPI = AssetAPIIn;
}



void USimplifyMeshTool::Setup()
{
	UInteractiveTool::Setup();

	
	// hide component and create + show preview
	ComponentTarget->SetOwnerVisibility(false);
	Preview = NewObject<UMeshOpPreviewWithBackgroundCompute>(this, "Preview");
	Preview->Setup(this->TargetWorld, this);
	FComponentMaterialSet MaterialSet;
	ComponentTarget->GetMaterialSet(MaterialSet);
	Preview->ConfigureMaterials( MaterialSet.Materials,
		ToolSetupUtil::GetDefaultWorkingMaterial(GetToolManager())
	);
	Preview->PreviewMesh->EnableWireframe(true);

	{
		// if in editor, create progress indicator dialog because building mesh copies can be slow (for very large meshes)
		// this is especially needed because of the copy we make of the meshdescription; for Reasons, copying meshdescription is pretty slow
#if WITH_EDITOR
		static const FText SlowTaskText = LOCTEXT("SimplifyMeshInit", "Building mesh simplification data...");

		FScopedSlowTask SlowTask(3.0f, SlowTaskText);
		SlowTask.MakeDialog();

		// Declare progress shortcut lambdas
		auto EnterProgressFrame = [&SlowTask](int Progress)
	{
			SlowTask.EnterProgressFrame((float)Progress);
		};
#else
		auto EnterProgressFrame = [](int Progress) {};
#endif
		OriginalMeshDescription = MakeShared<FMeshDescription>(*ComponentTarget->GetMesh());
		EnterProgressFrame(1);
		OriginalMesh = MakeShared<FDynamicMesh3>();
		FMeshDescriptionToDynamicMesh Converter;
		Converter.bPrintDebugMessages = true;
		Converter.Convert(ComponentTarget->GetMesh(), *OriginalMesh);
		EnterProgressFrame(2);
		OriginalMeshSpatial = MakeShared<FDynamicMeshAABBTree3>(OriginalMesh.Get(), true);
	}

	Preview->PreviewMesh->SetTransform(ComponentTarget->GetWorldTransform());
	Preview->PreviewMesh->UpdatePreview(OriginalMesh.Get());

	// initialize our properties
	SimplifyProperties = NewObject<USimplifyMeshToolProperties>(this);
	AddToolPropertySource(SimplifyProperties);

	MeshStatisticsProperties = NewObject<UMeshStatisticsProperties>(this);
	AddToolPropertySource(MeshStatisticsProperties);

	Preview->OnMeshUpdated.AddLambda([this](UMeshOpPreviewWithBackgroundCompute* Compute)
	{
		MeshStatisticsProperties->Update(*Compute->PreviewMesh->GetPreviewDynamicMesh());
	});

	Preview->InvalidateResult();
}


void USimplifyMeshTool::Shutdown(EToolShutdownType ShutdownType)
{
		ComponentTarget->SetOwnerVisibility(true);
<<<<<<< HEAD
	FDynamicMeshOpResult Result = Preview->Shutdown();
		if (ShutdownType == EToolShutdownType::Accept)
		{
		GenerateAsset(Result);
=======
	TUniquePtr<FDynamicMeshOpResult> Result = Preview->Shutdown();
		if (ShutdownType == EToolShutdownType::Accept)
		{
		GenerateAsset(*Result);
>>>>>>> fa8a8d0d
		}
}


void USimplifyMeshTool::Tick(float DeltaTime)
{
	Preview->Tick(DeltaTime);
}

TUniquePtr<FDynamicMeshOperator> USimplifyMeshTool::MakeNewOperator()
{
	TUniquePtr<FSimplifyMeshOp> Op = MakeUnique<FSimplifyMeshOp>();

	Op->bDiscardAttributes = SimplifyProperties->bDiscardAttributes;
	Op->bPreventNormalFlips = SimplifyProperties->bPreventNormalFlips;
	Op->bReproject = SimplifyProperties->bReproject;
	Op->SimplifierType = SimplifyProperties->SimplifierType;
	Op->TargetCount = SimplifyProperties->TargetCount;
	Op->TargetEdgeLength = SimplifyProperties->TargetEdgeLength;
	Op->TargetMode = SimplifyProperties->TargetMode;
	Op->TargetPercentage = SimplifyProperties->TargetPercentage;

	FTransform LocalToWorld = ComponentTarget->GetWorldTransform();
	Op->SetTransform(LocalToWorld);

	Op->OriginalMeshDescription = OriginalMeshDescription;
	Op->OriginalMesh = OriginalMesh;
	Op->OriginalMeshSpatial = OriginalMeshSpatial;

	IMeshReductionManagerModule& MeshReductionModule = FModuleManager::Get().LoadModuleChecked<IMeshReductionManagerModule>("MeshReductionInterface");
	Op->MeshReduction = MeshReductionModule.GetStaticMeshReductionInterface();

	return Op;
}



void USimplifyMeshTool::Render(IToolsContextRenderAPI* RenderAPI)
{
	
	FPrimitiveDrawInterface* PDI = RenderAPI->GetPrimitiveDrawInterface();
	FTransform Transform = ComponentTarget->GetWorldTransform(); //Actor->GetTransform();

	FColor LineColor(255, 0, 0);
	const FDynamicMesh3* TargetMesh = Preview->PreviewMesh->GetPreviewDynamicMesh();
	if (TargetMesh->HasAttributes())
	{
		const FDynamicMeshUVOverlay* UVOverlay = TargetMesh->Attributes()->PrimaryUV();
		for (int eid : TargetMesh->EdgeIndicesItr()) 
		{
			if (UVOverlay->IsSeamEdge(eid)) 
			{
				FVector3d A, B;
				TargetMesh->GetEdgeV(eid, A, B);
				PDI->DrawLine(Transform.TransformPosition((FVector)A), Transform.TransformPosition((FVector)B),
					LineColor, 0, 2.0, 1.0f, true);
			}
		}
	}
}


void USimplifyMeshTool::OnPropertyModified(UObject* PropertySet, FProperty* Property)
{
	Preview->InvalidateResult();
}

bool USimplifyMeshTool::HasAccept() const
{
	return true;
}

bool USimplifyMeshTool::CanAccept() const
{
	return true;
}

void USimplifyMeshTool::GenerateAsset(const FDynamicMeshOpResult& Result)
{
	GetToolManager()->BeginUndoTransaction(LOCTEXT("SimplifyMeshToolTransactionName", "Simplify Mesh"));

	check(Result.Mesh.Get() != nullptr);
	ComponentTarget->CommitMesh([&Result](const FPrimitiveComponentTarget::FCommitParams& CommitParams)
	{
		FDynamicMeshToMeshDescription Converter;

		// full conversion if normal topology changed or faces were inverted
		Converter.Convert(Result.Mesh.Get(), *CommitParams.MeshDescription);
	});

	GetToolManager()->EndUndoTransaction();
}




#undef LOCTEXT_NAMESPACE<|MERGE_RESOLUTION|>--- conflicted
+++ resolved
@@ -155,17 +155,10 @@
 void USimplifyMeshTool::Shutdown(EToolShutdownType ShutdownType)
 {
 		ComponentTarget->SetOwnerVisibility(true);
-<<<<<<< HEAD
 	FDynamicMeshOpResult Result = Preview->Shutdown();
 		if (ShutdownType == EToolShutdownType::Accept)
 		{
 		GenerateAsset(Result);
-=======
-	TUniquePtr<FDynamicMeshOpResult> Result = Preview->Shutdown();
-		if (ShutdownType == EToolShutdownType::Accept)
-		{
-		GenerateAsset(*Result);
->>>>>>> fa8a8d0d
 		}
 }
 
