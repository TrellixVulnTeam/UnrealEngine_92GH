--- conflicted
+++ resolved
@@ -476,15 +476,9 @@
 	{
 			// this block bakes the modified DynamicMeshComponent back into the StaticMeshComponent inside an undo transaction
 			GetToolManager()->BeginUndoTransaction(LOCTEXT("DisplaceMeshToolTransactionName", "Displace Mesh"));
-<<<<<<< HEAD
 			ComponentTarget->CommitMesh([=](const FPrimitiveComponentTarget::FCommitParams& CommitParams)
 		{
 				DynamicMeshComponent->Bake(CommitParams.MeshDescription, Subdivisions > 0);
-=======
-			ComponentTarget->CommitMesh([=](FMeshDescription* MeshDescription)
-		{
-				DynamicMeshComponent->Bake(MeshDescription, Subdivisions > 0);
->>>>>>> fa8a8d0d
 			});
 			GetToolManager()->EndUndoTransaction();
 		}
