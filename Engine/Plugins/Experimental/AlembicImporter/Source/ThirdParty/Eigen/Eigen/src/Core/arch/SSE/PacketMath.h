// This file is part of Eigen, a lightweight C++ template library
// for linear algebra.
//
// Copyright (C) 2008-2009 Gael Guennebaud <gael.guennebaud@inria.fr>
//
// This Source Code Form is subject to the terms of the Mozilla
// Public License v. 2.0. If a copy of the MPL was not distributed
// with this file, You can obtain one at http://mozilla.org/MPL/2.0/.

#ifndef EIGEN_PACKET_MATH_SSE_H
#define EIGEN_PACKET_MATH_SSE_H

namespace Eigen {

namespace internal {

#ifndef EIGEN_CACHEFRIENDLY_PRODUCT_THRESHOLD
#define EIGEN_CACHEFRIENDLY_PRODUCT_THRESHOLD 8
#endif

#ifndef EIGEN_ARCH_DEFAULT_NUMBER_OF_REGISTERS
#define EIGEN_ARCH_DEFAULT_NUMBER_OF_REGISTERS (2*sizeof(void*))
#endif

#ifdef __FMA__
#ifndef EIGEN_HAS_SINGLE_INSTRUCTION_MADD
#define EIGEN_HAS_SINGLE_INSTRUCTION_MADD 1
#endif
#endif

#if (defined EIGEN_VECTORIZE_AVX) && (EIGEN_COMP_GNUC_STRICT || EIGEN_COMP_MINGW) && (__GXX_ABI_VERSION < 1004)
// With GCC's default ABI version, a __m128 or __m256 are the same types and therefore we cannot
// have overloads for both types without linking error.
// One solution is to increase ABI version using -fabi-version=4 (or greater).
// Otherwise, we workaround this inconvenience by wrapping 128bit types into the following helper
// structure:
template<typename T>
struct eigen_packet_wrapper
{
  EIGEN_ALWAYS_INLINE operator T&() { return m_val; }
  EIGEN_ALWAYS_INLINE operator const T&() const { return m_val; }
  EIGEN_ALWAYS_INLINE eigen_packet_wrapper() {}
  EIGEN_ALWAYS_INLINE eigen_packet_wrapper(const T &v) : m_val(v) {}
  EIGEN_ALWAYS_INLINE eigen_packet_wrapper& operator=(const T &v) {
    m_val = v;
    return *this;
  }
  
  T m_val;
};
typedef eigen_packet_wrapper<__m128>  Packet4f;
typedef eigen_packet_wrapper<__m128i> Packet4i;
typedef eigen_packet_wrapper<__m128d> Packet2d;
#else
typedef __m128  Packet4f;
typedef __m128i Packet4i;
typedef __m128d Packet2d;
#endif

template<> struct is_arithmetic<__m128>  { enum { value = true }; };
template<> struct is_arithmetic<__m128i> { enum { value = true }; };
template<> struct is_arithmetic<__m128d> { enum { value = true }; };

#define vec4f_swizzle1(v,p,q,r,s) \
  (_mm_castsi128_ps(_mm_shuffle_epi32( _mm_castps_si128(v), ((s)<<6|(r)<<4|(q)<<2|(p)))))

#define vec4i_swizzle1(v,p,q,r,s) \
  (_mm_shuffle_epi32( v, ((s)<<6|(r)<<4|(q)<<2|(p))))

#define vec2d_swizzle1(v,p,q) \
  (_mm_castsi128_pd(_mm_shuffle_epi32( _mm_castpd_si128(v), ((q*2+1)<<6|(q*2)<<4|(p*2+1)<<2|(p*2)))))
  
#define vec4f_swizzle2(a,b,p,q,r,s) \
  (_mm_shuffle_ps( (a), (b), ((s)<<6|(r)<<4|(q)<<2|(p))))

#define vec4i_swizzle2(a,b,p,q,r,s) \
  (_mm_castps_si128( (_mm_shuffle_ps( _mm_castsi128_ps(a), _mm_castsi128_ps(b), ((s)<<6|(r)<<4|(q)<<2|(p))))))

#define _EIGEN_DECLARE_CONST_Packet4f(NAME,X) \
  const Packet4f p4f_##NAME = pset1<Packet4f>(X)

#define _EIGEN_DECLARE_CONST_Packet2d(NAME,X) \
  const Packet2d p2d_##NAME = pset1<Packet2d>(X)

#define _EIGEN_DECLARE_CONST_Packet4f_FROM_INT(NAME,X) \
  const Packet4f p4f_##NAME = _mm_castsi128_ps(pset1<Packet4i>(X))

#define _EIGEN_DECLARE_CONST_Packet4i(NAME,X) \
  const Packet4i p4i_##NAME = pset1<Packet4i>(X)


// Use the packet_traits defined in AVX/PacketMath.h instead if we're going
// to leverage AVX instructions.
#ifndef EIGEN_VECTORIZE_AVX
template<> struct packet_traits<float>  : default_packet_traits
{
  typedef Packet4f type;
  typedef Packet4f half;
  enum {
    Vectorizable = 1,
    AlignedOnScalar = 1,
    size=4,
    HasHalfPacket = 0,

    HasDiv  = 1,
    HasSin  = EIGEN_FAST_MATH,
    HasCos  = EIGEN_FAST_MATH,
    HasLog  = 1,
    HasExp  = 1,
    HasSqrt = 1,
    HasRsqrt = 1,
    HasTanh  = EIGEN_FAST_MATH,
    HasBlend = 1

#ifdef EIGEN_VECTORIZE_SSE4_1
    ,
    HasRound = 1,
    HasFloor = 1,
    HasCeil = 1
#endif
  };
};
template<> struct packet_traits<double> : default_packet_traits
{
  typedef Packet2d type;
  typedef Packet2d half;
  enum {
    Vectorizable = 1,
    AlignedOnScalar = 1,
    size=2,
    HasHalfPacket = 0,

    HasDiv  = 1,
    HasExp  = 1,
    HasSqrt = 1,
    HasRsqrt = 1,
    HasBlend = 1

#ifdef EIGEN_VECTORIZE_SSE4_1
    ,
    HasRound = 1,
    HasFloor = 1,
    HasCeil = 1
#endif
  };
};
#endif
template<> struct packet_traits<int>    : default_packet_traits
{
  typedef Packet4i type;
  typedef Packet4i half;
  enum {
    Vectorizable = 1,
    AlignedOnScalar = 1,
    size=4,

    HasBlend = 1
  };
};

template<> struct unpacket_traits<Packet4f> { typedef float  type; enum {size=4, alignment=Aligned16}; typedef Packet4f half; };
template<> struct unpacket_traits<Packet2d> { typedef double type; enum {size=2, alignment=Aligned16}; typedef Packet2d half; };
template<> struct unpacket_traits<Packet4i> { typedef int    type; enum {size=4, alignment=Aligned16}; typedef Packet4i half; };

#ifndef EIGEN_VECTORIZE_AVX
template<> struct scalar_div_cost<float,true> { enum { value = 7 }; };
template<> struct scalar_div_cost<double,true> { enum { value = 8 }; };
#endif

#if EIGEN_COMP_MSVC==1500
// Workaround MSVC 9 internal compiler error.
// TODO: It has been detected with win64 builds (amd64), so let's check whether it also happens in 32bits+SSE mode
// TODO: let's check whether there does not exist a better fix, like adding a pset0() function. (it crashed on pset1(0)).
template<> EIGEN_STRONG_INLINE Packet4f pset1<Packet4f>(const float&  from) { return _mm_set_ps(from,from,from,from); }
template<> EIGEN_STRONG_INLINE Packet2d pset1<Packet2d>(const double& from) { return _mm_set_pd(from,from); }
template<> EIGEN_STRONG_INLINE Packet4i pset1<Packet4i>(const int&    from) { return _mm_set_epi32(from,from,from,from); }
#else
template<> EIGEN_STRONG_INLINE Packet4f pset1<Packet4f>(const float&  from) { return _mm_set_ps1(from); }
template<> EIGEN_STRONG_INLINE Packet2d pset1<Packet2d>(const double& from) { return _mm_set1_pd(from); }
template<> EIGEN_STRONG_INLINE Packet4i pset1<Packet4i>(const int&    from) { return _mm_set1_epi32(from); }
#endif

// GCC generates a shufps instruction for _mm_set1_ps/_mm_load1_ps instead of the more efficient pshufd instruction.
// However, using inrinsics for pset1 makes gcc to generate crappy code in some cases (see bug 203)
// Using inline assembly is also not an option because then gcc fails to reorder properly the instructions.
// Therefore, we introduced the pload1 functions to be used in product kernels for which bug 203 does not apply.
// Also note that with AVX, we want it to generate a vbroadcastss.
#if EIGEN_COMP_GNUC_STRICT && (!defined __AVX__)
template<> EIGEN_STRONG_INLINE Packet4f pload1<Packet4f>(const float *from) {
  return vec4f_swizzle1(_mm_load_ss(from),0,0,0,0);
}
#endif
  
template<> EIGEN_STRONG_INLINE Packet4f plset<Packet4f>(const float& a) { return _mm_add_ps(pset1<Packet4f>(a), _mm_set_ps(3,2,1,0)); }
template<> EIGEN_STRONG_INLINE Packet2d plset<Packet2d>(const double& a) { return _mm_add_pd(pset1<Packet2d>(a),_mm_set_pd(1,0)); }
template<> EIGEN_STRONG_INLINE Packet4i plset<Packet4i>(const int& a) { return _mm_add_epi32(pset1<Packet4i>(a),_mm_set_epi32(3,2,1,0)); }

template<> EIGEN_STRONG_INLINE Packet4f padd<Packet4f>(const Packet4f& a, const Packet4f& b) { return _mm_add_ps(a,b); }
template<> EIGEN_STRONG_INLINE Packet2d padd<Packet2d>(const Packet2d& a, const Packet2d& b) { return _mm_add_pd(a,b); }
template<> EIGEN_STRONG_INLINE Packet4i padd<Packet4i>(const Packet4i& a, const Packet4i& b) { return _mm_add_epi32(a,b); }

template<> EIGEN_STRONG_INLINE Packet4f psub<Packet4f>(const Packet4f& a, const Packet4f& b) { return _mm_sub_ps(a,b); }
template<> EIGEN_STRONG_INLINE Packet2d psub<Packet2d>(const Packet2d& a, const Packet2d& b) { return _mm_sub_pd(a,b); }
template<> EIGEN_STRONG_INLINE Packet4i psub<Packet4i>(const Packet4i& a, const Packet4i& b) { return _mm_sub_epi32(a,b); }

template<> EIGEN_STRONG_INLINE Packet4f pnegate(const Packet4f& a)
{
  const Packet4f mask = _mm_castsi128_ps(_mm_setr_epi32(0x80000000,0x80000000,0x80000000,0x80000000));
  return _mm_xor_ps(a,mask);
}
template<> EIGEN_STRONG_INLINE Packet2d pnegate(const Packet2d& a)
{
  const Packet2d mask = _mm_castsi128_pd(_mm_setr_epi32(0x0,0x80000000,0x0,0x80000000));
  return _mm_xor_pd(a,mask);
}
template<> EIGEN_STRONG_INLINE Packet4i pnegate(const Packet4i& a)
{
  return psub(Packet4i(_mm_setr_epi32(0,0,0,0)), a);
}

template<> EIGEN_STRONG_INLINE Packet4f pconj(const Packet4f& a) { return a; }
template<> EIGEN_STRONG_INLINE Packet2d pconj(const Packet2d& a) { return a; }
template<> EIGEN_STRONG_INLINE Packet4i pconj(const Packet4i& a) { return a; }

template<> EIGEN_STRONG_INLINE Packet4f pmul<Packet4f>(const Packet4f& a, const Packet4f& b) { return _mm_mul_ps(a,b); }
template<> EIGEN_STRONG_INLINE Packet2d pmul<Packet2d>(const Packet2d& a, const Packet2d& b) { return _mm_mul_pd(a,b); }
template<> EIGEN_STRONG_INLINE Packet4i pmul<Packet4i>(const Packet4i& a, const Packet4i& b)
{
#ifdef EIGEN_VECTORIZE_SSE4_1
  return _mm_mullo_epi32(a,b);
#else
  // this version is slightly faster than 4 scalar products
  return vec4i_swizzle1(
            vec4i_swizzle2(
              _mm_mul_epu32(a,b),
              _mm_mul_epu32(vec4i_swizzle1(a,1,0,3,2),
                            vec4i_swizzle1(b,1,0,3,2)),
              0,2,0,2),
            0,2,1,3);
#endif
}

template<> EIGEN_STRONG_INLINE Packet4f pdiv<Packet4f>(const Packet4f& a, const Packet4f& b) { return _mm_div_ps(a,b); }
template<> EIGEN_STRONG_INLINE Packet2d pdiv<Packet2d>(const Packet2d& a, const Packet2d& b) { return _mm_div_pd(a,b); }

// for some weird raisons, it has to be overloaded for packet of integers
template<> EIGEN_STRONG_INLINE Packet4i pmadd(const Packet4i& a, const Packet4i& b, const Packet4i& c) { return padd(pmul(a,b), c); }
#ifdef __FMA__
template<> EIGEN_STRONG_INLINE Packet4f pmadd(const Packet4f& a, const Packet4f& b, const Packet4f& c) { return _mm_fmadd_ps(a,b,c); }
template<> EIGEN_STRONG_INLINE Packet2d pmadd(const Packet2d& a, const Packet2d& b, const Packet2d& c) { return _mm_fmadd_pd(a,b,c); }
#endif

template<> EIGEN_STRONG_INLINE Packet4f pmin<Packet4f>(const Packet4f& a, const Packet4f& b) { return _mm_min_ps(a,b); }
template<> EIGEN_STRONG_INLINE Packet2d pmin<Packet2d>(const Packet2d& a, const Packet2d& b) { return _mm_min_pd(a,b); }
template<> EIGEN_STRONG_INLINE Packet4i pmin<Packet4i>(const Packet4i& a, const Packet4i& b)
{
#ifdef EIGEN_VECTORIZE_SSE4_1
  return _mm_min_epi32(a,b);
#else
  // after some bench, this version *is* faster than a scalar implementation
  Packet4i mask = _mm_cmplt_epi32(a,b);
  return _mm_or_si128(_mm_and_si128(mask,a),_mm_andnot_si128(mask,b));
#endif
}

template<> EIGEN_STRONG_INLINE Packet4f pmax<Packet4f>(const Packet4f& a, const Packet4f& b) { return _mm_max_ps(a,b); }
template<> EIGEN_STRONG_INLINE Packet2d pmax<Packet2d>(const Packet2d& a, const Packet2d& b) { return _mm_max_pd(a,b); }
template<> EIGEN_STRONG_INLINE Packet4i pmax<Packet4i>(const Packet4i& a, const Packet4i& b)
{
#ifdef EIGEN_VECTORIZE_SSE4_1
  return _mm_max_epi32(a,b);
#else
  // after some bench, this version *is* faster than a scalar implementation
  Packet4i mask = _mm_cmpgt_epi32(a,b);
  return _mm_or_si128(_mm_and_si128(mask,a),_mm_andnot_si128(mask,b));
#endif
}

#ifdef EIGEN_VECTORIZE_SSE4_1
template<> EIGEN_STRONG_INLINE Packet4f pround<Packet4f>(const Packet4f& a) { return _mm_round_ps(a, 0); }
template<> EIGEN_STRONG_INLINE Packet2d pround<Packet2d>(const Packet2d& a) { return _mm_round_pd(a, 0); }

template<> EIGEN_STRONG_INLINE Packet4f pceil<Packet4f>(const Packet4f& a) { return _mm_ceil_ps(a); }
template<> EIGEN_STRONG_INLINE Packet2d pceil<Packet2d>(const Packet2d& a) { return _mm_ceil_pd(a); }

template<> EIGEN_STRONG_INLINE Packet4f pfloor<Packet4f>(const Packet4f& a) { return _mm_floor_ps(a); }
template<> EIGEN_STRONG_INLINE Packet2d pfloor<Packet2d>(const Packet2d& a) { return _mm_floor_pd(a); }
#endif

template<> EIGEN_STRONG_INLINE Packet4f pand<Packet4f>(const Packet4f& a, const Packet4f& b) { return _mm_and_ps(a,b); }
template<> EIGEN_STRONG_INLINE Packet2d pand<Packet2d>(const Packet2d& a, const Packet2d& b) { return _mm_and_pd(a,b); }
template<> EIGEN_STRONG_INLINE Packet4i pand<Packet4i>(const Packet4i& a, const Packet4i& b) { return _mm_and_si128(a,b); }

template<> EIGEN_STRONG_INLINE Packet4f por<Packet4f>(const Packet4f& a, const Packet4f& b) { return _mm_or_ps(a,b); }
template<> EIGEN_STRONG_INLINE Packet2d por<Packet2d>(const Packet2d& a, const Packet2d& b) { return _mm_or_pd(a,b); }
template<> EIGEN_STRONG_INLINE Packet4i por<Packet4i>(const Packet4i& a, const Packet4i& b) { return _mm_or_si128(a,b); }

template<> EIGEN_STRONG_INLINE Packet4f pxor<Packet4f>(const Packet4f& a, const Packet4f& b) { return _mm_xor_ps(a,b); }
template<> EIGEN_STRONG_INLINE Packet2d pxor<Packet2d>(const Packet2d& a, const Packet2d& b) { return _mm_xor_pd(a,b); }
template<> EIGEN_STRONG_INLINE Packet4i pxor<Packet4i>(const Packet4i& a, const Packet4i& b) { return _mm_xor_si128(a,b); }

template<> EIGEN_STRONG_INLINE Packet4f pandnot<Packet4f>(const Packet4f& a, const Packet4f& b) { return _mm_andnot_ps(a,b); }
template<> EIGEN_STRONG_INLINE Packet2d pandnot<Packet2d>(const Packet2d& a, const Packet2d& b) { return _mm_andnot_pd(a,b); }
template<> EIGEN_STRONG_INLINE Packet4i pandnot<Packet4i>(const Packet4i& a, const Packet4i& b) { return _mm_andnot_si128(a,b); }

template<> EIGEN_STRONG_INLINE Packet4f pload<Packet4f>(const float*   from) { EIGEN_DEBUG_ALIGNED_LOAD return _mm_load_ps(from); }
template<> EIGEN_STRONG_INLINE Packet2d pload<Packet2d>(const double*  from) { EIGEN_DEBUG_ALIGNED_LOAD return _mm_load_pd(from); }
template<> EIGEN_STRONG_INLINE Packet4i pload<Packet4i>(const int*     from) { EIGEN_DEBUG_ALIGNED_LOAD return _mm_load_si128(reinterpret_cast<const __m128i*>(from)); }

#if EIGEN_COMP_MSVC
  template<> EIGEN_STRONG_INLINE Packet4f ploadu<Packet4f>(const float*  from) {
    EIGEN_DEBUG_UNALIGNED_LOAD
    #if (EIGEN_COMP_MSVC==1600)
    // NOTE Some version of MSVC10 generates bad code when using _mm_loadu_ps
    // (i.e., it does not generate an unaligned load!!
    __m128 res = _mm_loadl_pi(_mm_set1_ps(0.0f), (const __m64*)(from));
    res = _mm_loadh_pi(res, (const __m64*)(from+2));
    return res;
    #else
    return _mm_loadu_ps(from);
    #endif
  }
#else
// NOTE: with the code below, MSVC's compiler crashes!

template<> EIGEN_STRONG_INLINE Packet4f ploadu<Packet4f>(const float* from)
{
  EIGEN_DEBUG_UNALIGNED_LOAD
  return _mm_loadu_ps(from);
}
#endif

template<> EIGEN_STRONG_INLINE Packet2d ploadu<Packet2d>(const double* from)
{
  EIGEN_DEBUG_UNALIGNED_LOAD
  return _mm_loadu_pd(from);
}
template<> EIGEN_STRONG_INLINE Packet4i ploadu<Packet4i>(const int* from)
{
  EIGEN_DEBUG_UNALIGNED_LOAD
  return _mm_loadu_si128(reinterpret_cast<const __m128i*>(from));
}


template<> EIGEN_STRONG_INLINE Packet4f ploaddup<Packet4f>(const float*   from)
{
  return vec4f_swizzle1(_mm_castpd_ps(_mm_load_sd(reinterpret_cast<const double*>(from))), 0, 0, 1, 1);
}
template<> EIGEN_STRONG_INLINE Packet2d ploaddup<Packet2d>(const double*  from)
{ return pset1<Packet2d>(from[0]); }
template<> EIGEN_STRONG_INLINE Packet4i ploaddup<Packet4i>(const int*     from)
{
  Packet4i tmp;
  tmp = _mm_loadl_epi64(reinterpret_cast<const __m128i*>(from));
  return vec4i_swizzle1(tmp, 0, 0, 1, 1);
}

template<> EIGEN_STRONG_INLINE void pstore<float>(float*   to, const Packet4f& from) { EIGEN_DEBUG_ALIGNED_STORE _mm_store_ps(to, from); }
template<> EIGEN_STRONG_INLINE void pstore<double>(double* to, const Packet2d& from) { EIGEN_DEBUG_ALIGNED_STORE _mm_store_pd(to, from); }
template<> EIGEN_STRONG_INLINE void pstore<int>(int*       to, const Packet4i& from) { EIGEN_DEBUG_ALIGNED_STORE _mm_store_si128(reinterpret_cast<__m128i*>(to), from); }

template<> EIGEN_STRONG_INLINE void pstoreu<double>(double* to, const Packet2d& from) { EIGEN_DEBUG_UNALIGNED_STORE _mm_storeu_pd(to, from); }
template<> EIGEN_STRONG_INLINE void pstoreu<float>(float*   to, const Packet4f& from) { EIGEN_DEBUG_UNALIGNED_STORE _mm_storeu_ps(to, from); }
template<> EIGEN_STRONG_INLINE void pstoreu<int>(int*       to, const Packet4i& from) { EIGEN_DEBUG_UNALIGNED_STORE _mm_storeu_si128(reinterpret_cast<__m128i*>(to), from); }

template<> EIGEN_DEVICE_FUNC inline Packet4f pgather<float, Packet4f>(const float* from, Index stride)
{
 return _mm_set_ps(from[3*stride], from[2*stride], from[1*stride], from[0*stride]);
}
template<> EIGEN_DEVICE_FUNC inline Packet2d pgather<double, Packet2d>(const double* from, Index stride)
{
 return _mm_set_pd(from[1*stride], from[0*stride]);
}
template<> EIGEN_DEVICE_FUNC inline Packet4i pgather<int, Packet4i>(const int* from, Index stride)
{
 return _mm_set_epi32(from[3*stride], from[2*stride], from[1*stride], from[0*stride]);
 }

template<> EIGEN_DEVICE_FUNC inline void pscatter<float, Packet4f>(float* to, const Packet4f& from, Index stride)
{
  to[stride*0] = _mm_cvtss_f32(from);
  to[stride*1] = _mm_cvtss_f32(_mm_shuffle_ps(from, from, 1));
  to[stride*2] = _mm_cvtss_f32(_mm_shuffle_ps(from, from, 2));
  to[stride*3] = _mm_cvtss_f32(_mm_shuffle_ps(from, from, 3));
}
template<> EIGEN_DEVICE_FUNC inline void pscatter<double, Packet2d>(double* to, const Packet2d& from, Index stride)
{
  to[stride*0] = _mm_cvtsd_f64(from);
  to[stride*1] = _mm_cvtsd_f64(_mm_shuffle_pd(from, from, 1));
}
template<> EIGEN_DEVICE_FUNC inline void pscatter<int, Packet4i>(int* to, const Packet4i& from, Index stride)
{
  to[stride*0] = _mm_cvtsi128_si32(from);
  to[stride*1] = _mm_cvtsi128_si32(_mm_shuffle_epi32(from, 1));
  to[stride*2] = _mm_cvtsi128_si32(_mm_shuffle_epi32(from, 2));
  to[stride*3] = _mm_cvtsi128_si32(_mm_shuffle_epi32(from, 3));
}

// some compilers might be tempted to perform multiple moves instead of using a vector path.
template<> EIGEN_STRONG_INLINE void pstore1<Packet4f>(float* to, const float& a)
{
  Packet4f pa = _mm_set_ss(a);
  pstore(to, Packet4f(vec4f_swizzle1(pa,0,0,0,0)));
}
// some compilers might be tempted to perform multiple moves instead of using a vector path.
template<> EIGEN_STRONG_INLINE void pstore1<Packet2d>(double* to, const double& a)
{
  Packet2d pa = _mm_set_sd(a);
  pstore(to, Packet2d(vec2d_swizzle1(pa,0,0)));
}

#if EIGEN_COMP_PGI
typedef const void * SsePrefetchPtrType;
#else
typedef const char * SsePrefetchPtrType;
#endif

#ifndef EIGEN_VECTORIZE_AVX
template<> EIGEN_STRONG_INLINE void prefetch<float>(const float*   addr) { _mm_prefetch((SsePrefetchPtrType)(addr), _MM_HINT_T0); }
template<> EIGEN_STRONG_INLINE void prefetch<double>(const double* addr) { _mm_prefetch((SsePrefetchPtrType)(addr), _MM_HINT_T0); }
template<> EIGEN_STRONG_INLINE void prefetch<int>(const int*       addr) { _mm_prefetch((SsePrefetchPtrType)(addr), _MM_HINT_T0); }
#endif

<<<<<<< HEAD
#if defined(_MSC_VER) && defined(_WIN64) && !defined(__INTEL_COMPILER) && !defined(__clang__)
=======
#if EIGEN_COMP_MSVC_STRICT && EIGEN_OS_WIN64
>>>>>>> 15f50b57
// The temporary variable fixes an internal compilation error in vs <= 2008 and a wrong-result bug in vs 2010
// Direct of the struct members fixed bug #62.
template<> EIGEN_STRONG_INLINE float  pfirst<Packet4f>(const Packet4f& a) { return a.m128_f32[0]; }
template<> EIGEN_STRONG_INLINE double pfirst<Packet2d>(const Packet2d& a) { return a.m128d_f64[0]; }
template<> EIGEN_STRONG_INLINE int    pfirst<Packet4i>(const Packet4i& a) { int x = _mm_cvtsi128_si32(a); return x; }
#elif EIGEN_COMP_MSVC_STRICT
// The temporary variable fixes an internal compilation error in vs <= 2008 and a wrong-result bug in vs 2010
template<> EIGEN_STRONG_INLINE float  pfirst<Packet4f>(const Packet4f& a) { float x = _mm_cvtss_f32(a); return x; }
template<> EIGEN_STRONG_INLINE double pfirst<Packet2d>(const Packet2d& a) { double x = _mm_cvtsd_f64(a); return x; }
template<> EIGEN_STRONG_INLINE int    pfirst<Packet4i>(const Packet4i& a) { int x = _mm_cvtsi128_si32(a); return x; }
#else
template<> EIGEN_STRONG_INLINE float  pfirst<Packet4f>(const Packet4f& a) { return _mm_cvtss_f32(a); }
template<> EIGEN_STRONG_INLINE double pfirst<Packet2d>(const Packet2d& a) { return _mm_cvtsd_f64(a); }
template<> EIGEN_STRONG_INLINE int    pfirst<Packet4i>(const Packet4i& a) { return _mm_cvtsi128_si32(a); }
#endif

template<> EIGEN_STRONG_INLINE Packet4f preverse(const Packet4f& a)
{ return _mm_shuffle_ps(a,a,0x1B); }
template<> EIGEN_STRONG_INLINE Packet2d preverse(const Packet2d& a)
{ return _mm_shuffle_pd(a,a,0x1); }
template<> EIGEN_STRONG_INLINE Packet4i preverse(const Packet4i& a)
{ return _mm_shuffle_epi32(a,0x1B); }

template<> EIGEN_STRONG_INLINE Packet4f pabs(const Packet4f& a)
{
  const Packet4f mask = _mm_castsi128_ps(_mm_setr_epi32(0x7FFFFFFF,0x7FFFFFFF,0x7FFFFFFF,0x7FFFFFFF));
  return _mm_and_ps(a,mask);
}
template<> EIGEN_STRONG_INLINE Packet2d pabs(const Packet2d& a)
{
  const Packet2d mask = _mm_castsi128_pd(_mm_setr_epi32(0xFFFFFFFF,0x7FFFFFFF,0xFFFFFFFF,0x7FFFFFFF));
  return _mm_and_pd(a,mask);
}
template<> EIGEN_STRONG_INLINE Packet4i pabs(const Packet4i& a)
{
  #ifdef EIGEN_VECTORIZE_SSSE3
  return _mm_abs_epi32(a);
  #else
  Packet4i aux = _mm_srai_epi32(a,31);
  return _mm_sub_epi32(_mm_xor_si128(a,aux),aux);
  #endif
}

// with AVX, the default implementations based on pload1 are faster
#ifndef __AVX__
template<> EIGEN_STRONG_INLINE void
pbroadcast4<Packet4f>(const float *a,
                      Packet4f& a0, Packet4f& a1, Packet4f& a2, Packet4f& a3)
{
  a3 = pload<Packet4f>(a);
  a0 = vec4f_swizzle1(a3, 0,0,0,0);
  a1 = vec4f_swizzle1(a3, 1,1,1,1);
  a2 = vec4f_swizzle1(a3, 2,2,2,2);
  a3 = vec4f_swizzle1(a3, 3,3,3,3);
}
template<> EIGEN_STRONG_INLINE void
pbroadcast4<Packet2d>(const double *a,
                      Packet2d& a0, Packet2d& a1, Packet2d& a2, Packet2d& a3)
{
#ifdef EIGEN_VECTORIZE_SSE3
  a0 = _mm_loaddup_pd(a+0);
  a1 = _mm_loaddup_pd(a+1);
  a2 = _mm_loaddup_pd(a+2);
  a3 = _mm_loaddup_pd(a+3);
#else
  a1 = pload<Packet2d>(a);
  a0 = vec2d_swizzle1(a1, 0,0);
  a1 = vec2d_swizzle1(a1, 1,1);
  a3 = pload<Packet2d>(a+2);
  a2 = vec2d_swizzle1(a3, 0,0);
  a3 = vec2d_swizzle1(a3, 1,1);
#endif
}
#endif

EIGEN_STRONG_INLINE void punpackp(Packet4f* vecs)
{
  vecs[1] = _mm_castsi128_ps(_mm_shuffle_epi32(_mm_castps_si128(vecs[0]), 0x55));
  vecs[2] = _mm_castsi128_ps(_mm_shuffle_epi32(_mm_castps_si128(vecs[0]), 0xAA));
  vecs[3] = _mm_castsi128_ps(_mm_shuffle_epi32(_mm_castps_si128(vecs[0]), 0xFF));
  vecs[0] = _mm_castsi128_ps(_mm_shuffle_epi32(_mm_castps_si128(vecs[0]), 0x00));
}

#ifdef EIGEN_VECTORIZE_SSE3
template<> EIGEN_STRONG_INLINE Packet4f preduxp<Packet4f>(const Packet4f* vecs)
{
  return _mm_hadd_ps(_mm_hadd_ps(vecs[0], vecs[1]),_mm_hadd_ps(vecs[2], vecs[3]));
}

template<> EIGEN_STRONG_INLINE Packet2d preduxp<Packet2d>(const Packet2d* vecs)
{
  return _mm_hadd_pd(vecs[0], vecs[1]);
}

#else
template<> EIGEN_STRONG_INLINE Packet4f preduxp<Packet4f>(const Packet4f* vecs)
{
  Packet4f tmp0, tmp1, tmp2;
  tmp0 = _mm_unpacklo_ps(vecs[0], vecs[1]);
  tmp1 = _mm_unpackhi_ps(vecs[0], vecs[1]);
  tmp2 = _mm_unpackhi_ps(vecs[2], vecs[3]);
  tmp0 = _mm_add_ps(tmp0, tmp1);
  tmp1 = _mm_unpacklo_ps(vecs[2], vecs[3]);
  tmp1 = _mm_add_ps(tmp1, tmp2);
  tmp2 = _mm_movehl_ps(tmp1, tmp0);
  tmp0 = _mm_movelh_ps(tmp0, tmp1);
  return _mm_add_ps(tmp0, tmp2);
}

template<> EIGEN_STRONG_INLINE Packet2d preduxp<Packet2d>(const Packet2d* vecs)
{
  return _mm_add_pd(_mm_unpacklo_pd(vecs[0], vecs[1]), _mm_unpackhi_pd(vecs[0], vecs[1]));
}
#endif  // SSE3

template<> EIGEN_STRONG_INLINE float predux<Packet4f>(const Packet4f& a)
{
  // Disable SSE3 _mm_hadd_pd that is extremely slow on all existing Intel's architectures
  // (from Nehalem to Haswell)
// #ifdef EIGEN_VECTORIZE_SSE3
//   Packet4f tmp = _mm_add_ps(a, vec4f_swizzle1(a,2,3,2,3));
//   return pfirst<Packet4f>(_mm_hadd_ps(tmp, tmp));
// #else
  Packet4f tmp = _mm_add_ps(a, _mm_movehl_ps(a,a));
  return pfirst<Packet4f>(_mm_add_ss(tmp, _mm_shuffle_ps(tmp,tmp, 1)));
// #endif
}

template<> EIGEN_STRONG_INLINE double predux<Packet2d>(const Packet2d& a)
{
  // Disable SSE3 _mm_hadd_pd that is extremely slow on all existing Intel's architectures
  // (from Nehalem to Haswell)
// #ifdef EIGEN_VECTORIZE_SSE3
//   return pfirst<Packet2d>(_mm_hadd_pd(a, a));
// #else
  return pfirst<Packet2d>(_mm_add_sd(a, _mm_unpackhi_pd(a,a)));
// #endif
}

#ifdef EIGEN_VECTORIZE_SSSE3
template<> EIGEN_STRONG_INLINE Packet4i preduxp<Packet4i>(const Packet4i* vecs)
{
  return _mm_hadd_epi32(_mm_hadd_epi32(vecs[0], vecs[1]),_mm_hadd_epi32(vecs[2], vecs[3]));
}
template<> EIGEN_STRONG_INLINE int predux<Packet4i>(const Packet4i& a)
{
  Packet4i tmp0 = _mm_hadd_epi32(a,a);
  return pfirst<Packet4i>(_mm_hadd_epi32(tmp0,tmp0));
}
#else
template<> EIGEN_STRONG_INLINE int predux<Packet4i>(const Packet4i& a)
{
  Packet4i tmp = _mm_add_epi32(a, _mm_unpackhi_epi64(a,a));
  return pfirst(tmp) + pfirst<Packet4i>(_mm_shuffle_epi32(tmp, 1));
}

template<> EIGEN_STRONG_INLINE Packet4i preduxp<Packet4i>(const Packet4i* vecs)
{
  Packet4i tmp0, tmp1, tmp2;
  tmp0 = _mm_unpacklo_epi32(vecs[0], vecs[1]);
  tmp1 = _mm_unpackhi_epi32(vecs[0], vecs[1]);
  tmp2 = _mm_unpackhi_epi32(vecs[2], vecs[3]);
  tmp0 = _mm_add_epi32(tmp0, tmp1);
  tmp1 = _mm_unpacklo_epi32(vecs[2], vecs[3]);
  tmp1 = _mm_add_epi32(tmp1, tmp2);
  tmp2 = _mm_unpacklo_epi64(tmp0, tmp1);
  tmp0 = _mm_unpackhi_epi64(tmp0, tmp1);
  return _mm_add_epi32(tmp0, tmp2);
}
#endif
// Other reduction functions:

// mul
template<> EIGEN_STRONG_INLINE float predux_mul<Packet4f>(const Packet4f& a)
{
  Packet4f tmp = _mm_mul_ps(a, _mm_movehl_ps(a,a));
  return pfirst<Packet4f>(_mm_mul_ss(tmp, _mm_shuffle_ps(tmp,tmp, 1)));
}
template<> EIGEN_STRONG_INLINE double predux_mul<Packet2d>(const Packet2d& a)
{
  return pfirst<Packet2d>(_mm_mul_sd(a, _mm_unpackhi_pd(a,a)));
}
template<> EIGEN_STRONG_INLINE int predux_mul<Packet4i>(const Packet4i& a)
{
  // after some experiments, it is seems this is the fastest way to implement it
  // for GCC (eg., reusing pmul is very slow !)
  // TODO try to call _mm_mul_epu32 directly
  EIGEN_ALIGN16 int aux[4];
  pstore(aux, a);
  return  (aux[0] * aux[1]) * (aux[2] * aux[3]);;
}

// min
template<> EIGEN_STRONG_INLINE float predux_min<Packet4f>(const Packet4f& a)
{
  Packet4f tmp = _mm_min_ps(a, _mm_movehl_ps(a,a));
  return pfirst<Packet4f>(_mm_min_ss(tmp, _mm_shuffle_ps(tmp,tmp, 1)));
}
template<> EIGEN_STRONG_INLINE double predux_min<Packet2d>(const Packet2d& a)
{
  return pfirst<Packet2d>(_mm_min_sd(a, _mm_unpackhi_pd(a,a)));
}
template<> EIGEN_STRONG_INLINE int predux_min<Packet4i>(const Packet4i& a)
{
#ifdef EIGEN_VECTORIZE_SSE4_1
  Packet4i tmp = _mm_min_epi32(a, _mm_shuffle_epi32(a, _MM_SHUFFLE(0,0,3,2)));
  return pfirst<Packet4i>(_mm_min_epi32(tmp,_mm_shuffle_epi32(tmp, 1)));
#else
  // after some experiments, it is seems this is the fastest way to implement it
  // for GCC (eg., it does not like using std::min after the pstore !!)
  EIGEN_ALIGN16 int aux[4];
  pstore(aux, a);
  int aux0 = aux[0]<aux[1] ? aux[0] : aux[1];
  int aux2 = aux[2]<aux[3] ? aux[2] : aux[3];
  return aux0<aux2 ? aux0 : aux2;
#endif // EIGEN_VECTORIZE_SSE4_1
}

// max
template<> EIGEN_STRONG_INLINE float predux_max<Packet4f>(const Packet4f& a)
{
  Packet4f tmp = _mm_max_ps(a, _mm_movehl_ps(a,a));
  return pfirst<Packet4f>(_mm_max_ss(tmp, _mm_shuffle_ps(tmp,tmp, 1)));
}
template<> EIGEN_STRONG_INLINE double predux_max<Packet2d>(const Packet2d& a)
{
  return pfirst<Packet2d>(_mm_max_sd(a, _mm_unpackhi_pd(a,a)));
}
template<> EIGEN_STRONG_INLINE int predux_max<Packet4i>(const Packet4i& a)
{
#ifdef EIGEN_VECTORIZE_SSE4_1
  Packet4i tmp = _mm_max_epi32(a, _mm_shuffle_epi32(a, _MM_SHUFFLE(0,0,3,2)));
  return pfirst<Packet4i>(_mm_max_epi32(tmp,_mm_shuffle_epi32(tmp, 1)));
#else
  // after some experiments, it is seems this is the fastest way to implement it
  // for GCC (eg., it does not like using std::min after the pstore !!)
  EIGEN_ALIGN16 int aux[4];
  pstore(aux, a);
  int aux0 = aux[0]>aux[1] ? aux[0] : aux[1];
  int aux2 = aux[2]>aux[3] ? aux[2] : aux[3];
  return aux0>aux2 ? aux0 : aux2;
#endif // EIGEN_VECTORIZE_SSE4_1
}

#if EIGEN_COMP_GNUC
// template <> EIGEN_STRONG_INLINE Packet4f pmadd(const Packet4f&  a, const Packet4f&  b, const Packet4f&  c)
// {
//   Packet4f res = b;
//   asm("mulps %[a], %[b] \n\taddps %[c], %[b]" : [b] "+x" (res) : [a] "x" (a), [c] "x" (c));
//   return res;
// }
// EIGEN_STRONG_INLINE Packet4i _mm_alignr_epi8(const Packet4i&  a, const Packet4i&  b, const int i)
// {
//   Packet4i res = a;
//   asm("palignr %[i], %[a], %[b] " : [b] "+x" (res) : [a] "x" (a), [i] "i" (i));
//   return res;
// }
#endif

#ifdef EIGEN_VECTORIZE_SSSE3
// SSSE3 versions
template<int Offset>
struct palign_impl<Offset,Packet4f>
{
  static EIGEN_STRONG_INLINE void run(Packet4f& first, const Packet4f& second)
  {
    if (Offset!=0)
      first = _mm_castsi128_ps(_mm_alignr_epi8(_mm_castps_si128(second), _mm_castps_si128(first), Offset*4));
  }
};

template<int Offset>
struct palign_impl<Offset,Packet4i>
{
  static EIGEN_STRONG_INLINE void run(Packet4i& first, const Packet4i& second)
  {
    if (Offset!=0)
      first = _mm_alignr_epi8(second,first, Offset*4);
  }
};

template<int Offset>
struct palign_impl<Offset,Packet2d>
{
  static EIGEN_STRONG_INLINE void run(Packet2d& first, const Packet2d& second)
  {
    if (Offset==1)
      first = _mm_castsi128_pd(_mm_alignr_epi8(_mm_castpd_si128(second), _mm_castpd_si128(first), 8));
  }
};
#else
// SSE2 versions
template<int Offset>
struct palign_impl<Offset,Packet4f>
{
  static EIGEN_STRONG_INLINE void run(Packet4f& first, const Packet4f& second)
  {
    if (Offset==1)
    {
      first = _mm_move_ss(first,second);
      first = _mm_castsi128_ps(_mm_shuffle_epi32(_mm_castps_si128(first),0x39));
    }
    else if (Offset==2)
    {
      first = _mm_movehl_ps(first,first);
      first = _mm_movelh_ps(first,second);
    }
    else if (Offset==3)
    {
      first = _mm_move_ss(first,second);
      first = _mm_shuffle_ps(first,second,0x93);
    }
  }
};

template<int Offset>
struct palign_impl<Offset,Packet4i>
{
  static EIGEN_STRONG_INLINE void run(Packet4i& first, const Packet4i& second)
  {
    if (Offset==1)
    {
      first = _mm_castps_si128(_mm_move_ss(_mm_castsi128_ps(first),_mm_castsi128_ps(second)));
      first = _mm_shuffle_epi32(first,0x39);
    }
    else if (Offset==2)
    {
      first = _mm_castps_si128(_mm_movehl_ps(_mm_castsi128_ps(first),_mm_castsi128_ps(first)));
      first = _mm_castps_si128(_mm_movelh_ps(_mm_castsi128_ps(first),_mm_castsi128_ps(second)));
    }
    else if (Offset==3)
    {
      first = _mm_castps_si128(_mm_move_ss(_mm_castsi128_ps(first),_mm_castsi128_ps(second)));
      first = _mm_castps_si128(_mm_shuffle_ps(_mm_castsi128_ps(first),_mm_castsi128_ps(second),0x93));
    }
  }
};

template<int Offset>
struct palign_impl<Offset,Packet2d>
{
  static EIGEN_STRONG_INLINE void run(Packet2d& first, const Packet2d& second)
  {
    if (Offset==1)
    {
      first = _mm_castps_pd(_mm_movehl_ps(_mm_castpd_ps(first),_mm_castpd_ps(first)));
      first = _mm_castps_pd(_mm_movelh_ps(_mm_castpd_ps(first),_mm_castpd_ps(second)));
    }
  }
};
#endif

EIGEN_DEVICE_FUNC inline void
ptranspose(PacketBlock<Packet4f,4>& kernel) {
  _MM_TRANSPOSE4_PS(kernel.packet[0], kernel.packet[1], kernel.packet[2], kernel.packet[3]);
}

EIGEN_DEVICE_FUNC inline void
ptranspose(PacketBlock<Packet2d,2>& kernel) {
  __m128d tmp = _mm_unpackhi_pd(kernel.packet[0], kernel.packet[1]);
  kernel.packet[0] = _mm_unpacklo_pd(kernel.packet[0], kernel.packet[1]);
  kernel.packet[1] = tmp;
}

EIGEN_DEVICE_FUNC inline void
ptranspose(PacketBlock<Packet4i,4>& kernel) {
  __m128i T0 = _mm_unpacklo_epi32(kernel.packet[0], kernel.packet[1]);
  __m128i T1 = _mm_unpacklo_epi32(kernel.packet[2], kernel.packet[3]);
  __m128i T2 = _mm_unpackhi_epi32(kernel.packet[0], kernel.packet[1]);
  __m128i T3 = _mm_unpackhi_epi32(kernel.packet[2], kernel.packet[3]);

  kernel.packet[0] = _mm_unpacklo_epi64(T0, T1);
  kernel.packet[1] = _mm_unpackhi_epi64(T0, T1);
  kernel.packet[2] = _mm_unpacklo_epi64(T2, T3);
  kernel.packet[3] = _mm_unpackhi_epi64(T2, T3);
}

template<> EIGEN_STRONG_INLINE Packet4i pblend(const Selector<4>& ifPacket, const Packet4i& thenPacket, const Packet4i& elsePacket) {
  const __m128i zero = _mm_setzero_si128();
  const __m128i select = _mm_set_epi32(ifPacket.select[3], ifPacket.select[2], ifPacket.select[1], ifPacket.select[0]);
  __m128i false_mask = _mm_cmpeq_epi32(select, zero);
#ifdef EIGEN_VECTORIZE_SSE4_1
  return _mm_blendv_epi8(thenPacket, elsePacket, false_mask);
#else
  return _mm_or_si128(_mm_andnot_si128(false_mask, thenPacket), _mm_and_si128(false_mask, elsePacket));
#endif
}
template<> EIGEN_STRONG_INLINE Packet4f pblend(const Selector<4>& ifPacket, const Packet4f& thenPacket, const Packet4f& elsePacket) {
  const __m128 zero = _mm_setzero_ps();
  const __m128 select = _mm_set_ps(ifPacket.select[3], ifPacket.select[2], ifPacket.select[1], ifPacket.select[0]);
  __m128 false_mask = _mm_cmpeq_ps(select, zero);
#ifdef EIGEN_VECTORIZE_SSE4_1
  return _mm_blendv_ps(thenPacket, elsePacket, false_mask);
#else
  return _mm_or_ps(_mm_andnot_ps(false_mask, thenPacket), _mm_and_ps(false_mask, elsePacket));
#endif
}
template<> EIGEN_STRONG_INLINE Packet2d pblend(const Selector<2>& ifPacket, const Packet2d& thenPacket, const Packet2d& elsePacket) {
  const __m128d zero = _mm_setzero_pd();
  const __m128d select = _mm_set_pd(ifPacket.select[1], ifPacket.select[0]);
  __m128d false_mask = _mm_cmpeq_pd(select, zero);
#ifdef EIGEN_VECTORIZE_SSE4_1
  return _mm_blendv_pd(thenPacket, elsePacket, false_mask);
#else
  return _mm_or_pd(_mm_andnot_pd(false_mask, thenPacket), _mm_and_pd(false_mask, elsePacket));
#endif
}

template<> EIGEN_STRONG_INLINE Packet4f pinsertfirst(const Packet4f& a, float b)
{
#ifdef EIGEN_VECTORIZE_SSE4_1
  return _mm_blend_ps(a,pset1<Packet4f>(b),1);
#else
  return _mm_move_ss(a, _mm_load_ss(&b));
#endif
}

template<> EIGEN_STRONG_INLINE Packet2d pinsertfirst(const Packet2d& a, double b)
{
#ifdef EIGEN_VECTORIZE_SSE4_1
  return _mm_blend_pd(a,pset1<Packet2d>(b),1);
#else
  return _mm_move_sd(a, _mm_load_sd(&b));
#endif
}

template<> EIGEN_STRONG_INLINE Packet4f pinsertlast(const Packet4f& a, float b)
{
#ifdef EIGEN_VECTORIZE_SSE4_1
  return _mm_blend_ps(a,pset1<Packet4f>(b),(1<<3));
#else
  const Packet4f mask = _mm_castsi128_ps(_mm_setr_epi32(0x0,0x0,0x0,0xFFFFFFFF));
  return _mm_or_ps(_mm_andnot_ps(mask, a), _mm_and_ps(mask, pset1<Packet4f>(b)));
#endif
}

template<> EIGEN_STRONG_INLINE Packet2d pinsertlast(const Packet2d& a, double b)
{
#ifdef EIGEN_VECTORIZE_SSE4_1
  return _mm_blend_pd(a,pset1<Packet2d>(b),(1<<1));
#else
  const Packet2d mask = _mm_castsi128_pd(_mm_setr_epi32(0x0,0x0,0xFFFFFFFF,0xFFFFFFFF));
  return _mm_or_pd(_mm_andnot_pd(mask, a), _mm_and_pd(mask, pset1<Packet2d>(b)));
#endif
}

// Scalar path for pmadd with FMA to ensure consistency with vectorized path.
#ifdef __FMA__
template<> EIGEN_STRONG_INLINE float pmadd(const float& a, const float& b, const float& c) {
  return ::fmaf(a,b,c);
}
template<> EIGEN_STRONG_INLINE double pmadd(const double& a, const double& b, const double& c) {
  return ::fma(a,b,c);
}
#endif

} // end namespace internal

} // end namespace Eigen

#if EIGEN_COMP_PGI
// PGI++ does not define the following intrinsics in C++ mode.
static inline __m128  _mm_castpd_ps   (__m128d x) { return reinterpret_cast<__m128&>(x);  }
static inline __m128i _mm_castpd_si128(__m128d x) { return reinterpret_cast<__m128i&>(x); }
static inline __m128d _mm_castps_pd   (__m128  x) { return reinterpret_cast<__m128d&>(x); }
static inline __m128i _mm_castps_si128(__m128  x) { return reinterpret_cast<__m128i&>(x); }
static inline __m128  _mm_castsi128_ps(__m128i x) { return reinterpret_cast<__m128&>(x);  }
static inline __m128d _mm_castsi128_pd(__m128i x) { return reinterpret_cast<__m128d&>(x); }
#endif

#endif // EIGEN_PACKET_MATH_SSE_H<|MERGE_RESOLUTION|>--- conflicted
+++ resolved
@@ -421,11 +421,7 @@
 template<> EIGEN_STRONG_INLINE void prefetch<int>(const int*       addr) { _mm_prefetch((SsePrefetchPtrType)(addr), _MM_HINT_T0); }
 #endif
 
-<<<<<<< HEAD
-#if defined(_MSC_VER) && defined(_WIN64) && !defined(__INTEL_COMPILER) && !defined(__clang__)
-=======
 #if EIGEN_COMP_MSVC_STRICT && EIGEN_OS_WIN64
->>>>>>> 15f50b57
 // The temporary variable fixes an internal compilation error in vs <= 2008 and a wrong-result bug in vs 2010
 // Direct of the struct members fixed bug #62.
 template<> EIGEN_STRONG_INLINE float  pfirst<Packet4f>(const Packet4f& a) { return a.m128_f32[0]; }
