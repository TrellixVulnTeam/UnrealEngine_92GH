--- conflicted
+++ resolved
@@ -26,8 +26,6 @@
 			}
 		);
 
-<<<<<<< HEAD
-=======
 		PrivateDependencyModuleNames.AddRange(
 			new string[]
 			{
@@ -35,7 +33,6 @@
 			}
 		);
 
->>>>>>> 33e6966e
 		if (Target.bBuildDeveloperTools)
 		{
 			PrivateDefinitions.Add("VIRTUALCAMERA_WITH_CONCERT=1");
