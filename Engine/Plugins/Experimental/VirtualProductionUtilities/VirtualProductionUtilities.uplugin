{
	"FileVersion": 3,
	"Version": 1,
	"VersionName": "1.0",
	"FriendlyName": "Virtual Production Utilities",
	"Description": "",
	"Category": "Virtual Production",
	"CreatedBy": "",
	"CreatedByURL": "",
	"DocsURL": "",
	"MarketplaceURL": "",
	"SupportURL": "",
	"CanContainContent": true,
	"IsBetaVersion": true,
	"Installed": false,
	"Modules": [
		{
			"Name": "VPUtilities",
			"Type": "Runtime",
			"LoadingPhase": "PostDefault"
		},
		{
			"Name": "VPUtilitiesEditor",
			"Type": "Editor",
<<<<<<< HEAD
			"LoadingPhase": "PostDefault"
=======
			"LoadingPhase": "PostEngineInit"
>>>>>>> 710d7cac
		},
		{
			"Name": "VPBookmark",
			"Type": "Runtime",
			"LoadingPhase": "PostDefault"
		},
		{
			"Name": "VPBookmarkEditor",
			"Type": "Editor",
			"LoadingPhase": "PostDefault"
		}
	],
	"Plugins": [
		{
			"Name": "MultiUserClient",
			"Enabled": true
		},
		{
			"Name": "EditorScriptingUtilities",
			"Enabled": true
		}
	]
}<|MERGE_RESOLUTION|>--- conflicted
+++ resolved
@@ -22,11 +22,7 @@
 		{
 			"Name": "VPUtilitiesEditor",
 			"Type": "Editor",
-<<<<<<< HEAD
-			"LoadingPhase": "PostDefault"
-=======
 			"LoadingPhase": "PostEngineInit"
->>>>>>> 710d7cac
 		},
 		{
 			"Name": "VPBookmark",
