--- conflicted
+++ resolved
@@ -5,7 +5,7 @@
 #include "ControlRigBlueprintGeneratedClass.h"
 #include "Graph/ControlRigGraphSchema.h"
 #include "ControlRig.h"
-#include "ControlRigModel.h"
+#include "RigVMModel/RigVMGraph.h"
 #include "ControlRigObjectVersion.h"
 #include "Units/RigUnit.h"
 #include "EdGraphNode_Comment.h"
@@ -25,6 +25,7 @@
 {
 	bSuspendModelNotifications = false;
 	bIsTemporaryGraphForCopyPaste = false;
+	bIsSelecting = false;
 }
 
 void UControlRigGraph::Initialize(UControlRigBlueprint* InBlueprint)
@@ -32,7 +33,7 @@
 	DECLARE_SCOPE_HIERARCHICAL_COUNTER_FUNC()
 
 	InBlueprint->OnModified().RemoveAll(this);
-	InBlueprint->OnModified().AddUObject(this, &UControlRigGraph::HandleModelModified);
+	InBlueprint->OnModified().AddUObject(this, &UControlRigGraph::HandleModifiedEvent);
 }
 
 const UControlRigGraphSchema* UControlRigGraph::GetControlRigGraphSchema()
@@ -50,255 +51,17 @@
 #endif
 
 #if WITH_EDITOR
-void UControlRigGraph::PostLoad()
-{
-	DECLARE_SCOPE_HIERARCHICAL_COUNTER_FUNC()
-
-	FoundHierarchyRefVariableNodes.Reset();
-	FoundHierarchyRefMutableNodes.Reset();
-	FoundHierarchyRefConnections.Reset();
-
-	UBlueprint* Blueprint = Cast<UBlueprint>(GetOuter());
-	if (Blueprint)
-	{
-		UClass* BlueprintClass = Blueprint->GeneratedClass;
-
-		// perform fixes on the graph for backwards compatibility
-		if (GetLinkerCustomVersion(FControlRigObjectVersion::GUID) < FControlRigObjectVersion::RemovalOfHierarchyRefPins)
-		{
-#if WITH_EDITORONLY_DATA
-			for (UEdGraphNode* Node : Nodes)
-			{
-				UControlRigGraphNode* RigNode = Cast<UControlRigGraphNode>(Node);
-				if (RigNode != nullptr)
-				{
-					// store the nodes connected to outputs of hierarchy refs.
-					// this is done for backwards compatibility
-					if (RigNode->HasAnyFlags(RF_NeedPostLoad))
-					{
-						RigNode->CacheHierarchyRefConnectionsOnPostLoad();
-					}
-				}
-			}
-#endif
-
-			for (UEdGraphNode* Node : Nodes)
-			{
-				UControlRigGraphNode* RigNode = Cast<UControlRigGraphNode>(Node);
-				if (RigNode != nullptr)
-				{
-					FStructProperty* Property = CastField<FStructProperty>(BlueprintClass->FindPropertyByName(RigNode->GetPropertyName()));
-					if (Property != nullptr)
-					{
-						// found the hierarchy ref variable
-						if (Property->Struct == FRigHierarchyRef::StaticStruct())
-						{
-							FoundHierarchyRefVariableNodes.Add(RigNode);
-						}
-						// found a former "hierarchy ref" utilizing unit
-						else if (Property->Struct->IsChildOf(FRigUnitMutable::StaticStruct()))
-						{
-							FoundHierarchyRefMutableNodes.Add(RigNode);
-						}
-						else
-						{
-							continue;
-						}
-
-						TArray<UControlRigGraphNode*> LinkedNodes;
-						for(UEdGraphNode* LinkedNode : RigNode->HierarchyRefOutputConnections)
-						{
-							LinkedNodes.Add(CastChecked<UControlRigGraphNode>(LinkedNode));
-						}
-						FoundHierarchyRefConnections.Add(RigNode, LinkedNodes);
-					}
-				}
-			}
-		}
-	}
-
-	Super::PostLoad();
-
-	UControlRigBlueprint* RigBlueprint = Cast<UControlRigBlueprint>(Blueprint);
-	if (RigBlueprint)
-	{
-		if (GetLinkerCustomVersion(FControlRigObjectVersion::GUID) < FControlRigObjectVersion::RemovalOfHierarchyRefPins)
-		{
-			if (BlueprintOnCompiledHandle.IsValid())
-			{
-				Blueprint->OnCompiled().Remove(BlueprintOnCompiledHandle);
-			}
-			BlueprintOnCompiledHandle = Blueprint->OnCompiled().AddUObject(this, &UControlRigGraph::OnBlueprintCompiledPostLoad);
-		}
-
-		RigBlueprint->PopulateModelFromGraph(this);
-	}
-}
-
-void UControlRigGraph::OnBlueprintCompiledPostLoad(UBlueprint* InCompiledBlueprint)
-{
-	DECLARE_SCOPE_HIERARCHICAL_COUNTER_FUNC()
-
-	if (GetLinkerCustomVersion(FControlRigObjectVersion::GUID) < FControlRigObjectVersion::RemovalOfHierarchyRefPins)
-	{
-		UControlRigBlueprint* RigBlueprint = Cast<UControlRigBlueprint>(GetOuter());
-		ensure(InCompiledBlueprint == RigBlueprint);
-		RigBlueprint->OnCompiled().Remove(BlueprintOnCompiledHandle);
-		BlueprintOnCompiledHandle.Reset();
-
-		struct FOutStandingLink
-		{
-			FOutStandingLink() {}
-			FOutStandingLink(const FName& InA, const FName& InB, const FName& InC, const FName& InD)
-			{
-				A = InA;
-				B = InB;
-				C = InC;
-				D = InD;
-			}
-
-			FName A;
-			FName B;
-			FName C;
-			FName D;
-		};
-		TArray<FOutStandingLink> OutStandingLinks;
-
-		// create a new "begin execution" unit for each branch
-		for (UControlRigGraphNode* RigNode : FoundHierarchyRefVariableNodes)
-		{
-			TArray<UControlRigGraphNode*>& ConnectedNodes = FoundHierarchyRefConnections.FindChecked(RigNode);
-			for (UControlRigGraphNode* ConnectedNode : ConnectedNodes)
-			{
-				int32 NodePosX = ConnectedNode->NodePosX - 200;
-				int32 NodePosY = ConnectedNode->NodePosY;
-
-				if (RigBlueprint->ModelController->AddNode(FRigUnit_BeginExecution::StaticStruct()->GetFName(), FVector2D((float)NodePosX, (float)NodePosY)))
-				{
-					FName BeginExecNode = RigBlueprint->LastNameFromNotification;
-					if (BeginExecNode != NAME_None)
-					{
-						for (UEdGraphPin* InputPin : ConnectedNode->Pins)
-						{
-							if (InputPin->Direction != EEdGraphPinDirection::EGPD_Input)
-							{
-								continue;
-							}
-							if (InputPin->PinType.PinCategory != UEdGraphSchema_K2::PC_Struct)
-							{
-								continue;
-							}
-							if (InputPin->PinType.PinSubCategoryObject != FRigHierarchyRef::StaticStruct())
-							{
-								continue;
-							}
-
-							OutStandingLinks.Add(FOutStandingLink(BeginExecNode, TEXT("ExecuteContext"), ConnectedNode->PropertyName, TEXT("ExecuteContext")));
-						}
-					}
-				}
-			}
-
-			FBlueprintEditorUtils::RemoveNode(RigBlueprint, RigNode, true);
-		}
-
-		// wire up old hierarchy ref connections to new execution connections
-		for (UControlRigGraphNode* RigNode : FoundHierarchyRefMutableNodes)
-		{
-			for (UEdGraphPin* OutputPin : RigNode->Pins)
-			{
-				if (OutputPin->Direction != EEdGraphPinDirection::EGPD_Output)
-				{
-					continue;
-				}
-				if (OutputPin->PinType.PinCategory != UEdGraphSchema_K2::PC_Struct)
-				{
-					continue;
-				}
-				if (OutputPin->PinType.PinSubCategoryObject != FRigHierarchyRef::StaticStruct())
-				{
-					continue;
-				}
-
-				for (UEdGraphPin* InputPin : OutputPin->LinkedTo)
-				{
-					if (InputPin->Direction != EEdGraphPinDirection::EGPD_Input)
-					{
-						continue;
-					}
-					if (InputPin->PinType.PinCategory != UEdGraphSchema_K2::PC_Struct)
-					{
-						continue;
-					}
-					if (InputPin->PinType.PinSubCategoryObject != FRigHierarchyRef::StaticStruct())
-					{
-						continue;
-					}
-
-					UControlRigGraphNode* InputNode = Cast<UControlRigGraphNode>(InputPin->GetOwningNode());
-					OutStandingLinks.Add(FOutStandingLink(RigNode->PropertyName, TEXT("ExecuteContext"), InputNode->PropertyName, TEXT("ExecuteContext")));
-				}
-			}
-		}
-
-		for (UEdGraphNode* Node : Nodes)
-		{
-			UControlRigGraphNode* RigNode = Cast<UControlRigGraphNode>(Node);
-			if (RigNode != nullptr)
-			{
-				RigNode->ReconstructNode();
-			}
-		}
-
-		for (const FOutStandingLink& Link : OutStandingLinks)
-		{
-			RigBlueprint->ModelController->MakeLink(Link.A, Link.B, Link.C, Link.D);
-		}
-
-		FBlueprintEditorUtils::MarkBlueprintAsStructurallyModified(RigBlueprint);
-
-		FoundHierarchyRefVariableNodes.Reset();
-		FoundHierarchyRefMutableNodes.Reset();
-		FoundHierarchyRefConnections.Reset();
-
-		FNotificationInfo Info(LOCTEXT("ControlRigUpdatedHelpMessage", "The Control Rig has automatically been updated to use execution pins. You will need to compile and re-save."));
-		Info.bFireAndForget = true;
-		Info.FadeOutDuration = 10.0f;
-		Info.ExpireDuration = 0.0f;
-
-		TSharedPtr<SNotificationItem> NotificationPtr = FSlateNotificationManager::Get().AddNotification(Info);
-		NotificationPtr->SetCompletionState(SNotificationItem::CS_Success);
-
-	}
-}
-
-<<<<<<< HEAD
-void UControlRigGraph::CacheNameLists(const FRigHierarchyContainer* Container)
-{
-	check(Container);
-	CacheNameList<FRigBoneHierarchy>(Container->BoneHierarchy, BoneNameList);
-	CacheNameList<FRigControlHierarchy>(Container->ControlHierarchy, ControlNameList);
-	CacheNameList<FRigSpaceHierarchy>(Container->SpaceHierarchy, SpaceNameList);
-	CacheNameList<FRigCurveContainer>(Container->CurveContainer, CurveNameList);
-=======
-void UControlRigGraph::CacheBoneNameList(const FRigBoneHierarchy& Hierarchy)
-{
-	DECLARE_SCOPE_HIERARCHICAL_COUNTER_FUNC()
-
-	TArray<FString> Names;
-	for (const FRigBone& Bone : Hierarchy)
-	{
-		Names.Add(Bone.Name.ToString());
-	}
-	Names.Sort();
-
-	BoneNameList.Reset();
-	BoneNameList.Add(MakeShared<FString>(FName(NAME_None).ToString()));
-	for (const FString& Name : Names)
-	{
-		BoneNameList.Add(MakeShared<FString>(Name));
-	}
->>>>>>> 5c11fd8e
+
+void UControlRigGraph::CacheNameLists(const FRigHierarchyContainer* HierarchyContainer, const FControlRigDrawContainer* DrawContainer)
+{
+	check(HierarchyContainer);
+	check(DrawContainer);
+
+	CacheNameList<FRigBoneHierarchy>(HierarchyContainer->BoneHierarchy, BoneNameList);
+	CacheNameList<FRigControlHierarchy>(HierarchyContainer->ControlHierarchy, ControlNameList);
+	CacheNameList<FRigSpaceHierarchy>(HierarchyContainer->SpaceHierarchy, SpaceNameList);
+	CacheNameList<FRigCurveContainer>(HierarchyContainer->CurveContainer, CurveNameList);
+	CacheNameList<FControlRigDrawContainer>(*DrawContainer, DrawingNameList);
 }
 
 const TArray<TSharedPtr<FString>>& UControlRigGraph::GetBoneNameList() const
@@ -321,7 +84,12 @@
 	return CurveNameList;
 }
 
-void UControlRigGraph::HandleModelModified(const UControlRigModel* InModel, EControlRigModelNotifType InType, const void* InPayload)
+const TArray<TSharedPtr<FString>>& UControlRigGraph::GetDrawingNameList() const
+{
+	return DrawingNameList;
+}
+
+void UControlRigGraph::HandleModifiedEvent(ERigVMGraphNotifType InNotifType, URigVMGraph* InGraph, UObject* InSubject)
 {
 	DECLARE_SCOPE_HIERARCHICAL_COUNTER_FUNC()
 
@@ -330,13 +98,13 @@
 		return;
 	}
 
-	switch (InType)
+	switch (InNotifType)
 	{
-		case EControlRigModelNotifType::ModelCleared:
-		{
-			for (const FControlRigModelNode& Node : InModel->Nodes())
-			{
-				UEdGraphNode* EdNode = FindNodeFromPropertyName(Node.Name);
+		case ERigVMGraphNotifType::GraphChanged:
+		{
+			for (URigVMNode* Node : InGraph->GetNodes())
+			{
+				UEdGraphNode* EdNode = FindNodeForModelNodeName(Node->GetFName());
 				if (EdNode != nullptr)
 				{
 					RemoveNode(EdNode);
@@ -344,220 +112,279 @@
 			}
 			break;
 		}
-		case EControlRigModelNotifType::NodeAdded:
-		{
-			const FControlRigModelNode* Node = (const FControlRigModelNode*)InPayload;
-			if (Node != nullptr)
-			{
-				FEdGraphPinType PinType;
-				switch (Node->NodeType)
-				{
-					case EControlRigModelNodeType::Parameter:
-					{
-						PinType = Node->Pins[0].Type;
-						// no break - fall through
-					}
-					case EControlRigModelNodeType::Function:
-					{
-						UEdGraphNode* EdNode = FControlRigBlueprintUtils::InstantiateGraphNodeForProperty(this, Node->Name, Node->Position, PinType);
-						if (EdNode != nullptr)
-						{
-							EdNode->CreateNewGuid();
-							if (UControlRigGraphNode* RigNode = Cast<UControlRigGraphNode>(EdNode))
+		case ERigVMGraphNotifType::NodeSelectionChanged:
+		{
+			if (bIsSelecting)
+			{
+				return;
+			}
+			TGuardValue<bool> SelectionGuard(bIsSelecting, true);
+
+			TSet<const UEdGraphNode*> NodeSelection;
+			for (FName NodeName : InGraph->GetSelectNodes())
+			{
+				if (UEdGraphNode* EdNode = FindNodeForModelNodeName(NodeName))
+				{
+					NodeSelection.Add(EdNode);
+				}
+			}
+			SelectNodeSet(NodeSelection);
+			break;
+		}
+		case ERigVMGraphNotifType::NodeAdded:
+		{
+			if (URigVMNode* ModelNode = Cast<URigVMNode>(InSubject))
+			{
+				if (!ModelNode->IsVisibleInUI())
+				{
+					if (URigVMInjectionInfo* Injection = ModelNode->GetInjectionInfo())
+					{
+						if (URigVMPin* ModelPin = Injection->GetPin())
+						{
+							URigVMNode* ParentModelNode = ModelPin->GetNode();
+							if (ParentModelNode)
 							{
-								RigNode->ParameterType = (int32)Node->ParameterType;
-								RigNode->SetColorFromModel(Node->Color);
-							}
-						}
-						break;
-					}
-					case EControlRigModelNodeType::Comment:
-					{
-						UEdGraphNode_Comment* NewNode = NewObject<UEdGraphNode_Comment>(this, Node->Name);
-						AddNode(NewNode, true);
-
-						NewNode->CreateNewGuid();
-						NewNode->PostPlacedNewNode();
-						NewNode->AllocateDefaultPins();
-
-						NewNode->NodePosX = Node->Position.X;
-						NewNode->NodePosY = Node->Position.Y;
-						NewNode->NodeWidth = Node->Size.X;
-						NewNode->NodeHeight= Node->Size.Y;
-						NewNode->CommentColor = Node->Color;
-						NewNode->NodeComment = Node->Text;
-						NewNode->SetFlags(RF_Transactional);
-						NewNode->GetNodesUnderComment();
-
-						break;
-					}
-					default:
-					{
-						ensure(false);
-						break;
-					}
-				}
-			}
-			break;
-		}
-		case EControlRigModelNotifType::NodeRemoved:
-		{
-			const FControlRigModelNode* Node = (const FControlRigModelNode*)InPayload;
-			if (Node != nullptr)
-			{
-				UEdGraphNode* EdNode = FindNodeFromPropertyName(Node->Name);
-				if (EdNode != nullptr)
-				{
-					RemoveNode(EdNode);
-				}
-			}
-			break;
-		}
-		case EControlRigModelNotifType::NodeChanged:
-		{
-			if (const FControlRigModelNode* Node = (const FControlRigModelNode*)InPayload)
-			{
-				if (UEdGraphNode* EdNode = FindNodeFromPropertyName(Node->Name))
-				{
-					EdNode->NodePosX = (int32)Node->Position.X;
-					EdNode->NodePosY = (int32)Node->Position.Y;
-
-					if (UControlRigGraphNode* RigNode = Cast<UControlRigGraphNode>(EdNode))
-					{
-						int32 PreviousParameterType = RigNode->ParameterType;
-						RigNode->ParameterType = (int32)Node->ParameterType;
-						RigNode->SetColorFromModel(Node->Color);
-
-						if (Node->IsParameter() && PreviousParameterType != RigNode->ParameterType)
-						{
-							RigNode->ReconstructNode();
-						}
-					}
-
-					if (UEdGraphNode_Comment* CommentNode = Cast<UEdGraphNode_Comment>(EdNode))
-					{
-						CommentNode->NodeWidth = (int32)Node->Size.X;
-						CommentNode->NodeHeight = (int32)Node->Size.Y;
-						CommentNode->NodeComment = Node->Text;
-						CommentNode->CommentColor = Node->Color;
-					}
-				}
-			}
-			break;
-		}
-		case EControlRigModelNotifType::NodeRenamed:
-		{
-			const FControlRigModelNodeRenameInfo* Info = (const FControlRigModelNodeRenameInfo*)InPayload;
-			if (Info != nullptr)
-			{
-				UControlRigGraphNode* RigNode = Cast<UControlRigGraphNode>(FindNodeFromPropertyName(Info->OldName));
-				if (RigNode != nullptr)
-				{
-					RigNode->SetPropertyName(Info->NewName, true);
-					RigNode->InvalidateNodeTitle();
-				}
-			}
-			break;
-		}
-		case EControlRigModelNotifType::PinAdded:
-		case EControlRigModelNotifType::PinRemoved:
-		{
-			const FControlRigModelPin* Pin = (const FControlRigModelPin*)InPayload;
-			if (Pin!= nullptr)
-			{
-				const FControlRigModelNode& Node = InModel->Nodes()[Pin->Node];
-				UControlRigGraphNode* RigNode = Cast<UControlRigGraphNode>(FindNodeFromPropertyName(Node.Name));
-				if (RigNode != nullptr)
-				{
-					RigNode->ReconstructNode();
-				}
-			}
-			break;
-		}
-		case EControlRigModelNotifType::LinkAdded:
-		case EControlRigModelNotifType::LinkRemoved:
-		{
-			bool AddLink = InType == EControlRigModelNotifType::LinkAdded;
-
-			const FControlRigModelLink* Link = (const FControlRigModelLink*)InPayload;
-			if (Link != nullptr)
-			{
-				const FControlRigModelNode& SourceNode = InModel->Nodes()[Link->Source.Node];
-				const FControlRigModelPin& SourcePin = SourceNode.Pins[Link->Source.Pin];
-				const FControlRigModelNode& TargetNode = InModel->Nodes()[Link->Target.Node];
-				const FControlRigModelPin& TargetPin = TargetNode.Pins[Link->Target.Pin];
-
-				UControlRigGraphNode* SourceRigNode = Cast<UControlRigGraphNode>(FindNodeFromPropertyName(SourceNode.Name));
-				UControlRigGraphNode* TargetRigNode = Cast<UControlRigGraphNode>(FindNodeFromPropertyName(TargetNode.Name));
-
-				if (SourceRigNode != nullptr && TargetRigNode != nullptr)
-				{
-					FString SourcePinPath = InModel->GetPinPath(Link->Source, true);
-					FString TargetPinPath = InModel->GetPinPath(Link->Target, true);
-
-					UEdGraphPin* SourceRigPin = SourceRigNode->FindPin(*SourcePinPath, EGPD_Output);
-					UEdGraphPin* TargetRigPin = TargetRigNode->FindPin(*TargetPinPath, EGPD_Input);
-
-					if (SourceRigPin != nullptr && TargetRigPin != nullptr)
-					{
-						if (AddLink)
-						{
-							SourceRigPin->MakeLinkTo(TargetRigPin);
-						}
-						else
-						{
-							SourceRigPin->BreakLinkTo(TargetRigPin);
-						}
-					}
-				}
-
-			}
-			break;
-		}
-		case EControlRigModelNotifType::PinChanged:
-		{
-			const FControlRigModelPin* Pin = (const FControlRigModelPin*)InPayload;
-			if (Pin != nullptr)
-			{
-				const FControlRigModelNode& Node = InModel->Nodes()[Pin->Node];
-				UControlRigGraphNode* EdNode = Cast<UControlRigGraphNode>(FindNodeFromPropertyName(Node.Name));
-				if (EdNode != nullptr)
-				{
-					FString PinPath = InModel->GetPinPath(Pin->GetPair());
-					UEdGraphPin* EdPin = EdNode->FindPin(*PinPath, Pin->Direction);
-					if (EdPin)
-					{
-						bool bShouldExpand = EdNode->IsPinExpanded(PinPath) != Pin->bExpanded;
-						if (bShouldExpand)
-						{
-							// check if this is an input / output pin,
-							// and in that case: don't expand (since it is handled by the input variant)
-							if (Pin->Direction == EGPD_Output)
-							{
-								if (InModel->FindPinFromPath(PinPath, true /*input*/))
+								UEdGraphNode* EdNode = FindNodeForModelNodeName(ParentModelNode->GetFName());
+								if (EdNode)
 								{
-									bShouldExpand = false;
+									if (UControlRigGraphNode* RigNode = Cast<UControlRigGraphNode>(EdNode))
+									{
+										RigNode->ReconstructNode_Internal(true);
+									}
 								}
 							}
 						}
-						if (bShouldExpand)
-						{
-							EdNode->SetPinExpansion(PinPath, Pin->bExpanded);
-						}
-						if (Pin->Direction == EGPD_Input)
-						{
-							if (!Pin->DefaultValue.IsEmpty())
+					}
+					break;
+				}
+
+				if (URigVMCommentNode* CommentModelNode = Cast<URigVMCommentNode>(ModelNode))
+				{
+					UEdGraphNode_Comment* NewNode = NewObject<UEdGraphNode_Comment>(this, CommentModelNode->GetFName());
+					AddNode(NewNode, false);
+
+					NewNode->CreateNewGuid();
+					NewNode->PostPlacedNewNode();
+					NewNode->AllocateDefaultPins();
+
+					NewNode->NodePosX = ModelNode->GetPosition().X;
+					NewNode->NodePosY = ModelNode->GetPosition().Y;
+					NewNode->NodeWidth = ModelNode->GetSize().X;
+					NewNode->NodeHeight = ModelNode->GetSize().Y;
+					NewNode->CommentColor = ModelNode->GetNodeColor();
+					NewNode->NodeComment = CommentModelNode->GetCommentText();
+					NewNode->SetFlags(RF_Transactional);
+					NewNode->GetNodesUnderComment();
+				}
+				else if (URigVMRerouteNode* RerouteModelNode = Cast<URigVMRerouteNode>(ModelNode))
+				{
+					// todo: collapsed or not?
+					UControlRigGraphNode* NewNode = NewObject<UControlRigGraphNode>(this, ModelNode->GetFName());
+					AddNode(NewNode, false);
+
+					NewNode->ModelNodePath = ModelNode->GetNodePath();
+					NewNode->CreateNewGuid();
+					NewNode->PostPlacedNewNode();
+					NewNode->AllocateDefaultPins();
+
+					NewNode->NodePosX = ModelNode->GetPosition().X;
+					NewNode->NodePosY = ModelNode->GetPosition().Y;
+
+					NewNode->SetFlags(RF_Transactional);
+					NewNode->AllocateDefaultPins();
+
+					if (UEdGraphPin* ValuePin = NewNode->FindPin(ModelNode->FindPin("Value")->GetPinPath()))
+					{
+						NewNode->SetColorFromModel(GetSchema()->GetPinTypeColor(ValuePin->PinType));
+					}
+				}
+				else // struct, parameter + variable
+				{
+					UControlRigGraphNode* NewNode = NewObject<UControlRigGraphNode>(this, ModelNode->GetFName());
+					AddNode(NewNode, false);
+
+					NewNode->ModelNodePath = ModelNode->GetNodePath();
+					NewNode->CreateNewGuid();
+					NewNode->PostPlacedNewNode();
+					NewNode->AllocateDefaultPins();
+
+					NewNode->NodePosX = ModelNode->GetPosition().X;
+					NewNode->NodePosY = ModelNode->GetPosition().Y;
+					NewNode->SetColorFromModel(ModelNode->GetNodeColor());
+					NewNode->SetFlags(RF_Transactional);
+					NewNode->AllocateDefaultPins();
+				}
+			}
+			break;
+		}
+		case ERigVMGraphNotifType::NodeRemoved:
+		{
+			if (URigVMNode* ModelNode = Cast<URigVMNode>(InSubject))
+			{
+				if (URigVMInjectionInfo* Injection = ModelNode->GetInjectionInfo())
+				{
+					if (URigVMPin* ModelPin = Injection->GetPin())
+					{
+						URigVMNode* ParentModelNode = ModelPin->GetNode();
+						if (ParentModelNode)
+						{
+							UEdGraphNode* EdNode = FindNodeForModelNodeName(ParentModelNode->GetFName());
+							if (EdNode)
 							{
-								if (Pin->Type.PinCategory == UEdGraphSchema_K2::PC_Object)
+								if (UControlRigGraphNode* RigNode = Cast<UControlRigGraphNode>(EdNode))
 								{
-									UClass* Class = Cast<UClass>(Pin->Type.PinSubCategoryObject);
-									if (Class)
+									RigNode->ReconstructNode_Internal(true);
+								}
+							}
+						}
+					}
+					break;
+				}
+
+				UEdGraphNode* EdNode = FindNodeForModelNodeName(ModelNode->GetFName());
+				if (EdNode)
+				{
+					RemoveNode(EdNode);
+				}
+			}
+			break;
+		}
+		case ERigVMGraphNotifType::NodePositionChanged:
+		{
+			if (URigVMNode* ModelNode = Cast<URigVMNode>(InSubject))
+			{
+				UEdGraphNode* EdNode = FindNodeForModelNodeName(ModelNode->GetFName());
+				if (EdNode)
+				{
+					EdNode->NodePosX = (int32)ModelNode->GetPosition().X;
+					EdNode->NodePosY = (int32)ModelNode->GetPosition().Y;
+				}
+			}
+			break;
+		}
+		case ERigVMGraphNotifType::NodeSizeChanged:
+		{
+			if (URigVMNode* ModelNode = Cast<URigVMNode>(InSubject))
+			{
+				UEdGraphNode_Comment* EdNode = Cast<UEdGraphNode_Comment>(FindNodeForModelNodeName(ModelNode->GetFName()));
+				if (EdNode)
+				{
+					EdNode->NodeWidth = (int32)ModelNode->GetSize().X;
+					EdNode->NodeHeight = (int32)ModelNode->GetSize().Y;
+				}
+			}
+			break;
+		}
+		case ERigVMGraphNotifType::NodeColorChanged:
+		{
+			if (URigVMNode* ModelNode = Cast<URigVMNode>(InSubject))
+			{
+				UEdGraphNode_Comment* EdNode = Cast<UEdGraphNode_Comment>(FindNodeForModelNodeName(ModelNode->GetFName()));
+				if (EdNode)
+				{
+					EdNode->CommentColor = ModelNode->GetNodeColor();
+				}
+			}
+			break;
+		}
+		case ERigVMGraphNotifType::CommentTextChanged:
+		{
+			if (URigVMCommentNode* ModelNode = Cast<URigVMCommentNode>(InSubject))
+			{
+				UEdGraphNode_Comment* EdNode = Cast<UEdGraphNode_Comment>(FindNodeForModelNodeName(ModelNode->GetFName()));
+				if (EdNode)
+				{
+					EdNode->OnUpdateCommentText(ModelNode->GetCommentText());
+				}
+			}
+			break;
+		}
+		case ERigVMGraphNotifType::LinkAdded:
+		case ERigVMGraphNotifType::LinkRemoved:
+		{
+			bool AddLink = InNotifType == ERigVMGraphNotifType::LinkAdded;
+
+			if (URigVMLink* Link = Cast<URigVMLink>(InSubject))
+			{
+				URigVMPin* SourcePin = Link->GetSourcePin();
+				URigVMPin* TargetPin = Link->GetTargetPin();
+
+				SourcePin = SourcePin->GetOriginalPinFromInjectedNode();
+				TargetPin = TargetPin->GetOriginalPinFromInjectedNode();
+
+				if (SourcePin && TargetPin && SourcePin != TargetPin)
+				{
+					UControlRigGraphNode* SourceRigNode = Cast<UControlRigGraphNode>(FindNodeForModelNodeName(SourcePin->GetNode()->GetFName()));
+					UControlRigGraphNode* TargetRigNode = Cast<UControlRigGraphNode>(FindNodeForModelNodeName(TargetPin->GetNode()->GetFName()));
+
+					if (SourceRigNode != nullptr && TargetRigNode != nullptr)
+					{
+						FString SourcePinPath = SourcePin->GetPinPath();
+						FString TargetPinPath = TargetPin->GetPinPath();
+						UEdGraphPin* SourceRigPin = SourceRigNode->FindPin(*SourcePinPath, EGPD_Output);
+						UEdGraphPin* TargetRigPin = TargetRigNode->FindPin(*TargetPinPath, EGPD_Input);
+
+						if (SourceRigPin != nullptr && TargetRigPin != nullptr)
+						{
+							if (AddLink)
+							{
+								SourceRigPin->MakeLinkTo(TargetRigPin);
+							}
+							else
+							{
+								SourceRigPin->BreakLinkTo(TargetRigPin);
+							}
+
+						}
+					}
+				}
+			}
+			break;
+		}
+		case ERigVMGraphNotifType::PinDefaultValueChanged:
+		{
+			if (URigVMPin* ModelPin = Cast<URigVMPin>(InSubject))
+			{
+				if (UControlRigGraphNode* RigNode = Cast<UControlRigGraphNode>(FindNodeForModelNodeName(ModelPin->GetNode()->GetFName())))
+				{
+					UEdGraphPin* RigNodePin = RigNode->FindPin(ModelPin->GetPinPath());
+					check(RigNodePin);
+					RigNode->SetupPinDefaultsFromModel(RigNodePin);
+
+					if (Cast<URigVMVariableNode>(ModelPin->GetNode()))
+					{
+						if (ModelPin->GetName() == TEXT("Variable"))
+						{
+							RigNode->InvalidateNodeTitle();
+							RigNode->ReconstructNode_Internal(true);
+						}
+					}
+					if (Cast<URigVMParameterNode>(ModelPin->GetNode()))
+					{
+						if (ModelPin->GetName() == TEXT("Parameter"))
+						{
+							RigNode->InvalidateNodeTitle();
+							RigNode->ReconstructNode_Internal(true);
+						}
+					}
+				}
+				else if (URigVMInjectionInfo* Injection = ModelPin->GetNode()->GetInjectionInfo())
+				{
+					if (Injection->InputPin != ModelPin->GetRootPin())
+					{
+						if (URigVMPin* InjectionPin = Injection->GetPin())
+						{
+							URigVMNode* ParentModelNode = InjectionPin->GetNode();
+							if (ParentModelNode)
+							{
+								UEdGraphNode* HostEdNode = FindNodeForModelNodeName(ParentModelNode->GetFName());
+								if (HostEdNode)
+								{
+									if (UControlRigGraphNode* HostRigNode = Cast<UControlRigGraphNode>(HostEdNode))
 									{
-										EdPin->DefaultObject = StaticFindObject(Class, ANY_PACKAGE, *Pin->DefaultValue);
+										HostRigNode->ReconstructNode_Internal(true);
 									}
 								}
-
-								EdPin->DefaultValue = Pin->DefaultValue;
 							}
 						}
 					}
@@ -565,15 +392,30 @@
 			}
 			break;
 		}
+		case ERigVMGraphNotifType::PinArraySizeChanged:
+		case ERigVMGraphNotifType::PinDirectionChanged:
+		case ERigVMGraphNotifType::PinTypeChanged:
+		{
+			if (URigVMPin* ModelPin = Cast<URigVMPin>(InSubject))
+			{
+				if (UControlRigGraphNode* RigNode = Cast<UControlRigGraphNode>(FindNodeForModelNodeName(ModelPin->GetNode()->GetFName())))
+				{
+					RigNode->ReconstructNode_Internal(true);
+				}
+			}
+			break;
+		}
+		case ERigVMGraphNotifType::PinExpansionChanged:
+		case ERigVMGraphNotifType::NodeSelected:
+		case ERigVMGraphNotifType::NodeDeselected:
 		default:
 		{
-			// todo... other cases
 			break;
 		}
 	}
 }
 
-UEdGraphNode* UControlRigGraph::FindNodeFromPropertyName(const FName& InPropertyName)
+UEdGraphNode* UControlRigGraph::FindNodeForModelNodeName(const FName& InModelNodeName)
 {
 	DECLARE_SCOPE_HIERARCHICAL_COUNTER_FUNC()
 
@@ -581,14 +423,14 @@
 	{
 		if (UControlRigGraphNode* RigNode = Cast<UControlRigGraphNode>(EdNode))
 		{
-			if (RigNode->PropertyName == InPropertyName)
+			if (RigNode->ModelNodePath == InModelNodeName.ToString())
 			{
 				return EdNode;
 			}
 		}
 		else
 		{
-			if (EdNode->GetFName() == InPropertyName)
+			if (EdNode->GetFName() == InModelNodeName)
 			{
 				return EdNode;
 			}
@@ -597,32 +439,23 @@
 	return nullptr;
 }
 
-<<<<<<< HEAD
-=======
-void UControlRigGraph::CacheCurveNameList(const FRigCurveContainer& Container)
-{
-	DECLARE_SCOPE_HIERARCHICAL_COUNTER_FUNC()
-
-	TArray<FString> Names;
-	for (const FRigCurve& Curve : Container)
+
+URigVMController* UControlRigGraph::GetTemplateController()
+{
+	if (TemplateModel == nullptr)
 	{
-		Names.Add(Curve.Name.ToString());
+		TemplateModel = NewObject<URigVMGraph>(this, TEXT("TemplateModel"));
 	}
-	Names.Sort();
-
-	CurveNameList.Reset();
-	CurveNameList.Add(MakeShared<FString>(FName(NAME_None).ToString()));
-	for (const FString& Name : Names)
+	if (TemplateController == nullptr)
 	{
-		CurveNameList.Add(MakeShared<FString>(Name));
+		TemplateController = NewObject<URigVMController>(this, TEXT("TemplateController"));
+		TemplateController->SetGraph(TemplateModel);
+		TemplateController->EnableReporting(false);
+		TemplateController->OnModified().AddUObject(this, &UControlRigGraph::HandleModifiedEvent);
 	}
-}
-
-const TArray<TSharedPtr<FString>>& UControlRigGraph::GetCurveNameList() const
-{
-	return CurveNameList;
-}
->>>>>>> 5c11fd8e
+	return TemplateController;
+}
+
 #endif
 
 #undef LOCTEXT_NAMESPACE