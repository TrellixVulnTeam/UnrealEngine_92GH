--- conflicted
+++ resolved
@@ -22,11 +22,8 @@
 
 FName FControlRigBlueprintUtils::AddUnitMember(UBlueprint* InBlueprint, const UStruct* InStructTemplate, const FName& InName)
 {
-<<<<<<< HEAD
-=======
-	DECLARE_SCOPE_HIERARCHICAL_COUNTER_FUNC()
-
->>>>>>> 33e6966e
+	DECLARE_SCOPE_HIERARCHICAL_COUNTER_FUNC()
+
 	FName VarName = InName == NAME_None ? FControlRigBlueprintUtils::GetNewUnitMemberName(InBlueprint, InStructTemplate) : InName;
 
 	UScriptStruct* ScriptStruct = FindObjectChecked<UScriptStruct>(ANY_PACKAGE, *InStructTemplate->GetName());
@@ -46,21 +43,15 @@
 
 FName FControlRigBlueprintUtils::GetNewPropertyMemberName(UBlueprint* InBlueprint, const FString& InVariableDesc)
 {
-<<<<<<< HEAD
-=======
-	DECLARE_SCOPE_HIERARCHICAL_COUNTER_FUNC()
-
->>>>>>> 33e6966e
+	DECLARE_SCOPE_HIERARCHICAL_COUNTER_FUNC()
+
 	return FBlueprintEditorUtils::FindUniqueKismetName(InBlueprint, InVariableDesc);
 }
 
 FName FControlRigBlueprintUtils::AddPropertyMember(UBlueprint* InBlueprint, const FEdGraphPinType& InPinType, const FString& InVariableDesc)
 {
-<<<<<<< HEAD
-=======
-	DECLARE_SCOPE_HIERARCHICAL_COUNTER_FUNC()
-
->>>>>>> 33e6966e
+	DECLARE_SCOPE_HIERARCHICAL_COUNTER_FUNC()
+
 	if(FBlueprintEditorUtils::AddMemberVariable(InBlueprint, *InVariableDesc, InPinType))
 	{
 		return InBlueprint->NewVariables.Last().VarName;
@@ -69,8 +60,9 @@
 }
 
 FName FControlRigBlueprintUtils::ValidateName(UBlueprint* InBlueprint, const FString& InName)
-<<<<<<< HEAD
-{
+{
+	DECLARE_SCOPE_HIERARCHICAL_COUNTER_FUNC()
+
 	FString Name = InName;
 	if (Name.StartsWith(TEXT("RigUnit_")))
 	{
@@ -125,6 +117,8 @@
 
 UControlRigGraphNode* FControlRigBlueprintUtils::InstantiateGraphNodeForProperty(UEdGraph* InGraph, const FName& InPropertyName, const FVector2D& InLocation, const FEdGraphPinType& InPinType)
 {
+	DECLARE_SCOPE_HIERARCHICAL_COUNTER_FUNC()
+
 	check(InGraph);
 
 	InGraph->Modify();
@@ -148,64 +142,6 @@
 }
 
 UControlRigGraphNode* FControlRigBlueprintUtils::InstantiateGraphNodeForStructPath(UEdGraph* InGraph, const FName& InPropertyName, const FVector2D& InLocation, const FString& InStructPath)
-=======
->>>>>>> 33e6966e
-{
-	DECLARE_SCOPE_HIERARCHICAL_COUNTER_FUNC()
-
-	FString Name = InName;
-	if (Name.StartsWith(TEXT("RigUnit_")))
-	{
-		Name = Name.RightChop(8);
-	}
-
-	TSharedPtr<FKismetNameValidator> NameValidator;
-	NameValidator = MakeShareable(new FKismetNameValidator(InBlueprint));
-
-	// Clean up BaseName to not contain any invalid characters, which will mean we can never find a legal name no matter how many numbers we add
-	if (NameValidator->IsValid(Name) == EValidatorResult::ContainsInvalidCharacters)
-	{
-		for (TCHAR& TestChar : Name)
-		{
-			for (TCHAR BadChar : UE_BLUEPRINT_INVALID_NAME_CHARACTERS)
-			{
-				if (TestChar == BadChar)
-				{
-					TestChar = TEXT('_');
-					break;
-				}
-			}
-		}
-	}
-
-	if (UClass* ParentClass = InBlueprint->ParentClass)
-	{
-		if (UField* ExisingField = FindField<UField>(ParentClass, *Name))
-		{
-			Name = FString::Printf(TEXT("%s_%d"), *Name, 0);
-		}
-	}
-
-	int32 Count = 0;
-	FString BaseName = Name;
-	while (NameValidator->IsValid(Name) != EValidatorResult::Ok)
-	{
-		// Calculate the number of digits in the number, adding 2 (1 extra to correctly count digits, another to account for the '_' that will be added to the name
-		int32 CountLength = Count > 0 ? (int32)log((double)Count) + 2 : 2;
-
-		// If the length of the final string will be too long, cut off the end so we can fit the number
-		if (CountLength + BaseName.Len() > NameValidator->GetMaximumNameLength())
-		{
-			BaseName = BaseName.Left(NameValidator->GetMaximumNameLength() - CountLength);
-		}
-		Name = FString::Printf(TEXT("%s_%d"), *BaseName, Count);
-		Count++;
-	}
-
-	return *Name;
-}
-
-UControlRigGraphNode* FControlRigBlueprintUtils::InstantiateGraphNodeForProperty(UEdGraph* InGraph, const FName& InPropertyName, const FVector2D& InLocation, const FEdGraphPinType& InPinType)
 {
 	DECLARE_SCOPE_HIERARCHICAL_COUNTER_FUNC()
 
@@ -215,35 +151,6 @@
 
 	UControlRigGraphNode* NewNode = NewObject<UControlRigGraphNode>(InGraph);
 	NewNode->SetPropertyName(InPropertyName);
-<<<<<<< HEAD
-=======
-	NewNode->PinType = InPinType;
-
-	InGraph->AddNode(NewNode, true);
-
-	NewNode->CreateNewGuid();
-	NewNode->PostPlacedNewNode();
-	NewNode->AllocateDefaultPins();
-
-	NewNode->NodePosX = InLocation.X;
-	NewNode->NodePosY = InLocation.Y;
-
-	NewNode->SetFlags(RF_Transactional);
-
-	return NewNode;
-}
-
-UControlRigGraphNode* FControlRigBlueprintUtils::InstantiateGraphNodeForStructPath(UEdGraph* InGraph, const FName& InPropertyName, const FVector2D& InLocation, const FString& InStructPath)
-{
-	DECLARE_SCOPE_HIERARCHICAL_COUNTER_FUNC()
-
-	check(InGraph);
-
-	InGraph->Modify();
-
-	UControlRigGraphNode* NewNode = NewObject<UControlRigGraphNode>(InGraph);
-	NewNode->SetPropertyName(InPropertyName);
->>>>>>> 33e6966e
 	NewNode->StructPath = InStructPath;
 
 	InGraph->AddNode(NewNode, true);
@@ -326,11 +233,8 @@
 
 void FControlRigBlueprintUtils::HandleRenameVariableReferencesEvent(UBlueprint* InBlueprint, UClass* InVariableClass, const FName& InOldVarName, const FName& InNewVarName)
 {
-<<<<<<< HEAD
-=======
-	DECLARE_SCOPE_HIERARCHICAL_COUNTER_FUNC()
-
->>>>>>> 33e6966e
+	DECLARE_SCOPE_HIERARCHICAL_COUNTER_FUNC()
+
 	if(UControlRigBlueprint* RigBlueprint = Cast<UControlRigBlueprint>(InBlueprint))
 	{
 		if (RigBlueprint->ModelController)
