// Copyright Epic Games, Inc. All Rights Reserved.

#include "RigUnit_ApplyFK.h"
#include "Units/RigUnitContext.h"
#include "HelperUtil.h"

void FRigUnit_ApplyFK::Execute(const FRigUnitContext& Context)
{
    DECLARE_SCOPE_HIERARCHICAL_COUNTER_RIGUNIT()
	
	if (Context.State == EControlRigState::Init)
	{
		FRigBoneHierarchy* Hierarchy = ExecuteContext.GetBones();
		if (!Hierarchy)
		{
			UnitLogHelpers::PrintMissingHierarchy(RigUnitName);
		}
	}
	else if (Context.State == EControlRigState::Update)
	{
		FRigBoneHierarchy* Hierarchy = ExecuteContext.GetBones();
		if (Hierarchy)
		{
			int32 Index = Hierarchy->GetIndex(Joint);
			if (Index != INDEX_NONE)
			{
				// first filter input transform
				FTransform InputTransform = Transform;
				Filter.FilterTransform(InputTransform);

				// now get override or additive
				// whether I'd like to apply whole thing or not
				if (ApplyTransformMode == EApplyTransformMode::Override)
				{
					// get base transform
					FTransform InputBaseTransform = GetBaseTransform(Index, Hierarchy);
					FTransform ApplyTransform = InputTransform * InputBaseTransform;
					Hierarchy->SetGlobalTransform(Index, ApplyTransform);
				}
				else
				{
					// if additive, we get current transform and calculate base transform and apply in their local space
					FTransform CurrentTransform = Hierarchy->GetGlobalTransform(Index);
					FTransform InputBaseTransform = GetBaseTransform(Index, Hierarchy);
					FTransform LocalTransform = InputTransform * CurrentTransform.GetRelativeTransform(InputBaseTransform);
					// apply additive
					Hierarchy->SetGlobalTransform(Index, LocalTransform * InputBaseTransform);
				}
			}
		}
	}
}

FTransform FRigUnit_ApplyFK::GetBaseTransform(int32 BoneIndex, const FRigBoneHierarchy* CurrentHierarchy) const
{
	return UtilityHelpers::GetBaseTransformByMode(ApplyTransformSpace, [CurrentHierarchy](const FName& BoneName) { return CurrentHierarchy->GetGlobalTransform(BoneName); },
		(*CurrentHierarchy)[BoneIndex].ParentName, BaseJoint, BaseTransform);
}

#if WITH_DEV_AUTOMATION_TESTS
#include "Units/RigUnitTest.h"

IMPLEMENT_RIGUNIT_AUTOMATION_TEST(FRigUnit_ApplyFK)
{
<<<<<<< HEAD
	BoneHierarchy.Add(TEXT("Root"), NAME_None, ERigBoneType::User, FTransform(FVector(1.f, 0.f, 0.f)));
	BoneHierarchy.Add(TEXT("BoneA"), TEXT("Root"), ERigBoneType::User, FTransform(FVector(1.f, 2.f, 3.f)));
=======
	BoneHierarchy.Add(TEXT("Root"), NAME_None, FTransform(FVector(1.f, 0.f, 0.f)));
	BoneHierarchy.Add(TEXT("BoneA"), TEXT("Root"), FTransform(FVector(1.f, 2.f, 3.f)));
>>>>>>> 5c11fd8e

	Unit.ExecuteContext = ExecuteContext;
	Unit.Joint = TEXT("BoneA");
	Unit.ApplyTransformMode = EApplyTransformMode::Override;
	Unit.ApplyTransformSpace = ETransformSpaceMode::GlobalSpace;
	Unit.Transform = FTransform(FVector(0.f, 5.f, 0.f));

	BoneHierarchy.Initialize();
	Execute();
	AddErrorIfFalse(BoneHierarchy.GetGlobalTransform(1).GetTranslation().Equals(FVector(0.f, 5.f, 0.f)), TEXT("unexpected global transform"));
	AddErrorIfFalse(BoneHierarchy.GetLocalTransform(1).GetTranslation().Equals(FVector(-1.f, 5.f, 0.f)), TEXT("unexpected local transform"));

	Unit.ApplyTransformMode = EApplyTransformMode::Override;
	Unit.ApplyTransformSpace = ETransformSpaceMode::LocalSpace;

	BoneHierarchy.Initialize();
	Execute();
	AddErrorIfFalse(BoneHierarchy.GetGlobalTransform(1).GetTranslation().Equals(FVector(1.f, 5.f, 0.f)), TEXT("unexpected global transform"));
	AddErrorIfFalse(BoneHierarchy.GetLocalTransform(1).GetTranslation().Equals(FVector(0.f, 5.f, 0.f)), TEXT("unexpected local transform"));

	Unit.ApplyTransformMode = EApplyTransformMode::Additive;

	BoneHierarchy.Initialize();
	Execute();
	AddErrorIfFalse(BoneHierarchy.GetGlobalTransform(1).GetTranslation().Equals(FVector(1.f, 7.f, 3.f)), TEXT("unexpected global transform"));
	AddErrorIfFalse(BoneHierarchy.GetLocalTransform(1).GetTranslation().Equals(FVector(0.f, 7.f, 3.f)), TEXT("unexpected local transform"));
	return true;
}
#endif<|MERGE_RESOLUTION|>--- conflicted
+++ resolved
@@ -4,17 +4,13 @@
 #include "Units/RigUnitContext.h"
 #include "HelperUtil.h"
 
-void FRigUnit_ApplyFK::Execute(const FRigUnitContext& Context)
+FRigUnit_ApplyFK_Execute()
 {
     DECLARE_SCOPE_HIERARCHICAL_COUNTER_RIGUNIT()
 	
 	if (Context.State == EControlRigState::Init)
 	{
-		FRigBoneHierarchy* Hierarchy = ExecuteContext.GetBones();
-		if (!Hierarchy)
-		{
-			UnitLogHelpers::PrintMissingHierarchy(RigUnitName);
-		}
+		return;
 	}
 	else if (Context.State == EControlRigState::Update)
 	{
@@ -28,12 +24,19 @@
 				FTransform InputTransform = Transform;
 				Filter.FilterTransform(InputTransform);
 
+				FTransform InputBaseTransform = UtilityHelpers::GetBaseTransformByMode(
+					ApplyTransformSpace,
+					[Hierarchy](const FName& BoneName) { return Hierarchy->GetGlobalTransform(BoneName); },
+					(*Hierarchy)[Index].ParentName,
+					BaseJoint,
+					BaseTransform
+				);
+
 				// now get override or additive
 				// whether I'd like to apply whole thing or not
 				if (ApplyTransformMode == EApplyTransformMode::Override)
 				{
 					// get base transform
-					FTransform InputBaseTransform = GetBaseTransform(Index, Hierarchy);
 					FTransform ApplyTransform = InputTransform * InputBaseTransform;
 					Hierarchy->SetGlobalTransform(Index, ApplyTransform);
 				}
@@ -41,7 +44,6 @@
 				{
 					// if additive, we get current transform and calculate base transform and apply in their local space
 					FTransform CurrentTransform = Hierarchy->GetGlobalTransform(Index);
-					FTransform InputBaseTransform = GetBaseTransform(Index, Hierarchy);
 					FTransform LocalTransform = InputTransform * CurrentTransform.GetRelativeTransform(InputBaseTransform);
 					// apply additive
 					Hierarchy->SetGlobalTransform(Index, LocalTransform * InputBaseTransform);
@@ -51,24 +53,13 @@
 	}
 }
 
-FTransform FRigUnit_ApplyFK::GetBaseTransform(int32 BoneIndex, const FRigBoneHierarchy* CurrentHierarchy) const
-{
-	return UtilityHelpers::GetBaseTransformByMode(ApplyTransformSpace, [CurrentHierarchy](const FName& BoneName) { return CurrentHierarchy->GetGlobalTransform(BoneName); },
-		(*CurrentHierarchy)[BoneIndex].ParentName, BaseJoint, BaseTransform);
-}
-
 #if WITH_DEV_AUTOMATION_TESTS
 #include "Units/RigUnitTest.h"
 
 IMPLEMENT_RIGUNIT_AUTOMATION_TEST(FRigUnit_ApplyFK)
 {
-<<<<<<< HEAD
 	BoneHierarchy.Add(TEXT("Root"), NAME_None, ERigBoneType::User, FTransform(FVector(1.f, 0.f, 0.f)));
 	BoneHierarchy.Add(TEXT("BoneA"), TEXT("Root"), ERigBoneType::User, FTransform(FVector(1.f, 2.f, 3.f)));
-=======
-	BoneHierarchy.Add(TEXT("Root"), NAME_None, FTransform(FVector(1.f, 0.f, 0.f)));
-	BoneHierarchy.Add(TEXT("BoneA"), TEXT("Root"), FTransform(FVector(1.f, 2.f, 3.f)));
->>>>>>> 5c11fd8e
 
 	Unit.ExecuteContext = ExecuteContext;
 	Unit.Joint = TEXT("BoneA");
