--- conflicted
+++ resolved
@@ -19,6 +19,10 @@
 			case EControlRigState::Init:
 			{
 				CachedBoneIndex = Hierarchy->GetIndex(Bone);
+				if (CachedBoneIndex == INDEX_NONE)
+				{
+					UE_CONTROLRIG_RIGUNIT_REPORT_WARNING(TEXT("Bone is not set."));
+				}
 				// fall through to update
 			}
 			case EControlRigState::Update:
@@ -81,15 +85,9 @@
 
 IMPLEMENT_RIGUNIT_AUTOMATION_TEST(FRigUnit_SetBoneRotation)
 {
-<<<<<<< HEAD
 	BoneHierarchy.Add(TEXT("Root"), NAME_None, ERigBoneType::User, FTransform(FQuat(FVector(-1.f, 0.f, 0.f), 0.1f)));
 	BoneHierarchy.Add(TEXT("BoneA"), TEXT("Root"), ERigBoneType::User, FTransform(FQuat(FVector(-1.f, 0.f, 0.f), 0.5f)));
 	BoneHierarchy.Add(TEXT("BoneB"), TEXT("BoneA"), ERigBoneType::User, FTransform(FQuat(FVector(-1.f, 0.f, 0.f), 0.7f)));
-=======
-	BoneHierarchy.Add(TEXT("Root"), NAME_None, FTransform(FQuat(FVector(-1.f, 0.f, 0.f), 0.1f)));
-	BoneHierarchy.Add(TEXT("BoneA"), TEXT("Root"), FTransform(FQuat(FVector(-1.f, 0.f, 0.f), 0.5f)));
-	BoneHierarchy.Add(TEXT("BoneB"), TEXT("BoneA"), FTransform(FQuat(FVector(-1.f, 0.f, 0.f), 0.7f)));
->>>>>>> 5c11fd8e
 	BoneHierarchy.Initialize();
 
 	Unit.ExecuteContext.Hierarchy = &HierarchyContainer;
