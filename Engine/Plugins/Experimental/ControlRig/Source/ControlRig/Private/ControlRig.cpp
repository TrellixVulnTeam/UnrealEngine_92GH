// Copyright Epic Games, Inc. All Rights Reserved.

#include "ControlRig.h"
#include "GameFramework/Actor.h"
#include "Misc/RuntimeErrors.h"
#include "ControlRigVM.h"
#include "IControlRigObjectBinding.h"
#include "HelperUtil.h"
#include "ControlRigBlueprintGeneratedClass.h"
#include "ControlRigObjectVersion.h"
#include "ControlRigVariables.h"
#if WITH_EDITOR
#include "ControlRigModule.h"
#include "Modules/ModuleManager.h"
#endif// WITH_EDITOR

#define LOCTEXT_NAMESPACE "ControlRig"

DEFINE_LOG_CATEGORY(LogControlRig);

DECLARE_STATS_GROUP(TEXT("ControlRig"), STATGROUP_ControlRig, STATCAT_Advanced);
DECLARE_CYCLE_STAT_EXTERN(TEXT("Control Rig Execution"), STAT_RigExecution, STATGROUP_ControlRig, );
DEFINE_STAT(STAT_RigExecution);

const FName UControlRig::DeprecatedMetaName("Deprecated");
const FName UControlRig::InputMetaName("Input");
const FName UControlRig::OutputMetaName("Output");
const FName UControlRig::AbstractMetaName("Abstract");
const FName UControlRig::CategoryMetaName("Category");
const FName UControlRig::DisplayNameMetaName("DisplayName");
const FName UControlRig::MenuDescSuffixMetaName("MenuDescSuffix");
const FName UControlRig::ShowVariableNameInTitleMetaName("ShowVariableNameInTitle");
const FName UControlRig::BoneNameMetaName("BoneName");
const FName UControlRig::ControlNameMetaName("ControlName");
const FName UControlRig::SpaceNameMetaName("SpaceName");
const FName UControlRig::CurveNameMetaName("CurveName");
const FName UControlRig::ConstantMetaName("Constant");
const FName UControlRig::TitleColorMetaName("TitleColor");
const FName UControlRig::NodeColorMetaName("NodeColor");
const FName UControlRig::KeywordsMetaName("Keywords");
const FName UControlRig::PrototypeNameMetaName("PrototypeName");

const FName UControlRig::AnimationInputMetaName("AnimationInput");
const FName UControlRig::AnimationOutputMetaName("AnimationOutput");

const FName UControlRig::ExpandPinByDefaultMetaName("ExpandByDefault");
const FName UControlRig::DefaultArraySizeMetaName("DefaultArraySize");

UControlRig::UControlRig()
	: DeltaTime(0.0f)
	, ExecutionType(ERigExecutionType::Runtime)
#if WITH_EDITOR
	, ControlRigLog(nullptr)
	, bEnableControlRigLogging(true)
	, DrawInterface(nullptr)
	, DataSourceRegistry(nullptr)
#endif
{
#if DEBUG_CONTROLRIG_PROPERTYCHANGE
	CacheDebugClassData();
#endif // #if DEBUG_CONTROLRIG_PROPERTYCHANGE
}

#if DEBUG_CONTROLRIG_PROPERTYCHANGE
void UControlRig::CacheDebugClassData()
{
	DECLARE_SCOPE_HIERARCHICAL_COUNTER_FUNC()

	// this can be debug only
	UControlRigBlueprintGeneratedClass* CurrentClass = Cast<UControlRigBlueprintGeneratedClass>(GetClass());
	if (CurrentClass)
	{
		DebugClassSize = CurrentClass->PropertiesSize;

		Destructors.Reset();
		for (FProperty* P = CurrentClass->DestructorLink; P; P = P->DestructorLinkNext)
		{
			FStructProperty* StructProperty = CastField<FStructProperty>(P);
			if (StructProperty)
			{
				Destructors.Add(StructProperty->Struct);
			}
		}

		PropertyData.Reset();
		for (FProperty* P = CurrentClass->PropertyLink; P; P = P->PropertyLinkNext)
		{
			FPropertyData PropData;
			PropData.Offset = P->GetOffset_ForDebug();
			PropData.Size = P->GetSize();
			PropData.PropertyName = P->GetFName();

			PropertyData.Add(PropData);
		}

		ensure(CurrentClass->UberGraphFunction == nullptr);
	}
}

void UControlRig::ValidateDebugClassData()
{
	DECLARE_SCOPE_HIERARCHICAL_COUNTER_FUNC()

	UControlRigBlueprintGeneratedClass* CurrentClass = Cast<UControlRigBlueprintGeneratedClass>(GetClass());
	if (CurrentClass)
	{
		ensureAlwaysMsgf(DebugClassSize == CurrentClass->PropertiesSize,
			TEXT("Class [%s] size has changed : used be [size %d], and current class is [size %d]"), *GetNameSafe(CurrentClass), DebugClassSize, CurrentClass->GetStructureSize());

		int32 Index = 0;
		for (FProperty* P = CurrentClass->DestructorLink; P; P = P->DestructorLinkNext)
		{
			FStructProperty* StructProperty = CastField<FStructProperty>(P);
			if (StructProperty)
			{
				ensureAlways(Destructors[Index++] == (StructProperty->Struct));
			}
		}

		Index = 0;
		for (FProperty* P = CurrentClass->PropertyLink; P; P = P->PropertyLinkNext)
		{
			const FPropertyData& PropData = PropertyData[Index++];
			ensureAlwaysMsgf(PropData.Offset == P->GetOffset_ForDebug() && PropData.Size == P->GetSize(), TEXT("Property (%s) size changes"), *PropData.PropertyName.ToString());
		}
	}
}
#endif // #if DEBUG_CONTROLRIG_PROPERTYCHANGE

void UControlRig::BeginDestroy()
{
#if DEBUG_CONTROLRIG_PROPERTYCHANGE
	ValidateDebugClassData(); 
#endif // #if DEBUG_CONTROLRIG_PROPERTYCHANGE
	Super::BeginDestroy();
	InitializedEvent.Clear();
	ExecutedEvent.Clear();
}

UWorld* UControlRig::GetWorld() const
{
	if(ObjectBinding.IsValid())
	{
		AActor* HostingActor = ObjectBinding->GetHostingActor();
		if (HostingActor)
		{
			return HostingActor->GetWorld();
		}

		UObject* Owner = ObjectBinding->GetBoundObject();
		if (Owner)
		{
			return Owner->GetWorld();
		}
	}

	UObject* Outer = GetOuter();
	if (Outer)
	{
		return Outer->GetWorld();
	}

	return nullptr;
}

void UControlRig::Initialize(bool bInitRigUnits)
{
	DECLARE_SCOPE_HIERARCHICAL_COUNTER_FUNC()
	QUICK_SCOPE_CYCLE_COUNTER(STAT_ControlRig_Initialize);

	if (IsTemplate())
	{
		// don't initialize template class 
		return;
	}

	InitializeFromCDO();

	InstantiateOperatorsFromGeneratedClass();
	ResolvePropertyPaths();

#if WITH_EDITORONLY_DATA
	// initialize rig unit cached names
	UControlRigBlueprintGeneratedClass* GeneratedClass = Cast<UControlRigBlueprintGeneratedClass>(GetClass());
	if (GeneratedClass)
	{
		for (FStructProperty* UnitProperty : GeneratedClass->RigUnitProperties)
		{
			FRigUnit* RigUnit = UnitProperty->ContainerPtrToValuePtr<FRigUnit>(this);
			RigUnit->RigUnitName = UnitProperty->GetFName();
			RigUnit->RigUnitStructName = UnitProperty->Struct->GetFName();
#if 0 
			FRigUnit* RigUnitDefault = UnitProperty->ContainerPtrToValuePtr<FRigUnit>(Class->GetDefaultObject());
			ensure(RigUnitDefault != nullptr);
#endif // DEBUG only
		}
	}
#endif // WITH_EDITORONLY_DATA

	// should refresh mapping 
	Hierarchy.Initialize();

	// resolve IO properties
	ResolveInputOutputProperties();

	if (bInitRigUnits)
	{
		// execute rig units with init state
		Execute(EControlRigState::Init);
	}

	// cache requested inputs
	// go through find requested inputs

#if WITH_EDITOR
	Hierarchy.ControlHierarchy.OnControlSelected.AddUObject(this, &UControlRig::HandleOnControlSelected);
#endif
}

void UControlRig::InitializeFromCDO()
{
	DECLARE_SCOPE_HIERARCHICAL_COUNTER_FUNC()

	// copy CDO property you need to here
	UControlRig* CDO = GetClass()->GetDefaultObject<UControlRig>();
	// copy operation
	Hierarchy = CDO->Hierarchy;
<<<<<<< HEAD
=======
}

void UControlRig::PreEvaluate_GameThread()
{
	DECLARE_SCOPE_HIERARCHICAL_COUNTER_FUNC()

	// input delegates
	OnPreEvaluateGatherInput.ExecuteIfBound(this);
>>>>>>> 5c11fd8e
}

void UControlRig::Evaluate_AnyThread()
{
	DECLARE_SCOPE_HIERARCHICAL_COUNTER_FUNC()

	Execute(EControlRigState::Update);
}

#if WITH_EDITOR
FText UControlRig::GetCategory() const
{
	return LOCTEXT("DefaultControlRigCategory", "Animation|ControlRigs");
}

FText UControlRig::GetTooltipText() const
{
	return LOCTEXT("DefaultControlRigTooltip", "ControlRig");
}
#endif

void UControlRig::SetDeltaTime(float InDeltaTime)
{
	DeltaTime = InDeltaTime;
}

float UControlRig::GetDeltaTime() const
{
	return DeltaTime;
}

void UControlRig::InstantiateOperatorsFromGeneratedClass()
{
	DECLARE_SCOPE_HIERARCHICAL_COUNTER_FUNC()

	UControlRigBlueprintGeneratedClass* GeneratedClass = Cast<UControlRigBlueprintGeneratedClass>(GetClass());
	if (GeneratedClass)
	{
		Operators.Reset(GeneratedClass->Operators.Num());
		for (const FControlRigOperator& Op : GeneratedClass->Operators)
		{
			Operators.Add(FControlRigOperator::MakeUnresolvedCopy(Op));
		}
	}
	else
	{
		Operators.Reset();
	}
}

void UControlRig::ResolvePropertyPaths()
{
	DECLARE_SCOPE_HIERARCHICAL_COUNTER_FUNC()

	for (int32 Index = 0; Index < Operators.Num(); ++Index)
	{
		if (!Operators[Index].Resolve(this))
		{
			UE_LOG(LogControlRig, Error, TEXT("Operator '%s' cannot be resolved."), *Operators[Index].ToString());
		}
	}
}

void UControlRig::Execute(const EControlRigState InState)
{
	DECLARE_SCOPE_HIERARCHICAL_COUNTER_FUNC()

	FRigUnitContext Context;
	Context.DrawInterface = DrawInterface;

	if (InState == EControlRigState::Init)
	{
		Context.DataSourceRegistry = DataSourceRegistry;
	}

	Context.DeltaTime = DeltaTime;
	Context.State = InState;
	Context.Hierarchy = &Hierarchy;

#if WITH_EDITOR
	Context.Log = ControlRigLog;
	if (ControlRigLog != nullptr)
	{
		ControlRigLog->Entries.Reset();
	}
#endif

	ControlRigVM::Execute(this, Context, Operators, ExecutionType);

#if WITH_EDITOR
	if (ControlRigLog != nullptr && bEnableControlRigLogging)
	{
		for (const FControlRigLog::FLogEntry& Entry : ControlRigLog->Entries)
		{
			if (Entry.Unit == NAME_None || Entry.Message.IsEmpty())
			{
				continue;
			}

			switch (Entry.Severity)
			{
				case EMessageSeverity::CriticalError:
				case EMessageSeverity::Error:
				{
					UE_LOG(LogControlRig, Error, TEXT("Unit '%s': '%s'"), *Entry.Unit.ToString(), *Entry.Message);
					break;
				}
				case EMessageSeverity::PerformanceWarning:
				case EMessageSeverity::Warning:
				{
					UE_LOG(LogControlRig, Warning, TEXT("Unit '%s': '%s'"), *Entry.Unit.ToString(), *Entry.Message);
					break;
				}
				case EMessageSeverity::Info:
				{
					UE_LOG(LogControlRig, Display, TEXT("Unit '%s': '%s'"), *Entry.Unit.ToString(), *Entry.Message);
					break;
				}
				default:
				{
					break;
				}
			}
		}
	}
#endif

	if (InState == EControlRigState::Init)
	{
		if (InitializedEvent.IsBound())
		{
			InitializedEvent.Broadcast(this, EControlRigState::Init);
		}
	}
	else if (InState == EControlRigState::Update)
	{
		if (ExecutedEvent.IsBound())
		{
			ExecutedEvent.Broadcast(this, EControlRigState::Update);
		}
	}
}

FTransform UControlRig::GetGlobalTransform(const FName& BoneName) const
{
<<<<<<< HEAD
=======
	DECLARE_SCOPE_HIERARCHICAL_COUNTER_FUNC()

>>>>>>> 5c11fd8e
	int32 Index = Hierarchy.BoneHierarchy.GetIndex(BoneName);
	if (Index != INDEX_NONE)
	{
		return Hierarchy.BoneHierarchy.GetGlobalTransform(Index);
	}

	return FTransform::Identity;

}

void UControlRig::SetGlobalTransform(const FName& BoneName, const FTransform& InTransform, bool bPropagateTransform)
{
<<<<<<< HEAD
=======
	DECLARE_SCOPE_HIERARCHICAL_COUNTER_FUNC()

>>>>>>> 5c11fd8e
	int32 Index = Hierarchy.BoneHierarchy.GetIndex(BoneName);
	if (Index != INDEX_NONE)
	{
		return Hierarchy.BoneHierarchy.SetGlobalTransform(Index, InTransform, bPropagateTransform);
	}
}

FTransform UControlRig::GetGlobalTransform(const int32 BoneIndex) const
{
<<<<<<< HEAD
=======
	DECLARE_SCOPE_HIERARCHICAL_COUNTER_FUNC()
>>>>>>> 5c11fd8e
	return Hierarchy.BoneHierarchy.GetGlobalTransform(BoneIndex);
}

void UControlRig::SetGlobalTransform(const int32 BoneIndex, const FTransform& InTransform, bool bPropagateTransform)
{
<<<<<<< HEAD
=======
	DECLARE_SCOPE_HIERARCHICAL_COUNTER_FUNC()
>>>>>>> 5c11fd8e
	Hierarchy.BoneHierarchy.SetGlobalTransform(BoneIndex, InTransform, bPropagateTransform);
}

float UControlRig::GetCurveValue(const FName& CurveName) const
{
<<<<<<< HEAD
=======
	DECLARE_SCOPE_HIERARCHICAL_COUNTER_FUNC()
>>>>>>> 5c11fd8e
	return Hierarchy.CurveContainer.GetValue(CurveName);
}

void UControlRig::SetCurveValue(const FName& CurveName, const float CurveValue)
{
<<<<<<< HEAD
=======
	DECLARE_SCOPE_HIERARCHICAL_COUNTER_FUNC()

>>>>>>> 5c11fd8e
	Hierarchy.CurveContainer.SetValue(CurveName, CurveValue);
}

float UControlRig::GetCurveValue(const int32 CurveIndex) const
{
<<<<<<< HEAD
=======
	DECLARE_SCOPE_HIERARCHICAL_COUNTER_FUNC()
>>>>>>> 5c11fd8e
	return Hierarchy.CurveContainer.GetValue(CurveIndex);
}

void UControlRig::SetCurveValue(const int32 CurveIndex, const float CurveValue)
{
<<<<<<< HEAD
=======
	DECLARE_SCOPE_HIERARCHICAL_COUNTER_FUNC()
>>>>>>> 5c11fd8e
	Hierarchy.CurveContainer.SetValue(CurveIndex, CurveValue);
}

void UControlRig::GetMappableNodeData(TArray<FName>& OutNames, TArray<FNodeItem>& OutNodeItems) const
{
	DECLARE_SCOPE_HIERARCHICAL_COUNTER_FUNC()

	OutNames.Reset();
	OutNodeItems.Reset();

	// now add all nodes
	const FRigBoneHierarchy& BoneHierarchy = Hierarchy.BoneHierarchy;

	for (const FRigBone& Bone : BoneHierarchy)
	{
		OutNames.Add(Bone.Name);
		OutNodeItems.Add(FNodeItem(Bone.ParentName, Bone.InitialTransform));
	}
}

void UControlRig::ResolveInputOutputProperties()
{
	DECLARE_SCOPE_HIERARCHICAL_COUNTER_FUNC()

	for (auto Iter = InputProperties.CreateIterator(); Iter; ++Iter)
	{
		FCachedPropertyPath& PropPath = Iter.Value();
		PropPath.Resolve(this);
	}

	for (auto Iter = OutputProperties.CreateIterator(); Iter; ++Iter)
	{
		FCachedPropertyPath& PropPath = Iter.Value();
		PropPath.Resolve(this);
	}
}

bool UControlRig::GetInOutPropertyPath(bool bInput, const FName& InPropertyPath, FCachedPropertyPath& OutCachedPath)
{
	DECLARE_SCOPE_HIERARCHICAL_COUNTER_FUNC()

	// if root properties, use this
	TMap<FName, FCachedPropertyPath>& Properties = (bInput) ? InputProperties: OutputProperties;

	FCachedPropertyPath* CachedPath = Properties.Find(InPropertyPath);
	if (CachedPath)
	{
		if (!CachedPath->IsResolved())
		{
			CachedPath->Resolve(this);
		}

		if (CachedPath->IsResolved())
		{
			OutCachedPath = *CachedPath;
			return true;
		}
	}

	return false;
}
#if WITH_EDITORONLY_DATA
FName UControlRig::GetRigClassNameFromRigUnit(const FRigUnit* InRigUnit) const
{
	DECLARE_SCOPE_HIERARCHICAL_COUNTER_FUNC()

	if (InRigUnit)
	{
		UControlRigBlueprintGeneratedClass* GeneratedClass = Cast<UControlRigBlueprintGeneratedClass>(GetClass());
		for (FStructProperty* UnitProperty : GeneratedClass->RigUnitProperties)
		{
			if (UnitProperty->ContainerPtrToValuePtr<FRigUnit>(this) == InRigUnit)
			{
				return UnitProperty->Struct->GetFName();
			}
		}
	}

	return NAME_None;
}

FRigUnit_Control* UControlRig::GetControlRigUnitFromName(const FName& PropertyName) 
{
	DECLARE_SCOPE_HIERARCHICAL_COUNTER_FUNC()

	UControlRigBlueprintGeneratedClass* GeneratedClass = Cast<UControlRigBlueprintGeneratedClass>(GetClass());
	for (FStructProperty* ControlProperty : GeneratedClass->ControlUnitProperties)
	{
		if (ControlProperty->GetFName() == PropertyName)
		{
			return ControlProperty->ContainerPtrToValuePtr<FRigUnit_Control>(this);
		}
	}

	return nullptr;
}

FRigUnit* UControlRig::GetRigUnitFromName(const FName& PropertyName) 
{
	DECLARE_SCOPE_HIERARCHICAL_COUNTER_FUNC()

	UControlRigBlueprintGeneratedClass* GeneratedClass = Cast<UControlRigBlueprintGeneratedClass>(GetClass());
	for (FStructProperty* UnitProperty : GeneratedClass->RigUnitProperties)
	{
		if (UnitProperty->GetFName() == PropertyName)
		{
			return UnitProperty->ContainerPtrToValuePtr<FRigUnit>(this);
		}
	}

	return nullptr;
}

void UControlRig::PostReinstanceCallback(const UControlRig* Old)
{
	DECLARE_SCOPE_HIERARCHICAL_COUNTER_FUNC()

	ObjectBinding = Old->ObjectBinding;
	Initialize();

	// propagate values from the CDO to the instance
	UControlRigBlueprintGeneratedClass* GeneratedClass = Cast<UControlRigBlueprintGeneratedClass>(GetClass());
	for (FStructProperty* UnitProperty : GeneratedClass->RigUnitProperties)
	{
		FRigUnit* Source = UnitProperty->ContainerPtrToValuePtr<FRigUnit>(GeneratedClass->ClassDefaultObject);
		FRigUnit* Dest = UnitProperty->ContainerPtrToValuePtr<FRigUnit>(this);
		UnitProperty->CopyCompleteValue(Dest, Source);
	}
}
#endif // WITH_EDITORONLY_DATA

void UControlRig::AddReferencedObjects(UObject* InThis, FReferenceCollector& Collector)
{
	DECLARE_SCOPE_HIERARCHICAL_COUNTER_FUNC()

	Super::AddReferencedObjects(InThis, Collector);
#if WITH_EDITOR
	UControlRig* This = CastChecked<UControlRig>(InThis);
	for (auto Iter = This->RigUnitEditorObjects.CreateIterator(); Iter; ++Iter)
	{
		Collector.AddReferencedObject(Iter.Value());
	}
#endif // WITH_EDITOR
}
#if WITH_EDITOR
//undo will clear out the transient Operators, need to recreate them
void UControlRig::PostEditUndo()
{
	Super::PostEditUndo();
	InstantiateOperatorsFromGeneratedClass();
	ResolvePropertyPaths();
}
#endif // WITH_EDITOR

void UControlRig::Serialize(FArchive& Ar)
{
	DECLARE_SCOPE_HIERARCHICAL_COUNTER_FUNC()

	Super::Serialize(Ar);

	Ar.UsingCustomVersion(FControlRigObjectVersion::GUID);

	if (Ar.IsLoading())
	{
		if (Ar.CustomVer(FControlRigObjectVersion::GUID) < FControlRigObjectVersion::OperatorsStoringPropertyPaths)
		{
			// create the cached paths based on the deprecated string
			for (FControlRigOperator& Operator : Operators)
			{
				if (!Operator.PropertyPath1_DEPRECATED.IsEmpty())
				{
					Operator.CachedPropertyPath1 = FCachedPropertyPath(Operator.PropertyPath1_DEPRECATED);
				}
				if (!Operator.PropertyPath2_DEPRECATED.IsEmpty())
				{
					Operator.CachedPropertyPath2 = FCachedPropertyPath(Operator.PropertyPath2_DEPRECATED);
				}
			}
		}
	}
}

bool UControlRig::IsValidIOVariables(bool bInput, const FName& PropertyName) const
{
	DECLARE_SCOPE_HIERARCHICAL_COUNTER_FUNC()

	const TMap<FName, FCachedPropertyPath>& Properties = (bInput) ? InputProperties : OutputProperties;
	return Properties.Contains(PropertyName);
}

void UControlRig::QueryIOVariables(bool bInput, TArray<FControlRigIOVariable>& OutVars) const
{
	DECLARE_SCOPE_HIERARCHICAL_COUNTER_FUNC()

	const TMap<FName, FCachedPropertyPath>& Properties = (bInput) ? InputProperties : OutputProperties;
	OutVars.Reset(Properties.Num());

	for (auto Iter = Properties.CreateConstIterator(); Iter; ++Iter)
	{
		const FCachedPropertyPath& PropPath = Iter.Value();
		FProperty* Property = PropPath.GetFProperty();
		FControlRigIOVariable NewVar;
		NewVar.PropertyPath = PropPath.ToString();
		NewVar.PropertyType = FControlRigIOHelper::GetFriendlyTypeName(Property);
		NewVar.Size = Property->GetSize();

		OutVars.Add(NewVar);
	}
}

// BEGIN IControlRigManipulatable interface
const TArray<FRigSpace>& UControlRig::AvailableSpaces() const
{
	return Hierarchy.SpaceHierarchy.GetSpaces();
}

// do we need to return pointer? They can't save this
FRigSpace* UControlRig::FindSpace(const FName& InSpaceName)
{
	const int32 SpaceIndex = Hierarchy.SpaceHierarchy.GetIndex(InSpaceName);
	if (SpaceIndex != INDEX_NONE)
	{
		return &Hierarchy.SpaceHierarchy[SpaceIndex];
	}

	return nullptr;
}

FTransform UControlRig::GetSpaceGlobalTransform(const FName& InSpaceName)
{
	return Hierarchy.SpaceHierarchy.GetGlobalTransform(InSpaceName);
}

bool UControlRig::SetSpaceGlobalTransform(const FName& InSpaceName, const FTransform& InTransform)
{
	Hierarchy.SpaceHierarchy.SetGlobalTransform(InSpaceName, InTransform);
	return true;
}

const TArray<FRigControl>& UControlRig::AvailableControls() const
{
	return Hierarchy.ControlHierarchy.GetControls();
}

FRigControl* UControlRig::FindControl(const FName& InControlName)
{
	const int32 ControlIndex = Hierarchy.ControlHierarchy.GetIndex(InControlName);
	if (ControlIndex != INDEX_NONE)
	{
		return &Hierarchy.ControlHierarchy[ControlIndex];
	}

	return nullptr;
}

FTransform UControlRig::GetControlGlobalTransform(const FName& InControlName) const
{
	return Hierarchy.ControlHierarchy.GetGlobalTransform(InControlName);
}

FRigControlValue UControlRig::GetControlValueFromGlobalTransform(const FName& InControlName, const FTransform& InGlobalTransform)
{
	FRigControlValue RetVal;

	const int32 ControlIndex = Hierarchy.ControlHierarchy.GetIndex(InControlName);
	if (ControlIndex != INDEX_NONE)
	{
		FRigControl& Control = Hierarchy.ControlHierarchy[ControlIndex];

		RetVal = Control.Value;

		FTransform ParentTransform = Hierarchy.ControlHierarchy.GetParentTransform(ControlIndex);
		switch (Control.ControlType)
		{
			case ERigControlType::Bool:
			case ERigControlType::Float:
			case ERigControlType::Vector2D:
			{
				// not sure how to extract this from global transform
				break;
			}
			case ERigControlType::Position:
			{
				FTransform Transform = InGlobalTransform.GetRelativeTransform(ParentTransform);
				RetVal.Set<FVector>(Transform.GetLocation());
				break;
			}
			case ERigControlType::Scale:
			{
				FTransform Transform = InGlobalTransform.GetRelativeTransform(ParentTransform);
				RetVal.Set<FVector>(Transform.GetScale3D());
				break;
			}
			case ERigControlType::Quat:
			{
				FTransform Transform = InGlobalTransform.GetRelativeTransform(ParentTransform);
				RetVal.Set<FQuat>(Transform.GetRotation());
				break;
			}
			case ERigControlType::Rotator:
			{
				FTransform Transform = InGlobalTransform.GetRelativeTransform(ParentTransform);
				RetVal.Set<FRotator>(Transform.GetRotation().Rotator());
				break;
			}
			case ERigControlType::Transform:
			{
				FTransform Transform = InGlobalTransform.GetRelativeTransform(ParentTransform);
				RetVal.Set<FTransform>(Transform);
				break;
			}
		}
	}

	return RetVal;
}

bool UControlRig::SetControlSpace(const FName& InControlName, const FName& InSpaceName)
{
	Hierarchy.ControlHierarchy.SetSpace(InControlName, InSpaceName);
	return true;
}

UControlRigGizmoLibrary* UControlRig::GetGizmoLibrary() const
{
#if WITH_EDITOR
	if (UControlRig* CDO = Cast<UControlRig>(GetClass()->GetDefaultObject()))
	{
		if (!CDO->GizmoLibrary.IsValid())
		{
			CDO->GizmoLibrary.LoadSynchronous();
		}
		if (CDO->GizmoLibrary.IsValid())
		{
			return CDO->GizmoLibrary.Get();
		}
	}
#endif
	return nullptr;
}

#if WITH_EDITOR

void UControlRig::SelectControl(const FName& InControlName, bool bSelect)
{
	Hierarchy.ControlHierarchy.Select(InControlName, bSelect);
}

bool UControlRig::ClearControlSelection()
{
	return Hierarchy.ControlHierarchy.ClearSelection();
}

TArray<FName> UControlRig::CurrentControlSelection() const
{
	return Hierarchy.ControlHierarchy.CurrentSelection();
}

bool UControlRig::IsControlSelected(const FName& InControlName)const
{
	return Hierarchy.ControlHierarchy.IsSelected(InControlName);
}

// END IControlRigManipulatable interface

void UControlRig::HandleOnControlSelected(FRigHierarchyContainer* InContainer, const FRigElementKey& InKey, bool bSelected)
{
	if (InKey.Type == ERigElementType::Control)
	{
		FRigControl* Control = FindControl(InKey.Name);
		if (Control)
		{
			ControlSelected().Broadcast(this, *Control, bSelected);
		}
	}
}
#endif

#undef LOCTEXT_NAMESPACE

<|MERGE_RESOLUTION|>--- conflicted
+++ resolved
@@ -3,15 +3,14 @@
 #include "ControlRig.h"
 #include "GameFramework/Actor.h"
 #include "Misc/RuntimeErrors.h"
-#include "ControlRigVM.h"
 #include "IControlRigObjectBinding.h"
 #include "HelperUtil.h"
 #include "ControlRigBlueprintGeneratedClass.h"
 #include "ControlRigObjectVersion.h"
-#include "ControlRigVariables.h"
 #if WITH_EDITOR
 #include "ControlRigModule.h"
 #include "Modules/ModuleManager.h"
+#include "RigVMModel/RigVMNode.h"
 #endif// WITH_EDITOR
 
 #define LOCTEXT_NAMESPACE "ControlRig"
@@ -30,108 +29,45 @@
 const FName UControlRig::DisplayNameMetaName("DisplayName");
 const FName UControlRig::MenuDescSuffixMetaName("MenuDescSuffix");
 const FName UControlRig::ShowVariableNameInTitleMetaName("ShowVariableNameInTitle");
-const FName UControlRig::BoneNameMetaName("BoneName");
-const FName UControlRig::ControlNameMetaName("ControlName");
-const FName UControlRig::SpaceNameMetaName("SpaceName");
-const FName UControlRig::CurveNameMetaName("CurveName");
+const FName UControlRig::CustomWidgetMetaName("CustomWidget");
 const FName UControlRig::ConstantMetaName("Constant");
 const FName UControlRig::TitleColorMetaName("TitleColor");
 const FName UControlRig::NodeColorMetaName("NodeColor");
 const FName UControlRig::KeywordsMetaName("Keywords");
 const FName UControlRig::PrototypeNameMetaName("PrototypeName");
 
-const FName UControlRig::AnimationInputMetaName("AnimationInput");
-const FName UControlRig::AnimationOutputMetaName("AnimationOutput");
-
 const FName UControlRig::ExpandPinByDefaultMetaName("ExpandByDefault");
 const FName UControlRig::DefaultArraySizeMetaName("DefaultArraySize");
 
-UControlRig::UControlRig()
-	: DeltaTime(0.0f)
-	, ExecutionType(ERigExecutionType::Runtime)
+const FName UControlRig::OwnerComponent("OwnerComponent");
+
+//CVar to specify if we should create a float control for each curve in the curve container
+//By default we don't but it may be useful to do so for debugging
+static TAutoConsoleVariable<int32> CVarControlRigCreateFloatControlsForCurves(
+	TEXT("ControlRig.CreateFloatControlsForCurves"),
+	0,
+	TEXT("If nonzero we create a float control for each curve in the curve container, useful for debugging low level controls."),
+	ECVF_Default);
+
+UControlRig::UControlRig(const FObjectInitializer& ObjectInitializer)
+	: Super(ObjectInitializer)
+	, DeltaTime(0.0f)
 #if WITH_EDITOR
 	, ControlRigLog(nullptr)
 	, bEnableControlRigLogging(true)
 	, DrawInterface(nullptr)
 	, DataSourceRegistry(nullptr)
+	, PreviewInstance(nullptr)
+	, bRequiresInitExecution(false)
 #endif
 {
-#if DEBUG_CONTROLRIG_PROPERTYCHANGE
-	CacheDebugClassData();
-#endif // #if DEBUG_CONTROLRIG_PROPERTYCHANGE
-}
-
-#if DEBUG_CONTROLRIG_PROPERTYCHANGE
-void UControlRig::CacheDebugClassData()
-{
-	DECLARE_SCOPE_HIERARCHICAL_COUNTER_FUNC()
-
-	// this can be debug only
-	UControlRigBlueprintGeneratedClass* CurrentClass = Cast<UControlRigBlueprintGeneratedClass>(GetClass());
-	if (CurrentClass)
-	{
-		DebugClassSize = CurrentClass->PropertiesSize;
-
-		Destructors.Reset();
-		for (FProperty* P = CurrentClass->DestructorLink; P; P = P->DestructorLinkNext)
-		{
-			FStructProperty* StructProperty = CastField<FStructProperty>(P);
-			if (StructProperty)
-			{
-				Destructors.Add(StructProperty->Struct);
-			}
-		}
-
-		PropertyData.Reset();
-		for (FProperty* P = CurrentClass->PropertyLink; P; P = P->PropertyLinkNext)
-		{
-			FPropertyData PropData;
-			PropData.Offset = P->GetOffset_ForDebug();
-			PropData.Size = P->GetSize();
-			PropData.PropertyName = P->GetFName();
-
-			PropertyData.Add(PropData);
-		}
-
-		ensure(CurrentClass->UberGraphFunction == nullptr);
-	}
-}
-
-void UControlRig::ValidateDebugClassData()
-{
-	DECLARE_SCOPE_HIERARCHICAL_COUNTER_FUNC()
-
-	UControlRigBlueprintGeneratedClass* CurrentClass = Cast<UControlRigBlueprintGeneratedClass>(GetClass());
-	if (CurrentClass)
-	{
-		ensureAlwaysMsgf(DebugClassSize == CurrentClass->PropertiesSize,
-			TEXT("Class [%s] size has changed : used be [size %d], and current class is [size %d]"), *GetNameSafe(CurrentClass), DebugClassSize, CurrentClass->GetStructureSize());
-
-		int32 Index = 0;
-		for (FProperty* P = CurrentClass->DestructorLink; P; P = P->DestructorLinkNext)
-		{
-			FStructProperty* StructProperty = CastField<FStructProperty>(P);
-			if (StructProperty)
-			{
-				ensureAlways(Destructors[Index++] == (StructProperty->Struct));
-			}
-		}
-
-		Index = 0;
-		for (FProperty* P = CurrentClass->PropertyLink; P; P = P->PropertyLinkNext)
-		{
-			const FPropertyData& PropData = PropertyData[Index++];
-			ensureAlwaysMsgf(PropData.Offset == P->GetOffset_ForDebug() && PropData.Size == P->GetSize(), TEXT("Property (%s) size changes"), *PropData.PropertyName.ToString());
-		}
-	}
-}
-#endif // #if DEBUG_CONTROLRIG_PROPERTYCHANGE
+	VM = ObjectInitializer.CreateDefaultSubobject<URigVM>(this, TEXT("VM"));
+	// create default source registry
+	DataSourceRegistry = CreateDefaultSubobject<UAnimationDataSourceRegistry>(TEXT("DataSourceRegistry"));
+}
 
 void UControlRig::BeginDestroy()
 {
-#if DEBUG_CONTROLRIG_PROPERTYCHANGE
-	ValidateDebugClassData(); 
-#endif // #if DEBUG_CONTROLRIG_PROPERTYCHANGE
 	Super::BeginDestroy();
 	InitializedEvent.Clear();
 	ExecutedEvent.Clear();
@@ -139,7 +75,7 @@
 
 UWorld* UControlRig::GetWorld() const
 {
-	if(ObjectBinding.IsValid())
+	if (ObjectBinding.IsValid())
 	{
 		AActor* HostingActor = ObjectBinding->GetHostingActor();
 		if (HostingActor)
@@ -175,44 +111,18 @@
 	}
 
 	InitializeFromCDO();
-
-	InstantiateOperatorsFromGeneratedClass();
-	ResolvePropertyPaths();
-
-#if WITH_EDITORONLY_DATA
-	// initialize rig unit cached names
-	UControlRigBlueprintGeneratedClass* GeneratedClass = Cast<UControlRigBlueprintGeneratedClass>(GetClass());
-	if (GeneratedClass)
-	{
-		for (FStructProperty* UnitProperty : GeneratedClass->RigUnitProperties)
-		{
-			FRigUnit* RigUnit = UnitProperty->ContainerPtrToValuePtr<FRigUnit>(this);
-			RigUnit->RigUnitName = UnitProperty->GetFName();
-			RigUnit->RigUnitStructName = UnitProperty->Struct->GetFName();
-#if 0 
-			FRigUnit* RigUnitDefault = UnitProperty->ContainerPtrToValuePtr<FRigUnit>(Class->GetDefaultObject());
-			ensure(RigUnitDefault != nullptr);
-#endif // DEBUG only
-		}
-	}
-#endif // WITH_EDITORONLY_DATA
+	InstantiateVMFromCDO();
 
 	// should refresh mapping 
 	Hierarchy.Initialize();
 
-	// resolve IO properties
-	ResolveInputOutputProperties();
-
 	if (bInitRigUnits)
 	{
-		// execute rig units with init state
-		Execute(EControlRigState::Init);
-	}
-
-	// cache requested inputs
-	// go through find requested inputs
+		RequestInit();
+	}
 
 #if WITH_EDITOR
+	Hierarchy.ControlHierarchy.OnControlSelected.RemoveAll(this);
 	Hierarchy.ControlHierarchy.OnControlSelected.AddUObject(this, &UControlRig::HandleOnControlSelected);
 #endif
 }
@@ -222,20 +132,17 @@
 	DECLARE_SCOPE_HIERARCHICAL_COUNTER_FUNC()
 
 	// copy CDO property you need to here
-	UControlRig* CDO = GetClass()->GetDefaultObject<UControlRig>();
-	// copy operation
-	Hierarchy = CDO->Hierarchy;
-<<<<<<< HEAD
-=======
-}
-
-void UControlRig::PreEvaluate_GameThread()
-{
-	DECLARE_SCOPE_HIERARCHICAL_COUNTER_FUNC()
-
-	// input delegates
-	OnPreEvaluateGatherInput.ExecuteIfBound(this);
->>>>>>> 5c11fd8e
+	if (!HasAnyFlags(RF_ClassDefaultObject))
+	{
+		UControlRig* CDO = GetClass()->GetDefaultObject<UControlRig>();
+
+		// copy hierarchy
+		Hierarchy = CDO->Hierarchy;
+		Hierarchy.Initialize();
+
+		// copy draw container
+		DrawContainer = CDO->DrawContainer;
+	}
 }
 
 void UControlRig::Evaluate_AnyThread()
@@ -251,7 +158,7 @@
 	return LOCTEXT("DefaultControlRigCategory", "Animation|ControlRigs");
 }
 
-FText UControlRig::GetTooltipText() const
+FText UControlRig::GetToolTipText() const
 {
 	return LOCTEXT("DefaultControlRigTooltip", "ControlRig");
 }
@@ -262,49 +169,43 @@
 	DeltaTime = InDeltaTime;
 }
 
-float UControlRig::GetDeltaTime() const
-{
-	return DeltaTime;
-}
-
-void UControlRig::InstantiateOperatorsFromGeneratedClass()
+void UControlRig::InstantiateVMFromCDO()
 {
 	DECLARE_SCOPE_HIERARCHICAL_COUNTER_FUNC()
 
-	UControlRigBlueprintGeneratedClass* GeneratedClass = Cast<UControlRigBlueprintGeneratedClass>(GetClass());
-	if (GeneratedClass)
-	{
-		Operators.Reset(GeneratedClass->Operators.Num());
-		for (const FControlRigOperator& Op : GeneratedClass->Operators)
-		{
-			Operators.Add(FControlRigOperator::MakeUnresolvedCopy(Op));
-		}
-	}
-	else
-	{
-		Operators.Reset();
-	}
-}
-
-void UControlRig::ResolvePropertyPaths()
+	if (VM == nullptr || VM->GetOuter() != this)
+	{
+		VM = NewObject<URigVM>(this, TEXT("VM"));
+	}
+
+	if (!HasAnyFlags(RF_ClassDefaultObject))
+	{
+		UControlRig* CDO = GetClass()->GetDefaultObject<UControlRig>();
+		if (VM && CDO && CDO->VM)
+		{
+			VM->CopyFrom(CDO->VM);
+		}
+		else
+		{
+			VM->Reset();
+		}
+	}
+	RequestInit();
+}
+
+void UControlRig::Execute(const EControlRigState InState)
 {
 	DECLARE_SCOPE_HIERARCHICAL_COUNTER_FUNC()
 
-	for (int32 Index = 0; Index < Operators.Num(); ++Index)
-	{
-		if (!Operators[Index].Resolve(this))
-		{
-			UE_LOG(LogControlRig, Error, TEXT("Operator '%s' cannot be resolved."), *Operators[Index].ToString());
-		}
-	}
-}
-
-void UControlRig::Execute(const EControlRigState InState)
-{
-	DECLARE_SCOPE_HIERARCHICAL_COUNTER_FUNC()
+	if (bRequiresInitExecution)
+	{
+		bRequiresInitExecution = false;
+		Execute(EControlRigState::Init);
+	}
 
 	FRigUnitContext Context;
 	Context.DrawInterface = DrawInterface;
+	Context.DrawContainer = &DrawContainer;
 
 	if (InState == EControlRigState::Init)
 	{
@@ -323,69 +224,244 @@
 	}
 #endif
 
-	ControlRigVM::Execute(this, Context, Operators, ExecutionType);
+	// execute units
+	ExecuteUnits(Context);
 
 #if WITH_EDITOR
 	if (ControlRigLog != nullptr && bEnableControlRigLogging)
 	{
 		for (const FControlRigLog::FLogEntry& Entry : ControlRigLog->Entries)
 		{
-			if (Entry.Unit == NAME_None || Entry.Message.IsEmpty())
+			if (Entry.OperatorName == NAME_None || Entry.InstructionIndex == INDEX_NONE || Entry.Message.IsEmpty())
 			{
 				continue;
 			}
 
 			switch (Entry.Severity)
 			{
-				case EMessageSeverity::CriticalError:
-				case EMessageSeverity::Error:
+			case EMessageSeverity::CriticalError:
+			case EMessageSeverity::Error:
+			{
+				UE_LOG(LogControlRig, Error, TEXT("Operator[%d] '%s': '%s'"), Entry.InstructionIndex, *Entry.OperatorName.ToString(), *Entry.Message);
+				break;
+			}
+			case EMessageSeverity::PerformanceWarning:
+			case EMessageSeverity::Warning:
+			{
+				UE_LOG(LogControlRig, Warning, TEXT("Operator[%d] '%s': '%s'"), Entry.InstructionIndex, *Entry.OperatorName.ToString(), *Entry.Message);
+				break;
+			}
+			case EMessageSeverity::Info:
+			{
+				UE_LOG(LogControlRig, Display, TEXT("Operator[%d] '%s': '%s'"), Entry.InstructionIndex, *Entry.OperatorName.ToString(), *Entry.Message);
+				break;
+			}
+			default:
+			{
+				break;
+			}
+			}
+		}
+	}
+#endif
+
+	if (InState == EControlRigState::Init)
+	{
+		if (InitializedEvent.IsBound())
+		{
+			InitializedEvent.Broadcast(this, EControlRigState::Init);
+		}
+	}
+	else if (InState == EControlRigState::Update)
+	{
+		DeltaTime = 0.f;
+
+		if (ExecutedEvent.IsBound())
+		{
+			ExecutedEvent.Broadcast(this, EControlRigState::Update);
+		}
+	}
+
+	if (Context.DrawInterface && Context.DrawContainer)
+	{
+		Context.DrawInterface->Instructions.Append(Context.DrawContainer->Instructions);
+
+		for (const FRigControl& Control : Hierarchy.ControlHierarchy)
+		{
+			if (Control.bGizmoEnabled && !Control.bIsTransientControl && Control.bDrawLimits && (Control.bLimitTranslation || Control.bLimitRotation || Control.bLimitScale))
+			{
+				// for now we don't draw rotational limits
+				if(!Control.bLimitTranslation)
 				{
-					UE_LOG(LogControlRig, Error, TEXT("Unit '%s': '%s'"), *Entry.Unit.ToString(), *Entry.Message);
-					break;
+					continue;
 				}
-				case EMessageSeverity::PerformanceWarning:
-				case EMessageSeverity::Warning:
+
+				FTransform Transform = Hierarchy.ControlHierarchy.GetParentTransform(Control.Index);
+				FControlRigDrawInstruction Instruction(EControlRigDrawSettings::Lines, Control.GizmoColor, 0.f, Transform);
+
+				switch (Control.ControlType)
 				{
-					UE_LOG(LogControlRig, Warning, TEXT("Unit '%s': '%s'"), *Entry.Unit.ToString(), *Entry.Message);
-					break;
+					case ERigControlType::Float:
+					{
+						FVector MinPos = FVector::ZeroVector;
+						FVector MaxPos = FVector::ZeroVector;
+
+						switch (Control.PrimaryAxis)
+						{
+							case ERigControlAxis::X:
+							{
+								MinPos.X = Control.MinimumValue.Get<float>();
+								MaxPos.X = Control.MaximumValue.Get<float>();
+								break;
+							}
+							case ERigControlAxis::Y:
+							{
+								MinPos.Y = Control.MinimumValue.Get<float>();
+								MaxPos.Y = Control.MaximumValue.Get<float>();
+								break;
+							}
+							case ERigControlAxis::Z:
+							{
+								MinPos.Z = Control.MinimumValue.Get<float>();
+								MaxPos.Z = Control.MaximumValue.Get<float>();
+								break;
+							}
+						}
+
+						Instruction.Positions.Add(MinPos);
+						Instruction.Positions.Add(MaxPos);
+						break;
+					}
+					case ERigControlType::Vector2D:
+					{
+						Instruction.PrimitiveType = EControlRigDrawSettings::LineStrip;
+						FVector2D MinPos = Control.MinimumValue.Get<FVector2D>();
+						FVector2D MaxPos = Control.MaximumValue.Get<FVector2D>();
+
+						switch (Control.PrimaryAxis)
+						{
+							case ERigControlAxis::X:
+							{
+								Instruction.Positions.Add(FVector(0.f, MinPos.X, MinPos.Y));
+								Instruction.Positions.Add(FVector(0.f, MaxPos.X, MinPos.Y));
+								Instruction.Positions.Add(FVector(0.f, MaxPos.X, MaxPos.Y));
+								Instruction.Positions.Add(FVector(0.f, MinPos.X, MaxPos.Y));
+								Instruction.Positions.Add(FVector(0.f, MinPos.X, MinPos.Y));
+								break;
+							}
+							case ERigControlAxis::Y:
+							{
+								Instruction.Positions.Add(FVector(MinPos.X, 0.f, MinPos.Y));
+								Instruction.Positions.Add(FVector(MaxPos.X, 0.f, MinPos.Y));
+								Instruction.Positions.Add(FVector(MaxPos.X, 0.f, MaxPos.Y));
+								Instruction.Positions.Add(FVector(MinPos.X, 0.f, MaxPos.Y));
+								Instruction.Positions.Add(FVector(MinPos.X, 0.f, MinPos.Y));
+								break;
+							}
+							case ERigControlAxis::Z:
+							{
+								Instruction.Positions.Add(FVector(MinPos.X, MinPos.Y, 0.f));
+								Instruction.Positions.Add(FVector(MaxPos.X, MinPos.Y, 0.f));
+								Instruction.Positions.Add(FVector(MaxPos.X, MaxPos.Y, 0.f));
+								Instruction.Positions.Add(FVector(MinPos.X, MaxPos.Y, 0.f));
+								Instruction.Positions.Add(FVector(MinPos.X, MinPos.Y, 0.f));
+								break;
+							}
+						}
+						break;
+					}
+					case ERigControlType::Position:
+					case ERigControlType::Scale:
+					case ERigControlType::Transform:
+					case ERigControlType::TransformNoScale:
+					{
+						FVector MinPos, MaxPos;
+
+						switch (Control.ControlType)
+						{
+							case ERigControlType::Position:
+							case ERigControlType::Scale:
+							{
+								MinPos = Control.MinimumValue.Get<FVector>();
+								MaxPos = Control.MaximumValue.Get<FVector>();
+								break;
+							}
+							case ERigControlType::Transform:
+							{
+								MinPos = Control.MinimumValue.Get<FTransform>().GetLocation();
+								MaxPos = Control.MaximumValue.Get<FTransform>().GetLocation();
+								break;
+							}
+							case ERigControlType::TransformNoScale:
+							{
+								MinPos = Control.MinimumValue.Get<FTransformNoScale>().Location;
+								MaxPos = Control.MaximumValue.Get<FTransformNoScale>().Location;
+								break;
+							}
+						}
+
+						Instruction.Positions.Add(FVector(MinPos.X, MinPos.Y, MinPos.Z));
+						Instruction.Positions.Add(FVector(MaxPos.X, MinPos.Y, MinPos.Z));
+						Instruction.Positions.Add(FVector(MinPos.X, MaxPos.Y, MinPos.Z));
+						Instruction.Positions.Add(FVector(MaxPos.X, MaxPos.Y, MinPos.Z));
+						Instruction.Positions.Add(FVector(MinPos.X, MinPos.Y, MaxPos.Z));
+						Instruction.Positions.Add(FVector(MaxPos.X, MinPos.Y, MaxPos.Z));
+						Instruction.Positions.Add(FVector(MinPos.X, MaxPos.Y, MaxPos.Z));
+						Instruction.Positions.Add(FVector(MaxPos.X, MaxPos.Y, MaxPos.Z));
+
+						Instruction.Positions.Add(FVector(MinPos.X, MinPos.Y, MinPos.Z));
+						Instruction.Positions.Add(FVector(MinPos.X, MaxPos.Y, MinPos.Z));
+						Instruction.Positions.Add(FVector(MaxPos.X, MinPos.Y, MinPos.Z));
+						Instruction.Positions.Add(FVector(MaxPos.X, MaxPos.Y, MinPos.Z));
+						Instruction.Positions.Add(FVector(MinPos.X, MinPos.Y, MaxPos.Z));
+						Instruction.Positions.Add(FVector(MinPos.X, MaxPos.Y, MaxPos.Z));
+						Instruction.Positions.Add(FVector(MaxPos.X, MinPos.Y, MaxPos.Z));
+						Instruction.Positions.Add(FVector(MaxPos.X, MaxPos.Y, MaxPos.Z));
+
+						Instruction.Positions.Add(FVector(MinPos.X, MinPos.Y, MinPos.Z));
+						Instruction.Positions.Add(FVector(MinPos.X, MinPos.Y, MaxPos.Z));
+						Instruction.Positions.Add(FVector(MaxPos.X, MinPos.Y, MinPos.Z));
+						Instruction.Positions.Add(FVector(MaxPos.X, MinPos.Y, MaxPos.Z));
+						Instruction.Positions.Add(FVector(MinPos.X, MaxPos.Y, MinPos.Z));
+						Instruction.Positions.Add(FVector(MinPos.X, MaxPos.Y, MaxPos.Z));
+						Instruction.Positions.Add(FVector(MaxPos.X, MaxPos.Y, MinPos.Z));
+						Instruction.Positions.Add(FVector(MaxPos.X, MaxPos.Y, MaxPos.Z));
+						break;
+					}
 				}
-				case EMessageSeverity::Info:
+
+				if (Instruction.Positions.Num() > 0)
 				{
-					UE_LOG(LogControlRig, Display, TEXT("Unit '%s': '%s'"), *Entry.Unit.ToString(), *Entry.Message);
-					break;
+					DrawInterface->Instructions.Add(Instruction);
 				}
-				default:
-				{
-					break;
-				}
-			}
-		}
-	}
-#endif
-
-	if (InState == EControlRigState::Init)
-	{
-		if (InitializedEvent.IsBound())
-		{
-			InitializedEvent.Broadcast(this, EControlRigState::Init);
-		}
-	}
-	else if (InState == EControlRigState::Update)
-	{
-		if (ExecutedEvent.IsBound())
-		{
-			ExecutedEvent.Broadcast(this, EControlRigState::Update);
-		}
-	}
+			}
+		}
+	}
+}
+
+void UControlRig::ExecuteUnits(FRigUnitContext& InOutContext)
+{
+	if (VM)
+	{
+		FRigVMMemoryContainer* LocalMemory[] = { &VM->WorkMemory, &VM->LiteralMemory };
+		TArray<void*> AdditionalArguments;
+		AdditionalArguments.Add(&InOutContext);
+		VM->Execute(FRigVMMemoryContainerPtrArray(LocalMemory, 2), AdditionalArguments);
+	}
+}
+
+URigVM* UControlRig::GetVM()
+{
+	if (VM == nullptr)
+	{
+		Initialize(true);
+		check(VM);
+	}
+	return VM;
 }
 
 FTransform UControlRig::GetGlobalTransform(const FName& BoneName) const
 {
-<<<<<<< HEAD
-=======
-	DECLARE_SCOPE_HIERARCHICAL_COUNTER_FUNC()
-
->>>>>>> 5c11fd8e
 	int32 Index = Hierarchy.BoneHierarchy.GetIndex(BoneName);
 	if (Index != INDEX_NONE)
 	{
@@ -398,11 +474,6 @@
 
 void UControlRig::SetGlobalTransform(const FName& BoneName, const FTransform& InTransform, bool bPropagateTransform)
 {
-<<<<<<< HEAD
-=======
-	DECLARE_SCOPE_HIERARCHICAL_COUNTER_FUNC()
-
->>>>>>> 5c11fd8e
 	int32 Index = Hierarchy.BoneHierarchy.GetIndex(BoneName);
 	if (Index != INDEX_NONE)
 	{
@@ -412,56 +483,31 @@
 
 FTransform UControlRig::GetGlobalTransform(const int32 BoneIndex) const
 {
-<<<<<<< HEAD
-=======
-	DECLARE_SCOPE_HIERARCHICAL_COUNTER_FUNC()
->>>>>>> 5c11fd8e
 	return Hierarchy.BoneHierarchy.GetGlobalTransform(BoneIndex);
 }
 
 void UControlRig::SetGlobalTransform(const int32 BoneIndex, const FTransform& InTransform, bool bPropagateTransform)
 {
-<<<<<<< HEAD
-=======
-	DECLARE_SCOPE_HIERARCHICAL_COUNTER_FUNC()
->>>>>>> 5c11fd8e
 	Hierarchy.BoneHierarchy.SetGlobalTransform(BoneIndex, InTransform, bPropagateTransform);
 }
 
 float UControlRig::GetCurveValue(const FName& CurveName) const
 {
-<<<<<<< HEAD
-=======
-	DECLARE_SCOPE_HIERARCHICAL_COUNTER_FUNC()
->>>>>>> 5c11fd8e
 	return Hierarchy.CurveContainer.GetValue(CurveName);
 }
 
 void UControlRig::SetCurveValue(const FName& CurveName, const float CurveValue)
 {
-<<<<<<< HEAD
-=======
-	DECLARE_SCOPE_HIERARCHICAL_COUNTER_FUNC()
-
->>>>>>> 5c11fd8e
 	Hierarchy.CurveContainer.SetValue(CurveName, CurveValue);
 }
 
 float UControlRig::GetCurveValue(const int32 CurveIndex) const
 {
-<<<<<<< HEAD
-=======
-	DECLARE_SCOPE_HIERARCHICAL_COUNTER_FUNC()
->>>>>>> 5c11fd8e
 	return Hierarchy.CurveContainer.GetValue(CurveIndex);
 }
 
 void UControlRig::SetCurveValue(const int32 CurveIndex, const float CurveValue)
 {
-<<<<<<< HEAD
-=======
-	DECLARE_SCOPE_HIERARCHICAL_COUNTER_FUNC()
->>>>>>> 5c11fd8e
 	Hierarchy.CurveContainer.SetValue(CurveIndex, CurveValue);
 }
 
@@ -482,98 +528,7 @@
 	}
 }
 
-void UControlRig::ResolveInputOutputProperties()
-{
-	DECLARE_SCOPE_HIERARCHICAL_COUNTER_FUNC()
-
-	for (auto Iter = InputProperties.CreateIterator(); Iter; ++Iter)
-	{
-		FCachedPropertyPath& PropPath = Iter.Value();
-		PropPath.Resolve(this);
-	}
-
-	for (auto Iter = OutputProperties.CreateIterator(); Iter; ++Iter)
-	{
-		FCachedPropertyPath& PropPath = Iter.Value();
-		PropPath.Resolve(this);
-	}
-}
-
-bool UControlRig::GetInOutPropertyPath(bool bInput, const FName& InPropertyPath, FCachedPropertyPath& OutCachedPath)
-{
-	DECLARE_SCOPE_HIERARCHICAL_COUNTER_FUNC()
-
-	// if root properties, use this
-	TMap<FName, FCachedPropertyPath>& Properties = (bInput) ? InputProperties: OutputProperties;
-
-	FCachedPropertyPath* CachedPath = Properties.Find(InPropertyPath);
-	if (CachedPath)
-	{
-		if (!CachedPath->IsResolved())
-		{
-			CachedPath->Resolve(this);
-		}
-
-		if (CachedPath->IsResolved())
-		{
-			OutCachedPath = *CachedPath;
-			return true;
-		}
-	}
-
-	return false;
-}
 #if WITH_EDITORONLY_DATA
-FName UControlRig::GetRigClassNameFromRigUnit(const FRigUnit* InRigUnit) const
-{
-	DECLARE_SCOPE_HIERARCHICAL_COUNTER_FUNC()
-
-	if (InRigUnit)
-	{
-		UControlRigBlueprintGeneratedClass* GeneratedClass = Cast<UControlRigBlueprintGeneratedClass>(GetClass());
-		for (FStructProperty* UnitProperty : GeneratedClass->RigUnitProperties)
-		{
-			if (UnitProperty->ContainerPtrToValuePtr<FRigUnit>(this) == InRigUnit)
-			{
-				return UnitProperty->Struct->GetFName();
-			}
-		}
-	}
-
-	return NAME_None;
-}
-
-FRigUnit_Control* UControlRig::GetControlRigUnitFromName(const FName& PropertyName) 
-{
-	DECLARE_SCOPE_HIERARCHICAL_COUNTER_FUNC()
-
-	UControlRigBlueprintGeneratedClass* GeneratedClass = Cast<UControlRigBlueprintGeneratedClass>(GetClass());
-	for (FStructProperty* ControlProperty : GeneratedClass->ControlUnitProperties)
-	{
-		if (ControlProperty->GetFName() == PropertyName)
-		{
-			return ControlProperty->ContainerPtrToValuePtr<FRigUnit_Control>(this);
-		}
-	}
-
-	return nullptr;
-}
-
-FRigUnit* UControlRig::GetRigUnitFromName(const FName& PropertyName) 
-{
-	DECLARE_SCOPE_HIERARCHICAL_COUNTER_FUNC()
-
-	UControlRigBlueprintGeneratedClass* GeneratedClass = Cast<UControlRigBlueprintGeneratedClass>(GetClass());
-	for (FStructProperty* UnitProperty : GeneratedClass->RigUnitProperties)
-	{
-		if (UnitProperty->GetFName() == PropertyName)
-		{
-			return UnitProperty->ContainerPtrToValuePtr<FRigUnit>(this);
-		}
-	}
-
-	return nullptr;
-}
 
 void UControlRig::PostReinstanceCallback(const UControlRig* Old)
 {
@@ -581,16 +536,8 @@
 
 	ObjectBinding = Old->ObjectBinding;
 	Initialize();
-
-	// propagate values from the CDO to the instance
-	UControlRigBlueprintGeneratedClass* GeneratedClass = Cast<UControlRigBlueprintGeneratedClass>(GetClass());
-	for (FStructProperty* UnitProperty : GeneratedClass->RigUnitProperties)
-	{
-		FRigUnit* Source = UnitProperty->ContainerPtrToValuePtr<FRigUnit>(GeneratedClass->ClassDefaultObject);
-		FRigUnit* Dest = UnitProperty->ContainerPtrToValuePtr<FRigUnit>(this);
-		UnitProperty->CopyCompleteValue(Dest, Source);
-	}
-}
+}
+
 #endif // WITH_EDITORONLY_DATA
 
 void UControlRig::AddReferencedObjects(UObject* InThis, FReferenceCollector& Collector)
@@ -598,21 +545,13 @@
 	DECLARE_SCOPE_HIERARCHICAL_COUNTER_FUNC()
 
 	Super::AddReferencedObjects(InThis, Collector);
-#if WITH_EDITOR
-	UControlRig* This = CastChecked<UControlRig>(InThis);
-	for (auto Iter = This->RigUnitEditorObjects.CreateIterator(); Iter; ++Iter)
-	{
-		Collector.AddReferencedObject(Iter.Value());
-	}
-#endif // WITH_EDITOR
-}
+}
+
 #if WITH_EDITOR
 //undo will clear out the transient Operators, need to recreate them
 void UControlRig::PostEditUndo()
 {
 	Super::PostEditUndo();
-	InstantiateOperatorsFromGeneratedClass();
-	ResolvePropertyPaths();
 }
 #endif // WITH_EDITOR
 
@@ -623,53 +562,6 @@
 	Super::Serialize(Ar);
 
 	Ar.UsingCustomVersion(FControlRigObjectVersion::GUID);
-
-	if (Ar.IsLoading())
-	{
-		if (Ar.CustomVer(FControlRigObjectVersion::GUID) < FControlRigObjectVersion::OperatorsStoringPropertyPaths)
-		{
-			// create the cached paths based on the deprecated string
-			for (FControlRigOperator& Operator : Operators)
-			{
-				if (!Operator.PropertyPath1_DEPRECATED.IsEmpty())
-				{
-					Operator.CachedPropertyPath1 = FCachedPropertyPath(Operator.PropertyPath1_DEPRECATED);
-				}
-				if (!Operator.PropertyPath2_DEPRECATED.IsEmpty())
-				{
-					Operator.CachedPropertyPath2 = FCachedPropertyPath(Operator.PropertyPath2_DEPRECATED);
-				}
-			}
-		}
-	}
-}
-
-bool UControlRig::IsValidIOVariables(bool bInput, const FName& PropertyName) const
-{
-	DECLARE_SCOPE_HIERARCHICAL_COUNTER_FUNC()
-
-	const TMap<FName, FCachedPropertyPath>& Properties = (bInput) ? InputProperties : OutputProperties;
-	return Properties.Contains(PropertyName);
-}
-
-void UControlRig::QueryIOVariables(bool bInput, TArray<FControlRigIOVariable>& OutVars) const
-{
-	DECLARE_SCOPE_HIERARCHICAL_COUNTER_FUNC()
-
-	const TMap<FName, FCachedPropertyPath>& Properties = (bInput) ? InputProperties : OutputProperties;
-	OutVars.Reset(Properties.Num());
-
-	for (auto Iter = Properties.CreateConstIterator(); Iter; ++Iter)
-	{
-		const FCachedPropertyPath& PropPath = Iter.Value();
-		FProperty* Property = PropPath.GetFProperty();
-		FControlRigIOVariable NewVar;
-		NewVar.PropertyPath = PropPath.ToString();
-		NewVar.PropertyType = FControlRigIOHelper::GetFriendlyTypeName(Property);
-		NewVar.Size = Property->GetSize();
-
-		OutVars.Add(NewVar);
-	}
 }
 
 // BEGIN IControlRigManipulatable interface
@@ -703,6 +595,12 @@
 
 const TArray<FRigControl>& UControlRig::AvailableControls() const
 {
+#if WITH_EDITOR
+	if (AvailableControlsOverride.Num() > 0)
+	{
+		return AvailableControlsOverride;
+	}
+#endif
 	return Hierarchy.ControlHierarchy.GetControls();
 }
 
@@ -714,11 +612,165 @@
 		return &Hierarchy.ControlHierarchy[ControlIndex];
 	}
 
+#if WITH_EDITOR
+	if (TransientControls.Num() > 0)
+	{
+		for (int32 Index = 0; Index < TransientControls.Num(); Index++)
+		{
+			if (TransientControls[Index].Name == InControlName)
+			{
+				return &TransientControls[Index];
+			}
+		}
+	}
+#endif
+
 	return nullptr;
 }
 
+void UControlRig::CreateRigControlsForCurveContainer()
+{
+	const bool bCreateFloatControls = CVarControlRigCreateFloatControlsForCurves->GetInt() == 0 ? false : true;
+	if(bCreateFloatControls)
+	{
+		FRigCurveContainer& CurveContainer = GetCurveContainer();
+		FString CTRLName(TEXT("CTRL_"));
+		for (FRigCurve& Curve : CurveContainer)
+		{
+			FString Name = Curve.Name.ToString();
+			if (Name.Contains(CTRLName) && Hierarchy.ControlHierarchy.GetIndex(Curve.Name) == INDEX_NONE)
+			{
+				FRigControlValue Value;
+				Value.Set<float>(Curve.Value);
+				FRigControl& Control = Hierarchy.ControlHierarchy.Add(Curve.Name, ERigControlType::Float, NAME_None, NAME_None, Value
+	#if WITH_EDITORONLY_DATA
+					, Curve.Name,
+					FTransform::Identity,
+					FLinearColor::Red
+	#endif
+				);
+				Control.bIsCurve = true;
+			}
+		}
+		ControlModified().AddUObject(this, &UControlRig::HandleOnControlModified);
+	}
+}
+
+void UControlRig::HandleOnControlModified(IControlRigManipulatable* Subject, const FRigControl& Control, EControlRigSetKey InSetKey)
+{
+	if (Control.bIsCurve)
+	{
+		SetCurveValue(Control.Name, Control.Value.Get<float>());
+	}	
+}
+
+bool UControlRig::IsCurveControl(const FRigControl* InControl) const
+{
+	return InControl->bIsCurve;
+}
+
 FTransform UControlRig::GetControlGlobalTransform(const FName& InControlName) const
 {
+#if WITH_EDITOR
+	if (TransientControls.Num() > 0)
+	{
+		for (int32 Index = 0; Index < TransientControls.Num(); Index++)
+		{
+			const FRigControl& Control = TransientControls[Index];
+			if (Control.Name == InControlName)
+			{
+				FTransform Transform = FTransform::Identity;
+
+				FTransform ParentTransform = FTransform::Identity;
+				if (Control.ParentIndex != INDEX_NONE)
+				{
+					ParentTransform = Hierarchy.BoneHierarchy.GetGlobalTransform(Control.ParentIndex);
+				}
+
+				switch (Control.ControlType)
+				{
+					case ERigControlType::Bool:
+					{
+						// not sure how to extract this from global transform
+						break;
+					}
+					case ERigControlType::Float:
+					{
+						float Value = Control.Value.Get<float>();
+						switch (Control.PrimaryAxis)
+						{
+							case ERigControlAxis::X:
+							{
+								Transform.SetLocation(FVector(Value, 0.f, 0.f));
+								break;
+							}
+							case ERigControlAxis::Y:
+							{
+								Transform.SetLocation(FVector(0.f, Value, 0.f));
+								break;
+							}
+							case ERigControlAxis::Z:
+							{
+								Transform.SetLocation(FVector(0.f, 0.f, Value));
+								break;
+							}
+						}
+						break;
+					}
+					case ERigControlType::Vector2D:
+					{
+						FVector2D Value = Control.Value.Get<FVector2D>();
+						switch (Control.PrimaryAxis)
+						{
+							case ERigControlAxis::X:
+							{
+								Transform.SetLocation(FVector(0.f, Value.X, Value.Y));
+								break;
+							}
+							case ERigControlAxis::Y:
+							{
+								Transform.SetLocation(FVector(Value.X, 0.f, Value.Y));
+								break;
+							}
+							case ERigControlAxis::Z:
+							{
+								Transform.SetLocation(FVector(Value.X, Value.Y, 0.f));
+								break;
+							}
+						}
+						break;
+					}
+					case ERigControlType::Position:
+					{
+						Transform.SetLocation(Control.Value.Get<FVector>());
+						break;
+					}
+					case ERigControlType::Scale:
+					{
+						Transform.SetScale3D(Control.Value.Get<FVector>());
+						break;
+					}
+					case ERigControlType::Rotator:
+					{
+						Transform.SetRotation(FQuat(Control.Value.Get<FRotator>()));
+						break;
+					}
+					case ERigControlType::Transform:
+					{
+						Transform = Control.Value.Get<FTransform>();
+						break;
+					}
+					case ERigControlType::TransformNoScale:
+					{
+						Transform = Control.Value.Get<FTransformNoScale>();
+						break;
+					}
+				}
+				return Transform * ParentTransform;
+			}
+		}
+	}
+#endif
 	return Hierarchy.ControlHierarchy.GetGlobalTransform(InControlName);
 }
 
@@ -726,54 +778,104 @@
 {
 	FRigControlValue RetVal;
 
-	const int32 ControlIndex = Hierarchy.ControlHierarchy.GetIndex(InControlName);
-	if (ControlIndex != INDEX_NONE)
-	{
-		FRigControl& Control = Hierarchy.ControlHierarchy[ControlIndex];
-
-		RetVal = Control.Value;
-
-		FTransform ParentTransform = Hierarchy.ControlHierarchy.GetParentTransform(ControlIndex);
-		switch (Control.ControlType)
+	if (FRigControl* Control = FindControl(InControlName))
+	{
+		RetVal = Control->Value;
+
+		FTransform ParentTransform = FTransform::Identity;
+		if ((Control->ParentIndex != INDEX_NONE || Control->SpaceIndex != INDEX_NONE) && Control->bIsTransientControl)
+		{
+			if (Control->ParentIndex != INDEX_NONE)
+			{
+				ParentTransform = Hierarchy.BoneHierarchy.GetGlobalTransform(Control->ParentIndex);
+			}
+		}
+		else if(Control->Index != INDEX_NONE)
+		{
+			ParentTransform = Hierarchy.ControlHierarchy.GetParentTransform(Control->Index);
+		}
+
+		FTransform Transform = InGlobalTransform.GetRelativeTransform(ParentTransform);
+		switch (Control->ControlType)
 		{
 			case ERigControlType::Bool:
-			case ERigControlType::Float:
-			case ERigControlType::Vector2D:
 			{
 				// not sure how to extract this from global transform
 				break;
 			}
+			case ERigControlType::Float:
+			{
+				switch (Control->PrimaryAxis)
+				{
+					case ERigControlAxis::X:
+					{
+						RetVal.Set<float>(Transform.GetLocation().X);
+						break;
+					}
+					case ERigControlAxis::Y:
+					{
+						RetVal.Set<float>(Transform.GetLocation().Y);
+						break;
+					}
+					case ERigControlAxis::Z:
+					{
+						RetVal.Set<float>(Transform.GetLocation().Z);
+						break;
+					}
+				}
+				break;
+			}
+			case ERigControlType::Vector2D:
+			{
+				FVector Location = Transform.GetLocation();
+				switch (Control->PrimaryAxis)
+				{
+					case ERigControlAxis::X:
+					{
+						RetVal.Set<FVector2D>(FVector2D(Location.Y, Location.Z));
+						break;
+					}
+					case ERigControlAxis::Y:
+					{
+						RetVal.Set<FVector2D>(FVector2D(Location.X, Location.Z));
+						break;
+					}
+					case ERigControlAxis::Z:
+					{
+						RetVal.Set<FVector2D>(FVector2D(Location.X, Location.Y));
+						break;
+					}
+				}
+				break;
+			}
 			case ERigControlType::Position:
 			{
-				FTransform Transform = InGlobalTransform.GetRelativeTransform(ParentTransform);
 				RetVal.Set<FVector>(Transform.GetLocation());
 				break;
 			}
 			case ERigControlType::Scale:
 			{
-				FTransform Transform = InGlobalTransform.GetRelativeTransform(ParentTransform);
 				RetVal.Set<FVector>(Transform.GetScale3D());
 				break;
 			}
-			case ERigControlType::Quat:
-			{
-				FTransform Transform = InGlobalTransform.GetRelativeTransform(ParentTransform);
-				RetVal.Set<FQuat>(Transform.GetRotation());
-				break;
-			}
 			case ERigControlType::Rotator:
 			{
-				FTransform Transform = InGlobalTransform.GetRelativeTransform(ParentTransform);
 				RetVal.Set<FRotator>(Transform.GetRotation().Rotator());
 				break;
 			}
 			case ERigControlType::Transform:
 			{
-				FTransform Transform = InGlobalTransform.GetRelativeTransform(ParentTransform);
 				RetVal.Set<FTransform>(Transform);
 				break;
 			}
-		}
+			case ERigControlType::TransformNoScale:
+			{
+				RetVal.Set<FTransformNoScale>(Transform);
+				break;
+			}
+		}
+
+		Control->ApplyLimits(RetVal);
 	}
 
 	return RetVal;
@@ -838,6 +940,265 @@
 		}
 	}
 }
+
+void UControlRig::UpdateAvailableControls()
+{
+	AvailableControlsOverride = Hierarchy.ControlHierarchy.GetControls();
+	AvailableControlsOverride.Append(TransientControls);
+}
+
+FName UControlRig::AddTransientControl(URigVMPin* InPin, FName InSpaceName)
+{
+	if (InPin == nullptr)
+	{
+		return NAME_None;
+	}
+
+	if (InPin->GetCPPType() != TEXT("FVector") &&
+		InPin->GetCPPType() != TEXT("FQuat") &&
+		InPin->GetCPPType() != TEXT("FTransform"))
+	{
+		return NAME_None;
+	}
+
+	RemoveTransientControl(InPin);
+
+	FName ControlName = *InPin->GetPinPath();
+
+	FRigControl NewControl;
+	NewControl.Name = ControlName;
+	NewControl.bIsTransientControl = true;
+	NewControl.GizmoTransform.SetScale3D(FVector::ZeroVector);
+
+	URigVMPin* PinForLink = InPin->GetPinForLink();
+	if (URigVMPin* ColorPin = PinForLink->GetNode()->FindPin(TEXT("Color")))
+	{
+		if (ColorPin->GetCPPType() == TEXT("FLinearColor"))
+		{
+			FRigControlValue Value;
+			NewControl.GizmoColor = Value.SetFromString<FLinearColor>(ColorPin->GetDefaultValue());
+		}
+	}
+
+	if(!InSpaceName.IsNone())
+	{
+		NewControl.ParentIndex = Hierarchy.BoneHierarchy.GetIndex(InSpaceName);
+		if (NewControl.ParentIndex != INDEX_NONE)
+		{
+			NewControl.ParentName = Hierarchy.BoneHierarchy[NewControl.ParentIndex].Name;
+		}
+	}
+
+	TransientControls.Add(NewControl);
+
+	SetTransientControlValue(InPin);
+	UpdateAvailableControls();
+
+	return ControlName;
+}
+
+bool UControlRig::SetTransientControlValue(URigVMPin* InPin)
+{
+	FString PinPath = InPin->GetPinForLink()->GetPinPath();
+	FString OriginalPinPath = InPin->GetOriginalPinFromInjectedNode()->GetPinPath();
+	for (FRigControl& Control : TransientControls)
+	{
+		FString ControlName = Control.Name.ToString();
+		if (ControlName == PinPath || ControlName == OriginalPinPath)
+		{
+			FString DefaultValue = InPin->GetPinForLink()->GetDefaultValue();
+			if (!DefaultValue.IsEmpty())
+			{
+				if (InPin->GetCPPType() == TEXT("FVector"))
+				{
+					Control.ControlType = ERigControlType::Position;
+					FVector Value = Control.Value.SetFromString<FVector>(DefaultValue);
+					Control.InitialValue.Set<FVector>(Value);
+				}
+				else if (InPin->GetCPPType() == TEXT("FQuat"))
+				{
+					Control.ControlType = ERigControlType::Rotator;
+					FQuat Value = Control.Value.SetFromString<FQuat>(DefaultValue);
+					Control.Value.Set<FRotator>(Value.Rotator());
+					Control.InitialValue.Set<FRotator>(Value.Rotator());
+				}
+				else
+				{
+					Control.ControlType = ERigControlType::Transform;
+					FTransform Value = Control.Value.SetFromString<FTransform>(DefaultValue);
+					Control.InitialValue.Set<FTransform>(Value);
+				}
+			}
+			return true;
+		}
+	}
+	return false;
+}
+
+FName UControlRig::RemoveTransientControl(URigVMPin* InPin)
+{
+	if (InPin == nullptr)
+	{
+		return NAME_None;
+	}
+
+	FName ControlName = *InPin->GetPinPath();
+	for (int32 Index = 0; Index < TransientControls.Num(); Index++)
+	{
+		if (TransientControls[Index].Name == ControlName)
+		{
+			FRigControl ControlToRemove = TransientControls[Index];
+			TransientControls.RemoveAt(Index);
+			UpdateAvailableControls();
+			return ControlToRemove.Name;
+		}
+	}
+
+	return NAME_None;
+}
+
+FName UControlRig::AddTransientControl(const FRigElementKey& InElement)
+{
+	if (!InElement.IsValid())
+	{
+		return NAME_None;
+	}
+
+	RemoveTransientControl(InElement);
+
+	int32 ElementIndex = Hierarchy.GetIndex(InElement);
+	if (ElementIndex == INDEX_NONE)
+	{
+		return NAME_None;
+	}
+
+	FName ControlName = GetNameForTransientControl(InElement);
+
+	FRigControl NewControl;
+	NewControl.Name = ControlName;
+	NewControl.bIsTransientControl = true;
+	NewControl.GizmoTransform.SetScale3D(FVector::ZeroVector);
+
+	switch (InElement.Type)
+	{
+		case ERigElementType::Bone:
+		{
+			NewControl.ParentIndex = Hierarchy.BoneHierarchy[ElementIndex].ParentIndex;
+			NewControl.ParentName = Hierarchy.BoneHierarchy[ElementIndex].ParentName;
+			break;
+		}
+		case ERigElementType::Space:
+		{
+			NewControl.SpaceIndex = ElementIndex;
+			NewControl.SpaceName = InElement.Name;
+			break;
+		}
+	}
+
+	TransientControls.Add(NewControl);
+
+	if (InElement.Type == ERigElementType::Bone)
+	{
+		if (PreviewInstance)
+		{
+			PreviewInstance->ModifyBone(InElement.Name);
+		}
+	}
+
+	SetTransientControlValue(InElement);
+	UpdateAvailableControls();
+
+	return ControlName;
+}
+
+bool UControlRig::SetTransientControlValue(const FRigElementKey& InElement)
+{
+	if (!InElement.IsValid())
+	{
+		return false;
+	}
+
+	FName ControlName = GetNameForTransientControl(InElement);
+	for (FRigControl& Control : TransientControls)
+	{
+		if (Control.Name == ControlName)
+		{
+			Control.ControlType = ERigControlType::Transform;
+
+			if (InElement.Type == ERigElementType::Bone)
+			{
+				FTransform LocalTransform = Hierarchy.GetLocalTransform(InElement);
+				Control.Value.Set<FTransform>(LocalTransform);
+				Control.InitialValue.Set<FTransform>(LocalTransform);
+
+				if (PreviewInstance)
+				{
+					if (FAnimNode_ModifyBone* Modify = PreviewInstance->FindModifiedBone(InElement.Name))
+					{
+						Modify->Translation = LocalTransform.GetTranslation();
+						Modify->Rotation = LocalTransform.GetRotation().Rotator();
+						Modify->TranslationSpace = EBoneControlSpace::BCS_ParentBoneSpace;
+						Modify->RotationSpace = EBoneControlSpace::BCS_ParentBoneSpace;
+					}
+				}
+			}
+			else if (InElement.Type == ERigElementType::Space)
+			{
+				FTransform GlobalTransform = Hierarchy.GetGlobalTransform(InElement);
+				Control.Value.Set<FTransform>(GlobalTransform);
+				Control.InitialValue.Set<FTransform>(GlobalTransform);
+			}
+
+			return true;
+		}
+	}
+	return false;
+}
+
+FName UControlRig::RemoveTransientControl(const FRigElementKey& InElement)
+{
+	if (!InElement.IsValid())
+	{
+		return NAME_None;
+	}
+
+	FName ControlName = GetNameForTransientControl(InElement);
+	for (int32 Index = 0; Index < TransientControls.Num(); Index++)
+	{
+		if (TransientControls[Index].Name == ControlName)
+		{
+			FRigControl ControlToRemove = TransientControls[Index];
+			TransientControls.RemoveAt(Index);
+			UpdateAvailableControls();
+			return ControlToRemove.Name;
+		}
+	}
+
+	return NAME_None;
+
+}
+
+FName UControlRig::GetNameForTransientControl(const FRigElementKey& InElement)
+{
+	if (InElement.Type == ERigElementType::Control)
+	{
+		return InElement.Name;
+	}
+
+	FName EnumName = StaticEnum<ERigElementType>()->GetNameByValue((int64)InElement.Type);
+	return *FString::Printf(TEXT("ControlForRigElement_%s_%s"), *EnumName.ToString(), *InElement.Name.ToString());
+}
+
+void UControlRig::ClearTransientControls()
+{
+	for (int32 Index = TransientControls.Num() - 1; Index >= 0; Index--)
+	{
+		FRigControl ControlToRemove = TransientControls[Index];
+		TransientControls.RemoveAt(Index);
+		UpdateAvailableControls();
+	}
+}
+
 #endif
 
 #undef LOCTEXT_NAMESPACE
