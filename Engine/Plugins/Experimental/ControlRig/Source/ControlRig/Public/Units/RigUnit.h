// Copyright 1998-2018 Epic Games, Inc. All Rights Reserved.

#pragma once

#include "RigUnit.generated.h"

struct FRigUnitContext;

/** 
 * Current state of execution type
 */
UENUM()
enum class EUnitExecutionType : uint8
{
	Always,
	InEditingTime, // in control rig editor
	Disable, // disable completely - good for debugging
	Max UMETA(Hidden),
};

/** Base class for all rig units */
USTRUCT(BlueprintType, meta=(Abstract))
struct CONTROLRIG_API FRigUnit
{
	GENERATED_BODY()

	FRigUnit()
		:ExecutionType(EUnitExecutionType::Always)
	{}

	/** Virtual destructor */
	virtual ~FRigUnit() {}

	/** Execute logic for this rig unit */
	virtual void Execute(const FRigUnitContext& InContext) {}

	/* 
	 * This is property name given by ControlRig as transient when initialized, so only available in run-time
	 */
	UPROPERTY(BlueprintReadOnly, VisibleAnywhere, transient, Category=FRigUnit)
	FName RigUnitName;
	
	/* 
	 * This is struct name given by ControlRig as transient when initialized, so only available in run-time
	 */
	UPROPERTY(BlueprintReadOnly, VisibleAnywhere, transient, Category=FRigUnit)
	FName RigUnitStructName;

	UPROPERTY(EditAnywhere, Category = FRigUnit)
	EUnitExecutionType ExecutionType;
};

// this will have to change in the future and move to editor, I assume the errors will be saved in the rig unit and it will print fromthe editor module
namespace UnitLogHelpers
{
	CONTROLRIG_API void PrintMissingHierarchy(const FName& InputName);
	CONTROLRIG_API void PrintUnimplemented(const FName& InputName);
<<<<<<< HEAD
}
=======
}
 
>>>>>>> baea49e5
<|MERGE_RESOLUTION|>--- conflicted
+++ resolved
@@ -55,9 +55,5 @@
 {
 	CONTROLRIG_API void PrintMissingHierarchy(const FName& InputName);
 	CONTROLRIG_API void PrintUnimplemented(const FName& InputName);
-<<<<<<< HEAD
 }
-=======
-}
- 
->>>>>>> baea49e5
+ 