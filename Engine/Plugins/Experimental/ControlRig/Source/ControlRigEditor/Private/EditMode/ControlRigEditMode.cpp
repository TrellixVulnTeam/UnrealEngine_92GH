// Copyright Epic Games, Inc. All Rights Reserved.

#include "ControlRigEditMode.h"
#include "ControlRigEditModeToolkit.h"
#include "Toolkits/ToolkitManager.h"
#include "SControlRigEditModeTools.h"
#include "Algo/Transform.h"
#include "ControlRig.h"
#include "HitProxies.h"
#include "ControlRigEditModeSettings.h"
#include "ISequencer.h"
#include "SequencerSettings.h"
#include "Sequencer/ControlRigSequence.h"
#include "Sequencer/ControlRigBindingTemplate.h"
#include "Sections/MovieSceneSpawnSection.h"
#include "MovieScene.h"
#include "EditorViewportClient.h"
#include "EditorModeManager.h"
#include "Engine/Selection.h"
#include "Components/SkeletalMeshComponent.h"
#include "ControlRigEditModeCommands.h"
#include "Framework/Application/SlateApplication.h"
#include "Modules/ModuleManager.h"
#include "ISequencerModule.h"
#include "Toolkits/AssetEditorToolkit.h"
#include "ControlRigEditorModule.h"
#include "Constraint.h"
#include "EngineUtils.h"
#include "ControlRigBlueprintGeneratedClass.h"
#include "IControlRigObjectBinding.h"
#include "Kismet2/BlueprintEditorUtils.h"
#include "Drawing/ControlRigDrawInterface.h"
#include "ControlRigBlueprint.h"
#include "ControlRigGizmoActor.h"
#include "DefaultControlRigManipulationLayer.h"
#include "Framework/MultiBox/MultiBoxBuilder.h"
#include "SEditorViewport.h"
#include "ControlRigControlsProxy.h"
#include "ScopedTransaction.h"
#include "Framework/Notifications/NotificationManager.h"
#include "Widgets/Notifications/SNotificationList.h"
#include "RigVMModel/RigVMController.h"

FName FControlRigEditMode::ModeName("EditMode.ControlRig");

#define LOCTEXT_NAMESPACE "ControlRigEditMode"

/** The different parts of a transform that manipulators can support */
enum class ETransformComponent
{
	None,

	Rotation,

	Translation,

	Scale
};

FControlRigEditMode::FControlRigEditMode()
	: bIsTransacting(false)
	, bManipulatorMadeChange(false)
	, bSelecting(false)
	, PivotTransform(FTransform::Identity)
	, bRecreateManipulationLayerRequired(false)
	, ManipulationLayer(nullptr)
	, CurrentViewportClient(nullptr)
	, bIsChangingCoordSystem(false)
{
	Settings = NewObject<UControlRigEditModeSettings>(GetTransientPackage(), TEXT("Settings"));
	ControlProxy = NewObject<UControlRigDetailPanelControlProxies>(GetTransientPackage(), TEXT("Controls"));
	ControlProxy->SetFlags(RF_Transactional);

	CommandBindings = MakeShareable(new FUICommandList);
	BindCommands();

#if WITH_EDITOR
	GEditor->OnObjectsReplaced().AddRaw(this, &FControlRigEditMode::OnObjectsReplaced);
#endif
}

FControlRigEditMode::~FControlRigEditMode()
{	
	CommandBindings = nullptr;

	GLevelEditorModeTools().OnWidgetModeChanged().RemoveAll(this);
	GLevelEditorModeTools().OnCoordSystemChanged().RemoveAll(this);

#if WITH_EDITOR
	GEditor->OnObjectsReplaced().RemoveAll(this);
#endif
}

void FControlRigEditMode::SetObjects(const TWeakObjectPtr<>& InSelectedObject, const FGuid& InObjectBinding, UObject* BindingObject, TWeakPtr<ISequencer> InSequencer)
{
	WeakControlRigEditing = Cast<UControlRig>(InSelectedObject.Get());
	ControlRigGuid = InObjectBinding;
	WeakSequencer = InSequencer;
	// if we get binding object, set it to control rig binding object
	if (BindingObject)
	{
		if (UControlRig* ControlRig = WeakControlRigEditing.Get())
		{
			if (TSharedPtr<IControlRigObjectBinding> ObjectBinding = ControlRig->GetObjectBinding())
		{
				if (ObjectBinding->GetBoundObject() == nullptr)
			{
					ObjectBinding->BindToObject(BindingObject);
			}
		}
	}

	}
	if (UsesToolkits() && Toolkit.IsValid())
	{
		StaticCastSharedPtr<SControlRigEditModeTools>(Toolkit->GetInlineContent())->SetControlRig(WeakControlRigEditing.Get());
	}
	SetObjects_Internal();
}

void FControlRigEditMode::SetUpDetailPanel()
{
	if (IsInLevelEditor())
	{
		TArray<TWeakObjectPtr<>> SelectedObjects;
		if (WeakControlRigEditing.IsValid())
		{
			const TArray<UControlRigControlsProxy*>& Proxies = ControlProxy->GetSelectedProxies();
			for (UControlRigControlsProxy* Proxy : Proxies)
			{
				SelectedObjects.Add(Proxy);
			}
			SelectedObjects.Add(Settings);
		}
		StaticCastSharedPtr<SControlRigEditModeTools>(Toolkit->GetInlineContent())->SetSequencer(WeakSequencer.Pin());
		StaticCastSharedPtr<SControlRigEditModeTools>(Toolkit->GetInlineContent())->SetDetailsObjects(SelectedObjects);
	}
}

void FControlRigEditMode::SetObjects_Internal()
{

	if (WeakControlRigEditing.IsValid())
	{
		//Don't add the WeakControlRig Editing...SelectedObjects.Add(WeakControlRigEditing);
		WeakControlRigEditing.Get()->DrawInterface = &DrawInterface;
		if (IsInLevelEditor())
<<<<<<< HEAD
	{
			WeakControlRigEditing->Hierarchy.OnElementSelected.AddSP(this, &FControlRigEditMode::OnRigElementSelected);
		}


		if (UsesToolkits())
			{
			StaticCastSharedPtr<SControlRigEditModeTools>(Toolkit->GetInlineContent())->SetDetailsObjects(SelectedObjects);
					}
=======
		{
			WeakControlRigEditing->Hierarchy.OnElementSelected.RemoveAll(this);
			WeakControlRigEditing->ControlModified().RemoveAll(this);

			WeakControlRigEditing->Hierarchy.OnElementSelected.AddSP(this, &FControlRigEditMode::OnRigElementSelected);
			WeakControlRigEditing->ControlModified().AddSP(this, &FControlRigEditMode::OnControlModified);
		}
>>>>>>> 421d6516

		// create default manipulation layer
		RecreateManipulationLayer();
		HandleSelectionChanged();
	}
	SetUpDetailPanel();

}

bool FControlRigEditMode::UsesToolkits() const
{
	return IsInLevelEditor();
}

void FControlRigEditMode::Enter()
{
	// Call parent implementation
	FEdMode::Enter();

	if(UsesToolkits())
	{
		if (!Toolkit.IsValid())
		{
			Toolkit = MakeShareable(new FControlRigEditModeToolkit(*this));
		}

		Toolkit->Init(Owner->GetToolkitHost());

		bIsChangingCoordSystem = false;
		if (CoordSystemPerWidgetMode.Num() < (FWidget::WM_Max))
		{
			CoordSystemPerWidgetMode.SetNum(FWidget::WM_Max);
			ECoordSystem CoordSystem = GLevelEditorModeTools().GetCoordSystem();
			for (int32 i = 0; i < FWidget::WM_Max; ++i)
			{
				CoordSystemPerWidgetMode[i] = CoordSystem;
			}
		}
	
		GLevelEditorModeTools().OnWidgetModeChanged().AddSP(this, &FControlRigEditMode::OnWidgetModeChanged);
		GLevelEditorModeTools().OnCoordSystemChanged().AddSP(this, &FControlRigEditMode::OnCoordSystemChanged);

	}

	SetObjects_Internal();
}

void FControlRigEditMode::Exit()
{
	if (bIsTransacting)
	{
		if (ManipulationLayer)
		{
			ManipulationLayer->EndTransaction();
		}

		if (GEditor)
		{
		GEditor->EndTransaction();
		}

		bIsTransacting = false;
		bManipulatorMadeChange = false;
	}

	if (Toolkit.IsValid())
	{
		FToolkitManager::Get().CloseToolkit(Toolkit.ToSharedRef());
	}

	if (ManipulationLayer)
	{
		SelectNone();
		ManipulationLayer->DestroyLayer();
		ManipulationLayer = nullptr;
	}
	//clear actors
	GizmoActors.SetNum(0);

	//clear delegates
	GLevelEditorModeTools().OnWidgetModeChanged().RemoveAll(this);
	GLevelEditorModeTools().OnCoordSystemChanged().RemoveAll(this);

	//clear proxies
	ControlProxy->RemoveAllProxies();

	// Call parent implementation
	FEdMode::Exit();
}

void FControlRigEditMode::Tick(FEditorViewportClient* ViewportClient, float DeltaTime)
{
	FEdMode::Tick(ViewportClient, DeltaTime);

		ViewportClient->Invalidate();

	if (ManipulationLayer)
		{
		RecalcPivotTransform();
		}

	if (bRecreateManipulationLayerRequired)
		{
		RecreateManipulationLayer();

		for (const FRigElementKey& SelectedKey : SelectedRigElements)
		{
			if (SelectedKey.Type == ERigElementType::Control)
			{
				AControlRigGizmoActor* GizmoActor = GetGizmoFromControlName(SelectedKey.Name);
				if (GizmoActor)
				{
					GizmoActor->SetSelected(true);
				}

				if (WeakControlRigEditing.IsValid())
				{
					FRigControl* Control = WeakControlRigEditing->FindControl(SelectedKey.Name);
					if (Control)
					{
						if (!WeakControlRigEditing->IsCurveControl(Control))
						{
							ControlProxy->AddProxy(SelectedKey.Name, WeakControlRigEditing.Get(), Control);
						}
					}
				}
			}
		}
		SetUpDetailPanel();
		HandleSelectionChanged();
		bRecreateManipulationLayerRequired = false;
	}

	// We need to tick here since changing a bone for example
	// might have changed the transform of the Control
	if (ManipulationLayer)
<<<<<<< HEAD
		{
		ManipulationLayer->TickManipulatableObjects(DeltaTime);
=======
	{
		if (WeakControlRigEditing.IsValid())
		{
			const FWidget::EWidgetMode CurrentWidgetMode = ViewportClient->GetWidgetMode();
			for (FRigElementKey SelectedRigElement : SelectedRigElements)
			{
				if (AControlRigGizmoActor* GizmoActor = GetGizmoFromControlName(SelectedRigElement.Name))
				{
					if (!ManipulationLayer->ModeSupportedByGizmoActor(GizmoActor, CurrentWidgetMode))
					{
						if (FRigControl* Control = WeakControlRigEditing->FindControl(SelectedRigElement.Name))
						{
							switch (Control->ControlType)
							{
								case ERigControlType::Float:
								case ERigControlType::Vector2D:
								case ERigControlType::Position:
								case ERigControlType::Transform:
								case ERigControlType::TransformNoScale:
								{
									ViewportClient->SetWidgetMode(FWidget::WM_Translate);
									break;
								}
								case ERigControlType::Rotator:
								{
									ViewportClient->SetWidgetMode(FWidget::WM_Rotate);
									break;
								}
								case ERigControlType::Scale:
								{
									ViewportClient->SetWidgetMode(FWidget::WM_Scale);
									break;
								}
							}
						}
					}
				}
			}
		}
>>>>>>> 421d6516
	}
}

void FControlRigEditMode::Render(const FSceneView* View, FViewport* Viewport, FPrimitiveDrawInterface* PDI)
{	
	if (!WeakControlRigEditing.IsValid() || ManipulationLayer == nullptr)
	{
		DrawInterface.Instructions.Reset();
		return;
		}

	bool bRender = !Settings->bHideManipulators;

	FTransform ComponentTransform = (ManipulationLayer)? ManipulationLayer->GetSkeletalMeshComponentTransform() : FTransform::Identity;
		if (bRender)
		{
		for (AControlRigGizmoActor* Actor : GizmoActors)
			{
			//Actor->SetActorHiddenInGame(bIsHidden);
			if (GIsEditor && Actor->GetWorld() != nullptr && !Actor->GetWorld()->IsPlayInEditor())
				{
				Actor->SetIsTemporarilyHiddenInEditor(false);
			}
				}
		if (Settings->bDisplayHierarchy)
		{
			UControlRig* ControlRig = WeakControlRigEditing.Get();
				// each base hierarchy Bone
			const FRigBoneHierarchy& BaseHierarchy = ControlRig->GetBoneHierarchy();
			for (int32 BoneIndex = 0; BoneIndex < BaseHierarchy.Num(); ++BoneIndex)
				{
				const FRigBone& CurrentBone = BaseHierarchy[BoneIndex];
					const FTransform Transform = BaseHierarchy.GetGlobalTransform(BoneIndex);

					if (CurrentBone.ParentIndex != INDEX_NONE)
					{
						const FTransform ParentTransform = BaseHierarchy.GetGlobalTransform(CurrentBone.ParentIndex);

					PDI->DrawLine(ComponentTransform.TransformPosition(Transform.GetLocation()),ComponentTransform.TransformPosition(ParentTransform.GetLocation()), FLinearColor::White, SDPG_Foreground);
					}

				PDI->DrawPoint(ComponentTransform.TransformPosition(Transform.GetLocation()), FLinearColor::White, 5.0f, SDPG_Foreground);
				}
			}

		if (Settings->bDisplayAxesOnSelection && Settings->AxisScale > SMALL_NUMBER)
		{
			UControlRig* ControlRig = WeakControlRigEditing.Get();
			const FRigHierarchyContainer* Hierarchy = ControlRig->GetHierarchy();
			const float Scale = Settings->AxisScale;
			PDI->AddReserveLines(SDPG_Foreground, SelectedRigElements.Num() * 3);

			for (const FRigElementKey& SelectedElement : SelectedRigElements)
			{
				FTransform ElementTransform = Hierarchy->GetGlobalTransform(SelectedElement);
				ElementTransform = ElementTransform * ComponentTransform;

				PDI->DrawLine(ElementTransform.GetTranslation(), ElementTransform.TransformPosition(FVector(Scale, 0.f, 0.f)), FLinearColor::Red, SDPG_Foreground);
				PDI->DrawLine(ElementTransform.GetTranslation(), ElementTransform.TransformPosition(FVector(0.f, Scale, 0.f)), FLinearColor::Green, SDPG_Foreground);
				PDI->DrawLine(ElementTransform.GetTranslation(), ElementTransform.TransformPosition(FVector(0.f, 0.f, Scale)), FLinearColor::Blue, SDPG_Foreground);
		}
		}
<<<<<<< HEAD
		for (const FControlRigDrawInterface::FDrawIntruction& Instruction : DrawInterface.DrawInstructions)
			{
				if (Instruction.Positions.Num() == 0)
				{
					continue;
				}
				switch (Instruction.DrawType)
				{
					case FControlRigDrawInterface::EDrawType_Point:
					{
						for (const FVector& Point : Instruction.Positions)
						{
					PDI->DrawPoint(ComponentTransform.TransformPosition(Point), Instruction.Color, Instruction.Thickness, SDPG_Foreground);
						}
						break;
					}
					case FControlRigDrawInterface::EDrawType_Lines:
					{
						const TArray<FVector>& Points = Instruction.Positions;
						for (int32 PointIndex = 0; PointIndex < Points.Num() - 1; PointIndex += 2)
						{
					PDI->DrawLine(ComponentTransform.TransformPosition(Points[PointIndex]), ComponentTransform.TransformPosition(Points[PointIndex + 1]), Instruction.Color, SDPG_Foreground, Instruction.Thickness);
						}
						break;
					}
					case FControlRigDrawInterface::EDrawType_LineStrip:
					{
						const TArray<FVector>& Points = Instruction.Positions;
						for (int32 PointIndex = 0; PointIndex < Points.Num() - 1; PointIndex++)
						{
					PDI->DrawLine(ComponentTransform.TransformPosition(Points[PointIndex]), ComponentTransform.TransformPosition(Points[PointIndex + 1]), Instruction.Color, SDPG_Foreground, Instruction.Thickness);
						}
						break;
					}
=======
		for (const FControlRigDrawInstruction& Instruction : DrawInterface)
		{
			if (Instruction.Positions.Num() == 0)
			{
				continue;
			}

			FTransform InstructionTransform = Instruction.Transform * ComponentTransform;
			switch (Instruction.PrimitiveType)
			{
				case EControlRigDrawSettings::Points:
				{
					for (const FVector& Point : Instruction.Positions)
					{
						PDI->DrawPoint(InstructionTransform.TransformPosition(Point), Instruction.Color, Instruction.Thickness, SDPG_Foreground);
					}
					break;
				}
				case EControlRigDrawSettings::Lines:
				{
					const TArray<FVector>& Points = Instruction.Positions;
					PDI->AddReserveLines(SDPG_Foreground, Points.Num() / 2, false, Instruction.Thickness > SMALL_NUMBER);
					for (int32 PointIndex = 0; PointIndex < Points.Num() - 1; PointIndex += 2)
					{
						PDI->DrawLine(InstructionTransform.TransformPosition(Points[PointIndex]), InstructionTransform.TransformPosition(Points[PointIndex + 1]), Instruction.Color, SDPG_Foreground, Instruction.Thickness);
					}
					break;
				}
				case EControlRigDrawSettings::LineStrip:
				{
					const TArray<FVector>& Points = Instruction.Positions;
					PDI->AddReserveLines(SDPG_Foreground, Points.Num() - 1, false, Instruction.Thickness > SMALL_NUMBER);
					for (int32 PointIndex = 0; PointIndex < Points.Num() - 1; PointIndex++)
					{
						PDI->DrawLine(InstructionTransform.TransformPosition(Points[PointIndex]), InstructionTransform.TransformPosition(Points[PointIndex + 1]), Instruction.Color, SDPG_Foreground, Instruction.Thickness);
					}
					break;
>>>>>>> 421d6516
				}
			}
	}
	else
	{
		for (AControlRigGizmoActor* Actor : GizmoActors)
		{
			//Actor->SetActorHiddenInGame(bIsHidden);
			if (GIsEditor && Actor->GetWorld() != nullptr && !Actor->GetWorld()->IsPlayInEditor())
			{
				Actor->SetIsTemporarilyHiddenInEditor(true);
			}
		}
	}

	DrawInterface.Reset();
}

bool FControlRigEditMode::InputKey(FEditorViewportClient* InViewportClient, FViewport* InViewport, FKey InKey, EInputEvent InEvent)
{
	if (InEvent != IE_Released)
	{
		TGuardValue<FEditorViewportClient*> ViewportGuard(CurrentViewportClient, InViewportClient);

		FModifierKeysState KeyState = FSlateApplication::Get().GetModifierKeys();
		if (CommandBindings->ProcessCommandBindings(InKey, KeyState, (InEvent == IE_Repeat)))
		{
			return true;
		}
	}

	return FEdMode::InputKey(InViewportClient, InViewport, InKey, InEvent);
}

bool FControlRigEditMode::EndTracking(FEditorViewportClient* InViewportClient, FViewport* InViewport)
{
	if (bIsTransacting)
	{
		if (bManipulatorMadeChange)
		{
			// One final notify of our manipulators to make sure the property is keyed
			for (AControlRigGizmoActor* GizmoActor : GizmoActors)
				{
				if (GizmoActor->IsManipulating())
					{
					GizmoActor->SetManipulating(false);
					}
				}
			}
<<<<<<< HEAD
=======

			bManipulatorMadeChange = false;
			GEditor->EndTransaction();

		}
>>>>>>> 421d6516

		if (ManipulationLayer)
		{
			ManipulationLayer->EndTransaction();
		}


		bIsTransacting = false;
		return true;
	}

	bManipulatorMadeChange = false;

	return false;
}

bool FControlRigEditMode::StartTracking(FEditorViewportClient* InViewportClient, FViewport* InViewport)
{
	if (!bIsTransacting)
	{

		if (ManipulationLayer != nullptr)
		{
			ManipulationLayer->BeginTransaction();
		}
		for (AControlRigGizmoActor* GizmoActor : GizmoActors)
			{
			GizmoActor->SetManipulating(true);
		}

		bIsTransacting = true;
		bManipulatorMadeChange = false;

		return bIsTransacting;
	}

	return false;
}

bool FControlRigEditMode::UsesTransformWidget() const
{
	for (const AControlRigGizmoActor* GizmoActor : GizmoActors)
	{
		if (GizmoActor->IsSelected())
			{
				return true;
			}
		}

	if (AreRigElementSelectedAndMovable())
	{
		return true;
	}

	return FEdMode::UsesTransformWidget();
}

bool FControlRigEditMode::UsesTransformWidget(FWidget::EWidgetMode CheckMode) const
{
	for (const AControlRigGizmoActor* GizmoActor : GizmoActors)
	{
		if (GizmoActor->IsSelected() && ManipulationLayer != nullptr)
		{
			return ManipulationLayer->ModeSupportedByGizmoActor(GizmoActor, CheckMode);
			}
		}

	if (AreRigElementSelectedAndMovable())
		{
			return true;
		}

	return FEdMode::UsesTransformWidget(CheckMode);
}

FVector FControlRigEditMode::GetWidgetLocation() const
{
	if (AreRigElementSelectedAndMovable() && ManipulationLayer != nullptr)
			{
		FTransform ComponentTransform = ManipulationLayer->GetSkeletalMeshComponentTransform();
				return ComponentTransform.TransformPosition(PivotTransform.GetLocation());
			}

	return FEdMode::GetWidgetLocation();
}

bool FControlRigEditMode::GetCustomDrawingCoordinateSystem(FMatrix& OutMatrix, void* InData)
{
	if (AreRigElementSelectedAndMovable())
			{
				OutMatrix = PivotTransform.ToMatrixNoScale().RemoveTranslation();
				return true;
			}

	return false;
}

bool FControlRigEditMode::GetCustomInputCoordinateSystem(FMatrix& OutMatrix, void* InData)
{
	return GetCustomDrawingCoordinateSystem(OutMatrix, InData);
}

bool FControlRigEditMode::HandleClick(FEditorViewportClient* InViewportClient, HHitProxy *HitProxy, const FViewportClick &Click)
{
	if(HActor* ActorHitProxy = HitProxyCast<HActor>(HitProxy))
	{
		if(ActorHitProxy->Actor)
		{
			if (ActorHitProxy->Actor->IsA<AControlRigGizmoActor>())
			{
				AControlRigGizmoActor* GizmoActor = CastChecked<AControlRigGizmoActor>(ActorHitProxy->Actor);
				const FControlData* ControlData = ManipulationLayer != nullptr ? ManipulationLayer->GetControlDataFromGizmo(GizmoActor) :  nullptr;

				if (ControlData)
<<<<<<< HEAD
		{
=======
				{
					FScopedTransaction ScopedTransaction(LOCTEXT("SelectControlTransaction", "Select Control"), !GIsTransacting);

>>>>>>> 421d6516
					const FName& ControlName = ControlData->ControlName;
			if (Click.IsShiftDown() || Click.IsControlDown())
			{
						SetRigElementSelection(ERigElementType::Control, ControlName, true);
			}
			else
			{
						ClearRigElementSelection(FRigElementTypeHelper::ToMask(ERigElementType::Control));
						SetRigElementSelection(ERigElementType::Control, ControlName, true);
					}

				}
				// for now we show this menu all the time if body is selected
				// if we want some global menu, we'll have to move this
				if (Click.GetKey() == EKeys::RightMouseButton)
				{
					OpenContextMenu(InViewportClient);
			}

			return true;
		}
	}
	}

	// for now we show this menu all the time if body is selected
	// if we want some global menu, we'll have to move this
	if (Click.GetKey() == EKeys::RightMouseButton)
	{
		OpenContextMenu(InViewportClient);
		return true;
	}

	if (Settings  &&  Settings->bOnlySelectRigControls)
	{
		return true;
	}
	FScopedTransaction ScopedTransaction(LOCTEXT("SelectControlTransaction", "Select Control"), !GIsTransacting);

	// clear selected controls
	ClearRigElementSelection(FRigElementTypeHelper::ToMask(ERigElementType::All));

	return FEdMode::HandleClick(InViewportClient, HitProxy, Click);
}

void FControlRigEditMode::OpenContextMenu(FEditorViewportClient* InViewportClient)
{
	TSharedPtr<FUICommandList> Commands = CommandBindings;
	if (OnContextMenuCommandsDelegate.IsBound())
	{
		Commands = OnContextMenuCommandsDelegate.Execute();
	}

	if (OnContextMenuDelegate.IsBound())
	{
		FMenuBuilder MenuBuilder(true, Commands);
		OnContextMenuDelegate.Execute(MenuBuilder);

		TSharedPtr<SWidget> MenuWidget = MenuBuilder.MakeWidget();
		TSharedPtr<SWidget> ParentWidget = InViewportClient->GetEditorViewportWidget();

		if (MenuWidget.IsValid() && ParentWidget.IsValid())
		{
			const FVector2D MouseCursorLocation = FSlateApplication::Get().GetCursorPos();

			FSlateApplication::Get().PushMenu(
				ParentWidget.ToSharedRef(),
				FWidgetPath(),
				MenuWidget.ToSharedRef(),
				MouseCursorLocation,
				FPopupTransitionEffect(FPopupTransitionEffect::ContextMenu)
			);
		}
	}
}

bool FControlRigEditMode::IntersectSelect(bool InSelect, const TFunctionRef<bool(const AControlRigGizmoActor*, const FTransform&)>& Intersects)
{
	if (ManipulationLayer != nullptr)
	{
		FTransform ComponentTransform = ManipulationLayer->GetSkeletalMeshComponentTransform();

		bool bSelected = false;
		for (AControlRigGizmoActor* GizmoActor : GizmoActors)
		{
			const FTransform ControlTransform = GizmoActor->GetGlobalTransform() * ComponentTransform;
			if (Intersects(GizmoActor, ControlTransform))
			{
				const FControlData* ControlData = ManipulationLayer->GetControlDataFromGizmo(GizmoActor);
				if (ControlData)
				{
					SetRigElementSelection(ERigElementType::Control, ControlData->ControlName, InSelect);
					bSelected = true;
				}
			}
		}

		return bSelected;
	}
	return false;
}

bool FControlRigEditMode::BoxSelect(FBox& InBox, bool InSelect)
{
	bool bIntersects = IntersectSelect(InSelect, [&](const AControlRigGizmoActor* GizmoActor, const FTransform& Transform)
	{ 
		if(GizmoActor != nullptr)
		{
			FBox Bounds = GizmoActor->GetComponentsBoundingBox(true);
			Bounds = Bounds.TransformBy(Transform);
			return InBox.Intersect(Bounds);
		}
		return false;
	});

	if (bIntersects)
	{
		return true;
	}

	return FEdMode::BoxSelect(InBox, InSelect);
}

bool FControlRigEditMode::FrustumSelect(const FConvexVolume& InFrustum, FEditorViewportClient* InViewportClient, bool InSelect)
{
	bool bIntersects = IntersectSelect(InSelect, [&](const AControlRigGizmoActor* GizmoActor, const FTransform& Transform)
	{
		if(GizmoActor != nullptr)
		{
			FBox Bounds = GizmoActor->GetComponentsBoundingBox(true);
			Bounds = Bounds.TransformBy(Transform);
			return InFrustum.IntersectBox(Bounds.GetCenter(), Bounds.GetExtent());
		}
		return false;
	});

	if (bIntersects)
	{
		return true;
	}

	return FEdMode::FrustumSelect(InFrustum, InViewportClient, InSelect);
}

void FControlRigEditMode::SelectNone()
{
	ClearRigElementSelection(FRigElementTypeHelper::ToMask(ERigElementType::All));

	FEdMode::SelectNone();
}

bool FControlRigEditMode::InputDelta(FEditorViewportClient* InViewportClient, FViewport* InViewport, FVector& InDrag, FRotator& InRot, FVector& InScale)
{
		FVector Drag = InDrag;
		FRotator Rot = InRot;
		FVector Scale = InScale;

		const bool bCtrlDown = InViewport->KeyState(EKeys::LeftControl) || InViewport->KeyState(EKeys::RightControl);
		const bool bShiftDown = InViewport->KeyState(EKeys::LeftShift) || InViewport->KeyState(EKeys::RightShift);
		const bool bAltDown = InViewport->KeyState(EKeys::LeftAlt) || InViewport->KeyState(EKeys::RightAlt);
		const bool bMouseButtonDown = InViewport->KeyState(EKeys::LeftMouseButton);

		const FWidget::EWidgetMode WidgetMode = InViewportClient->GetWidgetMode();
		const EAxisList::Type CurrentAxis = InViewportClient->GetCurrentWidgetAxis();
		const ECoordSystem CoordSystem = InViewportClient->GetWidgetCoordSystemSpace();

		if (bIsTransacting && bMouseButtonDown && !bCtrlDown && !bShiftDown && !bAltDown && CurrentAxis != EAxisList::None)
		{
			const bool bDoRotation = !Rot.IsZero() && (WidgetMode == FWidget::WM_Rotate || WidgetMode == FWidget::WM_TranslateRotateZ);
			const bool bDoTranslation = !Drag.IsZero() && (WidgetMode == FWidget::WM_Translate || WidgetMode == FWidget::WM_TranslateRotateZ);
			const bool bDoScale = !Scale.IsZero() && WidgetMode == FWidget::WM_Scale;

		if (ManipulationLayer != nullptr && AreRigElementsSelected(FRigElementTypeHelper::ToMask(ERigElementType::Control)))
			{
			FTransform ComponentTransform = ManipulationLayer->GetSkeletalMeshComponentTransform();
			for (AControlRigGizmoActor* GizmoActor : GizmoActors)
				{
				if (GizmoActor->IsSelected())
					{
					// test local vs global
					if (bManipulatorMadeChange == false)
					{
						GEditor->BeginTransaction(LOCTEXT("MoveControlTransaction", "Move Control"));
					}
					ManipulationLayer->MoveGizmo(GizmoActor, bDoTranslation, InDrag, bDoRotation, InRot, bDoScale, InScale, ComponentTransform);
					bManipulatorMadeChange = true;
				}
							}

			RecalcPivotTransform();

			if (bManipulatorMadeChange)
							{
				ManipulationLayer->TickManipulatableObjects(0.f);
							}
			return true;
								}
		else if (ManipulationLayer != nullptr && AreRigElementSelectedAndMovable())
									{
			FTransform ComponentTransform = ManipulationLayer->GetSkeletalMeshComponentTransform();

			// set Bone transform
			// that will set initial Bone transform
			for (int32 Index = 0; Index < SelectedRigElements.Num(); ++Index)
										{
				const ERigElementType SelectedRigElementType = SelectedRigElements[Index].Type;

<<<<<<< HEAD
				if (SelectedRigElementType == ERigElementType::Bone || SelectedRigElementType == ERigElementType::Control)
			{
=======
				if (SelectedRigElementType == ERigElementType::Control)
				{
>>>>>>> 421d6516
					FTransform NewWorldTransform = OnGetRigElementTransformDelegate.Execute(SelectedRigElements[Index], false) * ComponentTransform;
				bool bTransformChanged = false;
				if (bDoRotation)
				{
					FQuat CurrentRotation = NewWorldTransform.GetRotation();
					CurrentRotation = (Rot.Quaternion() * CurrentRotation);
					NewWorldTransform.SetRotation(CurrentRotation);
					bTransformChanged = true;
				}

				if (bDoTranslation)
				{
					FVector CurrentLocation = NewWorldTransform.GetLocation();
					CurrentLocation = CurrentLocation + Drag;
					NewWorldTransform.SetLocation(CurrentLocation);
					bTransformChanged = true;
				}

				if (bDoScale)
				{
					FVector CurrentScale = NewWorldTransform.GetScale3D();
					CurrentScale = CurrentScale + Scale;
					NewWorldTransform.SetScale3D(CurrentScale);
					bTransformChanged = true;
				}

<<<<<<< HEAD
				if (bTransformChanged)
				{
					FTransform NewComponentTransform = NewWorldTransform.GetRelativeTransform(ComponentTransform);
=======
					if (bTransformChanged)
					{
						if (bManipulatorMadeChange == false)
						{
							GEditor->BeginTransaction(LOCTEXT("MoveControlTransaction", "Move Control"));
						}
						FTransform NewComponentTransform = NewWorldTransform.GetRelativeTransform(ComponentTransform);
>>>>>>> 421d6516
						OnSetRigElementTransformDelegate.Execute(SelectedRigElements[Index], NewComponentTransform, false);
						bManipulatorMadeChange = true;
					}
				}
				}

			// not sure this makes sense @rethink
			return bManipulatorMadeChange;
			}
		}
	return false;
}

bool FControlRigEditMode::ShouldDrawWidget() const
{
	if (AreRigElementSelectedAndMovable())
	{
		return true;
	}

	return FEdMode::ShouldDrawWidget();
}

bool FControlRigEditMode::IsCompatibleWith(FEditorModeID OtherModeID) const
{
	if (OtherModeID == FBuiltinEditorModes::EM_Placement)
	{
		return false;
	}
	return true;
}

void FControlRigEditMode::AddReferencedObjects( FReferenceCollector& Collector )
{
	if (Settings)
	{
	Collector.AddReferencedObject(Settings);
	}
	if (ManipulationLayer)
	{
		Collector.AddReferencedObject(ManipulationLayer);
	}
	if (GizmoActors.Num() > 0)
					{
		for (AControlRigGizmoActor* GizmoActor : GizmoActors)
						{
			Collector.AddReferencedObject(GizmoActor);
			}
		}
<<<<<<< HEAD
=======
	}
	if (ControlProxy)
	{
		Collector.AddReferencedObject(ControlProxy);
	}
>>>>>>> 421d6516
}

void FControlRigEditMode::ClearRigElementSelection(uint32 InTypes)
{
	if (!WeakControlRigEditing.IsValid())
	{
		return;
	}

	UControlRigBlueprint* Blueprint = Cast<UControlRigBlueprint>(WeakControlRigEditing->GetClass()->ClassGeneratedBy);
	if (Blueprint)
		{
		Blueprint->HierarchyContainer.ClearSelection();
	}
<<<<<<< HEAD
	if(IsInLevelEditor())
				{
=======
	if (IsInLevelEditor())
	{
>>>>>>> 421d6516
		WeakControlRigEditing->Hierarchy.ClearSelection();
	}
}

// internal private function that doesn't use guarding.
void FControlRigEditMode::SetRigElementSelectionInternal(ERigElementType Type, const FName& InRigElementName, bool bSelected)
{
	if (!WeakControlRigEditing.IsValid())
	{
		return;
	}

	UControlRigBlueprint* Blueprint = Cast<UControlRigBlueprint>(WeakControlRigEditing->GetClass()->ClassGeneratedBy);
	if (Blueprint)
		{
		Blueprint->HierarchyContainer.Select(FRigElementKey(InRigElementName, Type), bSelected);
	}
<<<<<<< HEAD
	if(IsInLevelEditor())
							{
=======
	if (IsInLevelEditor())
	{
>>>>>>> 421d6516
		WeakControlRigEditing->Hierarchy.Select(FRigElementKey(InRigElementName, Type), bSelected);
	}
}

void FControlRigEditMode::SetRigElementSelection(ERigElementType Type, const FName& InRigElementName, bool bSelected)
{
	if (!bSelecting)
	{
		TGuardValue<bool> ReentrantGuard(bSelecting, true);

		SetRigElementSelectionInternal(Type, InRigElementName, bSelected);

		HandleSelectionChanged();
	}
}

void FControlRigEditMode::SetRigElementSelection(ERigElementType Type, const TArray<FName>& InRigElementNames, bool bSelected)
{
	if (!bSelecting)
	{
		TGuardValue<bool> ReentrantGuard(bSelecting, true);

		for (const FName& ElementName : InRigElementNames)
	{
			SetRigElementSelectionInternal(Type, ElementName, bSelected);
	}

		HandleSelectionChanged();
	}
}

bool FControlRigEditMode::AreRigElementsSelected(uint32 InTypes) const
{
	for (const FRigElementKey& Ele : SelectedRigElements)
	{
		if (FRigElementTypeHelper::DoesHave(InTypes, Ele.Type))
		{
			return true;
		}
	}

	return false;
}

int32 FControlRigEditMode::GetNumSelectedRigElements(uint32 InTypes) const
{
	if (FRigElementTypeHelper::DoesHave(InTypes, ERigElementType::All))
		{
		return SelectedRigElements.Num();
		}
	else
	{
		int32 NumSelected = 0;
		for (const FRigElementKey& Ele : SelectedRigElements)
			{
			if (FRigElementTypeHelper::DoesHave(InTypes, Ele.Type))
				{
				++NumSelected;
				}
			}

		return NumSelected;
	}

	return 0;
}


void FControlRigEditMode::RefreshObjects()
{
	WeakControlRigEditing = nullptr;
				ControlRigGuid.Invalidate();

			SetObjects_Internal();
}

bool FControlRigEditMode::CanRemoveFromPreviewScene(const USceneComponent* InComponent)
{
	for (AControlRigGizmoActor* GizmoActor : GizmoActors)
	{
		TInlineComponentArray<USceneComponent*> SceneComponents;
		GizmoActor->GetComponents(SceneComponents, true);
		if (SceneComponents.Contains(InComponent))
		{
			return false;
		}
	}

	// we don't need it 
	return true;
}

void FControlRigEditMode::RecalcPivotTransform()
{
	PivotTransform = FTransform::Identity;
	if (!ManipulationLayer)
	{
		return;
	}
	// @todo: support bones also
	if(AreRigElementsSelected(FRigElementTypeHelper::ToMask(ERigElementType::Control)))
		{
			FTransform LastTransform = FTransform::Identity;

		// recalc coord system too
		FTransform ComponentTransform = ManipulationLayer->GetSkeletalMeshComponentTransform();

			// Use average location as pivot location
			FVector PivotLocation = FVector::ZeroVector;

		int32 NumSelectedControls = 0;
		for (const AControlRigGizmoActor* GizmoActor : GizmoActors)
			{
			if (GizmoActor->IsSelected())
				{
				LastTransform = GizmoActor->GetActorTransform().GetRelativeTransform(ComponentTransform);
				PivotLocation += LastTransform.GetLocation();
				++NumSelectedControls;
				}
			}

<<<<<<< HEAD
			PivotLocation /= (float)NumSelectedControls;
			PivotTransform.SetLocation(PivotLocation);
=======
		PivotLocation /= (float)FMath::Max(1, NumSelectedControls);
		PivotTransform.SetLocation(PivotLocation);
>>>>>>> 421d6516
		
			if (NumSelectedControls == 1)
			{
				// A single Bone just uses its own transform
				FTransform WorldTransform = LastTransform * ComponentTransform;
				PivotTransform.SetRotation(WorldTransform.GetRotation());
			}
			else if (NumSelectedControls > 1)
			{
				// If we have more than one Bone selected, use the coordinate space of the component
				PivotTransform.SetRotation(ComponentTransform.GetRotation());
			}
		}
	else if (AreRigElementSelectedAndMovable())
	{
		// recalc coord system too
		FTransform ComponentTransform = ManipulationLayer->GetSkeletalMeshComponentTransform();

		// Use average location as pivot location
		FVector PivotLocation = FVector::ZeroVector;
		int32 NumSelection = 0;
		FTransform LastTransform = FTransform::Identity;
		for (int32 Index = 0; Index < SelectedRigElements.Num(); ++Index)
		{
			if (SelectedRigElements[Index].Type == ERigElementType::Control)
			{
				LastTransform = OnGetRigElementTransformDelegate.Execute(SelectedRigElements[Index], false);
				PivotLocation += LastTransform.GetLocation();
				++NumSelection;
			}
	}

		PivotLocation /= (float)FMath::Max(1, NumSelection);
		PivotTransform.SetLocation(PivotLocation);

		if (NumSelection == 1)
	{
			// A single Bone just uses its own transform
			FTransform WorldTransform = LastTransform * ComponentTransform;
			PivotTransform.SetRotation(WorldTransform.GetRotation());
		}
		else if (NumSelection > 1)
		{
			// If we have more than one Bone selected, use the coordinate space of the component
			PivotTransform.SetRotation(ComponentTransform.GetRotation());
		}
	}
}

void FControlRigEditMode::HandleSelectionChanged()
{

	for (AControlRigGizmoActor* GizmoActor : GizmoActors)
	{
		TInlineComponentArray<UPrimitiveComponent*> PrimitiveComponents;
		GizmoActor->GetComponents(PrimitiveComponents, true);
			for (UPrimitiveComponent* PrimitiveComponent : PrimitiveComponents)
			{
				PrimitiveComponent->PushSelectionToProxy();
			}
		}

	
	// update the pivot transform of our selected objects (they could be animating)
	RecalcPivotTransform();
}

void FControlRigEditMode::BindCommands()
{
	const FControlRigEditModeCommands& Commands = FControlRigEditModeCommands::Get();

	CommandBindings->MapAction(
		Commands.ToggleManipulators,
		FExecuteAction::CreateRaw(this, &FControlRigEditMode::ToggleManipulators));
}

bool FControlRigEditMode::IsControlSelected() const
{
	static uint32 TypeFlag = (uint32)ERigElementType::Control;
	return (AreRigElementsSelected(TypeFlag));
}

bool FControlRigEditMode::GetRigElementGlobalTransform(const FRigElementKey& InElement, FTransform& OutGlobalTransform) const
{
	// if control, go through manipulation layer
	if (InElement.Type == ERigElementType::Control)
	{
		// this code is weird. Need to set this info in manipulation layer
		AControlRigGizmoActor* GizmoActor = GetGizmoFromControlName(InElement.Name);
		if (GizmoActor && ensure(GizmoActor->IsSelected()))
		{
			if (ManipulationLayer != nullptr && ManipulationLayer->GetGlobalTransform(GizmoActor, InElement.Name, OutGlobalTransform))
			{
				return true;
			}

			ensure(false);
			return false;
		}
	}
	else if (AreRigElementSelectedAndMovable())
	{
		// @tood: we often just cross ControlRig here without manipulation layer
		// should we clean this up?
		if (UControlRig* ControlRig = WeakControlRigEditing.Get())
		{
			OutGlobalTransform = ControlRig->GetHierarchy()->GetGlobalTransform(InElement);
			return true;
		}
	}

	return false;
}


void FControlRigEditMode::ToggleManipulators()
{
	// Toggle flag (is used in drawing code)
	Settings->bHideManipulators = !Settings->bHideManipulators;
}

bool FControlRigEditMode::MouseMove(FEditorViewportClient* ViewportClient, FViewport* Viewport, int32 x, int32 y)
{
	// Inform units of hover state
	HActor* ActorHitProxy = HitProxyCast<HActor>(Viewport->GetHitProxy(x, y));
	if(ActorHitProxy && ActorHitProxy->Actor)
	{
		if (ActorHitProxy->Actor->IsA<AControlRigGizmoActor>())
		{
			for (AControlRigGizmoActor* GizmoActor : GizmoActors)
			{
				GizmoActor->SetHovered(GizmoActor == ActorHitProxy->Actor);
			}
		}
	}

	return false;
}

bool FControlRigEditMode::MouseLeave(FEditorViewportClient* ViewportClient, FViewport* Viewport)
{
	for (AControlRigGizmoActor* GizmoActor : GizmoActors)
	{
		GizmoActor->SetHovered(false);
	}

	return false;
}

void FControlRigEditMode::RecreateManipulationLayer()
{
	if (ManipulationLayer)
	{
		if (AnimInitDelegateHandle.IsValid())
		{
			ManipulationLayer->OnAnimSystemInitialized.Remove(AnimInitDelegateHandle);
			AnimInitDelegateHandle.Reset();
		}

		ManipulationLayer->DestroyLayer();
	}
	if (ControlProxy)
	{
		ControlProxy->RemoveAllProxies();
	}
	if (UControlRig* ControlRig = WeakControlRigEditing.Get())
	{
		ManipulationLayer = NewObject<UDefaultControlRigManipulationLayer>();

		// create layer
		ManipulationLayer->CreateLayer();
		AnimInitDelegateHandle = ManipulationLayer->OnAnimSystemInitialized.Add(OnAnimSystemInitializedDelegate);

		// default manipulation layer can support any control rig
		ManipulationLayer->AddManipulatableObject(ControlRig);

		// create gizmo actors
		GizmoActors.Reset();
		ManipulationLayer->CreateGizmoActors(GetWorld(), GizmoActors);

		USceneComponent* Component = ManipulationLayer->GetSkeletalMeshComponent();
		if (Component)
		{
			AActor* PreviewActor = Component->GetOwner();

			for (AControlRigGizmoActor* GizmoActor : GizmoActors)
			{
				// attach to preview actor, so that we can communicate via relative transfrom from the previewactor
				GizmoActor->AttachToActor(PreviewActor, FAttachmentTransformRules::KeepWorldTransform);

				TInlineComponentArray<UPrimitiveComponent*> PrimitiveComponents;
				GizmoActor->GetComponents(PrimitiveComponents, true);
				for (UPrimitiveComponent* PrimitiveComponent : PrimitiveComponents)
				{
					PrimitiveComponent->SelectionOverrideDelegate = UPrimitiveComponent::FSelectionOverride::CreateRaw(this, &FControlRigEditMode::GizmoSelectionOverride);
					PrimitiveComponent->PushSelectionToProxy();
				}
			}
		}
		if (ControlProxy)
		{
			ControlProxy->RecreateAllProxies(ControlRig);
		}
	}
}

FControlRigEditMode* FControlRigEditMode::GetEditModeFromWorldContext(UWorld* InWorldContext)
{
	return nullptr;
}

bool FControlRigEditMode::GizmoSelectionOverride(const UPrimitiveComponent* InComponent) const
{
    //Think we only want to do this in regular editor, in the level editor we are driving selection
	if (!IsInLevelEditor())
	{
		AControlRigGizmoActor* OwnerActor = Cast<AControlRigGizmoActor>(InComponent->GetOwner());
		if (OwnerActor)
		{
			// See if the actor is in a selected unit proxy
			return OwnerActor->IsSelected();
		}
	}

	return false;
}

void FControlRigEditMode::OnObjectsReplaced(const TMap<UObject*, UObject*>& OldToNewInstanceMap)
{
	if (WeakControlRigEditing.IsValid())
	{
		UObject* OldObject = WeakControlRigEditing.Get();
		UObject* NewObject = OldToNewInstanceMap.FindRef(OldObject);
		if (NewObject)
		{
			WeakControlRigEditing = Cast<UControlRig>(NewObject);
			WeakControlRigEditing->PostReinstanceCallback(CastChecked<UControlRig>(OldObject));
			SetObjects_Internal();
		}
	}
}

bool FControlRigEditMode::IsTransformDelegateAvailable() const
{
	return (OnGetRigElementTransformDelegate.IsBound() && OnSetRigElementTransformDelegate.IsBound());
}

bool FControlRigEditMode::AreRigElementSelectedAndMovable() const
{
	if (AreRigElementsSelected(FRigElementTypeHelper::ToMask(ERigElementType::Control)))
	{
		return true;
	}

	if (IsTransformDelegateAvailable())
	{
		return true;
	}

	return false;

}

void FControlRigEditMode::OnRigElementAdded(FRigHierarchyContainer* Container, const FRigElementKey& InKey)
{
	RequestToRecreateManipulationLayer();
}

void FControlRigEditMode::OnRigElementRemoved(FRigHierarchyContainer* Container, const FRigElementKey& InKey)
{
	RequestToRecreateManipulationLayer();
}

void FControlRigEditMode::OnRigElementRenamed(FRigHierarchyContainer* Container, ERigElementType ElementType, const FName& InOldName, const FName& InNewName)
{
	RequestToRecreateManipulationLayer();
}

void FControlRigEditMode::OnRigElementReparented(FRigHierarchyContainer* Container, const FRigElementKey& InKey, const FName& InOldParentName, const FName& InNewParentName)
{
	RequestToRecreateManipulationLayer();
}

void FControlRigEditMode::OnRigElementSelected(FRigHierarchyContainer* Container, const FRigElementKey& InKey, bool bSelected)
{
	switch (InKey.Type)
	{
		case ERigElementType::Bone:
		case ERigElementType::Control:
		case ERigElementType::Space:
		case ERigElementType::Curve:
		{
			if (bSelected)
			{
				SelectedRigElements.AddUnique(InKey);
			}
			else
			{
				SelectedRigElements.Remove(InKey);
		}

			// if it's control
			if (InKey.Type == ERigElementType::Control)
<<<<<<< HEAD
		{
=======
			{
				FScopedTransaction ScopedTransaction(LOCTEXT("SelectControlTransaction", "Select Control"), !GIsTransacting );
				ControlProxy->Modify();
>>>>>>> 421d6516
				// users may select gizmo and control rig units, so we have to let them go through both of them if they do
				// first go through gizmo actor
				AControlRigGizmoActor* GizmoActor = GetGizmoFromControlName(InKey.Name);
				if (GizmoActor)
			{
					GizmoActor->SetSelected(bSelected);
<<<<<<< HEAD
			}
=======
				}
				if (bSelected)
				{
					if (WeakControlRigEditing.IsValid())
					{
						FRigControl* Control = WeakControlRigEditing->FindControl(InKey.Name);
						if (Control)
						{
							ControlProxy->SelectProxy(InKey.Name, true);
						}
					}
				}
				else
				{
					ControlProxy->SelectProxy(InKey.Name, false);
				}
>>>>>>> 421d6516
			}
			SetUpDetailPanel();
			HandleSelectionChanged();
			break;
		}
		default:
		{
			ensureMsgf(false, TEXT("Unsupported Type of RigElement: %d"), InKey.Type);
			break;
		}
	}
}

void FControlRigEditMode::OnRigElementChanged(FRigHierarchyContainer* Container, const FRigElementKey& InKey)
{
	if(!InKey) // all of them changed
	{
		RequestToRecreateManipulationLayer();
	}
}

void FControlRigEditMode::OnControlModified(IControlRigManipulatable* Subject, const FRigControl& Control, EControlRigSetKey InSetKey)
{
	FScopedTransaction ScopedTransaction(LOCTEXT("MoveControlTransaction", "Modify Control"),!GIsTransacting && InSetKey != EControlRigSetKey::Never);
	ControlProxy->Modify();
	ControlProxy->ProxyChanged(Control.Name);
	RecalcPivotTransform();
}

void FControlRigEditMode::HandleModifiedEvent(ERigVMGraphNotifType InNotifType, URigVMGraph* InGraph, UObject* InSubject)
{
}

void FControlRigEditMode::OnControlUISettingChanged(FRigHierarchyContainer* Container, const FRigElementKey& InKey)
{
	RequestToRecreateManipulationLayer();
}

AControlRigGizmoActor* FControlRigEditMode::GetGizmoFromControlName(const FName& InControlName) const
{
	return ManipulationLayer ? ManipulationLayer->GetGizmoFromControlName(InControlName) : nullptr;
}

void FControlRigEditMode::OnWidgetModeChanged(FWidget::EWidgetMode InWidgetMode)
{
	if (Settings && Settings->bCoordSystemPerWidgetMode)
	{
		TGuardValue<bool> ReentrantGuardSelf(bIsChangingCoordSystem, true);

		int32 WidgetMode = (int32)GLevelEditorModeTools().GetWidgetMode();
		GLevelEditorModeTools().SetCoordSystem(CoordSystemPerWidgetMode[WidgetMode]);
	}
}

void FControlRigEditMode::OnCoordSystemChanged(ECoordSystem InCoordSystem)
{
	TGuardValue<bool> ReentrantGuardSelf(bIsChangingCoordSystem, true);

	int32 WidgetMode = (int32)GLevelEditorModeTools().GetWidgetMode();
	ECoordSystem CoordSystem = GLevelEditorModeTools().GetCoordSystem();
	CoordSystemPerWidgetMode[WidgetMode] = CoordSystem;
}


#undef LOCTEXT_NAMESPACE<|MERGE_RESOLUTION|>--- conflicted
+++ resolved
@@ -102,13 +102,13 @@
 		if (UControlRig* ControlRig = WeakControlRigEditing.Get())
 		{
 			if (TSharedPtr<IControlRigObjectBinding> ObjectBinding = ControlRig->GetObjectBinding())
-		{
+			{
 				if (ObjectBinding->GetBoundObject() == nullptr)
-			{
+				{
 					ObjectBinding->BindToObject(BindingObject);
-			}
-		}
-	}
+				}
+			}
+		}
 
 	}
 	if (UsesToolkits() && Toolkit.IsValid())
@@ -145,17 +145,6 @@
 		//Don't add the WeakControlRig Editing...SelectedObjects.Add(WeakControlRigEditing);
 		WeakControlRigEditing.Get()->DrawInterface = &DrawInterface;
 		if (IsInLevelEditor())
-<<<<<<< HEAD
-	{
-			WeakControlRigEditing->Hierarchy.OnElementSelected.AddSP(this, &FControlRigEditMode::OnRigElementSelected);
-		}
-
-
-		if (UsesToolkits())
-			{
-			StaticCastSharedPtr<SControlRigEditModeTools>(Toolkit->GetInlineContent())->SetDetailsObjects(SelectedObjects);
-					}
-=======
 		{
 			WeakControlRigEditing->Hierarchy.OnElementSelected.RemoveAll(this);
 			WeakControlRigEditing->ControlModified().RemoveAll(this);
@@ -163,7 +152,6 @@
 			WeakControlRigEditing->Hierarchy.OnElementSelected.AddSP(this, &FControlRigEditMode::OnRigElementSelected);
 			WeakControlRigEditing->ControlModified().AddSP(this, &FControlRigEditMode::OnControlModified);
 		}
->>>>>>> 421d6516
 
 		// create default manipulation layer
 		RecreateManipulationLayer();
@@ -222,7 +210,7 @@
 
 		if (GEditor)
 		{
-		GEditor->EndTransaction();
+			GEditor->EndTransaction();
 		}
 
 		bIsTransacting = false;
@@ -258,15 +246,15 @@
 {
 	FEdMode::Tick(ViewportClient, DeltaTime);
 
-		ViewportClient->Invalidate();
+	ViewportClient->Invalidate();
 
 	if (ManipulationLayer)
-		{
+	{
 		RecalcPivotTransform();
-		}
+	}
 
 	if (bRecreateManipulationLayerRequired)
-		{
+	{
 		RecreateManipulationLayer();
 
 		for (const FRigElementKey& SelectedKey : SelectedRigElements)
@@ -300,10 +288,6 @@
 	// We need to tick here since changing a bone for example
 	// might have changed the transform of the Control
 	if (ManipulationLayer)
-<<<<<<< HEAD
-		{
-		ManipulationLayer->TickManipulatableObjects(DeltaTime);
-=======
 	{
 		if (WeakControlRigEditing.IsValid())
 		{
@@ -343,7 +327,6 @@
 				}
 			}
 		}
->>>>>>> 421d6516
 	}
 }
 
@@ -353,41 +336,41 @@
 	{
 		DrawInterface.Instructions.Reset();
 		return;
-		}
+	}
 
 	bool bRender = !Settings->bHideManipulators;
 
 	FTransform ComponentTransform = (ManipulationLayer)? ManipulationLayer->GetSkeletalMeshComponentTransform() : FTransform::Identity;
-		if (bRender)
-		{
+	if (bRender)
+	{
 		for (AControlRigGizmoActor* Actor : GizmoActors)
-			{
+		{
 			//Actor->SetActorHiddenInGame(bIsHidden);
 			if (GIsEditor && Actor->GetWorld() != nullptr && !Actor->GetWorld()->IsPlayInEditor())
-				{
+			{
 				Actor->SetIsTemporarilyHiddenInEditor(false);
 			}
-				}
+		}
 		if (Settings->bDisplayHierarchy)
 		{
 			UControlRig* ControlRig = WeakControlRigEditing.Get();
-				// each base hierarchy Bone
+			// each base hierarchy Bone
 			const FRigBoneHierarchy& BaseHierarchy = ControlRig->GetBoneHierarchy();
 			for (int32 BoneIndex = 0; BoneIndex < BaseHierarchy.Num(); ++BoneIndex)
-				{
+			{
 				const FRigBone& CurrentBone = BaseHierarchy[BoneIndex];
-					const FTransform Transform = BaseHierarchy.GetGlobalTransform(BoneIndex);
-
-					if (CurrentBone.ParentIndex != INDEX_NONE)
-					{
-						const FTransform ParentTransform = BaseHierarchy.GetGlobalTransform(CurrentBone.ParentIndex);
+				const FTransform Transform = BaseHierarchy.GetGlobalTransform(BoneIndex);
+
+				if (CurrentBone.ParentIndex != INDEX_NONE)
+				{
+					const FTransform ParentTransform = BaseHierarchy.GetGlobalTransform(CurrentBone.ParentIndex);
 
 					PDI->DrawLine(ComponentTransform.TransformPosition(Transform.GetLocation()),ComponentTransform.TransformPosition(ParentTransform.GetLocation()), FLinearColor::White, SDPG_Foreground);
-					}
+				}
 
 				PDI->DrawPoint(ComponentTransform.TransformPosition(Transform.GetLocation()), FLinearColor::White, 5.0f, SDPG_Foreground);
-				}
-			}
+			}
+		}
 
 		if (Settings->bDisplayAxesOnSelection && Settings->AxisScale > SMALL_NUMBER)
 		{
@@ -404,44 +387,8 @@
 				PDI->DrawLine(ElementTransform.GetTranslation(), ElementTransform.TransformPosition(FVector(Scale, 0.f, 0.f)), FLinearColor::Red, SDPG_Foreground);
 				PDI->DrawLine(ElementTransform.GetTranslation(), ElementTransform.TransformPosition(FVector(0.f, Scale, 0.f)), FLinearColor::Green, SDPG_Foreground);
 				PDI->DrawLine(ElementTransform.GetTranslation(), ElementTransform.TransformPosition(FVector(0.f, 0.f, Scale)), FLinearColor::Blue, SDPG_Foreground);
-		}
-		}
-<<<<<<< HEAD
-		for (const FControlRigDrawInterface::FDrawIntruction& Instruction : DrawInterface.DrawInstructions)
-			{
-				if (Instruction.Positions.Num() == 0)
-				{
-					continue;
-				}
-				switch (Instruction.DrawType)
-				{
-					case FControlRigDrawInterface::EDrawType_Point:
-					{
-						for (const FVector& Point : Instruction.Positions)
-						{
-					PDI->DrawPoint(ComponentTransform.TransformPosition(Point), Instruction.Color, Instruction.Thickness, SDPG_Foreground);
-						}
-						break;
-					}
-					case FControlRigDrawInterface::EDrawType_Lines:
-					{
-						const TArray<FVector>& Points = Instruction.Positions;
-						for (int32 PointIndex = 0; PointIndex < Points.Num() - 1; PointIndex += 2)
-						{
-					PDI->DrawLine(ComponentTransform.TransformPosition(Points[PointIndex]), ComponentTransform.TransformPosition(Points[PointIndex + 1]), Instruction.Color, SDPG_Foreground, Instruction.Thickness);
-						}
-						break;
-					}
-					case FControlRigDrawInterface::EDrawType_LineStrip:
-					{
-						const TArray<FVector>& Points = Instruction.Positions;
-						for (int32 PointIndex = 0; PointIndex < Points.Num() - 1; PointIndex++)
-						{
-					PDI->DrawLine(ComponentTransform.TransformPosition(Points[PointIndex]), ComponentTransform.TransformPosition(Points[PointIndex + 1]), Instruction.Color, SDPG_Foreground, Instruction.Thickness);
-						}
-						break;
-					}
-=======
+			}
+		}
 		for (const FControlRigDrawInstruction& Instruction : DrawInterface)
 		{
 			if (Instruction.Positions.Num() == 0)
@@ -479,9 +426,9 @@
 						PDI->DrawLine(InstructionTransform.TransformPosition(Points[PointIndex]), InstructionTransform.TransformPosition(Points[PointIndex + 1]), Instruction.Color, SDPG_Foreground, Instruction.Thickness);
 					}
 					break;
->>>>>>> 421d6516
-				}
-			}
+				}
+			}
+		}
 	}
 	else
 	{
@@ -522,21 +469,17 @@
 		{
 			// One final notify of our manipulators to make sure the property is keyed
 			for (AControlRigGizmoActor* GizmoActor : GizmoActors)
-				{
+			{
 				if (GizmoActor->IsManipulating())
-					{
+				{
 					GizmoActor->SetManipulating(false);
-					}
-				}
-			}
-<<<<<<< HEAD
-=======
+				}
+			}
 
 			bManipulatorMadeChange = false;
 			GEditor->EndTransaction();
 
 		}
->>>>>>> 421d6516
 
 		if (ManipulationLayer)
 		{
@@ -563,7 +506,7 @@
 			ManipulationLayer->BeginTransaction();
 		}
 		for (AControlRigGizmoActor* GizmoActor : GizmoActors)
-			{
+		{
 			GizmoActor->SetManipulating(true);
 		}
 
@@ -581,10 +524,10 @@
 	for (const AControlRigGizmoActor* GizmoActor : GizmoActors)
 	{
 		if (GizmoActor->IsSelected())
-			{
-				return true;
-			}
-		}
+		{
+			return true;
+		}
+	}
 
 	if (AreRigElementSelectedAndMovable())
 	{
@@ -601,13 +544,13 @@
 		if (GizmoActor->IsSelected() && ManipulationLayer != nullptr)
 		{
 			return ManipulationLayer->ModeSupportedByGizmoActor(GizmoActor, CheckMode);
-			}
-		}
+		}
+	}
 
 	if (AreRigElementSelectedAndMovable())
-		{
-			return true;
-		}
+	{
+		return true;
+	}
 
 	return FEdMode::UsesTransformWidget(CheckMode);
 }
@@ -615,10 +558,10 @@
 FVector FControlRigEditMode::GetWidgetLocation() const
 {
 	if (AreRigElementSelectedAndMovable() && ManipulationLayer != nullptr)
-			{
+	{
 		FTransform ComponentTransform = ManipulationLayer->GetSkeletalMeshComponentTransform();
-				return ComponentTransform.TransformPosition(PivotTransform.GetLocation());
-			}
+		return ComponentTransform.TransformPosition(PivotTransform.GetLocation());
+	}
 
 	return FEdMode::GetWidgetLocation();
 }
@@ -626,10 +569,10 @@
 bool FControlRigEditMode::GetCustomDrawingCoordinateSystem(FMatrix& OutMatrix, void* InData)
 {
 	if (AreRigElementSelectedAndMovable())
-			{
-				OutMatrix = PivotTransform.ToMatrixNoScale().RemoveTranslation();
-				return true;
-			}
+	{
+		OutMatrix = PivotTransform.ToMatrixNoScale().RemoveTranslation();
+		return true;
+	}
 
 	return false;
 }
@@ -651,20 +594,16 @@
 				const FControlData* ControlData = ManipulationLayer != nullptr ? ManipulationLayer->GetControlDataFromGizmo(GizmoActor) :  nullptr;
 
 				if (ControlData)
-<<<<<<< HEAD
-		{
-=======
 				{
 					FScopedTransaction ScopedTransaction(LOCTEXT("SelectControlTransaction", "Select Control"), !GIsTransacting);
 
->>>>>>> 421d6516
 					const FName& ControlName = ControlData->ControlName;
-			if (Click.IsShiftDown() || Click.IsControlDown())
-			{
+					if (Click.IsShiftDown() || Click.IsControlDown())
+					{
 						SetRigElementSelection(ERigElementType::Control, ControlName, true);
-			}
-			else
-			{
+					}
+					else
+					{
 						ClearRigElementSelection(FRigElementTypeHelper::ToMask(ERigElementType::Control));
 						SetRigElementSelection(ERigElementType::Control, ControlName, true);
 					}
@@ -675,11 +614,11 @@
 				if (Click.GetKey() == EKeys::RightMouseButton)
 				{
 					OpenContextMenu(InViewportClient);
-			}
-
-			return true;
-		}
-	}
+				}
+
+				return true;
+			}
+		}
 	}
 
 	// for now we show this menu all the time if body is selected
@@ -810,32 +749,32 @@
 
 bool FControlRigEditMode::InputDelta(FEditorViewportClient* InViewportClient, FViewport* InViewport, FVector& InDrag, FRotator& InRot, FVector& InScale)
 {
-		FVector Drag = InDrag;
-		FRotator Rot = InRot;
-		FVector Scale = InScale;
-
-		const bool bCtrlDown = InViewport->KeyState(EKeys::LeftControl) || InViewport->KeyState(EKeys::RightControl);
-		const bool bShiftDown = InViewport->KeyState(EKeys::LeftShift) || InViewport->KeyState(EKeys::RightShift);
-		const bool bAltDown = InViewport->KeyState(EKeys::LeftAlt) || InViewport->KeyState(EKeys::RightAlt);
-		const bool bMouseButtonDown = InViewport->KeyState(EKeys::LeftMouseButton);
-
-		const FWidget::EWidgetMode WidgetMode = InViewportClient->GetWidgetMode();
-		const EAxisList::Type CurrentAxis = InViewportClient->GetCurrentWidgetAxis();
-		const ECoordSystem CoordSystem = InViewportClient->GetWidgetCoordSystemSpace();
-
-		if (bIsTransacting && bMouseButtonDown && !bCtrlDown && !bShiftDown && !bAltDown && CurrentAxis != EAxisList::None)
-		{
-			const bool bDoRotation = !Rot.IsZero() && (WidgetMode == FWidget::WM_Rotate || WidgetMode == FWidget::WM_TranslateRotateZ);
-			const bool bDoTranslation = !Drag.IsZero() && (WidgetMode == FWidget::WM_Translate || WidgetMode == FWidget::WM_TranslateRotateZ);
-			const bool bDoScale = !Scale.IsZero() && WidgetMode == FWidget::WM_Scale;
+	FVector Drag = InDrag;
+	FRotator Rot = InRot;
+	FVector Scale = InScale;
+
+	const bool bCtrlDown = InViewport->KeyState(EKeys::LeftControl) || InViewport->KeyState(EKeys::RightControl);
+	const bool bShiftDown = InViewport->KeyState(EKeys::LeftShift) || InViewport->KeyState(EKeys::RightShift);
+	const bool bAltDown = InViewport->KeyState(EKeys::LeftAlt) || InViewport->KeyState(EKeys::RightAlt);
+	const bool bMouseButtonDown = InViewport->KeyState(EKeys::LeftMouseButton);
+
+	const FWidget::EWidgetMode WidgetMode = InViewportClient->GetWidgetMode();
+	const EAxisList::Type CurrentAxis = InViewportClient->GetCurrentWidgetAxis();
+	const ECoordSystem CoordSystem = InViewportClient->GetWidgetCoordSystemSpace();
+
+	if (bIsTransacting && bMouseButtonDown && !bCtrlDown && !bShiftDown && !bAltDown && CurrentAxis != EAxisList::None)
+	{
+		const bool bDoRotation = !Rot.IsZero() && (WidgetMode == FWidget::WM_Rotate || WidgetMode == FWidget::WM_TranslateRotateZ);
+		const bool bDoTranslation = !Drag.IsZero() && (WidgetMode == FWidget::WM_Translate || WidgetMode == FWidget::WM_TranslateRotateZ);
+		const bool bDoScale = !Scale.IsZero() && WidgetMode == FWidget::WM_Scale;
 
 		if (ManipulationLayer != nullptr && AreRigElementsSelected(FRigElementTypeHelper::ToMask(ERigElementType::Control)))
-			{
+		{
 			FTransform ComponentTransform = ManipulationLayer->GetSkeletalMeshComponentTransform();
 			for (AControlRigGizmoActor* GizmoActor : GizmoActors)
-				{
+			{
 				if (GizmoActor->IsSelected())
-					{
+				{
 					// test local vs global
 					if (bManipulatorMadeChange == false)
 					{
@@ -844,64 +783,54 @@
 					ManipulationLayer->MoveGizmo(GizmoActor, bDoTranslation, InDrag, bDoRotation, InRot, bDoScale, InScale, ComponentTransform);
 					bManipulatorMadeChange = true;
 				}
-							}
+			}
 
 			RecalcPivotTransform();
 
 			if (bManipulatorMadeChange)
-							{
+			{
 				ManipulationLayer->TickManipulatableObjects(0.f);
-							}
+			}
 			return true;
-								}
+		}
 		else if (ManipulationLayer != nullptr && AreRigElementSelectedAndMovable())
-									{
+		{
 			FTransform ComponentTransform = ManipulationLayer->GetSkeletalMeshComponentTransform();
 
 			// set Bone transform
 			// that will set initial Bone transform
 			for (int32 Index = 0; Index < SelectedRigElements.Num(); ++Index)
-										{
+			{
 				const ERigElementType SelectedRigElementType = SelectedRigElements[Index].Type;
 
-<<<<<<< HEAD
-				if (SelectedRigElementType == ERigElementType::Bone || SelectedRigElementType == ERigElementType::Control)
-			{
-=======
 				if (SelectedRigElementType == ERigElementType::Control)
 				{
->>>>>>> 421d6516
 					FTransform NewWorldTransform = OnGetRigElementTransformDelegate.Execute(SelectedRigElements[Index], false) * ComponentTransform;
-				bool bTransformChanged = false;
-				if (bDoRotation)
-				{
-					FQuat CurrentRotation = NewWorldTransform.GetRotation();
-					CurrentRotation = (Rot.Quaternion() * CurrentRotation);
-					NewWorldTransform.SetRotation(CurrentRotation);
-					bTransformChanged = true;
-				}
-
-				if (bDoTranslation)
-				{
-					FVector CurrentLocation = NewWorldTransform.GetLocation();
-					CurrentLocation = CurrentLocation + Drag;
-					NewWorldTransform.SetLocation(CurrentLocation);
-					bTransformChanged = true;
-				}
-
-				if (bDoScale)
-				{
-					FVector CurrentScale = NewWorldTransform.GetScale3D();
-					CurrentScale = CurrentScale + Scale;
-					NewWorldTransform.SetScale3D(CurrentScale);
-					bTransformChanged = true;
-				}
-
-<<<<<<< HEAD
-				if (bTransformChanged)
-				{
-					FTransform NewComponentTransform = NewWorldTransform.GetRelativeTransform(ComponentTransform);
-=======
+					bool bTransformChanged = false;
+					if (bDoRotation)
+					{
+						FQuat CurrentRotation = NewWorldTransform.GetRotation();
+						CurrentRotation = (Rot.Quaternion() * CurrentRotation);
+						NewWorldTransform.SetRotation(CurrentRotation);
+						bTransformChanged = true;
+					}
+
+					if (bDoTranslation)
+					{
+						FVector CurrentLocation = NewWorldTransform.GetLocation();
+						CurrentLocation = CurrentLocation + Drag;
+						NewWorldTransform.SetLocation(CurrentLocation);
+						bTransformChanged = true;
+					}
+
+					if (bDoScale)
+					{
+						FVector CurrentScale = NewWorldTransform.GetScale3D();
+						CurrentScale = CurrentScale + Scale;
+						NewWorldTransform.SetScale3D(CurrentScale);
+						bTransformChanged = true;
+					}
+
 					if (bTransformChanged)
 					{
 						if (bManipulatorMadeChange == false)
@@ -909,17 +838,16 @@
 							GEditor->BeginTransaction(LOCTEXT("MoveControlTransaction", "Move Control"));
 						}
 						FTransform NewComponentTransform = NewWorldTransform.GetRelativeTransform(ComponentTransform);
->>>>>>> 421d6516
 						OnSetRigElementTransformDelegate.Execute(SelectedRigElements[Index], NewComponentTransform, false);
 						bManipulatorMadeChange = true;
 					}
 				}
-				}
+			}
 
 			// not sure this makes sense @rethink
 			return bManipulatorMadeChange;
-			}
-		}
+		}
+	}
 	return false;
 }
 
@@ -946,27 +874,23 @@
 {
 	if (Settings)
 	{
-	Collector.AddReferencedObject(Settings);
+		Collector.AddReferencedObject(Settings);
 	}
 	if (ManipulationLayer)
 	{
 		Collector.AddReferencedObject(ManipulationLayer);
 	}
 	if (GizmoActors.Num() > 0)
-					{
+	{
 		for (AControlRigGizmoActor* GizmoActor : GizmoActors)
-						{
+		{
 			Collector.AddReferencedObject(GizmoActor);
-			}
-		}
-<<<<<<< HEAD
-=======
+		}
 	}
 	if (ControlProxy)
 	{
 		Collector.AddReferencedObject(ControlProxy);
 	}
->>>>>>> 421d6516
 }
 
 void FControlRigEditMode::ClearRigElementSelection(uint32 InTypes)
@@ -978,16 +902,11 @@
 
 	UControlRigBlueprint* Blueprint = Cast<UControlRigBlueprint>(WeakControlRigEditing->GetClass()->ClassGeneratedBy);
 	if (Blueprint)
-		{
+	{
 		Blueprint->HierarchyContainer.ClearSelection();
 	}
-<<<<<<< HEAD
-	if(IsInLevelEditor())
-				{
-=======
 	if (IsInLevelEditor())
 	{
->>>>>>> 421d6516
 		WeakControlRigEditing->Hierarchy.ClearSelection();
 	}
 }
@@ -1002,16 +921,11 @@
 
 	UControlRigBlueprint* Blueprint = Cast<UControlRigBlueprint>(WeakControlRigEditing->GetClass()->ClassGeneratedBy);
 	if (Blueprint)
-		{
+	{
 		Blueprint->HierarchyContainer.Select(FRigElementKey(InRigElementName, Type), bSelected);
 	}
-<<<<<<< HEAD
-	if(IsInLevelEditor())
-							{
-=======
 	if (IsInLevelEditor())
 	{
->>>>>>> 421d6516
 		WeakControlRigEditing->Hierarchy.Select(FRigElementKey(InRigElementName, Type), bSelected);
 	}
 }
@@ -1035,9 +949,9 @@
 		TGuardValue<bool> ReentrantGuard(bSelecting, true);
 
 		for (const FName& ElementName : InRigElementNames)
-	{
+		{
 			SetRigElementSelectionInternal(Type, ElementName, bSelected);
-	}
+		}
 
 		HandleSelectionChanged();
 	}
@@ -1059,19 +973,19 @@
 int32 FControlRigEditMode::GetNumSelectedRigElements(uint32 InTypes) const
 {
 	if (FRigElementTypeHelper::DoesHave(InTypes, ERigElementType::All))
-		{
+	{
 		return SelectedRigElements.Num();
-		}
+	}
 	else
 	{
 		int32 NumSelected = 0;
 		for (const FRigElementKey& Ele : SelectedRigElements)
-			{
+		{
 			if (FRigElementTypeHelper::DoesHave(InTypes, Ele.Type))
-				{
+			{
 				++NumSelected;
-				}
-			}
+			}
+		}
 
 		return NumSelected;
 	}
@@ -1083,9 +997,9 @@
 void FControlRigEditMode::RefreshObjects()
 {
 	WeakControlRigEditing = nullptr;
-				ControlRigGuid.Invalidate();
-
-			SetObjects_Internal();
+	ControlRigGuid.Invalidate();
+
+	SetObjects_Internal();
 }
 
 bool FControlRigEditMode::CanRemoveFromPreviewScene(const USceneComponent* InComponent)
@@ -1113,46 +1027,41 @@
 	}
 	// @todo: support bones also
 	if(AreRigElementsSelected(FRigElementTypeHelper::ToMask(ERigElementType::Control)))
-		{
-			FTransform LastTransform = FTransform::Identity;
+	{
+		FTransform LastTransform = FTransform::Identity;
 
 		// recalc coord system too
 		FTransform ComponentTransform = ManipulationLayer->GetSkeletalMeshComponentTransform();
 
-			// Use average location as pivot location
-			FVector PivotLocation = FVector::ZeroVector;
+		// Use average location as pivot location
+		FVector PivotLocation = FVector::ZeroVector;
 
 		int32 NumSelectedControls = 0;
 		for (const AControlRigGizmoActor* GizmoActor : GizmoActors)
-			{
+		{
 			if (GizmoActor->IsSelected())
-				{
+			{
 				LastTransform = GizmoActor->GetActorTransform().GetRelativeTransform(ComponentTransform);
 				PivotLocation += LastTransform.GetLocation();
 				++NumSelectedControls;
-				}
-			}
-
-<<<<<<< HEAD
-			PivotLocation /= (float)NumSelectedControls;
-			PivotTransform.SetLocation(PivotLocation);
-=======
+			}
+		}
+
 		PivotLocation /= (float)FMath::Max(1, NumSelectedControls);
 		PivotTransform.SetLocation(PivotLocation);
->>>>>>> 421d6516
 		
-			if (NumSelectedControls == 1)
-			{
-				// A single Bone just uses its own transform
-				FTransform WorldTransform = LastTransform * ComponentTransform;
-				PivotTransform.SetRotation(WorldTransform.GetRotation());
-			}
-			else if (NumSelectedControls > 1)
-			{
-				// If we have more than one Bone selected, use the coordinate space of the component
-				PivotTransform.SetRotation(ComponentTransform.GetRotation());
-			}
-		}
+		if (NumSelectedControls == 1)
+		{
+			// A single Bone just uses its own transform
+			FTransform WorldTransform = LastTransform * ComponentTransform;
+			PivotTransform.SetRotation(WorldTransform.GetRotation());
+		}
+		else if (NumSelectedControls > 1)
+		{
+			// If we have more than one Bone selected, use the coordinate space of the component
+			PivotTransform.SetRotation(ComponentTransform.GetRotation());
+		}
+	}
 	else if (AreRigElementSelectedAndMovable())
 	{
 		// recalc coord system too
@@ -1170,13 +1079,13 @@
 				PivotLocation += LastTransform.GetLocation();
 				++NumSelection;
 			}
-	}
+		}
 
 		PivotLocation /= (float)FMath::Max(1, NumSelection);
 		PivotTransform.SetLocation(PivotLocation);
 
 		if (NumSelection == 1)
-	{
+		{
 			// A single Bone just uses its own transform
 			FTransform WorldTransform = LastTransform * ComponentTransform;
 			PivotTransform.SetRotation(WorldTransform.GetRotation());
@@ -1196,11 +1105,11 @@
 	{
 		TInlineComponentArray<UPrimitiveComponent*> PrimitiveComponents;
 		GizmoActor->GetComponents(PrimitiveComponents, true);
-			for (UPrimitiveComponent* PrimitiveComponent : PrimitiveComponents)
-			{
-				PrimitiveComponent->PushSelectionToProxy();
-			}
-		}
+		for (UPrimitiveComponent* PrimitiveComponent : PrimitiveComponents)
+		{
+			PrimitiveComponent->PushSelectionToProxy();
+		}
+	}
 
 	
 	// update the pivot transform of our selected objects (they could be animating)
@@ -1439,26 +1348,19 @@
 			else
 			{
 				SelectedRigElements.Remove(InKey);
-		}
+			}
 
 			// if it's control
 			if (InKey.Type == ERigElementType::Control)
-<<<<<<< HEAD
-		{
-=======
 			{
 				FScopedTransaction ScopedTransaction(LOCTEXT("SelectControlTransaction", "Select Control"), !GIsTransacting );
 				ControlProxy->Modify();
->>>>>>> 421d6516
 				// users may select gizmo and control rig units, so we have to let them go through both of them if they do
 				// first go through gizmo actor
 				AControlRigGizmoActor* GizmoActor = GetGizmoFromControlName(InKey.Name);
 				if (GizmoActor)
-			{
+				{
 					GizmoActor->SetSelected(bSelected);
-<<<<<<< HEAD
-			}
-=======
 				}
 				if (bSelected)
 				{
@@ -1475,7 +1377,6 @@
 				{
 					ControlProxy->SelectProxy(InKey.Name, false);
 				}
->>>>>>> 421d6516
 			}
 			SetUpDetailPanel();
 			HandleSelectionChanged();
