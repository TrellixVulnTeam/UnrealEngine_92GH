--- conflicted
+++ resolved
@@ -297,7 +297,7 @@
 					}
 				}
 			}
-			}
+		}
 
 		InControlRigBlueprint->HierarchyContainer.OnElementAdded.AddSP(this, &FControlRigEditor::OnRigElementAdded);
 		InControlRigBlueprint->HierarchyContainer.OnElementRemoved.AddSP(this, &FControlRigEditor::OnRigElementRemoved);
@@ -585,22 +585,9 @@
 
 				// we might want to move this into another method
 				FInputBlendPose Filter;
-<<<<<<< HEAD
-				AnimInstance->UpdateControlRig(
-					DebuggedControlRig,
-					0,
-					false,
-					false,
-					Filter,
-					1.0f,
-					bShouldExecute, // update input
-					bShouldExecute // execute rig
-				);
-=======
 				AnimInstance->ResetControlRigTracks();
 				AnimInstance->AddControlRigTrack(0, DebuggedControlRig);
 				AnimInstance->UpdateControlRigTrack(0, 1.0f, IOSettings, bShouldExecute);
->>>>>>> 421d6516
 				AnimInstance->RecalcRequiredBones();
 
 				// since rig has changed, rebuild draw skeleton
@@ -1243,16 +1230,7 @@
 	return AppearanceInfo;
 }
 
-<<<<<<< HEAD
-void FControlRigEditor::NotifyPostChange(const FPropertyChangedEvent& PropertyChangedEvent, FProperty* PropertyThatChanged)
-{
-	FBlueprintEditor::NotifyPostChange(PropertyChangedEvent, PropertyThatChanged);
-}
-
-void FControlRigEditor::HandleModelModified(const UControlRigModel* InModel, EControlRigModelNotifType InType, const void* InPayload)
-=======
 void FControlRigEditor::HandleModifiedEvent(ERigVMGraphNotifType InNotifType, URigVMGraph* InGraph, UObject* InSubject)
->>>>>>> 421d6516
 {
 	DECLARE_SCOPE_HIERARCHICAL_COUNTER_FUNC()
 
@@ -1271,65 +1249,6 @@
 
 			if (FocusedGraphEdPtr.IsValid())
 			{
-<<<<<<< HEAD
-					if (FocusedGraphEdPtr.IsValid())
-					{
-						TSharedPtr<SGraphEditor> FocusedGraphEd = FocusedGraphEdPtr.Pin();
-						if (UControlRigGraph* RigGraph = Cast<UControlRigGraph>(FocusedGraphEd->GetCurrentGraph()))
-						{
-						TArray<FControlRigModelNode> Selection;
-						bool bSelect = InType == EControlRigModelNotifType::NodeSelected;
-						if (bSelect)
-						{
-							Selection = InModel->SelectedNodes();
-						}
-						else
-						{
-							Selection.Add(*Node);
-						}
-
-						TArray<FRigElementKey> RigElementsToSelect;
-						for (const FControlRigModelNode& SelectedNode : Selection)
-						{
-							if (UControlRigGraphNode* RigNode = Cast<UControlRigGraphNode>(RigGraph->FindNodeFromPropertyName(SelectedNode.Name)))
-							{
-								for (const FControlRigModelPin& Pin : Node->Pins)
-								{
-									if (Pin.Type.PinCategory == UEdGraphSchema_K2::PC_Name)
-									{
-										if (Pin.CustomWidgetName == TEXT("BoneName"))
-										{
-											RigElementsToSelect.Add(FRigElementKey(*Pin.DefaultValue, ERigElementType::Bone));
-										}
-										else if (Pin.CustomWidgetName == TEXT("ControlName"))
-										{
-											RigElementsToSelect.Add(FRigElementKey(*Pin.DefaultValue, ERigElementType::Control));
-										}
-										else if (Pin.CustomWidgetName == TEXT("SpaceName"))
-										{
-											RigElementsToSelect.Add(FRigElementKey(*Pin.DefaultValue, ERigElementType::Space));
-										}
-										else if (Pin.CustomWidgetName == TEXT("CurveName"))
-										{
-											RigElementsToSelect.Add(FRigElementKey(*Pin.DefaultValue, ERigElementType::Curve));
-										}
-									}
-								}
-							}
-						}
-
-						if (RigElementsToSelect.Num() > 0)
-						{
-							if (bSelect)
-							{
-								RigBlueprint->HierarchyContainer.ClearSelection();
-							}
-							for (const FRigElementKey& RigElementToSelect : RigElementsToSelect)
-							{
-								RigBlueprint->HierarchyContainer.Select(RigElementToSelect, bSelect);
-							}
-						}
-=======
 				TSharedPtr<SGraphEditor> FocusedGraphEd = FocusedGraphEdPtr.Pin();
 				if (UControlRigGraph* RigGraph = Cast<UControlRigGraph>(FocusedGraphEd->GetCurrentGraph()))
 				{
@@ -1337,7 +1256,6 @@
 					{
 						SetDetailObject(Node);
 					}
->>>>>>> 421d6516
 
 					if (!RigGraph->bIsSelecting)
 					{
@@ -1365,18 +1283,8 @@
 					URigVMPin* RootPin = Pin->GetRootPin();
 					if (FProperty* Property = NodeDetailStruct->FindPropertyByName(RootPin->GetFName()))
 					{
-<<<<<<< HEAD
-						if (FProperty* Property = Class->FindPropertyByName(Node->Name))
-						{
-							TSet<class UObject*> SelectedObjects;
-							SelectedObjects.Add(Property->GetUPropertyWrapper());
-							FBlueprintEditor::OnSelectedNodesChangedImpl(SelectedObjects);
-						}
-						else
-=======
 						FString DefaultValue = RootPin->GetDefaultValue();
 						if (!DefaultValue.IsEmpty())
->>>>>>> 421d6516
 						{
 							uint8* PropertyValuePtr = (uint8*)NodeDetailBuffer.GetData();
 							PropertyValuePtr += Property->GetOffset_ReplaceWith_ContainerPtrToValuePtr();
@@ -1549,37 +1457,6 @@
 		{
 			UpdateControlRig();
 		}
-<<<<<<< HEAD
-
-		OnSelectedNodesChangedImpl(GetSelectedNodes());
-
-		UClass* Class = GetBlueprintObj()->GeneratedClass.Get();
-		if (Class)
-		{
-			TSet<class UObject*> SelectedObjects;
-			FGraphPanelSelectionSet SelectedNodes = GetSelectedNodes();
-			for (UObject* SelectedNode : SelectedNodes)
-			{
-				if (UControlRigGraphNode* RigNode = Cast<UControlRigGraphNode>(SelectedNode))
-				{
-					FProperty* Property = Class->FindPropertyByName(RigNode->GetPropertyName());
-					if (Property)
-					{
-						SelectedObjects.Add(Property->GetUPropertyWrapper());
-					}
-				}
-				else
-				{
-					SelectedObjects.Add(SelectedNode);
-				}
-			}
-			if (SelectedObjects.Num() > 0)
-			{
-				FBlueprintEditor::OnSelectedNodesChangedImpl(SelectedObjects);
-			}
-		}
-=======
->>>>>>> 421d6516
 	}
 }
 
@@ -1984,7 +1861,7 @@
 			if (UControlRig* CDO = Cast<UControlRig>(Class->GetDefaultObject()))
 			{
 				CDO->GizmoLibrary = GetControlRigBlueprint()->GizmoLibrary;
- 			}
+			}
 
 			CacheNameLists();
 
@@ -2332,11 +2209,7 @@
 			return;
 		}
 
-<<<<<<< HEAD
-		UScriptStruct* ScriptStruct = PropertyChangedEvent.Property->GetOwner<UScriptStruct>();
-=======
 		UScriptStruct* ScriptStruct = PropertyChangedEvent.MemberProperty->GetOwner<UScriptStruct>();
->>>>>>> 421d6516
 		if (ScriptStruct)
 		{
 			if (ScriptStruct == FRigBone::StaticStruct() && RigElementInDetailPanel.Type == ERigElementType::Bone)
@@ -2354,12 +2227,6 @@
 					ControlRigBP->PropagatePropertyFromBPToInstances(RigElementInDetailPanel, PropertyChangedEvent.MemberProperty);
 					ControlRigBP->PropagatePropertyFromBPToInstances(RigElementInDetailPanel, ScriptStruct->FindPropertyByName(TEXT("GlobalTransform")));
 				}
-<<<<<<< HEAD
-			}
-			else if (ScriptStruct == FRigSpace::StaticStruct() && RigElementInDetailPanel.Type == ERigElementType::Space)
-	{
-				ControlRig->Hierarchy.SpaceHierarchy[RigElementInDetailPanel.Name] = ControlRigBP->HierarchyContainer.SpaceHierarchy[RigElementInDetailPanel.Name];
-=======
 				else if (PropertyChangedEvent.MemberProperty->GetFName() == TEXT("GlobalTransform"))
 				{
 					FRigBone& Bone = ControlRigBP->HierarchyContainer.BoneHierarchy[RigElementInDetailPanel.Name];
@@ -2375,7 +2242,6 @@
 				}
 
 				ControlRig->SetTransientControlValue(RigElementInDetailPanel);
->>>>>>> 421d6516
 				if (DebuggedControlRig && DebuggedControlRig != ControlRig)
 				{
 					DebuggedControlRig->SetTransientControlValue(RigElementInDetailPanel);
@@ -2406,13 +2272,8 @@
 
 				ControlRig->SetTransientControlValue(RigElementInDetailPanel);
 				if (DebuggedControlRig && DebuggedControlRig != ControlRig)
-<<<<<<< HEAD
-		{
-					DebuggedControlRig->Hierarchy.ControlHierarchy[RigElementInDetailPanel.Name] = ControlRigBP->HierarchyContainer.ControlHierarchy[RigElementInDetailPanel.Name];
-=======
 				{
 					DebuggedControlRig->SetTransientControlValue(RigElementInDetailPanel);
->>>>>>> 421d6516
 				}
 			}
 			else if (ScriptStruct == FRigControl::StaticStruct() && RigElementInDetailPanel.Type == ERigElementType::Control)
@@ -2510,18 +2371,7 @@
 		{
 			if (UControlRigGraphNode* RigNode = Cast<UControlRigGraphNode>(Node))
 			{
-<<<<<<< HEAD
-				continue;
-			}
-
-			FStructProperty* UnitProperty = RigNode->GetUnitProperty();
-			UStruct* UnitStruct = RigNode->GetUnitScriptStruct();
-			if (UnitProperty && UnitStruct)
-			{
-				for (TFieldIterator<FNameProperty> It(UnitStruct); It; ++It)
-=======
 				if (URigVMNode* ModelNode = RigNode->GetModelNode())
->>>>>>> 421d6516
 				{
 					for (URigVMPin * ModelPin : ModelNode->GetPins())
 					{
@@ -2563,36 +2413,6 @@
 		UControlRigSkeletalMeshComponent* EditorSkelComp = Cast<UControlRigSkeletalMeshComponent>(GetPersonaToolkit()->GetPreviewScene()->GetPreviewMeshComponent());
 		if (EditorSkelComp)
 		{
-<<<<<<< HEAD
-			FRigBoneHierarchy& BoneHierarchy = RigBlueprint->HierarchyContainer.BoneHierarchy;
-			if (bSelected)
-							{
-				SetDetailStruct(InKey, MakeShareable(new FStructOnScope(FRigBone::StaticStruct(), (uint8*)&(BoneHierarchy[InKey.Name]))));
-							}
-			else
-			{
-				ClearDetailObject();
-						}
-
-			UControlRigSkeletalMeshComponent* EditorSkelComp = Cast<UControlRigSkeletalMeshComponent>(GetPersonaToolkit()->GetPreviewScene()->GetPreviewMeshComponent());
-			if (EditorSkelComp)
-			{
-				int32 Index = ControlRig->Hierarchy.BoneHierarchy.GetIndex(InKey.Name);
-				if (Index != INDEX_NONE)
-				{
-					if (bSelected)
-					{
-						EditorSkelComp->BonesOfInterest.Add(Index);
-					}
-					else
-					{
-						EditorSkelComp->BonesOfInterest.Remove(Index);
-				}
-			}
-		}
-
-			break;
-=======
 			int32 Index = ControlRig->Hierarchy.BoneHierarchy.GetIndex(InKey.Name);
 			if (Index != INDEX_NONE)
 			{
@@ -2605,7 +2425,6 @@
 					EditorSkelComp->BonesOfInterest.Remove(Index);
 				}
 			}
->>>>>>> 421d6516
 		}
 	}
 
@@ -2741,68 +2560,68 @@
 					)
 				);
 
-			MenuBuilder.AddMenuSeparator();
-
-			MenuBuilder.AddMenuEntry(
-				LOCTEXT("CreateSetBoneRotation", "Set Bone Rotation"),
-				LOCTEXT("CreateSetBoneRotationTooltip", "Setter for bone Rotation\n"),
-				FSlateIcon(),
-				FUIAction(
-					FExecuteAction::CreateSP(this, &FControlRigEditor::HandleMakeElementGetterSetter, ERigElementGetterSetterType_Rotation, false, DraggedKeys, Graph, NodePosition),
-					FCanExecuteAction()
-				)
-			);
-
-			MenuBuilder.AddMenuEntry(
-				LOCTEXT("CreateSetBoneTranslation", "Set Bone Translation"),
-				LOCTEXT("CreateSetBoneTranslationTooltip", "Setter for bone translation\n"),
-				FSlateIcon(),
-				FUIAction(
-					FExecuteAction::CreateSP(this, &FControlRigEditor::HandleMakeElementGetterSetter, ERigElementGetterSetterType_Translation, false, DraggedKeys, Graph, NodePosition),
-					FCanExecuteAction()
-				)
-			);
-
-			MenuBuilder.AddMenuEntry(
-				LOCTEXT("CreateSetBoneOffset", "Set Bone Offset"),
-				LOCTEXT("CreateSetBoneOffsetTooltip", "Setter for bone offset\n"),
-				FSlateIcon(),
-				FUIAction(
-					FExecuteAction::CreateSP(this, &FControlRigEditor::HandleMakeElementGetterSetter, ERigElementGetterSetterType_Offset, false, DraggedKeys, Graph, NodePosition),
-					FCanExecuteAction()
-				)
-			);
-
-			MenuBuilder.AddMenuEntry(
-				LOCTEXT("CreateGetInitialBoneTransform", "Get Initial Bone Transform"),
-				LOCTEXT("CreateGetInitialBoneTransformTooltip", "Getter for initial bone transform\n"),
-				FSlateIcon(),
-				FUIAction(
-					FExecuteAction::CreateSP(this, &FControlRigEditor::HandleMakeElementGetterSetter, ERigElementGetterSetterType_Initial, true, DraggedKeys, Graph, NodePosition),
-					FCanExecuteAction()
-				)
-			);
-
-			MenuBuilder.AddMenuSeparator();
-
-			MenuBuilder.AddMenuEntry(
-				LOCTEXT("CreateGetBoneRelativeTransform", "Get Bone Relative Transform"),
-				LOCTEXT("CreateGetBoneRelativeTransformTooltip", "Getter for bone relative transform\n"),
-				FSlateIcon(),
-				FUIAction(
-					FExecuteAction::CreateSP(this, &FControlRigEditor::HandleMakeElementGetterSetter, ERigElementGetterSetterType_Relative, true, DraggedKeys, Graph, NodePosition),
-					FCanExecuteAction()
-				)
-			);
-			MenuBuilder.AddMenuEntry(
-				LOCTEXT("CreateSetBoneRelativeTransform", "Set Bone Relative Transform"),
-				LOCTEXT("CreateSetBoneRelativeTransformTooltip", "Setter for bone relative transform\n"),
-				FSlateIcon(),
-				FUIAction(
-					FExecuteAction::CreateSP(this, &FControlRigEditor::HandleMakeElementGetterSetter, ERigElementGetterSetterType_Relative, false, DraggedKeys, Graph, NodePosition),
-					FCanExecuteAction()
-				)
-			);
+				MenuBuilder.AddMenuSeparator();
+
+				MenuBuilder.AddMenuEntry(
+					LOCTEXT("CreateSetBoneRotation", "Set Bone Rotation"),
+					LOCTEXT("CreateSetBoneRotationTooltip", "Setter for bone Rotation\n"),
+					FSlateIcon(),
+					FUIAction(
+						FExecuteAction::CreateSP(this, &FControlRigEditor::HandleMakeElementGetterSetter, ERigElementGetterSetterType_Rotation, false, DraggedKeys, Graph, NodePosition),
+						FCanExecuteAction()
+					)
+				);
+
+				MenuBuilder.AddMenuEntry(
+					LOCTEXT("CreateSetBoneTranslation", "Set Bone Translation"),
+					LOCTEXT("CreateSetBoneTranslationTooltip", "Setter for bone translation\n"),
+					FSlateIcon(),
+					FUIAction(
+						FExecuteAction::CreateSP(this, &FControlRigEditor::HandleMakeElementGetterSetter, ERigElementGetterSetterType_Translation, false, DraggedKeys, Graph, NodePosition),
+						FCanExecuteAction()
+					)
+				);
+
+				MenuBuilder.AddMenuEntry(
+					LOCTEXT("CreateSetBoneOffset", "Set Bone Offset"),
+					LOCTEXT("CreateSetBoneOffsetTooltip", "Setter for bone offset\n"),
+					FSlateIcon(),
+					FUIAction(
+						FExecuteAction::CreateSP(this, &FControlRigEditor::HandleMakeElementGetterSetter, ERigElementGetterSetterType_Offset, false, DraggedKeys, Graph, NodePosition),
+						FCanExecuteAction()
+					)
+				);
+
+				MenuBuilder.AddMenuEntry(
+					LOCTEXT("CreateGetInitialBoneTransform", "Get Initial Bone Transform"),
+					LOCTEXT("CreateGetInitialBoneTransformTooltip", "Getter for initial bone transform\n"),
+					FSlateIcon(),
+					FUIAction(
+						FExecuteAction::CreateSP(this, &FControlRigEditor::HandleMakeElementGetterSetter, ERigElementGetterSetterType_Initial, true, DraggedKeys, Graph, NodePosition),
+						FCanExecuteAction()
+					)
+				);
+
+				MenuBuilder.AddMenuSeparator();
+
+				MenuBuilder.AddMenuEntry(
+					LOCTEXT("CreateGetBoneRelativeTransform", "Get Bone Relative Transform"),
+					LOCTEXT("CreateGetBoneRelativeTransformTooltip", "Getter for bone relative transform\n"),
+					FSlateIcon(),
+					FUIAction(
+						FExecuteAction::CreateSP(this, &FControlRigEditor::HandleMakeElementGetterSetter, ERigElementGetterSetterType_Relative, true, DraggedKeys, Graph, NodePosition),
+						FCanExecuteAction()
+					)
+				);
+				MenuBuilder.AddMenuEntry(
+					LOCTEXT("CreateSetBoneRelativeTransform", "Set Bone Relative Transform"),
+					LOCTEXT("CreateSetBoneRelativeTransformTooltip", "Setter for bone relative transform\n"),
+					FSlateIcon(),
+					FUIAction(
+						FExecuteAction::CreateSP(this, &FControlRigEditor::HandleMakeElementGetterSetter, ERigElementGetterSetterType_Relative, false, DraggedKeys, Graph, NodePosition),
+						FCanExecuteAction()
+					)
+				);
 
 			}
 
@@ -2889,15 +2708,11 @@
 
 	for (const FRigElementKey& Key : Keys)
 	{
-<<<<<<< HEAD
-	UStruct* StructTemplate = nullptr;
-=======
 		UScriptStruct* StructTemplate = nullptr;
 
 		FNewNodeData NewNode;
 		NewNode.Name = NAME_None;
 		NewNode.ValuePinName = NAME_None;
->>>>>>> 421d6516
 
 		FName PinName;
 		switch (Key.Type)
@@ -2906,47 +2721,41 @@
 			{
 				PinName = TEXT("Bone");
 
-	if (bIsGetter)
-	{
-		switch (Type)
-		{
+				if (bIsGetter)
+				{
+					switch (Type)
+					{
 						case ERigElementGetterSetterType_Transform:
-			{
-				StructTemplate = FRigUnit_GetBoneTransform::StaticStruct();
-				break;
-			}
+						{
+							StructTemplate = FRigUnit_GetBoneTransform::StaticStruct();
+							break;
+						}
 						case ERigElementGetterSetterType_Initial:
-			{
-				StructTemplate = FRigUnit_GetInitialBoneTransform::StaticStruct();
-				break;
-			}
+						{
+							StructTemplate = FRigUnit_GetInitialBoneTransform::StaticStruct();
+							break;
+						}
 						case ERigElementGetterSetterType_Relative:
-			{
-				StructTemplate = FRigUnit_GetRelativeBoneTransform::StaticStruct();
-				break;
-			}
+						{
+							StructTemplate = FRigUnit_GetRelativeBoneTransform::StaticStruct();
+							break;
+						}
 						case ERigElementGetterSetterType_Name:
-			{
-				StructTemplate = FRigUnit_BoneName::StaticStruct();
-				break;
-			}
-			default:
-			{
-				break;
-			}
-		}
-	}
-	else
-	{
-		switch (Type)
-		{
+						{
+							StructTemplate = FRigUnit_BoneName::StaticStruct();
+							break;
+						}
+						default:
+						{
+							break;
+						}
+					}
+				}
+				else
+				{
+					switch (Type)
+					{
 						case ERigElementGetterSetterType_Transform:
-<<<<<<< HEAD
-			{
-				StructTemplate = FRigUnit_SetBoneTransform::StaticStruct();
-				break;
-			}
-=======
 						{
 							StructTemplate = FRigUnit_SetBoneTransform::StaticStruct();
 							NewNode.ValuePinName = TEXT("Transform");
@@ -2954,24 +2763,12 @@
 							NewNode.Value = FRigControlValue::Make<FTransform>(Blueprint->HierarchyContainer.GetLocalTransform(Key));
 							break;
 						}
->>>>>>> 421d6516
 						case ERigElementGetterSetterType_Relative:
-			{
-				StructTemplate = FRigUnit_SetRelativeBoneTransform::StaticStruct();
-				break;
-			}
+						{
+							StructTemplate = FRigUnit_SetRelativeBoneTransform::StaticStruct();
+							break;
+						}
 						case ERigElementGetterSetterType_Rotation:
-<<<<<<< HEAD
-			{
-				StructTemplate = FRigUnit_SetBoneRotation::StaticStruct();
-				break;
-			}
-						case ERigElementGetterSetterType_Translation:
-			{
-				StructTemplate = FRigUnit_SetBoneTranslation::StaticStruct();
-				break;
-			}
-=======
 						{
 							StructTemplate = FRigUnit_SetBoneRotation::StaticStruct();
 							NewNode.ValuePinName = TEXT("Rotation");
@@ -2987,18 +2784,17 @@
 							NewNode.Value = FRigControlValue::Make<FVector>(Blueprint->HierarchyContainer.GetLocalTransform(Key).GetLocation());
 							break;
 						}
->>>>>>> 421d6516
 						case ERigElementGetterSetterType_Offset:
-			{
-				StructTemplate = FRigUnit_AddBoneTransform::StaticStruct();
-				break;
-			}
-			default:
-			{
-				break;
-			}
-		}
-	}
+						{
+							StructTemplate = FRigUnit_AddBoneTransform::StaticStruct();
+							break;
+						}
+						default:
+						{
+							break;
+						}
+					}
+				}
 				break;
 			}
 			case ERigElementType::Control:
@@ -3007,10 +2803,6 @@
 
 				const FRigControl& Control = Blueprint->HierarchyContainer.ControlHierarchy[Key.Name];
 				if (bIsGetter)
-<<<<<<< HEAD
-	{
-					StructTemplate = FRigUnit_GetControlTransform::StaticStruct();
-=======
 				{
 					switch (Control.ControlType)
 					{
@@ -3109,24 +2901,23 @@
 							break;
 						}
 					}
->>>>>>> 421d6516
 				}
 				break;
-	}
+			}
 			case ERigElementType::Space:
 			{
 				PinName = TEXT("Space");
 				if (bIsGetter)
-	{
+				{
 					StructTemplate = FRigUnit_GetSpaceTransform::StaticStruct();
 				}
 				break;
-	}
+			}
 			default:
-	{
+			{
 				break;
 			}
-	}
+		}
 
 		if (StructTemplate == nullptr)
 		{
