// Copyright 1998-2019 Epic Games, Inc. All Rights Reserved.

#include "DataprepEditingOperations.h"

#include "DataprepCoreUtils.h"
#include "DataPrepOperationsLibrary.h"
#include "IDataprepProgressReporter.h"

#include "ActorEditorUtils.h"
#include "AssetRegistryModule.h"
#include "Async/ParallelFor.h"
#include "Editor.h"
#include "EditorLevelLibrary.h"
#include "Engine/StaticMesh.h"
#include "Engine/StaticMeshActor.h"
#include "Engine/Texture.h"
#include "Engine/World.h"
#include "GameFramework/Actor.h"
#include "GameFramework/WorldSettings.h"
#include "GenericPlatform/GenericPlatformTime.h"
#include "IMeshBuilderModule.h"
#include "IMeshMergeUtilities.h"
#include "Layers/ILayers.h"
#include "LevelSequence.h"
#include "Materials/MaterialInstance.h"
#include "MeshMergeModule.h"
#include "StaticMeshResources.h"

#define LOCTEXT_NAMESPACE "DatasmithEditingOperations"

#ifdef LOG_TIME
namespace DataprepEditingOperationTime
{
	typedef TFunction<void(FText)> FLogFunc;

	class FTimeLogger
	{
	public:
		FTimeLogger(const FString& InText, FLogFunc&& InLogFunc)
			: StartTime( FPlatformTime::Cycles64() )
			, Text( InText )
			, LogFunc(MoveTemp(InLogFunc))
		{
			UE_LOG( LogDataprep, Log, TEXT("%s ..."), *Text );
		}

		~FTimeLogger()
		{
			// Log time spent to import incoming file in minutes and seconds
			double ElapsedSeconds = FPlatformTime::ToSeconds64(FPlatformTime::Cycles64() - StartTime);

			int ElapsedMin = int(ElapsedSeconds / 60.0);
			ElapsedSeconds -= 60.0 * (double)ElapsedMin;
			FText Msg = FText::Format( LOCTEXT("DataprepOperation_LogTime", "{0} took {1} min {2} s."), FText::FromString( Text ), ElapsedMin, FText::FromString( FString::Printf( TEXT("%.3f"), ElapsedSeconds ) ) );
			LogFunc( Msg );
		}

	private:
		uint64 StartTime;
		FString Text;
		FLogFunc LogFunc;
	};
}
#endif

namespace DatasmithEditingOperationsUtils
{
	void FindActorsToMerge(const TArray<AActor*>& ChildrenActors, TArray<AActor*>& ActorsToMerge);
	void FindActorsToCollapseOrDelete(const TArray<AActor*>& ActorsToVisit, TArray<AActor*>& ActorsToCollapse, TArray<UObject*>& ActorsToDelete );
	void GetRootActors(UWorld* World, TArray<AActor*>& RootActors);
	void GetActorsToMerge(UWorld*& World, const TArray<UObject*>& InObjects, TArray<AActor*>& ActorsToMerge, TArray<UPrimitiveComponent*>& ComponentsToMerge);

	int32 GetActorDepth(AActor* Actor)
	{
		return Actor ? 1 + GetActorDepth(Actor->GetAttachParentActor()) : 0;
	}

	class FMergingData
	{
	public:
		FMergingData(const TArray<UPrimitiveComponent*>& PrimitiveComponents);

		bool Equals(const FMergingData& Other);

		TMap< FString, TArray< FTransform > > Data;
	};
}

void UDataprepDeleteObjectsOperation::OnExecution_Implementation(const FDataprepContext& InContext)
{
#ifdef LOG_TIME
	DataprepEditingOperationTime::FTimeLogger TimeLogger( TEXT("RemoveObjects"), [&]( FText Text) { this->LogInfo( Text ); });
#endif

	// Implementation based on DatasmithImporterImpl::DeleteActorsMissingFromScene, UEditorLevelLibrary::DestroyActor
	struct FActorAndDepth
	{
		AActor* Actor;
		int32 Depth;
	};

	TArray<FActorAndDepth> ActorsToDelete;
	ActorsToDelete.Reserve(InContext.Objects.Num());

	TArray<UObject*> ObjectsToDelete;
	ObjectsToDelete.Reserve(InContext.Objects.Num());

	for (UObject* Object : InContext.Objects)
	{
		if ( !ensure(Object) || Object->IsPendingKill() )
		{
			continue;
		}

		if (AActor* Actor = Cast< AActor >( Object ))
		{
			ActorsToDelete.Add(FActorAndDepth{Actor, DatasmithEditingOperationsUtils::GetActorDepth(Actor)});
		}
		else if(FDataprepCoreUtils::IsAsset(Object))
		{
			ObjectsToDelete.Add(Object);
		}
	}

	// Sort actors by decreasing depth (in order to delete children first)
	ActorsToDelete.Sort([](const FActorAndDepth& Lhs, const FActorAndDepth& Rhs){ return Lhs.Depth > Rhs.Depth; });

	bool bSelectionAffected = false;
	for (const FActorAndDepth& ActorInfo : ActorsToDelete)
	{
		AActor* Actor = ActorInfo.Actor;

		// Reattach our children to our parent
		TArray< USceneComponent* > AttachChildren = Actor->GetRootComponent()->GetAttachChildren(); // Make a copy because the array in RootComponent will get modified during the process
		USceneComponent* AttachParent = Actor->GetRootComponent()->GetAttachParent();

		for ( USceneComponent* ChildComponent : AttachChildren )
		{
			if(ChildComponent)
			{
				// skip component with invalid or condemned owner
				AActor* Owner = ChildComponent->GetOwner();
				if ( Owner == nullptr || Owner == Actor || Owner->IsPendingKill() || InContext.Objects.Contains(Owner) /* Slow!!! */)
				{
					continue;
				}

				ChildComponent->AttachToComponent( AttachParent, FAttachmentTransformRules::KeepWorldTransform );
			}
		}

		ObjectsToDelete.Add( Actor );
	}

	DeleteObjects( ObjectsToDelete );
}

void UDataprepMergeActorsOperation::OnExecution_Implementation(const FDataprepContext& InContext)
{
	TArray<AActor*> ActorsToMerge;
	TArray<UPrimitiveComponent*> ComponentsToMerge;
	UWorld* CurrentWorld = nullptr;

	DatasmithEditingOperationsUtils::GetActorsToMerge(CurrentWorld, InContext.Objects, ActorsToMerge, ComponentsToMerge);

	// Nothing to do if there is none or only one static mesh actor
	if( ActorsToMerge.Num() < 2 && ComponentsToMerge.Num() < 2)
	{
		UE_LOG( LogDataprep, Log, TEXT("No static mesh actors to merge") );
		return;
	}

#ifdef LOG_TIME
	DataprepEditingOperationTime::FTimeLogger TimeLogger( TEXT("MergeActors"), [&]( FText Text) { this->LogInfo( Text ); });
#endif

	if(!MergeStaticMeshActors(CurrentWorld, ComponentsToMerge, NewActorLabel.IsEmpty() ? TEXT("Merged") : *NewActorLabel ))
	{
		return;
	}

	// Position the merged actor at the right location
	if(MergedActor->GetRootComponent() == nullptr)
	{
		USceneComponent* RootComponent = NewObject< USceneComponent >( MergedActor, USceneComponent::StaticClass(), *MergedActor->GetActorLabel(), RF_Transactional );

		MergedActor->AddInstanceComponent( RootComponent );
		MergedActor->SetRootComponent( RootComponent );
	}

	MergedActor->GetRootComponent()->SetWorldLocation( MergedMeshWorldLocation );

	// Keep the merged actor in the hierarchy, taking the parent of the first component
	// In the future, the merged actor could be attached to the common ancestor instead of the first parent in the list
	MergedActor->GetRootComponent()->AttachToComponent( ComponentsToMerge[0]->GetAttachParent(), FAttachmentTransformRules::KeepWorldTransform );

	// Collect all objects to be deleted
	TArray<UObject*> ObjectsToDelete;
	ObjectsToDelete.Reserve( ComponentsToMerge.Num() + ActorsToMerge.Num() );

	// Simple way to delete the actors: detach the merged components if it's safe to do so
	for (UPrimitiveComponent* Component : ComponentsToMerge)
	{
		if (Component->GetNumChildrenComponents() == 0)
		{
			Component->DetachFromComponent(FDetachmentTransformRules::KeepRelativeTransform);
		}
		else if (UStaticMeshComponent* StaticMeshComponent = Cast<UStaticMeshComponent>(Component))
		{
			// To keep the children in the hierarchy, simply hide the StaticMesh, but the StaticMeshComponent could be replaced by a SceneComponent and
			// then attach the children to it
			StaticMeshComponent->SetStaticMesh(nullptr);
		}
	}

	// Then delete the merged actors that don't have any children component
	for(AActor* Actor : ActorsToMerge)
	{
		UPrimitiveComponent* RootComponent = Cast<UPrimitiveComponent>(Actor->GetRootComponent());
		if (RootComponent && RootComponent->GetNumChildrenComponents() == 0)
		{
			ObjectsToDelete.Add(Actor);
		}
	}

	DeleteObjects( ObjectsToDelete );
}

bool UDataprepMergeActorsOperation::MergeStaticMeshActors(UWorld* World, const TArray<UPrimitiveComponent*>& ComponentsToMerge, const FString& RootName, bool bCreateActor)
{
	TSet<UStaticMesh*> StaticMeshes;
	for(UPrimitiveComponent* PrimitiveComponent : ComponentsToMerge)
	{
		if(UStaticMeshComponent* StaticMeshComponent = Cast<UStaticMeshComponent>(PrimitiveComponent))
		{
			if(StaticMeshComponent->GetStaticMesh()->RenderData == nullptr)
			{
				StaticMeshes.Add(StaticMeshComponent->GetStaticMesh());
			}
		}
	}

	DataprepOperationsLibraryUtil::FStaticMeshBuilder StaticMeshBuilder( StaticMeshes );

	//
	// See MeshMergingTool.cpp
	//
	const IMeshMergeUtilities& MeshUtilities = FModuleManager::Get().LoadModuleChecked<IMeshMergeModule>("MeshMergeUtilities").GetUtilities();

	FMeshMergingSettings MergeSettings;
	MergeSettings.bPivotPointAtZero = bPivotPointAtZero;

	TArray<UObject*> CreatedAssets;
	const float ScreenAreaSize = TNumericLimits<float>::Max();
	MeshUtilities.MergeComponentsToStaticMesh( ComponentsToMerge, World, MergeSettings, nullptr, GetTransientPackage(), FString(), CreatedAssets, MergedMeshWorldLocation, ScreenAreaSize, true);

	UStaticMesh* UtilitiesMergedMesh = nullptr;
	if (!CreatedAssets.FindItemByClass(&UtilitiesMergedMesh))
	{
		UE_LOG(LogDataprep, Error, TEXT("MergeStaticMeshActors failed. No mesh was created."));
		return false;
	}

	// Add asset to set of assets in Dataprep action working set
	MergedMesh = Cast<UStaticMesh>( AddAsset( UtilitiesMergedMesh, NewActorLabel.IsEmpty() ? TEXT("Merged_Mesh") : *NewActorLabel ) );
	if (!MergedMesh)
	{
		UE_LOG(LogDataprep, Error, TEXT("MergeStaticMeshActors failed. Internal error while creating the merged mesh."));
		return false;
	}

	if(bCreateActor == true)
	{
		// Place new mesh in the world
		MergedActor = Cast<AStaticMeshActor>( CreateActor( AStaticMeshActor::StaticClass(), NewActorLabel.IsEmpty() ? TEXT("Merged_Actor") : *NewActorLabel ) );
		if (!MergedActor)
		{
			UE_LOG(LogDataprep, Error, TEXT("MergeStaticMeshActors failed. Internal error while creating the merged actor."));
			return false;
		}

		MergedActor->GetStaticMeshComponent()->SetStaticMesh(MergedMesh);
		MergedActor->SetActorLabel(NewActorLabel);
		World->UpdateCullDistanceVolumes(MergedActor, MergedActor->GetStaticMeshComponent());
	}

	return true;
}

void UDataprepCreateProxyMeshOperation::OnExecution_Implementation(const FDataprepContext& InContext)
{
	TArray<AActor*> ActorsToMerge;
	TArray<UPrimitiveComponent*> ComponentsToMerge;
	UWorld* CurrentWorld = nullptr;

	DatasmithEditingOperationsUtils::GetActorsToMerge(CurrentWorld, InContext.Objects, ActorsToMerge, ComponentsToMerge);

	// Nothing to do if there is none or only one static mesh actor
	if(ComponentsToMerge.Num() < 2)
	{
		UE_LOG(LogDataprep, Log, TEXT("No static mesh actors to merge"));
		return;
	}

	// Validate render data for static meshes
	TSet<UStaticMesh*> StaticMeshes;
	for(UPrimitiveComponent* PrimitiveComponent : ComponentsToMerge)
	{
		if(UStaticMeshComponent* StaticMeshComponent = Cast<UStaticMeshComponent>(PrimitiveComponent))
		{
			if(StaticMeshComponent->GetStaticMesh()->RenderData == nullptr)
			{
				StaticMeshes.Add(StaticMeshComponent->GetStaticMesh());
			}
		}
	}

	DataprepOperationsLibraryUtil::FStaticMeshBuilder StaticMeshBuilder( StaticMeshes );

	FMeshProxySettings ProxySettings;
	ProxySettings.ScreenSize = ProxySettings.ScreenSize * ((100.0f - ReductionPercent) / 100.f);

	const TCHAR* ProxyBasePackageName = TEXT("TOREPLACE");

	// Generate proxy mesh and proxy material assets 
	FCreateProxyDelegate ProxyDelegate;
	ProxyDelegate.BindLambda( [&](const FGuid Guid, TArray<UObject*>& AssetsToSync )
	{
		UStaticMesh* ProxyMesh = nullptr;
		if(!AssetsToSync.FindItemByClass(&ProxyMesh))
		{
			UE_LOG(LogDataprep, Error, TEXT("CreateProxyMesh failed. No mesh was created."));
			return;
		}

		// Add asset to set of assets in Dataprep action working set
		MergedMesh = Cast<UStaticMesh>(AddAsset(ProxyMesh, NewActorLabel.IsEmpty() ? TEXT("Proxy_Mesh") : *NewActorLabel));
		if(!MergedMesh)
		{
			UE_LOG(LogDataprep, Error, TEXT("CreateProxyMesh failed. Internal error while creating the merged mesh."));
			return;
		}

		// Place new mesh in the world (on a new actor)
		MergedActor = Cast<AStaticMeshActor>(CreateActor(AStaticMeshActor::StaticClass(), NewActorLabel.IsEmpty() ? TEXT("Proxy_Actor") : *NewActorLabel));
		if(!MergedActor)
		{
			UE_LOG(LogDataprep, Error, TEXT("CreateProxyMesh failed. Internal error while creating the merged actor."));
			return;
		}

		MergedActor->GetStaticMeshComponent()->SetStaticMesh(MergedMesh);
		MergedActor->SetActorLabel(NewActorLabel.IsEmpty() ? TEXT("Proxy_Actor") : *NewActorLabel);
		CurrentWorld->UpdateCullDistanceVolumes(MergedActor, MergedActor->GetStaticMeshComponent());
<<<<<<< HEAD
=======

		// Add the other assets created by the merge, i.e. material, texture, etc, to the context
		TArray< TPair< UObject*, UObject* > > RedirectionMap;
		RedirectionMap.Reserve( AssetsToSync.Num() );

		for(UObject* Object : AssetsToSync)
		{
			if( Cast<UStaticMesh>(Object) != ProxyMesh)
			{
				const FString AssetName = Object->GetName().Replace( ProxyBasePackageName, NewActorLabel.IsEmpty() ? *GetDisplayOperationName().ToString() : *NewActorLabel, ESearchCase::CaseSensitive );
				UObject* AssetFromMerge = AddAsset( Object, *AssetName );

				RedirectionMap.Emplace( AssetFromMerge, Object );
			}
		}

		// Update references accordingly
		for(TPair< UObject*, UObject* >& MapEntry : RedirectionMap)
		{
			TArray<UObject*> ObjectsToReplace(&MapEntry.Value, 1);
			ObjectTools::ForceReplaceReferences( MapEntry.Key, ObjectsToReplace );
		}
>>>>>>> 276d2a9b
	});

	FGuid JobGuid = FGuid::NewGuid();

	const IMeshMergeUtilities& MergeUtilities = FModuleManager::Get().LoadModuleChecked<IMeshMergeModule>("MeshMergeUtilities").GetUtilities();
	MergeUtilities.CreateProxyMesh(ActorsToMerge, ProxySettings, nullptr, GetTransientPackage(), ProxyBasePackageName, JobGuid, ProxyDelegate);

	// Position the merged actor at the right location
	if(MergedActor->GetRootComponent() == nullptr)
	{
		USceneComponent* RootComponent = NewObject< USceneComponent >(MergedActor, USceneComponent::StaticClass(), *MergedActor->GetActorLabel(), RF_Transactional);

		MergedActor->AddInstanceComponent(RootComponent);
		MergedActor->SetRootComponent(RootComponent);
	}

	// Keep the merged actor in the hierarchy, taking the parent of the first component
	// In the future, the merged actor could be attached to the common ancestor instead of the first parent in the list
	MergedActor->GetRootComponent()->AttachToComponent(ComponentsToMerge[0]->GetAttachParent(), FAttachmentTransformRules::KeepWorldTransform);

	// Collect all objects to be deleted
	TArray<UObject*> ObjectsToDelete;
	ObjectsToDelete.Reserve(ComponentsToMerge.Num() + ActorsToMerge.Num());

	// Simple way to delete the actors: detach the merged components if it's safe to do so
	for(UPrimitiveComponent* Component : ComponentsToMerge)
	{
		if(Component->GetNumChildrenComponents() == 0)
		{
			Component->DetachFromComponent(FDetachmentTransformRules::KeepRelativeTransform);
		}
		else if(UStaticMeshComponent* StaticMeshComponent = Cast<UStaticMeshComponent>(Component))
		{
			// To keep the children in the hierarchy, simply hide the StaticMesh, but the StaticMeshComponent could be replaced by a SceneComponent and
			// then attach the children to it
			StaticMeshComponent->SetStaticMesh(nullptr);
		}
	}

	// Then delete the merged actors that don't have any children component
	for(AActor* Actor : ActorsToMerge)
	{
		USceneComponent* RootComponent = Cast<USceneComponent>(Actor->GetRootComponent());
		if(RootComponent && RootComponent->GetNumChildrenComponents() == 0)
		{
			ObjectsToDelete.Add(Actor);
		}
	}

	DeleteObjects(ObjectsToDelete);
}

void UDataprepDeleteUnusedAssetsOperation::OnExecution_Implementation(const FDataprepContext& InContext)
{
	UWorld* World = nullptr;

	TSet<UObject*> UsedAssets;
	UsedAssets.Reserve(InContext.Objects.Num());

	auto CollectAssets = [&UsedAssets](UMaterialInterface* MaterialInterface )
	{
		UsedAssets.Add(MaterialInterface);
		if(UMaterialInstance* MaterialInstance = Cast<UMaterialInstance>(MaterialInterface))
		{
			if(MaterialInstance->Parent)
			{
				UsedAssets.Add(MaterialInstance->Parent);
			}
		}

		TArray<UTexture*> Textures;
		MaterialInterface->GetUsedTextures(Textures, EMaterialQualityLevel::Num, true, ERHIFeatureLevel::Num, true);
		for (UTexture* Texture : Textures)
		{
			UsedAssets.Add(Texture);
		}
	};

#ifdef LOG_TIME
	DataprepEditingOperationTime::FTimeLogger TimeLogger( TEXT("CleanWorld"), [&]( FText Text) { this->LogInfo( Text ); });
#endif

	for (UObject* Object : InContext.Objects)
	{
		if ( !ensure(Object) || Object->IsPendingKill() )
		{
			continue;
		}

		if (AActor* Actor = Cast< AActor >( Object ))
		{
			World = Actor->GetWorld();

			TArray<UActorComponent*> Components = Actor->GetComponents().Array();
			Components.Append( Actor->GetInstanceComponents() );

			for(UActorComponent* Component : Components)
			{
				if(UStaticMeshComponent* MeshComponent = Cast<UStaticMeshComponent>(Component))
				{
					if(UStaticMesh* StaticMesh = MeshComponent->GetStaticMesh())
					{
						UsedAssets.Add(StaticMesh);

						for(FStaticMaterial& StaticMaterial : StaticMesh->StaticMaterials)
						{
							if(UMaterialInterface* MaterialInterface = StaticMaterial.MaterialInterface)
							{
								CollectAssets(MaterialInterface);
							}
						}
					}

					for(UMaterialInterface* MaterialInterface : MeshComponent->OverrideMaterials)
					{
						if(MaterialInterface)
						{
							CollectAssets(MaterialInterface);
						}
					}
				}
			}
		}
		else if(ULevelSequence* LevelSequence = Cast<ULevelSequence>(Object))
		{
			UsedAssets.Add(LevelSequence);
		}
	}

	TArray<UObject*> ObjectsToDelete;
	ObjectsToDelete.Reserve(InContext.Objects.Num());

	for(UObject* Object : InContext.Objects)
	{
		if(FDataprepCoreUtils::IsAsset(Object) && !UsedAssets.Contains(Object))
		{
			ObjectsToDelete.Add(Object);
		}
	}

	DeleteObjects( ObjectsToDelete );
}

void UDataprepCompactSceneGraphOperation::OnExecution_Implementation(const FDataprepContext& InContext)
{
#ifdef LOG_TIME
	DataprepEditingOperationTime::FTimeLogger TimeLogger(TEXT("CompactSceneGraph"), [&](FText Text) { this->LogInfo(Text); });
#endif

	TMap<AActor*, bool> VisibilityMap;
	for (UObject* Object : InContext.Objects)
	{
		if (!ensure(Object) || Object->IsPendingKill())
		{
			continue;
		}

		if (AActor* Actor = Cast<AActor>(Object))
		{
			IsActorVisible(Actor, VisibilityMap);
		}
	}

	TArray<UObject*> ObjectsToDelete;
	ObjectsToDelete.Reserve(InContext.Objects.Num());

	for (const TPair<AActor*, bool>& ActorVisiblity : VisibilityMap)
	{
		if (!ActorVisiblity.Value)
		{
			ObjectsToDelete.Add(ActorVisiblity.Key);
		}
	}

	DeleteObjects(ObjectsToDelete);
}

bool UDataprepCompactSceneGraphOperation::IsActorVisible(AActor* Actor, TMap<AActor*, bool>& VisibilityMap)
{
	if (!Actor)
	{
		return false;
	}

	// For scene compaction, actor visibility is defined as the actor having a MeshComponent (PrimitiveComponent could also be used)
	// or an attached child that is visible
	bool* bIsVisible = VisibilityMap.Find(Actor);
	if (bIsVisible)
	{
		return *bIsVisible;
	}

	TArray<UActorComponent*> Components = Actor->GetComponents().Array();
	for (UActorComponent* Component : Components)
	{
		if (UMeshComponent* MeshComponent = Cast<UMeshComponent>(Component))
		{
			VisibilityMap.Add(Actor, true);
			return true;
		}
	}

	TArray<AActor*> AttachedActors;
	Actor->GetAttachedActors(AttachedActors);
	for (AActor* AttachedActor : AttachedActors)
	{
		if (IsActorVisible(AttachedActor, VisibilityMap))
		{
			VisibilityMap.Add(Actor, true);
			return true;
		}
	}

	VisibilityMap.Add(Actor, false);
	return false;
}

namespace DatasmithEditingOperationsUtils
{
	void FindActorsToMerge(const TArray<AActor*>& ChildrenActors, TArray<AActor*>& ActorsToMerge)
	{
		for(AActor* ChildActor : ChildrenActors)
		{
			TArray<AActor*> ActorsToVisit;
			ChildActor->GetAttachedActors(ActorsToVisit);

			bool bCouldBeMerged = ActorsToVisit.Num() > 0;
			for(AActor* ActorToVisit : ActorsToVisit)
			{
				TArray<AActor*> Children;
				ActorToVisit->GetAttachedActors(Children);

				if(Children.Num() > 0)
				{
					bCouldBeMerged = false;
					break;
				}

				// Check if we can find a static mesh component
				UStaticMeshComponent* Component = ActorToVisit->FindComponentByClass<UStaticMeshComponent>();
				if(Component == nullptr)
				{
					bCouldBeMerged = false;
					break;
				}
			}

			if(bCouldBeMerged)
			{
				ActorsToMerge.Add(ChildActor);
				continue;
			}

			FindActorsToMerge(ActorsToVisit, ActorsToMerge);
		}
	}

	void FindActorsToCollapseOrDelete(const TArray<AActor*>& ActorsToVisit, TArray<AActor*>& ActorsToCollapse, TArray<UObject*>& ActorsToDelete )
	{
		for(AActor* Actor : ActorsToVisit)
		{
			if(Actor->GetClass() == AActor::StaticClass())
			{
				TArray<AActor*> AttachedActors;
				Actor->GetAttachedActors(AttachedActors);

				if(AttachedActors.Num() == 0)
				{
					ActorsToDelete.Add( Actor );
					continue;
				}
				else if(AttachedActors.Num() == 1)
				{
					AActor* ChildActor = AttachedActors[0];

					TArray<AActor*> AttachedChildActors;
					ChildActor->GetAttachedActors(AttachedChildActors);

					if(AttachedChildActors.Num() == 0)
					{
						ActorsToCollapse.Add(Actor);
						continue;
					}
				}

				FindActorsToCollapseOrDelete(AttachedActors, ActorsToCollapse, ActorsToDelete);
			}
			else
			{
				TArray<AActor*> AttachedActors;
				Actor->GetAttachedActors(AttachedActors);
				FindActorsToCollapseOrDelete(AttachedActors, ActorsToCollapse, ActorsToDelete);
			}
		}
	}

	void GetRootActors(UWorld * World, TArray<AActor*>& OutRootActors)
	{
		for(ULevel* Level : World->GetLevels())
		{
			for(AActor* Actor : Level->Actors)
			{
				const bool bIsValidRootActor = Actor &&
					!Actor->IsPendingKill() &&
					Actor->IsEditable() &&
					!Actor->IsTemplate() &&
					!FActorEditorUtils::IsABuilderBrush(Actor) &&
					!Actor->IsA(AWorldSettings::StaticClass()) &&
					Actor->GetParentActor() == nullptr &&
					Actor->GetRootComponent() != nullptr &&
					Actor->GetRootComponent()->GetAttachParent() == nullptr;

				if(bIsValidRootActor )
				{
					OutRootActors.Add( Actor );
				}
			}
		}
	}

	void GetActorsToMerge(UWorld*& World, const TArray<UObject*>& InObjects, TArray<AActor*>& ActorsToMerge, TArray<UPrimitiveComponent*>& ComponentsToMerge)
	{
		World = nullptr;

		for(UObject* Object : InObjects)
		{
			if(AActor* Actor = Cast<AActor>(Object))
			{
				if(!Actor->IsPendingKillOrUnreachable())
				{
					// Set current world to first world encountered
					if(World == nullptr)
					{
						World = Actor->GetWorld();
					}

					if(World != Actor->GetWorld())
					{
						UE_LOG( LogDataprep, Log, TEXT("Actor %s is not part of the Dataprep transient world ..."), *Actor->GetActorLabel() );
						continue;
					}

					TInlineComponentArray<UStaticMeshComponent*> ComponentArray;
					Actor->GetComponents<UStaticMeshComponent>(ComponentArray);

					bool bMeshActorIsValid = false;
					for(UStaticMeshComponent* MeshComponent : ComponentArray)
					{
<<<<<<< HEAD
						if(MeshComponent->GetStaticMesh())
=======
						// Skip components which are either editor only or for visualization
						if(!MeshComponent->IsEditorOnly() && !MeshComponent->IsVisualizationComponent())
>>>>>>> 276d2a9b
						{
							if(MeshComponent->GetStaticMesh() && MeshComponent->GetStaticMesh()->GetSourceModels().Num() > 0)
							{
								bMeshActorIsValid = true;
								ComponentsToMerge.Add(MeshComponent);
							}
						}
					}

					//Actor needs at least one StaticMeshComponent to be considered valid
					if(bMeshActorIsValid)
					{
						ActorsToMerge.Add(Actor);
					}
				}
			}
		}
	}

	FMergingData::FMergingData(const TArray<UPrimitiveComponent*>& PrimitiveComponents)
	{
		Data.Reserve(PrimitiveComponents.Num());

		for(UPrimitiveComponent* PrimitveComponent : PrimitiveComponents)
		{
			if(UStaticMeshComponent* StaticMeshComponent = Cast<UStaticMeshComponent>(PrimitveComponent))
			{
				FSoftObjectPath SoftObjectPath(StaticMeshComponent->GetStaticMesh());

				TArray< FTransform >& Transforms = Data.FindOrAdd(SoftObjectPath.ToString());
				Transforms.Add(PrimitveComponent->GetRelativeTransform());
			}
		}
	}

	bool FMergingData::Equals(const FMergingData& Other)
	{
		for(auto& OtherEntry : Other.Data)
		{
			TArray< FTransform >* Transforms = Data.Find(OtherEntry.Key);
			if(Transforms == nullptr)
			{
				return false;
			}

			TArray<bool> TransformMatched;
			TransformMatched.AddZeroed(Transforms->Num());
			for(const FTransform& OtherTransform : OtherEntry.Value)
			{
				int32 FoundTransformIndex = -1;
				for(int32 Index = 0; Index < Transforms->Num(); ++Index)
				{
					if(TransformMatched[Index] == false && (*Transforms)[Index].Equals(OtherTransform))
					{
						TransformMatched[Index] = true;
						FoundTransformIndex = Index;
						break;
					}
				}

				if(FoundTransformIndex == -1)
				{
					return false;
				}
			}
		}

		return true;
	}
}
#undef LOCTEXT_NAMESPACE<|MERGE_RESOLUTION|>--- conflicted
+++ resolved
@@ -24,6 +24,8 @@
 #include "LevelSequence.h"
 #include "Materials/MaterialInstance.h"
 #include "MeshMergeModule.h"
+#include "ObjectTools.h"
+#include "StaticMeshAttributes.h"
 #include "StaticMeshResources.h"
 
 #define LOCTEXT_NAMESPACE "DatasmithEditingOperations"
@@ -163,8 +165,8 @@
 
 	DatasmithEditingOperationsUtils::GetActorsToMerge(CurrentWorld, InContext.Objects, ActorsToMerge, ComponentsToMerge);
 
-	// Nothing to do if there is none or only one static mesh actor
-	if( ActorsToMerge.Num() < 2 && ComponentsToMerge.Num() < 2)
+	// Nothing to do if there is only one component to merge
+	if( ComponentsToMerge.Num() < 2)
 	{
 		UE_LOG( LogDataprep, Log, TEXT("No static mesh actors to merge") );
 		return;
@@ -295,10 +297,10 @@
 
 	DatasmithEditingOperationsUtils::GetActorsToMerge(CurrentWorld, InContext.Objects, ActorsToMerge, ComponentsToMerge);
 
-	// Nothing to do if there is none or only one static mesh actor
-	if(ComponentsToMerge.Num() < 2)
-	{
-		UE_LOG(LogDataprep, Log, TEXT("No static mesh actors to merge"));
+	// Nothing to do if there is no static mesh components to merge
+	if(ComponentsToMerge.Num() == 0)
+	{
+		UE_LOG(LogDataprep, Log, TEXT("No static mesh to merge"));
 		return;
 	}
 
@@ -317,8 +319,58 @@
 
 	DataprepOperationsLibraryUtil::FStaticMeshBuilder StaticMeshBuilder( StaticMeshes );
 
+	// Update the settings for geometry
 	FMeshProxySettings ProxySettings;
-	ProxySettings.ScreenSize = ProxySettings.ScreenSize * ((100.0f - ReductionPercent) / 100.f);
+	ProxySettings.bOverrideVoxelSize = false;
+	
+	const float Coefficient = 2.0f * Quality / 100.0f;
+
+	const float MinScreenSize = Coefficient <= 1.0f ? 100.0f : 300.0f;
+	const float MaxScreenSize = Coefficient <= 1.0f ? 300.0f : 1200.0f;
+	ProxySettings.ScreenSize = FMath::FloorToInt( FMath::Lerp( MinScreenSize, MaxScreenSize, Coefficient <= 1.0f ? Coefficient : Coefficient - 1.0f ) + 0.5f );
+
+	// Determine if incoming lightmap UVs are usable
+	ProxySettings.bReuseMeshLightmapUVs = true;
+	StaticMeshes.Empty( ComponentsToMerge.Num() );
+	for(UPrimitiveComponent* PrimitiveComponent : ComponentsToMerge)
+	{
+		if(UStaticMeshComponent* StaticMeshComponent = Cast<UStaticMeshComponent>(PrimitiveComponent))
+		{
+			if(StaticMeshComponent->GetStaticMesh())
+			{
+				StaticMeshes.Add( StaticMeshComponent->GetStaticMesh() );
+			}
+		}
+	}
+
+	for(UStaticMesh* StaticMesh : StaticMeshes)
+	{
+		const FMeshBuildSettings& BuildSettings = StaticMesh->GetSourceModel(0).BuildSettings;
+		if(!BuildSettings.bGenerateLightmapUVs)
+		{
+			ProxySettings.bReuseMeshLightmapUVs = false;
+			break;
+		}
+		else if(FMeshDescription* MeshDescription = StaticMesh->GetMeshDescription( 0 ))
+		{
+			FStaticMeshAttributes Attributes(*MeshDescription);
+			bool bHasValidLightmapUVs = Attributes.GetVertexInstanceUVs().IsValid() &&
+				Attributes.GetVertexInstanceUVs().GetNumIndices() > BuildSettings.SrcLightmapIndex &&
+				Attributes.GetVertexInstanceUVs().GetNumIndices() > BuildSettings.DstLightmapIndex;
+			if(!bHasValidLightmapUVs)
+			{
+				ProxySettings.bReuseMeshLightmapUVs = false;
+				break;
+			}
+		}
+	}
+
+	// Update the settings for materials
+	ProxySettings.MaterialSettings.bMetallicMap = true;
+	ProxySettings.MaterialSettings.bRoughnessMap = true;
+
+	const int32 TextureSize = (Coefficient <= 0.5f) ? 512 : ((Coefficient <= 1.0f) ? 1024 : ((Coefficient <= 1.5f) ? 2048 : 4096 ));
+	ProxySettings.MaterialSettings.TextureSize = FIntPoint( TextureSize, TextureSize );
 
 	const TCHAR* ProxyBasePackageName = TEXT("TOREPLACE");
 
@@ -352,8 +404,6 @@
 		MergedActor->GetStaticMeshComponent()->SetStaticMesh(MergedMesh);
 		MergedActor->SetActorLabel(NewActorLabel.IsEmpty() ? TEXT("Proxy_Actor") : *NewActorLabel);
 		CurrentWorld->UpdateCullDistanceVolumes(MergedActor, MergedActor->GetStaticMeshComponent());
-<<<<<<< HEAD
-=======
 
 		// Add the other assets created by the merge, i.e. material, texture, etc, to the context
 		TArray< TPair< UObject*, UObject* > > RedirectionMap;
@@ -376,7 +426,6 @@
 			TArray<UObject*> ObjectsToReplace(&MapEntry.Value, 1);
 			ObjectTools::ForceReplaceReferences( MapEntry.Key, ObjectsToReplace );
 		}
->>>>>>> 276d2a9b
 	});
 
 	FGuid JobGuid = FGuid::NewGuid();
@@ -725,12 +774,8 @@
 					bool bMeshActorIsValid = false;
 					for(UStaticMeshComponent* MeshComponent : ComponentArray)
 					{
-<<<<<<< HEAD
-						if(MeshComponent->GetStaticMesh())
-=======
 						// Skip components which are either editor only or for visualization
 						if(!MeshComponent->IsEditorOnly() && !MeshComponent->IsVisualizationComponent())
->>>>>>> 276d2a9b
 						{
 							if(MeshComponent->GetStaticMesh() && MeshComponent->GetStaticMesh()->GetSourceModels().Num() > 0)
 							{
