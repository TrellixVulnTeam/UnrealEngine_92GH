--- conflicted
+++ resolved
@@ -1945,13 +1945,11 @@
 {
     std::terminate();
 }
+#ifndef __clang__ // WITH_UE
 gsl_NORETURN inline void fail_fast_abort() gsl_noexcept
-<<<<<<< HEAD
 #else
 inline void fail_fast_abort() gsl_noexcept
 #endif
-=======
->>>>>>> e846dd61
 {
 	std::abort();
 }
