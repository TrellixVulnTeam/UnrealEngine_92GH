// Copyright 1998-2019 Epic Games, Inc. All Rights Reserved.

#include "PyWrapperObject.h"
#include "PyWrapperOwnerContext.h"
#include "PyWrapperTypeRegistry.h"
#include "PyGIL.h"
#include "PyCore.h"
#include "PyUtil.h"
#include "PyConversion.h"
#include "PyReferenceCollector.h"
#include "UObject/Package.h"
#include "UObject/Class.h"
#include "UObject/MetaData.h"
#include "UObject/UnrealType.h"
#include "UObject/UObjectHash.h"
#include "UObject/StructOnScope.h"
#include "UObject/PropertyPortFlags.h"
#include "Engine/World.h"
#include "Templates/Casts.h"

#if WITH_PYTHON

void InitializePyWrapperObject(PyGenUtil::FNativePythonModule& ModuleInfo)
{
	if (PyType_Ready(&PyWrapperObjectType) == 0)
	{
		static FPyWrapperObjectMetaData MetaData;
		FPyWrapperObjectMetaData::SetMetaData(&PyWrapperObjectType, &MetaData);
		ModuleInfo.AddType(&PyWrapperObjectType);
	}
}

FPyWrapperObject* FPyWrapperObject::New(PyTypeObject* InType)
{
	FPyWrapperObject* Self = (FPyWrapperObject*)FPyWrapperBase::New(InType);
	if (Self)
	{
		Self->ObjectInstance = nullptr;
	}
	return Self;
}

void FPyWrapperObject::Free(FPyWrapperObject* InSelf)
{
	Deinit(InSelf);

	FPyWrapperBase::Free(InSelf);
}

int FPyWrapperObject::Init(FPyWrapperObject* InSelf, UObject* InValue)
{
	Deinit(InSelf);

	const int BaseInit = FPyWrapperBase::Init(InSelf);
	if (BaseInit != 0)
	{
		return BaseInit;
	}

	check(InValue);

	InSelf->ObjectInstance = InValue;
	FPyWrapperObjectFactory::Get().MapInstance(InSelf->ObjectInstance, InSelf);
	return 0;
}

void FPyWrapperObject::Deinit(FPyWrapperObject* InSelf)
{
	if (InSelf->ObjectInstance)
	{
		FPyWrapperObjectFactory::Get().UnmapInstance(InSelf->ObjectInstance, Py_TYPE(InSelf));
	}
	InSelf->ObjectInstance = nullptr;
}

bool FPyWrapperObject::ValidateInternalState(FPyWrapperObject* InSelf)
{
	if (!InSelf->ObjectInstance)
	{
		PyUtil::SetPythonError(PyExc_Exception, Py_TYPE(InSelf), TEXT("Internal Error - ObjectInstance is null!"));
		return false;
	}

	return true;
}

FPyWrapperObject* FPyWrapperObject::CastPyObject(PyObject* InPyObject, FPyConversionResult* OutCastResult)
{
	SetOptionalPyConversionResult(FPyConversionResult::Failure(), OutCastResult);

	if (PyObject_IsInstance(InPyObject, (PyObject*)&PyWrapperObjectType) == 1)
	{
		SetOptionalPyConversionResult(FPyConversionResult::Success(), OutCastResult);

		Py_INCREF(InPyObject);
		return (FPyWrapperObject*)InPyObject;
	}

	return nullptr;
}

FPyWrapperObject* FPyWrapperObject::CastPyObject(PyObject* InPyObject, PyTypeObject* InType, FPyConversionResult* OutCastResult)
{
	SetOptionalPyConversionResult(FPyConversionResult::Failure(), OutCastResult);

	if (PyObject_IsInstance(InPyObject, (PyObject*)InType) == 1 && (InType == &PyWrapperObjectType || PyObject_IsInstance(InPyObject, (PyObject*)&PyWrapperObjectType) == 1))
	{
		SetOptionalPyConversionResult(Py_TYPE(InPyObject) == InType ? FPyConversionResult::Success() : FPyConversionResult::SuccessWithCoercion(), OutCastResult);

		Py_INCREF(InPyObject);
		return (FPyWrapperObject*)InPyObject;
	}

	return nullptr;
}

PyObject* FPyWrapperObject::GetPropertyValue(FPyWrapperObject* InSelf, const PyGenUtil::FGeneratedWrappedProperty& InPropDef, const char* InPythonAttrName)
{
	if (!ValidateInternalState(InSelf))
	{
		return nullptr;
	}

	return PyGenUtil::GetPropertyValue(InSelf->ObjectInstance->GetClass(), InSelf->ObjectInstance, InPropDef, InPythonAttrName, (PyObject*)InSelf, *PyUtil::GetErrorContext(InSelf));
}

int FPyWrapperObject::SetPropertyValue(FPyWrapperObject* InSelf, PyObject* InValue, const PyGenUtil::FGeneratedWrappedProperty& InPropDef, const char* InPythonAttrName, const bool InNotifyChange, const uint64 InReadOnlyFlags)
{
	if (!ValidateInternalState(InSelf))
	{
		return -1;
	}

	const FPyWrapperOwnerContext ChangeOwner = InNotifyChange ? FPyWrapperOwnerContext((PyObject*)InSelf, InPropDef.Prop) : FPyWrapperOwnerContext();
	return PyGenUtil::SetPropertyValue(InSelf->ObjectInstance->GetClass(), InSelf->ObjectInstance, InValue, InPropDef, InPythonAttrName, ChangeOwner, InReadOnlyFlags, InSelf->ObjectInstance->IsTemplate() || InSelf->ObjectInstance->IsAsset(), *PyUtil::GetErrorContext(InSelf));
}

PyObject* FPyWrapperObject::CallGetterFunction(FPyWrapperObject* InSelf, const PyGenUtil::FGeneratedWrappedFunction& InFuncDef)
{
	if (!ValidateInternalState(InSelf))
	{
		return nullptr;
	}

	return CallFunction_Impl(InSelf->ObjectInstance, InFuncDef, InFuncDef.Func ? TCHAR_TO_UTF8(*InFuncDef.Func->GetName()) : "null", *PyUtil::GetErrorContext(InSelf));
}

int FPyWrapperObject::CallSetterFunction(FPyWrapperObject* InSelf, PyObject* InValue, const PyGenUtil::FGeneratedWrappedFunction& InFuncDef)
{
	if (!ValidateInternalState(InSelf))
	{
		return -1;
	}

	if (ensureAlways(InFuncDef.Func))
	{
		// Deprecated functions emit a warning
		if (InFuncDef.DeprecationMessage.IsSet())
		{
			if (PyUtil::SetPythonWarning(PyExc_DeprecationWarning, InSelf, *FString::Printf(TEXT("Function '%s.%s' is deprecated: %s"), *InFuncDef.Func->GetOwnerClass()->GetName(), *InFuncDef.Func->GetName(), *InFuncDef.DeprecationMessage.GetValue())) == -1)
			{
				// -1 from SetPythonWarning means the warning should be an exception
				return -1;
			}
		}

		// Setter functions should have a single input parameter and no output parameters
		if (InFuncDef.InputParams.Num() != 1 || InFuncDef.OutputParams.Num() != 0)
		{
			PyUtil::SetPythonError(PyExc_Exception, InSelf, *FString::Printf(TEXT("Setter function '%s.%s' on '%s' has the incorrect number of parameters (expected 1 input and 0 output, got %d input and %d output)"), *InFuncDef.Func->GetOwnerClass()->GetName(), *InFuncDef.Func->GetName(), *InSelf->ObjectInstance->GetName(), InFuncDef.InputParams.Num(), InFuncDef.OutputParams.Num()));
			return -1;
		}

		FStructOnScope FuncParams(InFuncDef.Func);
		if (InValue)
		{
			if (!PyConversion::NativizeProperty_InContainer(InValue, InFuncDef.InputParams[0].ParamProp, FuncParams.GetStructMemory(), 0))
			{
				PyUtil::SetPythonError(PyExc_TypeError, InSelf, *FString::Printf(TEXT("Failed to convert input parameter when calling function '%s.%s' on '%s'"), *InFuncDef.Func->GetOwnerClass()->GetName(), *InFuncDef.Func->GetName(), *InSelf->ObjectInstance->GetName()));
				return -1;
			}
		}
		if (!PyUtil::InvokeFunctionCall(InSelf->ObjectInstance, InFuncDef.Func, FuncParams.GetStructMemory(), *PyUtil::GetErrorContext(InSelf)))
		{
			return -1;
		}
	}

	return 0;
}

PyObject* FPyWrapperObject::CallFunction(PyTypeObject* InType, const PyGenUtil::FGeneratedWrappedFunction& InFuncDef, const char* InPythonFuncName)
{
	UClass* Class = FPyWrapperObjectMetaData::GetClass(InType);
	UObject* Obj = Class ? Class->GetDefaultObject() : nullptr;
	return CallFunction_Impl(Obj, InFuncDef, InPythonFuncName, *PyUtil::GetErrorContext(InType));
}

PyObject* FPyWrapperObject::CallFunction(PyTypeObject* InType, PyObject* InArgs, PyObject* InKwds, const PyGenUtil::FGeneratedWrappedFunction& InFuncDef, const char* InPythonFuncName)
{
	UClass* Class = FPyWrapperObjectMetaData::GetClass(InType);
	UObject* Obj = Class ? Class->GetDefaultObject() : nullptr;
	return CallFunction_Impl(Obj, InArgs, InKwds, InFuncDef, InPythonFuncName, *PyUtil::GetErrorContext(InType));
}

PyObject* FPyWrapperObject::CallFunction(FPyWrapperObject* InSelf, const PyGenUtil::FGeneratedWrappedFunction& InFuncDef, const char* InPythonFuncName)
{
	if (!ValidateInternalState(InSelf))
	{
		return nullptr;
	}

	return CallFunction_Impl(InSelf->ObjectInstance, InFuncDef, InPythonFuncName, *PyUtil::GetErrorContext(InSelf));
}

PyObject* FPyWrapperObject::CallFunction(FPyWrapperObject* InSelf, PyObject* InArgs, PyObject* InKwds, const PyGenUtil::FGeneratedWrappedFunction& InFuncDef, const char* InPythonFuncName)
{
	if (!ValidateInternalState(InSelf))
	{
		return nullptr;
	}

	return CallFunction_Impl(InSelf->ObjectInstance, InArgs, InKwds, InFuncDef, InPythonFuncName, *PyUtil::GetErrorContext(InSelf));
}

PyObject* FPyWrapperObject::CallFunction_Impl(UObject* InObj, const PyGenUtil::FGeneratedWrappedFunction& InFuncDef, const char* InPythonFuncName, const TCHAR* InErrorCtxt)
{
	if (InObj && ensureAlways(InFuncDef.Func))
	{
		// Deprecated functions emit a warning
		if (InFuncDef.DeprecationMessage.IsSet())
		{
			if (PyUtil::SetPythonWarning(PyExc_DeprecationWarning, InErrorCtxt, *FString::Printf(TEXT("Function '%s' on '%s' is deprecated: %s"), UTF8_TO_TCHAR(InPythonFuncName), *InFuncDef.Func->GetOwnerClass()->GetName(), *InFuncDef.DeprecationMessage.GetValue())) == -1)
			{
				// -1 from SetPythonWarning means the warning should be an exception
				return nullptr;
			}
		}

		if (InFuncDef.Func->Children == nullptr)
		{
			// No return value
			if (!PyUtil::InvokeFunctionCall(InObj, InFuncDef.Func, nullptr, InErrorCtxt))
			{
				return nullptr;
			}
		}
		else
		{
			// Return value requires that we create a params struct to hold the result
			FStructOnScope FuncParams(InFuncDef.Func);
			if (!PyUtil::InvokeFunctionCall(InObj, InFuncDef.Func, FuncParams.GetStructMemory(), InErrorCtxt))
			{
				return nullptr;
			}
			return PyGenUtil::PackReturnValues(FuncParams.GetStructMemory(), InFuncDef.OutputParams, InErrorCtxt, *FString::Printf(TEXT("function '%s.%s' on '%s'"), *InFuncDef.Func->GetOwnerClass()->GetName(), *InFuncDef.Func->GetName(), *InObj->GetName()));
		}
	}

	Py_RETURN_NONE;
}

PyObject* FPyWrapperObject::CallFunction_Impl(UObject* InObj, PyObject* InArgs, PyObject* InKwds, const PyGenUtil::FGeneratedWrappedFunction& InFuncDef, const char* InPythonFuncName, const TCHAR* InErrorCtxt)
{
	TArray<PyObject*> Params;
	if (!PyGenUtil::ParseMethodParameters(InArgs, InKwds, InFuncDef.InputParams, InPythonFuncName, Params))
	{
		return nullptr;
	}

	if (InObj && ensureAlways(InFuncDef.Func))
	{
		// Deprecated functions emit a warning
		if (InFuncDef.DeprecationMessage.IsSet())
		{
			if (PyUtil::SetPythonWarning(PyExc_DeprecationWarning, InErrorCtxt, *FString::Printf(TEXT("Function '%s' on '%s' is deprecated: %s"), UTF8_TO_TCHAR(InPythonFuncName), *InFuncDef.Func->GetOwnerClass()->GetName(), *InFuncDef.DeprecationMessage.GetValue())) == -1)
			{
				// -1 from SetPythonWarning means the warning should be an exception
				return nullptr;
			}
		}

		FStructOnScope FuncParams(InFuncDef.Func);
		PyGenUtil::ApplyParamDefaults(FuncParams.GetStructMemory(), InFuncDef.InputParams);
		for (int32 ParamIndex = 0; ParamIndex < Params.Num(); ++ParamIndex)
		{
			const PyGenUtil::FGeneratedWrappedMethodParameter& ParamDef = InFuncDef.InputParams[ParamIndex];

			PyObject* PyValue = Params[ParamIndex];
			if (PyValue)
			{
				if (!PyConversion::NativizeProperty_InContainer(PyValue, ParamDef.ParamProp, FuncParams.GetStructMemory(), 0))
				{
					PyUtil::SetPythonError(PyExc_TypeError, InErrorCtxt, *FString::Printf(TEXT("Failed to convert parameter '%s' when calling function '%s.%s' on '%s'"), UTF8_TO_TCHAR(ParamDef.ParamName.GetData()), *InFuncDef.Func->GetOwnerClass()->GetName(), *InFuncDef.Func->GetName(), *InObj->GetName()));
					return nullptr;
				}
			}
		}
		if (!PyUtil::InvokeFunctionCall(InObj, InFuncDef.Func, FuncParams.GetStructMemory(), InErrorCtxt))
		{
			return nullptr;
		}
		return PyGenUtil::PackReturnValues(FuncParams.GetStructMemory(), InFuncDef.OutputParams, InErrorCtxt, *FString::Printf(TEXT("function '%s.%s' on '%s'"), *InFuncDef.Func->GetOwnerClass()->GetName(), *InFuncDef.Func->GetName(), *InObj->GetName()));
	}

	Py_RETURN_NONE;
}

PyObject* FPyWrapperObject::CallClassMethodNoArgs_Impl(PyTypeObject* InType, void* InClosure)
{
	const PyGenUtil::FGeneratedWrappedMethod* Closure = (PyGenUtil::FGeneratedWrappedMethod*)InClosure;
	return CallFunction(InType, Closure->MethodFunc, Closure->MethodName.GetData());
}

PyObject* FPyWrapperObject::CallClassMethodWithArgs_Impl(PyTypeObject* InType, PyObject* InArgs, PyObject* InKwds, void* InClosure)
{
	const PyGenUtil::FGeneratedWrappedMethod* Closure = (PyGenUtil::FGeneratedWrappedMethod*)InClosure;
	return CallFunction(InType, InArgs, InKwds, Closure->MethodFunc, Closure->MethodName.GetData());
}

PyObject* FPyWrapperObject::CallMethodNoArgs_Impl(FPyWrapperObject* InSelf, void* InClosure)
{
	const PyGenUtil::FGeneratedWrappedMethod* Closure = (PyGenUtil::FGeneratedWrappedMethod*)InClosure;
	return CallFunction(InSelf, Closure->MethodFunc, Closure->MethodName.GetData());
}

PyObject* FPyWrapperObject::CallMethodWithArgs_Impl(FPyWrapperObject* InSelf, PyObject* InArgs, PyObject* InKwds, void* InClosure)
{
	const PyGenUtil::FGeneratedWrappedMethod* Closure = (PyGenUtil::FGeneratedWrappedMethod*)InClosure;
	return CallFunction(InSelf, InArgs, InKwds, Closure->MethodFunc, Closure->MethodName.GetData());
}

PyObject* FPyWrapperObject::CallDynamicFunction_Impl(FPyWrapperObject* InSelf, PyObject* InArgs, PyObject* InKwds, const PyGenUtil::FGeneratedWrappedFunction& InFuncDef, const PyGenUtil::FGeneratedWrappedMethodParameter& InSelfParam, const char* InPythonFuncName)
{
	TArray<PyObject*> Params;
	if ((InArgs || InKwds) && !PyGenUtil::ParseMethodParameters(InArgs, InKwds, InFuncDef.InputParams, InPythonFuncName, Params))
	{
		return nullptr;
	}

	if (ensureAlways(InFuncDef.Func))
	{
		UClass* Class = InFuncDef.Func->GetOwnerClass();
		UObject* Obj = Class->GetDefaultObject();

		// Deprecated functions emit a warning
		if (InFuncDef.DeprecationMessage.IsSet())
		{
			if (PyUtil::SetPythonWarning(PyExc_DeprecationWarning, InSelf, *FString::Printf(TEXT("Function '%s' on '%s' is deprecated: %s"), UTF8_TO_TCHAR(InPythonFuncName), *Class->GetName(), *InFuncDef.DeprecationMessage.GetValue())) == -1)
			{
				// -1 from SetPythonWarning means the warning should be an exception
				return nullptr;
			}
		}

		FStructOnScope FuncParams(InFuncDef.Func);
		PyGenUtil::ApplyParamDefaults(FuncParams.GetStructMemory(), InFuncDef.InputParams);
		if (ensureAlways(Cast<UObjectPropertyBase>(InSelfParam.ParamProp)))
		{
			void* SelfArgInstance = InSelfParam.ParamProp->ContainerPtrToValuePtr<void>(FuncParams.GetStructMemory());
			Cast<UObjectPropertyBase>(InSelfParam.ParamProp)->SetObjectPropertyValue(SelfArgInstance, InSelf->ObjectInstance);
		}
		for (int32 ParamIndex = 0; ParamIndex < Params.Num(); ++ParamIndex)
		{
			const PyGenUtil::FGeneratedWrappedMethodParameter& ParamDef = InFuncDef.InputParams[ParamIndex];

			PyObject* PyValue = Params[ParamIndex];
			if (PyValue)
			{
				if (!PyConversion::NativizeProperty_InContainer(PyValue, ParamDef.ParamProp, FuncParams.GetStructMemory(), 0))
				{
					PyUtil::SetPythonError(PyExc_TypeError, InSelf, *FString::Printf(TEXT("Failed to convert parameter '%s' when calling function '%s.%s' on '%s'"), UTF8_TO_TCHAR(ParamDef.ParamName.GetData()), *Class->GetName(), *InFuncDef.Func->GetName(), *Obj->GetName()));
					return nullptr;
				}
			}
		}
		const FString ErrorCtxt = PyUtil::GetErrorContext(InSelf);
		if (!PyUtil::InvokeFunctionCall(Obj, InFuncDef.Func, FuncParams.GetStructMemory(), *ErrorCtxt))
		{
			return nullptr;
		}
		return PyGenUtil::PackReturnValues(FuncParams.GetStructMemory(), InFuncDef.OutputParams, *ErrorCtxt, *FString::Printf(TEXT("function '%s.%s' on '%s'"), *Class->GetName(), *InFuncDef.Func->GetName(), *Obj->GetName()));
	}

	Py_RETURN_NONE;
}

PyObject* FPyWrapperObject::CallDynamicMethodNoArgs_Impl(FPyWrapperObject* InSelf, void* InClosure)
{
	if (!ValidateInternalState(InSelf))
	{
		return nullptr;
	}

	const PyGenUtil::FGeneratedWrappedDynamicMethod* Closure = (PyGenUtil::FGeneratedWrappedDynamicMethod*)InClosure;
	return CallDynamicFunction_Impl(InSelf, nullptr, nullptr, Closure->MethodFunc, Closure->SelfParam, Closure->MethodName.GetData());
}

PyObject* FPyWrapperObject::CallDynamicMethodWithArgs_Impl(FPyWrapperObject* InSelf, PyObject* InArgs, PyObject* InKwds, void* InClosure)
{
	if (!ValidateInternalState(InSelf))
	{
		return nullptr;
	}

	const PyGenUtil::FGeneratedWrappedDynamicMethod* Closure = (PyGenUtil::FGeneratedWrappedDynamicMethod*)InClosure;
	return CallDynamicFunction_Impl(InSelf, InArgs, InKwds, Closure->MethodFunc, Closure->SelfParam, Closure->MethodName.GetData());
}

PyObject* FPyWrapperObject::Getter_Impl(FPyWrapperObject* InSelf, void* InClosure)
{
	const PyGenUtil::FGeneratedWrappedGetSet* Closure = (PyGenUtil::FGeneratedWrappedGetSet*)InClosure;
	return Closure->GetFunc.Func
		? CallGetterFunction(InSelf, Closure->GetFunc)
		: GetPropertyValue(InSelf, Closure->Prop, Closure->GetSetName.GetData());
}

int FPyWrapperObject::Setter_Impl(FPyWrapperObject* InSelf, PyObject* InValue, void* InClosure)
{
	const PyGenUtil::FGeneratedWrappedGetSet* Closure = (PyGenUtil::FGeneratedWrappedGetSet*)InClosure;
	return Closure->SetFunc.Func
		? CallSetterFunction(InSelf, InValue, Closure->SetFunc)
		: SetPropertyValue(InSelf, InValue, Closure->Prop, Closure->GetSetName.GetData());
}

PyTypeObject InitializePyWrapperObjectType()
{
	struct FFuncs
	{
		static PyObject* New(PyTypeObject* InType, PyObject* InArgs, PyObject* InKwds)
		{
			return (PyObject*)FPyWrapperObject::New(InType);
		}

		static void Dealloc(FPyWrapperObject* InSelf)
		{
			FPyWrapperObject::Free(InSelf);
		}

		static int Init(FPyWrapperObject* InSelf, PyObject* InArgs, PyObject* InKwds)
		{
			UObject* InitValue = nullptr;

			UObject* ObjectOuter = GetTransientPackage();
			FName ObjectName;

			// Parse the args
			{
				PyObject* PyOuterObj = nullptr;
				PyObject* PyNameObj = nullptr;

				static const char *ArgsKwdList[] = { "outer", "name", nullptr };
				if (!PyArg_ParseTupleAndKeywords(InArgs, InKwds, "|OO:call", (char**)ArgsKwdList, &PyOuterObj, &PyNameObj))
				{
					return -1;
				}

				if (PyOuterObj && !PyConversion::Nativize(PyOuterObj, ObjectOuter))
				{
					PyUtil::SetPythonError(PyExc_TypeError, InSelf, *FString::Printf(TEXT("Failed to convert 'outer' (%s) to 'Object'"), *PyUtil::GetFriendlyTypename(PyOuterObj)));
					return -1;
				}

				if (PyNameObj && !PyConversion::Nativize(PyNameObj, ObjectName))
				{
					PyUtil::SetPythonError(PyExc_TypeError, InSelf, *FString::Printf(TEXT("Failed to convert 'name' (%s) to 'Name'"), *PyUtil::GetFriendlyTypename(PyNameObj)));
					return -1;
				}
			}

			UClass* ObjClass = FPyWrapperObjectMetaData::GetClass(InSelf);
			if (ObjClass)
			{
				// Deprecated classes emit a warning
				{
					FString DeprecationMessage;
					if (FPyWrapperObjectMetaData::IsClassDeprecated(InSelf, &DeprecationMessage) &&
						PyUtil::SetPythonWarning(PyExc_DeprecationWarning, InSelf, *FString::Printf(TEXT("Class '%s' is deprecated: %s"), UTF8_TO_TCHAR(Py_TYPE(InSelf)->tp_name), *DeprecationMessage)) == -1
						)
					{
						// -1 from SetPythonWarning means the warning should be an exception
						return -1;
					}
				}

				if (ObjClass == UPackage::StaticClass())
				{
					if (ObjectName.IsNone())
					{
						PyUtil::SetPythonError(PyExc_Exception, InSelf, TEXT("Name cannot be 'None' when creating a 'Package'"));
						return -1;
					}
				}
				else if (!ObjectOuter)
				{
					PyUtil::SetPythonError(PyExc_Exception, InSelf, *FString::Printf(TEXT("Outer cannot be null when creating a '%s'"), *ObjClass->GetName()));
					return -1;
				}

				if (ObjectOuter && !ObjectOuter->IsA(ObjClass->ClassWithin))
<<<<<<< HEAD
				{
					PyUtil::SetPythonError(PyExc_TypeError, InSelf, *FString::Printf(TEXT("Outer '%s' was of type '%s' but must be of type '%s'"), *ObjectOuter->GetPathName(), *ObjectOuter->GetClass()->GetName(), *ObjClass->ClassWithin->GetName()));
					return -1;
				}

				if (ObjClass->HasAnyClassFlags(CLASS_Abstract))
				{
					PyUtil::SetPythonError(PyExc_Exception, InSelf, *FString::Printf(TEXT("Class '%s' is abstract"), UTF8_TO_TCHAR(Py_TYPE(InSelf)->tp_name)));
					return -1;
				}
=======
				{
					PyUtil::SetPythonError(PyExc_TypeError, InSelf, *FString::Printf(TEXT("Outer '%s' was of type '%s' but must be of type '%s'"), *ObjectOuter->GetPathName(), *ObjectOuter->GetClass()->GetName(), *ObjClass->ClassWithin->GetName()));
					return -1;
				}

				if (ObjClass->HasAnyClassFlags(CLASS_Abstract))
				{
					PyUtil::SetPythonError(PyExc_Exception, InSelf, *FString::Printf(TEXT("Class '%s' is abstract"), UTF8_TO_TCHAR(Py_TYPE(InSelf)->tp_name)));
					return -1;
				}
>>>>>>> 20ec4101
				
				InitValue = NewObject<UObject>(ObjectOuter, ObjClass, ObjectName);
			}
			else
			{
				PyUtil::SetPythonError(PyExc_Exception, InSelf, TEXT("Class is null"));
				return -1;
			}

			// Do we have an object instance to wrap?
			if (!InitValue)
			{
				PyUtil::SetPythonError(PyExc_Exception, InSelf, TEXT("Object instance was null during init"));
				return -1;
			}

			return FPyWrapperObject::Init(InSelf, InitValue);
		}

		static PyObject* Str(FPyWrapperObject* InSelf)
		{
			if (!FPyWrapperObject::ValidateInternalState(InSelf))
			{
				return nullptr;
			}

			return PyUnicode_FromFormat("<Object '%s' (%p) Class '%s'>", TCHAR_TO_UTF8(*InSelf->ObjectInstance->GetPathName()), InSelf->ObjectInstance, TCHAR_TO_UTF8(*InSelf->ObjectInstance->GetClass()->GetName()));
		}

		static PyUtil::FPyHashType Hash(FPyWrapperObject* InSelf)
		{
			if (!FPyWrapperObject::ValidateInternalState(InSelf))
			{
				return -1;
			}

			const PyUtil::FPyHashType PyHash = (PyUtil::FPyHashType)GetTypeHash(InSelf->ObjectInstance);
			return PyHash != -1 ? PyHash : 0;
		}
	};

	struct FMethods
	{
		static PyObject* PostInit(FPyWrapperObject* InSelf)
		{
			Py_RETURN_NONE;
		}

		static PyObject* Cast(PyTypeObject* InType, PyObject* InArgs)
		{
			PyObject* PyObj = nullptr;
			if (PyArg_ParseTuple(InArgs, "O:cast", &PyObj))
			{
				PyObject* PyCastResult = (PyObject*)FPyWrapperObject::CastPyObject(PyObj, InType);
				if (!PyCastResult)
				{
					PyUtil::SetPythonError(PyExc_TypeError, InType, *FString::Printf(TEXT("Cannot cast type '%s' to '%s'"), *PyUtil::GetFriendlyTypename(PyObj), *PyUtil::GetFriendlyTypename(InType)));
				}
				return PyCastResult;
			}

			return nullptr;
		}

		static PyObject* GetDefaultObject(PyTypeObject* InType)
		{
			UClass* Class = FPyWrapperObjectMetaData::GetClass(InType);
			UObject* CDO = Class ? Class->GetDefaultObject() : nullptr;
			return PyConversion::Pythonize(CDO);
		}

		static PyObject* StaticClass(PyTypeObject* InType)
		{
			UClass* Class = FPyWrapperObjectMetaData::GetClass(InType);
			return PyConversion::PythonizeClass(Class);
		}

		static PyObject* GetClass(FPyWrapperObject* InSelf)
		{
			if (!FPyWrapperObject::ValidateInternalState(InSelf))
			{
				return nullptr;
			}

			return PyConversion::PythonizeClass(InSelf->ObjectInstance->GetClass());
		}

		static PyObject* GetOuter(FPyWrapperObject* InSelf)
		{
			if (!FPyWrapperObject::ValidateInternalState(InSelf))
			{
				return nullptr;
			}

			return PyConversion::Pythonize(InSelf->ObjectInstance->GetOuter());
		}

		static PyObject* GetTypedOuter(FPyWrapperObject* InSelf, PyObject* InArgs)
		{
			if (!FPyWrapperObject::ValidateInternalState(InSelf))
			{
				return nullptr;
			}

			PyObject* PyOuterType = nullptr;
			if (!PyArg_ParseTuple(InArgs, "O:get_typed_outer", &PyOuterType))
			{
				return nullptr;
			}

			UClass* OuterType = nullptr;
			if (!PyConversion::NativizeClass(PyOuterType, OuterType, UObject::StaticClass()))
			{
				return nullptr;
			}

			return PyConversion::Pythonize(InSelf->ObjectInstance->GetTypedOuter(OuterType));
		}

		static PyObject* GetOutermost(FPyWrapperObject* InSelf)
		{
			if (!FPyWrapperObject::ValidateInternalState(InSelf))
			{
				return nullptr;
			}

			return PyConversion::Pythonize(InSelf->ObjectInstance->GetOutermost());
		}

		static PyObject* GetName(FPyWrapperObject* InSelf)
		{
			if (!FPyWrapperObject::ValidateInternalState(InSelf))
			{
				return nullptr;
			}

			return PyConversion::Pythonize(InSelf->ObjectInstance->GetName());
		}

		static PyObject* GetFName(FPyWrapperObject* InSelf)
		{
			if (!FPyWrapperObject::ValidateInternalState(InSelf))
			{
				return nullptr;
			}

			return PyConversion::Pythonize(InSelf->ObjectInstance->GetFName());
		}

		static PyObject* GetFullName(FPyWrapperObject* InSelf)
		{
			if (!FPyWrapperObject::ValidateInternalState(InSelf))
			{
				return nullptr;
			}

			return PyConversion::Pythonize(InSelf->ObjectInstance->GetFullName());
		}

		static PyObject* GetPathName(FPyWrapperObject* InSelf)
		{
			if (!FPyWrapperObject::ValidateInternalState(InSelf))
			{
				return nullptr;
			}

			return PyConversion::Pythonize(InSelf->ObjectInstance->GetPathName());
		}

		static PyObject* GetWorld(FPyWrapperObject* InSelf)
		{
			if (!FPyWrapperObject::ValidateInternalState(InSelf))
			{
				return nullptr;
			}

			return PyConversion::Pythonize(InSelf->ObjectInstance->GetWorld());
		}

		static PyObject* Modify(FPyWrapperObject* InSelf, PyObject* InArgs)
		{
			if (!FPyWrapperObject::ValidateInternalState(InSelf))
			{
				return nullptr;
			}

			PyObject* PyAlwaysMarkDirty = nullptr;
			if (!PyArg_ParseTuple(InArgs, "|O:modify", &PyAlwaysMarkDirty))
			{
				return nullptr;
			}

			bool bAlwaysMarkDirty = true;
			if (PyAlwaysMarkDirty && !PyConversion::Nativize(PyAlwaysMarkDirty, bAlwaysMarkDirty))
			{
				return nullptr;
			}

			const bool bResult = InSelf->ObjectInstance->Modify(bAlwaysMarkDirty);
			return PyConversion::Pythonize(bResult);
		}

		static PyObject* Rename(FPyWrapperObject* InSelf, PyObject* InArgs, PyObject* InKwds)
		{
			if (!FPyWrapperObject::ValidateInternalState(InSelf))
			{
				return nullptr;
			}

			PyObject* PyNameObj = nullptr;
			PyObject* PyOuterObj = nullptr;

			static const char *ArgsKwdList[] = { "name", "outer", nullptr };
			if (!PyArg_ParseTupleAndKeywords(InArgs, InKwds, "|OO:rename", (char**)ArgsKwdList, &PyNameObj, &PyOuterObj))
			{
				return nullptr;
			}

			FName NewName;
			if (PyNameObj && PyNameObj != Py_None && !PyConversion::Nativize(PyNameObj, NewName))
			{
				PyUtil::SetPythonError(PyExc_TypeError, InSelf, *FString::Printf(TEXT("Failed to convert 'name' (%s) to 'Name'"), *PyUtil::GetFriendlyTypename(InSelf)));
				return nullptr;
			}

			UObject* NewOuter = nullptr;
			if (PyOuterObj && !PyConversion::Nativize(PyOuterObj, NewOuter))
			{
				PyUtil::SetPythonError(PyExc_TypeError, InSelf, *FString::Printf(TEXT("Failed to convert 'outer' (%s) to 'Object'"), *PyUtil::GetFriendlyTypename(PyOuterObj)));
				return nullptr;
			}

			const bool bResult = InSelf->ObjectInstance->Rename(NewName.IsNone() ? nullptr : *NewName.ToString(), NewOuter);

			return PyConversion::Pythonize(bResult);
		}

		static PyObject* GetEditorProperty(FPyWrapperObject* InSelf, PyObject* InArgs, PyObject* InKwds)
		{
			if (!FPyWrapperObject::ValidateInternalState(InSelf))
			{
				return nullptr;
			}

			PyObject* PyNameObj = nullptr;

			static const char *ArgsKwdList[] = { "name", nullptr };
			if (!PyArg_ParseTupleAndKeywords(InArgs, InKwds, "O:get_editor_property", (char**)ArgsKwdList, &PyNameObj))
			{
				return nullptr;
			}

			FName Name;
			if (!PyConversion::Nativize(PyNameObj, Name))
			{
				PyUtil::SetPythonError(PyExc_TypeError, InSelf, *FString::Printf(TEXT("Failed to convert 'name' (%s) to 'Name'"), *PyUtil::GetFriendlyTypename(InSelf)));
				return nullptr;
			}

			const UClass* Class = InSelf->ObjectInstance->GetClass();

			const FName ResolvedName = FPyWrapperObjectMetaData::ResolvePropertyName(InSelf, Name);
			const UProperty* ResolvedProp = Class->FindPropertyByName(ResolvedName);
			if (!ResolvedProp)
			{
				PyUtil::SetPythonError(PyExc_Exception, InSelf, *FString::Printf(TEXT("Failed to find property '%s' for attribute '%s' on '%s'"), *ResolvedName.ToString(), *Name.ToString(), *Class->GetName()));
				return nullptr;
			}

			TOptional<FString> PropDeprecationMessage;
			{
				FString PropDeprecationMessageStr;
				if (FPyWrapperObjectMetaData::IsPropertyDeprecated(InSelf, Name, &PropDeprecationMessageStr))
				{
					PropDeprecationMessage = MoveTemp(PropDeprecationMessageStr);
				}
			}

			PyGenUtil::FGeneratedWrappedProperty WrappedPropDef;
			if (PropDeprecationMessage.IsSet())
			{
				WrappedPropDef.SetProperty(ResolvedProp, PyGenUtil::FGeneratedWrappedProperty::SPF_None);
				WrappedPropDef.DeprecationMessage = MoveTemp(PropDeprecationMessage);
			}
			else
			{
				WrappedPropDef.SetProperty(ResolvedProp);
			}

			return FPyWrapperObject::GetPropertyValue(InSelf, WrappedPropDef, TCHAR_TO_UTF8(*Name.ToString()));
		}

		static PyObject* SetEditorProperty(FPyWrapperObject* InSelf, PyObject* InArgs, PyObject* InKwds)
		{
			if (!FPyWrapperObject::ValidateInternalState(InSelf))
			{
				return nullptr;
			}

			PyObject* PyNameObj = nullptr;
			PyObject* PyValueObj = nullptr;

			static const char *ArgsKwdList[] = { "name", "value", nullptr };
			if (!PyArg_ParseTupleAndKeywords(InArgs, InKwds, "OO:set_editor_property", (char**)ArgsKwdList, &PyNameObj, &PyValueObj))
			{
				return nullptr;
			}

			FName Name;
			if (!PyConversion::Nativize(PyNameObj, Name))
			{
				PyUtil::SetPythonError(PyExc_TypeError, InSelf, *FString::Printf(TEXT("Failed to convert 'name' (%s) to 'Name'"), *PyUtil::GetFriendlyTypename(InSelf)));
				return nullptr;
			}

			const UClass* Class = InSelf->ObjectInstance->GetClass();

			const FName ResolvedName = FPyWrapperObjectMetaData::ResolvePropertyName(InSelf, Name);
			const UProperty* ResolvedProp = Class->FindPropertyByName(ResolvedName);
			if (!ResolvedProp)
			{
				PyUtil::SetPythonError(PyExc_Exception, InSelf, *FString::Printf(TEXT("Failed to find property '%s' for attribute '%s' on '%s'"), *ResolvedName.ToString(), *Name.ToString(), *Class->GetName()));
				return nullptr;
			}

			TOptional<FString> PropDeprecationMessage;
			{
				FString PropDeprecationMessageStr;
				if (FPyWrapperObjectMetaData::IsPropertyDeprecated(InSelf, Name, &PropDeprecationMessageStr))
				{
					PropDeprecationMessage = MoveTemp(PropDeprecationMessageStr);
				}
			}

			PyGenUtil::FGeneratedWrappedProperty WrappedPropDef;
			if (PropDeprecationMessage.IsSet())
			{
				WrappedPropDef.SetProperty(ResolvedProp, PyGenUtil::FGeneratedWrappedProperty::SPF_None);
				WrappedPropDef.DeprecationMessage = MoveTemp(PropDeprecationMessage);
			}
			else
			{
				WrappedPropDef.SetProperty(ResolvedProp);
			}

			const int Result = FPyWrapperObject::SetPropertyValue(InSelf, PyValueObj, WrappedPropDef, TCHAR_TO_UTF8(*Name.ToString()), /*InNotifyChange*/true, CPF_EditConst);
			if (Result != 0)
			{
				return nullptr;
			}

			Py_RETURN_NONE;
		}
	};

	static PyMethodDef PyMethods[] = {
		{ PyGenUtil::PostInitFuncName, PyCFunctionCast(&FMethods::PostInit), METH_NOARGS, "x._post_init() -> None -- called during Unreal object initialization (equivalent to PostInitProperties in C++)" },
		{ "cast", PyCFunctionCast(&FMethods::Cast), METH_VARARGS | METH_CLASS, "X.cast(object) -> Object -- cast the given object to this Unreal object type" },
		{ "get_default_object", PyCFunctionCast(&FMethods::GetDefaultObject), METH_NOARGS | METH_CLASS, "X.get_default_object() -> Object -- get the Unreal class default object (CDO) of this type" },
		{ "static_class", PyCFunctionCast(&FMethods::StaticClass), METH_NOARGS | METH_CLASS, "X.static_class() -> Class -- get the Unreal class of this type" },
		{ "get_class", PyCFunctionCast(&FMethods::GetClass), METH_NOARGS, "x.get_class() -> Class -- get the Unreal class of this instance" },
		{ "get_outer", PyCFunctionCast(&FMethods::GetOuter), METH_NOARGS, "x.get_outer() -> Object -- get the outer object from this instance (if any)" },
		{ "get_typed_outer", PyCFunctionCast(&FMethods::GetTypedOuter), METH_VARARGS, "x.get_typed_outer(type) -> type() -- get the first outer object of the given type from this instance (if any)" },
		{ "get_outermost", PyCFunctionCast(&FMethods::GetOutermost), METH_NOARGS, "x.get_outermost() -> Package -- get the outermost object (the package) from this instance" },
		{ "get_name", PyCFunctionCast(&FMethods::GetName), METH_NOARGS, "x.get_name() -> str -- get the name of this instance" },
		{ "get_fname", PyCFunctionCast(&FMethods::GetFName), METH_NOARGS, "x.get_fname() -> FName -- get the name of this instance" },
		{ "get_full_name", PyCFunctionCast(&FMethods::GetFullName), METH_NOARGS, "x.get_full_name() -> str -- get the full name (class name + full path) of this instance" },
		{ "get_path_name", PyCFunctionCast(&FMethods::GetPathName), METH_NOARGS, "x.get_path_name() -> str -- get the path name of this instance" },
		{ "get_world", PyCFunctionCast(&FMethods::GetWorld), METH_NOARGS, "x.get_world() -> World -- get the world associated with this instance (if any)" },
		{ "modify", PyCFunctionCast(&FMethods::Modify), METH_VARARGS, "x.modify(bool) -> bool -- inform that this instance is about to be modified (tracks changes for undo/redo if transactional)" },
		{ "rename", PyCFunctionCast(&FMethods::Rename), METH_VARARGS | METH_KEYWORDS, "x.rename(name=None, outer=None) -> bool -- rename this instance" },
		{ "get_editor_property", PyCFunctionCast(&FMethods::GetEditorProperty), METH_VARARGS | METH_KEYWORDS, "x.get_editor_property(name) -> object -- get the value of any property visible to the editor" },
		{ "set_editor_property", PyCFunctionCast(&FMethods::SetEditorProperty), METH_VARARGS | METH_KEYWORDS, "x.set_editor_property(name, value) -> None -- set the value of any property visible to the editor, ensuring that the pre/post change notifications are called" },
		{ nullptr, nullptr, 0, nullptr }
	};

	PyTypeObject PyType = {
		PyVarObject_HEAD_INIT(nullptr, 0)
		"_ObjectBase", /* tp_name */
		sizeof(FPyWrapperObject), /* tp_basicsize */
	};

	PyType.tp_base = &PyWrapperBaseType;
	PyType.tp_new = (newfunc)&FFuncs::New;
	PyType.tp_dealloc = (destructor)&FFuncs::Dealloc;
	PyType.tp_init = (initproc)&FFuncs::Init;
	PyType.tp_str = (reprfunc)&FFuncs::Str;
	PyType.tp_hash = (hashfunc)&FFuncs::Hash;

	PyType.tp_methods = PyMethods;

	PyType.tp_flags = Py_TPFLAGS_DEFAULT | Py_TPFLAGS_BASETYPE;
	PyType.tp_doc = "Type for all UE4 exposed object instances";

	return PyType;
}

PyTypeObject PyWrapperObjectType = InitializePyWrapperObjectType();

void FPyWrapperObjectMetaData::AddReferencedObjects(FPyWrapperBase* Instance, FReferenceCollector& Collector)
{
	FPyWrapperObject* Self = static_cast<FPyWrapperObject*>(Instance);

	UObject* OldInstance = Self->ObjectInstance;
	Collector.AddReferencedObject(Self->ObjectInstance);

	// Update the wrapped instance in the object factory
	if (Self->ObjectInstance != OldInstance)
	{
		FPyWrapperObjectFactory::Get().UnmapInstance(OldInstance, Py_TYPE(Self));
	}

	// Update the object type
	if (Self->ObjectInstance != OldInstance && Self->ObjectInstance)
	{
		// Object instance has been re-pointed, make sure we're still the correct type
		PyTypeObject* NewPyType = FPyWrapperTypeRegistry::Get().GetWrappedClassType(Self->ObjectInstance->GetClass());
		if (PyType_IsSubtype(NewPyType, &PyWrapperObjectType) && NewPyType->tp_basicsize == Py_TYPE(Self)->tp_basicsize)
		{
			Py_TYPE(Self) = NewPyType; // todo: is this safe?
		}
		else
		{
			Self->ObjectInstance = nullptr;
		}
	}

	// Update the wrapped instance in the object factory
	if (Self->ObjectInstance != OldInstance && Self->ObjectInstance)
	{
		FPyWrapperObjectFactory::Get().MapInstance(Self->ObjectInstance, Self);
	}

	// We also need to ARO delegates on this object to catch ones that are wrapping Python callables (also recursing into nested structs and containers)
	if (Self->ObjectInstance)
	{
		FPyReferenceCollector::AddReferencedObjectsFromStruct(Collector, Self->ObjectInstance->GetClass(), Self->ObjectInstance, EPyReferenceCollectorFlags::IncludeDelegates | EPyReferenceCollectorFlags::IncludeStructs | EPyReferenceCollectorFlags::IncludeContainers);
	}
}

UClass* FPyWrapperObjectMetaData::GetClass(PyTypeObject* PyType)
{
	FPyWrapperObjectMetaData* PyWrapperMetaData = FPyWrapperObjectMetaData::GetMetaData(PyType);
	return PyWrapperMetaData ? PyWrapperMetaData->Class : nullptr;
}

UClass* FPyWrapperObjectMetaData::GetClass(FPyWrapperObject* Instance)
{
	return GetClass(Py_TYPE(Instance));
}

FName FPyWrapperObjectMetaData::ResolvePropertyName(PyTypeObject* PyType, const FName InPythonPropertyName)
{
	if (FPyWrapperObjectMetaData* PyWrapperMetaData = FPyWrapperObjectMetaData::GetMetaData(PyType))
	{
		if (const FName* MappedPropName = PyWrapperMetaData->PythonProperties.Find(InPythonPropertyName))
		{
			return *MappedPropName;
		}

		if (const UClass* SuperClass = PyWrapperMetaData->Class ? PyWrapperMetaData->Class->GetSuperClass() : nullptr)
		{
			PyTypeObject* SuperClassPyType = FPyWrapperTypeRegistry::Get().GetWrappedClassType(SuperClass);
			return ResolvePropertyName(SuperClassPyType, InPythonPropertyName);
		}
	}

	return InPythonPropertyName;
}

FName FPyWrapperObjectMetaData::ResolvePropertyName(FPyWrapperObject* Instance, const FName InPythonPropertyName)
{
	return ResolvePropertyName(Py_TYPE(Instance), InPythonPropertyName);
}

bool FPyWrapperObjectMetaData::IsPropertyDeprecated(PyTypeObject* PyType, const FName InPythonPropertyName, FString* OutDeprecationMessage)
{
	if (FPyWrapperObjectMetaData* PyWrapperMetaData = FPyWrapperObjectMetaData::GetMetaData(PyType))
	{
		if (const FString* DeprecationMessage = PyWrapperMetaData->PythonDeprecatedProperties.Find(InPythonPropertyName))
		{
			if (OutDeprecationMessage)
			{
				*OutDeprecationMessage = *DeprecationMessage;
			}
			return true;
		}

		if (const UClass* SuperClass = PyWrapperMetaData->Class ? PyWrapperMetaData->Class->GetSuperClass() : nullptr)
		{
			PyTypeObject* SuperClassPyType = FPyWrapperTypeRegistry::Get().GetWrappedClassType(SuperClass);
			return IsPropertyDeprecated(SuperClassPyType, InPythonPropertyName, OutDeprecationMessage);
		}
	}

	return false;
}

bool FPyWrapperObjectMetaData::IsPropertyDeprecated(FPyWrapperObject* Instance, const FName InPythonPropertyName, FString* OutDeprecationMessage)
{
	return IsPropertyDeprecated(Py_TYPE(Instance), InPythonPropertyName, OutDeprecationMessage);
}

FName FPyWrapperObjectMetaData::ResolveFunctionName(PyTypeObject* PyType, const FName InPythonMethodName)
{
	if (FPyWrapperObjectMetaData* PyWrapperMetaData = FPyWrapperObjectMetaData::GetMetaData(PyType))
	{
		if (const FName* MappedFuncName = PyWrapperMetaData->PythonMethods.Find(InPythonMethodName))
		{
			return *MappedFuncName;
		}

		if (const UClass* SuperClass = PyWrapperMetaData->Class ? PyWrapperMetaData->Class->GetSuperClass() : nullptr)
		{
			PyTypeObject* SuperClassPyType = FPyWrapperTypeRegistry::Get().GetWrappedClassType(SuperClass);
			return ResolveFunctionName(SuperClassPyType, InPythonMethodName);
		}
	}

	return InPythonMethodName;
}

FName FPyWrapperObjectMetaData::ResolveFunctionName(FPyWrapperObject* Instance, const FName InPythonMethodName)
{
	return ResolveFunctionName(Py_TYPE(Instance), InPythonMethodName);
}

bool FPyWrapperObjectMetaData::IsFunctionDeprecated(PyTypeObject* PyType, const FName InPythonMethodName, FString* OutDeprecationMessage)
{
	if (FPyWrapperObjectMetaData* PyWrapperMetaData = FPyWrapperObjectMetaData::GetMetaData(PyType))
	{
		if (const FString* DeprecationMessage = PyWrapperMetaData->PythonDeprecatedMethods.Find(InPythonMethodName))
		{
			if (OutDeprecationMessage)
			{
				*OutDeprecationMessage = *DeprecationMessage;
			}
			return true;
		}

		if (const UClass* SuperClass = PyWrapperMetaData->Class ? PyWrapperMetaData->Class->GetSuperClass() : nullptr)
		{
			PyTypeObject* SuperClassPyType = FPyWrapperTypeRegistry::Get().GetWrappedClassType(SuperClass);
			return IsFunctionDeprecated(SuperClassPyType, InPythonMethodName, OutDeprecationMessage);
		}
	}

	return false;
}

bool FPyWrapperObjectMetaData::IsFunctionDeprecated(FPyWrapperObject* Instance, const FName InPythonMethodName, FString* OutDeprecationMessage)
{
	return IsFunctionDeprecated(Py_TYPE(Instance), InPythonMethodName, OutDeprecationMessage);
}

bool FPyWrapperObjectMetaData::IsClassDeprecated(PyTypeObject* PyType, FString* OutDeprecationMessage)
{
	if (FPyWrapperObjectMetaData* PyWrapperMetaData = FPyWrapperObjectMetaData::GetMetaData(PyType))
	{
		if (PyWrapperMetaData->DeprecationMessage.IsSet())
		{
			if (OutDeprecationMessage)
			{
				*OutDeprecationMessage = PyWrapperMetaData->DeprecationMessage.GetValue();
			}
			return true;
		}
	}

	return false;
}

bool FPyWrapperObjectMetaData::IsClassDeprecated(FPyWrapperObject* Instance, FString* OutDeprecationMessage)
{
	return IsClassDeprecated(Py_TYPE(Instance), OutDeprecationMessage);
}

class FPythonGeneratedClassBuilder
{
public:
	FPythonGeneratedClassBuilder(const FString& InClassName, UClass* InSuperClass, PyTypeObject* InPyType)
		: ClassName(InClassName)
		, PyType(InPyType)
		, OldClass(nullptr)
		, NewClass(nullptr)
	{
		UObject* ClassOuter = GetPythonTypeContainer();

		// Find any existing class with the name we want to use
		OldClass = FindObject<UPythonGeneratedClass>(ClassOuter, *ClassName);

		// Create a new class with a temporary name; we will rename it as part of Finalize
		const FString NewClassName = MakeUniqueObjectName(ClassOuter, UPythonGeneratedClass::StaticClass(), *FString::Printf(TEXT("%s_NEWINST"), *ClassName)).ToString();
		NewClass = NewObject<UPythonGeneratedClass>(ClassOuter, *NewClassName, RF_Public | RF_Standalone | RF_Transient);
		NewClass->SetMetaData(TEXT("BlueprintType"), TEXT("true"));
		NewClass->SetSuperStruct(InSuperClass);
	}

	~FPythonGeneratedClassBuilder()
	{
		// If NewClass is still set at this point, if means Finalize wasn't called and we should destroy the partially built class
		if (NewClass)
		{
			NewClass->ClearFlags(RF_Public | RF_Standalone);
			NewClass = nullptr;

			CollectGarbage(GARBAGE_COLLECTION_KEEPFLAGS);
		}
	}

	UPythonGeneratedClass* Finalize(FPyObjectPtr InPyPostInitFunction)
	{
		// Set the post-init function
		NewClass->PyPostInitFunction = InPyPostInitFunction;
		if (!NewClass->PyPostInitFunction)
		{
			return nullptr;
		}

		// Replace the definitions with real descriptors
		if (!RegisterDescriptors())
		{
			return nullptr;
		}

		// Let Python know that we've changed its type
		PyType_Modified(PyType);

		// We can no longer fail, so prepare the old class for removal and set the correct name on the new class
		if (OldClass)
		{
			PrepareOldClassForReinstancing();
		}
		NewClass->Rename(*ClassName, nullptr, REN_DontCreateRedirectors);

		// Finalize the class
		NewClass->Bind();
		NewClass->StaticLink(true);
		NewClass->AssembleReferenceTokenStream();

		// Add the object meta-data to the type
		NewClass->PyMetaData.Class = NewClass;
		FPyWrapperObjectMetaData::SetMetaData(PyType, &NewClass->PyMetaData);

		// Map the Unreal class to the Python type
		NewClass->PyType = FPyTypeObjectPtr::NewReference(PyType);
		FPyWrapperTypeRegistry::Get().RegisterWrappedClassType(NewClass->GetFName() , PyType);

		// Ensure the CDO exists
		NewClass->GetDefaultObject();

		// Re-instance the old class and re-parent any derived classes to this new type
		if (OldClass)
		{
			FPyWrapperTypeReinstancer::Get().AddPendingClass(OldClass, NewClass);
			UPythonGeneratedClass::ReparentDerivedClasses(OldClass, NewClass);
		}	

		// Null the NewClass pointer so the destructor doesn't kill it
		UPythonGeneratedClass* FinalizedClass = NewClass;
		NewClass = nullptr;
		return FinalizedClass;
	}

	bool CreatePropertyFromDefinition(const FString& InFieldName, FPyUPropertyDef* InPyPropDef)
	{
		UClass* SuperClass = NewClass->GetSuperClass();

		// Resolve the property name to match any previously exported properties from the parent type
		const FName PropName = FPyWrapperObjectMetaData::ResolvePropertyName(PyType->tp_base, *InFieldName);
		if (SuperClass->FindPropertyByName(PropName))
		{
			PyUtil::SetPythonError(PyExc_Exception, PyType, *FString::Printf(TEXT("Property '%s' (%s) cannot override a property from the base type"), *InFieldName, *PyUtil::GetFriendlyTypename(InPyPropDef->PropType)));
			return false;
		}

		// Create the property from its definition
		UProperty* Prop = PyUtil::CreateProperty(InPyPropDef->PropType, 1, NewClass, PropName);
		if (!Prop)
		{
			PyUtil::SetPythonError(PyExc_Exception, PyType, *FString::Printf(TEXT("Failed to create property for '%s' (%s)"), *InFieldName, *PyUtil::GetFriendlyTypename(InPyPropDef->PropType)));
			return false;
		}
		Prop->PropertyFlags |= (CPF_Edit | CPF_BlueprintVisible);
		FPyUPropertyDef::ApplyMetaData(InPyPropDef, Prop);
		NewClass->AddCppProperty(Prop);

		// Resolve any getter/setter function names
		const FName GetterFuncName = FPyWrapperObjectMetaData::ResolveFunctionName(PyType->tp_base, *InPyPropDef->GetterFuncName);
		const FName SetterFuncName = FPyWrapperObjectMetaData::ResolveFunctionName(PyType->tp_base, *InPyPropDef->SetterFuncName);
		if (!GetterFuncName.IsNone())
		{
			Prop->SetMetaData(PyGenUtil::BlueprintGetterMetaDataKey, *GetterFuncName.ToString());
		}
		if (!SetterFuncName.IsNone())
		{
			Prop->SetMetaData(PyGenUtil::BlueprintSetterMetaDataKey, *SetterFuncName.ToString());
		}

		// Build the definition data for the new property accessor
		PyGenUtil::FPropertyDef& PropDef = *NewClass->PropertyDefs.Add_GetRef(MakeShared<PyGenUtil::FPropertyDef>());
		PropDef.GeneratedWrappedGetSet.GetSetName = PyGenUtil::TCHARToUTF8Buffer(*InFieldName);
		PropDef.GeneratedWrappedGetSet.GetSetDoc = PyGenUtil::TCHARToUTF8Buffer(*FString::Printf(TEXT("type: %s\n%s"), *PyGenUtil::GetPropertyPythonType(Prop), *PyGenUtil::GetFieldTooltip(Prop)));
		PropDef.GeneratedWrappedGetSet.Prop.SetProperty(Prop);
		PropDef.GeneratedWrappedGetSet.GetFunc.SetFunction(NewClass->FindFunctionByName(GetterFuncName));
		PropDef.GeneratedWrappedGetSet.SetFunc.SetFunction(NewClass->FindFunctionByName(SetterFuncName));
		PropDef.GeneratedWrappedGetSet.GetCallback = (getter)&FPyWrapperObject::Getter_Impl;
		PropDef.GeneratedWrappedGetSet.SetCallback = (setter)&FPyWrapperObject::Setter_Impl;
		PropDef.GeneratedWrappedGetSet.ToPython(PropDef.PyGetSet);

		// If this property has a getter or setter, also make an internal version with the get/set function cleared so that Python can read/write the internal property value
		if (PropDef.GeneratedWrappedGetSet.GetFunc.Func || PropDef.GeneratedWrappedGetSet.SetFunc.Func)
		{
			PyGenUtil::FPropertyDef& InternalPropDef = *NewClass->PropertyDefs.Add_GetRef(MakeShared<PyGenUtil::FPropertyDef>());
			InternalPropDef.GeneratedWrappedGetSet.GetSetName = PyGenUtil::TCHARToUTF8Buffer(*FString::Printf(TEXT("_%s"), *InFieldName));
			InternalPropDef.GeneratedWrappedGetSet.GetSetDoc = PropDef.GeneratedWrappedGetSet.GetSetDoc;
			InternalPropDef.GeneratedWrappedGetSet.Prop.SetProperty(Prop);
			InternalPropDef.GeneratedWrappedGetSet.GetCallback = (getter)&FPyWrapperObject::Getter_Impl;
			InternalPropDef.GeneratedWrappedGetSet.SetCallback = (setter)&FPyWrapperObject::Setter_Impl;
			InternalPropDef.GeneratedWrappedGetSet.ToPython(InternalPropDef.PyGetSet);
		}

		return true;
	}

	bool CreateFunctionFromDefinition(const FString& InFieldName, FPyUFunctionDef* InPyFuncDef)
	{
		UClass* SuperClass = NewClass->GetSuperClass();

		// Validate the function definition makes sense
		if (EnumHasAllFlags(InPyFuncDef->FuncFlags, EPyUFunctionDefFlags::Override))
		{
			if (EnumHasAnyFlags(InPyFuncDef->FuncFlags, EPyUFunctionDefFlags::Static | EPyUFunctionDefFlags::Getter | EPyUFunctionDefFlags::Setter))
			{
				PyUtil::SetPythonError(PyExc_Exception, PyType, *FString::Printf(TEXT("Method '%s' specified as 'override' cannot also specify 'static', 'getter', or 'setter'"), *InFieldName));
				return false;
			}
			if (InPyFuncDef->FuncRetType != Py_None || InPyFuncDef->FuncParamTypes != Py_None)
			{
				PyUtil::SetPythonError(PyExc_Exception, PyType, *FString::Printf(TEXT("Method '%s' specified as 'override' cannot also specify 'ret' or 'params'"), *InFieldName));
				return false;
			}
		}
		if (EnumHasAllFlags(InPyFuncDef->FuncFlags, EPyUFunctionDefFlags::Static) && EnumHasAnyFlags(InPyFuncDef->FuncFlags, EPyUFunctionDefFlags::Getter | EPyUFunctionDefFlags::Setter))
		{
			PyUtil::SetPythonError(PyExc_Exception, PyType, *FString::Printf(TEXT("Method '%s' specified as 'static' cannot also specify 'getter' or 'setter'"), *InFieldName));
			return false;
		}
		if (EnumHasAllFlags(InPyFuncDef->FuncFlags, EPyUFunctionDefFlags::Getter))
		{
			if (EnumHasAnyFlags(InPyFuncDef->FuncFlags, EPyUFunctionDefFlags::Setter))
			{
				PyUtil::SetPythonError(PyExc_Exception, PyType, *FString::Printf(TEXT("Method '%s' specified as 'getter' cannot also specify 'setter'"), *InFieldName));
				return false;
			}
			if (EnumHasAnyFlags(InPyFuncDef->FuncFlags, EPyUFunctionDefFlags::Impure))
			{
				PyUtil::SetPythonError(PyExc_Exception, PyType, *FString::Printf(TEXT("Method '%s' specified as 'getter' must also specify 'pure=True'"), *InFieldName));
				return false;
			}
		}

		// Resolve the function name to match any previously exported functions from the parent type
		const FName FuncName = FPyWrapperObjectMetaData::ResolveFunctionName(PyType->tp_base, *InFieldName);
		const UFunction* SuperFunc = SuperClass->FindFunctionByName(FuncName);
		if (SuperFunc && !EnumHasAllFlags(InPyFuncDef->FuncFlags, EPyUFunctionDefFlags::Override))
		{
			PyUtil::SetPythonError(PyExc_Exception, PyType, *FString::Printf(TEXT("Method '%s' cannot override a method from the base type (did you forget to specify 'override=True'?)"), *InFieldName));
			return false;
		}
		if (EnumHasAllFlags(InPyFuncDef->FuncFlags, EPyUFunctionDefFlags::Override))
		{
			if (!SuperFunc)
			{
				PyUtil::SetPythonError(PyExc_Exception, PyType, *FString::Printf(TEXT("Method '%s' was set to 'override', but no method was found to override"), *InFieldName));
				return false;
			}
			if (!SuperFunc->HasAnyFunctionFlags(FUNC_BlueprintEvent))
			{
				PyUtil::SetPythonError(PyExc_Exception, PyType, *FString::Printf(TEXT("Method '%s' was set to 'override', but the method found to override was not a blueprint event"), *InFieldName));
				return false;
			}
		}

		// Inspect the argument names and defaults from the Python function
		TArray<FString> FuncArgNames;
		TArray<FPyObjectPtr> FuncArgDefaults;
		if (!PyUtil::InspectFunctionArgs(InPyFuncDef->Func, FuncArgNames, &FuncArgDefaults))
		{
			PyUtil::SetPythonError(PyExc_Exception, PyType, *FString::Printf(TEXT("Failed to inspect the arguments for '%s'"), *InFieldName));
			return false;
		}

		// Create the function, either from the definition, or from the super-function found to override
		NewClass->AddNativeFunction(*FuncName.ToString(), &UPythonGeneratedClass::CallPythonFunction); // Need to do this before the call to DuplicateObject in the case that the super-function already has FUNC_Native
		UFunction* Func = nullptr;
		if (SuperFunc)
		{
			FObjectDuplicationParameters FuncDuplicationParams(const_cast<UFunction*>(SuperFunc), NewClass);
			FuncDuplicationParams.DestName = FuncName;
			FuncDuplicationParams.InternalFlagMask &= ~EInternalObjectFlags::Native;
			Func = CastChecked<UFunction>(StaticDuplicateObjectEx(FuncDuplicationParams));
		}
		else
		{
			Func = NewObject<UFunction>(NewClass, FuncName);
		}
		if (!SuperFunc)
		{
			Func->FunctionFlags |= FUNC_Public;
		}
		if (EnumHasAllFlags(InPyFuncDef->FuncFlags, EPyUFunctionDefFlags::Static))
		{
			Func->FunctionFlags |= FUNC_Static;
		}
		if (EnumHasAllFlags(InPyFuncDef->FuncFlags, EPyUFunctionDefFlags::Pure))
		{
			Func->FunctionFlags |= FUNC_BlueprintPure;
		}
		if (EnumHasAllFlags(InPyFuncDef->FuncFlags, EPyUFunctionDefFlags::Impure))
		{
			Func->FunctionFlags &= ~FUNC_BlueprintPure;
		}
		if (EnumHasAllFlags(InPyFuncDef->FuncFlags, EPyUFunctionDefFlags::Getter))
		{
			Func->SetMetaData(PyGenUtil::BlueprintGetterMetaDataKey, TEXT(""));
		}
		if (EnumHasAllFlags(InPyFuncDef->FuncFlags, EPyUFunctionDefFlags::Setter))
		{
			Func->SetMetaData(PyGenUtil::BlueprintSetterMetaDataKey, TEXT(""));
		}
		Func->FunctionFlags |= (FUNC_Native | FUNC_Event | FUNC_BlueprintEvent | FUNC_BlueprintCallable);
		FPyUFunctionDef::ApplyMetaData(InPyFuncDef, Func);
		NewClass->AddFunctionToFunctionMap(Func, Func->GetFName());
		if (!Func->HasAnyFunctionFlags(FUNC_Static))
		{
			// Strip the zero'th 'self' argument when processing a non-static function
			FuncArgNames.RemoveAt(0, 1, /*bAllowShrinking*/false);
			FuncArgDefaults.RemoveAt(0, 1, /*bAllowShrinking*/false);
		}
		if (!SuperFunc)
		{
			// Make sure the number of function arguments matches the number of argument types specified
			const int32 NumArgTypes = (InPyFuncDef->FuncParamTypes && InPyFuncDef->FuncParamTypes != Py_None) ? PySequence_Size(InPyFuncDef->FuncParamTypes) : 0;
			if (NumArgTypes != FuncArgNames.Num())
			{
				PyUtil::SetPythonError(PyExc_Exception, PyType, *FString::Printf(TEXT("Incorrect number of arguments specified for '%s' (expected %d, got %d)"), *InFieldName, NumArgTypes, FuncArgNames.Num()));
				return false;
			}

			// Build the arguments struct if not overriding a function
			if (InPyFuncDef->FuncRetType && InPyFuncDef->FuncRetType != Py_None)
			{
				// If we have a tuple, then we actually want to return a bool but add every type within the tuple as output parameters
				const bool bOptionalReturn = PyTuple_Check(InPyFuncDef->FuncRetType);

				PyObject* RetType = bOptionalReturn ? (PyObject*)&PyBool_Type : InPyFuncDef->FuncRetType;
				UProperty* RetProp = PyUtil::CreateProperty(RetType, 1, Func, TEXT("ReturnValue"));
				if (!RetProp)
				{
					PyUtil::SetPythonError(PyExc_Exception, PyType, *FString::Printf(TEXT("Failed to create return property (%s) for function '%s'"), *PyUtil::GetFriendlyTypename(RetType), *InFieldName));
					return false;
				}
				RetProp->PropertyFlags |= (CPF_Parm | CPF_ReturnParm);
				Func->AddCppProperty(RetProp);

				if (bOptionalReturn)
				{
					const int32 NumOutArgs = PyTuple_Size(InPyFuncDef->FuncRetType);
					for (int32 ArgIndex = 0; ArgIndex < NumOutArgs; ++ArgIndex)
					{
						PyObject* ArgTypeObj = PySequence_GetItem(InPyFuncDef->FuncRetType, ArgIndex);
						UProperty* ArgProp = PyUtil::CreateProperty(ArgTypeObj, 1, Func, *FString::Printf(TEXT("OutValue%d"), ArgIndex));
						if (!ArgProp)
						{
							PyUtil::SetPythonError(PyExc_Exception, PyType, *FString::Printf(TEXT("Failed to create output property (%s) for function '%s' at index %d"), *PyUtil::GetFriendlyTypename(ArgTypeObj), *InFieldName, ArgIndex));
							return false;
						}
						ArgProp->PropertyFlags |= (CPF_Parm | CPF_OutParm);
						Func->AddCppProperty(ArgProp);
						Func->FunctionFlags |= FUNC_HasOutParms;
					}
				}
			}
			for (int32 ArgIndex = 0; ArgIndex < FuncArgNames.Num(); ++ArgIndex)
			{
				PyObject* ArgTypeObj = PySequence_GetItem(InPyFuncDef->FuncParamTypes, ArgIndex);
				UProperty* ArgProp = PyUtil::CreateProperty(ArgTypeObj, 1, Func, *FuncArgNames[ArgIndex]);
				if (!ArgProp)
				{
					PyUtil::SetPythonError(PyExc_Exception, PyType, *FString::Printf(TEXT("Failed to create property (%s) for function '%s' argument '%s'"), *PyUtil::GetFriendlyTypename(ArgTypeObj), *InFieldName, *FuncArgNames[ArgIndex]));
					return false;
				}
				ArgProp->PropertyFlags |= CPF_Parm;
				Func->AddCppProperty(ArgProp);
			}
		}
		// Apply the defaults to the function arguments and build the Python method params
		PyGenUtil::FGeneratedWrappedFunction GeneratedWrappedFunction;
		GeneratedWrappedFunction.SetFunction(Func);
		// SetFunction doesn't always use the correct names or defaults for generated classes
		for (int32 InputArgIndex = 0; InputArgIndex < GeneratedWrappedFunction.InputParams.Num(); ++InputArgIndex)
		{
			PyGenUtil::FGeneratedWrappedMethodParameter& GeneratedWrappedMethodParam = GeneratedWrappedFunction.InputParams[InputArgIndex];
			const UProperty* Param = GeneratedWrappedMethodParam.ParamProp;

			const FName DefaultValueMetaDataKey = *FString::Printf(TEXT("CPP_Default_%s"), *Param->GetName());

			TOptional<FString> ResolvedDefaultValue;
			if (FuncArgDefaults.IsValidIndex(InputArgIndex) && FuncArgDefaults[InputArgIndex])
			{
				// Convert the default value to the given property...
				PyUtil::FPropValueOnScope DefaultValue(Param);
				if (!DefaultValue.IsValid() || !DefaultValue.SetValue(FuncArgDefaults[InputArgIndex], *PyUtil::GetErrorContext(PyType)))
				{
					PyUtil::SetPythonError(PyExc_Exception, PyType, *FString::Printf(TEXT("Failed to convert default value for function '%s' argument '%s' (%s)"), *InFieldName, *FuncArgNames[InputArgIndex], *Param->GetClass()->GetName()));
					return false;
				}

				// ... and export it as meta-data
				FString ExportedDefaultValue;
				if (!DefaultValue.GetProp()->ExportText_Direct(ExportedDefaultValue, DefaultValue.GetValue(), DefaultValue.GetValue(), nullptr, PPF_None))
				{
					PyUtil::SetPythonError(PyExc_Exception, PyType, *FString::Printf(TEXT("Failed to export default value for function '%s' argument '%s' (%s)"), *InFieldName, *FuncArgNames[InputArgIndex], *Param->GetClass()->GetName()));
					return false;
				}

				ResolvedDefaultValue = ExportedDefaultValue;
			}
			if (!ResolvedDefaultValue.IsSet() && SuperFunc && SuperFunc->HasAnyFunctionFlags(FUNC_HasDefaults))
			{
				if (SuperFunc->HasMetaData(DefaultValueMetaDataKey))
				{
					ResolvedDefaultValue = SuperFunc->GetMetaData(DefaultValueMetaDataKey);
				}
			}
			if (ResolvedDefaultValue.IsSet())
			{
				Func->SetMetaData(DefaultValueMetaDataKey, *ResolvedDefaultValue.GetValue());
				Func->FunctionFlags |= FUNC_HasDefaults;
			}

			GeneratedWrappedMethodParam.ParamName = PyGenUtil::TCHARToUTF8Buffer(FuncArgNames.IsValidIndex(InputArgIndex) ? *FuncArgNames[InputArgIndex] : *Param->GetName());
			GeneratedWrappedMethodParam.ParamDefaultValue = MoveTemp(ResolvedDefaultValue);
		}
		Func->Bind();
		Func->StaticLink(true);

		if (GeneratedWrappedFunction.InputParams.Num() != FuncArgNames.Num())
		{
			PyUtil::SetPythonError(PyExc_Exception, PyType, *FString::Printf(TEXT("Incorrect number of arguments specified for '%s' (expected %d, got %d)"), *InFieldName, GeneratedWrappedFunction.InputParams.Num(), FuncArgNames.Num()));
			return false;
		}

		// Apply the doc string as the function tooltip
		{
			static const FName ToolTipKey = TEXT("ToolTip");

			const FString DocString = PyUtil::GetDocString(InPyFuncDef->Func);
			if (!DocString.IsEmpty())
			{
				Func->SetMetaData(ToolTipKey, *DocString);
			}
		}

		// Build the definition data for the new method
		PyGenUtil::FFunctionDef& FuncDef = *NewClass->FunctionDefs.Add_GetRef(MakeShared<PyGenUtil::FFunctionDef>());
		FuncDef.GeneratedWrappedMethod.MethodName = PyGenUtil::TCHARToUTF8Buffer(*InFieldName);
		FuncDef.GeneratedWrappedMethod.MethodDoc = PyGenUtil::TCHARToUTF8Buffer(*PyGenUtil::GetFieldTooltip(Func));
		FuncDef.GeneratedWrappedMethod.MethodFunc = MoveTemp(GeneratedWrappedFunction);
		FuncDef.GeneratedWrappedMethod.MethodFlags = FuncArgNames.Num() > 0 ? METH_VARARGS | METH_KEYWORDS : METH_NOARGS;
		if (Func->HasAnyFunctionFlags(FUNC_Static))
		{
			FuncDef.GeneratedWrappedMethod.MethodFlags |= METH_CLASS;
			FuncDef.GeneratedWrappedMethod.MethodCallback = FuncArgNames.Num() > 0 ? PyCFunctionWithClosureCast(&FPyWrapperObject::CallClassMethodWithArgs_Impl) : PyCFunctionWithClosureCast(&FPyWrapperObject::CallClassMethodNoArgs_Impl);
		}
		else
		{
			FuncDef.GeneratedWrappedMethod.MethodCallback = FuncArgNames.Num() > 0 ? PyCFunctionWithClosureCast(&FPyWrapperObject::CallMethodWithArgs_Impl) : PyCFunctionWithClosureCast(&FPyWrapperObject::CallMethodNoArgs_Impl);
		}
		FuncDef.GeneratedWrappedMethod.ToPython(FuncDef.PyMethod);
		FuncDef.PyFunction = FPyObjectPtr::NewReference(InPyFuncDef->Func);
		FuncDef.bIsHidden = EnumHasAnyFlags(InPyFuncDef->FuncFlags, EPyUFunctionDefFlags::Getter | EPyUFunctionDefFlags::Setter);

		return true;
	}

	bool CopyPropertiesFromOldClass()
	{
		check(OldClass);

		NewClass->PropertyDefs.Reserve(OldClass->PropertyDefs.Num());
		for (const TSharedPtr<PyGenUtil::FPropertyDef>& OldPropDef : OldClass->PropertyDefs)
		{
			const UProperty* OldProp = OldPropDef->GeneratedWrappedGetSet.Prop.Prop;
			const UFunction* OldGetter = OldPropDef->GeneratedWrappedGetSet.GetFunc.Func;
			const UFunction* OldSetter = OldPropDef->GeneratedWrappedGetSet.SetFunc.Func;

			UProperty* Prop = DuplicateObject<UProperty>(OldProp, NewClass, OldProp->GetFName());
			if (!Prop)
			{
				PyUtil::SetPythonError(PyExc_Exception, PyType, *FString::Printf(TEXT("Failed to duplicate property for '%s'"), UTF8_TO_TCHAR(OldPropDef->PyGetSet.name)));
				return false;
			}

			UMetaData::CopyMetadata((UProperty*)OldProp, Prop);
			NewClass->AddCppProperty(Prop);

			PyGenUtil::FPropertyDef& PropDef = *NewClass->PropertyDefs.Add_GetRef(MakeShared<PyGenUtil::FPropertyDef>());
			PropDef.GeneratedWrappedGetSet = OldPropDef->GeneratedWrappedGetSet;
			PropDef.GeneratedWrappedGetSet.Prop.SetProperty(Prop);
			if (OldGetter)
			{
				PropDef.GeneratedWrappedGetSet.GetFunc.SetFunction(NewClass->FindFunctionByName(OldGetter->GetFName()));
			}
			if (OldSetter)
			{
				PropDef.GeneratedWrappedGetSet.SetFunc.SetFunction(NewClass->FindFunctionByName(OldSetter->GetFName()));
			}
			PropDef.GeneratedWrappedGetSet.ToPython(PropDef.PyGetSet);
		}

		return true;
	}

	bool CopyFunctionsFromOldClass()
	{
		check(OldClass);

		NewClass->FunctionDefs.Reserve(OldClass->FunctionDefs.Num());
		for (const TSharedPtr<PyGenUtil::FFunctionDef>& OldFuncDef : OldClass->FunctionDefs)
		{
			const UFunction* OldFunc = OldFuncDef->GeneratedWrappedMethod.MethodFunc.Func;

			NewClass->AddNativeFunction(*OldFunc->GetName(), &UPythonGeneratedClass::CallPythonFunction);
			UFunction* Func = DuplicateObject<UFunction>(OldFunc, NewClass, OldFunc->GetFName());
			if (!Func)
			{
				PyUtil::SetPythonError(PyExc_Exception, PyType, *FString::Printf(TEXT("Failed to duplicate function for '%s'"), UTF8_TO_TCHAR(OldFuncDef->PyMethod.MethodName)));
				return false;
			}

			UMetaData::CopyMetadata((UFunction*)OldFunc, Func);
			NewClass->AddFunctionToFunctionMap(Func, Func->GetFName());

			Func->Bind();
			Func->StaticLink(true);

			PyGenUtil::FFunctionDef& FuncDef = *NewClass->FunctionDefs.Add_GetRef(MakeShared<PyGenUtil::FFunctionDef>());
			FuncDef.GeneratedWrappedMethod = OldFuncDef->GeneratedWrappedMethod;
			FuncDef.GeneratedWrappedMethod.MethodFunc.SetFunction(Func);
			FuncDef.PyFunction = OldFuncDef->PyFunction;
			FuncDef.bIsHidden = OldFuncDef->bIsHidden;
			FuncDef.GeneratedWrappedMethod.ToPython(FuncDef.PyMethod);
		}

		return true;
	}

	void ReparentPythonType(PyTypeObject* InNewBasePyType)
<<<<<<< HEAD
	{
		auto UpdateTuple = [](PyObject* InTuple, PyTypeObject* InOldType, PyTypeObject* InNewType)
		{
			if (InTuple)
			{
				const int32 TupleSize = PyTuple_Size(InTuple);
				for (int32 TupleIndex = 0; TupleIndex < TupleSize; ++TupleIndex)
				{
					if (PyTuple_GetItem(InTuple, TupleIndex) == (PyObject*)InOldType)
					{
						FPyTypeObjectPtr NewType = FPyTypeObjectPtr::NewReference(InNewType);
						PyTuple_SetItem(InTuple, TupleIndex, (PyObject*)NewType.Release()); // PyTuple_SetItem steals the reference
					}
				}
			}
		};

		UpdateTuple(PyType->tp_bases, PyType->tp_base, InNewBasePyType);
		UpdateTuple(PyType->tp_mro, PyType->tp_base, InNewBasePyType);
		PyType->tp_base = InNewBasePyType;
	}

private:
	bool RegisterDescriptors()
	{
		for (const TSharedPtr<PyGenUtil::FPropertyDef>& PropDef : NewClass->PropertyDefs)
		{
=======
	{
		auto UpdateTuple = [](PyObject* InTuple, PyTypeObject* InOldType, PyTypeObject* InNewType)
		{
			if (InTuple)
			{
				const int32 TupleSize = PyTuple_Size(InTuple);
				for (int32 TupleIndex = 0; TupleIndex < TupleSize; ++TupleIndex)
				{
					if (PyTuple_GetItem(InTuple, TupleIndex) == (PyObject*)InOldType)
					{
						FPyTypeObjectPtr NewType = FPyTypeObjectPtr::NewReference(InNewType);
						PyTuple_SetItem(InTuple, TupleIndex, (PyObject*)NewType.Release()); // PyTuple_SetItem steals the reference
					}
				}
			}
		};

		UpdateTuple(PyType->tp_bases, PyType->tp_base, InNewBasePyType);
		UpdateTuple(PyType->tp_mro, PyType->tp_base, InNewBasePyType);
		PyType->tp_base = InNewBasePyType;
	}

private:
	bool RegisterDescriptors()
	{
		for (const TSharedPtr<PyGenUtil::FPropertyDef>& PropDef : NewClass->PropertyDefs)
		{
>>>>>>> 20ec4101
			FPyObjectPtr GetSetDesc = FPyObjectPtr::StealReference(PyDescr_NewGetSet(PyType, &PropDef->PyGetSet));
			if (!GetSetDesc)
			{
				PyUtil::SetPythonError(PyExc_Exception, PyType, *FString::Printf(TEXT("Failed to create descriptor for '%s'"), UTF8_TO_TCHAR(PropDef->PyGetSet.name)));
				return false;
			}
			if (PyDict_SetItemString(PyType->tp_dict, PropDef->PyGetSet.name, GetSetDesc) != 0)
			{
				PyUtil::SetPythonError(PyExc_Exception, PyType, *FString::Printf(TEXT("Failed to assign descriptor for '%s'"), UTF8_TO_TCHAR(PropDef->PyGetSet.name)));
				return false;
			}
		}

		for (const TSharedPtr<PyGenUtil::FFunctionDef>& FuncDef : NewClass->FunctionDefs)
		{
			if (FuncDef->bIsHidden)
			{
				PyDict_DelItemString(PyType->tp_dict, FuncDef->PyMethod.MethodName);
			}
			else
			{
				FPyObjectPtr MethodDesc = FPyObjectPtr::StealReference(FPyMethodWithClosureDef::NewMethodDescriptor(PyType, &FuncDef->PyMethod));
				if (!MethodDesc)
				{
					PyUtil::SetPythonError(PyExc_Exception, PyType, *FString::Printf(TEXT("Failed to create descriptor for '%s'"), UTF8_TO_TCHAR(FuncDef->PyMethod.MethodName)));
					return false;
				}
				if (PyDict_SetItemString(PyType->tp_dict, FuncDef->PyMethod.MethodName, MethodDesc) != 0)
				{
					PyUtil::SetPythonError(PyExc_Exception, PyType, *FString::Printf(TEXT("Failed to assign descriptor for '%s'"), UTF8_TO_TCHAR(FuncDef->PyMethod.MethodName)));
					return false;
				}
			}
		}

		return true;
	}

	void PrepareOldClassForReinstancing()
	{
		check(OldClass);

		const FString OldClassName = MakeUniqueObjectName(OldClass->GetOuter(), OldClass->GetClass(), *FString::Printf(TEXT("%s_REINST"), *OldClass->GetName())).ToString();
		OldClass->ClassFlags |= CLASS_NewerVersionExists;
		OldClass->SetFlags(RF_NewerVersionExists);
		OldClass->ClearFlags(RF_Public | RF_Standalone);
		OldClass->Rename(*OldClassName, nullptr, REN_DontCreateRedirectors);
	}

	FString ClassName;
	PyTypeObject* PyType;
	UPythonGeneratedClass* OldClass;
	UPythonGeneratedClass* NewClass;
};

void UPythonGeneratedClass::PostRename(UObject* OldOuter, const FName OldName)
{
	Super::PostRename(OldOuter, OldName);

	if (PyType)
	{
		FPyWrapperTypeRegistry::Get().UnregisterWrappedClassType(OldName, PyType);
		FPyWrapperTypeRegistry::Get().RegisterWrappedClassType(GetFName(), PyType, !HasAnyFlags(RF_NewerVersionExists));
	}
}

void UPythonGeneratedClass::PostInitInstance(UObject* InObj)
{
	Super::PostInitInstance(InObj);

	// Execute Python code within this block
	{
		FPyScopedGIL GIL;

		if (PyPostInitFunction)
		{
			FPyObjectPtr PySelf = FPyObjectPtr::StealReference((PyObject*)FPyWrapperObjectFactory::Get().CreateInstance(InObj));
			if (PySelf && ensureAlways(PySelf->ob_type == PyType))
			{
				FPyObjectPtr PyArgs = FPyObjectPtr::StealReference(PyTuple_New(1));
				PyTuple_SetItem(PyArgs, 0, PySelf.Release()); // SetItem steals the reference

				FPyObjectPtr Result = FPyObjectPtr::StealReference(PyObject_CallObject(PyPostInitFunction, PyArgs));
				if (!Result)
				{
					PyUtil::ReThrowPythonError();
				}
			}
		}
	}
}

void UPythonGeneratedClass::ReleasePythonResources()
{
<<<<<<< HEAD
	PyType.Reset();
	PyPostInitFunction.Reset();
	PropertyDefs.Reset();
	FunctionDefs.Reset();
	PyMetaData = FPyWrapperObjectMetaData();
}

UPythonGeneratedClass* UPythonGeneratedClass::GenerateClass(PyTypeObject* InPyType)
{
=======
>>>>>>> 20ec4101
	// Get the correct super class from the parent type in Python
	UClass* SuperClass = FPyWrapperObjectMetaData::GetClass(InPyType->tp_base);
	if (!SuperClass)
	{
		PyUtil::SetPythonError(PyExc_Exception, InPyType, TEXT("No super class could be found for this Python type"));
		return nullptr;
	}

	// Builder used to generate the class
	FPythonGeneratedClassBuilder PythonClassBuilder(PyUtil::GetCleanTypename(InPyType), SuperClass, InPyType);

	// Add the functions to this class
	// We have to process these first as properties may reference them as get/set functions
	{
		PyObject* FieldKey = nullptr;
		PyObject* FieldValue = nullptr;
		Py_ssize_t FieldIndex = 0;
		while (PyDict_Next(InPyType->tp_dict, &FieldIndex, &FieldKey, &FieldValue))
		{
			const FString FieldName = PyUtil::PyObjectToUEString(FieldKey);

			if (PyObject_IsInstance(FieldValue, (PyObject*)&PyUValueDefType) == 1)
			{
				// Values are not supported on classes
				PyUtil::SetPythonError(PyExc_Exception, InPyType, TEXT("Classes do not support values"));
				return nullptr;
			}

			if (PyObject_IsInstance(FieldValue, (PyObject*)&PyUFunctionDefType) == 1)
			{
				FPyUFunctionDef* PyFuncDef = (FPyUFunctionDef*)FieldValue;
				if (!PythonClassBuilder.CreateFunctionFromDefinition(FieldName, PyFuncDef))
				{
					return nullptr;
				}
			}
		}
	}

	// Add the properties to this class
	{
		PyObject* FieldKey = nullptr;
		PyObject* FieldValue = nullptr;
		Py_ssize_t FieldIndex = 0;
		while (PyDict_Next(InPyType->tp_dict, &FieldIndex, &FieldKey, &FieldValue))
		{
			const FString FieldName = PyUtil::PyObjectToUEString(FieldKey);

			if (PyObject_IsInstance(FieldValue, (PyObject*)&PyUPropertyDefType) == 1)
			{
				FPyUPropertyDef* PyPropDef = (FPyUPropertyDef*)FieldValue;
				if (!PythonClassBuilder.CreatePropertyFromDefinition(FieldName, PyPropDef))
				{
					return nullptr;
				}
			}
		}
	}

	// Finalize the class with its post-init function
	return PythonClassBuilder.Finalize(FPyObjectPtr::StealReference(PyGenUtil::GetPostInitFunc(InPyType)));
}

bool UPythonGeneratedClass::ReparentDerivedClasses(UPythonGeneratedClass* InOldParent, UPythonGeneratedClass* InNewParent)
{
	TArray<UClass*> DerivedClasses;
	GetDerivedClasses(InOldParent, DerivedClasses, /*bRecursive*/false);

	bool bSuccess = true;

	for (UClass* DerivedClass : DerivedClasses)
	{
		if (DerivedClass->HasAnyClassFlags(CLASS_Native))
		{
			continue;
		}

		// todo: Blueprint classes?

		if (UPythonGeneratedClass* PyDerivedClass = Cast<UPythonGeneratedClass>(DerivedClass))
		{
			bSuccess &= !!ReparentClass(PyDerivedClass, InNewParent);
		}
	}

	return bSuccess;
}

UPythonGeneratedClass* UPythonGeneratedClass::ReparentClass(UPythonGeneratedClass* InOldClass, UPythonGeneratedClass* InNewParent)
{
	// Builder used to generate the class
	FPythonGeneratedClassBuilder PythonClassBuilder(InOldClass->GetName(), InNewParent, InOldClass->PyType);

	// Copy the data from the old class
	if (!PythonClassBuilder.CopyFunctionsFromOldClass())
	{
		return nullptr;
	}
	if (!PythonClassBuilder.CopyPropertiesFromOldClass())
	{
		return nullptr;
	}

	UPythonGeneratedClass* NewClass = PythonClassBuilder.Finalize(InOldClass->PyPostInitFunction);
	if (NewClass)
	{
		// Update the base of the Python type
		PythonClassBuilder.ReparentPythonType(InNewParent->PyType);
	}
	return NewClass;
}

DEFINE_FUNCTION(UPythonGeneratedClass::CallPythonFunction)
{
	// Get the correct class from the UFunction so that we can perform static dispatch to the correct type
	const UPythonGeneratedClass* This = CastChecked<UPythonGeneratedClass>(Stack.Node->GetOwnerClass());

	// Find the Python function to call
	TSharedPtr<PyGenUtil::FFunctionDef> FuncDef;
	{
		const TSharedPtr<PyGenUtil::FFunctionDef>* FuncDefPtr = This->FunctionDefs.FindByPredicate([&Stack](const TSharedPtr<PyGenUtil::FFunctionDef>& InFuncDef)
		{
			return InFuncDef->GeneratedWrappedMethod.MethodFunc.Func == Stack.Node;
		});
		FuncDef = FuncDefPtr ? *FuncDefPtr : nullptr;
	}
	if (!FuncDef.IsValid())
	{
		UE_LOG(LogPython, Error, TEXT("Failed to find Python function for '%s' on '%s'"), *Stack.Node->GetName(), *This->GetName());
	}

	// Find the Python object to call the function on
	FPyObjectPtr PySelf;
	if (!Stack.Node->HasAnyFunctionFlags(FUNC_Static))
	{
		FPyScopedGIL GIL;
		PySelf = FPyObjectPtr::StealReference((PyObject*)FPyWrapperObjectFactory::Get().CreateInstance(P_THIS_OBJECT));
		if (!PySelf)
		{
			UE_LOG(LogPython, Error, TEXT("Failed to create a Python wrapper for '%s'"), *P_THIS_OBJECT->GetName());
			return;
		}
	}

	auto DoCall = [&]() -> bool
	{
		if (Stack.Node->Children == nullptr)
		{
			// Simple case, no parameters or return value
			FPyObjectPtr PyArgs;
			if (PySelf)
			{
				PyArgs = FPyObjectPtr::StealReference(PyTuple_New(1));
				PyTuple_SetItem(PyArgs, 0, PySelf.Release()); // SetItem steals the reference
			}
			FPyObjectPtr RetVals = FPyObjectPtr::StealReference(PyObject_CallObject(FuncDef->PyFunction, PyArgs));
			if (!RetVals)
			{
				return false;
			}
		}
		else
		{
			// Complex case, parameters or return value
			TArray<FPyObjectPtr, TInlineAllocator<4>> PyParams;

			// Get the value of the input params for the Python args
			{
				int32 ArgIndex = 0;
				for (const PyGenUtil::FGeneratedWrappedMethodParameter& ParamDef : FuncDef->GeneratedWrappedMethod.MethodFunc.InputParams)
				{
					FPyObjectPtr& PyParam = PyParams.AddDefaulted_GetRef();
					if (!PyConversion::PythonizeProperty_InContainer(ParamDef.ParamProp, Stack.Locals, 0, PyParam.Get()))
					{
						PyUtil::SetPythonError(PyExc_TypeError, FuncDef->PyFunction, *FString::Printf(TEXT("Failed to convert argument at pos '%d' when calling function '%s' on '%s'"), ArgIndex + 1, *Stack.Node->GetName(), *P_THIS_OBJECT->GetName()));
						return false;
					}
					++ArgIndex;
				}
			}

			const int32 PyParamOffset = (PySelf ? 1 : 0);
			FPyObjectPtr PyArgs = FPyObjectPtr::StealReference(PyTuple_New(PyParams.Num() + PyParamOffset));
			if (PySelf)
			{
				PyTuple_SetItem(PyArgs, 0, PySelf.Release()); // SetItem steals the reference
			}
			for (int32 PyParamIndex = 0; PyParamIndex < PyParams.Num(); ++PyParamIndex)
			{
				PyTuple_SetItem(PyArgs, PyParamIndex + PyParamOffset, PyParams[PyParamIndex].Release()); // SetItem steals the reference
			}

			FPyObjectPtr RetVals = FPyObjectPtr::StealReference(PyObject_CallObject(FuncDef->PyFunction, PyArgs));
			if (!RetVals)
			{
				return false;
			}

			if (!PyGenUtil::UnpackReturnValues(RetVals, Stack.Locals, FuncDef->GeneratedWrappedMethod.MethodFunc.OutputParams, *PyUtil::GetErrorContext(FuncDef->PyFunction), *FString::Printf(TEXT("function '%s' on '%s'"), *Stack.Node->GetName(), *P_THIS_OBJECT->GetName())))
			{
				return false;
			}

			// Copy the data back out of the function call
			if (const UProperty* ReturnProp = Stack.Node->GetReturnProperty())
			{
				ReturnProp->CopyCompleteValue(RESULT_PARAM, ReturnProp->ContainerPtrToValuePtr<void>(Stack.Locals));
			}
			for (FOutParmRec* OutParamRec = Stack.OutParms; OutParamRec; OutParamRec = OutParamRec->NextOutParm)
			{
				OutParamRec->Property->CopyCompleteValue(OutParamRec->PropAddr, OutParamRec->Property->ContainerPtrToValuePtr<void>(Stack.Locals));
			}
		}

		return true;
	};

	// Execute Python code within this block
	{
		FPyScopedGIL GIL;

		if (!DoCall())
		{
			PyUtil::ReThrowPythonError();
		}
	}
}

#endif	// WITH_PYTHON<|MERGE_RESOLUTION|>--- conflicted
+++ resolved
@@ -498,7 +498,6 @@
 				}
 
 				if (ObjectOuter && !ObjectOuter->IsA(ObjClass->ClassWithin))
-<<<<<<< HEAD
 				{
 					PyUtil::SetPythonError(PyExc_TypeError, InSelf, *FString::Printf(TEXT("Outer '%s' was of type '%s' but must be of type '%s'"), *ObjectOuter->GetPathName(), *ObjectOuter->GetClass()->GetName(), *ObjClass->ClassWithin->GetName()));
 					return -1;
@@ -509,18 +508,6 @@
 					PyUtil::SetPythonError(PyExc_Exception, InSelf, *FString::Printf(TEXT("Class '%s' is abstract"), UTF8_TO_TCHAR(Py_TYPE(InSelf)->tp_name)));
 					return -1;
 				}
-=======
-				{
-					PyUtil::SetPythonError(PyExc_TypeError, InSelf, *FString::Printf(TEXT("Outer '%s' was of type '%s' but must be of type '%s'"), *ObjectOuter->GetPathName(), *ObjectOuter->GetClass()->GetName(), *ObjClass->ClassWithin->GetName()));
-					return -1;
-				}
-
-				if (ObjClass->HasAnyClassFlags(CLASS_Abstract))
-				{
-					PyUtil::SetPythonError(PyExc_Exception, InSelf, *FString::Printf(TEXT("Class '%s' is abstract"), UTF8_TO_TCHAR(Py_TYPE(InSelf)->tp_name)));
-					return -1;
-				}
->>>>>>> 20ec4101
 				
 				InitValue = NewObject<UObject>(ObjectOuter, ObjClass, ObjectName);
 			}
@@ -1581,7 +1568,6 @@
 	}
 
 	void ReparentPythonType(PyTypeObject* InNewBasePyType)
-<<<<<<< HEAD
 	{
 		auto UpdateTuple = [](PyObject* InTuple, PyTypeObject* InOldType, PyTypeObject* InNewType)
 		{
@@ -1609,35 +1595,6 @@
 	{
 		for (const TSharedPtr<PyGenUtil::FPropertyDef>& PropDef : NewClass->PropertyDefs)
 		{
-=======
-	{
-		auto UpdateTuple = [](PyObject* InTuple, PyTypeObject* InOldType, PyTypeObject* InNewType)
-		{
-			if (InTuple)
-			{
-				const int32 TupleSize = PyTuple_Size(InTuple);
-				for (int32 TupleIndex = 0; TupleIndex < TupleSize; ++TupleIndex)
-				{
-					if (PyTuple_GetItem(InTuple, TupleIndex) == (PyObject*)InOldType)
-					{
-						FPyTypeObjectPtr NewType = FPyTypeObjectPtr::NewReference(InNewType);
-						PyTuple_SetItem(InTuple, TupleIndex, (PyObject*)NewType.Release()); // PyTuple_SetItem steals the reference
-					}
-				}
-			}
-		};
-
-		UpdateTuple(PyType->tp_bases, PyType->tp_base, InNewBasePyType);
-		UpdateTuple(PyType->tp_mro, PyType->tp_base, InNewBasePyType);
-		PyType->tp_base = InNewBasePyType;
-	}
-
-private:
-	bool RegisterDescriptors()
-	{
-		for (const TSharedPtr<PyGenUtil::FPropertyDef>& PropDef : NewClass->PropertyDefs)
-		{
->>>>>>> 20ec4101
 			FPyObjectPtr GetSetDesc = FPyObjectPtr::StealReference(PyDescr_NewGetSet(PyType, &PropDef->PyGetSet));
 			if (!GetSetDesc)
 			{
@@ -1730,9 +1687,9 @@
 	}
 }
 
+
 void UPythonGeneratedClass::ReleasePythonResources()
 {
-<<<<<<< HEAD
 	PyType.Reset();
 	PyPostInitFunction.Reset();
 	PropertyDefs.Reset();
@@ -1740,10 +1697,14 @@
 	PyMetaData = FPyWrapperObjectMetaData();
 }
 
+bool UPythonGeneratedClass::IsFunctionImplementedInScript(FName InFunctionName) const
+{
+	UFunction* Function = FindFunctionByName(InFunctionName);
+	return Function && Function->GetOuter() && Function->GetOuter()->IsA(UPythonGeneratedClass::StaticClass());
+}
+
 UPythonGeneratedClass* UPythonGeneratedClass::GenerateClass(PyTypeObject* InPyType)
 {
-=======
->>>>>>> 20ec4101
 	// Get the correct super class from the parent type in Python
 	UClass* SuperClass = FPyWrapperObjectMetaData::GetClass(InPyType->tp_base);
 	if (!SuperClass)
