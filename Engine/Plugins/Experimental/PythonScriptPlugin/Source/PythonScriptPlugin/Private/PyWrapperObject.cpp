--- conflicted
+++ resolved
@@ -126,14 +126,14 @@
 	return PyGenUtil::GetPropertyValue(InSelf->ObjectInstance->GetClass(), InSelf->ObjectInstance, InPropDef, InPythonAttrName, (PyObject*)InSelf, *PyUtil::GetErrorContext(InSelf));
 }
 
-int FPyWrapperObject::SetPropertyValue(FPyWrapperObject* InSelf, PyObject* InValue, const PyGenUtil::FGeneratedWrappedProperty& InPropDef, const char* InPythonAttrName, const bool InNotifyChange, const uint64 InReadOnlyFlags)
+int FPyWrapperObject::SetPropertyValue(FPyWrapperObject* InSelf, PyObject* InValue, const PyGenUtil::FGeneratedWrappedProperty& InPropDef, const char* InPythonAttrName, const EPropertyAccessChangeNotifyMode InNotifyMode, const uint64 InReadOnlyFlags)
 {
 	if (!ValidateInternalState(InSelf))
 	{
 		return -1;
 	}
 
-	const TUniquePtr<FPropertyAccessChangeNotify> ChangeNotify = InNotifyChange ? FPyWrapperOwnerContext((PyObject*)InSelf, InPropDef.Prop).BuildChangeNotify() : nullptr;
+	const TUniquePtr<FPropertyAccessChangeNotify> ChangeNotify = FPyWrapperOwnerContext((PyObject*)InSelf, InPropDef.Prop).BuildChangeNotify(InNotifyMode);
 	return PyGenUtil::SetPropertyValue(InSelf->ObjectInstance->GetClass(), InSelf->ObjectInstance, InValue, InPropDef, InPythonAttrName, ChangeNotify.Get(), InReadOnlyFlags, PropertyAccessUtil::IsObjectTemplate(InSelf->ObjectInstance), *PyUtil::GetErrorContext(InSelf));
 }
 
@@ -823,9 +823,10 @@
 
 			PyObject* PyNameObj = nullptr;
 			PyObject* PyValueObj = nullptr;
-
-			static const char *ArgsKwdList[] = { "name", "value", nullptr };
-			if (!PyArg_ParseTupleAndKeywords(InArgs, InKwds, "OO:set_editor_property", (char**)ArgsKwdList, &PyNameObj, &PyValueObj))
+			PyObject* PyNotifyModeObj = nullptr;
+
+			static const char *ArgsKwdList[] = { "name", "value", "notify_mode", nullptr };
+			if (!PyArg_ParseTupleAndKeywords(InArgs, InKwds, "OO|O:set_editor_property", (char**)ArgsKwdList, &PyNameObj, &PyValueObj, &PyNotifyModeObj))
 			{
 				return nullptr;
 			}
@@ -837,13 +838,22 @@
 				return nullptr;
 			}
 
+			static const UEnum* PropertyAccessChangeNotifyModeEnum = FindObjectChecked<UEnum>(ANY_PACKAGE, TEXT("EPropertyAccessChangeNotifyMode"));
+
+			EPropertyAccessChangeNotifyMode NotifyMode = EPropertyAccessChangeNotifyMode::Default;
+			if (PyNotifyModeObj && !PyConversion::NativizeEnumEntry(PyNotifyModeObj, PropertyAccessChangeNotifyModeEnum, NotifyMode))
+			{
+				PyUtil::SetPythonError(PyExc_TypeError, InSelf, *FString::Printf(TEXT("Failed to convert 'notify_mode' (%s) to 'PropertyAccessChangeNotifyMode'"), *PyUtil::GetFriendlyTypename(PyNotifyModeObj)));
+				return nullptr;
+			}
+
 			const PyGenUtil::FGeneratedWrappedProperty WrappedPropDef = FindEditorPropertyImpl(InSelf, Name);
 			if (!WrappedPropDef.Prop)
 			{
 				return nullptr;
 			}
 
-			const int Result = FPyWrapperObject::SetPropertyValue(InSelf, PyValueObj, WrappedPropDef, TCHAR_TO_UTF8(*Name.ToString()), /*InNotifyChange*/true, PropertyAccessUtil::EditorReadOnlyFlags);
+			const int Result = FPyWrapperObject::SetPropertyValue(InSelf, PyValueObj, WrappedPropDef, TCHAR_TO_UTF8(*Name.ToString()), NotifyMode, PropertyAccessUtil::EditorReadOnlyFlags);
 			if (Result != 0)
 			{
 				return nullptr;
@@ -865,12 +875,7 @@
 				return nullptr;
 			}
 
-<<<<<<< HEAD
-			const int Result = FPyWrapperObject::SetPropertyValue(InSelf, PyValueObj, WrappedPropDef, TCHAR_TO_UTF8(*Name.ToString()), /*InNotifyChange*/true, PropertyAccessUtil::EditorReadOnlyFlags);
-			if (Result != 0)
-=======
 			if (!PyUtil::IsMappingType(PyPropertyInfoDict))
->>>>>>> 29fa4b65
 			{
 				PyUtil::SetPythonError(PyExc_TypeError, InSelf, *FString::Printf(TEXT("'property_info' (%s) is expected to be a mapping type (eg, dict)"), *PyUtil::GetFriendlyTypename(PyPropertyInfoDict)));
 				return nullptr;
@@ -929,7 +934,7 @@
 				const PyGenUtil::FGeneratedWrappedProperty& WrappedPropDef = PropertyInfo.Get<1>();
 				PyObject* PyValueObj = PropertyInfo.Get<2>().GetPtr();
 
-				const int Result = FPyWrapperObject::SetPropertyValue(InSelf, PyValueObj, WrappedPropDef, TCHAR_TO_UTF8(*Name.ToString()), /*InNotifyChange*/false, PropertyAccessUtil::EditorReadOnlyFlags);
+				const int Result = FPyWrapperObject::SetPropertyValue(InSelf, PyValueObj, WrappedPropDef, TCHAR_TO_UTF8(*Name.ToString()), EPropertyAccessChangeNotifyMode::Never, PropertyAccessUtil::EditorReadOnlyFlags);
 				if (Result != 0)
 				{
 					return nullptr;
@@ -957,7 +962,7 @@
 		{ "modify", PyCFunctionCast(&FMethods::Modify), METH_VARARGS, "x.modify(bool) -> bool -- inform that this instance is about to be modified (tracks changes for undo/redo if transactional)" },
 		{ "rename", PyCFunctionCast(&FMethods::Rename), METH_VARARGS | METH_KEYWORDS, "x.rename(name=None, outer=None) -> bool -- rename this instance" },
 		{ "get_editor_property", PyCFunctionCast(&FMethods::GetEditorProperty), METH_VARARGS | METH_KEYWORDS, "x.get_editor_property(name) -> object -- get the value of any property visible to the editor" },
-		{ "set_editor_property", PyCFunctionCast(&FMethods::SetEditorProperty), METH_VARARGS | METH_KEYWORDS, "x.set_editor_property(name, value) -> None -- set the value of any property visible to the editor, ensuring that the pre/post change notifications are called" },
+		{ "set_editor_property", PyCFunctionCast(&FMethods::SetEditorProperty), METH_VARARGS | METH_KEYWORDS, "x.set_editor_property(name, value, notify_mode=PropertyAccessChangeNotifyMode.DEFAULT) -> None -- set the value of any property visible to the editor, ensuring that the pre/post change notifications are called" },
 		{ "set_editor_properties", PyCFunctionCast(&FMethods::SetEditorProperties), METH_VARARGS, "x.set_editor_properties(property_info) -> None -- set the value of any properties visible to the editor (from a name->value dict), ensuring that the pre/post change notifications are called" },
 		{ nullptr, nullptr, 0, nullptr }
 	};
