// Copyright Epic Games, Inc. All Rights Reserved.

#include "PyWrapperTypeRegistry.h"
#include "PyWrapperOwnerContext.h"
#include "PyWrapperObject.h"
#include "PyWrapperStruct.h"
#include "PyWrapperDelegate.h"
#include "PyWrapperEnum.h"
#include "PyWrapperName.h"
#include "PyWrapperText.h"
#include "PyWrapperArray.h"
#include "PyWrapperFixedArray.h"
#include "PyWrapperSet.h"
#include "PyWrapperMap.h"
#include "PyConversion.h"
#include "PyGIL.h"
#include "PyCore.h"
#include "PyFileWriter.h"
#include "PythonScriptPluginSettings.h"
#include "ProfilingDebugging/ScopedTimers.h"
#include "Misc/Paths.h"
#include "Misc/FileHelper.h"
#include "SourceCodeNavigation.h"
#include "UObject/UnrealType.h"
#include "UObject/UObjectHash.h"
#include "UObject/Class.h"
#include "UObject/Package.h"
#include "UObject/EnumProperty.h"
#include "UObject/StructOnScope.h"

#if WITH_PYTHON

DECLARE_FLOAT_ACCUMULATOR_STAT(TEXT("Generate Wrapped Class Total Time"), STAT_GenerateWrappedClassTotalTime, STATGROUP_Python);
DECLARE_DWORD_ACCUMULATOR_STAT(TEXT("Generate Wrapped Class Call Count"), STAT_GenerateWrappedClassCallCount, STATGROUP_Python);
DECLARE_DWORD_ACCUMULATOR_STAT(TEXT("Generate Wrapped Class Obj Count"), STAT_GenerateWrappedClassObjCount, STATGROUP_Python);

DECLARE_FLOAT_ACCUMULATOR_STAT(TEXT("Generate Wrapped Struct Total Time"), STAT_GenerateWrappedStructTotalTime, STATGROUP_Python);
DECLARE_DWORD_ACCUMULATOR_STAT(TEXT("Generate Wrapped Struct Call Count"), STAT_GenerateWrappedStructCallCount, STATGROUP_Python);
DECLARE_DWORD_ACCUMULATOR_STAT(TEXT("Generate Wrapped Struct Obj Count"), STAT_GenerateWrappedStructObjCount, STATGROUP_Python);

DECLARE_FLOAT_ACCUMULATOR_STAT(TEXT("Generate Wrapped Enum Total Time"), STAT_GenerateWrappedEnumTotalTime, STATGROUP_Python);
DECLARE_DWORD_ACCUMULATOR_STAT(TEXT("Generate Wrapped Enum Call Count"), STAT_GenerateWrappedEnumCallCount, STATGROUP_Python);
DECLARE_DWORD_ACCUMULATOR_STAT(TEXT("Generate Wrapped Enum Obj Count"), STAT_GenerateWrappedEnumObjCount, STATGROUP_Python);

DECLARE_FLOAT_ACCUMULATOR_STAT(TEXT("Generate Wrapped Delegate Total Time"), STAT_GenerateWrappedDelegateTotalTime, STATGROUP_Python);
DECLARE_DWORD_ACCUMULATOR_STAT(TEXT("Generate Wrapped Delegate Call Count"), STAT_GenerateWrappedDelegateCallCount, STATGROUP_Python);
DECLARE_DWORD_ACCUMULATOR_STAT(TEXT("Generate Wrapped Delegate Obj Count"), STAT_GenerateWrappedDelegateObjCount, STATGROUP_Python);

FPyWrapperObjectFactory& FPyWrapperObjectFactory::Get()
{
	static FPyWrapperObjectFactory Instance;
	return Instance;
}

FPyWrapperObject* FPyWrapperObjectFactory::FindInstance(UObject* InUnrealInstance) const
{
	if (!InUnrealInstance)
	{
		return nullptr;
	}

	PyTypeObject* PyType = FPyWrapperTypeRegistry::Get().GetWrappedClassType(InUnrealInstance->GetClass());
	return FindInstanceInternal(InUnrealInstance, PyType);
}

FPyWrapperObject* FPyWrapperObjectFactory::CreateInstance(UObject* InUnrealInstance)
{
	if (!InUnrealInstance)
	{
		return nullptr;
	}

	PyTypeObject* PyType = FPyWrapperTypeRegistry::Get().GetWrappedClassType(InUnrealInstance->GetClass());
	return CreateInstanceInternal(InUnrealInstance, PyType, [InUnrealInstance](FPyWrapperObject* InSelf)
	{
		return FPyWrapperObject::Init(InSelf, InUnrealInstance);
	});
}

FPyWrapperObject* FPyWrapperObjectFactory::CreateInstance(UClass* InInterfaceClass, UObject* InUnrealInstance)
{
	if (!InInterfaceClass || !InUnrealInstance)
	{
		return nullptr;
	}

	PyTypeObject* PyType = FPyWrapperTypeRegistry::Get().GetWrappedClassType(InInterfaceClass);
	return CreateInstanceInternal(InUnrealInstance, PyType, [InUnrealInstance](FPyWrapperObject* InSelf)
	{
		return FPyWrapperObject::Init(InSelf, InUnrealInstance);
	});
}


FPyWrapperStructFactory& FPyWrapperStructFactory::Get()
{
	static FPyWrapperStructFactory Instance;
	return Instance;
}

FPyWrapperStruct* FPyWrapperStructFactory::FindInstance(UScriptStruct* InStruct, void* InUnrealInstance) const
{
	if (!InStruct || !InUnrealInstance)
	{
		return nullptr;
	}

	PyTypeObject* PyType = FPyWrapperTypeRegistry::Get().GetWrappedStructType(InStruct);
	return FindInstanceInternal(InUnrealInstance, PyType);
}

FPyWrapperStruct* FPyWrapperStructFactory::CreateInstance(UScriptStruct* InStruct, void* InUnrealInstance, const FPyWrapperOwnerContext& InOwnerContext, const EPyConversionMethod InConversionMethod)
{
	if (!InStruct || !InUnrealInstance)
	{
		return nullptr;
	}

	PyTypeObject* PyType = FPyWrapperTypeRegistry::Get().GetWrappedStructType(InStruct);
	return CreateInstanceInternal(InUnrealInstance, PyType, [InStruct, InUnrealInstance, &InOwnerContext, InConversionMethod](FPyWrapperStruct* InSelf)
	{
		return FPyWrapperStruct::Init(InSelf, InOwnerContext, InStruct, InUnrealInstance, InConversionMethod);
	}, InConversionMethod == EPyConversionMethod::Copy || InConversionMethod == EPyConversionMethod::Steal);
}


FPyWrapperDelegateFactory& FPyWrapperDelegateFactory::Get()
{
	static FPyWrapperDelegateFactory Instance;
	return Instance;
}

FPyWrapperDelegate* FPyWrapperDelegateFactory::FindInstance(const UFunction* InDelegateSignature, FScriptDelegate* InUnrealInstance) const
{
	if (!InDelegateSignature || !InUnrealInstance)
	{
		return nullptr;
	}

	PyTypeObject* PyType = FPyWrapperTypeRegistry::Get().GetWrappedDelegateType(InDelegateSignature);
	return FindInstanceInternal(InUnrealInstance, PyType);
}

FPyWrapperDelegate* FPyWrapperDelegateFactory::CreateInstance(const UFunction* InDelegateSignature, FScriptDelegate* InUnrealInstance, const FPyWrapperOwnerContext& InOwnerContext, const EPyConversionMethod InConversionMethod)
{
	if (!InDelegateSignature || !InUnrealInstance)
	{
		return nullptr;
	}

	PyTypeObject* PyType = FPyWrapperTypeRegistry::Get().GetWrappedDelegateType(InDelegateSignature);
	return CreateInstanceInternal(InUnrealInstance, PyType, [InUnrealInstance, &InOwnerContext, InConversionMethod](FPyWrapperDelegate* InSelf)
	{
		return FPyWrapperDelegate::Init(InSelf, InOwnerContext, InUnrealInstance, InConversionMethod);
	}, InConversionMethod == EPyConversionMethod::Copy || InConversionMethod == EPyConversionMethod::Steal);
}


FPyWrapperMulticastDelegateFactory& FPyWrapperMulticastDelegateFactory::Get()
{
	static FPyWrapperMulticastDelegateFactory Instance;
	return Instance;
}

FPyWrapperMulticastDelegate* FPyWrapperMulticastDelegateFactory::FindInstance(const UFunction* InDelegateSignature, FMulticastScriptDelegate* InUnrealInstance) const
{
	if (!InDelegateSignature || !InUnrealInstance)
	{
		return nullptr;
	}

	PyTypeObject* PyType = FPyWrapperTypeRegistry::Get().GetWrappedDelegateType(InDelegateSignature);
	return FindInstanceInternal(InUnrealInstance, PyType);
}

FPyWrapperMulticastDelegate* FPyWrapperMulticastDelegateFactory::CreateInstance(const UFunction* InDelegateSignature, FMulticastScriptDelegate* InUnrealInstance, const FPyWrapperOwnerContext& InOwnerContext, const EPyConversionMethod InConversionMethod)
{
	if (!InDelegateSignature || !InUnrealInstance)
	{
		return nullptr;
	}

	PyTypeObject* PyType = FPyWrapperTypeRegistry::Get().GetWrappedDelegateType(InDelegateSignature);
	return CreateInstanceInternal(InUnrealInstance, PyType, [InUnrealInstance, &InOwnerContext, InConversionMethod](FPyWrapperMulticastDelegate* InSelf)
	{
		return FPyWrapperMulticastDelegate::Init(InSelf, InOwnerContext, InUnrealInstance, InConversionMethod);
	}, InConversionMethod == EPyConversionMethod::Copy || InConversionMethod == EPyConversionMethod::Steal);
}


FPyWrapperNameFactory& FPyWrapperNameFactory::Get()
{
	static FPyWrapperNameFactory Instance;
	return Instance;
}

FPyWrapperName* FPyWrapperNameFactory::FindInstance(const FName InUnrealInstance) const
{
	return FindInstanceInternal(InUnrealInstance, &PyWrapperNameType);
}

FPyWrapperName* FPyWrapperNameFactory::CreateInstance(const FName InUnrealInstance)
{
	return CreateInstanceInternal(InUnrealInstance, &PyWrapperNameType, [InUnrealInstance](FPyWrapperName* InSelf)
	{
		return FPyWrapperName::Init(InSelf, InUnrealInstance);
	});
}


FPyWrapperTextFactory& FPyWrapperTextFactory::Get()
{
	static FPyWrapperTextFactory Instance;
	return Instance;
}

FPyWrapperText* FPyWrapperTextFactory::FindInstance(const FText InUnrealInstance) const
{
	return FindInstanceInternal(InUnrealInstance, &PyWrapperTextType);
}

FPyWrapperText* FPyWrapperTextFactory::CreateInstance(const FText InUnrealInstance)
{
	return CreateInstanceInternal(InUnrealInstance, &PyWrapperTextType, [InUnrealInstance](FPyWrapperText* InSelf)
	{
		return FPyWrapperText::Init(InSelf, InUnrealInstance);
	});
}


FPyWrapperArrayFactory& FPyWrapperArrayFactory::Get()
{
	static FPyWrapperArrayFactory Instance;
	return Instance;
}

FPyWrapperArray* FPyWrapperArrayFactory::FindInstance(void* InUnrealInstance) const
{
	if (!InUnrealInstance)
	{
		return nullptr;
	}

	return FindInstanceInternal(InUnrealInstance, &PyWrapperArrayType);
}

FPyWrapperArray* FPyWrapperArrayFactory::CreateInstance(void* InUnrealInstance, const FArrayProperty* InProp, const FPyWrapperOwnerContext& InOwnerContext, const EPyConversionMethod InConversionMethod)
{
	if (!InUnrealInstance)
	{
		return nullptr;
	}

	return CreateInstanceInternal(InUnrealInstance, &PyWrapperArrayType, [InUnrealInstance, InProp, &InOwnerContext, InConversionMethod](FPyWrapperArray* InSelf)
	{
		return FPyWrapperArray::Init(InSelf, InOwnerContext, InProp, InUnrealInstance, InConversionMethod);
	}, InConversionMethod == EPyConversionMethod::Copy || InConversionMethod == EPyConversionMethod::Steal);
}


FPyWrapperFixedArrayFactory& FPyWrapperFixedArrayFactory::Get()
{
	static FPyWrapperFixedArrayFactory Instance;
	return Instance;
}

FPyWrapperFixedArray* FPyWrapperFixedArrayFactory::FindInstance(void* InUnrealInstance) const
{
	if (!InUnrealInstance)
	{
		return nullptr;
	}

	return FindInstanceInternal(InUnrealInstance, &PyWrapperFixedArrayType);
}

FPyWrapperFixedArray* FPyWrapperFixedArrayFactory::CreateInstance(void* InUnrealInstance, const FProperty* InProp, const FPyWrapperOwnerContext& InOwnerContext, const EPyConversionMethod InConversionMethod)
{
	if (!InUnrealInstance)
	{
		return nullptr;
	}

	return CreateInstanceInternal(InUnrealInstance, &PyWrapperFixedArrayType, [InUnrealInstance, InProp, &InOwnerContext, InConversionMethod](FPyWrapperFixedArray* InSelf)
	{
		return FPyWrapperFixedArray::Init(InSelf, InOwnerContext, InProp, InUnrealInstance, InConversionMethod);
	}, InConversionMethod == EPyConversionMethod::Copy || InConversionMethod == EPyConversionMethod::Steal);
}


FPyWrapperSetFactory& FPyWrapperSetFactory::Get()
{
	static FPyWrapperSetFactory Instance;
	return Instance;
}

FPyWrapperSet* FPyWrapperSetFactory::FindInstance(void* InUnrealInstance) const
{
	if (!InUnrealInstance)
	{
		return nullptr;
	}

	return FindInstanceInternal(InUnrealInstance, &PyWrapperSetType);
}

FPyWrapperSet* FPyWrapperSetFactory::CreateInstance(void* InUnrealInstance, const FSetProperty* InProp, const FPyWrapperOwnerContext& InOwnerContext, const EPyConversionMethod InConversionMethod)
{
	if (!InUnrealInstance)
	{
		return nullptr;
	}

	return CreateInstanceInternal(InUnrealInstance, &PyWrapperSetType, [InUnrealInstance, InProp, &InOwnerContext, InConversionMethod](FPyWrapperSet* InSelf)
	{
		return FPyWrapperSet::Init(InSelf, InOwnerContext, InProp, InUnrealInstance, InConversionMethod);
	}, InConversionMethod == EPyConversionMethod::Copy || InConversionMethod == EPyConversionMethod::Steal);
}


FPyWrapperMapFactory& FPyWrapperMapFactory::Get()
{
	static FPyWrapperMapFactory Instance;
	return Instance;
}

FPyWrapperMap* FPyWrapperMapFactory::FindInstance(void* InUnrealInstance) const
{
	if (!InUnrealInstance)
	{
		return nullptr;
	}

	return FindInstanceInternal(InUnrealInstance, &PyWrapperMapType);
}

FPyWrapperMap* FPyWrapperMapFactory::CreateInstance(void* InUnrealInstance, const FMapProperty* InProp, const FPyWrapperOwnerContext& InOwnerContext, const EPyConversionMethod InConversionMethod)
{
	if (!InUnrealInstance)
	{
		return nullptr;
	}

	return CreateInstanceInternal(InUnrealInstance, &PyWrapperMapType, [InUnrealInstance, InProp, &InOwnerContext, InConversionMethod](FPyWrapperMap* InSelf)
	{
		return FPyWrapperMap::Init(InSelf, InOwnerContext, InProp, InUnrealInstance, InConversionMethod);
	}, InConversionMethod == EPyConversionMethod::Copy || InConversionMethod == EPyConversionMethod::Steal);
}


FPyWrapperTypeReinstancer& FPyWrapperTypeReinstancer::Get()
{
	static FPyWrapperTypeReinstancer Instance;
	return Instance;
}

void FPyWrapperTypeReinstancer::AddPendingClass(UPythonGeneratedClass* OldClass, UPythonGeneratedClass* NewClass)
{
	ClassesToReinstance.Emplace(MakeTuple(OldClass, NewClass));
}

void FPyWrapperTypeReinstancer::AddPendingStruct(UPythonGeneratedStruct* OldStruct, UPythonGeneratedStruct* NewStruct)
{
	StructsToReinstance.Emplace(MakeTuple(OldStruct, NewStruct));
}

void FPyWrapperTypeReinstancer::ProcessPending()
{
	const bool bRunGC = ClassesToReinstance.Num() > 0 || StructsToReinstance.Num() > 0;

	if (ClassesToReinstance.Num() > 0)
	{
		for (const auto& ClassToReinstancePair : ClassesToReinstance)
		{
			if (ClassToReinstancePair.Key && ClassToReinstancePair.Value)
			{
				if (!ClassToReinstancePair.Value->HasAnyClassFlags(CLASS_NewerVersionExists))
				{
					// Assume the classes have changed
					FCoreUObjectDelegates::RegisterClassForHotReloadReinstancingDelegate.Broadcast(ClassToReinstancePair.Key, ClassToReinstancePair.Value, EHotReloadedClassFlags::Changed);
				}
			}
		}
		FCoreUObjectDelegates::ReinstanceHotReloadedClassesDelegate.Broadcast();

		ClassesToReinstance.Reset();
	}

	// todo: need support for re-instancing structs
	StructsToReinstance.Reset();

	if (bRunGC)
	{
		CollectGarbage(GARBAGE_COLLECTION_KEEPFLAGS);
	}
}

void FPyWrapperTypeReinstancer::AddReferencedObjects(FReferenceCollector& InCollector)
{
	for (auto& ClassToReinstancePair : ClassesToReinstance)
	{
		InCollector.AddReferencedObject(ClassToReinstancePair.Key);
		InCollector.AddReferencedObject(ClassToReinstancePair.Value);
	}

	for (auto& StructToReinstancePair : StructsToReinstance)
	{
		InCollector.AddReferencedObject(StructToReinstancePair.Key);
		InCollector.AddReferencedObject(StructToReinstancePair.Value);
	}
}


FPyWrapperTypeRegistry::FPyWrapperTypeRegistry()
	: bCanRegisterInlineStructFactories(true)
{
}

FPyWrapperTypeRegistry& FPyWrapperTypeRegistry::Get()
{
	static FPyWrapperTypeRegistry Instance;
	return Instance;
}

void FPyWrapperTypeRegistry::RegisterNativePythonModule(PyGenUtil::FNativePythonModule&& NativePythonModule)
{
	NativePythonModules.Add(MoveTemp(NativePythonModule));
}

void FPyWrapperTypeRegistry::RegisterInlineStructFactory(const TSharedRef<const IPyWrapperInlineStructFactory>& InFactory)
{
	check(bCanRegisterInlineStructFactories);
	InlineStructFactories.Add(InFactory->GetStructName(), InFactory);
}

const IPyWrapperInlineStructFactory* FPyWrapperTypeRegistry::GetInlineStructFactory(const FName StructName) const
{
	return InlineStructFactories.FindRef(StructName).Get();
}

void FPyWrapperTypeRegistry::GenerateWrappedTypes()
{
	FGeneratedWrappedTypeReferences GeneratedWrappedTypeReferences;
	TSet<FName> DirtyModules;

	double GenerateDuration = 0.0;
	{
		FScopedDurationTimer GenerateDurationTimer(GenerateDuration);

		// Need to use Get rather than ForEach as generating wrapped types 
		// may generate new objects which breaks the iteration
		TArray<UObject*> ObjectsToProcess;
		GetObjectsOfClass(UObject::StaticClass(), ObjectsToProcess);

		for (UObject* ObjectToProcess : ObjectsToProcess)
		{
			GenerateWrappedTypeForObject(ObjectToProcess, GeneratedWrappedTypeReferences, DirtyModules);
		}

		GenerateWrappedTypesForReferences(GeneratedWrappedTypeReferences, DirtyModules);
	}

	NotifyModulesDirtied(DirtyModules);

	UE_LOG(LogPython, Verbose, TEXT("Took %f seconds to generate and initialize Python wrapped types for the initial load."), GenerateDuration);
}

void FPyWrapperTypeRegistry::GenerateWrappedTypesForModule(const FName ModuleName)
{
	UPackage* const ModulePackage = FindPackage(nullptr, *(FString("/Script/") + ModuleName.ToString()));
	if (!ModulePackage)
	{
		return;
	}

	FGeneratedWrappedTypeReferences GeneratedWrappedTypeReferences;
	TSet<FName> DirtyModules;

	double GenerateDuration = 0.0;
	{
		FScopedDurationTimer GenerateDurationTimer(GenerateDuration);

		// Need to use Get rather than ForEach as generating wrapped types 
		// may generate new objects which breaks the iteration
		TArray<UObject*> ObjectsToProcess;
		GetObjectsWithOuter(ModulePackage, ObjectsToProcess);

		for (UObject* ObjectToProcess : ObjectsToProcess)
		{
			GenerateWrappedTypeForObject(ObjectToProcess, GeneratedWrappedTypeReferences, DirtyModules);
		}

		GenerateWrappedTypesForReferences(GeneratedWrappedTypeReferences, DirtyModules);
	}

	NotifyModulesDirtied(DirtyModules);

	UE_LOG(LogPython, Verbose, TEXT("Took %f seconds to generate and initialize Python wrapped types for '%s'."), GenerateDuration, *ModuleName.ToString());
}

void FPyWrapperTypeRegistry::OrphanWrappedTypesForModule(const FName ModuleName)
{
	TArray<FName> ModuleTypeNames;
	GeneratedWrappedTypesForModule.MultiFind(ModuleName, ModuleTypeNames, true);
	GeneratedWrappedTypesForModule.Remove(ModuleName);

	for (const FName& ModuleTypeName : ModuleTypeNames)
	{
		TSharedPtr<PyGenUtil::FGeneratedWrappedType> GeneratedWrappedType;
		if (GeneratedWrappedTypes.RemoveAndCopyValue(ModuleTypeName, GeneratedWrappedType))
		{
			OrphanedWrappedTypes.Add(GeneratedWrappedType);

			UnregisterPythonTypeName(UTF8_TO_TCHAR(GeneratedWrappedType->PyType.tp_name), ModuleTypeName);

			PythonWrappedClasses.Remove(ModuleTypeName);
			PythonWrappedStructs.Remove(ModuleTypeName);
			PythonWrappedEnums.Remove(ModuleTypeName);
		}
	}
}

void FPyWrapperTypeRegistry::GenerateWrappedTypesForReferences(const FGeneratedWrappedTypeReferences& InGeneratedWrappedTypeReferences, TSet<FName>& OutDirtyModules)
{
	static const EPyTypeGenerationFlags ReferenceGenerationFlags = EPyTypeGenerationFlags::ForceShouldExport | EPyTypeGenerationFlags::IncludeBlueprintGeneratedTypes;

	if (!InGeneratedWrappedTypeReferences.HasReferences())
	{
		return;
	}
	
	FGeneratedWrappedTypeReferences GeneratedWrappedTypeReferences;

	for (const UClass* Class : InGeneratedWrappedTypeReferences.ClassReferences)
	{
		GenerateWrappedClassType(Class, GeneratedWrappedTypeReferences, OutDirtyModules, ReferenceGenerationFlags);
	}

	for (const UScriptStruct* Struct : InGeneratedWrappedTypeReferences.StructReferences)
	{
		GenerateWrappedStructType(Struct, GeneratedWrappedTypeReferences, OutDirtyModules, ReferenceGenerationFlags);
	}

	for (const UEnum* Enum : InGeneratedWrappedTypeReferences.EnumReferences)
	{
		GenerateWrappedEnumType(Enum, GeneratedWrappedTypeReferences, OutDirtyModules, ReferenceGenerationFlags);
	}

	for (const UFunction* DelegateSignature : InGeneratedWrappedTypeReferences.DelegateReferences)
	{
		check(DelegateSignature->HasAnyFunctionFlags(FUNC_Delegate));
		GenerateWrappedDelegateType(DelegateSignature, GeneratedWrappedTypeReferences, OutDirtyModules, ReferenceGenerationFlags);
	}

	GenerateWrappedTypesForReferences(GeneratedWrappedTypeReferences, OutDirtyModules);
}

void FPyWrapperTypeRegistry::NotifyModulesDirtied(const TSet<FName>& InDirtyModules) const
{
	for (const FName& DirtyModule : InDirtyModules)
	{
		const FString PythonModuleName = PyGenUtil::GetModulePythonName(DirtyModule, false);
		OnModuleDirtiedDelegate.Broadcast(*PythonModuleName);
	}
}

void FPyWrapperTypeRegistry::UpdateGenerateWrappedTypeForRename(const FName InOldName, const UObject* InObj)
{
	FName TypeRegistryName;
	{
		if (const UClass* Class = Cast<const UClass>(InObj))
		{
			TypeRegistryName = PyGenUtil::GetTypeRegistryName(Class);
		}

		if (const UScriptStruct* Struct = Cast<const UScriptStruct>(InObj))
		{
			TypeRegistryName = PyGenUtil::GetTypeRegistryName(Struct);
		}

		if (const UEnum* Enum = Cast<const UEnum>(InObj))
		{
			TypeRegistryName = PyGenUtil::GetTypeRegistryName(Enum);
		}

		if (const UFunction* Func = Cast<const UFunction>(InObj))
		{
			if (Func->HasAnyFunctionFlags(FUNC_Delegate))
			{
				TypeRegistryName = PyGenUtil::GetTypeRegistryName(Func);
			}
		}
	}

	TSharedPtr<PyGenUtil::FGeneratedWrappedType> GeneratedWrappedType = GeneratedWrappedTypes.FindAndRemoveChecked(InOldName);
	check(!TypeRegistryName.IsNone() && !GeneratedWrappedTypes.Contains(TypeRegistryName));
	GeneratedWrappedTypes.Add(TypeRegistryName, GeneratedWrappedType);
}

void FPyWrapperTypeRegistry::RemoveGenerateWrappedTypeForDelete(const UObject* InObj)
{
	FName TypeRegistryName;
	FString PythonTypeName;
	{
		if (const UClass* Class = Cast<const UClass>(InObj))
		{
			TypeRegistryName = PyGenUtil::GetTypeRegistryName(Class);
			PythonTypeName = PyGenUtil::GetClassPythonName(Class);
		}

		if (const UScriptStruct* Struct = Cast<const UScriptStruct>(InObj))
		{
			TypeRegistryName = PyGenUtil::GetTypeRegistryName(Struct);
			PythonTypeName = PyGenUtil::GetStructPythonName(Struct);
		}

		if (const UEnum* Enum = Cast<const UEnum>(InObj))
		{
			TypeRegistryName = PyGenUtil::GetTypeRegistryName(Enum);
			PythonTypeName = PyGenUtil::GetEnumPythonName(Enum);
		}

		if (const UFunction* Func = Cast<const UFunction>(InObj))
		{
			if (Func->HasAnyFunctionFlags(FUNC_Delegate))
			{
				TypeRegistryName = PyGenUtil::GetTypeRegistryName(Func);
				PythonTypeName = PyGenUtil::GetDelegatePythonName(Func);
			}
		}
	}

	TSharedPtr<PyGenUtil::FGeneratedWrappedType> GeneratedWrappedType = GeneratedWrappedTypes.FindRef(TypeRegistryName);
	GeneratedWrappedType->Reset();

	// Fill the type with dummy information and re-finalize it as an empty stub
	GeneratedWrappedType->TypeName = PyGenUtil::TCHARToUTF8Buffer(*FString::Printf(TEXT("%s_DELETED"), *PythonTypeName));
	GeneratedWrappedType->TypeDoc = PyGenUtil::TCHARToUTF8Buffer(*FString::Printf(TEXT("%s was deleted!"), *InObj->GetPathName()));
	GeneratedWrappedType->Finalize();
}

PyTypeObject* FPyWrapperTypeRegistry::GenerateWrappedTypeForObject(const UObject* InObj, FGeneratedWrappedTypeReferences& OutGeneratedWrappedTypeReferences, TSet<FName>& OutDirtyModules, const EPyTypeGenerationFlags InGenerationFlags)
{
	if (const UClass* Class = Cast<const UClass>(InObj))
	{
		return GenerateWrappedClassType(Class, OutGeneratedWrappedTypeReferences, OutDirtyModules, InGenerationFlags);
	}

	if (const UScriptStruct* Struct = Cast<const UScriptStruct>(InObj))
	{
		return GenerateWrappedStructType(Struct, OutGeneratedWrappedTypeReferences, OutDirtyModules, InGenerationFlags);
	}

	if (const UEnum* Enum = Cast<const UEnum>(InObj))
	{
		return GenerateWrappedEnumType(Enum, OutGeneratedWrappedTypeReferences, OutDirtyModules, InGenerationFlags);
	}

	if (const UFunction* Func = Cast<const UFunction>(InObj))
	{
		if (Func->HasAnyFunctionFlags(FUNC_Delegate))
		{
			return GenerateWrappedDelegateType(Func, OutGeneratedWrappedTypeReferences, OutDirtyModules, InGenerationFlags);
		}
	}

	return nullptr;
}

bool FPyWrapperTypeRegistry::HasWrappedTypeForObject(const UObject* InObj) const
{
	if (const UClass* Class = Cast<const UClass>(InObj))
	{
		return HasWrappedClassType(Class);
	}

	if (const UScriptStruct* Struct = Cast<const UScriptStruct>(InObj))
	{
		return HasWrappedStructType(Struct);
	}

	if (const UEnum* Enum = Cast<const UEnum>(InObj))
	{
		return HasWrappedEnumType(Enum);
	}

	if (const UFunction* Func = Cast<const UFunction>(InObj))
	{
		if (Func->HasAnyFunctionFlags(FUNC_Delegate))
		{
			return HasWrappedDelegateType(Func);
		}
	}

	return false;
}

bool FPyWrapperTypeRegistry::HasWrappedTypeForObjectName(const FName InName) const
{
	return GeneratedWrappedTypes.Contains(InName);
}

PyTypeObject* FPyWrapperTypeRegistry::GetWrappedTypeForObject(const UObject* InObj) const
{
	if (const UClass* Class = Cast<const UClass>(InObj))
	{
		return GetWrappedClassType(Class);
	}

	if (const UScriptStruct* Struct = Cast<const UScriptStruct>(InObj))
	{
		return GetWrappedStructType(Struct);
	}

	if (const UEnum* Enum = Cast<const UEnum>(InObj))
	{
		return GetWrappedEnumType(Enum);
	}

	if (const UFunction* Func = Cast<const UFunction>(InObj))
	{
		if (Func->HasAnyFunctionFlags(FUNC_Delegate))
		{
			return GetWrappedDelegateType(Func);
		}
	}

	return nullptr;
}

PyTypeObject* FPyWrapperTypeRegistry::GenerateWrappedClassType(const UClass* InClass, FGeneratedWrappedTypeReferences& OutGeneratedWrappedTypeReferences, TSet<FName>& OutDirtyModules, const EPyTypeGenerationFlags InGenerationFlags)
{
	SCOPE_SECONDS_ACCUMULATOR(STAT_GenerateWrappedClassTotalTime);
	INC_DWORD_STAT(STAT_GenerateWrappedClassCallCount);

	// Already processed? Nothing more to do
	const FName TypeRegistryName = PyGenUtil::GetTypeRegistryName(InClass);
	if (PyTypeObject* ExistingPyType = PythonWrappedClasses.FindRef(TypeRegistryName))
	{
		return ExistingPyType;
	}

	// todo: allow generation of Blueprint generated classes
	const bool bIsBlueprintGeneratedType = PyGenUtil::IsBlueprintGeneratedClass(InClass);
	if (bIsBlueprintGeneratedType)
	{
		return nullptr;
	}

	// Should this type be exported?
	if (!EnumHasAnyFlags(InGenerationFlags, EPyTypeGenerationFlags::ForceShouldExport) && !PyGenUtil::ShouldExportClass(InClass))
	{
		return nullptr;
	}

	// Make sure the parent class is also wrapped
	PyTypeObject* SuperPyType = nullptr;
	if (const UClass* SuperClass = InClass->GetSuperClass())
	{
		SuperPyType = GenerateWrappedClassType(SuperClass, OutGeneratedWrappedTypeReferences, OutDirtyModules, InGenerationFlags | EPyTypeGenerationFlags::ForceShouldExport);
	}

	INC_DWORD_STAT(STAT_GenerateWrappedClassObjCount);

	check(!GeneratedWrappedTypes.Contains(TypeRegistryName));
	TSharedRef<PyGenUtil::FGeneratedWrappedClassType> GeneratedWrappedType = MakeShared<PyGenUtil::FGeneratedWrappedClassType>();
	GeneratedWrappedTypes.Add(TypeRegistryName, GeneratedWrappedType);

	TMap<FName, FName> PythonProperties;
	TMap<FName, FString> PythonDeprecatedProperties;
	TMap<FName, FName> PythonMethods;
	TMap<FName, FString> PythonDeprecatedMethods;

	auto GenerateWrappedProperty = [this, InClass, &PythonProperties, &PythonDeprecatedProperties, &GeneratedWrappedType, &OutGeneratedWrappedTypeReferences](const FProperty* InProp)
	{
		const bool bExportPropertyToScript = PyGenUtil::ShouldExportProperty(InProp);
		const bool bExportPropertyToEditor = PyGenUtil::ShouldExportEditorOnlyProperty(InProp);

		if (bExportPropertyToScript || bExportPropertyToEditor)
		{
			GatherWrappedTypesForPropertyReferences(InProp, OutGeneratedWrappedTypeReferences);

			const PyGenUtil::FGeneratedWrappedPropertyDoc& GeneratedPropertyDoc = GeneratedWrappedType->PropertyDocs[GeneratedWrappedType->PropertyDocs.Emplace(InProp)];
			PythonProperties.Add(*GeneratedPropertyDoc.PythonPropName, InProp->GetFName());

			int32 GeneratedWrappedGetSetIndex = INDEX_NONE;
			if (bExportPropertyToScript)
			{
				GeneratedWrappedGetSetIndex = GeneratedWrappedType->GetSets.TypeGetSets.AddDefaulted();

				auto FindGetSetFunction = [InClass, InProp](const FName& InKey) -> const UFunction*
				{
					const FString GetSetName = InProp->GetMetaData(InKey);
					if (!GetSetName.IsEmpty())
					{
						const UFunction* GetSetFunc = InClass->FindFunctionByName(*GetSetName);
						if (!GetSetFunc)
						{
							REPORT_PYTHON_GENERATION_ISSUE(Error, TEXT("Property '%s.%s' is marked as '%s' but the function '%s' could not be found."), *InClass->GetName(), *InProp->GetName(), *InKey.ToString(), *GetSetName);
						}
						return GetSetFunc;
					}
					return nullptr;
				};

				PyGenUtil::FGeneratedWrappedGetSet& GeneratedWrappedGetSet = GeneratedWrappedType->GetSets.TypeGetSets[GeneratedWrappedGetSetIndex];
				GeneratedWrappedGetSet.GetSetName = PyGenUtil::TCHARToUTF8Buffer(*GeneratedPropertyDoc.PythonPropName);
				GeneratedWrappedGetSet.GetSetDoc = PyGenUtil::TCHARToUTF8Buffer(*GeneratedPropertyDoc.DocString);
				GeneratedWrappedGetSet.Prop.SetProperty(InProp);
				GeneratedWrappedGetSet.GetFunc.SetFunction(FindGetSetFunction(PyGenUtil::BlueprintGetterMetaDataKey));
				GeneratedWrappedGetSet.SetFunc.SetFunction(FindGetSetFunction(PyGenUtil::BlueprintSetterMetaDataKey));
				GeneratedWrappedGetSet.GetCallback = (getter)&FPyWrapperObject::Getter_Impl;
				GeneratedWrappedGetSet.SetCallback = (setter)&FPyWrapperObject::Setter_Impl;
				if (GeneratedWrappedGetSet.Prop.DeprecationMessage.IsSet())
				{
					PythonDeprecatedProperties.Add(*GeneratedPropertyDoc.PythonPropName, GeneratedWrappedGetSet.Prop.DeprecationMessage.GetValue());
				}

				GeneratedWrappedType->FieldTracker.RegisterPythonFieldName(GeneratedPropertyDoc.PythonPropName, InProp);
			}

			const TArray<FString> DeprecatedPythonPropNames = PyGenUtil::GetDeprecatedPropertyPythonNames(InProp);
			for (const FString& DeprecatedPythonPropName : DeprecatedPythonPropNames)
			{
				FString DeprecationMessage = FString::Printf(TEXT("'%s' was renamed to '%s'."), *DeprecatedPythonPropName, *GeneratedPropertyDoc.PythonPropName);
				PythonProperties.Add(*DeprecatedPythonPropName, InProp->GetFName());
				PythonDeprecatedProperties.Add(*DeprecatedPythonPropName, DeprecationMessage);

				if (GeneratedWrappedGetSetIndex != INDEX_NONE)
				{
					PyGenUtil::FGeneratedWrappedGetSet DeprecatedGeneratedWrappedGetSet = GeneratedWrappedType->GetSets.TypeGetSets[GeneratedWrappedGetSetIndex];
					DeprecatedGeneratedWrappedGetSet.GetSetName = PyGenUtil::TCHARToUTF8Buffer(*DeprecatedPythonPropName);
					DeprecatedGeneratedWrappedGetSet.GetSetDoc = PyGenUtil::TCHARToUTF8Buffer(*FString::Printf(TEXT("deprecated: %s"), *DeprecationMessage));
					DeprecatedGeneratedWrappedGetSet.Prop.DeprecationMessage = MoveTemp(DeprecationMessage);
					GeneratedWrappedType->GetSets.TypeGetSets.Add(MoveTemp(DeprecatedGeneratedWrappedGetSet));

					GeneratedWrappedType->FieldTracker.RegisterPythonFieldName(DeprecatedPythonPropName, InProp);
				}
			}
		}
	};

	auto GenerateWrappedDynamicMethod = [this, &OutGeneratedWrappedTypeReferences, &OutDirtyModules](const UFunction* InFunc, const PyGenUtil::FGeneratedWrappedMethod& InTypeMethod)
	{
		// Only static functions can be hoisted onto other types
		if (!InFunc->HasAnyFunctionFlags(FUNC_Static))
		{
			REPORT_PYTHON_GENERATION_ISSUE(Error, TEXT("Non-static function '%s.%s' is marked as 'ScriptMethod' but only static functions can be hoisted."), *InFunc->GetOwnerClass()->GetName(), *InFunc->GetName());
			return;
		}

		static auto IsStructOrObjectProperty = [](const FProperty* InProp) { return InProp && (InProp->IsA<FStructProperty>() || InProp->IsA<FObjectPropertyBase>()); };

		// Get the type to hoist this method to (this should be the first parameter)
		PyGenUtil::FGeneratedWrappedMethodParameter SelfParam;
		if (InTypeMethod.MethodFunc.InputParams.Num() > 0 && IsStructOrObjectProperty(InTypeMethod.MethodFunc.InputParams[0].ParamProp))
		{
			SelfParam = InTypeMethod.MethodFunc.InputParams[0];
		}
		if (!SelfParam.ParamProp)
		{
			// Hint that UPRAM(ref) may be missing on first parameter
			const FProperty* PropertyPossiblyMissingMacro = nullptr;
			for (TFieldIterator<const FProperty> ParamIt(InFunc); ParamIt; ++ParamIt)
			{
				const FProperty* Param = *ParamIt;
				if (PyUtil::IsOutputParameter(Param) && !PyUtil::IsInputParameter(Param) && !Param->HasAnyPropertyFlags(CPF_ReturnParm) && IsStructOrObjectProperty(Param))
				{
					PropertyPossiblyMissingMacro = Param;
				}
				break;
			}

			REPORT_PYTHON_GENERATION_ISSUE(Error, TEXT("Function '%s.%s' is marked as 'ScriptMethod' but doesn't contain a valid struct or object as its first argument.%s"), *InFunc->GetOwnerClass()->GetName(), *InFunc->GetName(), PropertyPossiblyMissingMacro ? TEXT(" UPARAM(ref) may be missing on the first argument.") : TEXT(""));
			return;
		}
		if (const FObjectPropertyBase* SelfPropObj = CastField<FObjectPropertyBase>(SelfParam.ParamProp))
		{
			if (SelfPropObj->PropertyClass->IsChildOf(InFunc->GetOwnerClass()))
			{
				REPORT_PYTHON_GENERATION_ISSUE(Error, TEXT("Function '%s.%s' is marked as 'ScriptMethod' but the object argument type (%s) is a child of the the class type of the static function. This is not allowed."), *InFunc->GetOwnerClass()->GetName(), *InFunc->GetName(), *SelfPropObj->PropertyClass->GetName());
				return;
			}
		}

		const FString PythonStructMethodName = PyGenUtil::GetScriptMethodPythonName(InFunc);
		TArray<TUniqueObj<PyGenUtil::FGeneratedWrappedDynamicMethod>, TInlineAllocator<4>> DynamicMethodDefs;

		// Copy the basic wrapped method as we need to adjust some parts of it below
		PyGenUtil::FGeneratedWrappedDynamicMethod& GeneratedWrappedDynamicMethod = DynamicMethodDefs.AddDefaulted_GetRef().Get();
		static_cast<PyGenUtil::FGeneratedWrappedMethod&>(GeneratedWrappedDynamicMethod) = InTypeMethod;
		GeneratedWrappedDynamicMethod.SelfParam = SelfParam;

		// Hoisted methods may use an optional name alias
		GeneratedWrappedDynamicMethod.MethodName = PyGenUtil::TCHARToUTF8Buffer(*PythonStructMethodName);

		// We remove the first function parameter, as that's the 'self' argument and we'll infer that when we call
		GeneratedWrappedDynamicMethod.MethodFunc.InputParams.RemoveAt(0, 1, /*bAllowShrinking*/false);

		// Reference parameters may lead to a 'self' parameter that is also an output parameter
		// In this case we need to remove the output too, and set it as our 'self' return (which will apply the result back onto 'self')
		if (PyUtil::IsOutputParameter(SelfParam.ParamProp))
		{
			for (auto OutParamIt = GeneratedWrappedDynamicMethod.MethodFunc.OutputParams.CreateIterator(); OutParamIt; ++OutParamIt)
			{
				if (SelfParam.ParamProp == OutParamIt->ParamProp)
				{
					GeneratedWrappedDynamicMethod.SelfReturn = MoveTemp(*OutParamIt);
					OutParamIt.RemoveCurrent();
					break;
				}
			}
		}

		// The function may also have been flagged as having a 'self' return
		if (InFunc->HasMetaData(PyGenUtil::ScriptMethodSelfReturnMetaDataKey))
		{
			if (GeneratedWrappedDynamicMethod.SelfReturn.ParamProp)
			{
				REPORT_PYTHON_GENERATION_ISSUE(Error, TEXT("Function '%s.%s' is marked as 'ScriptMethodSelfReturn' but the 'self' argument is also marked as UPARAM(ref). This is not allowed."), *InFunc->GetOwnerClass()->GetName(), *InFunc->GetName());
				return;
			}
			else if (GeneratedWrappedDynamicMethod.MethodFunc.OutputParams.Num() == 0 || !GeneratedWrappedDynamicMethod.MethodFunc.OutputParams[0].ParamProp->HasAnyPropertyFlags(CPF_ReturnParm))
			{
				REPORT_PYTHON_GENERATION_ISSUE(Error, TEXT("Function '%s.%s' is marked as 'ScriptMethodSelfReturn' but has no return value."), *InFunc->GetOwnerClass()->GetName(), *InFunc->GetName());
				return;
			}
			else if (!SelfParam.ParamProp->IsA<FStructProperty>())
			{
				REPORT_PYTHON_GENERATION_ISSUE(Error, TEXT("Function '%s.%s' is marked as 'ScriptMethodSelfReturn' but the 'self' argument is not a struct."), *InFunc->GetOwnerClass()->GetName(), *InFunc->GetName());
				return;
			}
			else if (!GeneratedWrappedDynamicMethod.MethodFunc.OutputParams[0].ParamProp->IsA<FStructProperty>())
			{
				REPORT_PYTHON_GENERATION_ISSUE(Error, TEXT("Function '%s.%s' is marked as 'ScriptMethodSelfReturn' but the return value is not a struct."), *InFunc->GetOwnerClass()->GetName(), *InFunc->GetName());
				return;
			}
			else if (CastFieldChecked<const FStructProperty>(GeneratedWrappedDynamicMethod.MethodFunc.OutputParams[0].ParamProp)->Struct != CastFieldChecked<const FStructProperty>(SelfParam.ParamProp)->Struct)
			{
				REPORT_PYTHON_GENERATION_ISSUE(Error, TEXT("Function '%s.%s' is marked as 'ScriptMethodSelfReturn' but the return value is not the same type as the 'self' argument."), *InFunc->GetOwnerClass()->GetName(), *InFunc->GetName());
				return;
			}
			else
			{
				GeneratedWrappedDynamicMethod.SelfReturn = MoveTemp(GeneratedWrappedDynamicMethod.MethodFunc.OutputParams[0]);
				GeneratedWrappedDynamicMethod.MethodFunc.OutputParams.RemoveAt(0, 1, /*bAllowShrinking*/false);
			}
		}

		// Set-up some data needed to build the tooltip correctly for the hoisted method
		const bool bIsStaticOverride = false;
		TSet<FName> ParamsToIgnore;
		ParamsToIgnore.Add(SelfParam.ParamProp->GetFName());

		// Update the doc string for the method
		FString PythonStructMethodDocString = PyGenUtil::BuildFunctionDocString(InFunc, PythonStructMethodName, GeneratedWrappedDynamicMethod.MethodFunc.InputParams, GeneratedWrappedDynamicMethod.MethodFunc.OutputParams, &bIsStaticOverride);
		PythonStructMethodDocString += LINE_TERMINATOR;
		PythonStructMethodDocString += PyGenUtil::PythonizeFunctionTooltip(PyGenUtil::GetFieldTooltip(InFunc), InFunc, ParamsToIgnore);
		GeneratedWrappedDynamicMethod.MethodDoc = PyGenUtil::TCHARToUTF8Buffer(*PythonStructMethodDocString);

		// Update the flags as removing the 'self' argument may have changed the calling convention
		GeneratedWrappedDynamicMethod.MethodFlags = GeneratedWrappedDynamicMethod.MethodFunc.InputParams.Num() > 0 ? METH_VARARGS | METH_KEYWORDS : METH_NOARGS;

		// Set the correct function pointer for calling this function and inject the 'self' argument
		GeneratedWrappedDynamicMethod.MethodCallback = nullptr;
		if (SelfParam.ParamProp->IsA<FObjectPropertyBase>())
		{
			GeneratedWrappedDynamicMethod.MethodCallback = GeneratedWrappedDynamicMethod.MethodFunc.InputParams.Num() > 0 ? PyCFunctionWithClosureCast(&FPyWrapperObject::CallDynamicMethodWithArgs_Impl) : PyCFunctionWithClosureCast(&FPyWrapperObject::CallDynamicMethodNoArgs_Impl);
		}
		else if (SelfParam.ParamProp->IsA<FStructProperty>())
		{
			GeneratedWrappedDynamicMethod.MethodCallback = GeneratedWrappedDynamicMethod.MethodFunc.InputParams.Num() > 0 ? PyCFunctionWithClosureCast(&FPyWrapperStruct::CallDynamicMethodWithArgs_Impl) : PyCFunctionWithClosureCast(&FPyWrapperStruct::CallDynamicMethodNoArgs_Impl);
		}

		// Add any deprecated variants too
		const TArray<FString> DeprecatedPythonStructMethodNames = PyGenUtil::GetDeprecatedScriptMethodPythonNames(InFunc);
		for (const FString& DeprecatedPythonStructMethodName : DeprecatedPythonStructMethodNames)
		{
			FString DeprecationMessage = FString::Printf(TEXT("'%s' was renamed to '%s'."), *DeprecatedPythonStructMethodName, *PythonStructMethodName);

			PyGenUtil::FGeneratedWrappedDynamicMethod& DeprecatedGeneratedWrappedMethod = DynamicMethodDefs.AddDefaulted_GetRef().Get();
			DeprecatedGeneratedWrappedMethod = GeneratedWrappedDynamicMethod;
			DeprecatedGeneratedWrappedMethod.MethodName = PyGenUtil::TCHARToUTF8Buffer(*DeprecatedPythonStructMethodName);
			DeprecatedGeneratedWrappedMethod.MethodDoc = PyGenUtil::TCHARToUTF8Buffer(*FString::Printf(TEXT("deprecated: %s"), *DeprecationMessage));
			DeprecatedGeneratedWrappedMethod.MethodFunc.DeprecationMessage = MoveTemp(DeprecationMessage);
		}

		// Add the dynamic method to either the owner type
		if (SelfParam.ParamProp->IsA<FObjectPropertyBase>())
		{
			// Ensure that we've generated a finalized Python type for this class since we'll be adding this function as a dynamic method on that type
			const UClass* HostedClass = CastFieldChecked<const FObjectPropertyBase>(SelfParam.ParamProp)->PropertyClass;
<<<<<<< HEAD
			if (!GenerateWrappedClassType(HostedClass, OutGeneratedWrappedTypeReferences, OutDirtyModules, EPyTypeGenerationFlags::ForceShouldExport))
=======
			if (!GenerateWrappedClassType(HostedClass, OutGeneratedWrappedTypeReferences, OutDirtyModules, true))
>>>>>>> fa8a8d0d
			{
				return;
			}

			// Find the wrapped type for the class as that's what we'll actually add the dynamic method to
			TSharedPtr<PyGenUtil::FGeneratedWrappedClassType> HostedClassGeneratedWrappedType = StaticCastSharedPtr<PyGenUtil::FGeneratedWrappedClassType>(GeneratedWrappedTypes.FindRef(PyGenUtil::GetTypeRegistryName(HostedClass)));
			check(HostedClassGeneratedWrappedType.IsValid());

			// Add the dynamic methods to the class
			for (TUniqueObj<PyGenUtil::FGeneratedWrappedDynamicMethod>& GeneratedWrappedDynamicMethodToAdd : DynamicMethodDefs)
			{
				HostedClassGeneratedWrappedType->FieldTracker.RegisterPythonFieldName(UTF8_TO_TCHAR(GeneratedWrappedDynamicMethodToAdd->MethodName.GetData()), InFunc);
				HostedClassGeneratedWrappedType->AddDynamicMethod(MoveTemp(GeneratedWrappedDynamicMethodToAdd.Get()));
			}
		}
		else if (SelfParam.ParamProp->IsA<FStructProperty>())
		{
			// Ensure that we've generated a finalized Python type for this struct since we'll be adding this function as a dynamic method on that type
			const UScriptStruct* HostedStruct = CastFieldChecked<const FStructProperty>(SelfParam.ParamProp)->Struct;
<<<<<<< HEAD
			if (!GenerateWrappedStructType(HostedStruct, OutGeneratedWrappedTypeReferences, OutDirtyModules, EPyTypeGenerationFlags::ForceShouldExport))
=======
			if (!GenerateWrappedStructType(HostedStruct, OutGeneratedWrappedTypeReferences, OutDirtyModules, true))
>>>>>>> fa8a8d0d
			{
				return;
			}

			// Find the wrapped type for the struct as that's what we'll actually add the dynamic method to
			TSharedPtr<PyGenUtil::FGeneratedWrappedStructType> HostedStructGeneratedWrappedType = StaticCastSharedPtr<PyGenUtil::FGeneratedWrappedStructType>(GeneratedWrappedTypes.FindRef(PyGenUtil::GetTypeRegistryName(HostedStruct)));
			check(HostedStructGeneratedWrappedType.IsValid());

			// Add the dynamic methods to the struct
			for (TUniqueObj<PyGenUtil::FGeneratedWrappedDynamicMethod>& GeneratedWrappedDynamicMethodToAdd : DynamicMethodDefs)
			{
				HostedStructGeneratedWrappedType->FieldTracker.RegisterPythonFieldName(UTF8_TO_TCHAR(GeneratedWrappedDynamicMethodToAdd->MethodName.GetData()), InFunc);
				HostedStructGeneratedWrappedType->AddDynamicMethod(MoveTemp(GeneratedWrappedDynamicMethodToAdd.Get()));
			}
		}
		else
		{
			checkf(false, TEXT("Unexpected SelfParam type!"));
		}
	};

	auto GenerateWrappedOperator = [this, &OutGeneratedWrappedTypeReferences, &OutDirtyModules](const UFunction* InFunc, const PyGenUtil::FGeneratedWrappedMethod& InTypeMethod)
	{
		// Only static functions can be hoisted onto other types
		if (!InFunc->HasAnyFunctionFlags(FUNC_Static))
		{
			REPORT_PYTHON_GENERATION_ISSUE(Error, TEXT("Non-static function '%s.%s' is marked as 'ScriptOperator' but only static functions can be hoisted."), *InFunc->GetOwnerClass()->GetName(), *InFunc->GetName());
			return;
		}

		// Get the list of operators to apply this function to
		TArray<FString> ScriptOperators;
		{
			const FString& ScriptOperatorsStr = InFunc->GetMetaData(PyGenUtil::ScriptOperatorMetaDataKey);
			ScriptOperatorsStr.ParseIntoArray(ScriptOperators, TEXT(";"));
		}

		// Go through and try and create a function for each operator, validating that the signature matches what the operator expects
		for (const FString& ScriptOperator : ScriptOperators)
		{
			PyGenUtil::FGeneratedWrappedOperatorSignature OpSignature;
			if (!PyGenUtil::FGeneratedWrappedOperatorSignature::StringToSignature(*ScriptOperator, OpSignature))
			{
				REPORT_PYTHON_GENERATION_ISSUE(Error, TEXT("Function '%s.%s' is marked as 'ScriptOperator' but uses an unknown operator type '%s'."), *InFunc->GetOwnerClass()->GetName(), *InFunc->GetName(), *ScriptOperator);
				continue;
			}

			PyGenUtil::FGeneratedWrappedOperatorFunction OpFunc;
			{
				FString SignatureError;
				if (!OpFunc.SetFunction(InTypeMethod.MethodFunc, OpSignature, &SignatureError))
				{
					REPORT_PYTHON_GENERATION_ISSUE(Error, TEXT("Function '%s.%s' is marked as 'ScriptOperator' but has an invalid signature for the '%s' operator: %s."), *InFunc->GetOwnerClass()->GetName(), *InFunc->GetName(), *ScriptOperator, *SignatureError);
					continue;
				}
			}

			// Ensure that we've generated a finalized Python type for this struct since we'll be adding this function as a operator on that type
			const UScriptStruct* HostedStruct = CastFieldChecked<const FStructProperty>(OpFunc.SelfParam.ParamProp)->Struct;
<<<<<<< HEAD
			if (GenerateWrappedStructType(HostedStruct, OutGeneratedWrappedTypeReferences, OutDirtyModules, EPyTypeGenerationFlags::ForceShouldExport))
=======
			if (GenerateWrappedStructType(HostedStruct, OutGeneratedWrappedTypeReferences, OutDirtyModules, true))
>>>>>>> fa8a8d0d
			{
				// Find the wrapped type for the struct as that's what we'll actually add the operator to (via its meta-data)
				TSharedPtr<PyGenUtil::FGeneratedWrappedStructType> HostedStructGeneratedWrappedType = StaticCastSharedPtr<PyGenUtil::FGeneratedWrappedStructType>(GeneratedWrappedTypes.FindRef(PyGenUtil::GetTypeRegistryName(HostedStruct)));
				check(HostedStructGeneratedWrappedType.IsValid());
				StaticCastSharedPtr<FPyWrapperStructMetaData>(HostedStructGeneratedWrappedType->MetaData)->OpStacks[(int32)OpSignature.OpType].Funcs.Add(MoveTemp(OpFunc));
			}
		}
	};

	auto GenerateWrappedConstant = [this, &GeneratedWrappedType, &OutGeneratedWrappedTypeReferences, &OutDirtyModules](const UFunction* InFunc)
	{
		// Only static functions can be constants
		if (!InFunc->HasAnyFunctionFlags(FUNC_Static))
		{
			REPORT_PYTHON_GENERATION_ISSUE(Error, TEXT("Non-static function '%s.%s' is marked as 'ScriptConstant' but only static functions can be hoisted."), *InFunc->GetOwnerClass()->GetName(), *InFunc->GetName());
			return;
		}

		// We might want to hoist this function onto another type rather than its owner class
		const UObject* HostType = nullptr;
		if (InFunc->HasMetaData(PyGenUtil::ScriptConstantHostMetaDataKey))
		{
			const FString ConstantOwnerName = InFunc->GetMetaData(PyGenUtil::ScriptConstantHostMetaDataKey);
			HostType = FindObject<UStruct>(ANY_PACKAGE, *ConstantOwnerName);
			if (HostType && !(HostType->IsA<UClass>() || HostType->IsA<UScriptStruct>()))
			{
				HostType = nullptr;
			}
			if (!HostType)
			{
				REPORT_PYTHON_GENERATION_ISSUE(Error, TEXT("Function '%s.%s' is marked as 'ScriptConstantHost' but the host '%s' could not be found."), *InFunc->GetOwnerClass()->GetName(), *InFunc->GetName(), *ConstantOwnerName);
				return;
			}
		}
		if (const UClass* HostClass = Cast<UClass>(HostType))
		{
			if (HostClass->IsChildOf(InFunc->GetOwnerClass()))
			{
				REPORT_PYTHON_GENERATION_ISSUE(Error, TEXT("Function '%s.%s' is marked as 'ScriptConstantHost' but the host type (%s) is a child of the the class type of the static function. This is not allowed."), *InFunc->GetOwnerClass()->GetName(), *InFunc->GetName(), *HostClass->GetName());
				return;
			}
		}

		// Verify that the function signature is valid
		PyGenUtil::FGeneratedWrappedFunction ConstantFunc;
		ConstantFunc.SetFunction(InFunc);
		if (ConstantFunc.InputParams.Num() != 0 || ConstantFunc.OutputParams.Num() != 1)
		{
			REPORT_PYTHON_GENERATION_ISSUE(Error, TEXT("Function '%s.%s' is marked as 'ScriptConstant' but has an invalid signature (it must return a value and take no arguments)."), *InFunc->GetOwnerClass()->GetName(), *InFunc->GetName());
			return;
		}

		const FString PythonConstantName = PyGenUtil::GetScriptConstantPythonName(InFunc);
		TArray<TUniqueObj<PyGenUtil::FGeneratedWrappedConstant>, TInlineAllocator<4>> ConstantDefs;

		// Build the constant definition
		PyGenUtil::FGeneratedWrappedConstant& GeneratedWrappedConstant = ConstantDefs.AddDefaulted_GetRef().Get();
		GeneratedWrappedConstant.ConstantName = PyGenUtil::TCHARToUTF8Buffer(*PythonConstantName);
		GeneratedWrappedConstant.ConstantDoc = PyGenUtil::TCHARToUTF8Buffer(*FString::Printf(TEXT("(%s): %s"), *PyGenUtil::GetPropertyPythonType(ConstantFunc.OutputParams[0].ParamProp), *PyGenUtil::GetFieldTooltip(InFunc)));
		GeneratedWrappedConstant.ConstantFunc = ConstantFunc;

		// Build any deprecated variants too
		const TArray<FString> DeprecatedPythonConstantNames = PyGenUtil::GetDeprecatedScriptConstantPythonNames(InFunc);
		for (const FString& DeprecatedPythonConstantName : DeprecatedPythonConstantNames)
		{
			FString DeprecationMessage = FString::Printf(TEXT("'%s' was renamed to '%s'."), *DeprecatedPythonConstantName, *PythonConstantName);

			PyGenUtil::FGeneratedWrappedConstant& DeprecatedGeneratedWrappedConstant = ConstantDefs.AddDefaulted_GetRef().Get();
			DeprecatedGeneratedWrappedConstant = GeneratedWrappedConstant;
			DeprecatedGeneratedWrappedConstant.ConstantName = PyGenUtil::TCHARToUTF8Buffer(*DeprecatedPythonConstantName);
			DeprecatedGeneratedWrappedConstant.ConstantDoc = PyGenUtil::TCHARToUTF8Buffer(*FString::Printf(TEXT("deprecated: %s"), *DeprecationMessage));
		}

		// Add the constant to either the owner type (if specified) or this class
		if (HostType)
		{
			if (HostType->IsA<UClass>())
			{
				const UClass* HostClass = CastChecked<UClass>(HostType);

				// Ensure that we've generated a finalized Python type for this class since we'll be adding this constant to that type
				if (!GenerateWrappedClassType(HostClass, OutGeneratedWrappedTypeReferences, OutDirtyModules, EPyTypeGenerationFlags::ForceShouldExport))
				{
					return;
				}

				// Find the wrapped type for the class as that's what we'll actually add the constant to
				TSharedPtr<PyGenUtil::FGeneratedWrappedClassType> HostedClassGeneratedWrappedType = StaticCastSharedPtr<PyGenUtil::FGeneratedWrappedClassType>(GeneratedWrappedTypes.FindRef(PyGenUtil::GetTypeRegistryName(HostClass)));
				check(HostedClassGeneratedWrappedType.IsValid());

				// Add the dynamic constants to the struct
				for (TUniqueObj<PyGenUtil::FGeneratedWrappedConstant>& GeneratedWrappedConstantToAdd : ConstantDefs)
				{
					HostedClassGeneratedWrappedType->FieldTracker.RegisterPythonFieldName(UTF8_TO_TCHAR(GeneratedWrappedConstantToAdd->ConstantName.GetData()), InFunc);
					HostedClassGeneratedWrappedType->AddDynamicConstant(MoveTemp(GeneratedWrappedConstantToAdd.Get()));
				}
			}
			else if (HostType->IsA<UScriptStruct>())
			{
				const UScriptStruct* HostStruct = CastChecked<UScriptStruct>(HostType);

				// Ensure that we've generated a finalized Python type for this struct since we'll be adding this constant to that type
				if (!GenerateWrappedStructType(HostStruct, OutGeneratedWrappedTypeReferences, OutDirtyModules, EPyTypeGenerationFlags::ForceShouldExport))
				{
					return;
				}

				// Find the wrapped type for the struct as that's what we'll actually add the constant to
				TSharedPtr<PyGenUtil::FGeneratedWrappedStructType> HostedStructGeneratedWrappedType = StaticCastSharedPtr<PyGenUtil::FGeneratedWrappedStructType>(GeneratedWrappedTypes.FindRef(PyGenUtil::GetTypeRegistryName(HostStruct)));
				check(HostedStructGeneratedWrappedType.IsValid());

				// Add the dynamic constants to the struct
				for (TUniqueObj<PyGenUtil::FGeneratedWrappedConstant>& GeneratedWrappedConstantToAdd : ConstantDefs)
				{
					HostedStructGeneratedWrappedType->FieldTracker.RegisterPythonFieldName(UTF8_TO_TCHAR(GeneratedWrappedConstantToAdd->ConstantName.GetData()), InFunc);
					HostedStructGeneratedWrappedType->AddDynamicConstant(MoveTemp(GeneratedWrappedConstantToAdd.Get()));
				}
			}
			else
			{
				checkf(false, TEXT("Unexpected HostType type!"));
			}
		}
		else
		{
			// Add the static constants to this type
			for (TUniqueObj<PyGenUtil::FGeneratedWrappedConstant>& GeneratedWrappedConstantToAdd : ConstantDefs)
			{
				GeneratedWrappedType->FieldTracker.RegisterPythonFieldName(UTF8_TO_TCHAR(GeneratedWrappedConstantToAdd->ConstantName.GetData()), InFunc);
				GeneratedWrappedType->Constants.TypeConstants.Add(MoveTemp(GeneratedWrappedConstantToAdd.Get()));
			}
		}
	};

	auto GenerateWrappedMethod = [this, &PythonMethods, &PythonDeprecatedMethods, &GeneratedWrappedType, &OutGeneratedWrappedTypeReferences, &GenerateWrappedDynamicMethod, &GenerateWrappedOperator, &GenerateWrappedConstant](const UFunction* InFunc)
	{
		if (!PyGenUtil::ShouldExportFunction(InFunc))
		{
			return;
		}

		for (TFieldIterator<const FProperty> ParamIt(InFunc); ParamIt; ++ParamIt)
		{
			const FProperty* Param = *ParamIt;
			GatherWrappedTypesForPropertyReferences(Param, OutGeneratedWrappedTypeReferences);
		}

		// Constant functions do not export as real functions, so bail once we've generated their wrapped constant data
		if (InFunc->HasMetaData(PyGenUtil::ScriptConstantMetaDataKey))
		{
			GenerateWrappedConstant(InFunc);
			return;
		}

		const FString PythonFunctionName = PyGenUtil::GetFunctionPythonName(InFunc);
		const bool bIsStatic = InFunc->HasAnyFunctionFlags(FUNC_Static);
		
		PythonMethods.Add(*PythonFunctionName, InFunc->GetFName());

		PyGenUtil::FGeneratedWrappedMethod& GeneratedWrappedMethod = GeneratedWrappedType->Methods.TypeMethods.AddDefaulted_GetRef();
		GeneratedWrappedMethod.MethodName = PyGenUtil::TCHARToUTF8Buffer(*PythonFunctionName);
		GeneratedWrappedMethod.MethodFunc.SetFunction(InFunc);
		if (GeneratedWrappedMethod.MethodFunc.DeprecationMessage.IsSet())
		{
			PythonDeprecatedMethods.Add(*PythonFunctionName, GeneratedWrappedMethod.MethodFunc.DeprecationMessage.GetValue());
		}

		GeneratedWrappedType->FieldTracker.RegisterPythonFieldName(PythonFunctionName, InFunc);

		FString FunctionDeclDocString = PyGenUtil::BuildFunctionDocString(InFunc, PythonFunctionName, GeneratedWrappedMethod.MethodFunc.InputParams, GeneratedWrappedMethod.MethodFunc.OutputParams);
		FunctionDeclDocString += LINE_TERMINATOR;
		FunctionDeclDocString += PyGenUtil::PythonizeFunctionTooltip(PyGenUtil::GetFieldTooltip(InFunc), InFunc);

		GeneratedWrappedMethod.MethodDoc = PyGenUtil::TCHARToUTF8Buffer(*FunctionDeclDocString);
		GeneratedWrappedMethod.MethodFlags = GeneratedWrappedMethod.MethodFunc.InputParams.Num() > 0 ? METH_VARARGS | METH_KEYWORDS : METH_NOARGS;
		if (bIsStatic)
		{
			GeneratedWrappedMethod.MethodFlags |= METH_CLASS;
			GeneratedWrappedMethod.MethodCallback = GeneratedWrappedMethod.MethodFunc.InputParams.Num() > 0 ? PyCFunctionWithClosureCast(&FPyWrapperObject::CallClassMethodWithArgs_Impl) : PyCFunctionWithClosureCast(&FPyWrapperObject::CallClassMethodNoArgs_Impl);
		}
		else
		{
			GeneratedWrappedMethod.MethodCallback = GeneratedWrappedMethod.MethodFunc.InputParams.Num() > 0 ? PyCFunctionWithClosureCast(&FPyWrapperObject::CallMethodWithArgs_Impl) : PyCFunctionWithClosureCast(&FPyWrapperObject::CallMethodNoArgs_Impl);
		}

		// We must create a copy here because otherwise the reference will get invalidated by 
		// subsequent modifications

		const PyGenUtil::FGeneratedWrappedMethod GeneratedWrappedMethodCopy = GeneratedWrappedMethod;

		const TArray<FString> DeprecatedPythonFuncNames = PyGenUtil::GetDeprecatedFunctionPythonNames(InFunc);
		for (const FString& DeprecatedPythonFuncName : DeprecatedPythonFuncNames)
		{
			FString DeprecationMessage = FString::Printf(TEXT("'%s' was renamed to '%s'."), *DeprecatedPythonFuncName, *PythonFunctionName);
			PythonMethods.Add(*DeprecatedPythonFuncName, InFunc->GetFName());
			PythonDeprecatedMethods.Add(*DeprecatedPythonFuncName, DeprecationMessage);

			PyGenUtil::FGeneratedWrappedMethod DeprecatedGeneratedWrappedMethod = GeneratedWrappedMethodCopy;
			DeprecatedGeneratedWrappedMethod.MethodName = PyGenUtil::TCHARToUTF8Buffer(*DeprecatedPythonFuncName);
			DeprecatedGeneratedWrappedMethod.MethodDoc = PyGenUtil::TCHARToUTF8Buffer(*FString::Printf(TEXT("deprecated: %s"), *DeprecationMessage));
			DeprecatedGeneratedWrappedMethod.MethodFunc.DeprecationMessage = MoveTemp(DeprecationMessage);
			GeneratedWrappedType->Methods.TypeMethods.Add(MoveTemp(DeprecatedGeneratedWrappedMethod));

			GeneratedWrappedType->FieldTracker.RegisterPythonFieldName(DeprecatedPythonFuncName, InFunc);
		}

		// Should this function also be hoisted as a struct method or operator?
		if (InFunc->HasMetaData(PyGenUtil::ScriptMethodMetaDataKey))
		{
			GenerateWrappedDynamicMethod(InFunc, GeneratedWrappedMethodCopy);
		}
		if (InFunc->HasMetaData(PyGenUtil::ScriptOperatorMetaDataKey))
		{
			GenerateWrappedOperator(InFunc, GeneratedWrappedMethodCopy);
		}
	};

	const FString PythonClassName = PyGenUtil::GetClassPythonName(InClass);
	GeneratedWrappedType->TypeName = PyGenUtil::TCHARToUTF8Buffer(*PythonClassName);

	for (TFieldIterator<const FField> FieldIt(InClass, EFieldIteratorFlags::ExcludeSuper); FieldIt; ++FieldIt)
	{
		if (const FProperty* Prop = CastField<const FProperty>(*FieldIt))
		{
			GenerateWrappedProperty(Prop);
			continue;
		}
	}
	for (TFieldIterator<const UField> FieldIt(InClass, EFieldIteratorFlags::ExcludeSuper); FieldIt; ++FieldIt)
	{
		if (const UFunction* Func = Cast<const UFunction>(*FieldIt))
		{
			GenerateWrappedMethod(Func);
			continue;
		}
	}

	FString TypeDocString = PyGenUtil::PythonizeTooltip(PyGenUtil::GetFieldTooltip(InClass));
	if (const UClass* SuperClass = InClass->GetSuperClass())
	{
		TSharedPtr<PyGenUtil::FGeneratedWrappedClassType> SuperGeneratedWrappedType = StaticCastSharedPtr<PyGenUtil::FGeneratedWrappedClassType>(GeneratedWrappedTypes.FindRef(PyGenUtil::GetTypeRegistryName(SuperClass)));
		if (SuperGeneratedWrappedType.IsValid())
		{
			GeneratedWrappedType->PropertyDocs.Append(SuperGeneratedWrappedType->PropertyDocs);
		}
	}
	GeneratedWrappedType->PropertyDocs.Sort(&PyGenUtil::FGeneratedWrappedPropertyDoc::SortPredicate);
	PyGenUtil::AppendSourceInformationDocString(InClass, TypeDocString);
	PyGenUtil::FGeneratedWrappedPropertyDoc::AppendDocString(GeneratedWrappedType->PropertyDocs, TypeDocString);
	GeneratedWrappedType->TypeDoc = PyGenUtil::TCHARToUTF8Buffer(*TypeDocString);

	GeneratedWrappedType->PyType.tp_basicsize = sizeof(FPyWrapperObject);
	GeneratedWrappedType->PyType.tp_base = SuperPyType ? SuperPyType : &PyWrapperObjectType;
	GeneratedWrappedType->PyType.tp_flags = Py_TPFLAGS_DEFAULT | Py_TPFLAGS_BASETYPE;

	TSharedRef<FPyWrapperObjectMetaData> ObjectMetaData = MakeShared<FPyWrapperObjectMetaData>();
	ObjectMetaData->Class = (UClass*)InClass;
	ObjectMetaData->PythonProperties = MoveTemp(PythonProperties);
	ObjectMetaData->PythonDeprecatedProperties = MoveTemp(PythonDeprecatedProperties);
	ObjectMetaData->PythonMethods = MoveTemp(PythonMethods);
	ObjectMetaData->PythonDeprecatedMethods = MoveTemp(PythonDeprecatedMethods);
	{
		FString DeprecationMessageStr;
		if (PyGenUtil::IsDeprecatedClass(InClass, &DeprecationMessageStr))
		{
			ObjectMetaData->DeprecationMessage = MoveTemp(DeprecationMessageStr);
		}
	}
	GeneratedWrappedType->MetaData = ObjectMetaData;

	if (GeneratedWrappedType->Finalize())
	{
		PyObject* PyModule = nullptr;
		const FName UnrealModuleName = *PyGenUtil::GetFieldModule(InClass);
		if (!UnrealModuleName.IsNone())
		{
			GeneratedWrappedTypesForModule.Add(UnrealModuleName, TypeRegistryName);
			OutDirtyModules.Add(UnrealModuleName);

			const FString PyModuleName = PyGenUtil::GetModulePythonName(UnrealModuleName);
			// Execute Python code within this block
			{
				FPyScopedGIL GIL;
				PyModule = PyImport_AddModule(TCHAR_TO_UTF8(*PyModuleName));

				Py_INCREF(&GeneratedWrappedType->PyType);
				PyModule_AddObject(PyModule, GeneratedWrappedType->PyType.tp_name, (PyObject*)&GeneratedWrappedType->PyType);
			}
		}
		RegisterWrappedClassType(TypeRegistryName, &GeneratedWrappedType->PyType, !bIsBlueprintGeneratedType);

		// Also generate and register any deprecated aliases for this type
		const TArray<FString> DeprecatedPythonClassNames = PyGenUtil::GetDeprecatedClassPythonNames(InClass);
		for (const FString& DeprecatedPythonClassName : DeprecatedPythonClassNames)
		{
			const FName DeprecatedClassName = *DeprecatedPythonClassName;
			FString DeprecationMessage = FString::Printf(TEXT("'%s' was renamed to '%s'."), *DeprecatedPythonClassName, *PythonClassName);
			
			if (GeneratedWrappedTypes.Contains(DeprecatedClassName))
			{
				REPORT_PYTHON_GENERATION_ISSUE(Warning, TEXT("Deprecated class name '%s' conflicted with an existing type!"), *DeprecatedPythonClassName);
				continue;
			}

			TSharedRef<PyGenUtil::FGeneratedWrappedClassType> DeprecatedGeneratedWrappedType = MakeShared<PyGenUtil::FGeneratedWrappedClassType>();
			GeneratedWrappedTypes.Add(DeprecatedClassName, DeprecatedGeneratedWrappedType);

			DeprecatedGeneratedWrappedType->TypeName = PyGenUtil::TCHARToUTF8Buffer(*DeprecatedPythonClassName);
			DeprecatedGeneratedWrappedType->TypeDoc = PyGenUtil::TCHARToUTF8Buffer(*FString::Printf(TEXT("deprecated: %s"), *DeprecationMessage));
			DeprecatedGeneratedWrappedType->PyType.tp_basicsize = sizeof(FPyWrapperObject);
			DeprecatedGeneratedWrappedType->PyType.tp_base = &GeneratedWrappedType->PyType;
			DeprecatedGeneratedWrappedType->PyType.tp_flags = Py_TPFLAGS_DEFAULT | Py_TPFLAGS_BASETYPE;

			TSharedRef<FPyWrapperObjectMetaData> DeprecatedObjectMetaData = MakeShared<FPyWrapperObjectMetaData>(*ObjectMetaData);
			DeprecatedObjectMetaData->DeprecationMessage = MoveTemp(DeprecationMessage);
			DeprecatedGeneratedWrappedType->MetaData = DeprecatedObjectMetaData;

			if (DeprecatedGeneratedWrappedType->Finalize())
			{
				if (!UnrealModuleName.IsNone())
				{
					GeneratedWrappedTypesForModule.Add(UnrealModuleName, DeprecatedClassName);
					// Execute Python code within this block
					{
						FPyScopedGIL GIL;
						check(PyModule);

						Py_INCREF(&DeprecatedGeneratedWrappedType->PyType);
						PyModule_AddObject(PyModule, DeprecatedGeneratedWrappedType->PyType.tp_name, (PyObject*)&DeprecatedGeneratedWrappedType->PyType);
					}
				}
				RegisterWrappedClassType(DeprecatedClassName, &DeprecatedGeneratedWrappedType->PyType, !bIsBlueprintGeneratedType);
			}
			else
			{
				REPORT_PYTHON_GENERATION_ISSUE(Fatal, TEXT("Failed to generate Python glue code for deprecated class '%s'!"), *DeprecatedPythonClassName);
			}
		}

		return &GeneratedWrappedType->PyType;
	}
	
	REPORT_PYTHON_GENERATION_ISSUE(Fatal, TEXT("Failed to generate Python glue code for class '%s'!"), *InClass->GetName());
	return nullptr;
}

void FPyWrapperTypeRegistry::RegisterWrappedClassType(const FName ClassName, PyTypeObject* PyType, const bool InDetectNameConflicts)
{
	if (InDetectNameConflicts)
{
		RegisterPythonTypeName(UTF8_TO_TCHAR(PyType->tp_name), ClassName);
	}
	PythonWrappedClasses.Add(ClassName, PyType);
}

void FPyWrapperTypeRegistry::UnregisterWrappedClassType(const FName ClassName, PyTypeObject* PyType)
{
	UnregisterPythonTypeName(UTF8_TO_TCHAR(PyType->tp_name), ClassName);
	PythonWrappedClasses.Remove(ClassName);
}

bool FPyWrapperTypeRegistry::HasWrappedClassType(const UClass* InClass) const
{
	const FName TypeRegistryName = PyGenUtil::GetTypeRegistryName(InClass);
	return PythonWrappedClasses.Contains(TypeRegistryName);
}

PyTypeObject* FPyWrapperTypeRegistry::GetWrappedClassType(const UClass* InClass) const
{
	PyTypeObject* PyType = &PyWrapperObjectType;

	for (const UClass* Class = InClass; Class; Class = Class->GetSuperClass())
	{
		const FName TypeRegistryName = PyGenUtil::GetTypeRegistryName(Class);
		if (PyTypeObject* ClassPyType = PythonWrappedClasses.FindRef(TypeRegistryName))
		{
			PyType = ClassPyType;
			break;
		}
	}

	return PyType;
}

PyTypeObject* FPyWrapperTypeRegistry::GenerateWrappedStructType(const UScriptStruct* InStruct, FGeneratedWrappedTypeReferences& OutGeneratedWrappedTypeReferences, TSet<FName>& OutDirtyModules, const EPyTypeGenerationFlags InGenerationFlags)
{
	SCOPE_SECONDS_ACCUMULATOR(STAT_GenerateWrappedStructTotalTime);
	INC_DWORD_STAT(STAT_GenerateWrappedStructCallCount);

	// Once we start generating types we can no longer register inline factories as they may affect the size of the generated Python objects
	bCanRegisterInlineStructFactories = false;

	struct FFuncs
	{
		static int Init(FPyWrapperStruct* InSelf, PyObject* InArgs, PyObject* InKwds)
		{
			const int SuperResult = PyWrapperStructType.tp_init((PyObject*)InSelf, InArgs, InKwds);
			if (SuperResult != 0)
			{
				return SuperResult;
			}

			return FPyWrapperStruct::MakeStruct(InSelf, InArgs, InKwds);
		}
	};

	// Already processed? Nothing more to do
	const FName TypeRegistryName = PyGenUtil::GetTypeRegistryName(InStruct);
	if (PyTypeObject* ExistingPyType = PythonWrappedStructs.FindRef(TypeRegistryName))
	{
		return ExistingPyType;
	}

	// todo: allow generation of Blueprint generated structs
	const bool bIsBlueprintGeneratedType = PyGenUtil::IsBlueprintGeneratedStruct(InStruct);
	if (bIsBlueprintGeneratedType)
	{
		return nullptr;
	}

	// Should this type be exported?
	if (!EnumHasAnyFlags(InGenerationFlags, EPyTypeGenerationFlags::ForceShouldExport) && !PyGenUtil::ShouldExportStruct(InStruct))
	{
		return nullptr;
	}

	// Make sure the parent struct is also wrapped
	PyTypeObject* SuperPyType = nullptr;
	if (const UScriptStruct* SuperStruct = Cast<UScriptStruct>(InStruct->GetSuperStruct()))
	{
		SuperPyType = GenerateWrappedStructType(SuperStruct, OutGeneratedWrappedTypeReferences, OutDirtyModules, InGenerationFlags | EPyTypeGenerationFlags::ForceShouldExport);
	}

	INC_DWORD_STAT(STAT_GenerateWrappedStructObjCount);

	check(!GeneratedWrappedTypes.Contains(TypeRegistryName));
	TSharedRef<PyGenUtil::FGeneratedWrappedStructType> GeneratedWrappedType = MakeShared<PyGenUtil::FGeneratedWrappedStructType>();
	GeneratedWrappedTypes.Add(TypeRegistryName, GeneratedWrappedType);

	TMap<FName, FName> PythonProperties;
	TMap<FName, FString> PythonDeprecatedProperties;

	auto GenerateWrappedProperty = [this, &PythonProperties, &PythonDeprecatedProperties, &GeneratedWrappedType, &OutGeneratedWrappedTypeReferences](const FProperty* InProp)
	{
		const bool bExportPropertyToScript = PyGenUtil::ShouldExportProperty(InProp);
		const bool bExportPropertyToEditor = PyGenUtil::ShouldExportEditorOnlyProperty(InProp);

		if (bExportPropertyToScript || bExportPropertyToEditor)
		{
			GatherWrappedTypesForPropertyReferences(InProp, OutGeneratedWrappedTypeReferences);

			const PyGenUtil::FGeneratedWrappedPropertyDoc& GeneratedPropertyDoc = GeneratedWrappedType->PropertyDocs[GeneratedWrappedType->PropertyDocs.Emplace(InProp)];
			PythonProperties.Add(*GeneratedPropertyDoc.PythonPropName, InProp->GetFName());

			int32 GeneratedWrappedGetSetIndex = INDEX_NONE;
			if (bExportPropertyToScript)
			{
				GeneratedWrappedGetSetIndex = GeneratedWrappedType->GetSets.TypeGetSets.AddDefaulted();

				PyGenUtil::FGeneratedWrappedGetSet& GeneratedWrappedGetSet = GeneratedWrappedType->GetSets.TypeGetSets[GeneratedWrappedGetSetIndex];
				GeneratedWrappedGetSet.GetSetName = PyGenUtil::TCHARToUTF8Buffer(*GeneratedPropertyDoc.PythonPropName);
				GeneratedWrappedGetSet.GetSetDoc = PyGenUtil::TCHARToUTF8Buffer(*GeneratedPropertyDoc.DocString);
				GeneratedWrappedGetSet.Prop.SetProperty(InProp);
				GeneratedWrappedGetSet.GetCallback = (getter)&FPyWrapperStruct::Getter_Impl;
				GeneratedWrappedGetSet.SetCallback = (setter)&FPyWrapperStruct::Setter_Impl;
				if (GeneratedWrappedGetSet.Prop.DeprecationMessage.IsSet())
				{
					PythonDeprecatedProperties.Add(*GeneratedPropertyDoc.PythonPropName, GeneratedWrappedGetSet.Prop.DeprecationMessage.GetValue());
				}

				GeneratedWrappedType->FieldTracker.RegisterPythonFieldName(GeneratedPropertyDoc.PythonPropName, InProp);
			}

			const TArray<FString> DeprecatedPythonPropNames = PyGenUtil::GetDeprecatedPropertyPythonNames(InProp);
			for (const FString& DeprecatedPythonPropName : DeprecatedPythonPropNames)
			{
				FString DeprecationMessage = FString::Printf(TEXT("'%s' was renamed to '%s'."), *DeprecatedPythonPropName, *GeneratedPropertyDoc.PythonPropName);
				PythonProperties.Add(*DeprecatedPythonPropName, InProp->GetFName());
				PythonDeprecatedProperties.Add(*DeprecatedPythonPropName, DeprecationMessage);

				if (GeneratedWrappedGetSetIndex != INDEX_NONE)
				{
					PyGenUtil::FGeneratedWrappedGetSet DeprecatedGeneratedWrappedGetSet = GeneratedWrappedType->GetSets.TypeGetSets[GeneratedWrappedGetSetIndex];
					DeprecatedGeneratedWrappedGetSet.GetSetName = PyGenUtil::TCHARToUTF8Buffer(*DeprecatedPythonPropName);
					DeprecatedGeneratedWrappedGetSet.GetSetDoc = PyGenUtil::TCHARToUTF8Buffer(*FString::Printf(TEXT("deprecated: %s"), *DeprecationMessage));
					DeprecatedGeneratedWrappedGetSet.Prop.DeprecationMessage = MoveTemp(DeprecationMessage);
					GeneratedWrappedType->GetSets.TypeGetSets.Add(MoveTemp(DeprecatedGeneratedWrappedGetSet));

					GeneratedWrappedType->FieldTracker.RegisterPythonFieldName(DeprecatedPythonPropName, InProp);
				}
			}
		}
	};

	const FString PythonStructName = PyGenUtil::GetStructPythonName(InStruct);
	GeneratedWrappedType->TypeName = PyGenUtil::TCHARToUTF8Buffer(*PythonStructName);

	for (TFieldIterator<const FProperty> PropIt(InStruct, EFieldIteratorFlags::ExcludeSuper); PropIt; ++PropIt)
	{
		const FProperty* Prop = *PropIt;
		GenerateWrappedProperty(Prop);
	}

	FString TypeDocString = PyGenUtil::PythonizeTooltip(PyGenUtil::GetFieldTooltip(InStruct));
	if (const UScriptStruct* SuperStruct = Cast<UScriptStruct>(InStruct->GetSuperStruct()))
	{
		TSharedPtr<PyGenUtil::FGeneratedWrappedStructType> SuperGeneratedWrappedType = StaticCastSharedPtr<PyGenUtil::FGeneratedWrappedStructType>(GeneratedWrappedTypes.FindRef(PyGenUtil::GetTypeRegistryName(SuperStruct)));
		if (SuperGeneratedWrappedType.IsValid())
		{
			GeneratedWrappedType->PropertyDocs.Append(SuperGeneratedWrappedType->PropertyDocs);
		}
	}
	GeneratedWrappedType->PropertyDocs.Sort(&PyGenUtil::FGeneratedWrappedPropertyDoc::SortPredicate);
	PyGenUtil::AppendSourceInformationDocString(InStruct, TypeDocString);
	PyGenUtil::FGeneratedWrappedPropertyDoc::AppendDocString(GeneratedWrappedType->PropertyDocs, TypeDocString);
	GeneratedWrappedType->TypeDoc = PyGenUtil::TCHARToUTF8Buffer(*TypeDocString);

	int32 WrappedStructSizeBytes = sizeof(FPyWrapperStruct);
	if (const IPyWrapperInlineStructFactory* InlineStructFactory = GetInlineStructFactory(TypeRegistryName))
	{
		WrappedStructSizeBytes = InlineStructFactory->GetPythonObjectSizeBytes();
	}

	GeneratedWrappedType->PyType.tp_basicsize = WrappedStructSizeBytes;
	GeneratedWrappedType->PyType.tp_base = SuperPyType ? SuperPyType : &PyWrapperStructType;
	GeneratedWrappedType->PyType.tp_init = (initproc)&FFuncs::Init;
	GeneratedWrappedType->PyType.tp_flags = Py_TPFLAGS_DEFAULT | Py_TPFLAGS_BASETYPE;

	auto FindMakeBreakFunction = [InStruct](const FName& InKey) -> const UFunction*
	{
		const FString MakeBreakName = InStruct->GetMetaData(InKey);
		if (!MakeBreakName.IsEmpty())
		{
			const UFunction* MakeBreakFunc = FindObject<UFunction>(nullptr, *MakeBreakName, true);
			if (!MakeBreakFunc)
			{
				REPORT_PYTHON_GENERATION_ISSUE(Error, TEXT("Struct '%s' is marked as '%s' but the function '%s' could not be found."), *InStruct->GetName(), *InKey.ToString(), *MakeBreakName);
			}
			return MakeBreakFunc;
		}
		return nullptr;
	};

	auto FindMakeFunction = [InStruct, &FindMakeBreakFunction]() -> PyGenUtil::FGeneratedWrappedFunction
	{
		PyGenUtil::FGeneratedWrappedFunction MakeFunc;
		MakeFunc.SetFunction(FindMakeBreakFunction(PyGenUtil::HasNativeMakeMetaDataKey));
		if (MakeFunc.Func)
		{
			const bool bHasValidReturn = MakeFunc.OutputParams.Num() == 1 && MakeFunc.OutputParams[0].ParamProp->IsA<FStructProperty>() && CastFieldChecked<const FStructProperty>(MakeFunc.OutputParams[0].ParamProp)->Struct == InStruct;
			if (!bHasValidReturn)
			{
				REPORT_PYTHON_GENERATION_ISSUE(Error, TEXT("Struct '%s' is marked as 'HasNativeMake' but the function '%s' does not return the struct type."), *InStruct->GetName(), *MakeFunc.Func->GetPathName());
				MakeFunc.SetFunction(nullptr);
			}
			// Set the make arguments to be optional to mirror the behavior of struct InitParams
			for (PyGenUtil::FGeneratedWrappedMethodParameter& InputParam : MakeFunc.InputParams)
			{
				if (!InputParam.ParamDefaultValue.IsSet())
				{
					InputParam.ParamDefaultValue = FString();
				}
			}
		}
		return MakeFunc;
	};

	auto FindBreakFunction = [InStruct, &FindMakeBreakFunction]() -> PyGenUtil::FGeneratedWrappedFunction
	{
		PyGenUtil::FGeneratedWrappedFunction BreakFunc;
		BreakFunc.SetFunction(FindMakeBreakFunction(PyGenUtil::HasNativeBreakMetaDataKey));
		if (BreakFunc.Func)
		{
			const bool bHasValidInput = BreakFunc.InputParams.Num() == 1 && BreakFunc.InputParams[0].ParamProp->IsA<FStructProperty>() && CastFieldChecked<const FStructProperty>(BreakFunc.InputParams[0].ParamProp)->Struct == InStruct;
			if (!bHasValidInput)
			{
				REPORT_PYTHON_GENERATION_ISSUE(Error, TEXT("Struct '%s' is marked as 'HasNativeBreak' but the function '%s' does not have the struct type as its only input argument."), *InStruct->GetName(), *BreakFunc.Func->GetPathName());
				BreakFunc.SetFunction(nullptr);
			}
		}
		return BreakFunc;
	};

	TSharedRef<FPyWrapperStructMetaData> StructMetaData = MakeShared<FPyWrapperStructMetaData>();
	StructMetaData->Struct = (UScriptStruct*)InStruct;
	StructMetaData->PythonProperties = MoveTemp(PythonProperties);
	StructMetaData->PythonDeprecatedProperties = MoveTemp(PythonDeprecatedProperties);
	StructMetaData->MakeFunc = FindMakeFunction();
	StructMetaData->BreakFunc = FindBreakFunction();
	// Build a complete list of init params for this struct (parent struct params + our params)
	if (SuperPyType)
	{
		FPyWrapperStructMetaData* SuperMetaData = FPyWrapperStructMetaData::GetMetaData(SuperPyType);
		if (SuperMetaData)
		{
			StructMetaData->InitParams = SuperMetaData->InitParams;
		}
	}
	for (const PyGenUtil::FGeneratedWrappedGetSet& GeneratedWrappedGetSet : GeneratedWrappedType->GetSets.TypeGetSets)
	{
		if (!GeneratedWrappedGetSet.Prop.DeprecationMessage.IsSet())
		{
			PyGenUtil::FGeneratedWrappedMethodParameter& GeneratedInitParam = StructMetaData->InitParams.AddDefaulted_GetRef();
			GeneratedInitParam.ParamName = GeneratedWrappedGetSet.GetSetName;
			GeneratedInitParam.ParamProp = GeneratedWrappedGetSet.Prop.Prop;
			GeneratedInitParam.ParamDefaultValue = FString();
		}
	}
	GeneratedWrappedType->MetaData = StructMetaData;

	if (GeneratedWrappedType->Finalize())
	{
		PyObject* PyModule = nullptr;
		const FName UnrealModuleName = *PyGenUtil::GetFieldModule(InStruct);
		if (!UnrealModuleName.IsNone())
		{
			GeneratedWrappedTypesForModule.Add(UnrealModuleName, TypeRegistryName);
			OutDirtyModules.Add(UnrealModuleName);

			const FString PyModuleName = PyGenUtil::GetModulePythonName(UnrealModuleName);
			// Execute Python code within this block
			{
				FPyScopedGIL GIL;
				PyModule = PyImport_AddModule(TCHAR_TO_UTF8(*PyModuleName));

				Py_INCREF(&GeneratedWrappedType->PyType);
				PyModule_AddObject(PyModule, GeneratedWrappedType->PyType.tp_name, (PyObject*)&GeneratedWrappedType->PyType);
			}
		}
		RegisterWrappedStructType(TypeRegistryName, &GeneratedWrappedType->PyType, !bIsBlueprintGeneratedType);

		// Also generate and register any deprecated aliases for this type
		const TArray<FString> DeprecatedPythonStructNames = PyGenUtil::GetDeprecatedStructPythonNames(InStruct);
		for (const FString& DeprecatedPythonStructName : DeprecatedPythonStructNames)
		{
			const FName DeprecatedStructName = *DeprecatedPythonStructName;
			FString DeprecationMessage = FString::Printf(TEXT("'%s' was renamed to '%s'."), *DeprecatedPythonStructName, *PythonStructName);

			if (GeneratedWrappedTypes.Contains(DeprecatedStructName))
			{
				REPORT_PYTHON_GENERATION_ISSUE(Warning, TEXT("Deprecated struct name '%s' conflicted with an existing type!"), *DeprecatedPythonStructName);
				continue;
			}

			TSharedRef<PyGenUtil::FGeneratedWrappedStructType> DeprecatedGeneratedWrappedType = MakeShared<PyGenUtil::FGeneratedWrappedStructType>();
			GeneratedWrappedTypes.Add(DeprecatedStructName, DeprecatedGeneratedWrappedType);

			DeprecatedGeneratedWrappedType->TypeName = PyGenUtil::TCHARToUTF8Buffer(*DeprecatedPythonStructName);
			DeprecatedGeneratedWrappedType->TypeDoc = PyGenUtil::TCHARToUTF8Buffer(*FString::Printf(TEXT("deprecated: %s"), *DeprecationMessage));
			DeprecatedGeneratedWrappedType->PyType.tp_basicsize = WrappedStructSizeBytes;
			DeprecatedGeneratedWrappedType->PyType.tp_base = &GeneratedWrappedType->PyType;
			DeprecatedGeneratedWrappedType->PyType.tp_flags = Py_TPFLAGS_DEFAULT | Py_TPFLAGS_BASETYPE;

			TSharedRef<FPyWrapperStructMetaData> DeprecatedStructMetaData = MakeShared<FPyWrapperStructMetaData>(*StructMetaData);
			DeprecatedStructMetaData->DeprecationMessage = MoveTemp(DeprecationMessage);
			DeprecatedGeneratedWrappedType->MetaData = DeprecatedStructMetaData;

			if (DeprecatedGeneratedWrappedType->Finalize())
			{
				if (!UnrealModuleName.IsNone())
				{
					GeneratedWrappedTypesForModule.Add(UnrealModuleName, DeprecatedStructName);
					// Execute Python code within this block
					{
						FPyScopedGIL GIL;
						check(PyModule);

						Py_INCREF(&DeprecatedGeneratedWrappedType->PyType);
						PyModule_AddObject(PyModule, DeprecatedGeneratedWrappedType->PyType.tp_name, (PyObject*)&DeprecatedGeneratedWrappedType->PyType);
					}
				}
				RegisterWrappedStructType(DeprecatedStructName, &DeprecatedGeneratedWrappedType->PyType, !bIsBlueprintGeneratedType);
			}
			else
			{
				REPORT_PYTHON_GENERATION_ISSUE(Fatal, TEXT("Failed to generate Python glue code for deprecated struct '%s'!"), *DeprecatedPythonStructName);
			}
		}

		return &GeneratedWrappedType->PyType;
	}

	REPORT_PYTHON_GENERATION_ISSUE(Fatal, TEXT("Failed to generate Python glue code for struct '%s'!"), *InStruct->GetName());
	return nullptr;
}

void FPyWrapperTypeRegistry::RegisterWrappedStructType(const FName StructName, PyTypeObject* PyType, const bool InDetectNameConflicts)
{
	if (InDetectNameConflicts)
	{
		RegisterPythonTypeName(UTF8_TO_TCHAR(PyType->tp_name), StructName);
	}
	PythonWrappedStructs.Add(StructName, PyType);
}

void FPyWrapperTypeRegistry::UnregisterWrappedStructType(const FName StructName, PyTypeObject* PyType)
{
	UnregisterPythonTypeName(UTF8_TO_TCHAR(PyType->tp_name), StructName);
	PythonWrappedStructs.Remove(StructName);
}

bool FPyWrapperTypeRegistry::HasWrappedStructType(const UScriptStruct* InStruct) const
{
	const FName TypeRegistryName = PyGenUtil::GetTypeRegistryName(InStruct);
	return PythonWrappedStructs.Contains(TypeRegistryName);
}

PyTypeObject* FPyWrapperTypeRegistry::GetWrappedStructType(const UScriptStruct* InStruct) const
{
	PyTypeObject* PyType = &PyWrapperStructType;

	for (const UScriptStruct* Struct = InStruct; Struct; Struct = Cast<UScriptStruct>(Struct->GetSuperStruct()))
	{
		const FName TypeRegistryName = PyGenUtil::GetTypeRegistryName(Struct);
		if (PyTypeObject* StructPyType = PythonWrappedStructs.FindRef(TypeRegistryName))
		{
			PyType = StructPyType;
			break;
		}
	}

	return PyType;
}

PyTypeObject* FPyWrapperTypeRegistry::GenerateWrappedEnumType(const UEnum* InEnum, FGeneratedWrappedTypeReferences& OutGeneratedWrappedTypeReferences, TSet<FName>& OutDirtyModules, const EPyTypeGenerationFlags InGenerationFlags)
{
	SCOPE_SECONDS_ACCUMULATOR(STAT_GenerateWrappedEnumTotalTime);
	INC_DWORD_STAT(STAT_GenerateWrappedEnumCallCount);

	bool bIsNewType = true;

	// Already processed? Nothing more to do
	const FName TypeRegistryName = PyGenUtil::GetTypeRegistryName(InEnum);
	if (PyTypeObject* ExistingPyType = PythonWrappedEnums.FindRef(TypeRegistryName))
	{
		if (!EnumHasAnyFlags(InGenerationFlags, EPyTypeGenerationFlags::OverwriteExisting))
		{
			return ExistingPyType;
		}
		bIsNewType = false;
	}

	// Should we allow Blueprint generated enums?
	const bool bIsBlueprintGeneratedType = PyGenUtil::IsBlueprintGeneratedEnum(InEnum);
	if (!EnumHasAnyFlags(InGenerationFlags, EPyTypeGenerationFlags::IncludeBlueprintGeneratedTypes) && bIsBlueprintGeneratedType)
	{
		return nullptr;
	}

	// Should this type be exported?
	if (!EnumHasAnyFlags(InGenerationFlags, EPyTypeGenerationFlags::ForceShouldExport) && !PyGenUtil::ShouldExportEnum(InEnum))
	{
		return nullptr;
	}

	INC_DWORD_STAT(STAT_GenerateWrappedEnumObjCount);

	TSharedPtr<PyGenUtil::FGeneratedWrappedEnumType> GeneratedWrappedType;
	if (bIsNewType)
	{
		check(!GeneratedWrappedTypes.Contains(TypeRegistryName));
		GeneratedWrappedType = MakeShared<PyGenUtil::FGeneratedWrappedEnumType>();
		GeneratedWrappedTypes.Add(TypeRegistryName, GeneratedWrappedType);
	}
	else
	{
		GeneratedWrappedType = StaticCastSharedPtr<PyGenUtil::FGeneratedWrappedEnumType>(GeneratedWrappedTypes.FindChecked(TypeRegistryName));
		GeneratedWrappedType->Reset();
	}

	FString TypeDocString = PyGenUtil::PythonizeTooltip(PyGenUtil::GetFieldTooltip(InEnum));
	PyGenUtil::AppendSourceInformationDocString(InEnum, TypeDocString);

	const FString PythonEnumName = PyGenUtil::GetEnumPythonName(InEnum);
	GeneratedWrappedType->TypeName = PyGenUtil::TCHARToUTF8Buffer(*PythonEnumName);
	GeneratedWrappedType->TypeDoc = PyGenUtil::TCHARToUTF8Buffer(*TypeDocString);
	GeneratedWrappedType->ExtractEnumEntries(InEnum);

	GeneratedWrappedType->PyType.tp_basicsize = sizeof(FPyWrapperEnum);
	GeneratedWrappedType->PyType.tp_base = &PyWrapperEnumType;
	GeneratedWrappedType->PyType.tp_flags = Py_TPFLAGS_DEFAULT;

	TSharedRef<FPyWrapperEnumMetaData> EnumMetaData = MakeShared<FPyWrapperEnumMetaData>();
	EnumMetaData->Enum = (UEnum*)InEnum;
	GeneratedWrappedType->MetaData = EnumMetaData;

	if (GeneratedWrappedType->Finalize())
	{
		if (bIsNewType)
		{
			PyObject* PyModule = nullptr;
			const FName UnrealModuleName = *PyGenUtil::GetFieldModule(InEnum);
			if (!UnrealModuleName.IsNone())
			{
				GeneratedWrappedTypesForModule.Add(UnrealModuleName, TypeRegistryName);
				OutDirtyModules.Add(UnrealModuleName);

				const FString PyModuleName = PyGenUtil::GetModulePythonName(UnrealModuleName);
				// Execute Python code within this block
				{
					FPyScopedGIL GIL;
					PyModule = PyImport_AddModule(TCHAR_TO_UTF8(*PyModuleName));

					Py_INCREF(&GeneratedWrappedType->PyType);
					PyModule_AddObject(PyModule, GeneratedWrappedType->PyType.tp_name, (PyObject*)&GeneratedWrappedType->PyType);
				}
			}
			RegisterWrappedEnumType(TypeRegistryName, &GeneratedWrappedType->PyType, !bIsBlueprintGeneratedType);

			// Also generate and register any deprecated aliases for this type
			const TArray<FString> DeprecatedPythonEnumNames = PyGenUtil::GetDeprecatedEnumPythonNames(InEnum);
			for (const FString& DeprecatedPythonEnumName : DeprecatedPythonEnumNames)
			{
				const FName DeprecatedEnumName = *DeprecatedPythonEnumName;
				FString DeprecationMessage = FString::Printf(TEXT("'%s' was renamed to '%s'."), *DeprecatedPythonEnumName, *PythonEnumName);

				if (GeneratedWrappedTypes.Contains(DeprecatedEnumName))
				{
					REPORT_PYTHON_GENERATION_ISSUE(Warning, TEXT("Deprecated enum name '%s' conflicted with an existing type!"), *DeprecatedPythonEnumName);
					continue;
				}

				TSharedRef<PyGenUtil::FGeneratedWrappedEnumType> DeprecatedGeneratedWrappedType = MakeShared<PyGenUtil::FGeneratedWrappedEnumType>();
				GeneratedWrappedTypes.Add(DeprecatedEnumName, DeprecatedGeneratedWrappedType);

				DeprecatedGeneratedWrappedType->TypeName = PyGenUtil::TCHARToUTF8Buffer(*DeprecatedPythonEnumName);
				DeprecatedGeneratedWrappedType->TypeDoc = PyGenUtil::TCHARToUTF8Buffer(*FString::Printf(TEXT("deprecated: %s"), *DeprecationMessage));
				DeprecatedGeneratedWrappedType->EnumEntries = GeneratedWrappedType->EnumEntries;
				DeprecatedGeneratedWrappedType->PyType.tp_basicsize = sizeof(FPyWrapperEnum);
				DeprecatedGeneratedWrappedType->PyType.tp_base = &PyWrapperEnumType;
				DeprecatedGeneratedWrappedType->PyType.tp_flags = Py_TPFLAGS_DEFAULT;

				TSharedRef<FPyWrapperEnumMetaData> DeprecatedEnumMetaData = MakeShared<FPyWrapperEnumMetaData>(*EnumMetaData);
				DeprecatedEnumMetaData->DeprecationMessage = MoveTemp(DeprecationMessage);
				DeprecatedGeneratedWrappedType->MetaData = DeprecatedEnumMetaData;

				if (DeprecatedGeneratedWrappedType->Finalize())
				{
					if (!UnrealModuleName.IsNone())
					{
						GeneratedWrappedTypesForModule.Add(UnrealModuleName, DeprecatedEnumName);
						// Execute Python code within this block
						{
							FPyScopedGIL GIL;
							check(PyModule);

							Py_INCREF(&DeprecatedGeneratedWrappedType->PyType);
							PyModule_AddObject(PyModule, DeprecatedGeneratedWrappedType->PyType.tp_name, (PyObject*)&DeprecatedGeneratedWrappedType->PyType);
						}
					}
					RegisterWrappedEnumType(DeprecatedEnumName, &DeprecatedGeneratedWrappedType->PyType, !bIsBlueprintGeneratedType);
				}
				else
				{
					REPORT_PYTHON_GENERATION_ISSUE(Fatal, TEXT("Failed to generate Python glue code for deprecated enum '%s'!"), *DeprecatedPythonEnumName);
				}
			}
		}

		return &GeneratedWrappedType->PyType;
	}

	REPORT_PYTHON_GENERATION_ISSUE(Fatal, TEXT("Failed to generate Python glue code for enum '%s'!"), *InEnum->GetName());
	return nullptr;
}

void FPyWrapperTypeRegistry::RegisterWrappedEnumType(const FName EnumName, PyTypeObject* PyType, const bool InDetectNameConflicts)
{
	if (InDetectNameConflicts)
{
		RegisterPythonTypeName(UTF8_TO_TCHAR(PyType->tp_name), EnumName);
	}
	PythonWrappedEnums.Add(EnumName, PyType);
}

void FPyWrapperTypeRegistry::UnregisterWrappedEnumType(const FName EnumName, PyTypeObject* PyType)
{
	UnregisterPythonTypeName(UTF8_TO_TCHAR(PyType->tp_name), EnumName);
	PythonWrappedEnums.Remove(EnumName);
}

bool FPyWrapperTypeRegistry::HasWrappedEnumType(const UEnum* InEnum) const
{
	const FName TypeRegistryName = PyGenUtil::GetTypeRegistryName(InEnum);
	return PythonWrappedEnums.Contains(TypeRegistryName);
}

PyTypeObject* FPyWrapperTypeRegistry::GetWrappedEnumType(const UEnum* InEnum) const
{
	PyTypeObject* PyType = &PyWrapperEnumType;

	const FName TypeRegistryName = PyGenUtil::GetTypeRegistryName(InEnum);
	if (PyTypeObject* EnumPyType = PythonWrappedEnums.FindRef(TypeRegistryName))
	{
		PyType = EnumPyType;
	}

	return PyType;
}

PyTypeObject* FPyWrapperTypeRegistry::GenerateWrappedDelegateType(const UFunction* InDelegateSignature, FGeneratedWrappedTypeReferences& OutGeneratedWrappedTypeReferences, TSet<FName>& OutDirtyModules, const EPyTypeGenerationFlags InGenerationFlags)
{
	SCOPE_SECONDS_ACCUMULATOR(STAT_GenerateWrappedDelegateTotalTime);
	INC_DWORD_STAT(STAT_GenerateWrappedDelegateCallCount);

	// Already processed? Nothing more to do
	const FName TypeRegistryName = PyGenUtil::GetTypeRegistryName(InDelegateSignature);
	if (PyTypeObject* ExistingPyType = PythonWrappedDelegates.FindRef(TypeRegistryName))
	{
		return ExistingPyType;
	}

	// Is this actually a delegate signature?
	if (!InDelegateSignature->HasAnyFunctionFlags(FUNC_Delegate))
	{
		return nullptr;
	}

	INC_DWORD_STAT(STAT_GenerateWrappedDelegateObjCount);

	check(!GeneratedWrappedTypes.Contains(TypeRegistryName));
	TSharedRef<PyGenUtil::FGeneratedWrappedType> GeneratedWrappedType = MakeShared<PyGenUtil::FGeneratedWrappedType>();
	GeneratedWrappedTypes.Add(TypeRegistryName, GeneratedWrappedType);

	for (TFieldIterator<const FProperty> ParamIt(InDelegateSignature); ParamIt; ++ParamIt)
	{
		const FProperty* Param = *ParamIt;
		GatherWrappedTypesForPropertyReferences(Param, OutGeneratedWrappedTypeReferences);
	}

	FString TypeDocString = PyGenUtil::PythonizeFunctionTooltip(PyGenUtil::GetFieldTooltip(InDelegateSignature), InDelegateSignature);
	PyGenUtil::AppendSourceInformationDocString(InDelegateSignature, TypeDocString);

	const FString DelegateBaseTypename = PyGenUtil::GetDelegatePythonName(InDelegateSignature);
	GeneratedWrappedType->TypeName = PyGenUtil::TCHARToUTF8Buffer(*DelegateBaseTypename);
	GeneratedWrappedType->TypeDoc = PyGenUtil::TCHARToUTF8Buffer(*TypeDocString);

	GeneratedWrappedType->PyType.tp_flags = Py_TPFLAGS_DEFAULT;

	// Generate the proxy class needed to wrap Python callables in Unreal delegates
	UClass* PythonCallableForDelegateClass = nullptr;
	{
		PythonCallableForDelegateClass = NewObject<UClass>(GetPythonTypeContainer(), *FString::Printf(TEXT("%s__PythonCallable"), *DelegateBaseTypename), RF_Public | RF_Standalone | RF_Transient);
		UFunction* PythonCallableForDelegateFunc = nullptr;
		{
			FObjectDuplicationParameters FuncDuplicationParams(const_cast<UFunction*>(InDelegateSignature), PythonCallableForDelegateClass);
			FuncDuplicationParams.DestName = UPythonCallableForDelegate::GeneratedFuncName;
			FuncDuplicationParams.InternalFlagMask &= ~EInternalObjectFlags::Native;
			PythonCallableForDelegateFunc = CastChecked<UFunction>(StaticDuplicateObjectEx(FuncDuplicationParams));
		}
		PythonCallableForDelegateFunc->FunctionFlags = (PythonCallableForDelegateFunc->FunctionFlags | FUNC_Native) & ~(FUNC_Delegate | FUNC_MulticastDelegate);
		PythonCallableForDelegateFunc->SetNativeFunc(&UPythonCallableForDelegate::CallPythonNative);
		PythonCallableForDelegateFunc->StaticLink(true);
		PythonCallableForDelegateClass->AddFunctionToFunctionMap(PythonCallableForDelegateFunc, PythonCallableForDelegateFunc->GetFName());
		PythonCallableForDelegateClass->SetSuperStruct(UPythonCallableForDelegate::StaticClass());
		PythonCallableForDelegateClass->Bind();
		PythonCallableForDelegateClass->StaticLink(true);
		PythonCallableForDelegateClass->AssembleReferenceTokenStream();
		PythonCallableForDelegateClass->GetDefaultObject();
	}

	if (InDelegateSignature->HasAnyFunctionFlags(FUNC_MulticastDelegate))
	{
		GeneratedWrappedType->PyType.tp_basicsize = sizeof(FPyWrapperMulticastDelegate);
		GeneratedWrappedType->PyType.tp_base = &PyWrapperMulticastDelegateType;

		TSharedRef<FPyWrapperMulticastDelegateMetaData> DelegateMetaData = MakeShared<FPyWrapperMulticastDelegateMetaData>();
		DelegateMetaData->DelegateSignature.SetFunction(InDelegateSignature);
		DelegateMetaData->PythonCallableForDelegateClass = PythonCallableForDelegateClass;
		GeneratedWrappedType->MetaData = DelegateMetaData;
	}
	else
	{
		GeneratedWrappedType->PyType.tp_basicsize = sizeof(FPyWrapperDelegate);
		GeneratedWrappedType->PyType.tp_base = &PyWrapperDelegateType;

		TSharedRef<FPyWrapperDelegateMetaData> DelegateMetaData = MakeShared<FPyWrapperDelegateMetaData>();
		DelegateMetaData->DelegateSignature.SetFunction(InDelegateSignature);
		DelegateMetaData->PythonCallableForDelegateClass = PythonCallableForDelegateClass;
		GeneratedWrappedType->MetaData = DelegateMetaData;
	}

	if (GeneratedWrappedType->Finalize())
	{
		const FName UnrealModuleName = *PyGenUtil::GetFieldModule(InDelegateSignature);
		if (!UnrealModuleName.IsNone())
		{
			GeneratedWrappedTypesForModule.Add(UnrealModuleName, TypeRegistryName);
			OutDirtyModules.Add(UnrealModuleName);

			const FString PyModuleName = PyGenUtil::GetModulePythonName(UnrealModuleName);
			// Execute Python code within this block
			{
				FPyScopedGIL GIL;
				PyObject* PyModule = PyImport_AddModule(TCHAR_TO_UTF8(*PyModuleName));

				Py_INCREF(&GeneratedWrappedType->PyType);
				PyModule_AddObject(PyModule, GeneratedWrappedType->PyType.tp_name, (PyObject*)&GeneratedWrappedType->PyType);
			}
		}
		RegisterWrappedDelegateType(TypeRegistryName, &GeneratedWrappedType->PyType);

		return &GeneratedWrappedType->PyType;
	}

	REPORT_PYTHON_GENERATION_ISSUE(Fatal, TEXT("Failed to generate Python glue code for delegate '%s'!"), *InDelegateSignature->GetName());
	return nullptr;
}

void FPyWrapperTypeRegistry::RegisterWrappedDelegateType(const FName DelegateName, PyTypeObject* PyType, const bool InDetectNameConflicts)
{
	if (InDetectNameConflicts)
	{
		RegisterPythonTypeName(UTF8_TO_TCHAR(PyType->tp_name), DelegateName);
	}
	PythonWrappedDelegates.Add(DelegateName, PyType);
}

void FPyWrapperTypeRegistry::UnregisterWrappedDelegateType(const FName DelegateName, PyTypeObject* PyType)
{
	UnregisterPythonTypeName(UTF8_TO_TCHAR(PyType->tp_name), DelegateName);
	PythonWrappedDelegates.Remove(DelegateName);
}

bool FPyWrapperTypeRegistry::HasWrappedDelegateType(const UFunction* InDelegateSignature) const
{
	const FName TypeRegistryName = PyGenUtil::GetTypeRegistryName(InDelegateSignature);
	return PythonWrappedDelegates.Contains(TypeRegistryName);
}

PyTypeObject* FPyWrapperTypeRegistry::GetWrappedDelegateType(const UFunction* InDelegateSignature) const
{
	PyTypeObject* PyType = InDelegateSignature->HasAnyFunctionFlags(FUNC_MulticastDelegate) ? &PyWrapperMulticastDelegateType : &PyWrapperDelegateType;

	const FName TypeRegistryName = PyGenUtil::GetTypeRegistryName(InDelegateSignature);
	if (PyTypeObject* DelegatePyType = PythonWrappedDelegates.FindRef(TypeRegistryName))
	{
		PyType = DelegatePyType;
	}

	return PyType;
}

void FPyWrapperTypeRegistry::GatherWrappedTypesForPropertyReferences(const FProperty* InProp, FGeneratedWrappedTypeReferences& OutGeneratedWrappedTypeReferences) const
{
	if (const FObjectProperty* ObjProp = CastField<const FObjectProperty>(InProp))
	{
		if (ObjProp->PropertyClass && !PythonWrappedClasses.Contains(PyGenUtil::GetTypeRegistryName(ObjProp->PropertyClass)))
		{
			OutGeneratedWrappedTypeReferences.ClassReferences.Add(ObjProp->PropertyClass);
		}
		return;
	}

	if (const FStructProperty* StructProp = CastField<const FStructProperty>(InProp))
	{
		if (!PythonWrappedStructs.Contains(PyGenUtil::GetTypeRegistryName(StructProp->Struct)))
		{
			OutGeneratedWrappedTypeReferences.StructReferences.Add(StructProp->Struct);
		}
		return;
	}

	if (const FEnumProperty* EnumProp = CastField<const FEnumProperty>(InProp))
	{
		if (!PythonWrappedStructs.Contains(PyGenUtil::GetTypeRegistryName(EnumProp->GetEnum())))
		{
			OutGeneratedWrappedTypeReferences.EnumReferences.Add(EnumProp->GetEnum());
		}
		return;
	}

	if (const FByteProperty* ByteProp = CastField<const FByteProperty>(InProp))
	{
		if (ByteProp->Enum)
		{
			if (!PythonWrappedStructs.Contains(PyGenUtil::GetTypeRegistryName(ByteProp->Enum)))
			{
				OutGeneratedWrappedTypeReferences.EnumReferences.Add(ByteProp->Enum);
			}
		}
		return;
	}

	if (const FDelegateProperty* DelegateProp = CastField<const FDelegateProperty>(InProp))
	{
		if (!PythonWrappedStructs.Contains(PyGenUtil::GetTypeRegistryName(DelegateProp->SignatureFunction)))
		{
			OutGeneratedWrappedTypeReferences.DelegateReferences.Add(DelegateProp->SignatureFunction);
		}
		return;
	}

	if (const FMulticastDelegateProperty* DelegateProp = CastField<const FMulticastDelegateProperty>(InProp))
	{
		if (!PythonWrappedStructs.Contains(PyGenUtil::GetTypeRegistryName(DelegateProp->SignatureFunction)))
		{
			OutGeneratedWrappedTypeReferences.DelegateReferences.Add(DelegateProp->SignatureFunction);
		}
		return;
	}

	if (const FArrayProperty* ArrayProp = CastField<const FArrayProperty>(InProp))
	{
		GatherWrappedTypesForPropertyReferences(ArrayProp->Inner, OutGeneratedWrappedTypeReferences);
		return;
	}

	if (const FSetProperty* SetProp = CastField<const FSetProperty>(InProp))
	{
		GatherWrappedTypesForPropertyReferences(SetProp->ElementProp, OutGeneratedWrappedTypeReferences);
		return;
	}

	if (const FMapProperty* MapProp = CastField<const FMapProperty>(InProp))
	{
		GatherWrappedTypesForPropertyReferences(MapProp->KeyProp, OutGeneratedWrappedTypeReferences);
		GatherWrappedTypesForPropertyReferences(MapProp->ValueProp, OutGeneratedWrappedTypeReferences);
		return;
	}
}

void FPyWrapperTypeRegistry::GenerateStubCodeForWrappedTypes(const EPyOnlineDocsFilterFlags InDocGenFlags) const
{
	UE_LOG(LogPython, Display, TEXT("Generating Python API stub file..."));

	FPyFileWriter PythonScript;

	TUniquePtr<FPyOnlineDocsWriter> OnlineDocsWriter;
	TSharedPtr<FPyOnlineDocsModule> OnlineDocsUnrealModule;
	TSharedPtr<FPyOnlineDocsSection> OnlineDocsNativeTypesSection;
	TSharedPtr<FPyOnlineDocsSection> OnlineDocsEnumTypesSection;
	TSharedPtr<FPyOnlineDocsSection> OnlineDocsDelegateTypesSection;
	TSharedPtr<FPyOnlineDocsSection> OnlineDocsStructTypesSection;
	TSharedPtr<FPyOnlineDocsSection> OnlineDocsClassTypesSection;

	if (EnumHasAnyFlags(InDocGenFlags, EPyOnlineDocsFilterFlags::IncludeAll))
	{
		OnlineDocsWriter = MakeUnique<FPyOnlineDocsWriter>();
		OnlineDocsUnrealModule = OnlineDocsWriter->CreateModule(TEXT("unreal"));
		OnlineDocsNativeTypesSection = OnlineDocsWriter->CreateSection(TEXT("Native Types"));
		OnlineDocsStructTypesSection = OnlineDocsWriter->CreateSection(TEXT("Struct Types"));
		OnlineDocsClassTypesSection = OnlineDocsWriter->CreateSection(TEXT("Class Types"));
		OnlineDocsEnumTypesSection = OnlineDocsWriter->CreateSection(TEXT("Enum Types"));
		OnlineDocsDelegateTypesSection = OnlineDocsWriter->CreateSection(TEXT("Delegate Types"));
	}

	// Process additional Python files
	// We split these up so that imports (excluding "unreal" imports) are listed at the top of the stub file
	// with the remaining code at the bottom (as it may depend on reflected APIs)
	TArray<FString> AdditionalPythonCode;
	{
		TArray<FName> ModuleNames;
		GeneratedWrappedTypesForModule.GetKeys(ModuleNames);
		ModuleNames.Sort(FNameLexicalLess());

		bool bExportedImports = false;
		for (const FName ModuleName : ModuleNames)
		{
			const FString PythonBaseModuleName = PyGenUtil::GetModulePythonName(ModuleName, false);
			const FString PythonModuleName = FString::Printf(TEXT("unreal_%s"), *PythonBaseModuleName);
		
			FString ModuleFilename;
			if (PyUtil::IsModuleAvailableForImport(*PythonModuleName, &ModuleFilename))
			{
				// Adjust .pyc and .pyd files so we try and find the source Python file
				ModuleFilename = FPaths::ChangeExtension(ModuleFilename, TEXT(".py"));
				if (FPaths::FileExists(ModuleFilename))
				{
					TArray<FString> PythonFile;
					if (FFileHelper::LoadFileToStringArray(PythonFile, *ModuleFilename))
					{
						// Process the file, looking for imports, and top-level classes and methods
						for (FString& PythonFileLine : PythonFile)
						{
							PythonFileLine.ReplaceInline(TEXT("\t"), TEXT("    "));
							
							// Write out each import line (excluding "unreal" imports)
							if (PythonFileLine.Contains(TEXT("import "), ESearchCase::CaseSensitive))
							{
								if (!PythonFileLine.Contains(TEXT("unreal"), ESearchCase::CaseSensitive))
								{
									bExportedImports = true;
									PythonScript.WriteLine(PythonFileLine);
								}
								continue;
							}

							if (OnlineDocsUnrealModule.IsValid())
							{
								// Is this a top-level function?
								if (PythonFileLine.StartsWith(TEXT("def "), ESearchCase::CaseSensitive))
								{
									// Extract the function name
									FString FunctionName;
									for (const TCHAR* CharPtr = *PythonFileLine + 4; *CharPtr && *CharPtr != TEXT('('); ++CharPtr)
									{
										FunctionName += *CharPtr;
									}
									FunctionName.TrimStartAndEndInline();

									OnlineDocsUnrealModule->AccumulateFunction(*FunctionName);
								}
							}

							if (OnlineDocsNativeTypesSection.IsValid())
							{
								// Is this a top-level class?
								if (PythonFileLine.StartsWith(TEXT("class "), ESearchCase::CaseSensitive))
								{
									// Extract the class name
									FString ClassName;
									for (const TCHAR* CharPtr = *PythonFileLine + 6; *CharPtr && *CharPtr != TEXT('(') && *CharPtr != TEXT(':'); ++CharPtr)
									{
										ClassName += *CharPtr;
									}
									ClassName.TrimStartAndEndInline();

									OnlineDocsNativeTypesSection->AccumulateClass(*ClassName);
								}
							}

							// Stash any additional code so that we append it later
							AdditionalPythonCode.Add(MoveTemp(PythonFileLine));
						}
						AdditionalPythonCode.AddDefaulted(); // add an empty line after each file
					}
				}
			}
		}
		if (bExportedImports)
		{
			PythonScript.WriteNewLine();
		}
	}

	// Process native glue code
	UE_LOG(LogPython, Display, TEXT("  ...generating Python API: glue code"));
	PythonScript.WriteLine(TEXT("##### Glue Code #####"));
	PythonScript.WriteNewLine();

	for (const PyGenUtil::FNativePythonModule& NativePythonModule : NativePythonModules)
	{
		for (PyMethodDef* MethodDef = NativePythonModule.PyModuleMethods; MethodDef && MethodDef->ml_name; ++MethodDef)
		{
			const bool bHasKeywords = !!(MethodDef->ml_flags & METH_KEYWORDS);
			PythonScript.WriteLine(FString::Printf(TEXT("def %s(*args%s):"), UTF8_TO_TCHAR(MethodDef->ml_name), bHasKeywords ? TEXT(", **kwargs") : TEXT("")));
			PythonScript.IncreaseIndent();
			PythonScript.WriteDocString(UTF8_TO_TCHAR(MethodDef->ml_doc));
			PythonScript.WriteLine(TEXT("pass"));
			PythonScript.DecreaseIndent();
			PythonScript.WriteNewLine();

			if (OnlineDocsUnrealModule.IsValid())
			{
				OnlineDocsUnrealModule->AccumulateFunction(UTF8_TO_TCHAR(MethodDef->ml_name));
			}
		}

		for (PyTypeObject* PyType : NativePythonModule.PyModuleTypes)
		{
			GenerateStubCodeForWrappedType(PyType, nullptr, PythonScript, OnlineDocsNativeTypesSection.Get());
		}
	}

	// Process generated glue code
	// Also excludes types that don't pass the filters specified in InDocGenFlags using the information about
	// which module it came from and where that module exists on disk.
	auto ProcessWrappedDataArray = [this, &PythonScript, InDocGenFlags](const TMap<FName, PyTypeObject*>& WrappedData, const TSharedPtr<FPyOnlineDocsSection>& OnlineDocsSection)
	{
		if (OnlineDocsSection.IsValid())
		{
			UE_LOG(LogPython, Display, TEXT("  ...generating Python API: %s"), *OnlineDocsSection->GetName());
			PythonScript.WriteLine(FString::Printf(TEXT("##### %s #####"), *OnlineDocsSection->GetName()));
			PythonScript.WriteNewLine();
		}
		
		FString ProjectTopDir;
		if (FPaths::IsProjectFilePathSet())
		{
			ProjectTopDir / FPaths::GetCleanFilename(FPaths::ProjectDir());
		}

		for (const auto& WrappedDataPair : WrappedData)
		{
			TSharedPtr<PyGenUtil::FGeneratedWrappedType> GeneratedWrappedType = GeneratedWrappedTypes.FindRef(WrappedDataPair.Key);

			if ((InDocGenFlags != EPyOnlineDocsFilterFlags::IncludeAll) && GeneratedWrappedType.IsValid() && OnlineDocsSection.IsValid())
			{
				const UField* MetaType = GeneratedWrappedType->MetaData->GetMetaType();

				FString ModulePath;

				if (MetaType)
				{
					FSourceCodeNavigation::FindModulePath(MetaType->GetTypedOuter<UPackage>(), ModulePath);
				}

				if (!ModulePath.IsEmpty())
				{
					// Is Project class?
					if (!ProjectTopDir.IsEmpty()
						&& (ModulePath.Contains(ProjectTopDir)))
					{
						// Optionally exclude Project classes
						if (!EnumHasAnyFlags(InDocGenFlags, EPyOnlineDocsFilterFlags::IncludeProject))
						{
							continue;
						}
					}
					// Is Enterprise class
					else if (ModulePath.Contains(TEXT("/Enterprise/")))
					{
						// Optionally exclude Enterprise classes
						if (!EnumHasAnyFlags(InDocGenFlags, EPyOnlineDocsFilterFlags::IncludeEnterprise))
						{
							continue;
						}
					}
					// is internal class
					else if (FPaths::IsRestrictedPath(ModulePath))
					{
						// Optionally exclude internal classes
						if (!EnumHasAnyFlags(InDocGenFlags, EPyOnlineDocsFilterFlags::IncludeInternal))
						{
							continue;
						}
					}
					// Everything else is considered an "Engine" class
					else
					{
						// Optionally exclude engine classes
						if (!EnumHasAnyFlags(InDocGenFlags, EPyOnlineDocsFilterFlags::IncludeEngine))
						{
							continue;
						}
					}
				}
				// else if cannot determine origin then include
			}

			GenerateStubCodeForWrappedType(WrappedDataPair.Value, GeneratedWrappedType.Get(), PythonScript, OnlineDocsSection.Get());
		}
	};

	ProcessWrappedDataArray(PythonWrappedEnums, OnlineDocsEnumTypesSection);
	ProcessWrappedDataArray(PythonWrappedDelegates, OnlineDocsDelegateTypesSection);
	ProcessWrappedDataArray(PythonWrappedStructs, OnlineDocsStructTypesSection);
	ProcessWrappedDataArray(PythonWrappedClasses, OnlineDocsClassTypesSection);

	// Append any additional Python code now that all the reflected API has been exported
	UE_LOG(LogPython, Display, TEXT("  ...generating Python API: additional code"));
	PythonScript.WriteLine(TEXT("##### Additional Code #####"));
	PythonScript.WriteNewLine();

	for (const FString& AdditionalPythonLine : AdditionalPythonCode)
	{
		PythonScript.WriteLine(AdditionalPythonLine);
	}

	const FString PythonSourceFilename = FPaths::ConvertRelativePathToFull(FPaths::ProjectIntermediateDir()) / TEXT("PythonStub") / TEXT("unreal.py");
	PythonScript.SaveFile(*PythonSourceFilename);
	UE_LOG(LogPython, Display, TEXT("  ...generated: %s"), *PythonSourceFilename);

	if (OnlineDocsWriter.IsValid())
	{
		// Generate Sphinx files used to generate static HTML for Python API docs.
		OnlineDocsWriter->GenerateFiles(PythonSourceFilename);
	}
}

void FPyWrapperTypeRegistry::GenerateStubCodeForWrappedType(PyTypeObject* PyType, const PyGenUtil::FGeneratedWrappedType* GeneratedTypeData, FPyFileWriter& OutPythonScript, FPyOnlineDocsSection* OutOnlineDocsSection)
{
	const FString PyTypeName = UTF8_TO_TCHAR(PyType->tp_name);
	OutPythonScript.WriteLine(FString::Printf(TEXT("class %s(%s):"), *PyTypeName, UTF8_TO_TCHAR(PyType->tp_base->tp_name)));
	OutPythonScript.IncreaseIndent();
	OutPythonScript.WriteDocString(UTF8_TO_TCHAR(PyType->tp_doc));

	if (OutOnlineDocsSection)
	{
		OutOnlineDocsSection->AccumulateClass(*PyTypeName);
	}

	auto GetFunctionReturnValue = [](const void* InBaseParamsAddr, const TArray<PyGenUtil::FGeneratedWrappedMethodParameter>& InOutputParams) -> FString
	{
		if (InOutputParams.Num() == 0)
		{
			return TEXT("None");
		}
		
		// We use strict typing for return values to aid auto-complete (we also only care about the type and not the value, so structs can be default constructed)
		static const uint32 PythonizeValueFlags = PyGenUtil::EPythonizeValueFlags::UseStrictTyping | PyGenUtil::EPythonizeValueFlags::DefaultConstructStructs;

		// If we have multiple return values and the main return value is a bool, skip it (to mimic PyGenUtils::PackReturnValues)
		int32 ReturnPropIndex = 0;
		if (InOutputParams.Num() > 1 && InOutputParams[0].ParamProp->HasAnyPropertyFlags(CPF_ReturnParm) && InOutputParams[0].ParamProp->IsA<FBoolProperty>())
		{
			ReturnPropIndex = 1; // Start packing at the 1st out value
		}

		// Do we need to return a packed tuple, or just a single value?
		const int32 NumPropertiesToPack = InOutputParams.Num() - ReturnPropIndex;
		if (NumPropertiesToPack == 1)
		{
			const PyGenUtil::FGeneratedWrappedMethodParameter& ReturnParam = InOutputParams[ReturnPropIndex];
			return PyGenUtil::PythonizeValue(ReturnParam.ParamProp, ReturnParam.ParamProp->ContainerPtrToValuePtr<void>(InBaseParamsAddr), PythonizeValueFlags);
		}
		else
		{
			FString FunctionReturnStr = TEXT("(");
			for (int32 PackedPropIndex = 0; ReturnPropIndex < InOutputParams.Num(); ++ReturnPropIndex, ++PackedPropIndex)
			{
				if (PackedPropIndex > 0)
				{
					FunctionReturnStr += TEXT(", ");
				}
				const PyGenUtil::FGeneratedWrappedMethodParameter& ReturnParam = InOutputParams[ReturnPropIndex];
				FunctionReturnStr += PyGenUtil::PythonizeValue(ReturnParam.ParamProp, ReturnParam.ParamProp->ContainerPtrToValuePtr<void>(InBaseParamsAddr), PythonizeValueFlags);
			}
			FunctionReturnStr += TEXT(")");
			return FunctionReturnStr;
		}
	};

	auto ExportConstantValue = [&OutPythonScript, &PyTypeName](const TCHAR* InConstantName, const TCHAR* InConstantDocString, const FString& InConstantValue)
	{
		FString ConstantValue(InConstantValue);

		// Ensure that constant type is not same type as host type
		if (ConstantValue.StartsWith(PyTypeName, ESearchCase::CaseSensitive) && (ConstantValue[PyTypeName.Len()] == TEXT('(')))
		{
			ConstantValue = TEXT("None");
		}

		if (*InConstantDocString == 0)
		{
			// No docstring
			OutPythonScript.WriteLine(FString::Printf(TEXT("%s = %s"), InConstantName, *ConstantValue));
		}
		else
		{
			if (FCString::Strchr(InConstantDocString, TEXT('\n')))
			{
				// Multi-line docstring
				OutPythonScript.WriteLine(FString::Printf(TEXT("%s = %s"), InConstantName, *ConstantValue));
				OutPythonScript.WriteDocString(InConstantDocString);
				OutPythonScript.WriteNewLine();
			}
			else
			{
				// Single-line docstring
				OutPythonScript.WriteLine(FString::Printf(TEXT("%s = %s  #: %s"), InConstantName, *ConstantValue, InConstantDocString));
			}
		}
	};

	auto ExportGetSet = [&OutPythonScript](const TCHAR* InGetSetName, const TCHAR* InGetSetDocString, const TCHAR* InGetReturnValue, const bool InReadOnly)
	{
		// Getter
		OutPythonScript.WriteLine(TEXT("@property"));
		OutPythonScript.WriteLine(FString::Printf(TEXT("def %s(self):"), InGetSetName));
		OutPythonScript.IncreaseIndent();
		OutPythonScript.WriteDocString(InGetSetDocString);
		OutPythonScript.WriteLine(FString::Printf(TEXT("return %s"), InGetReturnValue));
		OutPythonScript.DecreaseIndent();

		if (!InReadOnly)
		{
			// Setter
			OutPythonScript.WriteLine(FString::Printf(TEXT("@%s.setter"), InGetSetName));
			OutPythonScript.WriteLine(FString::Printf(TEXT("def %s(self, value):"), InGetSetName));
			OutPythonScript.IncreaseIndent();
			OutPythonScript.WriteLine(TEXT("pass"));
			OutPythonScript.DecreaseIndent();
		}
	};

	auto ExportGeneratedMethod = [&OutPythonScript, &GetFunctionReturnValue](const PyGenUtil::FGeneratedWrappedMethod& InTypeMethod)
	{
		FString MethodArgsStr;
		for (const PyGenUtil::FGeneratedWrappedMethodParameter& MethodParam : InTypeMethod.MethodFunc.InputParams)
		{
			MethodArgsStr += TEXT(", ");
			MethodArgsStr += UTF8_TO_TCHAR(MethodParam.ParamName.GetData());
			if (MethodParam.ParamDefaultValue.IsSet())
			{
				MethodArgsStr += TEXT("=");
				MethodArgsStr += PyGenUtil::PythonizeDefaultValue(MethodParam.ParamProp, MethodParam.ParamDefaultValue.GetValue());
			}
		}

		FString MethodReturnStr;
		if (InTypeMethod.MethodFunc.Func)
		{
			FStructOnScope FuncParams(InTypeMethod.MethodFunc.Func);
			MethodReturnStr = GetFunctionReturnValue(FuncParams.GetStructMemory(), InTypeMethod.MethodFunc.OutputParams);
		}
		else
		{
			MethodReturnStr = TEXT("None");
		}

		const bool bIsClassMethod = !!(InTypeMethod.MethodFlags & METH_CLASS);
		if (bIsClassMethod)
		{
			OutPythonScript.WriteLine(TEXT("@classmethod"));
			OutPythonScript.WriteLine(FString::Printf(TEXT("def %s(cls%s):"), UTF8_TO_TCHAR(InTypeMethod.MethodName.GetData()), *MethodArgsStr));
		}
		else
		{
			OutPythonScript.WriteLine(FString::Printf(TEXT("def %s(self%s):"), UTF8_TO_TCHAR(InTypeMethod.MethodName.GetData()), *MethodArgsStr));
		}
		OutPythonScript.IncreaseIndent();
		OutPythonScript.WriteDocString(UTF8_TO_TCHAR(InTypeMethod.MethodDoc.GetData()));
		OutPythonScript.WriteLine(FString::Printf(TEXT("return %s"), *MethodReturnStr));
		OutPythonScript.DecreaseIndent();
	};

	auto ExportGeneratedConstant = [&ExportConstantValue, &GetFunctionReturnValue](const PyGenUtil::FGeneratedWrappedConstant& InTypeConstant)
	{
		// Resolve the constant value
		FString ConstantValueStr;
		if (InTypeConstant.ConstantFunc.Func && InTypeConstant.ConstantFunc.InputParams.Num() == 0)
		{
			UClass* Class = InTypeConstant.ConstantFunc.Func->GetOwnerClass();
			UObject* Obj = Class->GetDefaultObject();

			FStructOnScope FuncParams(InTypeConstant.ConstantFunc.Func);
			PyUtil::InvokeFunctionCall(Obj, InTypeConstant.ConstantFunc.Func, FuncParams.GetStructMemory(), TEXT("export generated constant"));
			PyErr_Clear(); // Clear any errors in case InvokeFunctionCall failed

			ConstantValueStr = GetFunctionReturnValue(FuncParams.GetStructMemory(), InTypeConstant.ConstantFunc.OutputParams);
		}
		else
		{
			ConstantValueStr = TEXT("None");
		}
		ExportConstantValue(UTF8_TO_TCHAR(InTypeConstant.ConstantName.GetData()), UTF8_TO_TCHAR(InTypeConstant.ConstantDoc.GetData()), ConstantValueStr);
	};

	auto ExportGeneratedGetSet = [&ExportGetSet](const PyGenUtil::FGeneratedWrappedGetSet& InGetSet)
	{
		// We use strict typing for return values to aid auto-complete (we also only care about the type and not the value, so structs can be default constructed)
		static const uint32 PythonizeValueFlags = PyGenUtil::EPythonizeValueFlags::UseStrictTyping | PyGenUtil::EPythonizeValueFlags::DefaultConstructStructs;
		const FString GetReturnValue = PyGenUtil::PythonizeDefaultValue(InGetSet.Prop.Prop, FString(), PythonizeValueFlags);
		const bool bIsReadOnly = InGetSet.Prop.Prop->HasAnyPropertyFlags(PropertyAccessUtil::RuntimeReadOnlyFlags);
		ExportGetSet(UTF8_TO_TCHAR(InGetSet.GetSetName.GetData()), UTF8_TO_TCHAR(InGetSet.GetSetDoc.GetData()), *GetReturnValue, bIsReadOnly);
	};

	auto ExportGeneratedOperator = [&OutPythonScript](const PyGenUtil::FGeneratedWrappedOperatorStack& InOpStack, const PyGenUtil::FGeneratedWrappedOperatorSignature& InOpSignature)
	{
		auto AppendFunctionTooltip = [](const UFunction* InFunc, const TCHAR* InIdentation, FString& OutStr)
		{
			const FString FuncTooltip = PyGenUtil::GetFieldTooltip(InFunc);
			TArray<FString> FuncTooltipLines;
			FuncTooltip.ParseIntoArrayLines(FuncTooltipLines, /*bCullEmpty*/false);

			bool bMultipleLines = false;
			for (const FString& FuncTooltipLine : FuncTooltipLines)
			{
				if (bMultipleLines)
				{
					OutStr += LINE_TERMINATOR;
					OutStr += InIdentation;
				}
				bMultipleLines = true;

				OutStr += FuncTooltipLine;
			}
		};

		FString OpDocString;
		if (InOpSignature.OtherType != PyGenUtil::FGeneratedWrappedOperatorSignature::EType::None)
		{
			OpDocString += TEXT("**Overloads:**") LINE_TERMINATOR;
			for (const PyGenUtil::FGeneratedWrappedOperatorFunction& OpFunc : InOpStack.Funcs)
			{
				if (OpFunc.OtherParam.ParamProp)
				{
					OpDocString += LINE_TERMINATOR TEXT("- ``");  // add as a list and code style
					OpDocString += PyGenUtil::GetPropertyTypePythonName(OpFunc.OtherParam.ParamProp);
					OpDocString += TEXT("`` ");
					AppendFunctionTooltip(OpFunc.Func, TEXT("  "), OpDocString);
				}
			}
		}
		else if (InOpStack.Funcs.Num() > 0)
		{
			AppendFunctionTooltip(InOpStack.Funcs[0].Func, TEXT(""), OpDocString);
		}

		OutPythonScript.WriteLine(FString::Printf(TEXT("def %s(self%s):"), InOpSignature.PyFuncName, (InOpSignature.OtherType == PyGenUtil::FGeneratedWrappedOperatorSignature::EType::None ? TEXT("") : TEXT(", other"))));
		OutPythonScript.IncreaseIndent();
		OutPythonScript.WriteDocString(OpDocString);
		OutPythonScript.WriteLine(InOpSignature.ReturnType == PyGenUtil::FGeneratedWrappedOperatorSignature::EType::Bool ? TEXT("return False") : TEXT("return None"));
		OutPythonScript.DecreaseIndent();
	};

	bool bHasExportedClassData = false;

	// Export the __init__ function for this type
	{
		bool bWriteDefaultInit = true;

		if (GeneratedTypeData)
		{
			const FGuid MetaGuid = GeneratedTypeData->MetaData->GetTypeId();

			if (MetaGuid == FPyWrapperObjectMetaData::StaticTypeId())
			{
				// Skip the __init__ function on derived object types as the base one is already correct
				bWriteDefaultInit = false;
			}
			else if (MetaGuid == FPyWrapperStructMetaData::StaticTypeId())
			{
				TSharedPtr<const FPyWrapperStructMetaData> StructMetaData = StaticCastSharedPtr<FPyWrapperStructMetaData>(GeneratedTypeData->MetaData);
				check(StructMetaData.IsValid());
				
				// Don't export FDateTime values for struct __init__ as they can be non-deterministic
				static const uint32 PythonizeValueFlags = PyGenUtil::EPythonizeValueFlags::DefaultConstructDateTime;

				// Python can only support 255 parameters, so if we have more than that for this struct just use the generic __init__ function
				FString InitParamsStr;
				if (StructMetaData->MakeFunc.Func)
				{
					bWriteDefaultInit = false;

					for (const PyGenUtil::FGeneratedWrappedMethodParameter& InitParam : StructMetaData->MakeFunc.InputParams)
					{
						InitParamsStr += TEXT(", ");
						InitParamsStr += UTF8_TO_TCHAR(InitParam.ParamName.GetData());
						if (InitParam.ParamDefaultValue.IsSet())
						{
							InitParamsStr += TEXT("=");
							InitParamsStr += PyGenUtil::PythonizeDefaultValue(InitParam.ParamProp, InitParam.ParamDefaultValue.GetValue(), PythonizeValueFlags);
						}
					}
				}
				else if (StructMetaData->InitParams.Num() <= 255)
				{
					bWriteDefaultInit = false;

					FStructOnScope StructData(StructMetaData->Struct);
					for (const PyGenUtil::FGeneratedWrappedMethodParameter& InitParam : StructMetaData->InitParams)
					{
						InitParamsStr += TEXT(", ");
						InitParamsStr += UTF8_TO_TCHAR(InitParam.ParamName.GetData());
						if (InitParam.ParamDefaultValue.IsSet())
						{
							InitParamsStr += TEXT("=");
							InitParamsStr += PyGenUtil::PythonizeValue(InitParam.ParamProp, InitParam.ParamProp->ContainerPtrToValuePtr<void>(StructData.GetStructMemory()), PythonizeValueFlags);
						}
					}
				}

				if (!bWriteDefaultInit)
				{
					bHasExportedClassData = true;

					OutPythonScript.WriteLine(FString::Printf(TEXT("def __init__(self%s):"), *InitParamsStr));
					OutPythonScript.IncreaseIndent();
					OutPythonScript.WriteLine(TEXT("pass"));
					OutPythonScript.DecreaseIndent();
				}
			}
			else if (MetaGuid == FPyWrapperEnumMetaData::StaticTypeId())
			{
				// Skip the __init__ function on derived enums
				bWriteDefaultInit = false;
			}
			// todo: have correct __init__ signatures for the other intrinsic types?
		}
		else if (PyType == &PyWrapperObjectType)
		{
			bWriteDefaultInit = false;
			bHasExportedClassData = true;

			OutPythonScript.WriteLine(TEXT("def __init__(self, outer=None, name=\"None\"):"));
			OutPythonScript.IncreaseIndent();
			OutPythonScript.WriteLine(TEXT("pass"));
			OutPythonScript.DecreaseIndent();
		}
		else if (PyType == &PyWrapperEnumType)
		{
			// Enums don't really have an __init__ function at runtime, so just give them a default one (with no arguments)
			bWriteDefaultInit = false;

			OutPythonScript.WriteLine(TEXT("def __init__(self):"));
			OutPythonScript.IncreaseIndent();
			OutPythonScript.WriteLine(TEXT("pass"));
			OutPythonScript.DecreaseIndent();
		}
		else if (PyType == &PyWrapperEnumValueDescrType)
		{
			bWriteDefaultInit = false;
			bHasExportedClassData = true;

			// This is a special internal decorator type used to define enum entries, which is why it has __get__ as well as __init__
			OutPythonScript.WriteLine(TEXT("def __init__(self, enum, name, value):"));
			OutPythonScript.IncreaseIndent();
			OutPythonScript.WriteLine(TEXT("self.enum = enum"));
			OutPythonScript.WriteLine(TEXT("self.name = name"));
			OutPythonScript.WriteLine(TEXT("self.value = value"));
			OutPythonScript.DecreaseIndent();

			OutPythonScript.WriteLine(TEXT("def __get__(self, obj, type=None):"));
			OutPythonScript.IncreaseIndent();
			OutPythonScript.WriteLine(TEXT("return self"));
			OutPythonScript.DecreaseIndent();

			// It also needs a __repr__ function for Sphinx to generate docs correctly
			OutPythonScript.WriteLine(TEXT("def __repr__(self):"));
			OutPythonScript.IncreaseIndent();
			OutPythonScript.WriteLine(TEXT("return \"{0}.{1}\".format(self.enum, self.name)"));
			OutPythonScript.DecreaseIndent();
		}

		if (bWriteDefaultInit)
		{
			bHasExportedClassData = true;
			
			OutPythonScript.WriteLine(TEXT("def __init__(self, *args, **kwargs):"));
			OutPythonScript.IncreaseIndent();
			OutPythonScript.WriteLine(TEXT("pass"));
			OutPythonScript.DecreaseIndent();
		}
	}

	TSet<const PyGetSetDef*> ExportedGetSets;

	if (GeneratedTypeData)
	{
		const FGuid MetaGuid = GeneratedTypeData->MetaData->GetTypeId();

		if (MetaGuid == FPyWrapperObjectMetaData::StaticTypeId())
		{
			// Export class get/sets
			const PyGenUtil::FGeneratedWrappedClassType* ClassType = static_cast<const PyGenUtil::FGeneratedWrappedClassType*>(GeneratedTypeData);

			check(ClassType->GetSets.TypeGetSets.Num() == (ClassType->GetSets.PyGetSets.Num() - 1)); // -1 as PyGetSets has a null terminator
			for (int32 GetSetIndex = 0; GetSetIndex < ClassType->GetSets.TypeGetSets.Num(); ++GetSetIndex)
			{
				bHasExportedClassData = true;
				ExportGeneratedGetSet(ClassType->GetSets.TypeGetSets[GetSetIndex]);
				ExportedGetSets.Add(&ClassType->GetSets.PyGetSets[GetSetIndex]);
			}
		}
		else if (MetaGuid == FPyWrapperStructMetaData::StaticTypeId())
		{
			// Export struct get/sets
			const PyGenUtil::FGeneratedWrappedStructType* StructType = static_cast<const PyGenUtil::FGeneratedWrappedStructType*>(GeneratedTypeData);

			check(StructType->GetSets.TypeGetSets.Num() == (StructType->GetSets.PyGetSets.Num() - 1)); // -1 as PyGetSets has a null terminator
			for (int32 GetSetIndex = 0; GetSetIndex < StructType->GetSets.TypeGetSets.Num(); ++GetSetIndex)
			{
				bHasExportedClassData = true;
				ExportGeneratedGetSet(StructType->GetSets.TypeGetSets[GetSetIndex]);
				ExportedGetSets.Add(&StructType->GetSets.PyGetSets[GetSetIndex]);
			}
		}
	}

	for (PyGetSetDef* GetSetDef = PyType->tp_getset; GetSetDef && GetSetDef->name; ++GetSetDef)
	{
		if (ExportedGetSets.Contains(GetSetDef))
		{
			continue;
		}
		ExportedGetSets.Add(GetSetDef);

		bHasExportedClassData = true;

		ExportGetSet(UTF8_TO_TCHAR(GetSetDef->name), UTF8_TO_TCHAR(GetSetDef->doc), TEXT("None"), /*IsReadOnly*/false);
	}

	for (PyMethodDef* MethodDef = PyType->tp_methods; MethodDef && MethodDef->ml_name; ++MethodDef)
	{
		bHasExportedClassData = true;

		const bool bIsClassMethod = !!(MethodDef->ml_flags & METH_CLASS);
		const bool bHasKeywords = !!(MethodDef->ml_flags & METH_KEYWORDS);
		if (bIsClassMethod)
		{
			OutPythonScript.WriteLine(TEXT("@classmethod"));
			OutPythonScript.WriteLine(FString::Printf(TEXT("def %s(cls, *args%s):"), UTF8_TO_TCHAR(MethodDef->ml_name), bHasKeywords ? TEXT(", **kwargs") : TEXT("")));
		}
		else
		{
			OutPythonScript.WriteLine(FString::Printf(TEXT("def %s(self, *args%s):"), UTF8_TO_TCHAR(MethodDef->ml_name), bHasKeywords ? TEXT(", **kwargs") : TEXT("")));
		}
		OutPythonScript.IncreaseIndent();
		OutPythonScript.WriteDocString(UTF8_TO_TCHAR(MethodDef->ml_doc));
		OutPythonScript.WriteLine(TEXT("pass"));
		OutPythonScript.DecreaseIndent();
	}

	if (GeneratedTypeData)
	{
		const FGuid MetaGuid = GeneratedTypeData->MetaData->GetTypeId();

		if (MetaGuid == FPyWrapperObjectMetaData::StaticTypeId())
		{
			// Export class methods and constants
			const PyGenUtil::FGeneratedWrappedClassType* ClassType = static_cast<const PyGenUtil::FGeneratedWrappedClassType*>(GeneratedTypeData);

			for (const PyGenUtil::FGeneratedWrappedMethod& TypeMethod : ClassType->Methods.TypeMethods)
			{
				bHasExportedClassData = true;
				ExportGeneratedMethod(TypeMethod);
			}

			for (const TSharedRef<PyGenUtil::FGeneratedWrappedDynamicMethodWithClosure>& DynamicMethod : ClassType->DynamicMethods)
			{
				bHasExportedClassData = true;
				ExportGeneratedMethod(*DynamicMethod);
			}

			for (const PyGenUtil::FGeneratedWrappedConstant& TypeConstant : ClassType->Constants.TypeConstants)
			{
				bHasExportedClassData = true;
				ExportGeneratedConstant(TypeConstant);
			}

			for (const TSharedRef<PyGenUtil::FGeneratedWrappedDynamicConstantWithClosure>& DynamicConstant : ClassType->DynamicConstants)
			{
				bHasExportedClassData = true;
				ExportGeneratedConstant(*DynamicConstant);
			}
		}
		else if (MetaGuid == FPyWrapperStructMetaData::StaticTypeId())
		{
			// Export struct methods and constants
			const PyGenUtil::FGeneratedWrappedStructType* StructType = static_cast<const PyGenUtil::FGeneratedWrappedStructType*>(GeneratedTypeData);

			TSharedPtr<const FPyWrapperStructMetaData> StructMetaData = StaticCastSharedPtr<FPyWrapperStructMetaData>(GeneratedTypeData->MetaData);
			check(StructMetaData.IsValid());

			for (const TSharedRef<PyGenUtil::FGeneratedWrappedDynamicMethodWithClosure>& DynamicMethod : StructType->DynamicMethods)
			{
				bHasExportedClassData = true;
				ExportGeneratedMethod(*DynamicMethod);
			}

			for (int32 OpTypeIndex = 0; OpTypeIndex < (int32)PyGenUtil::EGeneratedWrappedOperatorType::Num; ++OpTypeIndex)
			{
				const PyGenUtil::FGeneratedWrappedOperatorStack& OpStack = StructMetaData->OpStacks[OpTypeIndex];
				if (OpStack.Funcs.Num() > 0)
				{
					const PyGenUtil::FGeneratedWrappedOperatorSignature& OpSignature = PyGenUtil::FGeneratedWrappedOperatorSignature::OpTypeToSignature((PyGenUtil::EGeneratedWrappedOperatorType)OpTypeIndex);
					ExportGeneratedOperator(OpStack, OpSignature);
				}
			}

			for (const TSharedRef<PyGenUtil::FGeneratedWrappedDynamicConstantWithClosure>& DynamicConstant : StructType->DynamicConstants)
			{
				bHasExportedClassData = true;
				ExportGeneratedConstant(*DynamicConstant);
			}
		}
		else if (MetaGuid == FPyWrapperEnumMetaData::StaticTypeId())
		{
			// Export enum entries
			const PyGenUtil::FGeneratedWrappedEnumType* EnumType = static_cast<const PyGenUtil::FGeneratedWrappedEnumType*>(GeneratedTypeData);

			if (EnumType->EnumEntries.Num() > 0)
			{
				// Add extra line break for first enum member
				OutPythonScript.WriteNewLine();

				for (const PyGenUtil::FGeneratedWrappedEnumEntry& EnumMember : EnumType->EnumEntries)
				{
					const FString EntryName = UTF8_TO_TCHAR(EnumMember.EntryName.GetData());
					const FString EntryValue = LexToString(EnumMember.EntryValue);

					FString EntryDoc = UTF8_TO_TCHAR(EnumMember.EntryDoc.GetData());
					if (EntryDoc.IsEmpty())
					{
						EntryDoc = EntryValue;
					}
					else
					{
						EntryDoc.InsertAt(0, *FString::Printf(TEXT("%s: "), *EntryValue));
					}

					ExportConstantValue(*EntryName, *EntryDoc, FString::Printf(TEXT("_EnumEntry(\"%s\", \"%s\", %s)"), *PyTypeName, *EntryName, *EntryValue));
				}
			}
		}
	}

	if (!bHasExportedClassData)
	{
		OutPythonScript.WriteLine(TEXT("pass"));
	}

	OutPythonScript.DecreaseIndent();
	OutPythonScript.WriteNewLine();
}

void FPyWrapperTypeRegistry::RegisterPythonTypeName(const FString& InPythonTypeName, const FName& InUnrealTypeName)
{
	const FName ExistingUnrealTypeName = PythonWrappedTypeNameToUnrealTypeName.FindRef(InPythonTypeName);
	if (ExistingUnrealTypeName.IsNone())
	{
		PythonWrappedTypeNameToUnrealTypeName.Add(InPythonTypeName, InUnrealTypeName);
	}
	else
	{
		REPORT_PYTHON_GENERATION_ISSUE(Warning, TEXT("'%s' and '%s' have the same name (%s) when exposed to Python. Rename one of them using 'ScriptName' meta-data."), *ExistingUnrealTypeName.ToString(), *InUnrealTypeName.ToString(), *InPythonTypeName);
	}
}

void FPyWrapperTypeRegistry::UnregisterPythonTypeName(const FString& InPythonTypeName, const FName& InUnrealTypeName)
{
	const FName* ExistingUnrealTypeNamePtr = PythonWrappedTypeNameToUnrealTypeName.Find(InPythonTypeName);
	if (ExistingUnrealTypeNamePtr && *ExistingUnrealTypeNamePtr == InUnrealTypeName)
	{
		PythonWrappedTypeNameToUnrealTypeName.Remove(InPythonTypeName);
	}
}

#endif	// WITH_PYTHON<|MERGE_RESOLUTION|>--- conflicted
+++ resolved
@@ -990,11 +990,7 @@
 		{
 			// Ensure that we've generated a finalized Python type for this class since we'll be adding this function as a dynamic method on that type
 			const UClass* HostedClass = CastFieldChecked<const FObjectPropertyBase>(SelfParam.ParamProp)->PropertyClass;
-<<<<<<< HEAD
 			if (!GenerateWrappedClassType(HostedClass, OutGeneratedWrappedTypeReferences, OutDirtyModules, EPyTypeGenerationFlags::ForceShouldExport))
-=======
-			if (!GenerateWrappedClassType(HostedClass, OutGeneratedWrappedTypeReferences, OutDirtyModules, true))
->>>>>>> fa8a8d0d
 			{
 				return;
 			}
@@ -1014,11 +1010,7 @@
 		{
 			// Ensure that we've generated a finalized Python type for this struct since we'll be adding this function as a dynamic method on that type
 			const UScriptStruct* HostedStruct = CastFieldChecked<const FStructProperty>(SelfParam.ParamProp)->Struct;
-<<<<<<< HEAD
 			if (!GenerateWrappedStructType(HostedStruct, OutGeneratedWrappedTypeReferences, OutDirtyModules, EPyTypeGenerationFlags::ForceShouldExport))
-=======
-			if (!GenerateWrappedStructType(HostedStruct, OutGeneratedWrappedTypeReferences, OutDirtyModules, true))
->>>>>>> fa8a8d0d
 			{
 				return;
 			}
@@ -1078,11 +1070,7 @@
 
 			// Ensure that we've generated a finalized Python type for this struct since we'll be adding this function as a operator on that type
 			const UScriptStruct* HostedStruct = CastFieldChecked<const FStructProperty>(OpFunc.SelfParam.ParamProp)->Struct;
-<<<<<<< HEAD
 			if (GenerateWrappedStructType(HostedStruct, OutGeneratedWrappedTypeReferences, OutDirtyModules, EPyTypeGenerationFlags::ForceShouldExport))
-=======
-			if (GenerateWrappedStructType(HostedStruct, OutGeneratedWrappedTypeReferences, OutDirtyModules, true))
->>>>>>> fa8a8d0d
 			{
 				// Find the wrapped type for the struct as that's what we'll actually add the operator to (via its meta-data)
 				TSharedPtr<PyGenUtil::FGeneratedWrappedStructType> HostedStructGeneratedWrappedType = StaticCastSharedPtr<PyGenUtil::FGeneratedWrappedStructType>(GeneratedWrappedTypes.FindRef(PyGenUtil::GetTypeRegistryName(HostedStruct)));
