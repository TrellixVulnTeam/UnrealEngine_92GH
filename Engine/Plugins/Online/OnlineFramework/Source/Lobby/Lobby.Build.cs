--- conflicted
+++ resolved
@@ -19,13 +19,7 @@
 				"Core",
 				"CoreOnline",
 				"CoreUObject",
-<<<<<<< HEAD
-				//IRIS-begin
 				"NetCore",
-				//IRIS-end
-=======
-				"NetCore",
->>>>>>> edc73686
 				"Engine",
 				"OnlineSubsystem",
 				"OnlineSubsystemUtils",
