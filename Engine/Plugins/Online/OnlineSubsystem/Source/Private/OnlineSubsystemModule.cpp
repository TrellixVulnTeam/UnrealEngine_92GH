--- conflicted
+++ resolved
@@ -258,21 +258,12 @@
 {
 	FInstanceNameEntry* Entry = InstanceNames.Find(FullName);
 	if (Entry)
-<<<<<<< HEAD
 	{
 		SubsystemName = Entry->SubsystemName;
 		InstanceName = Entry->InstanceName;	
 	}
 	else
 	{
-=======
-	{
-		SubsystemName = Entry->SubsystemName;
-		InstanceName = Entry->InstanceName;	
-	}
-	else
-	{
->>>>>>> 33e6966e
 		SubsystemName = DefaultPlatformService;
 		InstanceName = FOnlineSubsystemImpl::DefaultInstanceName;
 
@@ -345,11 +336,7 @@
 					if (NewSubsystemInstance.IsValid())
 					{
 						OnlineSubsystems.Add(KeyName, NewSubsystemInstance);
-<<<<<<< HEAD
-						OnlineSubsystem = OnlineSubsystems.Find(KeyName);
-=======
 						OnlineSubsystem = NewSubsystemInstance;
->>>>>>> 33e6966e
 						FOnlineSubsystemDelegates::OnOnlineSubsystemCreated.Broadcast(NewSubsystemInstance.Get());						
 					}
 					else
