// Copyright (c) Microsoft Corporation. All rights reserved.

#include "WindowsMixedRealityStatics.h"
#include "EngineGlobals.h"
#include "Engine/Engine.h"
#include "WindowsMixedRealityHMD.h"

namespace WindowsMixedReality
{
	FWindowsMixedRealityHMD* GetWindowsMixedRealityHMD() noexcept
	{
		if (GEngine->XRSystem.IsValid() && (GEngine->XRSystem->GetSystemName() == FName("WindowsMixedRealityHMD")))
		{
			return static_cast<FWindowsMixedRealityHMD*>(GEngine->XRSystem.Get());
		}

		return nullptr;
	}

	bool FWindowsMixedRealityStatics::SupportsSpatialInput()
	{
		FWindowsMixedRealityHMD* hmd = GetWindowsMixedRealityHMD();

		if (hmd != nullptr)
		{
			return hmd->SupportsSpatialInput();
		}

		return false;
	}

#if WITH_WINDOWS_MIXED_REALITY
	bool FWindowsMixedRealityStatics::SupportsHandTracking()
	{
		FWindowsMixedRealityHMD* hmd = GetWindowsMixedRealityHMD();

		if (hmd != nullptr)
		{
			return hmd->SupportsHandTracking();
		}

		return false;
	}

	bool FWindowsMixedRealityStatics::SupportsHandedness()
	{
		FWindowsMixedRealityHMD* hmd = GetWindowsMixedRealityHMD();

		if (hmd != nullptr)
		{
			return hmd->SupportsHandedness();
		}

		return false;
	}

	HMDTrackingStatus FWindowsMixedRealityStatics::GetControllerTrackingStatus(HMDHand hand)
	{
		FWindowsMixedRealityHMD* hmd = GetWindowsMixedRealityHMD();

		if (hmd != nullptr)
		{
			return hmd->GetControllerTrackingStatus(hand);
		}

		return HMDTrackingStatus::NotTracked;
	}

	bool FWindowsMixedRealityStatics::GetControllerOrientationAndPosition(HMDHand hand, FRotator & OutOrientation, FVector & OutPosition)
	{
		FWindowsMixedRealityHMD* hmd = GetWindowsMixedRealityHMD();

		if (hmd != nullptr)
		{
			return hmd->GetControllerOrientationAndPosition(hand, OutOrientation, OutPosition);
		}

		return false;
	}

	bool FWindowsMixedRealityStatics::PollInput()
	{
		FWindowsMixedRealityHMD* hmd = GetWindowsMixedRealityHMD();

		if (hmd != nullptr)
		{
			return hmd->PollInput();
		}

		return false;
	}

<<<<<<< HEAD
=======
	bool FWindowsMixedRealityStatics::PollHandTracking()
	{
		FWindowsMixedRealityHMD* hmd = GetWindowsMixedRealityHMD();

		if (hmd != nullptr)
		{
			return hmd->PollHandTracking();
		}

		return false;
	}

>>>>>>> a1e6ec07
	HMDInputPressState FWindowsMixedRealityStatics::GetPressState(
		HMDHand hand,
		HMDInputControllerButtons button)
	{
		FWindowsMixedRealityHMD* hmd = GetWindowsMixedRealityHMD();

		if (hmd != nullptr)
		{
			return hmd->GetPressState(hand, button);
		}

		return HMDInputPressState::NotApplicable;
	}

	float FWindowsMixedRealityStatics::GetAxisPosition(HMDHand hand, HMDInputControllerAxes axis)
	{
		FWindowsMixedRealityHMD* hmd = GetWindowsMixedRealityHMD();

		if (hmd != nullptr)
		{
			return hmd->GetAxisPosition(hand, axis);
		}

		return 0.0f;
	}

	void FWindowsMixedRealityStatics::SubmitHapticValue(HMDHand hand, float value)
	{
		FWindowsMixedRealityHMD* hmd = GetWindowsMixedRealityHMD();

		if (hmd != nullptr)
		{
			hmd->SubmitHapticValue(hand, value);
		}
	}
#endif

	// Remoting
	void FWindowsMixedRealityStatics::ConnectToRemoteHoloLens(FString remoteIP, unsigned int bitrate, bool isHoloLens1)
	{
#if !PLATFORM_HOLOLENS
		FWindowsMixedRealityHMD* hmd = GetWindowsMixedRealityHMD();

		if (hmd != nullptr)
		{
			hmd->ConnectToRemoteHoloLens(*remoteIP, bitrate, isHoloLens1);
		}
#endif
	}

	void FWindowsMixedRealityStatics::DisconnectFromRemoteHoloLens()
	{
#if !PLATFORM_HOLOLENS
		FWindowsMixedRealityHMD* hmd = GetWindowsMixedRealityHMD();

		if (hmd != nullptr)
		{
			hmd->DisconnectFromRemoteHoloLens();
		}
#endif
<<<<<<< HEAD
	}
#if WITH_WINDOWS_MIXED_REALITY
	bool FWindowsMixedRealityStatics::GetHandJointOrientationAndPosition(HMDHand hand, HMDHandJoint joint, FRotator& OutOrientation, FVector& OutPosition)
	{
		FWindowsMixedRealityHMD* hmd = GetWindowsMixedRealityHMD();

		if (hmd != nullptr)
		{
			return hmd->GetHandJointOrientationAndPosition(hand, joint, OutOrientation, OutPosition);
		}

		return false;
	}
=======
	}
#if WITH_WINDOWS_MIXED_REALITY
	bool FWindowsMixedRealityStatics::GetHandJointOrientationAndPosition(HMDHand hand, HMDHandJoint joint, FRotator& OutOrientation, FVector& OutPosition)
	{
		FWindowsMixedRealityHMD* hmd = GetWindowsMixedRealityHMD();

		if (hmd != nullptr)
		{
			return hmd->GetHandJointOrientationAndPosition(hand, joint, OutOrientation, OutPosition);
		}

		return false;
	}
>>>>>>> a1e6ec07
#endif
}<|MERGE_RESOLUTION|>--- conflicted
+++ resolved
@@ -90,8 +90,6 @@
 		return false;
 	}
 
-<<<<<<< HEAD
-=======
 	bool FWindowsMixedRealityStatics::PollHandTracking()
 	{
 		FWindowsMixedRealityHMD* hmd = GetWindowsMixedRealityHMD();
@@ -104,7 +102,6 @@
 		return false;
 	}
 
->>>>>>> a1e6ec07
 	HMDInputPressState FWindowsMixedRealityStatics::GetPressState(
 		HMDHand hand,
 		HMDInputControllerButtons button)
@@ -165,7 +162,6 @@
 			hmd->DisconnectFromRemoteHoloLens();
 		}
 #endif
-<<<<<<< HEAD
 	}
 #if WITH_WINDOWS_MIXED_REALITY
 	bool FWindowsMixedRealityStatics::GetHandJointOrientationAndPosition(HMDHand hand, HMDHandJoint joint, FRotator& OutOrientation, FVector& OutPosition)
@@ -179,20 +175,5 @@
 
 		return false;
 	}
-=======
-	}
-#if WITH_WINDOWS_MIXED_REALITY
-	bool FWindowsMixedRealityStatics::GetHandJointOrientationAndPosition(HMDHand hand, HMDHandJoint joint, FRotator& OutOrientation, FVector& OutPosition)
-	{
-		FWindowsMixedRealityHMD* hmd = GetWindowsMixedRealityHMD();
-
-		if (hmd != nullptr)
-		{
-			return hmd->GetHandJointOrientationAndPosition(hand, joint, OutOrientation, OutPosition);
-		}
-
-		return false;
-	}
->>>>>>> a1e6ec07
 #endif
 }