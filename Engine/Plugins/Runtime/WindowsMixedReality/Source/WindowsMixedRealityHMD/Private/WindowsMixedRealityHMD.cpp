--- conflicted
+++ resolved
@@ -333,13 +333,9 @@
 
 	void FWindowsMixedRealityHMD::OnBeginPlay(FWorldContext & InWorldContext)
 	{
-<<<<<<< HEAD
-		EnableStereo(true);
-=======
 	#if PLATFORM_HOLOLENS
 		EnableStereo(true);
 	#endif
->>>>>>> 3b7e656b
 
 		//start speech recognition if there are any commands we care to listen for
 		StartSpeechRecognition();
@@ -349,13 +345,9 @@
 
 	void FWindowsMixedRealityHMD::OnEndPlay(FWorldContext & InWorldContext)
 	{
-<<<<<<< HEAD
-		EnableStereo(false);
-=======
 	#if PLATFORM_HOLOLENS
 		EnableStereo(false);
 	#endif
->>>>>>> 3b7e656b
 
 		StopSpeechRecognition();
 
@@ -530,7 +522,7 @@
 		}
 
 		// Restore windows focus to game window to preserve keyboard/mouse input.
-		if ((currentWornState == EHMDWornState::Type::Worn) && GEngine)
+		if ((currentWornState == EHMDWornState::Type::Worn) && GEngine && GEngine->GameViewport)
 		{
 			HWND gameHWND = (HWND)GEngine->GameViewport->GetWindow()->GetNativeWindow()->GetOSWindowHandle();
 
@@ -1116,7 +1108,9 @@
 
 	bool FWindowsMixedRealityHMD::HasVisibleAreaMesh() const
 	{
-		return VisibleAreaMesh[0].IsValid() && VisibleAreaMesh[1].IsValid();
+		//re-enable this when we're not running on the simulator once we can query for platform type
+		return false;
+		//return VisibleAreaMesh[0].IsValid() && VisibleAreaMesh[1].IsValid();
 	}
 
 	void FWindowsMixedRealityHMD::DrawVisibleAreaMesh_RenderThread(FRHICommandList& RHICmdList, EStereoscopicPass StereoPass) const
