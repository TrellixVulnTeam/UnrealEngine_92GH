//
// Copyright (C) Google Inc. 2017. All rights reserved.
//

namespace UnrealBuildTool.Rules
{
    public class ResonanceAudio : ModuleRules
    {
        public ResonanceAudio(ReadOnlyTargetRules Target) : base(Target)
        {
            string ResonanceAudioPath = ModuleDirectory + "/Private/ResonanceAudioLibrary";
            string ResonanceAudioLibraryPath = ModuleDirectory + "/Private/ResonanceAudioLibrary/resonance_audio";
            string PFFTPath = ModuleDirectory + "/Private/ResonanceAudioLibrary/third_party/pfft";

            PublicIncludePaths.AddRange(
                new string[] {
                }
            );

            PrivateIncludePaths.AddRange(
                new string[] {
                    "ResonanceAudio/Private",
                    ResonanceAudioPath,
                    ResonanceAudioLibraryPath,
                    PFFTPath,
                    "../../../../Source/Runtime/AudioMixer/Private"
                }
            );

            PublicDependencyModuleNames.AddRange(
                new string[] {
                    "Core",
                    "CoreUObject",
                    "Engine",
                    "AudioMixer",
                    "ProceduralMeshComponent",
                }
            );

            PrivateIncludePathModuleNames.AddRange(
                new string[] {
                    "TargetPlatform"
                }
            );

            PrivateDependencyModuleNames.AddRange(
                new string[] {
                    "Core",
                    "CoreUObject",
                    "Engine",
                    "InputCore",
                    "Projects",
                    "AudioMixer",
                    "ProceduralMeshComponent"
					
                }
            );

            if (Target.bBuildEditor == true)
            {
                PrivateDependencyModuleNames.Add("UnrealEd");
                PrivateDependencyModuleNames.Add("Landscape");
            }

            bEnableShadowVariableWarnings = false;

            AddEngineThirdPartyPrivateStaticDependencies(Target,
                    "UEOgg",
                    "Vorbis",
                    "VorbisFile",
                    "Eigen"
                    );

			// Check whether Procedural Mesh is supported:
			if(Target.Platform == UnrealTargetPlatform.HTML5)
            {
                PrivateDefinitions.Add("SUPPORTS_PROCEDURAL_MESH=0");
            }
            else
            {
                PrivateDependencyModuleNames.Add("ProceduralMeshComponent");
                PrivateDefinitions.Add("SUPPORTS_PROCEDURAL_MESH=1");
<<<<<<< HEAD
            }

			if(Target.Platform == UnrealTargetPlatform.Android)
            {
                PrivateDefinitions.Add("PFFFT_SIMD_DISABLE=1");
                PrivateDefinitions.Add("EIGEN_HAS_CXX11_MATH=0");
            }

            //Embree support:
            if (Target.Platform == UnrealTargetPlatform.Win64)
            {
                string SDKDir = Target.UEThirdPartySourceDirectory + "IntelEmbree/Embree2140/Win64/";

                PublicIncludePaths.Add(SDKDir + "include");
                PublicLibraryPaths.Add(SDKDir + "lib");
                PublicAdditionalLibraries.Add("embree.2.14.0.lib");
                RuntimeDependencies.Add("$(TargetOutputDir)/embree.2.14.0.dll", SDKDir + "lib/embree.2.14.0.dll");
                RuntimeDependencies.Add("$(TargetOutputDir)/tbb.dll", SDKDir + "lib/tbb.dll");
                RuntimeDependencies.Add("$(TargetOutputDir)/tbbmalloc.dll", SDKDir + "lib/tbbmalloc.dll");
                PublicDefinitions.Add("USE_EMBREE=1");
=======
>>>>>>> a1e6ec07
            }
            else if (Target.Platform == UnrealTargetPlatform.Mac)
            {
                string SDKDir = Target.UEThirdPartySourceDirectory + "IntelEmbree/Embree2140/MacOSX/";

<<<<<<< HEAD
                PublicIncludePaths.Add(SDKDir + "include");
                PublicAdditionalLibraries.Add(SDKDir + "lib/libembree.2.14.0.dylib");
                PublicAdditionalLibraries.Add(SDKDir + "lib/libtbb.dylib");
                PublicAdditionalLibraries.Add(SDKDir + "lib/libtbbmalloc.dylib");
                RuntimeDependencies.Add("$(TargetOutputDir)/libembree.2.14.0.dylib", SDKDir + "lib/libembree.2.14.0.dylib");
                RuntimeDependencies.Add("$(TargetOutputDir)/libtbb.dylib", SDKDir + "lib/libtbb.dylib");
                RuntimeDependencies.Add("$(TargetOutputDir)/libtbbmalloc.dylib", SDKDir + "lib/libtbbmalloc.dylib");
                PublicDefinitions.Add("USE_EMBREE=1");
            }
=======
			if(Target.Platform == UnrealTargetPlatform.Android)
            {
                PrivateDefinitions.Add("PFFFT_SIMD_DISABLE=1");
                PrivateDefinitions.Add("EIGEN_HAS_CXX11_MATH=0");
            }

            //Embree support:
            if (Target.Platform == UnrealTargetPlatform.Win64)
            {
                string SDKDir = Target.UEThirdPartySourceDirectory + "IntelEmbree/Embree2140/Win64/";

                PublicIncludePaths.Add(SDKDir + "include");
                PublicLibraryPaths.Add(SDKDir + "lib");
                PublicAdditionalLibraries.Add("embree.2.14.0.lib");
                RuntimeDependencies.Add("$(TargetOutputDir)/embree.2.14.0.dll", SDKDir + "lib/embree.2.14.0.dll");
                RuntimeDependencies.Add("$(TargetOutputDir)/tbb.dll", SDKDir + "lib/tbb.dll");
                RuntimeDependencies.Add("$(TargetOutputDir)/tbbmalloc.dll", SDKDir + "lib/tbbmalloc.dll");
                PublicDefinitions.Add("USE_EMBREE=1");
            }
            else if (Target.Platform == UnrealTargetPlatform.Mac)
            {
                string SDKDir = Target.UEThirdPartySourceDirectory + "IntelEmbree/Embree2140/MacOSX/";

                PublicIncludePaths.Add(SDKDir + "include");

                PrivateDefinitions.Add("USE_EMBREE=1");
            }
>>>>>>> a1e6ec07
            else
            {
				// In platforms that don't support Embree, we implement no-op versions of the functions.
                string SDKDir = Target.UEThirdPartySourceDirectory + "IntelEmbree/Embree2140/Win64/";
                PublicIncludePaths.Add(SDKDir + "include");
                PublicDefinitions.Add("USE_EMBREE=0");
<<<<<<< HEAD
				PublicDefinitions.Add("EMBREE_STATIC_LIB=1");
=======
				PrivateDefinitions.Add("EMBREE_STATIC_LIB=1");
>>>>>>> a1e6ec07
            }
        }
    }
}<|MERGE_RESOLUTION|>--- conflicted
+++ resolved
@@ -80,45 +80,8 @@
             {
                 PrivateDependencyModuleNames.Add("ProceduralMeshComponent");
                 PrivateDefinitions.Add("SUPPORTS_PROCEDURAL_MESH=1");
-<<<<<<< HEAD
             }
 
-			if(Target.Platform == UnrealTargetPlatform.Android)
-            {
-                PrivateDefinitions.Add("PFFFT_SIMD_DISABLE=1");
-                PrivateDefinitions.Add("EIGEN_HAS_CXX11_MATH=0");
-            }
-
-            //Embree support:
-            if (Target.Platform == UnrealTargetPlatform.Win64)
-            {
-                string SDKDir = Target.UEThirdPartySourceDirectory + "IntelEmbree/Embree2140/Win64/";
-
-                PublicIncludePaths.Add(SDKDir + "include");
-                PublicLibraryPaths.Add(SDKDir + "lib");
-                PublicAdditionalLibraries.Add("embree.2.14.0.lib");
-                RuntimeDependencies.Add("$(TargetOutputDir)/embree.2.14.0.dll", SDKDir + "lib/embree.2.14.0.dll");
-                RuntimeDependencies.Add("$(TargetOutputDir)/tbb.dll", SDKDir + "lib/tbb.dll");
-                RuntimeDependencies.Add("$(TargetOutputDir)/tbbmalloc.dll", SDKDir + "lib/tbbmalloc.dll");
-                PublicDefinitions.Add("USE_EMBREE=1");
-=======
->>>>>>> a1e6ec07
-            }
-            else if (Target.Platform == UnrealTargetPlatform.Mac)
-            {
-                string SDKDir = Target.UEThirdPartySourceDirectory + "IntelEmbree/Embree2140/MacOSX/";
-
-<<<<<<< HEAD
-                PublicIncludePaths.Add(SDKDir + "include");
-                PublicAdditionalLibraries.Add(SDKDir + "lib/libembree.2.14.0.dylib");
-                PublicAdditionalLibraries.Add(SDKDir + "lib/libtbb.dylib");
-                PublicAdditionalLibraries.Add(SDKDir + "lib/libtbbmalloc.dylib");
-                RuntimeDependencies.Add("$(TargetOutputDir)/libembree.2.14.0.dylib", SDKDir + "lib/libembree.2.14.0.dylib");
-                RuntimeDependencies.Add("$(TargetOutputDir)/libtbb.dylib", SDKDir + "lib/libtbb.dylib");
-                RuntimeDependencies.Add("$(TargetOutputDir)/libtbbmalloc.dylib", SDKDir + "lib/libtbbmalloc.dylib");
-                PublicDefinitions.Add("USE_EMBREE=1");
-            }
-=======
 			if(Target.Platform == UnrealTargetPlatform.Android)
             {
                 PrivateDefinitions.Add("PFFFT_SIMD_DISABLE=1");
@@ -146,18 +109,13 @@
 
                 PrivateDefinitions.Add("USE_EMBREE=1");
             }
->>>>>>> a1e6ec07
             else
             {
 				// In platforms that don't support Embree, we implement no-op versions of the functions.
                 string SDKDir = Target.UEThirdPartySourceDirectory + "IntelEmbree/Embree2140/Win64/";
                 PublicIncludePaths.Add(SDKDir + "include");
                 PublicDefinitions.Add("USE_EMBREE=0");
-<<<<<<< HEAD
-				PublicDefinitions.Add("EMBREE_STATIC_LIB=1");
-=======
 				PrivateDefinitions.Add("EMBREE_STATIC_LIB=1");
->>>>>>> a1e6ec07
             }
         }
     }
