// Copyright 1998-2019 Epic Games, Inc. All Rights Reserved.

#pragma once

#include "UObject/Package.h"
#include "EngineGlobals.h"
#include "Engine/ActorChannel.h"
#include "Engine/LocalPlayer.h"
#include "GameFramework/Actor.h"
#include "Net/DataBunch.h"
#include "UObject/ObjectKey.h"
#include "UObject/UObjectHash.h"
#include "ProfilingDebugging/CsvProfiler.h"
#include "Engine/NetConnection.h"

class AActor;
class UNetConnection;
class UNetReplicationGraphConnection;
class UReplicationGraph;

struct FActorDestructionInfo;

DECLARE_LOG_CATEGORY_EXTERN( LogReplicationGraph, Log, All );

// Check aliases for within the system. The intention is that these can be flipped to checkSlow once the system is stable.

// Macro enable extra logging/bookkeeping. Disabled in Test/Shipping for perf.
#if !(UE_BUILD_SHIPPING || UE_BUILD_TEST)
	#define REPGRAPH_DETAILS 1
	#define DO_REPGRAPH_DETAILS(X) (X)
	#define repCheck(x) check(x)
	#define repCheckf(expr, format, ...) checkf(expr, format, ##__VA_ARGS__ )
	#define RG_QUICK_SCOPE_CYCLE_COUNTER(x) QUICK_SCOPE_CYCLE_COUNTER(x)
	REPLICATIONGRAPH_API extern int32 CVar_RepGraph_Verify;
#else 
	#define REPGRAPH_DETAILS 0
	#define DO_REPGRAPH_DETAILS(X) 0
	#define repCheck(x)
	#define repCheckf(expr, format, ...)
	#define RG_QUICK_SCOPE_CYCLE_COUNTER(X)
#endif


#if !(UE_BUILD_SHIPPING || UE_BUILD_TEST)	
#define REPGRAPH_STR(x) #x
#define REPGRAPH_DEVCVAR_SHIPCONST(Type,VarName,Var,Value,Help) \
	Type Var = Value; \
	static FAutoConsoleVariableRef Var##CVar(TEXT(VarName), Var, TEXT(Help), ECVF_Cheat );
#else
#define REPGRAPH_DEVCVAR_SHIPCONST(Type,VarName,Var,Value,Help) \
	const Type Var = Value;
#endif


// --------------------------------------------------------------------------------------------------------------------------------------------
// --------------------------------------------------------------------------------------------------------------------------------------------
// Actor Replication List Types
// --------------------------------------------------------------------------------------------------------------------------------------------
// --------------------------------------------------------------------------------------------------------------------------------------------

// Currently we are using raw AActor* for our replication lists. We may want to change this one day to be an ID or something else that can index
// fast into arrays etc. (Currently we are using TMaps for associative data, static arrays would be faster but introduce constraints and headaches)
// So for now, using a typedef and some helper functions to call out the interface/usage of FActorRepListType.

typedef AActor* FActorRepListType;
FORCEINLINE FString GetActorRepListTypeDebugString(const FActorRepListType& In) { return GetNameSafe(In); }
FORCEINLINE UClass* GetActorRepListTypeClass(const FActorRepListType& In) { return In->GetClass(); }

// Generic flags that describe an actor list. Currently only used for "Default" vs "FastShared" path. These are for unsorted lists that are returned from the graph, merged together, sorted, and finally replicated until bandwidth limit is hit
enum class EActorRepListTypeFlags : uint8
{
	Default = 0,
	FastShared = 1,
};

// Tests if an actor is valid for replication: not pending kill, etc. Says nothing about wanting to replicate or should replicate, etc.
FORCEINLINE bool IsActorValidForReplication(const FActorRepListType& In) { return !In->IsActorBeingDestroyed() && !In->IsPendingKillOrUnreachable(); }

// Tests if an actor is valid for replication gathering. Meaning, it can be gathered from the replication graph and considered for replication.
FORCEINLINE bool IsActorValidForReplicationGather(const FActorRepListType& In)
{ 
	if (!IsActorValidForReplication(In))
		return false;

	if (In->GetIsReplicated() == false)
		return false;

	if (In->GetTearOff())
		return false;

	if (In->NetDormancy == DORM_Initial && In->IsNetStartupActor())
		return false;

/*
	These checks were done in legacy code and we would like to avoid them.

	// Actors should finish initialization outside of the replication loop. Maybe some weird multi frame delayed case?
	if (!In->IsActorInitialized())
		return false;

	// This check is slow and is not needed unless you are streaming levels on the server. If needed this should be opt in globally some how.
	ULevel* Level = In->GetLevel();
	if ( Level->HasVisibilityChangeRequestPending() || Level->bIsAssociatingLevel )
		return false;

*/

	return true;
}

/** The actual underlying list type that the system uses for a list of replicated actors. These are never manually allocated or even really used. All Replication code interacts with the "View" types below  */
struct REPLICATIONGRAPH_API FActorRepList : FNoncopyable
{
	/** List Header */
	int32 RefCount;
	int32 Max;
	int32 Num;

	/** the "used bit" from the block we came from, so that we can clear it fast */
	FBitReference UsedBitRef;

	/** Variable length Data segment */
	FActorRepListType Data[];

	/** For TRefCountPtr usage */
	void AddRef() { RefCount++; }
	void Release();

	void CountBytes(FArchive& Ar) const
	{
		Ar.CountBytes(Num * sizeof(FActorRepListType), Max * sizeof(FActorRepListType));
	}
};

/** This is a base templated type for the list "Views". This provides basic read only access between the two real views. */
template<typename PointerType>
struct TActorRepListViewBase
{
	TActorRepListViewBase() { }
	TActorRepListViewBase(const PointerType& In) : RepList(In) { }

	FORCEINLINE int32 Num() const { return RepList->Num; }
	FORCEINLINE const FActorRepListType& operator[](int32 idx) const  { repCheck(RepList); repCheck(RepList->Max > idx); return RepList->Data[idx]; }

	/** Resets the view to null - meaning it is not pointing to any list (as opposed to an empty list of some preallocated size) */
	FORCEINLINE void ResetToNull() { RepList = nullptr; }
	FORCEINLINE bool IsValid() const { return RepList != nullptr; }

	int32 IndexOf(const FActorRepListType& Value) const
	{
		repCheck(RepList);
		FActorRepListType* Data = RepList->Data;
		int32 Num = RepList->Num;
		for (int32 idx=0 ; idx < Num; ++idx)
		{
			if (Data[idx] == Value)
			{
				return idx;
			}
		}
		return -1;
	}

	bool Contains(const FActorRepListType& Value) const { return IndexOf(Value) != -1; }

	/** Add contents to TArray. this is intended for debugging/ease of use */
	void AppendToTArray(TArray<FActorRepListType>& OutArray) const
	{
		if (IsValid())
		{
			for (FActorRepListType Actor : *this)
			{
				OutArray.Add(Actor);
			}
		}
	}

	void AppendToTSet(TSet<FActorRepListType>& OutSet) const
	{
		if (IsValid())
		{
			for (FActorRepListType Actor : *this)
			{
				OutSet.Add(Actor);
			}
		}
	}
	
	PointerType RepList;

	FString BuildDebugString() const
	{
		FString Str;
		if (Num() > 0)
		{
			Str += GetActorRepListTypeDebugString(RepList->Data[0]);
			for (int32 i=1; i < Num(); ++i)
			{
				Str += TEXT(", ") + GetActorRepListTypeDebugString(RepList->Data[i]);
			}
		}
		return Str;
	}

private:

	FORCEINLINE friend FActorRepListType* begin(const TActorRepListViewBase<PointerType>& View) { return View.RepList->Data; }
	FORCEINLINE friend FActorRepListType* end(const TActorRepListViewBase<PointerType>& View) { return View.RepList->Data + View.RepList->Num; }
};

/** A view that maintains ownership/(ref counting) to an actor replication list.  */
struct REPLICATIONGRAPH_API FActorRepListRefView : public TActorRepListViewBase<TRefCountPtr<FActorRepList>>
{
	/** Ideally, use Reset to set the initial size of the list. But if nothing is set, the first list we request will be of this size */
	enum { InitialListSize = 4 } ;

	FActorRepListRefView() { }
	FActorRepListRefView(FActorRepList& InRepList) { RepList = &InRepList; }
	FORCEINLINE FActorRepListType& operator[](int32 idx) const  { repCheck(RepList); repCheck(RepList->Max > idx); return RepList->Data[idx]; }

	/** Initializes a new list for a given ExpectedMaxSize. Best practice is to call this once to get a good initial size to avoid reallocations/copying. Passing 0 will preserve the current size (if current size is also 0, InitialListSize is used) */
	void Reset(int32 ExpectedMaxSize=0)
	{
		if (RepList && RepList->RefCount == 1 && RepList->Max >= ExpectedMaxSize)
		{
			// We can keep using this list
			RepList->Num = 0;
			CachedNum = 0;
		}
		else
		{
			// We must request a new list for this size
			RequestNewList(ExpectedMaxSize > 0 ? ExpectedMaxSize : CachedNum, false);
		}
	}

	/** Prepares the list for modifications. If this list is shared by other RefViews, then you will get a new underlying list to reference. ResetContent determines if the content is cleared or not (regardless of refcount/new list) */
	void PrepareForWrite(bool bResetContent=false)
	{
		if (RepList == nullptr)
		{
			RequestNewList(InitialListSize, false);
		}
		else if (RepList->RefCount > 1)
		{
			// This list we are viewing is shared by others, so request a new one
			RequestNewList(CachedNum, !bResetContent);
		}
		else if(bResetContent)
		{
			// We already have our own list but need to reset back to 0
			RepList->Num = 0;
			CachedNum = 0;
		}
	}

	bool ConditionalAdd(const FActorRepListType& NewElement)
	{
		if (IsActorValidForReplicationGather(NewElement))
		{
			Add(NewElement);
			return true;
		}
		return false;
	}

	void Add(const FActorRepListType& NewElement)
	{
		repCheckf(RepList != nullptr, TEXT("Invalid RepList when calling add new element to a list. Call ::PrepareForWrite or ::Reset before writing!"));
		repCheckf(RepList->RefCount == 1, TEXT("Attempting to add new element to a list with >1 RefCount (%d). Call ::PrepareForWrite before writing!"), RepList->RefCount);
		if (CachedNum == CachedMax)
		{
			// We can't add more to the list we are referencing, we need to get a new list and copy the contents over. This is transparent to the caller.
			RequestNewList(CachedMax+1, true);
		}
		
		CachedData[CachedNum++] = NewElement;
		RepList->Num++;
	}

	bool Remove(const FActorRepListType& ElementToRemove)
	{
		int32 idx = IndexOf(ElementToRemove);
		if (idx >= 0)
		{
			RemoveAtImpl(idx);
			return true;
		}
		return false;
	}

	void RemoveAtSwap(int32 idx)
	{
		repCheck(RepList && Num() > idx);
		CachedData[idx] = CachedData[CachedNum-1];
		CachedNum--;
		RepList->Num--;
	}

	void CopyContentsFrom(const FActorRepListRefView& Source);
	void AppendContentsFrom(const FActorRepListRefView& Source);
	bool VerifyContents_Slow() const;

	int32 Num() const { return CachedNum; }

private:

	/** Cached data from our FActorRepList to avoid looking it up each time */
	FActorRepListType* CachedData = nullptr;
	int32 CachedNum  = 0;
	int32 CachedMax = 0;

	void RequestNewList(int32 NewSize, bool bCopyExistingContent);

	void RemoveAtImpl(int32 Index)
	{
		repCheck(RepList && Num() > Index);
		int32 NumToMove = CachedNum - Index - 1;
		if (NumToMove)
		{
			FMemory::Memmove((void*)(&CachedData[Index]), (void*)(&CachedData[Index + 1]), NumToMove * sizeof(FActorRepListType));
		}

		CachedNum--;
		RepList->Num--;
	}
};

/** A read only, non owning (ref counting) view to an actor replication list: essentially a raw pointer and the category of the list. These are only created *from* FActorRepListRefView */
struct REPLICATIONGRAPH_API FActorRepListRawView : public TActorRepListViewBase<FActorRepList*>
{
	/** Standard ctor: make raw view from ref view */
	FActorRepListRawView(const FActorRepListRefView& Source) { RepList = Source.RepList.GetReference(); }
	FActorRepListRefView ToRefView() const { return FActorRepListRefView(*RepList); }
};

#if !(UE_BUILD_SHIPPING || UE_BUILD_TEST)
	// Intended to be called from immediate mode window while debugging
	extern "C" DLLEXPORT void PrintRepListDetails(int32 PoolSize, int32 BlockIdx, int32 ListIdx);
	extern "C" DLLEXPORT void PrintRepListStats(int32 mode=0);
	
	void PrintRepListStatsAr(int32 mode, FOutputDevice& Ar=*GLog);	
#endif

/** To be called by projects to preallocate replication lists. This isn't strictly necessary: lists will be allocated on demand as well. */
REPLICATIONGRAPH_API void PreAllocateRepList(int32 ListSize, int32 NumLists);

// --------------------------------------------------------------------------------------------------------------------------------------------
// --------------------------------------------------------------------------------------------------------------------------------------------
// Per Class/Actor Global/PerConnectino Data Structs
// --------------------------------------------------------------------------------------------------------------------------------------------
// --------------------------------------------------------------------------------------------------------------------------------------------

/** Per-Class actor data about how the actor replicates */
struct FClassReplicationInfo
{
	FClassReplicationInfo() { }
	float DistancePriorityScale = 1.f;
	float StarvationPriorityScale = 1.f;
<<<<<<< HEAD
=======
	float CullDistanceSquared = 0.f;
>>>>>>> 20ec4101
	float AccumulatedNetPriorityBias = 0.f;
	
	uint8 ReplicationPeriodFrame = 1;
	uint8 FastPath_ReplicationPeriodFrame = 1;
	uint8 ActorChannelFrameTimeout = 4;

	TFunction<bool(AActor*)> FastSharedReplicationFunc = nullptr;
	FName FastSharedReplicationFuncName = NAME_None;
<<<<<<< HEAD

	void SetCullDistanceSquared(float InCullDistanceSquared)
	{
		CullDistanceSquared = InCullDistanceSquared;
		CullDistance = FMath::Sqrt(CullDistanceSquared);
	}

	float GetCullDistance() const { return CullDistance; }
	float GetCullDistanceSquared() const { return CullDistanceSquared; }
=======
>>>>>>> 20ec4101

	FString BuildDebugStringDelta() const
	{
		FClassReplicationInfo DefaultValues;
		FString Str;
		if (CullDistance != DefaultValues.CullDistance)
		{
			Str += FString::Printf(TEXT("CullDistance: %.2f "), CullDistance);
		}
		if (StarvationPriorityScale != DefaultValues.StarvationPriorityScale)
		{
			Str += FString::Printf(TEXT("StarvationPriorityScale: %.2f "), StarvationPriorityScale);
		}
		if (DistancePriorityScale != DefaultValues.DistancePriorityScale)
		{
			Str += FString::Printf(TEXT("DistancePriorityScale: %.2f "), DistancePriorityScale);
		}
		if (ReplicationPeriodFrame != DefaultValues.ReplicationPeriodFrame)
		{
			Str += FString::Printf(TEXT("ReplicationPeriodFrame: %d "), ReplicationPeriodFrame);
		}
		if (FastPath_ReplicationPeriodFrame != DefaultValues.FastPath_ReplicationPeriodFrame)
		{
			Str += FString::Printf(TEXT("FastPath_ReplicationPeriodFrame: %d "), FastPath_ReplicationPeriodFrame);
		}
		if (ActorChannelFrameTimeout != DefaultValues.ActorChannelFrameTimeout)
		{
			Str += FString::Printf(TEXT("ActorChannelFrameTimeout: %d "), ActorChannelFrameTimeout);
		}
		if (FastSharedReplicationFunc)
		{
			Str += FString::Printf(TEXT("FastSharedReplicationFunc is SET."));
		}

		return Str;
	}

private:

	float CullDistance = 0.0f;
	float CullDistanceSquared = 0.f;

};

struct FGlobalActorReplicationInfo;

struct FFastSharedReplicationInfo
{
	// LastBuiltFrameNum = 0;
	uint32 LastAttemptBuildFrameNum = 0; // the last frame we called FastSharedReplicationFunc on
	uint32 LastBunchBuildFrameNum = 0;	// the last frame a new bunch was actually created
	FOutBunch Bunch;

	void CountBytes(FArchive& Ar) const
	{
		Bunch.CountMemory(Ar);
	}
};

DECLARE_MULTICAST_DELEGATE_FourParams(FNotifyActorChangeDormancy, FActorRepListType, FGlobalActorReplicationInfo&, ENetDormancy /*NewVlue*/, ENetDormancy /*OldValue*/);
DECLARE_MULTICAST_DELEGATE_TwoParams(FNotifyActorFlushDormancy, FActorRepListType, FGlobalActorReplicationInfo&);
DECLARE_MULTICAST_DELEGATE_TwoParams(FNotifyActorForceNetUpdate, FActorRepListType, FGlobalActorReplicationInfo&);

struct FGlobalActorReplicationEvents
{
	FNotifyActorChangeDormancy	DormancyChange;
	FNotifyActorFlushDormancy	DormancyFlush; // This delegate is cleared after broadcasting
	FNotifyActorForceNetUpdate	ForceNetUpdate;
};

/** Per-Actor data that is global for the entire Replication Graph */
struct FGlobalActorReplicationInfo
{
	FGlobalActorReplicationInfo(FClassReplicationInfo& ClassInfo) 
		: LastPreReplicationFrame(0), WorldLocation(ForceInitToZero), Settings(ClassInfo) { }

	// -----------------------------------------------------------
	//	Dynamic state
	// -----------------------------------------------------------

	/** The last time AActor::PreReplication was called. Used to track when we need to call it again. */
	uint32 LastPreReplicationFrame = 0;

	/** the last time game code called ForceNetUpdate on this actor */
	uint32 ForceNetUpdateFrame = 0;

	/** Cached World Location of the actor */
	FVector WorldLocation;

	/** Mirrors AActor::NetDormancy > DORM_Awake */
	bool bWantsToBeDormant = false;

	/** Class default mirrors: state that is initialized directly from class defaults (and can be later changed on a per-actor basis) */
	FClassReplicationInfo Settings;
	
	/**	Fast Shared path data */
	TUniquePtr<FFastSharedReplicationInfo> FastSharedReplicationInfo;

	/** Last frame FlushNetDormancy was called. Used to early out when it is called multiple times per frame */
	uint32 LastFlushNetDormancyFrame = 0;

	// -----------------------------------------------------------
	//	Events: Keep this last/at the bottom of the structure. The event data is the largest chunk but accessed the least
	// -----------------------------------------------------------
	FGlobalActorReplicationEvents Events;

	void LogDebugString(FOutputDevice& Ar) const;

	void CountBytes(FArchive& Ar)
	{
		// Note, we don't count DependentActorList because it's memory will be cached by the allocator / pooling stuff.
		if (FastSharedReplicationInfo.IsValid())
		{
			Ar.CountBytes(sizeof(FFastSharedReplicationInfo), sizeof(FFastSharedReplicationInfo));
			FastSharedReplicationInfo->CountBytes(Ar);
		}
	}

	const FActorRepListRefView& GetDependentActorList() { return DependentActorList; }

	friend struct FGlobalActorReplicationInfoMap;

private:
	/** When this actor replicates, we replicate these actors immediately afterwards (they are not gathered/prioritized/etc) */
	FActorRepListRefView DependentActorList;

	/** When this actor is added to the dependent list of a parent, track the parent here */
	FActorRepListRefView ParentActorList;
};

/** Templatd struct for mapping UClasses to some data type. The main things this provides is that if a UClass* was not explicitly added, it will climb the class heirachy and find the best match (and then store this for faster lookup next time) */
template<typename ValueType>
struct TClassMap
{
	/** Returns ClassInfo for a given class. */
	ValueType& GetChecked(UClass* Class)
	{
		ValueType* Ptr = Get(Class);
		repCheckf(Ptr, TEXT("No ClassInfo found for %s"), *GetNameSafe(Class));
		return *Ptr;
	}

	ValueType* Get(UClass* Class)
	{
		FObjectKey ObjKey(Class);
		if (ValueType* Ptr = Map.Find(ObjKey))
		{
			return Ptr;
		}

		// Allow user to init new data
		if (InitNewElement)
		{
			ValueType NewValue;
			if (InitNewElement(Class, NewValue))
			{
				ValueType& NewData = Map.Emplace(ObjKey, NewValue);
				return &NewData;
			}
		}


		// We haven't seen this class before, look it up (slower)
		return GetClassInfoForNewClass_r(ObjKey, Class);
	}

	/** Just finds element. Does not climb class hierarchy is explicit entry is not found. */
	const ValueType* FindWithoutClassRecursion(UClass* Class) const
	{
		return Map.Find(Class);
	}

	/** Returns if class has data in the map.  */
	bool Contains(const UClass* Class, bool bIncludeSuperClasses) const
	{
		if (bIncludeSuperClasses)
		{
			while(Class)
			{
				if (Map.Find(FObjectKey(Class)) != nullptr)
				{
					return true;
				}

				Class = Class->GetSuperClass();
			}
			return false;
		}
		
		return (Map.Contains(FObjectKey(Class)));
	}

	/** Sets class info for a given class. Call this in your Replication Graphs setup */
	void Set(UClass* InClass, const ValueType& Value)
	{
		Map.Emplace(FObjectKey(InClass), Value);
		
		// Sets value for all derived classes. This is probably not useful since all classes may not be loaded anyways. TClassMap will 
		// climb class heir achy when it encounters a new request. This shouldn't be too expensive, so the lazy approach seems better.
		/*
		TArray<UClass*> Classes = { InClass };
		GetDerivedClasses(InClass, Classes, true);
		for (UClass* Class : Classes)
		{
			UE_LOG(LogTemp, Display, TEXT("Adding for %s [From %s]"), *GetNameSafe(Class), *GetNameSafe(InClass));
			Map.Add(FObjectKey(Class)) = Value;
		}*/
	}

	FORCEINLINE typename TMap<FObjectKey, ValueType>::TIterator CreateIterator() { return Map.CreateIterator(); }
	FORCEINLINE void Reset() { Map.Reset(); }

	TFunction<bool(UClass*, ValueType&)>	InitNewElement;

	void CountBytes(FArchive& Ar) const
	{
		Map.CountBytes(Ar);
	}

private:

	ValueType* GetClassInfoForNewClass_r(FObjectKey OriginalObjKey, const UClass* OriginalClass)
	{
		const UClass* Class = OriginalClass->GetSuperClass();
		if (!Class)
		{
			return nullptr;
		}

		FObjectKey ObjKey(Class);

		if (ValueType* Ptr = Map.Find(ObjKey))
		{
			// Set the original class's data to the super that we found (so that we don't have to climb the chain next time)
			// Need to make a local copy in case the add reallocates the internal TMap data. This prevents Gil writing a blog post about you.
			ValueType LocalData = *Ptr;
			ValueType& NewData = Map.Emplace(OriginalObjKey, LocalData);
			return &NewData;
		}

		return GetClassInfoForNewClass_r(ObjKey, Class);
	}

	TMap<FObjectKey /** UClass */, ValueType> Map;
};

struct FGlobalActorReplicationInfoMap
{
	FGlobalActorReplicationInfoMap()
	{
		// Initialize so we always at least have AActor defined with default values. 
		// It is ok to override this by calling SetClassInfo again.
		ClassMap.Set(AActor::StaticClass(), FClassReplicationInfo());
	}

	/** Returns data associated with the actor. Will create it with default class values if necessary  */
	FGlobalActorReplicationInfo& Get(const FActorRepListType& Actor)
	{
		// Quick lookup - this is the most common case
		if (TUniquePtr<FGlobalActorReplicationInfo>* Ptr = ActorMap.Find(Actor))
		{
			return *Ptr->Get();
		}

		// We need to add data for this actor
		FClassReplicationInfo& ClassInfo = GetClassInfo( GetActorRepListTypeClass(Actor) );


		FGlobalActorReplicationInfo* NewGlobalActorRepInfo = new FGlobalActorReplicationInfo(ClassInfo);
		ActorMap.Emplace(Actor, TUniquePtr<FGlobalActorReplicationInfo>(NewGlobalActorRepInfo));
		return *NewGlobalActorRepInfo;
	}

	// Same as above but outputs bool if it was created. This is uncommonly called. Don't want to slow down the frequently called version
	FGlobalActorReplicationInfo& Get(const FActorRepListType& Actor, bool& bWasCreated)
	{
		// Quick lookup - this is the most common case
		if (TUniquePtr<FGlobalActorReplicationInfo>* Ptr = ActorMap.Find(Actor))
		{
			return *Ptr->Get();
		}

		bWasCreated = true;

		// We need to add data for this actor
		FClassReplicationInfo& ClassInfo = GetClassInfo( GetActorRepListTypeClass(Actor) );

		FGlobalActorReplicationInfo* NewGlobalActorRepInfo = new FGlobalActorReplicationInfo(ClassInfo);
		ActorMap.Emplace(Actor, TUniquePtr<FGlobalActorReplicationInfo>(NewGlobalActorRepInfo));
		return *NewGlobalActorRepInfo;
	}

	void SetInitClassInfoFunc(TFunction<bool(UClass*, FClassReplicationInfo&)> Func)
	{
		ClassMap.InitNewElement = Func;
	}


	/** Finds data associated with the actor but does not create if its not there yet. */
	FORCEINLINE FGlobalActorReplicationInfo* Find(const FActorRepListType& Actor)
	{
		if (TUniquePtr<FGlobalActorReplicationInfo>* Ptr = ActorMap.Find(Actor))
		{
			return Ptr->Get();
		}

		return nullptr;
	}

	/** Removes actor data from map */
	int32 Remove(const FActorRepListType& Actor)
	{
		if (FGlobalActorReplicationInfo* ActorInfo = Find(Actor))
		{
			if (ActorInfo->DependentActorList.IsValid())
			{
				for (AActor* ChildActor : ActorInfo->DependentActorList)
				{
					RemoveDependentActor(Actor, ChildActor);
				}
			}

			if (ActorInfo->ParentActorList.IsValid())
			{
				for (AActor* ParentActor : ActorInfo->ParentActorList)
				{
					RemoveDependentActor(ParentActor, Actor);
				}
			}
		}

		return ActorMap.Remove(Actor);
	}

	/** Returns ClassInfo for a given class. */
	FORCEINLINE FClassReplicationInfo& GetClassInfo(UClass* Class) { return ClassMap.GetChecked(Class); }

	/** Sets class info for a given class and its derived classes if desired. Call this in your Replication Graphs setup */
	FORCEINLINE void SetClassInfo(UClass* InClass, const FClassReplicationInfo& Info) {	ClassMap.Set(InClass, Info); }
	
	FORCEINLINE TMap<FActorRepListType, TUniquePtr<FGlobalActorReplicationInfo>>::TIterator CreateActorMapIterator() { return ActorMap.CreateIterator(); }
	FORCEINLINE TMap<FObjectKey, FClassReplicationInfo>::TIterator CreateClassMapIterator() { return ClassMap.CreateIterator(); }

	int32 Num() const { return ActorMap.Num(); }

	FORCEINLINE void ResetActorMap() { ActorMap.Reset(); }

	void CountBytes(FArchive& Ar) const
	{
		ActorMap.CountBytes(Ar);
		for (const auto& KVP : ActorMap)
		{
			if (KVP.Value.IsValid())
			{
				Ar.CountBytes(sizeof(FGlobalActorReplicationInfo), sizeof(FGlobalActorReplicationInfo));
				KVP.Value->CountBytes(Ar);
			}
		}

		ClassMap.CountBytes(Ar);
	}

	enum EWarnFlag
	{
		None = 0,
		WarnAlreadyDependant = 1 << 1,
	};

	REPLICATIONGRAPH_API void AddDependentActor(AActor* Parent, AActor* Child, FGlobalActorReplicationInfoMap::EWarnFlag WarnFlag = FGlobalActorReplicationInfoMap::None);

	void RemoveDependentActor(AActor* Parent, AActor* Child)
	{
		if (Parent && Child)
		{
			if (FGlobalActorReplicationInfo* ParentInfo = Find(Parent))
			{
				ParentInfo->DependentActorList.PrepareForWrite();
				ParentInfo->DependentActorList.Remove(Child);
			}

			if (FGlobalActorReplicationInfo* ChildInfo = Find(Child))
			{
				ChildInfo->ParentActorList.PrepareForWrite();
				ChildInfo->ParentActorList.Remove(Parent);
			}
		}
	}

	void RemoveAllActorDependancies(AActor* MainActor)
	{
		FGlobalActorReplicationInfo* MainActorInfo = Find(MainActor);
		if (MainActor == nullptr)
		{
			return;
		}
		
		if (MainActorInfo->ParentActorList.IsValid())
		{
			// Remove this actor from all his parents
			for (FActorRepListType ParentActor : MainActorInfo->ParentActorList)
			{
				if (FGlobalActorReplicationInfo* ParentInfo = Find(ParentActor))
				{
					ParentInfo->DependentActorList.PrepareForWrite();
					ParentInfo->DependentActorList.Remove(MainActor);
				}
			}
			MainActorInfo->ParentActorList.Reset();
		}

		if (MainActorInfo->DependentActorList.IsValid())
		{
            // Remove all dependant childs from this actor
			for (FActorRepListType ChildActor : MainActorInfo->DependentActorList)
			{
				if (FGlobalActorReplicationInfo* ChildInfo = Find(ChildActor))
				{
					ChildInfo->ParentActorList.PrepareForWrite();
					ChildInfo->ParentActorList.Remove(MainActor);
				}
			}
			MainActorInfo->DependentActorList.Reset();
		}
	}

private:

	TMap<FActorRepListType, TUniquePtr<FGlobalActorReplicationInfo>> ActorMap;
	TClassMap<FClassReplicationInfo> ClassMap;
};

/** Per-Actor data that is stored per connection */
struct FConnectionReplicationActorInfo
{
	FConnectionReplicationActorInfo() : bDormantOnConnection(0), bTearOff(0), bGridSpatilization_AlreadyDormant(0) { }

	FConnectionReplicationActorInfo(const FGlobalActorReplicationInfo& GlobalInfo) : bDormantOnConnection(0), bTearOff(0), bGridSpatilization_AlreadyDormant(0)
	{
		// Pull data from the global actor info. This is done for things that we just want to duplicate in both places so that we can avoid a lookup into the global map
		// and also for things that we want to be overridden per (connection/actor)

		ReplicationPeriodFrame = GlobalInfo.Settings.ReplicationPeriodFrame;
		FastPath_ReplicationPeriodFrame = GlobalInfo.Settings.FastPath_ReplicationPeriodFrame;
		SetCullDistanceSquared(GlobalInfo.Settings.GetCullDistanceSquared());
	}

	/** Resets the data, except for the "settings" data that we pulled from GlobalInfo */
	void ResetFrameCounters()
	{
		Channel = nullptr;
		NextReplicationFrameNum = 0;
		LastRepFrameNum = 0;
		ActorChannelCloseFrameNum = 0;		

		FastPath_NextReplicationFrameNum = 0;
		FastPath_LastRepFrameNum = 0;

		// Note: purposefully not clearing bDormantOnConnection or bTearOff.
	}

	void SetCullDistanceSquared(float InCullDistanceSquared)
	{
		CullDistanceSquared = InCullDistanceSquared;
		CullDistance = FMath::Sqrt(CullDistanceSquared);
	}

	float GetCullDistance() const { return CullDistance; }
	float GetCullDistanceSquared() const { return CullDistanceSquared; }

	UActorChannel* Channel = nullptr;

private:
	float CullDistance = 0.f;
	float CullDistanceSquared = 0.f;

public:
	
	/** Default replication */
	uint32	NextReplicationFrameNum = 0;	/** The next frame we are allowed to replicate on */
	uint32	LastRepFrameNum = 0;			/** The last frame that this actor replicated on to this connection */
	uint8	ReplicationPeriodFrame = 1;		/** Min frames that have to pass between subsequent calls to ReplicateActor */

	/** FastPath versions of the above */
	uint32	FastPath_NextReplicationFrameNum = 0;
	uint32	FastPath_LastRepFrameNum = 0;
	uint8	FastPath_ReplicationPeriodFrame = 1;

	/** The frame num that we will close the actor channel. This will get updated/pushed anytime the actor replicates based on FGlobalActorReplicationInfo::ActorChannelFrameTimeout  */
	uint32 ActorChannelCloseFrameNum = 0;

	uint8 bDormantOnConnection:1;
	uint8 bTearOff:1;

	/** Used as an optimization when doing 2D Grid Spatilization, prevents replicating the dormancy of the same actor twice in splitscreen evaluations. */
	uint8 bGridSpatilization_AlreadyDormant:1;

	void LogDebugString(FOutputDevice& Ar) const;
};

/** Map for Actor -> ConnectionActorInfo. This wraps the TMap mainly so we can do custom initialization in FindOrAdd. */
struct FPerConnectionActorInfoMap
{
	FORCEINLINE_DEBUGGABLE FConnectionReplicationActorInfo& FindOrAdd(const FActorRepListType& Actor)
	{
		if (TSharedPtr<FConnectionReplicationActorInfo>* ValuePtr = ActorMap.Find(Actor))
		{
			return *ValuePtr->Get();
		}

		FConnectionReplicationActorInfo* NewInfo = new FConnectionReplicationActorInfo(GlobalMap->Get(Actor));
		ActorMap.Emplace(Actor, TSharedPtr<FConnectionReplicationActorInfo>(NewInfo) );
		return *NewInfo;
	}

	FORCEINLINE FConnectionReplicationActorInfo* Find(const FActorRepListType& Actor)
	{
		if (TSharedPtr<FConnectionReplicationActorInfo>* ValuePtr = ActorMap.Find(Actor))
		{
			return ValuePtr->Get();
		}

		return nullptr;
	}

	FORCEINLINE FConnectionReplicationActorInfo* FindByChannel(UActorChannel* Channel)
	{
		if (TSharedPtr<FConnectionReplicationActorInfo>* ValuePtr = ChannelMap.Find(Channel))
		{
			return ValuePtr->Get();
		}

		return nullptr;
	}

	FORCEINLINE void AddChannel(const FActorRepListType& Actor, UActorChannel* Channel)
	{
		if (TSharedPtr<FConnectionReplicationActorInfo>* ValuePtr = ActorMap.Find(Actor))
		{
			ChannelMap.Add(Channel, *ValuePtr);
		}
	}

	FORCEINLINE void RemoveChannel(UActorChannel* Channel)
	{
		ChannelMap.Remove(Channel);
	}

	FORCEINLINE void RemoveActor(const FActorRepListType& Actor)
	{
		ActorMap.Remove(Actor);
	}

	FORCEINLINE TMap<FActorRepListType, TSharedPtr<FConnectionReplicationActorInfo>>::TIterator CreateIterator()
	{
		return ActorMap.CreateIterator();
	}

	FORCEINLINE void SetGlobalMap(FGlobalActorReplicationInfoMap* InGlobalMap)
	{
		GlobalMap = InGlobalMap;
	}

	FORCEINLINE TMap<UActorChannel*, TSharedPtr<FConnectionReplicationActorInfo>>::TIterator CreateChannelIterator()
	{
		return ChannelMap.CreateIterator();
	}

	int32 Num() const { return ActorMap.Num(); }

	void CountBytes(FArchive& Ar) const
	{
		TSet<FConnectionReplicationActorInfo*> UniqueInfos;

		ActorMap.CountBytes(Ar);
		ChannelMap.CountBytes(Ar);

		for (const auto& KVP : ActorMap)
		{
			UniqueInfos.Add(KVP.Value.Get());
		}

		for (const auto& KVP : ChannelMap)
		{
			UniqueInfos.Add(KVP.Value.Get());
		}

		SIZE_T Size = sizeof(FConnectionReplicationActorInfo) * UniqueInfos.Num();
		Ar.CountBytes(Size, Size);
	}

private:
	TMap<FActorRepListType, TSharedPtr<FConnectionReplicationActorInfo>> ActorMap;
	TMap<UActorChannel*, TSharedPtr<FConnectionReplicationActorInfo>> ChannelMap;
	FGlobalActorReplicationInfoMap* GlobalMap;
};

/** Data that every replication graph has access to/is initialized with */
struct FReplicationGraphGlobalData
{
	FReplicationGraphGlobalData() { }
	FReplicationGraphGlobalData(FGlobalActorReplicationInfoMap* InRepMap, UWorld* InWorld, UReplicationGraph* InReplicationGraph) : GlobalActorReplicationInfoMap(InRepMap), World(InWorld), ReplicationGraph(InReplicationGraph) { }

	FGlobalActorReplicationInfoMap* GlobalActorReplicationInfoMap = nullptr;

	UWorld* World = nullptr;

	UReplicationGraph* ReplicationGraph = nullptr;
};

// --------------------------------------------------------------------------------------------------------------------------------------------
// --------------------------------------------------------------------------------------------------------------------------------------------
// Prioritized Actor Lists
// --------------------------------------------------------------------------------------------------------------------------------------------
// --------------------------------------------------------------------------------------------------------------------------------------------

/** Stores "full debug details" about how an actor was prioritized. This is not used in the actual replication code, just saved off for logging/debugging.  */
struct FPrioritizedActorFullDebugDetails
{
	FPrioritizedActorFullDebugDetails(FActorRepListType InActor) : Actor(InActor) { }
	bool operator==(const FActorRepListType& InActor) const { return Actor == InActor; }

	FActorRepListType Actor;
	float DistanceSq = 0.f;
	float DistanceFactor = 0.f;

	uint32 FramesSinceLastRap = 0;
	float StarvationFactor = 0.f;

	uint32 ForceNetUpdateDelta = 0;
	float GameCodeScaling = 0.f;

	FString BuildString() const
	{
		// This is pretty stupid slow but only needed for debug/logging
		FString Str;
		auto Append = [&Str](FString InStr) { Str += FString::Printf(TEXT("%-30s "), *InStr); };
		
		Append( DistanceFactor > 0.f ? FString::Printf(TEXT("(Dist: %.2f | %.2f) "), FMath::Sqrt(DistanceSq), DistanceFactor) : TEXT(""));
		Append( StarvationFactor > 0.f ? FString::Printf(TEXT("(FramesLastRep: %d | %.2f) "), FramesSinceLastRap, StarvationFactor) : TEXT("") );
		Append ( GameCodeScaling > 0.f ? FString::Printf(TEXT("(ForceNetUpdate: %d | %.2f) "), ForceNetUpdateDelta, GameCodeScaling) : TEXT(""));
		
		return Str;
	}
};

/** Debug data about an actor that was skipped during the prioritization phase */
struct FSkippedActorFullDebugDetails
{
	FSkippedActorFullDebugDetails(FActorRepListType InActor) : Actor(InActor) { }
	FActorRepListType Actor;
	bool bWasDormant = false; // If set, was skipped because it is dormant on this connection
	float DistanceCulled = 0.f; // If set, was skipped due to distance culling
	uint32 FramesTillNextReplication = 0; // If set, was skipped due to not being ready for replication
};

/** Prioritized List of actors to replicate. This is what we actually use to replicate actors. */
struct FPrioritizedRepList
{
	FPrioritizedRepList() { }
	FPrioritizedRepList(const FPrioritizedRepList& Other) { Items = Other.Items; }

	struct FItem
	{
		FItem(float InPriority, FActorRepListType InActor, FGlobalActorReplicationInfo* InGlobal, FConnectionReplicationActorInfo* InConn) 
			: Priority(InPriority), Actor(InActor) , GlobalData(InGlobal), ConnectionData(InConn) { }
		bool operator<(const FItem& Other) const { return Priority < Other.Priority; }

		float Priority;
		FActorRepListType Actor;
		
		FGlobalActorReplicationInfo* GlobalData;
		FConnectionReplicationActorInfo* ConnectionData;
	};

	TArray<FItem> Items;

	void CountBytes(FArchive& Ar) const
	{
		Items.CountBytes(Ar);

#if REPGRAPH_DETAILS
		if (FullDebugDetails.IsValid())
		{
			Ar.CountBytes(sizeof(TArray<FPrioritizedActorFullDebugDetails>), sizeof(TArray<FPrioritizedActorFullDebugDetails>));
			FullDebugDetails->CountBytes(Ar);
		}

		if (SkippedDebugDetails.IsValid())
		{
			Ar.CountBytes(sizeof(TArray<FSkippedActorFullDebugDetails>), sizeof(TArray<FSkippedActorFullDebugDetails>));
			SkippedDebugDetails->CountBytes(Ar);
		}
#endif
	}

	void Reset()
	{
		Items.Reset();
#if REPGRAPH_DETAILS
		FullDebugDetails.Reset();
		SkippedDebugDetails.Reset();
#endif
	}
	
#if REPGRAPH_DETAILS
	FPrioritizedActorFullDebugDetails* GetNextFullDebugDetails(FActorRepListType Actor)
	{
		if (FullDebugDetails.IsValid() == false)
		{
			FullDebugDetails = MakeUnique<TArray<FPrioritizedActorFullDebugDetails> >();
		}
		return new (*FullDebugDetails) FPrioritizedActorFullDebugDetails(Actor);
	}
	TUniquePtr<TArray<FPrioritizedActorFullDebugDetails> > FullDebugDetails;
	
	
	FSkippedActorFullDebugDetails* GetNextSkippedDebugDetails(FActorRepListType Actor)
	{
		if (SkippedDebugDetails.IsValid() == false)
		{
			SkippedDebugDetails = MakeUnique<TArray<FSkippedActorFullDebugDetails> >();
		}
		return new (*SkippedDebugDetails) FSkippedActorFullDebugDetails(Actor);
	}
	TUniquePtr<TArray<FSkippedActorFullDebugDetails> > SkippedDebugDetails;
#endif
};

// --------------------------------------------------------------------------------------------------------------------------------------------
// --------------------------------------------------------------------------------------------------------------------------------------------
// Gathering Parameters
// --------------------------------------------------------------------------------------------------------------------------------------------
// --------------------------------------------------------------------------------------------------------------------------------------------

// This represents "the list of gathered lists". This is what we push down the Replication Graph and nodes will either Push/Pop List Categories or will add their Replication Lists.
struct REPLICATIONGRAPH_API FGatheredReplicationActorLists
{
	void AddReplicationActorList(const FActorRepListRefView& List, EActorRepListTypeFlags Flags = EActorRepListTypeFlags::Default)
	{
#if !(UE_BUILD_SHIPPING || UE_BUILD_TEST)
		if (CVar_RepGraph_Verify)
			List.VerifyContents_Slow();
#endif
		repCheck(List.IsValid());
		if (List.Num() > 0)
		{

			OutReplicationLists.FindOrAdd(Flags).Emplace(FActorRepListRawView(List)); 
			CachedNum++;
		}
	}

	FORCEINLINE void Reset() { OutReplicationLists.Reset(); CachedNum =0; }
	FORCEINLINE int32 NumLists() const { return CachedNum; }
	
	FORCEINLINE TArray< FActorRepListRawView>& GetLists(EActorRepListTypeFlags ListFlags) { return OutReplicationLists.FindOrAdd(ListFlags); }
	FORCEINLINE bool ContainsLists(EActorRepListTypeFlags Flags) { return OutReplicationLists.Contains(Flags); }
	
private:

	TMap<EActorRepListTypeFlags, TArray< FActorRepListRawView> > OutReplicationLists;
	int32 CachedNum = 0;
};

// --------------------------------------------------------------------------------------------------------------------------------------------
// --------------------------------------------------------------------------------------------------------------------------------------------
// Connection Gather Actor List Parameters
// --------------------------------------------------------------------------------------------------------------------------------------------
// --------------------------------------------------------------------------------------------------------------------------------------------
#if !defined(REPGRAPH_VIEWERS_PER_CONNECTION)
#define REPGRAPH_VIEWERS_PER_CONNECTION 4
#endif

// Allocator for a connection and all of its sub connections
typedef TInlineAllocator<REPGRAPH_VIEWERS_PER_CONNECTION> FReplicationGraphConnectionsAllocator;
typedef TArray<FNetViewer, FReplicationGraphConnectionsAllocator> FNetViewerArray;

// Parameter structure for what we actually pass down during the Gather phase.
struct FConnectionGatherActorListParameters
{
	FConnectionGatherActorListParameters(FNetViewer& InViewer, UNetReplicationGraphConnection& InConnectionManager, TSet<FName>& InClientVisibleLevelNamesRef, uint32 InReplicationFrameNum, FGatheredReplicationActorLists& InOutGatheredReplicationLists)
		: Viewer(InViewer), ConnectionManager(InConnectionManager), ReplicationFrameNum(InReplicationFrameNum), OutGatheredReplicationLists(InOutGatheredReplicationLists), ClientVisibleLevelNamesRef(InClientVisibleLevelNamesRef)
	{
		Viewers.Add(InViewer);
	}

	FConnectionGatherActorListParameters(FNetViewerArray& InViewers, UNetReplicationGraphConnection& InConnectionManager, TSet<FName>& InClientVisibleLevelNamesRef, uint32 InReplicationFrameNum, FGatheredReplicationActorLists& InOutGatheredReplicationLists)
		: Viewer(InViewers[0]), Viewers(InViewers), ConnectionManager(InConnectionManager), ReplicationFrameNum(InReplicationFrameNum), OutGatheredReplicationLists(InOutGatheredReplicationLists), ClientVisibleLevelNamesRef(InClientVisibleLevelNamesRef)
	{
	}


	/** In: The Data the nodes have to work with */
	FNetViewer& Viewer;

	FNetViewerArray Viewers;
	UNetReplicationGraphConnection& ConnectionManager;
	uint32 ReplicationFrameNum;

	/** Out: The data nodes are going to add to */
	FGatheredReplicationActorLists& OutGatheredReplicationLists;

	bool CheckClientVisibilityForLevel(const FName& StreamingLevelName) const
	{
		if (StreamingLevelName == LastCheckedVisibleLevelName)
		{
			return true;
		}

		const bool bVisible = ClientVisibleLevelNamesRef.Contains(StreamingLevelName);
		if (bVisible)
		{
			LastCheckedVisibleLevelName = StreamingLevelName;
		}
		return bVisible;
	}



	// Cached off reference for fast Level Visibility lookup
	const TSet<FName>& ClientVisibleLevelNamesRef;

private:

	mutable FName LastCheckedVisibleLevelName;
};

// --------------------------------------------------------------------------------------------------------------------------------------------
// --------------------------------------------------------------------------------------------------------------------------------------------
// NewReplicatedActorInfo
// --------------------------------------------------------------------------------------------------------------------------------------------
// --------------------------------------------------------------------------------------------------------------------------------------------

/** This is the struct we use to push new replication actors into the graph. "New" doesn't mean "newly spawned" it means "new to the graph". FIXME: Please suggest a better name! */
struct FNewReplicatedActorInfo
{
	explicit FNewReplicatedActorInfo(const FActorRepListType& InActor) : Actor(InActor), Class(InActor->GetClass())
	{
		StreamingLevelName = GetStreamingLevelNameOfActor(Actor);
	}

	AActor* GetActor() const { return Actor; }

	static FORCEINLINE FName GetStreamingLevelNameOfActor(const AActor* Actor)
	{
		ULevel* Level = Actor ? Cast<ULevel>(Actor->GetOuter()) : nullptr;
		return (Level && Level->IsPersistentLevel() == false) ? Level->GetOutermost()->GetFName() : NAME_None;
	}


	FActorRepListType Actor;
	FName StreamingLevelName;
	UClass* Class;
};

// --------------------------------------------------------------------------------------------------------------------------------------------
// --------------------------------------------------------------------------------------------------------------------------------------------
// RPCs
// --------------------------------------------------------------------------------------------------------------------------------------------
// --------------------------------------------------------------------------------------------------------------------------------------------

struct FRPCSendPolicyInfo
{
	FRPCSendPolicyInfo(const bool bInSendImmediately) : bSendImmediately(bInSendImmediately) { }
	uint8 bSendImmediately:1;

	// Suspect that this will grow over time. Possibly things like "min distance to send immediately" etc
};

// --------------------------------------------------------------------------------------------------------------------------------------------
// --------------------------------------------------------------------------------------------------------------------------------------------
// Debug Info
// --------------------------------------------------------------------------------------------------------------------------------------------
// --------------------------------------------------------------------------------------------------------------------------------------------

struct FReplicationGraphDebugInfo
{
	FReplicationGraphDebugInfo( FOutputDevice& InAr ) : Ar(InAr) { }

	enum EFlags
	{
		ShowActors,
		ShowClasses,
		ShowNativeClasses,
		ShowTotalCount
	};
	
	FOutputDevice& Ar;
	EFlags Flags;
	bool bShowEmptyNodes = false;
	FString CurrentIndentString;
	const FString IndentString = TEXT("  ");

	void Log(const FString& Str) { Ar.Logf(TEXT("%s%s"), *CurrentIndentString, *Str); }

	void PushIndent() { CurrentIndentString += IndentString; }
	void PopIndent() { CurrentIndentString = CurrentIndentString.LeftChop(IndentString.Len()); }
};

REPLICATIONGRAPH_API void LogActorRepList(FReplicationGraphDebugInfo& DebugInfo, FString Prefix, const FActorRepListRefView& List);

struct FPrioritizedActorDebugInfo
{
	int32 DormantCount = 0;
	int32 NotReadyCount = 0;
	int32 DistanceCulledCount = 0;
	int32 ReplicatedCount = 0;
	int32 StarvedCount = 0;
};


struct FNativeClassAccumulator
{
	void Increment(UClass* Class)
	{
		while (Class)
		{
			if (Class->IsNative())
			{
				break;
			}
			Class = Class->GetSuperClass();
		}
		
		Map.FindOrAdd(Class)++;
	}

	FString BuildString()
	{
		FString Str;
		Sort();
		for (auto& It: Map)
		{
			Str += FString::Printf(TEXT("[%s, %d] "), *It.Key->GetName(), It.Value);
			
		}
		return Str;
	}

	void CountBytes(FArchive& Ar) const
	{
		Map.CountBytes(Ar);
	}

	void Reset() { Map.Reset(); }
	void Sort() { Map.ValueSort(TGreater<int32>()); }
	TMap<UClass*, int32> Map;
};

#if WITH_EDITOR
void ForEachClientPIEWorld(TFunction<void(UWorld*)> Func);
#else
FORCEINLINE void ForEachClientPIEWorld(TFunction<void(UWorld*)> Func) { }
#endif

// --------------------------------------------------------------------------------------------------------------------------------------------
// --------------------------------------------------------------------------------------------------------------------------------------------
// Profiling
// --------------------------------------------------------------------------------------------------------------------------------------------
// --------------------------------------------------------------------------------------------------------------------------------------------


CSV_DECLARE_CATEGORY_EXTERN(ReplicationGraphMS);
CSV_DECLARE_CATEGORY_EXTERN(ReplicationGraphKBytes);
CSV_DECLARE_CATEGORY_EXTERN(ReplicationGraphChannelsOpened);
CSV_DECLARE_CATEGORY_EXTERN(ReplicationGraphNumReps);
CSV_DECLARE_CATEGORY_EXTERN(ReplicationGraphVisibleLevels);

#ifndef REPGRAPH_CSV_TRACKER
#define REPGRAPH_CSV_TRACKER (CSV_PROFILER && WITH_SERVER_CODE)
#endif

/** Helper struct for tracking finer grained ReplicationGraph stats through the CSV profiler. Intention is that it is setup/configured in the UReplicationGraph subclasses */
struct FReplicationGraphCSVTracker
{
	FReplicationGraphCSVTracker() 
		: EverythingElse(TEXT("Other"))
		, EverythingElse_FastPath(TEXT("OtherFastPath"))
		, ActorDiscovery(TEXT("ActorDiscovery"))
	{
		ResetTrackedClasses();
	}

	/** Tracks an explicitly set class. This does NOT include child classes! This is the fastest stat and should be fine to enable in shipping/test builds.  */
	void SetExplicitClassTracking(UClass* ExactActorClass, const FString& StatNamePrefix)
	{
		ExplicitClassTracker.Emplace(ExactActorClass, StatNamePrefix);
	}

	/** Sets explicit class tracking for fast/shared path replication. Does not include base classes */
	void SetExplicitClassTracking_FastPath(UClass* ExactActorClass, const FString& StatNamePrefix)
	{
		FString FinalStrPrefix = TEXT("FastPath_") + StatNamePrefix;
		ExplicitClassTracker_FastPath.Emplace(ExactActorClass, FinalStrPrefix);
	}

	/** Tracks a class and all of its children (under a single stat set). This will be a little slower (TMap lookup) but still probably ok if used in moderation (only track your top 3 or so classes) */
	void SetImplicitClassTracking(UClass* BaseActorClass, const FString& StatNamePrefix)
	{
		TSharedPtr<FTrackedData> NewData(new FTrackedData(StatNamePrefix));
		UniqueImplicitTrackedData.Add(NewData);
		ImplicitClassTracker.Set(BaseActorClass, NewData);
	}

	void VisibleLevelConnectionAdded(FName LevelName)
	{
#if REPGRAPH_CSV_TRACKER
		FVisibleLevelData* LevelData = VisibleLevelConnectionTracker.FindByKey(LevelName);
		if (LevelData)
		{
			LevelData->NbConnections++;
		}
		else
		{
			FVisibleLevelData VisibleLevelData;
			VisibleLevelData.LevelName = LevelName;
			VisibleLevelData.NbConnections = 1;
			VisibleLevelConnectionTracker.Add(VisibleLevelData);
		}
#endif
	}

	void VisibleLevelConnectionRemoved(FName LevelName)
	{
#if REPGRAPH_CSV_TRACKER
		if (FVisibleLevelData* LevelData = VisibleLevelConnectionTracker.FindByKey(LevelName))
		{
			LevelData->NbConnections--;
			if (LevelData->NbConnections <= 0)
			{
				VisibleLevelConnectionTracker.RemoveSingleSwap(*LevelData);
			}
		}
#endif
	}

	void SetVisibleLevelCustomName(FName LevelName, const FString& CustomReadableName)
	{
#if REPGRAPH_CSV_TRACKER
		const FName NameReadable(*CustomReadableName);
		FVisibleLevelData* LevelData = VisibleLevelConnectionTracker.FindByKey(LevelName);
		if (LevelData)
		{
			// Note this will create a new stat entry in the csv file
			LevelData->CustomReadableName = NameReadable;
		}
		else
		{
			FVisibleLevelData VisibleLevelData;
			VisibleLevelData.LevelName = LevelName;
			VisibleLevelData.NbConnections = 0;
			VisibleLevelData.CustomReadableName = NameReadable;

			VisibleLevelConnectionTracker.Add(VisibleLevelData);
		}
#endif //REPGRAPH_CSV_TRACKER
	}


	void PostReplicateActor(UClass* ActorClass, const double Time, const int64 Bits, const bool bIsActorDiscovery)
	{
#if REPGRAPH_CSV_TRACKER
		if (!bIsCapturing)
		{
			return;
		}

		FTrackedData* TrackedData(nullptr);

		if (FTrackerItem* Item = ExplicitClassTracker.FindByKey(ActorClass))
		{
			TrackedData = &Item->Data;
		}
		else if (FTrackedData* Data = ImplicitClassTracker.GetChecked(ActorClass).Get())
		{
			TrackedData = Data;
		}
		else
		{
			TrackedData = &EverythingElse;
		}

		// When opening actor channels keep all traffic in a separate bucket
		if (bIsActorDiscovery)
		{
			ActorDiscovery.BitsAccumulated += Bits;
			ActorDiscovery.CPUTimeAccumulated += Time;

			// But keep the number of replicated classes unique
			TrackedData->NumReplications++;
		}
		else
		{
			TrackedData->BitsAccumulated += Bits;
			TrackedData->CPUTimeAccumulated += Time;
			TrackedData->NumReplications++;
		}
#endif	
	}

	void PostFastPathReplication(UClass* ActorClass, const double Time, const int64 Bits)
	{
#if REPGRAPH_CSV_TRACKER
		if (!bIsCapturing)
		{
			return;
		}

		if (FTrackerItem* Item = ExplicitClassTracker_FastPath.FindByKey(ActorClass))
		{
			Item->Data.BitsAccumulated += Bits;
			Item->Data.CPUTimeAccumulated += Time;
			Item->Data.NumReplications++;
		}
		else
		{
			EverythingElse_FastPath.BitsAccumulated += Bits;
			EverythingElse_FastPath.CPUTimeAccumulated += Time;
			EverythingElse_FastPath.NumReplications++;
		}
#endif
	}

	void PostActorChannelCreated(UClass* ActorClass)
	{
#if REPGRAPH_CSV_TRACKER
		if (!bIsCapturing)
		{
			return;
		}

		if (FTrackerItem* Item = ExplicitClassTracker.FindByKey(ActorClass))
		{
			Item->Data.ChannelsOpened++;
		}
		else if (FTrackedData* Data = ImplicitClassTracker.GetChecked(ActorClass).Get())
		{
			Data->ChannelsOpened++;
		}
		else
		{
			EverythingElse.ChannelsOpened++;
		}
#endif
	}

	void ResetTrackedClasses()
	{
		ExplicitClassTracker.Reset();
		ImplicitClassTracker.Reset();
		ImplicitClassTracker.Set(AActor::StaticClass(), TSharedPtr<FTrackedData>()); // forces caching of "no tracking" for all other classes
		EverythingElse.Reset();
		EverythingElse_FastPath.Reset();
		ActorDiscovery.Reset();
		VisibleLevelConnectionTracker.Reset();
	}

	void EndReplicationFrame()
	{
#if REPGRAPH_CSV_TRACKER
		FCsvProfiler* Profiler = FCsvProfiler::Get();
		bIsCapturing = Profiler->IsCapturing();
		if (bIsCapturing)
		{
			for (FTrackerItem& Item: ExplicitClassTracker)
			{
				PushStats(Profiler, Item.Data);	
			}
			
			for (TSharedPtr<FTrackedData>& SharedPtr : UniqueImplicitTrackedData)
			{
				if (FTrackedData* Data = SharedPtr.Get())
				{
					PushStats(Profiler, *Data);
				}
			}

			for (FTrackerItem& Item : ExplicitClassTracker_FastPath)
			{
				PushStats(Profiler, Item.Data);
			}

			PushStats(Profiler, EverythingElse);
			PushStats(Profiler, EverythingElse_FastPath);
			PushStats(Profiler, ActorDiscovery);

			for (const FVisibleLevelData& VisibleLevel : VisibleLevelConnectionTracker)
			{
				if (VisibleLevel.CustomReadableName.IsValid())
				{
					Profiler->RecordCustomStat(VisibleLevel.CustomReadableName, CSV_CATEGORY_INDEX(ReplicationGraphVisibleLevels), VisibleLevel.NbConnections, ECsvCustomStatOp::Set);
				}
				else
				{
					Profiler->RecordCustomStat(VisibleLevel.LevelName, CSV_CATEGORY_INDEX(ReplicationGraphVisibleLevels), VisibleLevel.NbConnections, ECsvCustomStatOp::Set);
				}
			}
		}
#endif
	}

	void CountBytes(FArchive& Ar) const
	{
		ExplicitClassTracker.CountBytes(Ar);
		ImplicitClassTracker.CountBytes(Ar);
		UniqueImplicitTrackedData.CountBytes(Ar);
		ExplicitClassTracker_FastPath.CountBytes(Ar);
	}

private:

	struct FTrackedData
	{
		FTrackedData(FString Suffix)
		{
#if REPGRAPH_CSV_TRACKER
			StatName = FName(*Suffix);
#endif
		}

		double CPUTimeAccumulated = 0.f;
		int64 BitsAccumulated = 0;
		int32 ChannelsOpened = 0;
		int32 NumReplications = 0;

		FName StatName;

		void Reset()
		{
			CPUTimeAccumulated = 0.f;
			BitsAccumulated = 0;
			ChannelsOpened = 0;
			NumReplications = 0;
		}
	};

	struct FTrackerItem
	{
		FTrackerItem(UClass* InClass, FString StatsNamePrefix) : Class(InClass), Data(StatsNamePrefix)	{ }
		bool operator==(const UClass* InClass) const { return Class == InClass; }
		UClass* Class;
		FTrackedData Data;
	};

	struct FVisibleLevelData
	{
		FName LevelName;
		int32 NbConnections;
		FName CustomReadableName;

		bool operator==(const FVisibleLevelData& Other) const { return LevelName == Other.LevelName; }
		bool operator==(const FName& InLevelName) const { return LevelName == InLevelName; }
	};

	TArray<FTrackerItem, TInlineAllocator<1>> ExplicitClassTracker;
	TClassMap<TSharedPtr<FTrackedData>> ImplicitClassTracker;
	TArray<TSharedPtr<FTrackedData>> UniqueImplicitTrackedData;
	FTrackedData EverythingElse;

	TArray<FTrackerItem, TInlineAllocator<1>> ExplicitClassTracker_FastPath;
	FTrackedData EverythingElse_FastPath;

	FTrackedData ActorDiscovery;

	// Counts the number of connections who are currently seeing each level name
	TArray<FVisibleLevelData> VisibleLevelConnectionTracker;

	bool bIsCapturing = false;

#if REPGRAPH_CSV_TRACKER
	void PushStats(FCsvProfiler* Profiler, FTrackedData& Data)
	{
		const float Bytes = (float)((Data.BitsAccumulated+7) >> 3);
		const float KBytes = Bytes / 1000.f;

		Profiler->RecordCustomStat(Data.StatName, CSV_CATEGORY_INDEX(ReplicationGraphKBytes), KBytes, ECsvCustomStatOp::Set);
		Profiler->RecordCustomStat(Data.StatName, CSV_CATEGORY_INDEX(ReplicationGraphMS), static_cast<float>(Data.CPUTimeAccumulated) * 1000.f, ECsvCustomStatOp::Set);
		Profiler->RecordCustomStat(Data.StatName, CSV_CATEGORY_INDEX(ReplicationGraphChannelsOpened), static_cast<float>(Data.ChannelsOpened), ECsvCustomStatOp::Set);
		Profiler->RecordCustomStat(Data.StatName, CSV_CATEGORY_INDEX(ReplicationGraphNumReps), static_cast<float>(Data.NumReplications), ECsvCustomStatOp::Set);
		Data.Reset();
	}
#endif
};


// Debug Actor/Connection pair that can be set by code for further narrowing down breakpoints/logging
struct FActorConnectionPair
{
	FActorConnectionPair() { }
	FActorConnectionPair(AActor* InActor, UNetConnection* InConnection) : Actor(InActor), Connection(InConnection) { }

	TWeakObjectPtr<AActor> Actor;
	TWeakObjectPtr<UNetConnection> Connection;

	friend uint32 GetTypeHash(const FActorConnectionPair& Pair)
	{
		return HashCombine(GetTypeHash(Pair.Actor), GetTypeHash(Pair.Connection));
	}

	inline bool operator==(const FActorConnectionPair& A) const
	{
		return (A.Actor == Actor) && (A.Connection == Connection);
	}
};

// Generic/global pair that can be set by debug commands etc for extra logging/debugging functionality
extern FActorConnectionPair DebugActorConnectionPair;<|MERGE_RESOLUTION|>--- conflicted
+++ resolved
@@ -357,10 +357,6 @@
 	FClassReplicationInfo() { }
 	float DistancePriorityScale = 1.f;
 	float StarvationPriorityScale = 1.f;
-<<<<<<< HEAD
-=======
-	float CullDistanceSquared = 0.f;
->>>>>>> 20ec4101
 	float AccumulatedNetPriorityBias = 0.f;
 	
 	uint8 ReplicationPeriodFrame = 1;
@@ -369,7 +365,6 @@
 
 	TFunction<bool(AActor*)> FastSharedReplicationFunc = nullptr;
 	FName FastSharedReplicationFuncName = NAME_None;
-<<<<<<< HEAD
 
 	void SetCullDistanceSquared(float InCullDistanceSquared)
 	{
@@ -379,8 +374,6 @@
 
 	float GetCullDistance() const { return CullDistance; }
 	float GetCullDistanceSquared() const { return CullDistanceSquared; }
-=======
->>>>>>> 20ec4101
 
 	FString BuildDebugStringDelta() const
 	{
