--- conflicted
+++ resolved
@@ -1170,7 +1170,6 @@
 					{
 						const float DistSq = (GlobalData.WorldLocation - CurViewer.ViewLocation).SizeSquared();
 						SmallestDistanceSq = FMath::Min<float>(DistSq, SmallestDistanceSq);
-<<<<<<< HEAD
 
 						// Figure out if we should be skipping this actor
 						if (bDoDistanceCull && ConnectionData.GetCullDistanceSquared() > 0.f && DistSq > ConnectionData.GetCullDistanceSquared())
@@ -1180,17 +1179,6 @@
 						}
 					}
 
-=======
-
-						// Figure out if we should be skipping this actor
-						if (bDoDistanceCull && ConnectionData.GetCullDistanceSquared() > 0.f && DistSq > ConnectionData.GetCullDistanceSquared())
-						{
-							++ConnectionsThatSkipActor;
-							continue;
-						}
-					}
-
->>>>>>> 33e6966e
 					// If no one is near this actor, skip it.
 					if (ConnectionsThatSkipActor >= TotalNumOfConnections)
 					{
@@ -2021,7 +2009,6 @@
 						new(ViewsToConsider)FNetViewer(NetConnection, 0.f);
 
 						for (int32 ChildIdx = 0; ChildIdx < NetConnection->Children.Num(); ++ChildIdx)
-<<<<<<< HEAD
 						{
 							if (NetConnection->Children[ChildIdx]->ViewTarget != nullptr)
 							{
@@ -2033,19 +2020,6 @@
 						// default to the channel being closed.
 						for (const FNetViewer& Viewer : ViewsToConsider)
 						{
-=======
-						{
-							if (NetConnection->Children[ChildIdx]->ViewTarget != nullptr)
-							{
-								new(ViewsToConsider)FNetViewer(NetConnection->Children[ChildIdx], 0.f);
-							}
-						}
-
-						// Loop through and see if we should keep this channel open, as when we do distance, we will
-						// default to the channel being closed.
-						for (const FNetViewer& Viewer : ViewsToConsider)
-						{
->>>>>>> 33e6966e
 							const float DistSq = (ActorLocation.GetValue() - Viewer.ViewLocation).SizeSquared();
 							if (DistSq <= CullDistanceSquared)
 							{
@@ -2516,7 +2490,6 @@
 		const FCachedDestructInfo& Info = PendingDestructInfoList[idx];
 		FActorDestructionInfo* DestructInfo = Info.DestructionInfo;
 		bool bStillInRelevency = false;
-<<<<<<< HEAD
 
 		// Find if anyone is close to this object.
 		for (const FNetViewer& CurViewer : Viewers)
@@ -2537,28 +2510,6 @@
 			UActorChannel* Channel = (UActorChannel*)NetConnection->CreateChannelByName(NAME_Actor, EChannelCreateFlags::OpenedLocally);
 			if (Channel)
 			{
-=======
-
-		// Find if anyone is close to this object.
-		for (const FNetViewer& CurViewer : Viewers)
-		{
-			float DistSquared = FMath::Square(Info.CachedPosition.X - CurViewer.ViewLocation.X) + FMath::Square(Info.CachedPosition.Y - CurViewer.ViewLocation.Y);
-
-			// Someone is nearby this object, do not remove it.
-			if (!(DistSquared < DestructInfoMaxDistanceSquared))
-			{
-				bStillInRelevency = true;
-				break;
-			}
-		}
-
-		// Essentially, if no one can see this object, mark it for destruction.
-		if (!bStillInRelevency)
-		{
-			UActorChannel* Channel = (UActorChannel*)NetConnection->CreateChannelByName(NAME_Actor, EChannelCreateFlags::OpenedLocally);
-			if (Channel)
-			{
->>>>>>> 33e6966e
 				NumBits += Channel->SetChannelActorForDestroy(DestructInfo);
 			}
 
@@ -2616,13 +2567,6 @@
 	}
 }
 
-<<<<<<< HEAD
-void UReplicationGraphNode::RemoveChildNode(UReplicationGraphNode* ChildNode)
-{
-	ensure(ChildNode != nullptr);
-
-	int32 Removed = AllChildNodes.Remove(ChildNode);
-=======
 void UReplicationGraphNode::RemoveChildNode(UReplicationGraphNode* ChildNode, UReplicationGraphNode::NodeOrdering NodeOrder)
 {
 	ensure(ChildNode != nullptr);
@@ -2638,15 +2582,12 @@
 		Removed = AllChildNodes.RemoveSingle(ChildNode);
 	}
 
->>>>>>> 33e6966e
 	if (Removed > 0)
 	{
 		ChildNode->TearDown();
 	}
 }
 
-<<<<<<< HEAD
-=======
 void UReplicationGraphNode::CleanChildNodes(UReplicationGraphNode::NodeOrdering NodeOrder)
 {
 	auto RemoveFunc = [](UReplicationGraphNode* GridChildNode)
@@ -2665,7 +2606,6 @@
 
 }
 
->>>>>>> 33e6966e
 void UReplicationGraphNode::TearDown()
 {
 	for (UReplicationGraphNode* Node : AllChildNodes)
@@ -4374,7 +4314,6 @@
 {
 	RG_QUICK_SCOPE_CYCLE_COUNTER(UReplicationGraphNode_GridSpatialization2D_GetGridNodesForActor);
 	GetGridNodesForActor(Actor, GetCellInfoForActor(Actor, ActorRepInfo.WorldLocation, ActorRepInfo.Settings.GetCullDistance()), OutNodes);
-<<<<<<< HEAD
 }
 
 void UReplicationGraphNode_GridSpatialization2D::SetBiasAndGridBounds(const FBox& GridBox)
@@ -4386,19 +4325,6 @@
 	GridBounds = FBox( FVector(BoxMin2D, -HALF_WORLD_MAX), FVector(BoxMax2D, HALF_WORLD_MAX) );
 }
 
-=======
-}
-
-void UReplicationGraphNode_GridSpatialization2D::SetBiasAndGridBounds(const FBox& GridBox)
-{
-	const FVector2D BoxMin2D = FVector2D(GridBox.Min);
-	const FVector2D BoxMax2D = FVector2D(GridBox.Max);
-	
-	SpatialBias = BoxMin2D;
-	GridBounds = FBox( FVector(BoxMin2D, -HALF_WORLD_MAX), FVector(BoxMax2D, HALF_WORLD_MAX) );
-}
-
->>>>>>> 33e6966e
 UReplicationGraphNode_GridSpatialization2D::FActorCellInfo UReplicationGraphNode_GridSpatialization2D::GetCellInfoForActor(FActorRepListType Actor, const FVector& Location3D, float CullDistance)
 {
 #if !(UE_BUILD_SHIPPING || UE_BUILD_TEST)
@@ -4890,11 +4816,8 @@
 		{
 			GEngine->ForceGarbageCollection(true);
 		}
-<<<<<<< HEAD
-=======
 
 		CleanChildNodes(NodeOrdering::IgnoreOrdering);
->>>>>>> 33e6966e
 		
 		for (auto& MapIt : DynamicSpatializedActors)
 		{
@@ -5009,7 +4932,6 @@
 		// Try to determine the previous location of the user.
 		NewPlayerCell.PrevLocation.X = FMath::Max(0, (int32)((LastLocationForConnection.X - SpatialBias.X) / CellSize));
 		NewPlayerCell.PrevLocation.Y = FMath::Max(0, (int32)((LastLocationForConnection.Y - SpatialBias.Y) / CellSize));
-<<<<<<< HEAD
 
 		// If we have not operated on this cell yet (meaning it's not shared by anyone else), gather for it.
 		if (!UniqueCurrentLocations.Contains(NewPlayerCell.CurLocation))
@@ -5020,18 +4942,6 @@
 				GridX.SetNum(CellY + 1);
 			}
 
-=======
-
-		// If we have not operated on this cell yet (meaning it's not shared by anyone else), gather for it.
-		if (!UniqueCurrentLocations.Contains(NewPlayerCell.CurLocation))
-		{
-			TArray<UReplicationGraphNode_GridCell*>& GridX = GetGridX(CellX);
-			if (GridX.Num() <= CellY)
-			{
-				GridX.SetNum(CellY + 1);
-			}
-
->>>>>>> 33e6966e
 			UReplicationGraphNode_GridCell* CellNode = GridX[CellY];
 			if (CellNode)
 			{
