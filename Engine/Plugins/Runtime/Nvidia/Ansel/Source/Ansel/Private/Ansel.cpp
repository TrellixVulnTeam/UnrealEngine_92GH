--- conflicted
+++ resolved
@@ -364,11 +364,7 @@
 		PRAGMA_DISABLE_DEPRECATION_WARNINGS
 		if (bEffectUIAllowed[DepthOfField])
 		{
-<<<<<<< HEAD
-			bool bAnyDofVisible = InOutPPSettings.DepthOfFieldFstop >= 0;
-=======
 			const bool bAnyDofVisible = InOutPPSettings.DepthOfFieldFstop > 0 && InOutPPSettings.DepthOfFieldFocalDistance > 0;
->>>>>>> 710d7cac
 
 			if (bAnyDofVisible)
 			{
