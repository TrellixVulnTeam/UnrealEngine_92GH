// Copyright 1998-2019 Epic Games, Inc. All Rights Reserved.

#include "EditableStaticMeshAdapter.h"
#include "EditableMesh.h"
#include "EditableMeshChanges.h"
#include "Engine/StaticMesh.h"
#include "Components/StaticMeshComponent.h"
#include "StaticMeshResources.h"
#include "PhysicsEngine/BodySetup.h"	// For collision generation
#include "ProfilingDebugging/ScopedTimers.h"	// For FAutoScopedDurationTimer
#include "EditableMeshFactory.h"
#include "MeshAttributes.h"


UEditableStaticMeshAdapter::UEditableStaticMeshAdapter()
	: StaticMesh( nullptr ),
	  StaticMeshLODIndex( 0 ),
	  RecreateRenderStateContext(),
	  CachedBoundingBoxAndSphere( FVector::ZeroVector, FVector::ZeroVector, 0.0f ),
	  bUpdateCollisionNeeded( false ),
	  bRecreateSimplifiedCollision( true )
{
}

void UEditableStaticMeshAdapter::BeginDestroy()
<<<<<<< HEAD
=======
{
	Super::BeginDestroy();

	// Follow up on change made by CL #5110941
	// StaticMesh is not controlled by an EditableMesh anymore
	// Rebuild its resources if applicable
	if (StaticMesh && !StaticMesh->IsPendingKillOrUnreachable())
	{
		StaticMesh->Build( true );
	}
}



inline void UEditableStaticMeshAdapter::EnsureIndexBufferIs32Bit()
>>>>>>> a1e6ec07
{
	Super::BeginDestroy();

	if (StaticMesh)
	{
		StaticMesh->ReleaseResources();
	}
}



void UEditableStaticMeshAdapter::EnsureIndexBufferIs32Bit()
{
	FStaticMeshLODResources& StaticMeshLOD = GetStaticMeshLOD();
	if( !StaticMeshLOD.IndexBuffer.Is32Bit() )
	{
		// Need a 32-bit index buffer
		static TArray<uint32> AllIndices;
		StaticMeshLOD.IndexBuffer.GetCopy( /* Out */ AllIndices );
		StaticMeshLOD.IndexBuffer.SetIndices( AllIndices, EIndexBufferStride::Force32Bit );
	}
}


void UEditableStaticMeshAdapter::InitEditableStaticMesh( UEditableMesh* EditableMesh, class UPrimitiveComponent& Component, const FEditableMeshSubMeshAddress& InitSubMeshAddress )
{
	EditableMesh->SetSubMeshAddress( InitSubMeshAddress );
	StaticMeshLODIndex = InitSubMeshAddress.LODIndex;

	// We're partial to static mesh components, here
	UStaticMeshComponent* StaticMeshComponent = Cast<UStaticMeshComponent>( &Component );
	if( StaticMeshComponent != nullptr )
	{
		UStaticMesh* ComponentStaticMesh = StaticMeshComponent->GetStaticMesh();
		if( ComponentStaticMesh != nullptr && ComponentStaticMesh->HasValidRenderData() )
		{
			this->StaticMesh = ComponentStaticMesh;
			this->OriginalStaticMesh = ComponentStaticMesh;

			const FStaticMeshRenderData& StaticMeshRenderData = *StaticMesh->RenderData;
			if( StaticMeshLODIndex >= 0 && StaticMeshLODIndex < StaticMeshRenderData.LODResources.Num() )
			{
				{
					// @todo mesheditor urgent: Currently, we're disabling many of the optimized index buffers that were precomputed
					// for static meshes when they become editable.  This is just so that we don't have to keep this data up to
					// date as we perform live edits to the geometry.  Later, we should probably get this updated as we go, or 
					// lazily update the buffers when committing a final change or saving.  Without clearing these values, some
					// graphical artifacts will be visible while editing the mesh (flickering shadows, for example.)
					FStaticMeshLODResources& StaticMeshLOD = StaticMesh->RenderData->LODResources[ StaticMeshLODIndex ];
					StaticMeshLOD.bHasAdjacencyInfo = false;
					StaticMeshLOD.bHasDepthOnlyIndices = false;
					StaticMeshLOD.bHasReversedIndices = false;
					StaticMeshLOD.bHasReversedDepthOnlyIndices = false;
					StaticMeshLOD.DepthOnlyNumTriangles = 0;
				}

				const FStaticMeshLODResources& StaticMeshLOD = StaticMeshRenderData.LODResources[ StaticMeshLODIndex ];

				FMeshDescription* MeshDescription = EditableMesh->GetMeshDescription();

				TVertexAttributesRef<FVector> VertexPositions = MeshDescription->VertexAttributes().GetAttributesRef<FVector>( MeshAttribute::Vertex::Position );

				TVertexInstanceAttributesRef<FVector> VertexInstanceNormals = MeshDescription->VertexInstanceAttributes().GetAttributesRef<FVector>( MeshAttribute::VertexInstance::Normal );
				TVertexInstanceAttributesRef<FVector> VertexInstanceTangents = MeshDescription->VertexInstanceAttributes().GetAttributesRef<FVector>( MeshAttribute::VertexInstance::Tangent );
				TVertexInstanceAttributesRef<float> VertexInstanceBinormalSigns = MeshDescription->VertexInstanceAttributes().GetAttributesRef<float>( MeshAttribute::VertexInstance::BinormalSign );
				TVertexInstanceAttributesRef<FVector4> VertexInstanceColors = MeshDescription->VertexInstanceAttributes().GetAttributesRef<FVector4>( MeshAttribute::VertexInstance::Color );
				TVertexInstanceAttributesRef<FVector2D> VertexInstanceUVs = MeshDescription->VertexInstanceAttributes().GetAttributesRef<FVector2D>( MeshAttribute::VertexInstance::TextureCoordinate );

				TEdgeAttributesRef<bool> EdgeHardnesses = MeshDescription->EdgeAttributes().GetAttributesRef<bool>( MeshAttribute::Edge::IsHard );

				TPolygonGroupAttributesRef<FName> PolygonGroupImportedMaterialSlotNames = MeshDescription->PolygonGroupAttributes().GetAttributesRef<FName>( MeshAttribute::PolygonGroup::ImportedMaterialSlotName );
				TPolygonGroupAttributesRef<FName> PolygonGroupMaterialAssetNames = MeshDescription->PolygonGroupAttributes().GetAttributesRef<FName>( MeshAttribute::PolygonGroup::MaterialAssetName );
				TPolygonGroupAttributesRef<bool> PolygonGroupCollision = MeshDescription->PolygonGroupAttributes().GetAttributesRef<bool>( MeshAttribute::PolygonGroup::EnableCollision );
				TPolygonGroupAttributesRef<bool> PolygonGroupCastShadow = MeshDescription->PolygonGroupAttributes().GetAttributesRef<bool>( MeshAttribute::PolygonGroup::CastShadow );

				// Store off the number of texture coordinates in this mesh
				const int32 NumUVs = StaticMeshLOD.GetNumTexCoords();
				VertexInstanceUVs.SetNumIndices(NumUVs);
				EditableMesh->TextureCoordinateCount = NumUVs;

				// Vertices
				const int32 NumRenderingVertices = StaticMeshLOD.VertexBuffers.PositionVertexBuffer.GetNumVertices();
				MeshDescription->ReserveNewVertices( NumRenderingVertices );	// possibly more than necessary, but doesn't matter
				MeshDescription->ReserveNewVertexInstances( NumRenderingVertices );

				const bool bHasColor = StaticMeshLOD.VertexBuffers.ColorVertexBuffer.GetNumVertices() > 0;
				check( !bHasColor || StaticMeshLOD.VertexBuffers.ColorVertexBuffer.GetNumVertices() == StaticMeshLOD.VertexBuffers.StaticMeshVertexBuffer.GetNumVertices() );

				// @todo mesheditor cleanup: This code is very similar to the static mesh build code; try to share helper structs
				static TMultiMap<int32, int32> OverlappingRenderingVertexIndices;
				{
					OverlappingRenderingVertexIndices.Reset();

					/** Helper struct for building acceleration structures. */
					struct FIndexAndZ
					{
						float Z;
						int32 Index;

						FIndexAndZ() 
						{
						}

						/** Initialization constructor. */
						FIndexAndZ(int32 InIndex, FVector V)
						{
							Z = 0.30f * V.X + 0.33f * V.Y + 0.37f * V.Z;
							Index = InIndex;
						}
					};

					// Build a temporary array of vertex instance indices, sorted by their Z value.  This will accelerate
					// searching through to find duplicates
					static TArray<FIndexAndZ> RenderingVertexIndicesSortedByZ;
					{
						RenderingVertexIndicesSortedByZ.SetNumUninitialized( NumRenderingVertices, false );
						for( int32 RenderingVertexIndex = 0; RenderingVertexIndex < NumRenderingVertices; ++RenderingVertexIndex )
						{
							const FVector VertexPosition = StaticMeshLOD.VertexBuffers.PositionVertexBuffer.VertexPosition( RenderingVertexIndex );
							RenderingVertexIndicesSortedByZ[ RenderingVertexIndex ] = FIndexAndZ( RenderingVertexIndex, VertexPosition );
						}

						// Sort the vertices by z value
						struct FCompareIndexAndZ
						{
							FORCEINLINE bool operator()( FIndexAndZ const& A, FIndexAndZ const& B ) const { return A.Z < B.Z; }
						};
						RenderingVertexIndicesSortedByZ.Sort( FCompareIndexAndZ() );
					}

					// Search for duplicates, quickly!
					const float ComparisonThreshold = KINDA_SMALL_NUMBER;	// @todo mesheditor: Tweak "weld" threshold
					for( int32 RenderingVertexIterA = 0; RenderingVertexIterA < NumRenderingVertices; ++RenderingVertexIterA )
					{
						// only need to search forward, since we add pairs both ways
						for( int32 RenderingVertexIterB = RenderingVertexIterA + 1; RenderingVertexIterB < NumRenderingVertices; ++RenderingVertexIterB )
						{
							if( FMath::Abs( RenderingVertexIndicesSortedByZ[ RenderingVertexIterB ].Z - RenderingVertexIndicesSortedByZ[ RenderingVertexIterA ].Z ) > ComparisonThreshold )
							{
								break; // can't be any more dups
							}

							const int32 RenderingVertexIndexA = RenderingVertexIndicesSortedByZ[ RenderingVertexIterA ].Index;
							const int32 RenderingVertexIndexB = RenderingVertexIndicesSortedByZ[ RenderingVertexIterB ].Index;

							const FVector VertexPositionA = StaticMeshLOD.VertexBuffers.PositionVertexBuffer.VertexPosition( RenderingVertexIndexA );
							const FVector VertexPositionB = StaticMeshLOD.VertexBuffers.PositionVertexBuffer.VertexPosition( RenderingVertexIndexB );

							if( VertexPositionA.Equals( VertexPositionB, ComparisonThreshold ) )
							{
								OverlappingRenderingVertexIndices.Add( RenderingVertexIndexA, RenderingVertexIndexB );
								OverlappingRenderingVertexIndices.Add( RenderingVertexIndexB, RenderingVertexIndexA );
							}
						}
					}
				}

				// We'll now make sure we have an editable mesh vertex created for every uniquely-positioned vertex instance.
				// Note that it's important that we process all vertices, not only the vertices that are referenced by triangles
				// in the index buffer, because we properly support meshes with vertices that are not yet connected to any
				// polygons.  These vertices will simply not have editable mesh polygons or edges connected to them, but will
				// still be interactable in the editor.
				for( int32 RenderingVertexIndex = 0; RenderingVertexIndex < NumRenderingVertices; ++RenderingVertexIndex )
				{
					const FVector VertexPosition = StaticMeshLOD.VertexBuffers.PositionVertexBuffer.VertexPosition( RenderingVertexIndex );
					const FVertexInstanceID VertexInstanceID( RenderingVertexIndex );

					// Check to see if we already have this vertex
					bool bAlreadyHaveVertexForPosition = false;
					{
						static TArray<int32> ThisRenderingVertexOverlaps;
						ThisRenderingVertexOverlaps.Reset();
						OverlappingRenderingVertexIndices.MultiFind( RenderingVertexIndex, /* Out */ ThisRenderingVertexOverlaps );

						for( int32 OverlappingRenderingVertexIter = 0; OverlappingRenderingVertexIter < ThisRenderingVertexOverlaps.Num(); ++OverlappingRenderingVertexIter )
						{
							const int32 OverlappingRenderingVertexIndex = ThisRenderingVertexOverlaps[ OverlappingRenderingVertexIter ];
							const FVertexInstanceID OverlappingVertexInstanceID( OverlappingRenderingVertexIndex );

							// If the overlapping vertex instance index is smaller than our current index, we can safely assume that
							// we've already processed this vertex position and created an editable mesh vertex for it.
							if( OverlappingRenderingVertexIndex < RenderingVertexIndex )
							{
								check( MeshDescription->IsVertexInstanceValid( OverlappingVertexInstanceID ) );
								const FVertexID ExistingVertexID = MeshDescription->GetVertexInstanceVertex( OverlappingVertexInstanceID );

								// We already have a unique editable vertex for this vertex instance position, so link them!
								MeshDescription->CreateVertexInstanceWithID( VertexInstanceID, ExistingVertexID );

								bAlreadyHaveVertexForPosition = true;

								break;
							}
						}
					}

					if( !bAlreadyHaveVertexForPosition )
					{
						const FVertexID NewVertexID = MeshDescription->CreateVertex();
						VertexPositions[ NewVertexID ] = VertexPosition;

						MeshDescription->CreateVertexInstanceWithID( VertexInstanceID, NewVertexID );
					}

					// Populate the vertex instance attributes
					{
						const FVector Normal = StaticMeshLOD.VertexBuffers.StaticMeshVertexBuffer.VertexTangentZ( RenderingVertexIndex );
						const FVector Tangent = StaticMeshLOD.VertexBuffers.StaticMeshVertexBuffer.VertexTangentX( RenderingVertexIndex );
						const FVector Binormal = StaticMeshLOD.VertexBuffers.StaticMeshVertexBuffer.VertexTangentY( RenderingVertexIndex );
						const float BinormalSign = GetBasisDeterminantSign(Tangent, Binormal, Normal);
						const FLinearColor Color = bHasColor ? FLinearColor( StaticMeshLOD.VertexBuffers.ColorVertexBuffer.VertexColor( RenderingVertexIndex ) ) : FLinearColor::White;

						VertexInstanceNormals[ VertexInstanceID ] = Normal;
						VertexInstanceTangents[ VertexInstanceID ] = Tangent;
						VertexInstanceBinormalSigns[ VertexInstanceID ] = BinormalSign;
						VertexInstanceColors[ VertexInstanceID ] = Color;
						for( int32 UVIndex = 0; UVIndex < NumUVs; ++UVIndex )
						{
							VertexInstanceUVs.Set( VertexInstanceID, UVIndex, StaticMeshLOD.VertexBuffers.StaticMeshVertexBuffer.GetVertexUV( RenderingVertexIndex, UVIndex ) );
						}
					}
				}


				const FIndexArrayView RenderingIndices = StaticMeshLOD.IndexBuffer.GetArrayView();

				const uint32 NumSections = StaticMeshLOD.Sections.Num();
				MeshDescription->ReserveNewPolygonGroups( NumSections );

				// Add all polygon groups from the static mesh sections
				for( uint32 RenderingSectionIndex = 0; RenderingSectionIndex < NumSections; ++RenderingSectionIndex )
				{
					const FStaticMeshSection& RenderingSection = StaticMeshLOD.Sections[ RenderingSectionIndex ];
					UMaterialInterface* MaterialInterface = nullptr;
					FName MaterialSlotName = "";
					FName MaterialAssetName = "";
					if (RenderingSection.MaterialIndex != INDEX_NONE)
					{
						FStaticMaterial& StaticMaterial = StaticMesh->StaticMaterials[RenderingSection.MaterialIndex];
						MaterialInterface = StaticMaterial.MaterialInterface;
						MaterialSlotName = StaticMaterial.ImportedMaterialSlotName;
						MaterialAssetName = FName(*MaterialInterface->GetPathName());
					}

					// Create a new polygon group
					const FPolygonGroupID NewPolygonGroupID = MeshDescription->CreatePolygonGroup();
					PolygonGroupImportedMaterialSlotNames[NewPolygonGroupID] = MaterialSlotName;
					PolygonGroupMaterialAssetNames[NewPolygonGroupID] = MaterialAssetName;
					PolygonGroupCollision[ NewPolygonGroupID ] = RenderingSection.bEnableCollision;
					PolygonGroupCastShadow[ NewPolygonGroupID ] = RenderingSection.bCastShadow;

					// Create a rendering polygon group for holding the triangulated data and references to the static mesh rendering section.
					// This is indexed by the same FPolygonGroupID as the PolygonGroups.
					RenderingPolygonGroups.Insert( NewPolygonGroupID );
					FRenderingPolygonGroup& NewRenderingPolygonGroup = RenderingPolygonGroups[ NewPolygonGroupID ];

					const uint32 NumSectionTriangles = RenderingSection.NumTriangles;
					NewRenderingPolygonGroup.Triangles.Reserve( NumSectionTriangles );
					NewRenderingPolygonGroup.MaxTriangles = NumSectionTriangles;
					NewRenderingPolygonGroup.RenderingSectionIndex = RenderingSectionIndex;
					NewRenderingPolygonGroup.MaterialIndex = RenderingSection.MaterialIndex;

					MeshDescription->ReserveNewPolygons( NumSectionTriangles );
					MeshDescription->ReserveNewEdges( NumSectionTriangles * 3 );	// more than required, but not a problem

					for( uint32 SectionTriangleIndex = 0; SectionTriangleIndex < NumSectionTriangles; ++SectionTriangleIndex )
					{
						const uint32 RenderingTriangleFirstVertexIndex = FRenderingPolygonGroup::TriangleIndexToRenderingTriangleFirstIndex( RenderingSection, FTriangleID( SectionTriangleIndex ) );

						TArray<FVertexInstanceID> TriangleVertexInstanceIDs;
						TriangleVertexInstanceIDs.SetNum( 3 );

						FVertexID TriangleVertexIDs[ 3 ];
						for( uint32 TriangleVertexIndex = 0; TriangleVertexIndex < 3; ++TriangleVertexIndex )
						{
							TriangleVertexInstanceIDs[ TriangleVertexIndex ] = FVertexInstanceID( RenderingIndices[ RenderingTriangleFirstVertexIndex + TriangleVertexIndex ] );
							TriangleVertexIDs[ TriangleVertexIndex ] = MeshDescription->GetVertexInstanceVertex( TriangleVertexInstanceIDs[ TriangleVertexIndex ] );
						}

						// Make sure we have a valid triangle.  The triangle can be invalid because at least two if it's vertex indices 
						// point to the exact same vertex.  The triangle is degenerate.  This can happen due to us welding the overlapping 
						// vertices because they were either extremely close to each other (or exactly overlapping.)  We'll ignore this triangle.
						const bool bIsValidTriangle =
							TriangleVertexIDs[ 0 ] != TriangleVertexIDs[ 1 ] &&
							TriangleVertexIDs[ 1 ] != TriangleVertexIDs[ 2 ] &&
							TriangleVertexIDs[ 2 ] != TriangleVertexIDs[ 0 ];

						if( bIsValidTriangle )
						{
							// Static meshes only support triangles, so there's no need to triangulate anything yet.  We'll make both
							// a triangle and a polygon here.
							// @todo: get rid of rendering triangles completely
							const FTriangleID NewTriangleID = FTriangleID( SectionTriangleIndex );

							NewRenderingPolygonGroup.Triangles.Insert( NewTriangleID );
							FMeshTriangle& NewTriangle = NewRenderingPolygonGroup.Triangles[ NewTriangleID ];

							for( uint32 TriangleVertexIndex = 0; TriangleVertexIndex < 3; ++TriangleVertexIndex )
							{
								NewTriangle.SetVertexInstanceID( TriangleVertexIndex, TriangleVertexInstanceIDs[ TriangleVertexIndex ] );
							}

							// Insert a polygon into the mesh
							const FPolygonID NewPolygonID = MeshDescription->CreatePolygon( NewPolygonGroupID, TriangleVertexInstanceIDs );

							// Create a rendering polygon mirror, indexed by the same ID
							RenderingPolygons.Insert( NewPolygonID );
							FRenderingPolygon& NewRenderingPolygon = RenderingPolygons[ NewPolygonID ];
							NewRenderingPolygon.PolygonGroupID = NewPolygonGroupID;
							NewRenderingPolygon.TriangulatedPolygonTriangleIndices.Add( NewTriangleID );
						}
						else
						{
							// Triangle was not valid.  This will result in an empty entry in our Triangles sparse array.  Luckily,
							// the triangle is already degenerate so we don't need to change anything.  This triangle index will be
							// re-used if a new triangle needs to be created during editing
							// @todo mesheditor: This can cause vertex instances to be orphaned.  Should we delete them?
						}
					}
				}

				// Determine edge hardnesses
				MeshDescription->DetermineEdgeHardnessesFromVertexInstanceNormals();

				// Determine UV seams
				if( NumUVs > 0 )
				{
					MeshDescription->DetermineUVSeamsFromUVs( 0 );
				}

				// Cache polygon tangent bases
				static TArray<FPolygonID> PolygonIDs;
				PolygonIDs.Reset();
				for( const FPolygonID PolygonID : EditableMesh->GetMeshDescription()->Polygons().GetElementIDs() )
				{
					PolygonIDs.Add( PolygonID );
				}

				EditableMesh->GeneratePolygonTangentsAndNormals( PolygonIDs );

#if 0
				// Test tangent generation
				static TArray<FPolygonID> AllPolygons;
				AllPolygons.Reset();
				for( int32 PolygonIndex = 0; PolygonIndex < EditableMesh->Polygons.GetMaxIndex(); ++PolygonIndex )
				{
					if( EditableMesh->Polygons.IsAllocated( PolygonIndex ) )
					{
						EditableMesh->PolygonsPendingNewTangentBasis.Add( FPolygonID( PolygonIndex ) );
					}
				}

				EditableMesh->GenerateTangentsAndNormals();
#endif
			}
		}
	}

	this->CachedBoundingBoxAndSphere = StaticMesh->GetBounds();

#if EDITABLE_MESH_USE_OPENSUBDIV
	EditableMesh->RefreshOpenSubdiv();
#endif
	EditableMesh->RebuildOctree();
}


void UEditableStaticMeshAdapter::InitFromBlankStaticMesh( UEditableMesh* EditableMesh, UStaticMesh& InStaticMesh )
{
	StaticMesh = &InStaticMesh;
}


void UEditableStaticMeshAdapter::InitializeFromEditableMesh( const UEditableMesh* EditableMesh )
{
	// Get the static mesh from the editable mesh submesh address
	const FEditableMeshSubMeshAddress& SubMeshAddress = EditableMesh->GetSubMeshAddress();
	StaticMesh = static_cast<UStaticMesh*>( SubMeshAddress.MeshObjectPtr );

	// @todo mesheditor instancing: sort this out
	OriginalStaticMesh = nullptr;

	StaticMeshLODIndex = SubMeshAddress.LODIndex;

	RenderingPolygons.Reset();
	RenderingPolygonGroups.Reset();

	const FMeshDescription* MeshDescription = EditableMesh->GetMeshDescription();

	// Create all the required rendering polygon groups (initialized to 'empty', each with a unique rendering section index)
	int32 RenderingSectionIndex = 0;
	for( const FPolygonGroupID PolygonGroupID : MeshDescription->PolygonGroups().GetElementIDs() )
	{
		RenderingPolygonGroups.Insert( PolygonGroupID );
		FRenderingPolygonGroup& RenderingPolygonGroup = RenderingPolygonGroups[ PolygonGroupID ];
		RenderingPolygonGroup.RenderingSectionIndex = RenderingSectionIndex;

		const FName SlotName = MeshDescription->PolygonGroupAttributes().GetAttribute<FName>( PolygonGroupID, MeshAttribute::PolygonGroup::ImportedMaterialSlotName );
		RenderingPolygonGroup.MaterialIndex = StaticMesh->StaticMaterials.IndexOfByPredicate(
			[ &SlotName ]( const FStaticMaterial& StaticMaterial )
			{
				return StaticMaterial.ImportedMaterialSlotName == SlotName;
			}
		);
		RenderingPolygonGroup.MaxTriangles = 0;

		RenderingSectionIndex++;
	}

	// Go through all the polygons, adding their triangles to the rendering polygon group
	for( const FPolygonID PolygonID : MeshDescription->Polygons().GetElementIDs() )
	{
		const FPolygonGroupID PolygonGroupID = MeshDescription->GetPolygonPolygonGroup( PolygonID );
		FRenderingPolygonGroup& RenderingPolygonGroup = RenderingPolygonGroups[ PolygonGroupID ];

		RenderingPolygons.Insert( PolygonID );
		FRenderingPolygon& RenderingPolygon = RenderingPolygons[ PolygonID ];
		RenderingPolygon.PolygonGroupID = PolygonGroupID;

		const TArray<FTriangleID>& TriangleIDs = MeshDescription->GetPolygonTriangleIDs( PolygonID );
		for( const FTriangleID TriangleID : TriangleIDs )
		{
			FMeshTriangle Triangle;
			for( int32 TriIndex = 0; TriIndex < 3; ++TriIndex )
			{
				Triangle.SetVertexInstanceID( TriIndex, MeshDescription->GetTriangleVertexInstance( TriangleID, TriIndex ) );
			}
			const FTriangleID RenderingTriangleID = RenderingPolygonGroup.Triangles.Add( Triangle );
			RenderingPolygon.TriangulatedPolygonTriangleIndices.Add( RenderingTriangleID );
		}

		RenderingPolygonGroup.MaxTriangles += TriangleIDs.Num();
	}

}


void UEditableStaticMeshAdapter::OnRebuildRenderMesh( const UEditableMesh* EditableMesh )
{
	// @todo mesheditor urgent subdiv: Saw some editable mesh corruption artifacts when testing subDs in VR

	check( RecreateRenderStateContext.IsValid() );

	FStaticMeshLODResources& StaticMeshLOD = GetStaticMeshLOD();

	// Build new vertex buffers
	static TArray< FStaticMeshBuildVertex > StaticMeshBuildVertices;
	StaticMeshBuildVertices.Reset();

	static TArray< uint32 > IndexBuffer;
	IndexBuffer.Reset();

	bool bHasColor = false;

	const FMeshDescription* MeshDescription = EditableMesh->GetMeshDescription();
	check( MeshDescription );

	TPolygonGroupAttributesConstRef<FName> PolygonGroupImportedMaterialSlotNames = MeshDescription->PolygonGroupAttributes().GetAttributesRef<FName>( MeshAttribute::PolygonGroup::ImportedMaterialSlotName );
	TPolygonGroupAttributesConstRef<bool> PolygonGroupCollision = MeshDescription->PolygonGroupAttributes().GetAttributesRef<bool>( MeshAttribute::PolygonGroup::EnableCollision );
	TPolygonGroupAttributesConstRef<bool> PolygonGroupCastShadow = MeshDescription->PolygonGroupAttributes().GetAttributesRef<bool>( MeshAttribute::PolygonGroup::CastShadow );

	const int32 NumPolygonGroups = MeshDescription->PolygonGroups().Num();
	StaticMeshLOD.Sections.Empty( NumPolygonGroups );

	if( EditableMesh->IsPreviewingSubdivisions() )
	{
		check( EditableMesh->GetSubdivisionCount() > 0 );

		// @todo mesheditor subdiv: Only 2 UVs supported for now, just to avoid having to use a dynamic array per vertex; needs a new data layout, probably (SoA)
		const int32 SubdivMeshTextureCoordinateCount = FMath::Min( EditableMesh->GetTextureCoordinateCount(), 2 );

		// The Sections sparse array mirrors the SubdivisionLimitData sections array;
		// iterate through it in parallel in order to get the material index and other section properties
		check( NumPolygonGroups == EditableMesh->SubdivisionLimitData.Sections.Num() );

		int32 SectionNumber = 0;
		for( const FPolygonGroupID PolygonGroupID : MeshDescription->PolygonGroups().GetElementIDs() )
		{
			const FSubdivisionLimitSection& SubdivisionSection = EditableMesh->SubdivisionLimitData.Sections[ SectionNumber ];

			const int32 SectionTriangleCount = SubdivisionSection.SubdividedQuads.Num() * 2;

			// @todo mesheditor subdiv perf: Ideally, if no topology changed we can just fill vertex data and not touch index buffers
			const int32 FirstSectionVertexIndex = StaticMeshBuildVertices.Num();
			StaticMeshBuildVertices.AddUninitialized( SectionTriangleCount * 3 );

			const int32 FirstIndexInSection = IndexBuffer.Num();
			IndexBuffer.Reserve( IndexBuffer.Num() + SectionTriangleCount * 3 );

			// Create new rendering section
			StaticMeshLOD.Sections.Add( FStaticMeshSection() );
			FStaticMeshSection& StaticMeshSection = StaticMeshLOD.Sections.Last();

			StaticMeshSection.FirstIndex = FirstIndexInSection;
			StaticMeshSection.NumTriangles = SectionTriangleCount;
			StaticMeshSection.MinVertexIndex = FirstSectionVertexIndex;
			StaticMeshSection.MaxVertexIndex = FirstSectionVertexIndex + SectionTriangleCount * 3;

			const int32 MaterialIndex = StaticMesh->GetMaterialIndexFromImportedMaterialSlotName( PolygonGroupImportedMaterialSlotNames[ PolygonGroupID ] );
			check( MaterialIndex != INDEX_NONE );

			StaticMeshSection.MaterialIndex = MaterialIndex;
			StaticMeshSection.bEnableCollision = PolygonGroupCollision[ PolygonGroupID ];
			StaticMeshSection.bCastShadow = PolygonGroupCastShadow[ PolygonGroupID ];

			// Fill vertices
			int32 NextVertexIndex = FirstSectionVertexIndex;
			for( int32 QuadNumber = 0; QuadNumber < SubdivisionSection.SubdividedQuads.Num(); ++QuadNumber )
			{
				const FSubdividedQuad& SubdividedQuad = SubdivisionSection.SubdividedQuads[ QuadNumber ];

				// @todo mesheditor subdiv debug
// 				GWarn->Logf( TEXT( "Q%i V%i: U:%0.2f, V:%0.2f" ), QuadNumber, 0, SubdividedQuad.QuadVertex0.TextureCoordinate0.X, SubdividedQuad.QuadVertex0.TextureCoordinate0.Y );
// 				GWarn->Logf( TEXT( "Q%i V%i: U:%0.2f, V:%0.2f" ), QuadNumber, 1, SubdividedQuad.QuadVertex1.TextureCoordinate0.X, SubdividedQuad.QuadVertex1.TextureCoordinate0.Y );
// 				GWarn->Logf( TEXT( "Q%i V%i: U:%0.2f, V:%0.2f" ), QuadNumber, 2, SubdividedQuad.QuadVertex2.TextureCoordinate0.X, SubdividedQuad.QuadVertex2.TextureCoordinate0.Y );
// 				GWarn->Logf( TEXT( "Q%i V%i: U:%0.2f, V:%0.2f" ), QuadNumber, 3, SubdividedQuad.QuadVertex3.TextureCoordinate0.X, SubdividedQuad.QuadVertex3.TextureCoordinate0.Y );

				for( int32 TriangleNumber = 0; TriangleNumber < 2; ++TriangleNumber )
				{
					for( int32 TriangleVertexNumber = 0; TriangleVertexNumber < 3; ++TriangleVertexNumber )
					{
						int32 QuadVertexNumber;
						if( TriangleNumber == 0 )
						{
							QuadVertexNumber = ( TriangleVertexNumber == 0 ) ? 0 : ( TriangleVertexNumber == 1 ? 2 : 1 );
						}
						else
						{
							QuadVertexNumber = ( TriangleVertexNumber == 0 ) ? 0 : ( TriangleVertexNumber == 1 ? 3 : 2 );
						}

						const FSubdividedQuadVertex& QuadVertex = SubdividedQuad.GetQuadVertex( QuadVertexNumber );

						const FVector VertexPosition = EditableMesh->SubdivisionLimitData.VertexPositions[ QuadVertex.VertexPositionIndex ];

						FStaticMeshBuildVertex& StaticMeshVertex = StaticMeshBuildVertices[ NextVertexIndex ];
						StaticMeshVertex.Position = VertexPosition;
						StaticMeshVertex.TangentX = QuadVertex.VertexTangent;
						StaticMeshVertex.TangentY = QuadVertex.VertexBinormalSign * FVector::CrossProduct( QuadVertex.VertexNormal, QuadVertex.VertexTangent );
						StaticMeshVertex.TangentZ = QuadVertex.VertexNormal;

						for( int32 UVIndex = 0; UVIndex < SubdivMeshTextureCoordinateCount; ++UVIndex )
						{
							StaticMeshVertex.UVs[ UVIndex ] = *( &QuadVertex.TextureCoordinate0 + UVIndex );
						}

						StaticMeshVertex.Color = QuadVertex.VertexColor;
						if( StaticMeshVertex.Color != FColor::White )
						{
							bHasColor = true;
						}

						IndexBuffer.Add( NextVertexIndex++ );
					}
				}
			}

			++SectionNumber;
		}
	}
	else
	{
		// set up vertex buffer elements
		StaticMeshBuildVertices.SetNum( MeshDescription->VertexInstances().GetArraySize() );

		TVertexAttributesConstRef<FVector> VertexPositions = MeshDescription->VertexAttributes().GetAttributesRef<FVector>( MeshAttribute::Vertex::Position );
		TVertexInstanceAttributesConstRef<FVector> VertexInstanceNormals = MeshDescription->VertexInstanceAttributes().GetAttributesRef<FVector>( MeshAttribute::VertexInstance::Normal );
		TVertexInstanceAttributesConstRef<FVector> VertexInstanceTangents = MeshDescription->VertexInstanceAttributes().GetAttributesRef<FVector>( MeshAttribute::VertexInstance::Tangent );
		TVertexInstanceAttributesConstRef<float> VertexInstanceBinormalSigns = MeshDescription->VertexInstanceAttributes().GetAttributesRef<float>( MeshAttribute::VertexInstance::BinormalSign );
		TVertexInstanceAttributesConstRef<FVector4> VertexInstanceColors = MeshDescription->VertexInstanceAttributes().GetAttributesRef<FVector4>( MeshAttribute::VertexInstance::Color );
		TVertexInstanceAttributesConstRef<FVector2D> VertexInstanceUVs = MeshDescription->VertexInstanceAttributes().GetAttributesRef<FVector2D>( MeshAttribute::VertexInstance::TextureCoordinate );

		for( const FVertexInstanceID VertexInstanceID : MeshDescription->VertexInstances().GetElementIDs() )
		{
			const FLinearColor VertexInstanceColor( VertexInstanceColors[ VertexInstanceID ] );
			if( VertexInstanceColor != FLinearColor::White )
			{
				bHasColor = true;
			}

			// @todo mesheditor: This can be much better optimized now; some of these attribute buffers can be copied in bulk directly to the render buffers.
			FStaticMeshBuildVertex& StaticMeshVertex = StaticMeshBuildVertices[ VertexInstanceID.GetValue() ];

			StaticMeshVertex.Position = VertexPositions[ MeshDescription->GetVertexInstanceVertex( VertexInstanceID ) ];
			StaticMeshVertex.TangentX = VertexInstanceTangents[ VertexInstanceID ];
			StaticMeshVertex.TangentY = FVector::CrossProduct( VertexInstanceNormals[ VertexInstanceID ], VertexInstanceTangents[ VertexInstanceID ] ).GetSafeNormal() * VertexInstanceBinormalSigns[ VertexInstanceID ];
			StaticMeshVertex.TangentZ = VertexInstanceNormals[ VertexInstanceID ];
			StaticMeshVertex.Color = VertexInstanceColor.ToFColor( true );
			for( int32 UVIndex = 0; UVIndex < VertexInstanceUVs.GetNumIndices(); ++UVIndex )
			{
				StaticMeshVertex.UVs[ UVIndex ] = VertexInstanceUVs.Get( VertexInstanceID, UVIndex );
			}
		}

		// Set up index buffer

		for( const FPolygonGroupID PolygonGroupID : MeshDescription->PolygonGroups().GetElementIDs() )
		{
			// Preserve the Sections order by finding the RenderingPolygonGroup with the RenderingSectionIndex that matches the PolygonGroupID
			FPolygonGroupID RenderingGroupID = PolygonGroupID;
			for ( const FPolygonGroupID RenderingPolygonGroupID : RenderingPolygonGroups.GetElementIDs() )
			{
				if ( RenderingPolygonGroups[ RenderingPolygonGroupID ].RenderingSectionIndex == PolygonGroupID.GetValue() )
				{
					RenderingGroupID = RenderingPolygonGroupID;
					break;
				}
			}

			FRenderingPolygonGroup& RenderingPolygonGroup = RenderingPolygonGroups[ RenderingGroupID ];

			// Create new rendering section
			StaticMeshLOD.Sections.Add( FStaticMeshSection() );
			FStaticMeshSection& StaticMeshSection = StaticMeshLOD.Sections.Last();

			StaticMeshSection.FirstIndex = IndexBuffer.Num();
			StaticMeshSection.NumTriangles = RenderingPolygonGroup.Triangles.GetArraySize();
			check( RenderingPolygonGroup.Triangles.GetArraySize() <= RenderingPolygonGroup.MaxTriangles );

			const int32 MaterialIndex = StaticMesh->GetMaterialIndexFromImportedMaterialSlotName( PolygonGroupImportedMaterialSlotNames[ PolygonGroupID ] );
			//check( MaterialIndex != INDEX_NONE );
			StaticMeshSection.MaterialIndex = MaterialIndex;
			StaticMeshSection.bEnableCollision = PolygonGroupCollision[ PolygonGroupID ];
			StaticMeshSection.bCastShadow = PolygonGroupCastShadow[ PolygonGroupID ];


			if( RenderingPolygonGroup.Triangles.Num() > 0 )
			{
				IndexBuffer.Reserve( IndexBuffer.Num() + RenderingPolygonGroup.Triangles.GetArraySize() * 3 );
				uint32 MinIndex = TNumericLimits< uint32 >::Max();
				uint32 MaxIndex = TNumericLimits< uint32 >::Min();

				// Find the first valid vertex instance index, so that we have a value we can use for our degenerates
				check( RenderingPolygonGroup.Triangles.Num() > 0 );
				const FVertexInstanceID FirstValidRenderingID = RenderingPolygonGroup.Triangles[ RenderingPolygonGroup.Triangles.GetFirstValidID() ].GetVertexInstanceID( 0 );

				for( int32 TriangleIndex = 0; TriangleIndex < RenderingPolygonGroup.Triangles.GetArraySize(); ++TriangleIndex )
				{
					const FTriangleID TriangleID( TriangleIndex );
					if( RenderingPolygonGroup.Triangles.IsValid( TriangleID ) )
					{
						const FMeshTriangle& Triangle = RenderingPolygonGroup.Triangles[ TriangleID ];
						for( int32 TriVert = 0; TriVert < 3; ++TriVert )
						{
							const uint32 RenderingVertexIndex = Triangle.GetVertexInstanceID( TriVert ).GetValue();
							IndexBuffer.Add( RenderingVertexIndex );
							MinIndex = FMath::Min( MinIndex, RenderingVertexIndex );
							MaxIndex = FMath::Max( MaxIndex, RenderingVertexIndex );
						}
					}
					else
					{
						IndexBuffer.Add( FirstValidRenderingID.GetValue() );
						IndexBuffer.Add( FirstValidRenderingID.GetValue() );
						IndexBuffer.Add( FirstValidRenderingID.GetValue() );
					}
				}

				StaticMeshSection.MinVertexIndex = MinIndex;
				StaticMeshSection.MaxVertexIndex = MaxIndex;

				// Add any index buffer padding.
				// This can be necessary if we have just loaded an editable mesh which had a MaxTriangles count in the editable mesh section
				// greater than the sparse array max size (i.e. an extra gap had been reserved for tris).
				const int32 IndexBufferPadding = RenderingPolygonGroup.MaxTriangles - RenderingPolygonGroup.Triangles.GetArraySize();
				if( IndexBufferPadding > 0 )
				{
					IndexBuffer.AddZeroed( IndexBufferPadding * 3 );
				}
			}
			else
			{
				// No triangles in this section
				StaticMeshSection.MinVertexIndex = 0;
				StaticMeshSection.MaxVertexIndex = 0;
			}
		}
	}

	// Figure out which index buffer stride we need
	bool bNeeds32BitIndices = false;
	for( const FStaticMeshSection& StaticMeshSection : StaticMeshLOD.Sections )
	{
		if( StaticMeshSection.MaxVertexIndex > TNumericLimits<uint16>::Max() )
		{
			bNeeds32BitIndices = true;
		}
	}
	const EIndexBufferStride::Type IndexBufferStride = bNeeds32BitIndices ? EIndexBufferStride::Force32Bit : EIndexBufferStride::Force16Bit;

	StaticMeshLOD.VertexBuffers.PositionVertexBuffer.Init( StaticMeshBuildVertices );
	StaticMeshLOD.VertexBuffers.StaticMeshVertexBuffer.Init( StaticMeshBuildVertices, EditableMesh->GetTextureCoordinateCount() );

	if( bHasColor )
	{
		StaticMeshLOD.VertexBuffers.ColorVertexBuffer.Init( StaticMeshBuildVertices );
	}
	else
	{
		StaticMeshLOD.VertexBuffers.ColorVertexBuffer.InitFromSingleColor( FColor::White, StaticMeshBuildVertices.Num() );
	}

	StaticMeshLOD.IndexBuffer.SetIndices( IndexBuffer, IndexBufferStride );
	StaticMeshLOD.DepthOnlyIndexBuffer.SetIndices(TArray< uint32 >(), IndexBufferStride);

	if (StaticMeshLOD.AdditionalIndexBuffers == nullptr)
	{
		StaticMeshLOD.AdditionalIndexBuffers = new FAdditionalStaticMeshIndexBuffers();
	}

	// @todo mesheditor: support the other index buffer types
	StaticMeshLOD.AdditionalIndexBuffers->ReversedIndexBuffer.SetIndices( TArray< uint32 >(), IndexBufferStride );
	StaticMeshLOD.AdditionalIndexBuffers->ReversedDepthOnlyIndexBuffer.SetIndices( TArray< uint32 >(), IndexBufferStride );
	StaticMeshLOD.AdditionalIndexBuffers->WireframeIndexBuffer.SetIndices( TArray< uint32 >(), IndexBufferStride );
	StaticMeshLOD.AdditionalIndexBuffers->AdjacencyIndexBuffer.SetIndices( TArray< uint32 >(), IndexBufferStride );

	StaticMeshLOD.bHasAdjacencyInfo = false;
	StaticMeshLOD.bHasDepthOnlyIndices = false;
	StaticMeshLOD.bHasReversedIndices = false;
	StaticMeshLOD.bHasReversedDepthOnlyIndices = false;
	StaticMeshLOD.DepthOnlyNumTriangles = 0;
}



void UEditableStaticMeshAdapter::Serialize( FArchive& Ar )
{
	Super::Serialize( Ar );

	Ar.UsingCustomVersion( FEditableMeshCustomVersion::GUID );

	Ar << RenderingPolygons;
	Ar << RenderingPolygonGroups;
}


void UEditableStaticMeshAdapter::OnStartModification( const UEditableMesh* EditableMesh, const EMeshModificationType MeshModificationType, const EMeshTopologyChange MeshTopologyChange )
{
	// @todo mesheditor undo: We're not using traditional transactions to undo mesh changes yet, but we still want to dirty the mesh package
	// Also, should we even need the Initializing type? Should we not wait for the first modification before dirtying the package?

	StaticMesh->MarkPackageDirty();
}


void UEditableStaticMeshAdapter::OnRebuildRenderMeshStart( const UEditableMesh* EditableMesh, const bool bInvalidateLighting )
{
	// We may already have a lock on the rendering resources, if it wasn't released the last time we called EndModification()
	// on the mesh.  This is only the case when rolling back preview changes for a mesh, because we're guaranteed to apply another
	// modification to the same mesh in the very same frame.  So we can avoid having to update the GPU resources twice in one frame.
	if( !RecreateRenderStateContext.IsValid() )
	{
		// We're changing the mesh itself, so ALL static mesh components in the scene will need
		// to be unregistered for this (and reregistered afterwards.)
		const bool bRefreshBounds = true;
		RecreateRenderStateContext = MakeShareable( new FStaticMeshComponentRecreateRenderStateContext( StaticMesh, bInvalidateLighting, bRefreshBounds ) );

		// Release the static mesh's resources.
		StaticMesh->ReleaseResources();

		// Flush the resource release commands to the rendering thread to ensure that the build doesn't occur while a resource is still
		// allocated, and potentially accessing the UStaticMesh.
		StaticMesh->ReleaseResourcesFence.Wait();
	}
}


void UEditableStaticMeshAdapter::OnEndModification( const UEditableMesh* EditableMesh )
{
	bUpdateCollisionNeeded = false;
}


void UEditableStaticMeshAdapter::OnRebuildRenderMeshFinish( const UEditableMesh* EditableMesh, const bool bRebuildBoundsAndCollision, const bool bIsPreviewRollback )
{
	if (!bIsPreviewRollback)
	{
		StaticMesh->InitResources();
	}

	UpdateBounds( EditableMesh, bRebuildBoundsAndCollision );
	
	// Only UpdateCollision if there were Delete operations (or Create from undoing a Delete)
	if( bUpdateCollisionNeeded && bRebuildBoundsAndCollision )
	{
		UpdateCollision();
	}

	// When rolling back preview changes, we'll skip updating GPU resources.  This is because we're guaranteed to get either 'interim' or
	// 'final' changes to the same mesh later this frame, and we want to avoid updating the GPU resources twice in one frame.
	if( !bIsPreviewRollback )
	{
		// NOTE: This can call InvalidateLightingCache() on all components using this mesh, causing Modify() to be 
		// called on those components!  Just something to be aware of when EndModification() is called within
		// an undo transaction.
		RecreateRenderStateContext.Reset();
	}
}


void UEditableStaticMeshAdapter::OnReindexElements( const UEditableMesh* EditableMesh, const FElementIDRemappings& Remappings )
{
	RenderingPolygons.Remap( Remappings.NewPolygonIndexLookup );
	RenderingPolygonGroups.Remap( Remappings.NewPolygonGroupIndexLookup );

	// Always compact the rendering triangles
	for( const FPolygonGroupID PolygonGroupID : RenderingPolygonGroups.GetElementIDs() )
	{
		FRenderingPolygonGroup& RenderingPolygonGroup = RenderingPolygonGroups[ PolygonGroupID ];
//		const FMeshPolygonGroup& PolygonGroup = EditableMesh->GetMeshDescription()->GetPolygonGroup( PolygonGroupID );

		TSparseArray<int32> TriangleRemappings;
		RenderingPolygonGroup.Triangles.Compact( TriangleRemappings );

		for( const FTriangleID TriangleID : RenderingPolygonGroup.Triangles.GetElementIDs() )
		{
			FMeshTriangle& Triangle = RenderingPolygonGroup.Triangles[ TriangleID ];
			for( int32 TriangleVertexNumber = 0; TriangleVertexNumber < 3; ++TriangleVertexNumber )
			{
				const FVertexInstanceID OriginalVertexInstanceID = Triangle.GetVertexInstanceID( TriangleVertexNumber );
				const FVertexInstanceID NewVertexInstanceID( Remappings.NewVertexInstanceIndexLookup[ OriginalVertexInstanceID.GetValue() ] );
				Triangle.SetVertexInstanceID( TriangleVertexNumber, NewVertexInstanceID );
			}
		}

		RenderingPolygonGroup.MaxTriangles = RenderingPolygonGroup.Triangles.GetArraySize();

		// Fix up references in referencing polygons
		for( const FPolygonID PolygonID : EditableMesh->GetMeshDescription()->GetPolygonGroupPolygons( PolygonGroupID ) )
		{
			FRenderingPolygon& RenderingPolygon = RenderingPolygons[ PolygonID ];
			RenderingPolygon.PolygonGroupID = PolygonGroupID;

			for( FTriangleID& TriangleID : RenderingPolygon.TriangulatedPolygonTriangleIndices )
			{
				TriangleID = FTriangleID( TriangleRemappings[ TriangleID.GetValue() ] );
			}
		}
	}
}


bool UEditableStaticMeshAdapter::IsCommitted( const UEditableMesh* EditableMesh ) const
{
	return StaticMesh->EditableMesh == EditableMesh;
}


bool UEditableStaticMeshAdapter::IsCommittedAsInstance( const UEditableMesh* EditableMesh ) const
{
	return StaticMesh != OriginalStaticMesh;
}


void UEditableStaticMeshAdapter::OnCommit( UEditableMesh* EditableMesh )
{
	if( !IsCommitted( EditableMesh ) )
	{
		// Move the editable mesh to an inner of the static mesh, and set the static mesh's EditableMesh property.
		EditableMesh->Rename( nullptr, StaticMesh, REN_DontCreateRedirectors );
		StaticMesh->EditableMesh = EditableMesh;
	}
}


UEditableMesh* UEditableStaticMeshAdapter::OnCommitInstance( UEditableMesh* EditableMesh, UPrimitiveComponent* ComponentToInstanceTo )
{
	UStaticMeshComponent* StaticMeshComponent = Cast<UStaticMeshComponent>( ComponentToInstanceTo );

	if( StaticMeshComponent )
	{
		// Duplicate the static mesh, putting it as an *inner* of the static mesh component.
		// This is no longer a persistent asset, so clear the appropriate flags.
		UStaticMesh* NewStaticMesh = DuplicateObject( OriginalStaticMesh, StaticMeshComponent );
		NewStaticMesh->ClearFlags( RF_Public | RF_Standalone );

		// Point the static mesh component to the new static mesh instance we just made for it
		StaticMeshComponent->SetStaticMesh( NewStaticMesh );

		// Duplicate this editable mesh to a new instance inside the new static mesh instance, and set the static mesh's EditableMesh property.
		UEditableMesh* NewEditableMesh = DuplicateObject( EditableMesh, NewStaticMesh );

		// Look for the corresponding adapter instance in the duplicated mesh.
		const int32 AdapterIndex = EditableMesh->Adapters.Find( this );
		check( AdapterIndex != INDEX_NONE );
		UEditableStaticMeshAdapter* NewAdapter = Cast<UEditableStaticMeshAdapter>( NewEditableMesh->Adapters[ AdapterIndex ] );

		NewStaticMesh->EditableMesh = NewEditableMesh;
		NewAdapter->StaticMesh = NewStaticMesh;

		// Update the submesh address which will have changed now it's been instanced
		NewEditableMesh->SetSubMeshAddress( UEditableMeshFactory::MakeSubmeshAddress( StaticMeshComponent, EditableMesh->SubMeshAddress.LODIndex ) );
		NewEditableMesh->RebuildRenderMesh();

		return NewEditableMesh;
	}

	return nullptr;
}


void UEditableStaticMeshAdapter::OnRevert( UEditableMesh* EditableMesh )
{
	// @todo
}


UEditableMesh* UEditableStaticMeshAdapter::OnRevertInstance( UEditableMesh* EditableMesh )
{
	// @todo
	return nullptr;
}


void UEditableStaticMeshAdapter::OnPropagateInstanceChanges( UEditableMesh* EditableMesh )
{
	check( false );		// @todo mesheditor: fix me
	//if( IsCommittedAsInstance() )
	//{
	//	// @todo mesheditor: we can only generate submesh addresses from a component. Since we don't have a component, we create a dummy one.
	//	// Not really fond of this.
	//	// Explore other possibilities, e.g. constructing a submesh address by hand (although the contents of MeshObjectPtr are supposed to be opaque)
	//	UStaticMeshComponent* DummyComponent = NewObject<UStaticMeshComponent>();
	//	DummyComponent->SetStaticMesh( OriginalStaticMesh );

	//	UEditableStaticMeshAdapter* NewEditableMesh = DuplicateObject( this, OriginalStaticMesh );
	//	OriginalStaticMesh->EditableMesh = NewEditableMesh;
	//	NewEditableMesh->StaticMesh = OriginalStaticMesh;
	//	NewEditableMesh->SetSubMeshAddress( UEditableMeshFactory::MakeSubmeshAddress( DummyComponent, SubMeshAddress.LODIndex ) );
	//	NewEditableMesh->RebuildRenderMesh();
	//}
}


void UEditableStaticMeshAdapter::UpdateBounds( const UEditableMesh* EditableMesh, const bool bShouldRecompute )
{
	if( bShouldRecompute )
	{
		// Compute a new bounding box
		// @todo mesheditor perf: During the final modification, only do this if the bounds may have changed (need hinting)
		FBoxSphereBounds BoundingBoxAndSphere;

		// @todo mesheditor LODs: Really we should store the bounds of LOD0 inside the static mesh.  Our editable mesh might be for a different LOD.

		// If we're in subdivision preview mode, use the bounds of the base cage mesh, so that simple collision
		// queries will always include the base cage, even though the actual mesh geometry might be quite a bit smaller.
		// This also relies on us specifically querying against the simple collision, which we do in a second pass after
		// looking for meshes using a complex collision trace.
		// @todo mesheditor: Ideally we are not storing an inflated bounds here just for base cage editor interaction
		if( EditableMesh->IsPreviewingSubdivisions() )
		{
			BoundingBoxAndSphere = EditableMesh->ComputeBoundingBoxAndSphere();
		}
		else
		{
			FBox BoundingBox;
			BoundingBox.Init();

			const FMeshDescription* MeshDescription = EditableMesh->GetMeshDescription();

			TVertexAttributesConstRef<FVector> VertexPositions = EditableMesh->GetMeshDescription()->VertexAttributes().GetAttributesRef<FVector>( MeshAttribute::Vertex::Position );

			for( const FVertexID VertexID : MeshDescription->Vertices().GetElementIDs() )
			{
				if( !EditableMesh->IsOrphanedVertex( VertexID ) )
				{
					BoundingBox += VertexPositions[ VertexID ];
				}
			}

			BoundingBox.GetCenterAndExtents( /* Out */ BoundingBoxAndSphere.Origin, /* Out */ BoundingBoxAndSphere.BoxExtent );

			// Calculate the bounding sphere, using the center of the bounding box as the origin.
			BoundingBoxAndSphere.SphereRadius = 0.0f;

			for( const FVertexID VertexID : MeshDescription->Vertices().GetElementIDs() )
			{
				if( !EditableMesh->IsOrphanedVertex( VertexID ) )
				{
					BoundingBoxAndSphere.SphereRadius = FMath::Max( ( VertexPositions[ VertexID ] - BoundingBoxAndSphere.Origin ).Size(), BoundingBoxAndSphere.SphereRadius );
				}
			}
		}

		this->CachedBoundingBoxAndSphere = BoundingBoxAndSphere;
	}
	
	FStaticMeshRenderData& StaticMeshRenderData = *StaticMesh->RenderData;
	StaticMeshRenderData.Bounds = CachedBoundingBoxAndSphere;
	StaticMesh->CalculateExtendedBounds();
}


void UEditableStaticMeshAdapter::UpdateCollision()
{
	// @todo mesheditor collision: We're wiping the existing simplified collision and generating a simple bounding
	// box collision, since that's the best we can do without impacting performance.  We always using visibility (complex)
	// collision for traces while mesh editing (for hover/selection), so simplified collision isn't really important.
	if ( !bRecreateSimplifiedCollision )
	{
		return;
	}

	if( StaticMesh->BodySetup == nullptr )
	{
		StaticMesh->CreateBodySetup();
	}

	UBodySetup* BodySetup = StaticMesh->BodySetup;

	// Return of body setup creation failed
	if( !BodySetup )
	{
		return;
	}

	// NOTE: We don't bother calling Modify() on the BodySetup as EndModification() will rebuild this guy after every undo
	// BodySetup->Modify();

	if( BodySetup->AggGeom.GetElementCount() > 0 )
	{
		BodySetup->RemoveSimpleCollision();
	}

	BodySetup->InvalidatePhysicsData();

	const FBoxSphereBounds Bounds = StaticMesh->GetBounds();

	FKBoxElem BoxElem;
	BoxElem.Center = Bounds.Origin;
	BoxElem.X = Bounds.BoxExtent.X * 2.0f;
	BoxElem.Y = Bounds.BoxExtent.Y * 2.0f;
	BoxElem.Z = Bounds.BoxExtent.Z * 2.0f;
	BodySetup->AggGeom.BoxElems.Add( BoxElem );

	// Update all static mesh components that are using this mesh
	// @todo mesheditor perf: This is a pretty heavy operation, and overlaps with what we're already doing in RecreateRenderStateContext
	// a little bit.  Ideally we do everything in a single pass.  Furthermore, if this could be updated lazily it would be faster.
	{
		for( FObjectIterator Iter( UStaticMeshComponent::StaticClass() ); Iter; ++Iter )
		{
			UStaticMeshComponent* StaticMeshComponent = Cast<UStaticMeshComponent>( *Iter );
			if( StaticMeshComponent->GetStaticMesh() == StaticMesh )
			{
				// it needs to recreate IF it already has been created
				if( StaticMeshComponent->IsPhysicsStateCreated() )
				{
					StaticMeshComponent->RecreatePhysicsState();
				}
			}
		}
	}
}


void UEditableStaticMeshAdapter::OnSetVertexAttribute( const UEditableMesh* EditableMesh, const FVertexID VertexID, const FMeshElementAttributeData& Attribute )
{
	FStaticMeshLODResources& StaticMeshLOD = GetStaticMeshLOD();

	const FMeshDescription* MeshDescription = EditableMesh->GetMeshDescription();

	if( Attribute.AttributeName == MeshAttribute::Vertex::Position )
	{
		const FVector NewVertexPosition = Attribute.AttributeValue.GetValue<FVector>();

		// @todo mesheditor: eventually break out subdivided mesh into a different adapter which handles things differently?
		// (may also want different component eventually)
		if( !EditableMesh->IsPreviewingSubdivisions() )
		{
			const FVertexInstanceArray& VertexInstances = EditableMesh->GetMeshDescription()->VertexInstances();

			// Set the vertex buffer position of all of the vertex instances for this editable vertex
			for( const FVertexInstanceID VertexInstanceID : MeshDescription->GetVertexVertexInstances( VertexID ) )
			{
				check( MeshDescription->IsVertexInstanceValid( VertexInstanceID ) );
				StaticMeshLOD.VertexBuffers.PositionVertexBuffer.VertexPosition( VertexInstanceID.GetValue() ) = NewVertexPosition;
			}
		}

		// Update cached bounds.  This is not a "perfect" bounding sphere and centered box.  Instead, we take our current bounds
		// and inflate it to include the updated vertex position, translating the bounds proportionally to reduce how much it
		// needs to be expanded.  The "perfect" bounds will be computed in UpdateBounds() when an interaction is finalized.
		{
			const FVector OffsetFromCenter = NewVertexPosition - CachedBoundingBoxAndSphere.Origin;
			const float SquaredDistanceToCenter = OffsetFromCenter.SizeSquared();
			const float SquaredSphereRadius = CachedBoundingBoxAndSphere.SphereRadius * CachedBoundingBoxAndSphere.SphereRadius;
			if( SquaredDistanceToCenter > SquaredSphereRadius )
			{
				const float DistanceToCenter = FMath::Sqrt( SquaredDistanceToCenter );
				const float RadiusDelta = ( DistanceToCenter - CachedBoundingBoxAndSphere.SphereRadius ) * 0.5f;
				CachedBoundingBoxAndSphere.SphereRadius += RadiusDelta;
				CachedBoundingBoxAndSphere.Origin += OffsetFromCenter * ( RadiusDelta / DistanceToCenter );
			}

			// Update extent
			CachedBoundingBoxAndSphere.BoxExtent.X = FMath::Max( CachedBoundingBoxAndSphere.BoxExtent.X, FMath::Abs( NewVertexPosition.X - CachedBoundingBoxAndSphere.Origin.X ) );
			CachedBoundingBoxAndSphere.BoxExtent.Y = FMath::Max( CachedBoundingBoxAndSphere.BoxExtent.Y, FMath::Abs( NewVertexPosition.Y - CachedBoundingBoxAndSphere.Origin.Y ) );
			CachedBoundingBoxAndSphere.BoxExtent.Z = FMath::Max( CachedBoundingBoxAndSphere.BoxExtent.Z, FMath::Abs( NewVertexPosition.X - CachedBoundingBoxAndSphere.Origin.Z ) );
		}
	}
}


void UEditableStaticMeshAdapter::OnSetEdgeAttribute( const UEditableMesh* EditableMesh, const FEdgeID EdgeID, const FMeshElementAttributeData& Attribute )
{
	// Nothing to do here
}


void UEditableStaticMeshAdapter::OnSetVertexInstanceAttribute( const UEditableMesh* EditableMesh, const FVertexInstanceID VertexInstanceID, const FMeshElementAttributeData& Attribute )
{
	const TAttributesSet<FVertexInstanceID>& VertexInstanceAttributes = EditableMesh->GetMeshDescription()->VertexInstanceAttributes();
	FStaticMeshLODResources& StaticMeshLOD = GetStaticMeshLOD();

	if( Attribute.AttributeName == MeshAttribute::VertexInstance::Normal ||
		Attribute.AttributeName == MeshAttribute::VertexInstance::Tangent ||
		Attribute.AttributeName == MeshAttribute::VertexInstance::BinormalSign )
	{
		if( !EditableMesh->IsPreviewingSubdivisions() )
		{
			const FVector Normal = VertexInstanceAttributes.GetAttribute<FVector>( VertexInstanceID, MeshAttribute::VertexInstance::Normal );
			const FVector Tangent = VertexInstanceAttributes.GetAttribute<FVector>( VertexInstanceID, MeshAttribute::VertexInstance::Tangent );
			const float BinormalSign = VertexInstanceAttributes.GetAttribute<float>( VertexInstanceID, MeshAttribute::VertexInstance::BinormalSign );

			// @todo mesheditor perf: SetVertexTangents() and VertexTangentX/Y() functions actually does a bit of work to compute the basis every time. 
			// Ideally we can get/set this stuff directly to improve performance.  This became slower after high precision basis values were added.
			// @todo mesheditor perf: this is even more pertinent now we already have the binormal sign!
			StaticMeshLOD.VertexBuffers.StaticMeshVertexBuffer.SetVertexTangents(
				VertexInstanceID.GetValue(),
				Tangent,
				FVector::CrossProduct( Normal, Tangent ).GetSafeNormal() * BinormalSign,
				Normal );
		}
	}
	else if( Attribute.AttributeName == MeshAttribute::VertexInstance::TextureCoordinate )
	{
		if( !EditableMesh->IsPreviewingSubdivisions() )
		{
			check( Attribute.AttributeIndex < EditableMesh->GetTextureCoordinateCount() );
			StaticMeshLOD.VertexBuffers.StaticMeshVertexBuffer.SetVertexUV( VertexInstanceID.GetValue(), Attribute.AttributeIndex, Attribute.AttributeValue.GetValue<FVector2D>() );
		}
	}
	else if( Attribute.AttributeName == MeshAttribute::VertexInstance::Color )
	{
		if( !EditableMesh->IsPreviewingSubdivisions() )
		{
			const FVector4 Value = Attribute.AttributeValue.GetValue<FVector4>();
			const FLinearColor LinearColor( Value.X, Value.Y, Value.Z, Value.W );
			const FColor NewColor = LinearColor.ToFColor( true );

			if( StaticMeshLOD.VertexBuffers.ColorVertexBuffer.GetNumVertices() != EditableMesh->GetMeshDescription()->VertexInstances().GetArraySize() )
			{
				if( LinearColor != FLinearColor::White )
				{
					// Until now, we haven't needed a vertex color buffer.
					// Force one to be generated now that we have a non-white vertex in the mesh.
					OnRebuildRenderMesh( EditableMesh );
				}
			}
			else
			{
				StaticMeshLOD.VertexBuffers.ColorVertexBuffer.VertexColor( VertexInstanceID.GetValue() ) = NewColor;
			}
		}
	}
}


void UEditableStaticMeshAdapter::OnCreateEmptyVertexRange( const UEditableMesh* EditableMesh, const TArray<FVertexID>& VertexIDs )
{
}


void UEditableStaticMeshAdapter::OnCreateVertices( const UEditableMesh* EditableMesh, const TArray<FVertexID>& VertexIDs )
{
}


void UEditableStaticMeshAdapter::OnCreateVertexInstances( const UEditableMesh* EditableMesh, const TArray<FVertexInstanceID>& VertexInstanceIDs )
{
	if( !EditableMesh->IsPreviewingSubdivisions() )
	{
		const FMeshDescription* MeshDescription = EditableMesh->GetMeshDescription();
		FStaticMeshLODResources& StaticMeshLOD = GetStaticMeshLOD();
		const int32 NumUVs = MeshDescription->VertexInstanceAttributes().GetAttributeIndexCount<FVector2D>( MeshAttribute::VertexInstance::TextureCoordinate );
		TVertexAttributesConstRef<FVector> VertexPositions = MeshDescription->VertexAttributes().GetAttributesRef<FVector>( MeshAttribute::Vertex::Position );
		const bool bHasColors = StaticMeshLOD.VertexBuffers.ColorVertexBuffer.GetNumVertices() > 0;

		// Determine if we need to grow the render buffers
		const int32 OldVertexBufferRenderingVertexCount = StaticMeshLOD.VertexBuffers.PositionVertexBuffer.GetNumVertices();
		const int32 NumNewVertexBufferRenderingVertices = FMath::Max( 0, MeshDescription->VertexInstances().GetArraySize() - OldVertexBufferRenderingVertexCount );

		static TArray<FStaticMeshBuildVertex> RenderingVerticesToAppend;
		RenderingVerticesToAppend.SetNumUninitialized( NumNewVertexBufferRenderingVertices, false );

		for( const FVertexInstanceID VertexInstanceID : VertexInstanceIDs )
		{
			const FVertexID ReferencedVertexID = MeshDescription->GetVertexInstanceVertex( VertexInstanceID );

			const int32 NewRenderingVertexIndex = VertexInstanceID.GetValue();	// Rendering vertex indices are the same as vertex instance IDs

			if( NewRenderingVertexIndex < OldVertexBufferRenderingVertexCount )
			{
				// Rendering vertex is within the already allocated buffer. Initialize the new vertices to some defaults
				// @todo mesheditor: these defaults should come from the attributes themselves
				StaticMeshLOD.VertexBuffers.PositionVertexBuffer.VertexPosition( NewRenderingVertexIndex ) = VertexPositions[ ReferencedVertexID ];
				StaticMeshLOD.VertexBuffers.StaticMeshVertexBuffer.SetVertexTangents(
					NewRenderingVertexIndex,
					FVector::ZeroVector,
					FVector::ZeroVector,
					FVector::ZeroVector );

				for( int32 UVIndex = 0; UVIndex < NumUVs; ++UVIndex )
				{
					StaticMeshLOD.VertexBuffers.StaticMeshVertexBuffer.SetVertexUV( NewRenderingVertexIndex, UVIndex, FVector2D::ZeroVector );
				}

				if( bHasColors )
				{
					StaticMeshLOD.VertexBuffers.ColorVertexBuffer.VertexColor( NewRenderingVertexIndex ) = FColor::White;
				}
			}
			else
			{
				// Rendering vertex needs to be added in a new block
				const int32 AppendVertexNumber = NewRenderingVertexIndex - OldVertexBufferRenderingVertexCount;
				check( AppendVertexNumber >= 0 && AppendVertexNumber < NumNewVertexBufferRenderingVertices );
				FStaticMeshBuildVertex& RenderingVertexToAppend = RenderingVerticesToAppend[ AppendVertexNumber ];

				// Initialize the new vertices to some defaults
				RenderingVertexToAppend.Position = VertexPositions[ ReferencedVertexID ];
				RenderingVertexToAppend.TangentX = FVector::ZeroVector;
				RenderingVertexToAppend.TangentY = FVector::ZeroVector;
				RenderingVertexToAppend.TangentZ = FVector::ZeroVector;

				for( int32 UVIndex = 0; UVIndex < NumUVs; ++UVIndex )
				{
					RenderingVertexToAppend.UVs[ UVIndex ] = FVector2D::ZeroVector;
				}

				RenderingVertexToAppend.Color = FColor::White;
			}
		}

		if( RenderingVerticesToAppend.Num() > 0 )
		{
			StaticMeshLOD.VertexBuffers.StaticMeshVertexBuffer.AppendVertices( RenderingVerticesToAppend.GetData(), RenderingVerticesToAppend.Num() );
			StaticMeshLOD.VertexBuffers.PositionVertexBuffer.AppendVertices( RenderingVerticesToAppend.GetData(), RenderingVerticesToAppend.Num() );

			if( bHasColors )
			{
				StaticMeshLOD.VertexBuffers.ColorVertexBuffer.AppendVertices( RenderingVerticesToAppend.GetData(), RenderingVerticesToAppend.Num() );
			}
		}
	}
}


void UEditableStaticMeshAdapter::OnCreateEdges( const UEditableMesh* EditableMesh, const TArray<FEdgeID>& EdgeIDs )
{
	// Nothing to do here for now
}


void UEditableStaticMeshAdapter::OnCreatePolygons( const UEditableMesh* EditableMesh, const TArray<FPolygonID>& PolygonIDs )
{
	// Add mirror polygons for static mesh adapter
	for( const FPolygonID PolygonID : PolygonIDs )
	{
		RenderingPolygons.Insert( PolygonID );
		RenderingPolygons[ PolygonID ].PolygonGroupID = EditableMesh->GetGroupForPolygon( PolygonID );

		bUpdateCollisionNeeded = true;
	}
}


void UEditableStaticMeshAdapter::OnChangePolygonVertexInstances( const UEditableMesh* EditableMesh, const TArray<FPolygonID>& PolygonIDs )
{
	OnRetriangulatePolygons( EditableMesh, PolygonIDs );
}


void UEditableStaticMeshAdapter::OnRetriangulatePolygons( const UEditableMesh* EditableMesh, const TArray<FPolygonID>& PolygonIDs )
{
	const FMeshDescription* MeshDescription = EditableMesh->GetMeshDescription();

	for( const FPolygonID PolygonID : PolygonIDs )
	{
		FRenderingPolygon& RenderingPolygon = RenderingPolygons[ PolygonID ];
		const FPolygonGroupID PolygonGroupID = RenderingPolygon.PolygonGroupID;
		FRenderingPolygonGroup& RenderingPolygonGroup = RenderingPolygonGroups[ PolygonGroupID ];
		const TArray<FTriangleID>& TriangleIDs = MeshDescription->GetPolygonTriangleIDs( PolygonID );

		// Check to see whether the index buffer needs to be updated
		bool bNeedsUpdatedTriangles = false;
		{
			if( RenderingPolygon.TriangulatedPolygonTriangleIndices.Num() != TriangleIDs.Num() )
			{
				// Triangle count has changed, so we definitely need new triangles!
				bNeedsUpdatedTriangles = true;
			}
			else
			{
				// See if the triangulation has changed even if the number of triangles is the same
				for( int32 Index = 0; Index < TriangleIDs.Num(); ++Index )
				{
					const FMeshTriangle& OldTriangle = RenderingPolygonGroup.Triangles[ RenderingPolygon.TriangulatedPolygonTriangleIndices[ Index ] ];
					const FTriangleID NewTriangleID = TriangleIDs[ Index ];

					if( OldTriangle.GetVertexInstanceID( 0 ) != MeshDescription->GetTriangleVertexInstance( NewTriangleID, 0 ) ||
						OldTriangle.GetVertexInstanceID( 1 ) != MeshDescription->GetTriangleVertexInstance( NewTriangleID, 1 ) ||
						OldTriangle.GetVertexInstanceID( 2 ) != MeshDescription->GetTriangleVertexInstance( NewTriangleID, 2 ) )
					{
						bNeedsUpdatedTriangles = true;
						break;
					}
				}
			}
		}

		// Has anything changed?
		if( bNeedsUpdatedTriangles )
		{
			const uint32 RenderingSectionIndex = RenderingPolygonGroup.RenderingSectionIndex;
			FStaticMeshLODResources& StaticMeshLOD = GetStaticMeshLOD();
			FStaticMeshSection& RenderingSection = StaticMeshLOD.Sections[ RenderingSectionIndex ];

			// Remove the old triangles
			DeletePolygonTriangles( EditableMesh, PolygonID );

			// Add new triangles
			{
				// This is the number of triangles we are about to add
				const int32 NumNewTriangles = TriangleIDs.Num();

				// This is the number of entries currently unused in the Triangles sparse array
				const int32 NumFreeTriangles = RenderingPolygonGroup.Triangles.GetArraySize() - RenderingPolygonGroup.Triangles.Num();

				// This is the number of triangles we need to make extra space for (in both the sparse array and the index buffer)
				const int32 NumTrianglesToReserve = FMath::Max( 0, NumNewTriangles - NumFreeTriangles );

				// This is the number of triangles we will need to have allocated in the index buffer after adding the new triangles
				const int32 NewTotalTriangles = RenderingPolygonGroup.Triangles.GetArraySize() + NumTrianglesToReserve;

				// Reserve extra triangles if necessary.
				if( NumTrianglesToReserve > 0 )
				{
					RenderingPolygonGroup.Triangles.Reserve( NewTotalTriangles );
				}

				// Keep track of new min/max vertex indices
				int32 MinVertexIndex = RenderingSection.MinVertexIndex;
				int32 MaxVertexIndex = RenderingSection.MaxVertexIndex;

				// Create empty triangles for all of the new triangles we need, and keep track of their triangle indices
				static TArray<FTriangleID> NewTriangleIDs;
				bool bUses32BitIndices = false;
				{
					NewTriangleIDs.SetNumUninitialized( NumNewTriangles, false );

					for( int32 TriangleToAddNumber = 0; TriangleToAddNumber < NumNewTriangles; ++TriangleToAddNumber )
					{
						const FTriangleID NewTriangleID = RenderingPolygonGroup.Triangles.Add();
						NewTriangleIDs[ TriangleToAddNumber ] = NewTriangleID;

						FMeshTriangle& NewTriangle = RenderingPolygonGroup.Triangles[ NewTriangleID ];
						for( int32 TriangleVertexNumber = 0; TriangleVertexNumber < 3; ++TriangleVertexNumber )
						{
							const FVertexInstanceID VertexInstanceID = MeshDescription->GetTriangleVertexInstance( TriangleIDs[ TriangleToAddNumber ], TriangleVertexNumber );
							if( VertexInstanceID.GetValue() > TNumericLimits<uint16>::Max() )
							{
								bUses32BitIndices = true;
							}
							NewTriangle.SetVertexInstanceID( TriangleVertexNumber, VertexInstanceID );
							MinVertexIndex = FMath::Min( MinVertexIndex, VertexInstanceID.GetValue() );
							MaxVertexIndex = FMath::Max( MaxVertexIndex, VertexInstanceID.GetValue() );
						}

						RenderingPolygon.TriangulatedPolygonTriangleIndices.Add( NewTriangleID );
					}
				}

				// Update the index buffer format if the index range exceeds 16 bit values.
				if( !EditableMesh->IsPreviewingSubdivisions() && bUses32BitIndices )
				{
					EnsureIndexBufferIs32Bit();
				}

				// If we need more space in the index buffer for this section, allocate it here
				if( NewTotalTriangles > RenderingPolygonGroup.MaxTriangles )
				{
					const int32 NumExtraTriangles = NewTotalTriangles + IndexBufferInterSectionGap - RenderingPolygonGroup.MaxTriangles;

					// Get current number of triangles allocated for this section
					const int32 MaxTriangles = RenderingPolygonGroup.MaxTriangles;
					RenderingPolygonGroup.MaxTriangles += NumExtraTriangles;

					if( !EditableMesh->IsPreviewingSubdivisions() )
					{
						const uint32 FirstIndex = RenderingSection.FirstIndex;

						// Make room in the index buffer for the extra triangles, and update the mesh section's maximum triangle count
						StaticMeshLOD.IndexBuffer.InsertIndices( FirstIndex + MaxTriangles * 3, nullptr, NumExtraTriangles * 3 );

						// Adjust first index for all subsequent render sections to account for the extra indices just inserted.
						// It is guaranteed that index buffer indices are in the same order as the rendering sections.
						const uint32 NumRenderingSections = StaticMeshLOD.Sections.Num();
						uint32 NextRenderingSectionIndex = RenderingSectionIndex;
						while( ++NextRenderingSectionIndex < NumRenderingSections )
						{
							check( StaticMeshLOD.Sections[ NextRenderingSectionIndex ].FirstIndex >= FirstIndex );
							StaticMeshLOD.Sections[ NextRenderingSectionIndex ].FirstIndex += NumExtraTriangles * 3;
						}
					}
				}

				if( !EditableMesh->IsPreviewingSubdivisions() )
				{
					for( int32 TriangleToAddNumber = 0; TriangleToAddNumber < NumNewTriangles; ++TriangleToAddNumber )
					{
						const FTriangleID NewTriangleID = NewTriangleIDs[ TriangleToAddNumber ];

						for( int32 TriangleVertexNumber = 0; TriangleVertexNumber < 3; ++TriangleVertexNumber )
						{
							StaticMeshLOD.IndexBuffer.SetIndex(
								FRenderingPolygonGroup::TriangleIndexToRenderingTriangleFirstIndex( RenderingSection, NewTriangleID ) + TriangleVertexNumber,
								RenderingPolygonGroup.Triangles[ NewTriangleID ].GetVertexInstanceID( TriangleVertexNumber ).GetValue() );
						}
					}

					if( NumTrianglesToReserve > 0 )
					{
						RenderingSection.NumTriangles += NumTrianglesToReserve;
					}

					RenderingSection.MinVertexIndex = MinVertexIndex;
					RenderingSection.MaxVertexIndex = MaxVertexIndex;
				}
			}
		}
	}
}


void UEditableStaticMeshAdapter::OnDeleteVertexInstances( const UEditableMesh* EditableMesh, const TArray<FVertexInstanceID>& VertexInstanceIDs )
{
	// Nothing to do here
}


void UEditableStaticMeshAdapter::OnDeleteOrphanVertices( const UEditableMesh* EditableMesh, const TArray<FVertexID>& VertexIDs )
{
	// Nothing to do here
}


void UEditableStaticMeshAdapter::OnDeleteEdges( const UEditableMesh* EditableMesh, const TArray<FEdgeID>& EdgeIDs )
{
	// Nothing to do here
}


void UEditableStaticMeshAdapter::OnSetEdgesVertices( const UEditableMesh* EditableMesh, const TArray<FEdgeID>& EdgeIDs )
{
	// Nothing to do here
}


void UEditableStaticMeshAdapter::OnDeletePolygons( const UEditableMesh* EditableMesh, const TArray<FPolygonID>& PolygonIDs )
{
	for( const FPolygonID PolygonID : PolygonIDs )
	{
		// Removes all of a polygon's triangles (including rendering triangles from the index buffer.)
		DeletePolygonTriangles( EditableMesh, PolygonID );

		// Delete the polygon from the static mesh adapter mirror
		RenderingPolygons.Remove( PolygonID );

		// Flag only UEditableMesh::DeletePolygons operations, not DeletePolygonTriangles because it's also called for other operations
		bUpdateCollisionNeeded = true;
	}
}


void UEditableStaticMeshAdapter::DeletePolygonTriangles( const UEditableMesh* EditableMesh, const FPolygonID PolygonID )
{
	FRenderingPolygon& Polygon = RenderingPolygons[ PolygonID ];
	const FPolygonGroupID PolygonGroupID = Polygon.PolygonGroupID;

	FRenderingPolygonGroup& RenderingPolygonGroup = RenderingPolygonGroups[ PolygonGroupID ];

	const int32 NumTrianglesToRemove = Polygon.TriangulatedPolygonTriangleIndices.Num();
	if( NumTrianglesToRemove > 0 )
	{
		bool bUpdateMinMax = false;

		// Kill the polygon's rendering triangles in the static mesh

		FStaticMeshLODResources& StaticMeshLOD = GetStaticMeshLOD();
		const uint32 RenderingSectionIndex = RenderingPolygonGroup.RenderingSectionIndex;
		FStaticMeshSection& RenderingSection = StaticMeshLOD.Sections[ RenderingSectionIndex ];

		// Update the index buffer by removing entries, and the rendering sections with new section counts
		if( !EditableMesh->IsPreviewingSubdivisions() )
		{
			// If the min or max vertex index is about to be deleted, refresh the range
			const int32 MinVertexIndex = RenderingSection.MinVertexIndex;
			const int32 MaxVertexIndex = RenderingSection.MaxVertexIndex;

			for( const FTriangleID TriangleIDToRemove : Polygon.TriangulatedPolygonTriangleIndices )
			{
				const FMeshTriangle& Triangle = RenderingPolygonGroup.Triangles[ TriangleIDToRemove ];

				for( int32 TriangleVertexNumber = 0; TriangleVertexNumber < 3; ++TriangleVertexNumber )
				{
					const FVertexInstanceID VertexInstanceID = Triangle.GetVertexInstanceID( TriangleVertexNumber );
					if( VertexInstanceID.GetValue() == MinVertexIndex || VertexInstanceID.GetValue() == MaxVertexIndex )
					{
						bUpdateMinMax = true;
						break;
					}
				}

				if( bUpdateMinMax )
				{
					break;
				}
			}
		}

		// Remove all of the polygon's triangles from our editable mesh's triangle list.  While doing this, we'll keep
		// track of all of the rendering mesh triangles that we'll need to remove later on.  We'll also figure out which
		// vertex instances will need to be removed from their corresponding vertex
		for( const FTriangleID TriangleIndexToRemove : Polygon.TriangulatedPolygonTriangleIndices )
		{
			// Remove this triangle from our editable mesh
			RenderingPolygonGroup.Triangles.Remove( TriangleIndexToRemove );
		}

		if( !EditableMesh->IsPreviewingSubdivisions() )
		{
			if( bUpdateMinMax )
			{
				int32 MinVertexIndex = TNumericLimits<int32>::Max();
				int32 MaxVertexIndex = TNumericLimits<int32>::Min();

				for( const FTriangleID TriangleID : RenderingPolygonGroup.Triangles.GetElementIDs() )
				{
					const FMeshTriangle& Triangle = RenderingPolygonGroup.Triangles[ TriangleID ];

					for( int32 TriangleVertexNumber = 0; TriangleVertexNumber < 3; ++TriangleVertexNumber )
					{
						const FVertexInstanceID VertexInstanceID = Triangle.GetVertexInstanceID( TriangleVertexNumber );
						if( VertexInstanceID.GetValue() < MinVertexIndex )
						{
							MinVertexIndex = VertexInstanceID.GetValue();
						}

						if( VertexInstanceID.GetValue() > MaxVertexIndex )
						{
							MaxVertexIndex = VertexInstanceID.GetValue();
						}
					}
				}

				RenderingSection.MinVertexIndex = MinVertexIndex;
				RenderingSection.MaxVertexIndex = MaxVertexIndex;
			}

			// @todo mesheditor urgent: What about other index buffers in the mesh (DepthOnlyIndexBuffer, Wireframe, etc.)  We need to remove our triangles from those too!

			for( const FTriangleID SectionTriangleIDToRemove : Polygon.TriangulatedPolygonTriangleIndices )
			{
				const uint32 RenderingTriangleFirstVertexIndex = FRenderingPolygonGroup::TriangleIndexToRenderingTriangleFirstIndex( RenderingSection, SectionTriangleIDToRemove );

				// Make the indices degenerate.  We don't want to actually remove the indices from the index buffer, as that's can
				// be a really slow operation.  The mesh can be compacted later on to free up the memory.
				for( int32 TriangleVertexNumber = 0; TriangleVertexNumber < 3; ++TriangleVertexNumber )
				{
					StaticMeshLOD.IndexBuffer.SetIndex( RenderingTriangleFirstVertexIndex + TriangleVertexNumber, RenderingSection.MinVertexIndex );
				}
			}
		}

		Polygon.TriangulatedPolygonTriangleIndices.Reset();
	}
}


inline const FStaticMeshLODResources& UEditableStaticMeshAdapter::GetStaticMeshLOD() const
{
	const FStaticMeshRenderData& StaticMeshRenderData = *StaticMesh->RenderData;
	const FStaticMeshLODResources& StaticMeshLOD = StaticMeshRenderData.LODResources[ StaticMeshLODIndex ];
	return StaticMeshLOD;
}


FStaticMeshLODResources& UEditableStaticMeshAdapter::GetStaticMeshLOD()
{
	FStaticMeshRenderData& StaticMeshRenderData = *StaticMesh->RenderData;
	FStaticMeshLODResources& StaticMeshLOD = StaticMeshRenderData.LODResources[ StaticMeshLODIndex ];
	return StaticMeshLOD;
}


void UEditableStaticMeshAdapter::OnCreatePolygonGroups( const UEditableMesh* EditableMesh, const TArray<FPolygonGroupID>& PolygonGroupIDs)
{
	const FMeshDescription* MeshDescription = EditableMesh->GetMeshDescription();
	check( MeshDescription );

	TPolygonGroupAttributesConstRef<FName> PolygonGroupImportedMaterialSlotNames = MeshDescription->PolygonGroupAttributes().GetAttributesRef<FName>( MeshAttribute::PolygonGroup::ImportedMaterialSlotName );
	TPolygonGroupAttributesConstRef<FName> PolygonGroupMaterialAssetSlotNames = MeshDescription->PolygonGroupAttributes().GetAttributesRef<FName>( MeshAttribute::PolygonGroup::MaterialAssetName );
	TPolygonGroupAttributesConstRef<bool> PolygonGroupCollision = MeshDescription->PolygonGroupAttributes().GetAttributesRef<bool>( MeshAttribute::PolygonGroup::EnableCollision );
	TPolygonGroupAttributesConstRef<bool> PolygonGroupCastShadow = MeshDescription->PolygonGroupAttributes().GetAttributesRef<bool>( MeshAttribute::PolygonGroup::CastShadow );

	for( const FPolygonGroupID PolygonGroupID : PolygonGroupIDs )
	{
		UMaterialInterface* Material = LoadObject<UMaterialInterface>( nullptr, *PolygonGroupMaterialAssetSlotNames[ PolygonGroupID ].ToString() );
		const int32 MaterialIndex = StaticMesh->StaticMaterials.Emplace(
			Material,
			PolygonGroupImportedMaterialSlotNames[ PolygonGroupID ]
#if WITH_EDITORONLY_DATA
			, PolygonGroupImportedMaterialSlotNames[ PolygonGroupID ]
#endif
		);

		uint32 LODSectionIndex = 0;
		if( !EditableMesh->IsPreviewingSubdivisions() )
		{
			// Need to create a new rendering section. This is added to the end of the array.
			FStaticMeshLODResources& StaticMeshLOD = GetStaticMeshLOD();

			LODSectionIndex = StaticMeshLOD.Sections.Emplace();
			FStaticMeshSection& StaticMeshSection = StaticMeshLOD.Sections[ LODSectionIndex ];

			// Initially the section is empty, and it occupies zero elements in the index buffer.
			// It is still placed in the correct location within the index buffer, immediately following the previous section,
			// as it is a requirement that consecutive sections are placed contiguously in the index buffer.
			// Determine the first index based on the index range of the previous rendering section.
			if( LODSectionIndex == 0 )
			{
				StaticMeshSection.FirstIndex = 0;
			}
			else
			{
				FStaticMeshSection& PreviousStaticMeshSection = StaticMeshLOD.Sections[ LODSectionIndex - 1 ];
				const FPolygonGroupID PreviousPolygonGroupID = GetSectionForRenderingSectionIndex( LODSectionIndex - 1 );
				check( PreviousPolygonGroupID != FPolygonGroupID::Invalid );
				StaticMeshSection.FirstIndex = PreviousStaticMeshSection.FirstIndex + RenderingPolygonGroups[ PreviousPolygonGroupID ].MaxTriangles * 3;

				// @todo mesheditor: if this check is valid, we can dispense with the above and just set StaticMeshSection.FirstIndex according to the current length of the idnex buffer.
				check( StaticMeshLOD.IndexBuffer.GetNumIndices() == StaticMeshSection.FirstIndex );
			}

			// Fill in the remaining rendering section properties.
			StaticMeshSection.NumTriangles = 0;
			StaticMeshSection.MinVertexIndex = 0;
			StaticMeshSection.MaxVertexIndex = 0;
			StaticMeshSection.bEnableCollision = PolygonGroupCollision[ PolygonGroupID ];
			StaticMeshSection.bCastShadow = PolygonGroupCastShadow[ PolygonGroupID ];
			StaticMeshSection.MaterialIndex = MaterialIndex;

#if WITH_EDITORONLY_DATA
			// SectionInfoMap must be synced with the info of the new Section
			FMeshSectionInfo Info;
			Info.bEnableCollision = StaticMeshSection.bEnableCollision;
			Info.bCastShadow = StaticMeshSection.bCastShadow;
			Info.MaterialIndex = StaticMeshSection.MaterialIndex;
			StaticMesh->GetSectionInfoMap().Set( StaticMeshLODIndex, LODSectionIndex, Info );
#endif
		}

		// Insert the rendering polygon group for keeping track of these index buffer properties
		RenderingPolygonGroups.Insert( PolygonGroupID );
		FRenderingPolygonGroup& RenderingPolygonGroup = RenderingPolygonGroups[ PolygonGroupID ];

		RenderingPolygonGroup.RenderingSectionIndex = LODSectionIndex;
		RenderingPolygonGroup.MaterialIndex = MaterialIndex;
		RenderingPolygonGroup.MaxTriangles = 0;
	}
}


void UEditableStaticMeshAdapter::OnSetPolygonGroupAttribute( const UEditableMesh* EditableMesh, const FPolygonGroupID PolygonGroupID, const FMeshElementAttributeData& Attribute )
{
	const FMeshDescription* MeshDescription = EditableMesh->GetMeshDescription();

	FRenderingPolygonGroup& RenderingPolygonGroup = RenderingPolygonGroups[ PolygonGroupID ];
	FStaticMeshLODResources& StaticMeshLOD = GetStaticMeshLOD();
	FStaticMeshSection& StaticMeshSection = StaticMeshLOD.Sections[ RenderingPolygonGroup.RenderingSectionIndex ];

	const FName ImportedMaterialSlotName = MeshDescription->PolygonGroupAttributes().GetAttribute<FName>( PolygonGroupID, MeshAttribute::PolygonGroup::ImportedMaterialSlotName, 0 );
	const FName MaterialAssetName = MeshDescription->PolygonGroupAttributes().GetAttribute<FName>( PolygonGroupID, MeshAttribute::PolygonGroup::MaterialAssetName, 0 );

	const int32 MaterialIndex = StaticMesh->StaticMaterials.IndexOfByPredicate(
		[ &ImportedMaterialSlotName ]( const FStaticMaterial& StaticMaterial ) { return StaticMaterial.ImportedMaterialSlotName == ImportedMaterialSlotName; }
	);
	check( MaterialIndex != INDEX_NONE );

	if ( Attribute.AttributeName == MeshAttribute::PolygonGroup::ImportedMaterialSlotName )
	{
		StaticMesh->StaticMaterials[ RenderingPolygonGroup.MaterialIndex ].ImportedMaterialSlotName = ImportedMaterialSlotName;
	}
	else if( Attribute.AttributeName == MeshAttribute::PolygonGroup::MaterialAssetName )
	{
		UMaterialInterface* Material = LoadObject<UMaterialInterface>( nullptr, *MaterialAssetName.ToString() );
		StaticMesh->StaticMaterials[ RenderingPolygonGroup.MaterialIndex ] = FStaticMaterial(
			Material,
			ImportedMaterialSlotName
#if WITH_EDITORONLY_DATA
			, ImportedMaterialSlotName
#endif
		);
	}
	else if( Attribute.AttributeName == MeshAttribute::PolygonGroup::CastShadow )
	{
		StaticMeshSection.bCastShadow = Attribute.AttributeValue.GetValue<bool>();
	}
	else if( Attribute.AttributeName == MeshAttribute::PolygonGroup::EnableCollision )
	{
		StaticMeshSection.bEnableCollision = Attribute.AttributeValue.GetValue<bool>();
	}
}


void UEditableStaticMeshAdapter::OnDeletePolygonGroups( const UEditableMesh* EditableMesh, const TArray<FPolygonGroupID>& PolygonGroupIDs )
{
	TPolygonGroupAttributesConstRef<FName> PolygonGroupImportedMaterialSlotNames = EditableMesh->GetMeshDescription()->PolygonGroupAttributes().GetAttributesRef<FName>( MeshAttribute::PolygonGroup::ImportedMaterialSlotName );

	for( const FPolygonGroupID PolygonGroupID : PolygonGroupIDs )
	{
		FRenderingPolygonGroup& RenderingPolygonGroup = RenderingPolygonGroups[ PolygonGroupID ];

		// Adjust rendering indices held by sections: any index above the one we are about to delete now needs to be decremented.
		const uint32 RenderingSectionIndex = RenderingPolygonGroup.RenderingSectionIndex;

		for( const FPolygonGroupID PolygonGroupIDToAdjust : RenderingPolygonGroups.GetElementIDs() )
		{
			FRenderingPolygonGroup& PolygonGroupToAdjust = RenderingPolygonGroups[ PolygonGroupIDToAdjust ];

			if( PolygonGroupToAdjust.RenderingSectionIndex > RenderingSectionIndex )
			{
				PolygonGroupToAdjust.RenderingSectionIndex--;
			}
		}

		if( !EditableMesh->IsPreviewingSubdivisions() )
		{
			FStaticMeshLODResources& StaticMeshLOD = GetStaticMeshLOD();
			const uint32 FirstIndex = StaticMeshLOD.Sections[ RenderingSectionIndex ].FirstIndex;

			// Get current number of triangles allocated for this section
			const int32 MaxTriangles = RenderingPolygonGroup.MaxTriangles;

			// Remove indices from this position in the index buffer
			StaticMeshLOD.IndexBuffer.RemoveIndicesAt( FirstIndex, MaxTriangles * 3 );

			// Adjust first index for all subsequent render sections to account for the indices just removed.
			// It is guaranteed that index buffer indices are in the same order as the rendering sections.
			const uint32 NumRenderingSections = StaticMeshLOD.Sections.Num();
			for( uint32 Index = RenderingSectionIndex + 1; Index < NumRenderingSections; ++Index )
			{
				check( StaticMeshLOD.Sections[ Index ].FirstIndex >= FirstIndex );
				StaticMeshLOD.Sections[ Index ].FirstIndex -= MaxTriangles * 3;
			}

			StaticMeshLOD.Sections.RemoveAt( RenderingSectionIndex );

#if WITH_EDITORONLY_DATA
			// SectionInfoMap must be re-indexed to account for the removed Section
			uint32 NumSectionInfo = StaticMesh->GetSectionInfoMap().GetSectionNumber( StaticMeshLODIndex );
			for ( uint32 Index = RenderingSectionIndex + 1; Index < NumSectionInfo; ++Index )
			{
				FMeshSectionInfo SectionInfo = StaticMesh->GetSectionInfoMap().Get( StaticMeshLODIndex, Index );
				StaticMesh->GetSectionInfoMap().Set( StaticMeshLODIndex, Index - 1, SectionInfo );
			}
			// And remove the last SectionInfo from the map which is now invalid
			StaticMesh->GetSectionInfoMap().Remove( StaticMeshLODIndex, NumSectionInfo - 1 );
#endif
		}

		// Remove the rendering polygon group from the sparse array
		RenderingPolygonGroups.Remove( PolygonGroupID );
	}
}


void UEditableStaticMeshAdapter::OnAssignPolygonsToPolygonGroups( const UEditableMesh* EditableMesh, const TArray<FPolygonGroupForPolygon>& PolygonGroupForPolygons )
{
	static TArray<FPolygonID> PolygonIDsToRebuild;
	PolygonIDsToRebuild.Reset( PolygonGroupForPolygons.Num() );

	for( const FPolygonGroupForPolygon& PolygonGroupForPolygon : PolygonGroupForPolygons )
	{
		const FPolygonID PolygonID = PolygonGroupForPolygon.PolygonID;
		const FPolygonGroupID NewPolygonGroupID = PolygonGroupForPolygon.PolygonGroupID;

		DeletePolygonTriangles( EditableMesh, PolygonID );

		FRenderingPolygon& RenderingPolygon = RenderingPolygons[ PolygonID ];
		RenderingPolygon.PolygonGroupID = NewPolygonGroupID;

		PolygonIDsToRebuild.Add( PolygonID );
	}

	OnRetriangulatePolygons( EditableMesh, PolygonIDsToRebuild );
}


FPolygonGroupID UEditableStaticMeshAdapter::GetSectionForRenderingSectionIndex( const int32 RenderingSectionIndex ) const
{
	for( const FPolygonGroupID PolygonGroupID : RenderingPolygonGroups.GetElementIDs() )
	{
		const FRenderingPolygonGroup& RenderingPolygonGroup = RenderingPolygonGroups[ PolygonGroupID ];
		if( RenderingPolygonGroup.RenderingSectionIndex == RenderingSectionIndex )
		{
			return PolygonGroupID;
		}
	}

	return FPolygonGroupID::Invalid;
}

#if WITH_EDITOR
void UEditableStaticMeshAdapter::GeometryHitTest(const FHitParamsIn& InParams, FHitParamsOut& OutParams)
{
	// Shapes are in world space, but we need it in the local space of our component
	const FVector ComponentSpaceLaserStart = InParams.ComponentToWorldMatrix.InverseTransformPosition(InParams.MeshEditorInteractorData.LaserStart);
	const FVector ComponentSpaceLaserEnd = InParams.ComponentToWorldMatrix.InverseTransformPosition(InParams.MeshEditorInteractorData.LaserEnd);

	const FSphere ComponentSpaceGrabberSphere(
		InParams.ComponentToWorldMatrix.InverseTransformPosition(InParams.MeshEditorInteractorData.GrabberSphere.Center),
		InParams.ComponentToWorldMatrix.InverseTransformVector(FVector(InParams.MeshEditorInteractorData.GrabberSphere.W)).X);

	const FVector ComponentSpaceCameraLocation = InParams.ComponentToWorldMatrix.InverseTransformPosition(InParams.CameraToWorld.GetLocation());

	EInteractorShape HitInteractorShape = EInteractorShape::Invalid;
	FVector ComponentSpaceHitLocation = FVector::ZeroVector;
	FEditableMeshElementAddress MeshElementAddress = FGeometryTests::QueryElement(
		*InParams.EditableMesh,
		InParams.InteractorShape,
		ComponentSpaceGrabberSphere,
		InParams.ComponentSpaceGrabberSphereFuzzyDistance,
		ComponentSpaceLaserStart,
		ComponentSpaceLaserEnd,
		InParams.ComponentSpaceRayFuzzyDistance,
		InParams.OnlyElementType,
		ComponentSpaceCameraLocation,
		InParams.bIsPerspectiveView,
		InParams.ComponentSpaceFuzzyDistanceScaleFactor,
		/* Out */ HitInteractorShape,
		/* Out */ ComponentSpaceHitLocation);

	if (MeshElementAddress.ElementType != EEditableMeshElementType::Invalid)
	{
		const FVector WorldSpaceHitLocation = InParams.ComponentToWorldMatrix.TransformPosition(ComponentSpaceHitLocation);

		const float ClosestDistanceToGrabberSphere = (InParams.MeshEditorInteractorData.GrabberSphere.Center - OutParams.ClosestHoverLocation).Size();
		const float DistanceToGrabberSphere = (InParams.MeshEditorInteractorData.GrabberSphere.Center - WorldSpaceHitLocation).Size();

		const float ClosestDistanceOnRay = (InParams.MeshEditorInteractorData.LaserStart - OutParams.ClosestHoverLocation).Size();
		const float DistanceOnRay = (InParams.MeshEditorInteractorData.LaserStart - WorldSpaceHitLocation).Size();

		// NOTE: We're preferring any grabber sphere hit over laser hits
		if (OutParams.ClosestComponent == nullptr ||
			(HitInteractorShape == EInteractorShape::GrabberSphere && DistanceToGrabberSphere < ClosestDistanceToGrabberSphere) ||
			(HitInteractorShape == EInteractorShape::Laser && DistanceOnRay < ClosestDistanceOnRay))
		{
			OutParams.ClosestComponent = InParams.HitComponent;
			OutParams.ClosestElementAddress = MeshElementAddress;
			OutParams.ClosestInteractorShape = HitInteractorShape;
			OutParams.ClosestHoverLocation = WorldSpaceHitLocation;
		}
	}
}
#endif // WITH_EDITOR<|MERGE_RESOLUTION|>--- conflicted
+++ resolved
@@ -21,35 +21,6 @@
 	  bRecreateSimplifiedCollision( true )
 {
 }
-
-void UEditableStaticMeshAdapter::BeginDestroy()
-<<<<<<< HEAD
-=======
-{
-	Super::BeginDestroy();
-
-	// Follow up on change made by CL #5110941
-	// StaticMesh is not controlled by an EditableMesh anymore
-	// Rebuild its resources if applicable
-	if (StaticMesh && !StaticMesh->IsPendingKillOrUnreachable())
-	{
-		StaticMesh->Build( true );
-	}
-}
-
-
-
-inline void UEditableStaticMeshAdapter::EnsureIndexBufferIs32Bit()
->>>>>>> a1e6ec07
-{
-	Super::BeginDestroy();
-
-	if (StaticMesh)
-	{
-		StaticMesh->ReleaseResources();
-	}
-}
-
 
 
 void UEditableStaticMeshAdapter::EnsureIndexBufferIs32Bit()
