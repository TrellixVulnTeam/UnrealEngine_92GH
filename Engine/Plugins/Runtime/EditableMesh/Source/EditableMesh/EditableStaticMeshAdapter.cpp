--- conflicted
+++ resolved
@@ -17,7 +17,8 @@
 	  StaticMeshLODIndex( 0 ),
 	  RecreateRenderStateContext(),
 	  CachedBoundingBoxAndSphere( FVector::ZeroVector, FVector::ZeroVector, 0.0f ),
-	  bUpdateCollisionNeeded( false )
+	  bUpdateCollisionNeeded( false ),
+	  bRecreateSimplifiedCollision( true )
 {
 }
 
@@ -1020,7 +1021,10 @@
 	// @todo mesheditor collision: We're wiping the existing simplified collision and generating a simple bounding
 	// box collision, since that's the best we can do without impacting performance.  We always using visibility (complex)
 	// collision for traces while mesh editing (for hover/selection), so simplified collision isn't really important.
-	const bool bRecreateSimplifiedCollision = true;
+	if ( !bRecreateSimplifiedCollision )
+	{
+		return;
+	}
 
 	if( StaticMesh->BodySetup == nullptr )
 	{
@@ -1038,27 +1042,21 @@
 	// NOTE: We don't bother calling Modify() on the BodySetup as EndModification() will rebuild this guy after every undo
 	// BodySetup->Modify();
 
-	if( bRecreateSimplifiedCollision )
-	{
-		if( BodySetup->AggGeom.GetElementCount() > 0 )
-		{
-			BodySetup->RemoveSimpleCollision();
-		}
+	if( BodySetup->AggGeom.GetElementCount() > 0 )
+	{
+		BodySetup->RemoveSimpleCollision();
 	}
 
 	BodySetup->InvalidatePhysicsData();
 
-	if( bRecreateSimplifiedCollision )
-	{
-		const FBoxSphereBounds Bounds = StaticMesh->GetBounds();
-
-		FKBoxElem BoxElem;
-		BoxElem.Center = Bounds.Origin;
-		BoxElem.X = Bounds.BoxExtent.X * 2.0f;
-		BoxElem.Y = Bounds.BoxExtent.Y * 2.0f;
-		BoxElem.Z = Bounds.BoxExtent.Z * 2.0f;
-		BodySetup->AggGeom.BoxElems.Add( BoxElem );
-	}
+	const FBoxSphereBounds Bounds = StaticMesh->GetBounds();
+
+	FKBoxElem BoxElem;
+	BoxElem.Center = Bounds.Origin;
+	BoxElem.X = Bounds.BoxExtent.X * 2.0f;
+	BoxElem.Y = Bounds.BoxExtent.Y * 2.0f;
+	BoxElem.Z = Bounds.BoxExtent.Z * 2.0f;
+	BodySetup->AggGeom.BoxElems.Add( BoxElem );
 
 	// Update all static mesh components that are using this mesh
 	// @todo mesheditor perf: This is a pretty heavy operation, and overlaps with what we're already doing in RecreateRenderStateContext
@@ -1799,36 +1797,9 @@
 			uint32 NumSectionInfo = StaticMesh->SectionInfoMap.GetSectionNumber( StaticMeshLODIndex );
 			for ( uint32 Index = RenderingSectionIndex + 1; Index < NumSectionInfo; ++Index )
 			{
-<<<<<<< HEAD
 				FMeshSectionInfo SectionInfo = StaticMesh->SectionInfoMap.Get( StaticMeshLODIndex, Index );
 				StaticMesh->SectionInfoMap.Set( StaticMeshLODIndex, Index - 1, SectionInfo );
 			}
-=======
-				FStaticMeshSection& StaticMeshSection = StaticMeshLOD.Sections[ Index ];
-				if( StaticMeshSection.MaterialIndex > MaterialIndex )
-				{
-					StaticMeshSection.MaterialIndex--;
-
-#if WITH_EDITORONLY_DATA
-					// SectionInfoMap must be synced with the info of the modified Section
-					FMeshSectionInfo SectionInfo = StaticMesh->SectionInfoMap.Get( StaticMeshLODIndex, Index );
-					--SectionInfo.MaterialIndex;
-					StaticMesh->SectionInfoMap.Set( StaticMeshLODIndex, Index, SectionInfo );
-#endif
-				}
-			}
-
-			StaticMeshLOD.Sections.RemoveAt( RenderingSectionIndex );
-
-#if WITH_EDITORONLY_DATA
-			// SectionInfoMap must be re-indexed to account for the removed Section
-			uint32 NumSectionInfo = StaticMesh->SectionInfoMap.GetSectionNumber( StaticMeshLODIndex );
-			for ( uint32 Index = RenderingSectionIndex + 1; Index < NumSectionInfo; ++Index )
-			{
-				FMeshSectionInfo SectionInfo = StaticMesh->SectionInfoMap.Get( StaticMeshLODIndex, Index );
-				StaticMesh->SectionInfoMap.Set( StaticMeshLODIndex, Index - 1, SectionInfo );
-			}
->>>>>>> 271e2139
 			// And remove the last SectionInfo from the map which is now invalid
 			StaticMesh->SectionInfoMap.Remove( StaticMeshLODIndex, NumSectionInfo - 1 );
 #endif
