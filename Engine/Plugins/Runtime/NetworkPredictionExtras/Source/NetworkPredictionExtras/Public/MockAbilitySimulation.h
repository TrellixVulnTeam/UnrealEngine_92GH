// Copyright 1998-2019 Epic Games, Inc. All Rights Reserved.

#pragma once

#include "CoreMinimal.h"
#include "UObject/ObjectMacros.h"
#include "UObject/UObjectGlobals.h"
#include "Engine/NetSerialization.h"
#include "Engine/EngineTypes.h"
#include "Engine/EngineBaseTypes.h"
#include "WorldCollision.h"
#include "Components/ActorComponent.h"
#include "Components/SceneComponent.h"
#include "Misc/OutputDevice.h"
#include "Misc/CoreDelegates.h"

#include "NetworkedSimulationModel.h"
#include "NetworkPredictionComponent.h"
#include "Movement/FlyingMovement.h"

#include "MockAbilitySimulation.generated.h"

// -------------------------------------------------------------------------------------------------------------------------------
// Mock Ability Simulation
//	This is meant to illustrate how a higher level simulation can build off an existing one. While something like GameplayAbilities
//	is more generic and data driven, this illustrates how it will need to solve core issues.
//
//	This implements:
//	1. Stamina "attribute": basic attribute with max + regen value that is consumed by abilities.
//	2. Sprint: Increased max speed while sprint button is held. Drains stamina each frame.
//	3. Dash: Immediate acceleration to a high speed for X seconds.
//	4. Blink: Teleport to location X units ahead
//
//
//	Notes/Todo:
//	-Cooldown/timers for easier tracking (currently relying on high stamina cost to avoid activating each frame)
//	-Outward events for gameplay cue type: tying cosmetic events to everything
//	-More efficient packing of input/pressed buttons. Input handling in general should detect up/down presses rather than just current state
//
// -------------------------------------------------------------------------------------------------------------------------------

// -------------------------------------------------------
// MockAbility Data structures
// -------------------------------------------------------

struct FMockAbilityInputCmd : public FFlyingMovementInputCmd
{
	bool bSprintPressed = false;
	bool bDashPressed = false;
	bool bBlinkPressed = false;

	void NetSerialize(const FNetSerializeParams& P)
	{
		P.Ar << bSprintPressed;
		P.Ar << bDashPressed;
		P.Ar << bBlinkPressed;
		FFlyingMovementInputCmd::NetSerialize(P);
	}

	void Log(FStandardLoggingParameters& P) const
	{
		FFlyingMovementInputCmd::Log(P);
		if (P.Context == EStandardLoggingContext::Full)
		{
			P.Ar->Logf(TEXT("bSprintPressed: %d"), bSprintPressed);
			P.Ar->Logf(TEXT("bDashPressed: %d"), bDashPressed);
			P.Ar->Logf(TEXT("bBlinkPressed: %d"), bBlinkPressed);
		}
	}
};

struct FMockAbilitySyncState : public FFlyingMovementSyncState
{
	float Stamina = 0.f;
	
	void NetSerialize(const FNetSerializeParams& P)
	{
		P.Ar << Stamina;
		FFlyingMovementSyncState::NetSerialize(P);
	}

	void Log(FStandardLoggingParameters& P) const
	{
		FFlyingMovementSyncState::Log(P);
		if (P.Context == EStandardLoggingContext::Full)
		{
			P.Ar->Logf(TEXT("Stamina: %.2f"), Stamina);
		}
	}
};

struct FMockAbilityAuxState : public FFlyingMovementAuxState
{
	float MaxStamina = 100.f;
	float StaminaRegenRate = 20.f;
	int16 DashTimeLeft = 0;
	int16 BlinkWarmupLeft = 0;
	bool bIsSprinting = false;

	void NetSerialize(const FNetSerializeParams& P)
	{
		P.Ar << MaxStamina;
		P.Ar << StaminaRegenRate;
		P.Ar << DashTimeLeft;
		P.Ar << BlinkWarmupLeft;
		P.Ar << bIsSprinting;
		FFlyingMovementAuxState::NetSerialize(P);
	}

	void Log(FStandardLoggingParameters& P) const
	{
		FFlyingMovementAuxState::Log(P);
		if (P.Context == EStandardLoggingContext::Full)
		{
			P.Ar->Logf(TEXT("MaxStamina: %.2f"), MaxStamina);
			P.Ar->Logf(TEXT("StaminaRegenRate: %.2f"), StaminaRegenRate);
			P.Ar->Logf(TEXT("DashTimeLeft: %d"), DashTimeLeft);
			P.Ar->Logf(TEXT("BlinkWarmupLeft: %d"), BlinkWarmupLeft);
			P.Ar->Logf(TEXT("bIsSprinting: %d"), bIsSprinting);
		}
	}
};

// -------------------------------------------------------
// MockAbility NetSimCues - events emitted by the sim
// -------------------------------------------------------

// Cue for blink activation (the moment the ability starts)
struct FMockAbilityBlinkActivateCue
{
	FMockAbilityBlinkActivateCue() = default;
	FMockAbilityBlinkActivateCue(const FVector& InDestination, uint8 InRandomType)
		: Destination(InDestination), RandomType(InRandomType) { }

	NETSIMCUE_BODY();

	FVector_NetQuantize10 Destination;
	uint8 RandomType; // Random value used to color code the effect. This is the test/prove out mispredictions

<<<<<<< HEAD
=======
	using Traits = NetSimCueTraits::Strong;
	
>>>>>>> cf4d342e
	void NetSerialize(FArchive& Ar)
	{
		bool b = false;
		Destination.NetSerialize(Ar, nullptr, b);
		Ar << RandomType;
	}
	
<<<<<<< HEAD
	bool NetUnique(const FMockAbilityBlinkActivateCue& Other) const
	{
		const float ErrorTolerance = 1.f;
		return !Destination.Equals(Other.Destination, ErrorTolerance) || RandomType != Other.RandomType;
	}
};

template<>
struct TCueHandlerTraits<FMockAbilityBlinkActivateCue> : public TNetSimCueTraits_Strong { };

// ----------------------------------------------------------------------------------------------


#define LOG_BLINK_CUE 1 // During development, its useful to sanity check that we aren't doing more construction or moves than we expect
=======
	bool NetIdentical(const FMockAbilityBlinkActivateCue& Other) const
	{
		const float ErrorTolerance = 1.f;
		return Destination.Equals(Other.Destination, ErrorTolerance) && RandomType == Other.RandomType;
	}
};

// This way works too but is less concise:
//template<>
//struct TNetSimCueTraits<FMockAbilityBlinkActivateCue> : public TNetSimCueTraits_Strong { };

static_assert( TNetSimCueTraits<FMockAbilityBlinkActivateCue>::ReplicationTarget == NetSimCueTraits::Strong::ReplicationTarget, "Traits error" );

// ----------------------------------------------------------------------------------------------


#define LOG_BLINK_CUE 0 // During development, its useful to sanity check that we aren't doing more construction or moves than we expect
>>>>>>> cf4d342e

// Cue for blink (the moment the teleport happens)
struct FMockAbilityBlinkCue
{
	FMockAbilityBlinkCue()
	{ 
		UE_CLOG(LOG_BLINK_CUE, LogTemp, Warning, TEXT("  Default Constructor 0x%X"), this);
	}

	FMockAbilityBlinkCue(const FVector& Start, const FVector& Stop) : StartLocation(Start), StopLocation(Stop)
	{ 
		UE_CLOG(LOG_BLINK_CUE, LogTemp, Warning, TEXT("  Custom Constructor 0x%X"), this);
	}

	~FMockAbilityBlinkCue()
	{ 
		UE_CLOG(LOG_BLINK_CUE, LogTemp, Warning, TEXT("  Destructor 0x%X"), this);
	}
	
	FMockAbilityBlinkCue(FMockAbilityBlinkCue&& Other)
		: StartLocation(MoveTemp(Other.StartLocation)), StopLocation(Other.StopLocation)
	{
		UE_CLOG(LOG_BLINK_CUE, LogTemp, Warning, TEXT("  Move Constructor 0x%X (Other: 0x%X)"), this, &Other);
	}
	
	FMockAbilityBlinkCue& operator=(FMockAbilityBlinkCue&& Other)
	{
		UE_CLOG(LOG_BLINK_CUE, LogTemp, Warning, TEXT("  Move assignment 0x%X (Other: 0x%X)"), this, &Other);
		StartLocation = MoveTemp(Other.StartLocation);
		StopLocation = MoveTemp(Other.StopLocation);
		return *this;
	}

	FMockAbilityBlinkCue(const FMockAbilityBlinkCue& Other) = delete;
	FMockAbilityBlinkCue& operator=(const FMockAbilityBlinkCue& Other) = delete;

	NETSIMCUE_BODY();

	FVector_NetQuantize10 StartLocation;
	FVector_NetQuantize10 StopLocation;
<<<<<<< HEAD
=======

	using Traits = NetSimCueTraits::Strong;
>>>>>>> cf4d342e
	
	void NetSerialize(FArchive& Ar)
	{
		bool b = false;
		StartLocation.NetSerialize(Ar, nullptr, b);
		StopLocation.NetSerialize(Ar, nullptr, b);
	}
	
<<<<<<< HEAD
	bool NetUnique(const FMockAbilityBlinkCue& Other) const
	{
		const float ErrorTolerance = 1.f;
		return !StartLocation.Equals(Other.StartLocation, ErrorTolerance) || !StopLocation.Equals(Other.StopLocation, ErrorTolerance);
	}
};

template<>
struct TCueHandlerTraits<FMockAbilityBlinkCue> : public TNetSimCueTraits_Strong { };

=======
	
	bool NetIdentical(const FMockAbilityBlinkCue& Other) const
	{
		const float ErrorTolerance = 1.f;
		return StartLocation.Equals(Other.StartLocation, ErrorTolerance) && StopLocation.Equals(Other.StopLocation, ErrorTolerance);
	}
};

>>>>>>> cf4d342e
// -----------------------------------------------------------------------------------------------------
// Subtypes of the BlinkCue - this is not an expected setup! This is done for testing/debugging so we can 
// see the differences between the cue type traits in a controlled setup. See FMockAbilitySimulation::SimulationTick
// -----------------------------------------------------------------------------------------------------
#define DECLARE_BLINKCUE_SUBTYPE(TYPE, TRAITS) \
 struct TYPE : public FMockAbilityBlinkCue { \
 template <typename... ArgsType> TYPE(ArgsType&&... Args) : FMockAbilityBlinkCue(Forward<ArgsType>(Args)...) { } \
<<<<<<< HEAD
 NETSIMCUE_BODY(); }; \
 template<> struct TCueHandlerTraits<TYPE> : public TRAITS { };

DECLARE_BLINKCUE_SUBTYPE(FMockAbilityBlinkCue_Weak, TNetSimCueTraits_Weak);
DECLARE_BLINKCUE_SUBTYPE(FMockAbilityBlinkCue_ReplicatedNonPredicted, TNetSimCueTraits_ReplicatedNonPredicted);
DECLARE_BLINKCUE_SUBTYPE(FMockAbilityBlinkCue_ReplicatedXOrPredicted, TNetSimCueTraits_ReplicatedXOrPredicted);
DECLARE_BLINKCUE_SUBTYPE(FMockAbilityBlinkCue_Strong, TNetSimCueTraits_Strong);
=======
 using Traits = TRAITS; \
 void NetSerialize(FArchive& Ar) { FMockAbilityBlinkCue::NetSerialize(Ar); } \
 bool NetIdentical(const TYPE& Other) const { return FMockAbilityBlinkCue::NetIdentical(Other); } \
 NETSIMCUE_BODY(); };
 

DECLARE_BLINKCUE_SUBTYPE(FMockAbilityBlinkCue_Weak, NetSimCueTraits::Weak);
DECLARE_BLINKCUE_SUBTYPE(FMockAbilityBlinkCue_ReplicatedNonPredicted, NetSimCueTraits::ReplicatedNonPredicted);
DECLARE_BLINKCUE_SUBTYPE(FMockAbilityBlinkCue_ReplicatedXOrPredicted, NetSimCueTraits::ReplicatedXOrPredicted);
DECLARE_BLINKCUE_SUBTYPE(FMockAbilityBlinkCue_Strong, NetSimCueTraits::Strong);
>>>>>>> cf4d342e

// The set of Cues the MockAbility simulation will invoke
struct FMockAbilityCueSet
{
	template<typename TDispatchTable>
	static void RegisterNetSimCueTypes(TDispatchTable& DispatchTable)
	{
		DispatchTable.template RegisterType<FMockAbilityBlinkActivateCue>();
		DispatchTable.template RegisterType<FMockAbilityBlinkCue>();

		// (Again, not a normal setup, just for debugging/testing purposes)
		DispatchTable.template RegisterType<FMockAbilityBlinkCue_Weak>();
		DispatchTable.template RegisterType<FMockAbilityBlinkCue_ReplicatedNonPredicted>();
		DispatchTable.template RegisterType<FMockAbilityBlinkCue_ReplicatedXOrPredicted>();
		DispatchTable.template RegisterType<FMockAbilityBlinkCue_Strong>();
	}
};




// -------------------------------------------------------
// MockAbilitySimulation definition
// -------------------------------------------------------

using TMockAbilityBufferTypes = TNetworkSimBufferTypes<FMockAbilityInputCmd, FMockAbilitySyncState, FMockAbilityAuxState>;

class FMockAbilitySimulation : public FFlyingMovementSimulation
{
public:

	/** Main update function */
	void SimulationTick(const FNetSimTimeStep& TimeStep, const TNetSimInput<TMockAbilityBufferTypes>& Input, const TNetSimOutput<TMockAbilityBufferTypes>& Output);
};

class FMockAbilityNetSimModelDef : public FNetSimModelDefBase
{
public:

	using Simulation = FMockAbilitySimulation;
	using BufferTypes = TMockAbilityBufferTypes;

	static const FName GroupName;

	// Compare this state with AuthorityState. return true if a reconcile (correction) should happen
	static bool ShouldReconcile(const FMockAbilitySyncState& AuthoritySync, const FMockAbilityAuxState& AuthorityAux, const FMockAbilitySyncState& PredictedSync, const FMockAbilityAuxState& PredictedAux)
	{
		return FFlyingMovementNetSimModelDef::ShouldReconcile(AuthoritySync, AuthorityAux, PredictedSync, PredictedAux);
	}

	static void Interpolate(const TInterpolatorParameters<FMockAbilitySyncState, FMockAbilityAuxState>& Params)
	{
		Params.Out.Sync = Params.To.Sync;
		Params.Out.Aux = Params.To.Aux;

		FFlyingMovementNetSimModelDef::Interpolate(Params.Cast<FFlyingMovementSyncState, FFlyingMovementAuxState>());
	}
};

/** Additional specialized types of the Parametric Movement NetSimModel */
class FMockAbilityNetSimModelDef_Fixed30hz : public FMockAbilityNetSimModelDef
{ 
public:
	using TickSettings = TNetworkSimTickSettings<33>;
};

// -------------------------------------------------------------------------------------------------------------------------------
// ActorComponent for running Mock Ability Simulation 
// -------------------------------------------------------------------------------------------------------------------------------

UCLASS(BlueprintType, meta=(BlueprintSpawnableComponent))
class NETWORKPREDICTIONEXTRAS_API UMockFlyingAbilityComponent : public UFlyingMovementComponent, public TNetworkedSimulationModelDriver<TMockAbilityBufferTypes>
{
	GENERATED_BODY()

public:

	UMockFlyingAbilityComponent();

	DECLARE_DELEGATE_TwoParams(FProduceMockAbilityInput, const FNetworkSimTime /*SimTime*/, FMockAbilityInputCmd& /*Cmd*/)
	FProduceMockAbilityInput ProduceInputDelegate;

	TNetSimStateAccessor<FMockAbilitySyncState> AbilitySyncState;
	TNetSimStateAccessor<FMockAbilityAuxState> AbilityAuxState;

	// IMockFlyingAbilitySystemDriver
	FString GetDebugName() const override;
	const AActor* GetVLogOwner() const override;
	void VisualLog(const FMockAbilityInputCmd* Input, const FMockAbilitySyncState* Sync, const FMockAbilityAuxState* Aux, const FVisualLoggingParameters& SystemParameters) const override;

	void ProduceInput(const FNetworkSimTime SimTime, FMockAbilityInputCmd& Cmd) override;
	void FinalizeFrame(const FMockAbilitySyncState& SyncState, const FMockAbilityAuxState& AuxState) override;

	// Required to supress -Woverloaded-virtual warning. We are effectively hiding UFlyingMovementComponent's methods
	using UFlyingMovementComponent::VisualLog;
	using UFlyingMovementComponent::ProduceInput;
	using UFlyingMovementComponent::FinalizeFrame;

	// NetSimCues
	void HandleCue(const FMockAbilityBlinkActivateCue& BlinkCue, const FNetSimCueSystemParamemters& SystemParameters);
	void HandleCue(const FMockAbilityBlinkCue& BlinkCue, const FNetSimCueSystemParamemters& SystemParameters);

	// -------------------------------------------------------------------------------------
	//	Ability State and Notifications
	//		-This allows user code/blueprints to respond to state changes.
	//		-These values always reflect the latest simulation state
	//		-StateChange events are just that: when the state changes. They are not emitted from the sim themselves.
	//			-This means they "work" for interpolated simulations and are resilient to packet loss and crazy network conditions
	//			-That said, its "latest" only. There is NO guarantee that you will receive every state transition
	//
	// -------------------------------------------------------------------------------------

	DECLARE_DYNAMIC_MULTICAST_DELEGATE_OneParam(FMockAbilityNotifyStateChange, bool, bNewStateValue);

	// Notifies when Sprint state changes
	UPROPERTY(BlueprintAssignable, Category="Mock AbilitySystem")
	FMockAbilityNotifyStateChange OnSprintStateChange;

	// Notifies when Dash state changes
	UPROPERTY(BlueprintAssignable, Category="Mock AbilitySystem")
	FMockAbilityNotifyStateChange OnDashStateChange;

	// Notifies when Blink Changes
	UPROPERTY(BlueprintAssignable, Category="Mock AbilitySystem")
	FMockAbilityNotifyStateChange OnBlinkStateChange;

	// Are we currently in the sprinting state
	UFUNCTION(BlueprintCallable, Category="Mock AbilitySystem")
	bool IsSprinting() const { return bIsSprinting; }

	// Are we currently in the dashing state
	UFUNCTION(BlueprintCallable, Category="Mock AbilitySystem")
	bool IsDashing() const { return bIsDashing; }

	// Are we currently in the blinking (startup) state
	UFUNCTION(BlueprintCallable, Category="Mock AbilitySystem")
	bool IsBlinking() const { return bIsBlinking; }
	
	// Blueprint assignable events for blinking. THis allows the user/blueprint to implement rollback-able events
	DECLARE_DYNAMIC_MULTICAST_DELEGATE_ThreeParams(FMockAbilityBlinkCueEvent, FVector, DestinationLocation, int32, RandomValue, float, ElapsedTimeSeconds);
	UPROPERTY(BlueprintAssignable, Category="Mock AbilitySystem")
	FMockAbilityBlinkCueEvent OnBlinkActivateEvent;

	DECLARE_DYNAMIC_MULTICAST_DELEGATE(FMockAbilityBlinkCueRollback);
	UPROPERTY(BlueprintAssignable, Category="Mock AbilitySystem")
	FMockAbilityBlinkCueRollback OnBlinkActivateEventRollback;

	UFUNCTION(BlueprintCallable, Category="Mock AbilitySystem")
	float GetBlinkWarmupTimeSeconds() const;

private:
	
	// Local cached values for detecting state changes from the sim in ::FinalizeFrame
	// Its tempting to think ::FinalizeFrame could pass in the previous frames values but this could
	// not be reliable if buffer sizes are small and network conditions etc - you may not always know
	// what was the "last finalized frame" or even have it in the buffers anymore.
	bool bIsSprinting = false;
	bool bIsDashing = false;
	bool bIsBlinking = false;

protected:

	// Network Prediction
	virtual INetworkedSimulationModel* InstantiateNetworkedSimulation() override;
	FMockAbilitySimulation* MockAbilitySimulation = nullptr;

	template<typename TSimulation>
	void InitMockAbilitySimulation(TSimulation* Simulation, FMockAbilitySyncState& InitialSyncState, FMockAbilityAuxState& InitialAuxState)
	{
		check(MockAbilitySimulation == nullptr);
		MockAbilitySimulation = Simulation;	
		InitFlyingMovementSimulation(Simulation, InitialSyncState, InitialAuxState);
	}

	template<typename TNetSimModel>
	void InitMockAbilityNetSimModel(TNetSimModel* Model)
	{
		AbilitySyncState.Bind(Model);
		MovementAuxState.Bind(Model);
		InitFlyingMovementNetSimModel(Model);
	}
};<|MERGE_RESOLUTION|>--- conflicted
+++ resolved
@@ -137,11 +137,8 @@
 	FVector_NetQuantize10 Destination;
 	uint8 RandomType; // Random value used to color code the effect. This is the test/prove out mispredictions
 
-<<<<<<< HEAD
-=======
 	using Traits = NetSimCueTraits::Strong;
 	
->>>>>>> cf4d342e
 	void NetSerialize(FArchive& Ar)
 	{
 		bool b = false;
@@ -149,22 +146,6 @@
 		Ar << RandomType;
 	}
 	
-<<<<<<< HEAD
-	bool NetUnique(const FMockAbilityBlinkActivateCue& Other) const
-	{
-		const float ErrorTolerance = 1.f;
-		return !Destination.Equals(Other.Destination, ErrorTolerance) || RandomType != Other.RandomType;
-	}
-};
-
-template<>
-struct TCueHandlerTraits<FMockAbilityBlinkActivateCue> : public TNetSimCueTraits_Strong { };
-
-// ----------------------------------------------------------------------------------------------
-
-
-#define LOG_BLINK_CUE 1 // During development, its useful to sanity check that we aren't doing more construction or moves than we expect
-=======
 	bool NetIdentical(const FMockAbilityBlinkActivateCue& Other) const
 	{
 		const float ErrorTolerance = 1.f;
@@ -182,7 +163,6 @@
 
 
 #define LOG_BLINK_CUE 0 // During development, its useful to sanity check that we aren't doing more construction or moves than we expect
->>>>>>> cf4d342e
 
 // Cue for blink (the moment the teleport happens)
 struct FMockAbilityBlinkCue
@@ -223,11 +203,8 @@
 
 	FVector_NetQuantize10 StartLocation;
 	FVector_NetQuantize10 StopLocation;
-<<<<<<< HEAD
-=======
 
 	using Traits = NetSimCueTraits::Strong;
->>>>>>> cf4d342e
 	
 	void NetSerialize(FArchive& Ar)
 	{
@@ -236,18 +213,6 @@
 		StopLocation.NetSerialize(Ar, nullptr, b);
 	}
 	
-<<<<<<< HEAD
-	bool NetUnique(const FMockAbilityBlinkCue& Other) const
-	{
-		const float ErrorTolerance = 1.f;
-		return !StartLocation.Equals(Other.StartLocation, ErrorTolerance) || !StopLocation.Equals(Other.StopLocation, ErrorTolerance);
-	}
-};
-
-template<>
-struct TCueHandlerTraits<FMockAbilityBlinkCue> : public TNetSimCueTraits_Strong { };
-
-=======
 	
 	bool NetIdentical(const FMockAbilityBlinkCue& Other) const
 	{
@@ -256,7 +221,6 @@
 	}
 };
 
->>>>>>> cf4d342e
 // -----------------------------------------------------------------------------------------------------
 // Subtypes of the BlinkCue - this is not an expected setup! This is done for testing/debugging so we can 
 // see the differences between the cue type traits in a controlled setup. See FMockAbilitySimulation::SimulationTick
@@ -264,15 +228,6 @@
 #define DECLARE_BLINKCUE_SUBTYPE(TYPE, TRAITS) \
  struct TYPE : public FMockAbilityBlinkCue { \
  template <typename... ArgsType> TYPE(ArgsType&&... Args) : FMockAbilityBlinkCue(Forward<ArgsType>(Args)...) { } \
-<<<<<<< HEAD
- NETSIMCUE_BODY(); }; \
- template<> struct TCueHandlerTraits<TYPE> : public TRAITS { };
-
-DECLARE_BLINKCUE_SUBTYPE(FMockAbilityBlinkCue_Weak, TNetSimCueTraits_Weak);
-DECLARE_BLINKCUE_SUBTYPE(FMockAbilityBlinkCue_ReplicatedNonPredicted, TNetSimCueTraits_ReplicatedNonPredicted);
-DECLARE_BLINKCUE_SUBTYPE(FMockAbilityBlinkCue_ReplicatedXOrPredicted, TNetSimCueTraits_ReplicatedXOrPredicted);
-DECLARE_BLINKCUE_SUBTYPE(FMockAbilityBlinkCue_Strong, TNetSimCueTraits_Strong);
-=======
  using Traits = TRAITS; \
  void NetSerialize(FArchive& Ar) { FMockAbilityBlinkCue::NetSerialize(Ar); } \
  bool NetIdentical(const TYPE& Other) const { return FMockAbilityBlinkCue::NetIdentical(Other); } \
@@ -283,7 +238,6 @@
 DECLARE_BLINKCUE_SUBTYPE(FMockAbilityBlinkCue_ReplicatedNonPredicted, NetSimCueTraits::ReplicatedNonPredicted);
 DECLARE_BLINKCUE_SUBTYPE(FMockAbilityBlinkCue_ReplicatedXOrPredicted, NetSimCueTraits::ReplicatedXOrPredicted);
 DECLARE_BLINKCUE_SUBTYPE(FMockAbilityBlinkCue_Strong, NetSimCueTraits::Strong);
->>>>>>> cf4d342e
 
 // The set of Cues the MockAbility simulation will invoke
 struct FMockAbilityCueSet
