// Copyright 1998-2018 Epic Games, Inc. All Rights Reserved.

using System;
using System.IO;

namespace UnrealBuildTool.Rules
{
	public class OculusHMD : ModuleRules
	{
		public OculusHMD(ReadOnlyTargetRules Target) : base(Target)
		{
			PrivateIncludePaths.AddRange(
				new string[] {
					// Relative to Engine\Plugins\Runtime\Oculus\OculusVR\Source
					"../../../../../Source/Runtime/Renderer/Private",
					"../../../../../Source/Runtime/OpenGLDrv/Private",
					"../../../../../Source/Runtime/VulkanRHI/Private",
					"../../../../../Source/Runtime/Engine/Classes/Components",
				});

			PublicIncludePathModuleNames.AddRange(
				new string[] {
					"Launch",
					"ProceduralMeshComponent",
				});			

<<<<<<< HEAD
			if (Target.Platform == UnrealTargetPlatform.Win32 || Target.Platform == UnrealTargetPlatform.Win64)
=======
			if (Target.Platform == UnrealTargetPlatform.Android)
			{
				PrivateIncludePaths.Add("../../../../../Source/Runtime/VulkanRHI/Private/Android");
			}
			else if (Target.Platform == UnrealTargetPlatform.Linux)
			{
				PrivateIncludePaths.Add("../../../../../Source/Runtime/VulkanRHI/Private/Linux");
			}
			else if (Target.Platform == UnrealTargetPlatform.Quail)
>>>>>>> 0e4c51e1
			{
				PrivateIncludePaths.Add("../../../../../Source/Runtime/VulkanRHI/Private/Windows");
			}
			else
			{
				PrivateIncludePaths.Add("../../../../../Source/Runtime/VulkanRHI/Private/" + Target.Platform);
			}


			PrivateDependencyModuleNames.AddRange(
				new string[]
				{
					"Core",
					"CoreUObject",
					"Engine",
					"InputCore",
					"RHI",
					"RenderCore",
					"Renderer",
					"ShaderCore",
					"HeadMountedDisplay",
					"Slate",
					"SlateCore",
					"ImageWrapper",
					"MediaAssets",
					"Analytics",
					"UtilityShaders",
					"OpenGLDrv",
					"VulkanRHI",
					"OVRPlugin",
					"ProceduralMeshComponent",
				});

			if (Target.bBuildEditor == true)
			{
				PrivateDependencyModuleNames.Add("UnrealEd");
			}

			AddEngineThirdPartyPrivateStaticDependencies(Target, "OpenGL");

			if (Target.Platform == UnrealTargetPlatform.Win32 || Target.Platform == UnrealTargetPlatform.Win64)
			{
				// D3D
				{
					PrivateDependencyModuleNames.AddRange(
						new string[]
						{
							"D3D11RHI",
							"D3D12RHI",
						});

					PrivateIncludePaths.AddRange(
						new string[]
						{
														"../../../../../Source/Runtime/Windows/D3D11RHI/Private",
							"../../../../../Source/Runtime/Windows/D3D11RHI/Private/Windows",
							"../../../../../Source/Runtime/D3D12RHI/Private",
							"../../../../../Source/Runtime/D3D12RHI/Private/Windows",
						});

					AddEngineThirdPartyPrivateStaticDependencies(Target, "DX11");
					AddEngineThirdPartyPrivateStaticDependencies(Target, "DX12");
					AddEngineThirdPartyPrivateStaticDependencies(Target, "NVAPI");
					AddEngineThirdPartyPrivateStaticDependencies(Target, "DX11Audio");
					AddEngineThirdPartyPrivateStaticDependencies(Target, "DirectSound");
					AddEngineThirdPartyPrivateStaticDependencies(Target, "NVAftermath");
				}

				// Vulkan
				{
					string VulkanSDKPath = Environment.GetEnvironmentVariable("VULKAN_SDK");
					bool bSDKInstalled = !String.IsNullOrEmpty(VulkanSDKPath);
					bool bUseThirdParty = true;
					if (bSDKInstalled)
					{
						// Check if the installed SDK is newer or the same than the provided headers distributed with the Engine
						int ThirdPartyVersion = GetThirdPartyVersion();
						int SDKVersion = GetSDKVersion(VulkanSDKPath);
						if (SDKVersion >= ThirdPartyVersion)
						{
							// If the user has an installed SDK, use that instead
							PrivateIncludePaths.Add(VulkanSDKPath + "/Include");
							// Older SDKs have an extra subfolder
							PrivateIncludePaths.Add(VulkanSDKPath + "/Include/vulkan");

							if (Target.Platform == UnrealTargetPlatform.Win32)
							{
								PublicLibraryPaths.Add(VulkanSDKPath + "/Source/lib32");
							}
							else
							{
								PublicLibraryPaths.Add(VulkanSDKPath + "/Source/lib");
							}

							PublicAdditionalLibraries.Add("vulkan-1.lib");
							bUseThirdParty = false;
						}
					}
					if (bUseThirdParty)
					{
						AddEngineThirdPartyPrivateStaticDependencies(Target, "Vulkan");
					}
				}

				// OVRPlugin
				{
					PublicDelayLoadDLLs.Add("OVRPlugin.dll");
					RuntimeDependencies.Add("$(EngineDir)/Binaries/ThirdParty/Oculus/OVRPlugin/OVRPlugin/" + Target.Platform.ToString() + "/OVRPlugin.dll");
				}
			}
			else if (Target.Platform == UnrealTargetPlatform.Android)
			{
                // Vulkan
                {
                    string VulkanSDKPath = Environment.GetEnvironmentVariable("VULKAN_SDK");
                    bool bSDKInstalled = !String.IsNullOrEmpty(VulkanSDKPath);
                    bool bUseThirdParty = true;
                    if (bSDKInstalled)
                    {
                        // Check if the installed SDK is newer or the same than the provided headers distributed with the Engine
                        int ThirdPartyVersion = GetThirdPartyVersion();
                        int SDKVersion = GetSDKVersion(VulkanSDKPath);
                        if (SDKVersion >= ThirdPartyVersion)
                        {
                            // If the user has an installed SDK, use that instead
                            PrivateIncludePaths.Add(VulkanSDKPath + "/Include");
                            // Older SDKs have an extra subfolder
                            PrivateIncludePaths.Add(VulkanSDKPath + "/Include/vulkan");

                            if (Target.Platform == UnrealTargetPlatform.Win32)
                            {
                                PublicLibraryPaths.Add(VulkanSDKPath + "/Source/lib32");
                            }
                            else
                            {
                                PublicLibraryPaths.Add(VulkanSDKPath + "/Source/lib");
                            }

                            PublicAdditionalLibraries.Add("vulkan-1.lib");
                            PublicAdditionalLibraries.Add("vkstatic.1.lib");
                            bUseThirdParty = false;
                        }
                    }
                    if (bUseThirdParty)
                    {
                        AddEngineThirdPartyPrivateStaticDependencies(Target, "Vulkan");
                    }
                }

				// AndroidPlugin
				{
					string PluginPath = Utils.MakePathRelativeTo(ModuleDirectory, Target.RelativeEnginePath);
					AdditionalPropertiesForReceipt.Add("AndroidPlugin", Path.Combine(PluginPath, "GearVR_APL.xml"));
				}
			}
		}

		static int GetVersionFromString(string Text)
		{
			string Token = "#define VK_HEADER_VERSION ";
			Int32 FoundIndex = Text.IndexOf(Token);
			if (FoundIndex > 0)
			{
				string Version = Text.Substring(FoundIndex + Token.Length, 5);
				int Index = 0;
				while (Version[Index] >= '0' && Version[Index] <= '9')
				{
					++Index;
				}

				Version = Version.Substring(0, Index);

				int VersionNumber = Convert.ToInt32(Version);
				return VersionNumber;
			}

			return -1;
		}
		static int GetThirdPartyVersion()
		{
			try
			{
				// Extract current version on ThirdParty
				string Text = File.ReadAllText("ThirdParty/Vulkan/Include/vulkan/vulkan_core.h");
				return GetVersionFromString(Text);
			}
			catch (Exception)
			{
			}

			return -1;
		}

		static int GetSDKVersion(string VulkanSDKPath)
		{
			try
			{
				// Extract current version on the SDK folder. Newer SDKs store the version in vulkan_core.h
				string Header = Path.Combine(VulkanSDKPath, "Include/vulkan/vulkan_core.h");
				if (!File.Exists(Header))
				{
					Header = Path.Combine(VulkanSDKPath, "Include/vulkan/vulkan.h");
				}
				string Text = File.ReadAllText(Header);
				return GetVersionFromString(Text);
			}
			catch (Exception)
			{
			}

			return -1;
		}
	}
}<|MERGE_RESOLUTION|>--- conflicted
+++ resolved
@@ -24,19 +24,7 @@
 					"ProceduralMeshComponent",
 				});			
 
-<<<<<<< HEAD
 			if (Target.Platform == UnrealTargetPlatform.Win32 || Target.Platform == UnrealTargetPlatform.Win64)
-=======
-			if (Target.Platform == UnrealTargetPlatform.Android)
-			{
-				PrivateIncludePaths.Add("../../../../../Source/Runtime/VulkanRHI/Private/Android");
-			}
-			else if (Target.Platform == UnrealTargetPlatform.Linux)
-			{
-				PrivateIncludePaths.Add("../../../../../Source/Runtime/VulkanRHI/Private/Linux");
-			}
-			else if (Target.Platform == UnrealTargetPlatform.Quail)
->>>>>>> 0e4c51e1
 			{
 				PrivateIncludePaths.Add("../../../../../Source/Runtime/VulkanRHI/Private/Windows");
 			}
@@ -91,7 +79,7 @@
 					PrivateIncludePaths.AddRange(
 						new string[]
 						{
-														"../../../../../Source/Runtime/Windows/D3D11RHI/Private",
+							"../../../../../Source/Runtime/Windows/D3D11RHI/Private",
 							"../../../../../Source/Runtime/Windows/D3D11RHI/Private/Windows",
 							"../../../../../Source/Runtime/D3D12RHI/Private",
 							"../../../../../Source/Runtime/D3D12RHI/Private/Windows",
@@ -107,38 +95,7 @@
 
 				// Vulkan
 				{
-					string VulkanSDKPath = Environment.GetEnvironmentVariable("VULKAN_SDK");
-					bool bSDKInstalled = !String.IsNullOrEmpty(VulkanSDKPath);
-					bool bUseThirdParty = true;
-					if (bSDKInstalled)
-					{
-						// Check if the installed SDK is newer or the same than the provided headers distributed with the Engine
-						int ThirdPartyVersion = GetThirdPartyVersion();
-						int SDKVersion = GetSDKVersion(VulkanSDKPath);
-						if (SDKVersion >= ThirdPartyVersion)
-						{
-							// If the user has an installed SDK, use that instead
-							PrivateIncludePaths.Add(VulkanSDKPath + "/Include");
-							// Older SDKs have an extra subfolder
-							PrivateIncludePaths.Add(VulkanSDKPath + "/Include/vulkan");
-
-							if (Target.Platform == UnrealTargetPlatform.Win32)
-							{
-								PublicLibraryPaths.Add(VulkanSDKPath + "/Source/lib32");
-							}
-							else
-							{
-								PublicLibraryPaths.Add(VulkanSDKPath + "/Source/lib");
-							}
-
-							PublicAdditionalLibraries.Add("vulkan-1.lib");
-							bUseThirdParty = false;
-						}
-					}
-					if (bUseThirdParty)
-					{
-						AddEngineThirdPartyPrivateStaticDependencies(Target, "Vulkan");
-					}
+                    AddEngineThirdPartyPrivateStaticDependencies(Target, "Vulkan");
 				}
 
 				// OVRPlugin
@@ -149,105 +106,17 @@
 			}
 			else if (Target.Platform == UnrealTargetPlatform.Android)
 			{
-                // Vulkan
-                {
-                    string VulkanSDKPath = Environment.GetEnvironmentVariable("VULKAN_SDK");
-                    bool bSDKInstalled = !String.IsNullOrEmpty(VulkanSDKPath);
-                    bool bUseThirdParty = true;
-                    if (bSDKInstalled)
-                    {
-                        // Check if the installed SDK is newer or the same than the provided headers distributed with the Engine
-                        int ThirdPartyVersion = GetThirdPartyVersion();
-                        int SDKVersion = GetSDKVersion(VulkanSDKPath);
-                        if (SDKVersion >= ThirdPartyVersion)
-                        {
-                            // If the user has an installed SDK, use that instead
-                            PrivateIncludePaths.Add(VulkanSDKPath + "/Include");
-                            // Older SDKs have an extra subfolder
-                            PrivateIncludePaths.Add(VulkanSDKPath + "/Include/vulkan");
-
-                            if (Target.Platform == UnrealTargetPlatform.Win32)
-                            {
-                                PublicLibraryPaths.Add(VulkanSDKPath + "/Source/lib32");
-                            }
-                            else
-                            {
-                                PublicLibraryPaths.Add(VulkanSDKPath + "/Source/lib");
-                            }
-
-                            PublicAdditionalLibraries.Add("vulkan-1.lib");
-                            PublicAdditionalLibraries.Add("vkstatic.1.lib");
-                            bUseThirdParty = false;
-                        }
-                    }
-                    if (bUseThirdParty)
-                    {
-                        AddEngineThirdPartyPrivateStaticDependencies(Target, "Vulkan");
-                    }
+				// Vulkan
+				{
+                    AddEngineThirdPartyPrivateStaticDependencies(Target, "Vulkan");
                 }
 
-				// AndroidPlugin
-				{
+                // AndroidPlugin
+                {
 					string PluginPath = Utils.MakePathRelativeTo(ModuleDirectory, Target.RelativeEnginePath);
 					AdditionalPropertiesForReceipt.Add("AndroidPlugin", Path.Combine(PluginPath, "GearVR_APL.xml"));
 				}
 			}
 		}
-
-		static int GetVersionFromString(string Text)
-		{
-			string Token = "#define VK_HEADER_VERSION ";
-			Int32 FoundIndex = Text.IndexOf(Token);
-			if (FoundIndex > 0)
-			{
-				string Version = Text.Substring(FoundIndex + Token.Length, 5);
-				int Index = 0;
-				while (Version[Index] >= '0' && Version[Index] <= '9')
-				{
-					++Index;
-				}
-
-				Version = Version.Substring(0, Index);
-
-				int VersionNumber = Convert.ToInt32(Version);
-				return VersionNumber;
-			}
-
-			return -1;
-		}
-		static int GetThirdPartyVersion()
-		{
-			try
-			{
-				// Extract current version on ThirdParty
-				string Text = File.ReadAllText("ThirdParty/Vulkan/Include/vulkan/vulkan_core.h");
-				return GetVersionFromString(Text);
-			}
-			catch (Exception)
-			{
-			}
-
-			return -1;
-		}
-
-		static int GetSDKVersion(string VulkanSDKPath)
-		{
-			try
-			{
-				// Extract current version on the SDK folder. Newer SDKs store the version in vulkan_core.h
-				string Header = Path.Combine(VulkanSDKPath, "Include/vulkan/vulkan_core.h");
-				if (!File.Exists(Header))
-				{
-					Header = Path.Combine(VulkanSDKPath, "Include/vulkan/vulkan.h");
-				}
-				string Text = File.ReadAllText(Header);
-				return GetVersionFromString(Text);
-			}
-			catch (Exception)
-			{
-			}
-
-			return -1;
-		}
 	}
 }