--- conflicted
+++ resolved
@@ -16,7 +16,6 @@
 	"Plugins": [
 		{
 			"Name": "AjaMedia",
-<<<<<<< HEAD
 			"Enabled": true
 		},
 		{
@@ -45,28 +44,6 @@
 		},
 		{
 			"Name": "LiveLink",
-=======
-			"Enabled": true
-		},
-		{
-			"Name": "BlackmagicMedia",
-			"Enabled": true
-		},
-		{
-			"Name": "CameraCalibration",
-			"Enabled": true
-		},
-		{
-			"Name": "Composure",
-			"Enabled": true
-		},
-		{
-			"Name": "ColorCorrectRegions",
-			"Enabled": true
-		},
-		{
-			"Name": "GPULightmass",
->>>>>>> efc9b2f3
 			"Enabled": true
 		},
 		{
@@ -90,7 +67,6 @@
 			"Enabled": true
 		},
 		{
-<<<<<<< HEAD
 			"Name": "MultiUserTakes",
 			"Enabled": true
 		},
@@ -99,28 +75,6 @@
 			"Enabled": true
 		},
 		{
-			"Name": "nDisplaySupportForLevelSnapshots",
-			"Enabled": true
-		},
-		{
-=======
-			"Name": "MediaFrameworkUtilities",
-			"Enabled": true
-		},
-		{
-			"Name": "MultiUserClient",
-			"Enabled": true
-		},
-		{
-			"Name": "MultiUserTakes",
-			"Enabled": true
-		},
-		{
-			"Name": "nDisplay",
-			"Enabled": true
-		},
-		{
->>>>>>> efc9b2f3
 			"Name": "OSC",
 			"Enabled": true
 		},
