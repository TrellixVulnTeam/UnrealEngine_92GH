--- conflicted
+++ resolved
@@ -1469,30 +1469,6 @@
 	return FGuid();
 }
 
-FTransform UTakeRecorderActorSource::GetRecordedActorAnimationInitialRootTransform(class AActor* OtherActor) const
-{
-	UTakeRecorderSources* OwningSources = CastChecked<UTakeRecorderSources>(GetOuter());
-	for (UTakeRecorderSource* Source : OwningSources->GetSources())
-	{
-		if (UTakeRecorderActorSource* ActorSource = Cast<UTakeRecorderActorSource>(Source))
-		{
-			AActor* OtherTarget = ActorSource->Target.Get();
-			if (OtherTarget && OtherActor && (OtherTarget == OtherActor || OtherTarget->GetName() == OtherActor->GetName()))
-			{
-				for (UMovieSceneTrackRecorder* TrackRecorder : ActorSource->TrackRecorders)
-				{
-					if (TrackRecorder->IsA<UMovieSceneAnimationTrackRecorder>())
-					{
-						return Cast<UMovieSceneAnimationTrackRecorder>(TrackRecorder)->GetInitialRootTransform();
-					}
-				}
-
-			}
-		}
-	}
-	return FTransform::Identity;
-}
-
 FMovieSceneSequenceID UTakeRecorderActorSource::GetLevelSequenceID(class AActor* OtherActor)
 {
 	FMovieSceneSequenceID OutSequenceID = MovieSceneSequenceID::Root;
@@ -1605,7 +1581,6 @@
 }
 
 FString UTakeRecorderActorSource::GetSubsceneTrackName(ULevelSequence* InSequence) const
-<<<<<<< HEAD
 {
 	if (Target.IsValid())
 	{
@@ -1616,8 +1591,6 @@
 }
 
 FString UTakeRecorderActorSource::GetSubsceneAssetName(ULevelSequence* InSequence) const
-=======
->>>>>>> 33e6966e
 {
 	if (Target.IsValid())
 	{
@@ -1628,23 +1601,6 @@
 		return Target->GetActorLabel();
 	}
 
-<<<<<<< HEAD
-=======
-	return Super::GetSubsceneTrackName(InSequence);
-}
-
-FString UTakeRecorderActorSource::GetSubsceneAssetName(ULevelSequence* InSequence) const
-{
-	if (Target.IsValid())
-	{
-		if (UTakeMetaData* TakeMetaData = InSequence->FindMetaData<UTakeMetaData>())
-		{
-			return FString::Printf(TEXT("%s_%s"), *Target->GetActorLabel(), *TakeMetaData->GenerateAssetPath("{slate}_{take}"));
-		}
-		return Target->GetActorLabel();
-	}
-
->>>>>>> 33e6966e
 	return Super::GetSubsceneAssetName(InSequence);
 }
 
