--- conflicted
+++ resolved
@@ -27,17 +27,12 @@
 	Custom				UMETA(DisplayName = "Custom")
 };
 
-<<<<<<< HEAD
-=======
-
->>>>>>> efc9b2f3
 UCLASS()
 class DMXFIXTURES_API ADMXFixtureActor : public AActor
 {
 	GENERATED_BODY()
 
 protected:
-
 #if WITH_EDITOR
 	virtual void PostEditChangeProperty(FPropertyChangedEvent& PropertyChangedEvent) override;
 #endif
@@ -50,11 +45,8 @@
 	void FeedFixtureData();
 
 	// VISUAL QUALITY LEVEL----------------------
-<<<<<<< HEAD
 
 	// Visual quality level that changes the number of samples in the volumetric beam
-=======
->>>>>>> efc9b2f3
 	UPROPERTY(EditAnywhere, BlueprintReadWrite, Category = "DMX Light Fixture", meta = (DisplayPriority = 0))
 	TEnumAsByte<EDMXFixtureQualityLevel> QualityLevel;
 
@@ -89,57 +81,60 @@
 	UFUNCTION(BlueprintCallable, Category = "DMX Fixture")
 	void InterpolateDMXComponents(float DeltaSeconds);
 	
+	/** Sets the a new max light intensity */
+	UFUNCTION(BlueprintCallable, Category = "DMX Fixture")
+	void SetLightIntensityMax(float NewLightIntensityMax);
+
+	/** Sets a new max light distance */
+	UFUNCTION(BlueprintCallable, Category = "DMX Fixture")
+	void SetLightDistanceMax(float NewLightDistanceMax);
+
+	/** Sets a new light color temperature */
+	UFUNCTION(BlueprintCallable, Category = "DMX Fixture")
+	void SetLightColorTemp(float NewLightColorTemp);
+
+	/** Sets a new spotlight intensity scale */
+	UFUNCTION(BlueprintCallable, Category = "DMX Fixture")
+	void SetSpotlightIntensityScale(float NewSpotlightIntensityScale);
+
+	/** Sets a new pointlight intensity scale */
+	UFUNCTION(BlueprintCallable, Category = "DMX Fixture")
+	void SetPointlightIntensityScale(float NewPointlightIntensityScale);
+
+	/** Sets if the light should cast shadows */
+	UFUNCTION(BlueprintCallable, Category = "DMX Fixture")
+	void SetLightCastShadow(bool bLightShouldCastShadow);
+
+
 	// PARAMETERS---------------------------------
-<<<<<<< HEAD
 
 	// Light intensity at 1 steradian (32.77deg half angle)
-	UPROPERTY(EditAnywhere, BlueprintReadWrite, Category = "DMX Light Fixture")
+	UPROPERTY(EditAnywhere, BlueprintSetter = SetLightIntensityMax, Category = "DMX Light Fixture")
 	float LightIntensityMax;
 
 	// Sets Attenuation Radius on the spotlight and pointlight
-	UPROPERTY(EditAnywhere, BlueprintReadWrite, Category = "DMX Light Fixture")
+	UPROPERTY(EditAnywhere, BlueprintSetter = SetLightDistanceMax, Category = "DMX Light Fixture")
 	float LightDistanceMax;
 
 	// Light color temperature on the spotlight and pointlight
-	UPROPERTY(EditAnywhere, BlueprintReadWrite, Category = "DMX Light Fixture")
+	UPROPERTY(EditAnywhere, BlueprintSetter = SetLightColorTemp, Category = "DMX Light Fixture")
 	float LightColorTemp;
 
 	// Scales spotlight intensity
-	UPROPERTY(EditAnywhere, BlueprintReadWrite, Category = "DMX Light Fixture")
+	UPROPERTY(EditAnywhere, BlueprintSetter = SetSpotlightIntensityScale, Category = "DMX Light Fixture")
 	float SpotlightIntensityScale;
 
 	// Scales pointlight intensity
-	UPROPERTY(EditAnywhere, BlueprintReadWrite, Category = "DMX Light Fixture")
+	UPROPERTY(EditAnywhere, BlueprintSetter = SetPointlightIntensityScale, Category = "DMX Light Fixture")
 	float PointlightIntensityScale;
 
 	// Enable/disable cast shadow on the spotlight and pointlight
-	UPROPERTY(EditAnywhere, BlueprintReadWrite, Category = "DMX Light Fixture")
+	UPROPERTY(EditAnywhere, BlueprintSetter = SetLightCastShadow, Category = "DMX Light Fixture")
 	bool LightCastShadow;
 
 	// Simple solution useful for walls, 1 linetrace from the center
-=======
-	UPROPERTY(EditAnywhere, BlueprintReadWrite, Category = "DMX Light Fixture")
-	float LightIntensityMax;
-
-	UPROPERTY(EditAnywhere, BlueprintReadWrite, Category = "DMX Light Fixture")
-	float LightDistanceMax;
-
-	UPROPERTY(EditAnywhere, BlueprintReadWrite, Category = "DMX Light Fixture")
-	float LightColorTemp;
-
-	UPROPERTY(EditAnywhere, BlueprintReadWrite, Category = "DMX Light Fixture")
-	float SpotlightIntensityScale;
-
-	UPROPERTY(EditAnywhere, BlueprintReadWrite, Category = "DMX Light Fixture")
-	float PointlightIntensityScale;
-
-	UPROPERTY(EditAnywhere, BlueprintReadWrite, Category = "DMX Light Fixture")
-	bool LightCastShadow;
-
->>>>>>> efc9b2f3
 	UPROPERTY(EditAnywhere, BlueprintReadWrite, Category = "DMX Light Fixture")
 	bool UseDynamicOcclusion;
-
 
 
 	// DMX COMPONENT -----------------------------
