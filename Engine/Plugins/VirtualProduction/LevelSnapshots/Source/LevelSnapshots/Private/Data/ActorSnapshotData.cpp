--- conflicted
+++ resolved
@@ -2,92 +2,152 @@
 
 #include "Data/ActorSnapshotData.h"
 
-<<<<<<< HEAD
 #include "Archive/ApplySnapshotDataArchiveV2.h"
 #include "Archive/TakeWorldObjectSnapshotArchive.h"
 #include "Data/WorldSnapshotData.h"
 #include "Data/SnapshotCustomVersion.h"
 #include "CustomSerialization/CustomObjectSerializationWrapper.h"
-=======
-#include "ApplySnapshotDataArchiveV2.h"
->>>>>>> efc9b2f3
+#include "Data/Util/ActorHashUtil.h"
+#include "Data/Util/SnapshotObjectUtil.h"
+#include "Data/Util/SnapshotUtil.h"
 #include "LevelSnapshotsLog.h"
 #include "LevelSnapshotsModule.h"
 #include "PropertySelectionMap.h"
-#include "Restorability/SnapshotRestorability.h"
-#include "Util/SnapshotObjectUtil.h"
-#include "Util/SnapshotUtil.h"
-
+#include "RestorationEvents/ApplySnapshotToActorScope.h"
+#include "RestorationEvents/RemoveComponentScope.h"
+#include "SnapshotConsoleVariables.h"
+#include "SnapshotRestorability.h"
+
+#include "Components/ActorComponent.h"
 #include "Engine/World.h"
 #include "GameFramework/Actor.h"
-<<<<<<< HEAD
 #include "Modules/ModuleManager.h"
-#include "RestorationEvents/ApplySnapshotToActorScope.h"
-#include "RestorationEvents/RecreateComponentScope.h"
-#include "RestorationEvents/RemoveComponentScope.h"
 #include "Templates/NonNullPointer.h"
 #include "UObject/Package.h"
 #include "UObject/Script.h"
+#include "Util/EquivalenceUtil.h"
 
 #if USE_STABLE_LOCALIZATION_KEYS
 #include "Internationalization/TextPackageNamespaceUtil.h"
 #endif
 
 #if WITH_EDITOR
-#include "Editor/UnrealEdEngine.h"
 #include "LevelEditor.h"
 #endif
 
 namespace
-{	
-	void FindOrRecreateSavedComponents(const FActorSnapshotData& SnapshotData, FWorldSnapshotData& WorldData, AActor* Actor)
+{
+	using FPreCreateComponent = TFunction<void(FName ComponentName, UClass* ComponentClass, EComponentCreationMethod CreationMethod)>;
+	using FPostCreateComponent = TFunction<void(FSubobjectSnapshotData& Data, UActorComponent* Component)>;
+
+	UObject* FindOrAllocateComponentForComponentOuter(const FSoftObjectPath& ComponentOuterPath, const FActorSnapshotData& SnapshotData, FWorldSnapshotData& WorldData, AActor* Actor, const FPreCreateComponent& PreCreateComponent, const FPostCreateComponent& PostCreateComponent);
+	
+	UActorComponent* FindOrAllocateComponent(FSubobjectSnapshotData& SubobjectData, const FComponentSnapshotData& ComponentData, const FSoftObjectPath& ComponentPath, const FActorSnapshotData& SnapshotData, FWorldSnapshotData& WorldData, AActor* Actor, const FPreCreateComponent& PreCreateComponent, const FPostCreateComponent& PostCreateComponent)
+	{
+		UActorComponent* Component = SnapshotUtil::FindMatchingComponent(Actor, ComponentPath);
+		if (!Component)
+		{
+			bool bIsOwnedByComponent;
+			const FSoftObjectPath& ComponentOuterPath = WorldData.SerializedObjectReferences[SubobjectData.OuterIndex];
+			TOptional<FActorSnapshotData*> ComponentOuterData = SnapshotUtil::FindSavedActorDataUsingObjectPath(WorldData.ActorData, ComponentOuterPath, bIsOwnedByComponent);
+			const bool bIsOwnedByOtherActor = ComponentOuterData.Get(nullptr) != &SnapshotData;
+			if (!ensureAlwaysMsgf(ComponentOuterData, TEXT("Failed to recreate component %s because its outer %s did not have any associated actor data. Investigate."), *ComponentPath.ToString(), *ComponentOuterPath.ToString())
+				|| !ensureMsgf(!bIsOwnedByOtherActor, TEXT("Failed to recreate component %s because saved data indicates it is owned by another actor %s. Components normally are owned by the actor they're attached to. Investigate."), *ComponentPath.ToString(), *ComponentOuterPath.ToString()))
+			{
+				return nullptr;
+			}
+			UObject* ComponentOuter = bIsOwnedByComponent ? FindOrAllocateComponentForComponentOuter(ComponentOuterPath, SnapshotData, WorldData, Actor, PreCreateComponent, PostCreateComponent) : Actor;
+			if (!ComponentOuter)
+			{
+				return nullptr;
+			}
+
+			UClass* ComponentClass = SubobjectData.Class.TryLoadClass<UActorComponent>();
+			const FName ComponentName = *SnapshotUtil::ExtractLastSubobjectName(ComponentPath);
+			
+			PreCreateComponent(ComponentName, ComponentClass, ComponentData.CreationMethod);
+			Component = NewObject<UActorComponent>(ComponentOuter, ComponentClass, ComponentName);
+			PostCreateComponent(SubobjectData, Component);
+		}
+			
+		// UActorComponent::PostInitProperties implicitly calls AddOwnedComponent but we have to manually add it to the other arrays
+		if (Component->CreationMethod != ComponentData.CreationMethod)
+		{
+			Component->CreationMethod = ComponentData.CreationMethod;
+			switch(Component->CreationMethod)
+			{
+			case EComponentCreationMethod::Instance:
+				Actor->AddInstanceComponent(Component);
+				break;
+			case EComponentCreationMethod::SimpleConstructionScript:
+				Actor->BlueprintCreatedComponents.AddUnique(Component);
+				break;
+			case EComponentCreationMethod::UserConstructionScript:
+				checkf(false, TEXT("Component created in construction script currently unsupported"));
+				break;
+						
+			case EComponentCreationMethod::Native:
+			default:
+				break;
+			}
+		}
+		return Component;
+	}
+	
+	UObject* FindOrAllocateComponentForComponentOuter(const FSoftObjectPath& ComponentOuterPath, const FActorSnapshotData& SnapshotData, FWorldSnapshotData& WorldData, AActor* Actor, const FPreCreateComponent& PreCreateComponent, const FPostCreateComponent& PostCreateComponent)
+	{
+		for (auto CompIt = SnapshotData.ComponentData.CreateConstIterator(); CompIt; ++CompIt)
+		{
+			const FSoftObjectPath& SavedComponentPath = WorldData.SerializedObjectReferences[CompIt->Key];
+			if (SavedComponentPath == ComponentOuterPath)
+			{
+				const int32 ReferenceIndex = CompIt->Key;
+				FSubobjectSnapshotData* SubobjectData = WorldData.Subobjects.Find(ReferenceIndex); 
+				return ensure(SubobjectData) ? FindOrAllocateComponent(*SubobjectData, CompIt->Value, ComponentOuterPath, SnapshotData, WorldData, Actor, PreCreateComponent, PostCreateComponent) : nullptr;
+			}
+		}
+
+		UE_LOG(LogLevelSnapshots, Error, TEXT("Failed to find outer for component %s"), *ComponentOuterPath.ToString());
+		return nullptr;
+	}
+	
+	void RecreateSavedComponents(const FActorSnapshotData& SnapshotData, FWorldSnapshotData& WorldData, AActor* Actor, FPreCreateComponent PreCreateComponent, FPostCreateComponent PostCreateComponent)
 	{
 		TInlineComponentArray<UActorComponent*> DefaultSnapshotComps(Actor);
 		for (auto CompIt = SnapshotData.ComponentData.CreateConstIterator(); CompIt; ++CompIt)
 		{
 			const int32 ReferenceIndex = CompIt->Key;
 			FSubobjectSnapshotData* SubobjectData = WorldData.Subobjects.Find(ReferenceIndex); 
-			if (!ensure(SubobjectData))
-			{
-				continue;
-			}
-			
-			const FSoftObjectPath& ComponentPath = WorldData.SerializedObjectReferences[ReferenceIndex];
-			const FString ComponentName = SnapshotUtil::ExtractLastSubobjectName(ComponentPath);
-			UActorComponent* const* PossibleCounterpart = DefaultSnapshotComps.FindByPredicate([&ComponentName](UActorComponent* Component)
-			{
-				return Component->GetName() == ComponentName;
+			if (ensure(SubobjectData))
+			{
+				const FSoftObjectPath& ComponentPath = WorldData.SerializedObjectReferences[ReferenceIndex];
+				FindOrAllocateComponent(*SubobjectData, CompIt->Value, ComponentPath, SnapshotData, WorldData, Actor, PreCreateComponent, PostCreateComponent);
+			}
+		}
+	}
+	
+	void AllocateAllMissingComponentsInSnapshotWorld(const FActorSnapshotData& SnapshotData, FWorldSnapshotData& WorldData, AActor* SnapshotActor)
+	{
+		RecreateSavedComponents(SnapshotData, WorldData, SnapshotActor,
+			[](FName, UClass*, EComponentCreationMethod){},
+			[](FSubobjectSnapshotData& SubobjectData, UActorComponent* RecreatedComponent)
+			{
+				SubobjectData.SnapshotObject = RecreatedComponent;
 			});
-			
-			UActorComponent* CounterpartComponent = PossibleCounterpart ? *PossibleCounterpart : nullptr;
-			if (!CounterpartComponent)
-			{
-				CounterpartComponent = NewObject<UActorComponent>(Actor, SubobjectData->Class.ResolveClass(), FName(*ComponentName));
-				SubobjectData->SnapshotObject = CounterpartComponent;
-			}
-			
-			// UActorComponent::PostInitProperties implicitly calls AddOwnedComponent but we have to manually add it to the other arrays
-			CounterpartComponent->CreationMethod = CompIt->Value.CreationMethod;
-			switch(CounterpartComponent->CreationMethod)
-			{
-				case EComponentCreationMethod::Instance:
-					Actor->AddInstanceComponent(CounterpartComponent);
-					break;
-				case EComponentCreationMethod::SimpleConstructionScript:
-					Actor->BlueprintCreatedComponents.Add(CounterpartComponent);
-					break;
-				case EComponentCreationMethod::UserConstructionScript:
-					checkf(false, TEXT("Component created in construction script currently unsupported"));
-					break;
-					
-				case EComponentCreationMethod::Native:
-				default:
-					break;
-			}
-		}
-	}
-
-	TPair<int32, EComponentCreationMethod> FindMatchingSubobjectIndex(const FActorSnapshotData& SnapshotData, const FWorldSnapshotData& WorldData, const FString& ComponentName)
+	}
+
+	void AllocateAllMissingComponentsInEditorWorld(const FActorSnapshotData& SnapshotData, FWorldSnapshotData& WorldData, AActor* EditorActor)
+	{
+		RecreateSavedComponents(SnapshotData, WorldData, EditorActor,
+			[](FName, UClass*, EComponentCreationMethod){},
+			[](FSubobjectSnapshotData& SubobjectData, UActorComponent* RecreatedComponent)
+			{
+				SubobjectData.EditorObject = RecreatedComponent;
+				RecreatedComponent->RegisterComponent();
+			});
+	}
+
+	TPair<int32, const FComponentSnapshotData*> FindMatchingSubobjectIndex(const FActorSnapshotData& SnapshotData, const FWorldSnapshotData& WorldData, const FString& ComponentName)
 	{
 		for (auto CompIt = SnapshotData.ComponentData.CreateConstIterator(); CompIt; ++CompIt)
 		{
@@ -96,11 +156,11 @@
 			const FString SavedComponentName = SnapshotUtil::ExtractLastSubobjectName(SavedComponentPath);
 			if (SavedComponentName.Equals(ComponentName))
 			{
-				return TPair<int32, EComponentCreationMethod>(ReferenceIndex, CompIt->Value.CreationMethod);
-			}
-		}
-
-		return TPair<int32, EComponentCreationMethod>(INDEX_NONE, EComponentCreationMethod::Instance);
+				return TPair<int32, const FComponentSnapshotData*>(ReferenceIndex, &CompIt->Value);
+			}
+		}
+
+		return TPair<int32, const FComponentSnapshotData*>(INDEX_NONE, nullptr);
 	}
 
 	void UpdateDetailsViewAfterUpdatingComponents()
@@ -141,58 +201,39 @@
 			{}
 		};
 		
-		// Recreate missing components
+		// 1. Recreate missing components
 		TArray<FDeferredComponentSerializationTask> DeferredSerializationsTasks;
-		for (const TWeakObjectPtr<UActorComponent>& ComponentToRestore : ComponentSelection.SnapshotComponentsToAdd)
-		{
-			const FName ComponentName = ComponentToRestore->GetFName();
-			const TPair<int32, EComponentCreationMethod> ComponentInfo = FindMatchingSubobjectIndex(SnapshotData, WorldData, ComponentName.ToString());
+		// Edge case: a component in SnapshotComponentsToAdd has an outer which is not in SnapshotComponentsToAdd.
+		// In this case, the outer components will be recreated even if they are not in SnapshotComponentsToAdd.  
+		for (const TWeakObjectPtr<UActorComponent>& CurrentComponentToRestore : ComponentSelection.SnapshotComponentsToAdd)
+		{
+			const FName NameOfComponentToRecreate = CurrentComponentToRestore->GetFName();
+			const TPair<int32, const FComponentSnapshotData*> ComponentInfo = FindMatchingSubobjectIndex(SnapshotData, WorldData, NameOfComponentToRecreate.ToString());
 			const int32 ReferenceIndex = ComponentInfo.Key;
-			if (ReferenceIndex == INDEX_NONE)
-			{
-				continue;
-			}
 			FSubobjectSnapshotData* SubobjectData = WorldData.Subobjects.Find(ReferenceIndex); 
-			if (!ensure(SubobjectData))
-			{
-				continue;
-			}
-			
-			UClass* ComponentClass = SubobjectData->Class.TryLoadClass<UActorComponent>(); 
-			const FRecreateComponentScope NotifySnapshotListeners(*SubobjectData, Actor, ComponentName, ComponentClass, ComponentInfo.Value);
-			UActorComponent* Component = NewObject<UActorComponent>(Actor, ComponentClass, ComponentName);
-			if (!Component)
-			{
-				UE_LOG(LogLevelSnapshots, Error, TEXT("Failed to recreate component called %s of class %s. Was the class removed?"), *ComponentName.ToString(), *SubobjectData->Class.ToString());
-				continue;
-			}
-			SubobjectData->EditorObject = Component;
-			
-			// UActorComponent::PostInitProperties implicitly calls AddOwnedComponent but we have to manually add it to the other arrays
-			Component->CreationMethod = ComponentInfo.Value;
-			switch(Component->CreationMethod)
-			{
-			case EComponentCreationMethod::Instance:
-				Actor->AddInstanceComponent(Component);
-				break;
-			case EComponentCreationMethod::SimpleConstructionScript:
-				Actor->BlueprintCreatedComponents.Add(Component);
-				break;
-			case EComponentCreationMethod::UserConstructionScript:
-				checkf(false, TEXT("Component created in construction script currently unsupported"));
-				break;
-					
-			case EComponentCreationMethod::Native:
-			default:
-				break;
-			}
-			
-			Component->RegisterComponent();
-			// Defer task until all components allocated: components may have references to each other, e.g. AttachParent
-			DeferredSerializationsTasks.Add({ SubobjectData, ComponentToRestore.Get(), Component });
-		}
-
-		// Write all saved data into the recreated component
+			if (ensure(SubobjectData))
+			{
+				const FSoftObjectPath& ComponentPath = WorldData.SerializedObjectReferences[ReferenceIndex];
+				FindOrAllocateComponent(*SubobjectData, *ComponentInfo.Value, ComponentPath, SnapshotData, WorldData, Actor,
+					[Actor](FName ComponentName, UClass* ComponentClass, EComponentCreationMethod CreationMethod)
+					{
+						FLevelSnapshotsModule::GetInternalModuleInstance().OnPreRecreateComponent({ Actor, ComponentName, ComponentClass, CreationMethod });
+					},
+					[&DeferredSerializationsTasks, &CurrentComponentToRestore, ComponentPath](FSubobjectSnapshotData& SubobjectData, UActorComponent* RecreatedComponent)
+					{
+						UActorComponent* SnapshotComponent = SnapshotUtil::FindMatchingComponent(CurrentComponentToRestore->GetOwner(), ComponentPath);
+						check(SnapshotComponent);
+						
+						SubobjectData.EditorObject = RecreatedComponent;
+						FLevelSnapshotsModule::GetInternalModuleInstance().OnPostRecreateComponent(RecreatedComponent);
+						DeferredSerializationsTasks.Add({ &SubobjectData, SnapshotComponent, RecreatedComponent });
+						
+						RecreatedComponent->RegisterComponent();
+					});
+			}
+		}
+
+		// 2. Serialize saved data into components
 		for (const FDeferredComponentSerializationTask& Task : DeferredSerializationsTasks)
 		{
 			const FRestoreObjectScope FinishRestore = FCustomObjectSerializationWrapper::PreSubobjectRestore_EditorWorld(Task.Snapshot, Task.Original, WorldData, SelectionMap, LocalisationSnapshotPackage);
@@ -217,19 +258,27 @@
 			UpdateDetailsViewAfterUpdatingComponents();
 		}
 	}
-}
-=======
-#include "UObject/Package.h"
->>>>>>> efc9b2f3
+
+	void ConditionBreakOnActor(AActor* Actor)
+	{
+		const FString NameToSearchFor = SnapshotCVars::CVarBreakOnSnapshotActor.GetValueOnAnyThread();
+		if (!NameToSearchFor.IsEmpty() && Actor->GetName().Contains(NameToSearchFor))
+		{
+			UE_DEBUG_BREAK();
+		}
+	}
+}
+
 
 FActorSnapshotData FActorSnapshotData::SnapshotActor(AActor* OriginalActor, FWorldSnapshotData& WorldData)
 {
+	ConditionBreakOnActor(OriginalActor);
+	
 	FActorSnapshotData Result;
 	UClass* ActorClass = OriginalActor->GetClass();
 	Result.ActorClass = ActorClass;
 	
-	FTakeWorldObjectSnapshotArchive Serializer = FTakeWorldObjectSnapshotArchive::MakeArchiveForSavingWorldObject(Result.SerializedActorData, WorldData, OriginalActor);
-	OriginalActor->Serialize(Serializer);
+	FTakeWorldObjectSnapshotArchive::TakeSnapshot(Result.SerializedActorData, WorldData, OriginalActor);
 	WorldData.AddClassDefault(OriginalActor->GetClass());
 	// If external modules registered for custom serialisation, trigger their callbacks
 	FCustomObjectSerializationWrapper::TakeSnapshotForActor(OriginalActor, Result.CustomActorSerializationData, WorldData);
@@ -252,61 +301,11 @@
 			FCustomObjectSerializationWrapper::TakeSnapshotForSubobject(Comp, WorldData);
 		}
 	}
-	
+
+	SnapshotUtil::PopulateActorHash(Result.Hash, OriginalActor);
 	return Result;
 }
 
-<<<<<<< HEAD
-=======
-void FActorSnapshotData::DeserializeIntoExistingWorldActor(UWorld* SnapshotWorld, AActor* OriginalActor, FWorldSnapshotData& WorldData, UPackage* InLocalisationSnapshotPackage, const FPropertySelectionMap& SelectedProperties)
-{
-	auto DeserializeActor = [this, &WorldData, &SelectedProperties](AActor* OriginalActor, AActor* DeserializedActor)
-	{
-		const FPropertySelection* ActorPropertySelection = SelectedProperties.GetSelectedProperties(OriginalActor);
-		if (ActorPropertySelection)
-		{
-#if WITH_EDITOR
-			OriginalActor->Modify();
-#endif
-			FApplySnapshotDataArchiveV2::ApplyToExistingEditorWorldObject(SerializedActorData, WorldData, OriginalActor, DeserializedActor, SelectedProperties, *ActorPropertySelection);
-		}
-	};
-	auto DeserializeComponent = [&SelectedProperties, &WorldData](FObjectSnapshotData& SerializedCompData, FComponentSnapshotData& CompData, UActorComponent* Original, UActorComponent* Deserialized)
-	{
-		const FPropertySelection* ComponentSelectedProperties = SelectedProperties.GetSelectedProperties(Original);
-		if (ComponentSelectedProperties)
-		{		
-#if WITH_EDITOR
-			Original->Modify();
-#endif
-			FApplySnapshotDataArchiveV2::ApplyToExistingEditorWorldObject(SerializedCompData, WorldData, Original, Deserialized, SelectedProperties, *ComponentSelectedProperties);
-		};
-	};
-
-	DeserializeIntoWorldActor(SnapshotWorld, OriginalActor, WorldData, InLocalisationSnapshotPackage, DeserializeActor, DeserializeComponent);
-}
-
-void FActorSnapshotData::DeserializeIntoRecreatedEditorWorldActor(UWorld* SnapshotWorld, AActor* OriginalActor, FWorldSnapshotData& WorldData, UPackage* InLocalisationSnapshotPackage, const FPropertySelectionMap& SelectedProperties)
-{
-	auto DeserializeActor = [this, &WorldData, &SelectedProperties](AActor* OriginalActor, AActor* DeserializedActor)
-	{
-#if WITH_EDITOR
-		OriginalActor->Modify();
-#endif
-		FApplySnapshotDataArchiveV2::ApplyToRecreatedEditorWorldObject(SerializedActorData, WorldData, OriginalActor, DeserializedActor, SelectedProperties);
-	};
-	auto DeserializeComponent = [&WorldData, &SelectedProperties](FObjectSnapshotData& SerializedCompData, FComponentSnapshotData& CompData, UActorComponent* Original, UActorComponent* Deserialized)
-	{
-#if WITH_EDITOR
-		Original->Modify();
-#endif
-		FApplySnapshotDataArchiveV2::ApplyToRecreatedEditorWorldObject(SerializedCompData, WorldData, Original, Deserialized, SelectedProperties); 
-	};
-	
-	DeserializeIntoWorldActor(SnapshotWorld, OriginalActor, WorldData, InLocalisationSnapshotPackage, DeserializeActor, DeserializeComponent);
-}
-
->>>>>>> efc9b2f3
 TOptional<AActor*> FActorSnapshotData::GetPreallocatedIfValidButDoNotAllocate() const
 {
 	return CachedSnapshotActor.IsValid() ? CachedSnapshotActor.Get() : TOptional<AActor*>();
@@ -349,28 +348,13 @@
 		// Hide this actor so external systems can see that this components should not render, i.e. make USceneComponent::ShouldRender return false
 		CachedSnapshotActor->SetIsTemporarilyHiddenInEditor(true);
 #endif
-		FindOrRecreateSavedComponents(*this, WorldData, CachedSnapshotActor.Get());
-	}
-
-<<<<<<< HEAD
+		AllocateAllMissingComponentsInSnapshotWorld(*this, WorldData, CachedSnapshotActor.Get());
+	}
+
 	return CachedSnapshotActor.IsValid() ? TOptional<AActor*>(CachedSnapshotActor.Get()) : TOptional<AActor*>();
 }
 
 TOptional<AActor*> FActorSnapshotData::GetDeserialized(UWorld* SnapshotWorld, FWorldSnapshotData& WorldData, const FSoftObjectPath& OriginalActorPath, UPackage* InLocalisationSnapshotPackage)
-=======
-#if WITH_EDITOR
-	// Hide this actor so external systems can see that this components should not render, i.e. make USceneComponent::ShouldRender return false
-	if (ensureMsgf(CachedSnapshotActor.IsValid(), TEXT("Failed to spawn actor of class '%s'"), *ActorClass.ToString()))
-	{
-		CachedSnapshotActor->SetIsTemporarilyHiddenInEditor(true);
-	}
-#endif
-	
-	return CachedSnapshotActor.IsValid() ? TOptional<AActor*>(CachedSnapshotActor.Get()) : TOptional<AActor*>();
-}
-
-TOptional<AActor*> FActorSnapshotData::GetDeserialized(UWorld* SnapshotWorld, FWorldSnapshotData& WorldData, UPackage* InLocalisationSnapshotPackage)
->>>>>>> efc9b2f3
 {
 	SCOPED_SNAPSHOT_CORE_TRACE(GetDeserialized);
 	
@@ -387,7 +371,6 @@
 	bReceivedSerialisation = true;
 
 	AActor* PreallocatedActor = Preallocated.GetValue();
-<<<<<<< HEAD
 	{
 		const FRestoreObjectScope FinishRestore = FCustomObjectSerializationWrapper::PreActorRestore_SnapshotWorld(PreallocatedActor, CustomActorSerializationData, WorldData, InLocalisationSnapshotPackage);
 		FSnapshotArchive::ApplyToSnapshotWorldObject(SerializedActorData, WorldData, PreallocatedActor, InLocalisationSnapshotPackage);
@@ -416,34 +399,15 @@
 		CachedSnapshotActor->SetIsTemporarilyHiddenInEditor(true);
 	}
 #endif
-=======
-	FSnapshotArchive::ApplyToSnapshotWorldObject(SerializedActorData, WorldData, PreallocatedActor, InLocalisationSnapshotPackage);
-
-	DeserializeComponents(PreallocatedActor, WorldData, [InLocalisationSnapshotPackage](FObjectSnapshotData& SerializedCompData, FComponentSnapshotData& CompData, UActorComponent* Comp, FWorldSnapshotData& SharedData)
-	{
-		CompData.DeserializeIntoTransient(SerializedCompData, Comp, SharedData, InLocalisationSnapshotPackage);
-	});
->>>>>>> efc9b2f3
 
 	PostSerializeSnapshotActor(PreallocatedActor, WorldData, OriginalActorPath, InLocalisationSnapshotPackage);
 	
 	PreallocatedActor->UpdateComponentTransforms();
-<<<<<<< HEAD
 	{
 		// GAllowActorScriptExecutionInEditor must be temporarily true so call to UserConstructionScript isn't skipped
 		FEditorScriptExecutionGuard AllowConstructionScript;
 		PreallocatedActor->UserConstructionScript();
 	}
-=======
-#if WITH_EDITOR
-	// Hide this actor so external systems can see that this components should not render, i.e. make USceneComponent::ShouldRender return false
-	if (!ensureMsgf(PreallocatedActor->IsTemporarilyHiddenInEditor(), TEXT("Transient property bHiddenEdTemporary was set to false by serializer. This should not happen. Investigate.")))
-	{
-		CachedSnapshotActor->SetIsTemporarilyHiddenInEditor(true);
-	}
-#endif
-	
->>>>>>> efc9b2f3
 	return Preallocated;
 }
 
@@ -526,8 +490,32 @@
 	}
 }
 
+namespace ActorSnapshotData
+{
+	static void PreventAttachParentInfiniteRecursion(UActorComponent* Original, const FPropertySelection& PropertySelection)
+	{
+		static const FProperty* AttachParent = USceneComponent::StaticClass()->FindPropertyByName(FName("AttachParent"));
+
+		// Suppose snapshot contains Root > Child and now the hierarchy is Child > Root.
+		// Root's AttachChildren still contains Child after we apply snapshot since that property is transient.
+		// Solution: Detach now, then serialize AttachParent, and OnRegister will automatically call AttachToComponent and update everything.
+		USceneComponent* SceneComponent = Cast<USceneComponent>(Original);
+		if (Original && PropertySelection.IsPropertySelected(nullptr, AttachParent))
+		{
+			SceneComponent->DetachFromComponent(FDetachmentTransformRules::KeepRelativeTransform);
+		}
+	}
+}
+
 void FActorSnapshotData::DeserializeIntoExistingWorldActor(UWorld* SnapshotWorld, AActor* OriginalActor, FWorldSnapshotData& WorldData, UPackage* InLocalisationSnapshotPackage, const FPropertySelectionMap& SelectedProperties)
 {
+	const bool bWasRecreated = false;
+	const FApplySnapshotToActorScope NotifyExternalListeners({ OriginalActor, SelectedProperties, bWasRecreated });
+	if (const FAddedAndRemovedComponentInfo* ComponentSelection = SelectedProperties.GetObjectSelection(OriginalActor).GetComponentSelection())
+	{
+		AddAndRemoveSelectedComponentsForRestore(*this, WorldData, OriginalActor, *ComponentSelection, SelectedProperties, InLocalisationSnapshotPackage);
+	}
+
 	auto DeserializeActor = [this, &WorldData, InLocalisationSnapshotPackage, &SelectedProperties](AActor* OriginalActor, AActor* DeserializedActor)
 	{
 		const FRestoreObjectScope FinishRestore = FCustomObjectSerializationWrapper::PreActorRestore_EditorWorld(OriginalActor, CustomActorSerializationData, WorldData, SelectedProperties, InLocalisationSnapshotPackage);
@@ -537,61 +525,48 @@
 			FApplySnapshotDataArchiveV2::ApplyToExistingEditorWorldObject(SerializedActorData, WorldData, OriginalActor, DeserializedActor, SelectedProperties, *ActorPropertySelection);
 		}
 	};
-	auto DeserializeComponent = [OriginalActor, InLocalisationSnapshotPackage, &SelectedProperties, &WorldData](FSubobjectSnapshotData& SerializedCompData, FComponentSnapshotData& CompData, UActorComponent* Original, UActorComponent* Deserialized)
+	auto DeserializeComponent = [InLocalisationSnapshotPackage, &SelectedProperties, &WorldData](FSubobjectSnapshotData& SerializedCompData, FComponentSnapshotData& CompData, UActorComponent* Original, UActorComponent* Deserialized)
 	{
 		const FRestoreObjectScope FinishRestore = FCustomObjectSerializationWrapper::PreSubobjectRestore_EditorWorld(Deserialized, Original, WorldData, SelectedProperties, InLocalisationSnapshotPackage);
 		const FPropertySelection* ComponentSelectedProperties = SelectedProperties.GetObjectSelection(Original).GetPropertySelection();
 		if (ComponentSelectedProperties)
-		{		
+		{
+			ActorSnapshotData::PreventAttachParentInfiniteRecursion(Original, *ComponentSelectedProperties);
 			FApplySnapshotDataArchiveV2::ApplyToExistingEditorWorldObject(SerializedCompData, WorldData, Original, Deserialized, SelectedProperties, *ComponentSelectedProperties);
 		};
 	};
-
-	const bool bWasRecreated = false;
+	DeserializeIntoEditorWorldActor(SnapshotWorld, OriginalActor, WorldData, InLocalisationSnapshotPackage, DeserializeActor, DeserializeComponent);
+}
+
+void FActorSnapshotData::DeserializeIntoRecreatedEditorWorldActor(UWorld* SnapshotWorld, AActor* OriginalActor, FWorldSnapshotData& WorldData, UPackage* InLocalisationSnapshotPackage, const FPropertySelectionMap& SelectedProperties)
+{
+	const bool bWasRecreated = true;
 	const FApplySnapshotToActorScope NotifyExternalListeners({ OriginalActor, SelectedProperties, bWasRecreated });
-	
-	if (const FAddedAndRemovedComponentInfo* ComponentSelection = SelectedProperties.GetObjectSelection(OriginalActor).GetComponentSelection())
-	{
-		AddAndRemoveSelectedComponentsForRestore(*this, WorldData, OriginalActor, *ComponentSelection, SelectedProperties, InLocalisationSnapshotPackage);
-	}
-	DeserializeIntoEditorWorldActor(SnapshotWorld, OriginalActor, WorldData, InLocalisationSnapshotPackage, DeserializeActor, DeserializeComponent);
-}
-
-<<<<<<< HEAD
-void FActorSnapshotData::DeserializeIntoRecreatedEditorWorldActor(UWorld* SnapshotWorld, AActor* OriginalActor, FWorldSnapshotData& WorldData, UPackage* InLocalisationSnapshotPackage, const FPropertySelectionMap& SelectedProperties)
-{
+	AllocateAllMissingComponentsInEditorWorld(*this, WorldData, OriginalActor);
+
 	auto DeserializeActor = [this, &WorldData, InLocalisationSnapshotPackage, &SelectedProperties](AActor* OriginalActor, AActor* DeserializedActor)
 	{
 		const FRestoreObjectScope FinishRestore = FCustomObjectSerializationWrapper::PreActorRestore_EditorWorld(OriginalActor, CustomActorSerializationData, WorldData, SelectedProperties, InLocalisationSnapshotPackage);
 		FApplySnapshotDataArchiveV2::ApplyToRecreatedEditorWorldObject(SerializedActorData, WorldData, OriginalActor, DeserializedActor, SelectedProperties);
 	};
-	auto DeserializeComponent = [OriginalActor, InLocalisationSnapshotPackage, &WorldData, &SelectedProperties](FSubobjectSnapshotData& SerializedCompData, FComponentSnapshotData& CompData, UActorComponent* Original, UActorComponent* Deserialized)
+	auto DeserializeComponent = [InLocalisationSnapshotPackage, &WorldData, &SelectedProperties](FSubobjectSnapshotData& SerializedCompData, FComponentSnapshotData& CompData, UActorComponent* Original, UActorComponent* Deserialized)
 	{
 		const FRestoreObjectScope FinishRestore = FCustomObjectSerializationWrapper::PreSubobjectRestore_EditorWorld(Deserialized, Original, WorldData, SelectedProperties, InLocalisationSnapshotPackage);
 		FApplySnapshotDataArchiveV2::ApplyToRecreatedEditorWorldObject(SerializedCompData, WorldData, Original, Deserialized, SelectedProperties); 
 	};
-
-	const bool bWasRecreated = true;
-	const FApplySnapshotToActorScope NotifyExternalListeners({ OriginalActor, SelectedProperties, bWasRecreated });
-	
-	FindOrRecreateSavedComponents(*this, WorldData, OriginalActor);
 	DeserializeIntoEditorWorldActor(SnapshotWorld, OriginalActor, WorldData, InLocalisationSnapshotPackage, DeserializeActor, DeserializeComponent);
 }
 
 void FActorSnapshotData::DeserializeIntoEditorWorldActor(UWorld* SnapshotWorld, AActor* OriginalActor, FWorldSnapshotData& WorldData, UPackage* InLocalisationSnapshotPackage, FSerializeActor SerializeActor, FSerializeComponent SerializeComponent)
 {
 	const TOptional<AActor*> Deserialized = GetDeserialized(SnapshotWorld, WorldData, OriginalActor, InLocalisationSnapshotPackage);
-=======
-void FActorSnapshotData::DeserializeIntoWorldActor(UWorld* SnapshotWorld, AActor* OriginalActor, FWorldSnapshotData& WorldData, UPackage* InLocalisationSnapshotPackage, FSerializeActor SerializeActor, FSerializeComponent SerializeComponent)
-{
-	const TOptional<AActor*> Deserialized = GetDeserialized(SnapshotWorld, WorldData, InLocalisationSnapshotPackage);
->>>>>>> efc9b2f3
 	if (!Deserialized)
 	{
 		UE_LOG(LogLevelSnapshots, Warning, TEXT("Failed to serialize into actor %s. Skipping..."), *OriginalActor->GetName());
 		return;
 	}
-	
+
+	const AActor* AttachParentBeforeRestore = OriginalActor->GetAttachParentActor();
 	SerializeActor(OriginalActor, *Deserialized);
 
 	TInlineComponentArray<UActorComponent*> DeserializedComponents;
@@ -610,22 +585,31 @@
 	        {
 	            return Other->GetFName() == OriginalCompName;
 	        });
-	        if (!DeserializedCompCounterpart)
+			
+			UE_CLOG(!DeserializedCompCounterpart, LogLevelSnapshots, Warning, TEXT("Failed to find component called %s on temp deserialized snapshot actor. Skipping component..."), *OriginalCompName.ToString())
+	        if (DeserializedCompCounterpart)
 	        {
-	            UE_LOG(LogLevelSnapshots, Warning, TEXT("Failed to find component called %s on temp deserialized snapshot actor. Skipping component..."), *OriginalCompName.ToString())
-        		return;
+	        	SerializeComponent(SerializedCompData, CompData, Comp, *DeserializedCompCounterpart);
+			
+				// We may have modified render information, e.g. for lights we may have changed intensity or colour
+				// It may be more efficient to track whether we actually changed render state
+				Comp->MarkRenderStateDirty();
 	        }
-
-	        SerializeComponent(SerializedCompData, CompData, Comp, *DeserializedCompCounterpart);
-			
-			// We may have modified render information, e.g. for lights we may have changed intensity or colour
-			// It may be more efficient to track whether we actually changed render state
-			Comp->MarkRenderStateDirty();
 	    }
 	);
 
 	// Fixes up restored attachments
 	OriginalActor->UpdateComponentTransforms();
+
+#if WITH_EDITOR
+	// Update World Outliner. Usually called by USceneComponent::AttachToComponent.
+	const AActor* AttachParentAfterRestore = OriginalActor->GetAttachParentActor();
+	const bool bAttachParentChanged = AttachParentBeforeRestore != AttachParentAfterRestore;
+	if (bAttachParentChanged)
+	{
+		GEngine->BroadcastLevelActorAttached(OriginalActor, AttachParentAfterRestore);
+	}
+#endif
 }
 
 void FActorSnapshotData::DeserializeComponents(
@@ -637,7 +621,6 @@
 	for (auto CompIt = ComponentData.CreateIterator(); CompIt; ++CompIt)
 	{
 		const EComponentCreationMethod CreationMethod = CompIt->Value.CreationMethod;
-		
 		if (CreationMethod == EComponentCreationMethod::UserConstructionScript)	// Construction script components are not supported 
 		{
 			continue;
@@ -645,26 +628,10 @@
 
 		const int32 SubobjectIndex = CompIt->Key;
 		const FSoftObjectPath& OriginalComponentPath = WorldData.SerializedObjectReferences[SubobjectIndex];
-		FSubobjectSnapshotData& SnapshotData = WorldData.Subobjects[SubobjectIndex];
-		
-		const FString& SubPath = OriginalComponentPath.GetSubPathString();
-		const int32 LastDot = SubPath.Find(TEXT("."), ESearchCase::IgnoreCase, ESearchDir::FromEnd);
-		checkf(LastDot != INDEX_NONE, TEXT("FSoftObjectPath::SubPathString always has at least one '.' when referencing a component, e.g. ActorName.ComponentName. Data appears to be corrupted."));
-		
-		const FString OriginalComponentName = SubPath.RightChop(LastDot + 1); // + 1 because we don't want the '.'
-		check(OriginalComponentName.Len() > 0);
-
-		// Serializing into component causes PostEditChange to regenerate all Blueprint generated components
-		// Hence we need to obtain a new list of components every loop
-		TInlineComponentArray<UActorComponent*> Components;
-		IntoActor->GetComponents(Components);
-		for (UActorComponent* Comp : Components)
-		{
-			if (Comp->GetName().Equals(OriginalComponentName))
-			{
-				Callback(SnapshotData, CompIt->Value, Comp, OriginalComponentPath, WorldData);
-				break;
-			}
+		if (UActorComponent* ComponentToRestore = SnapshotUtil::FindMatchingComponent(IntoActor, OriginalComponentPath))
+		{
+			FSubobjectSnapshotData& SnapshotData = WorldData.Subobjects[SubobjectIndex];
+			Callback(SnapshotData, CompIt->Value, ComponentToRestore, OriginalComponentPath, WorldData);
 		}
 	}
 }
@@ -675,10 +642,9 @@
 	{
 		check(!ComponentData.Contains(SubobjectIndex));
 
+		FString LocalisationNamespace;
 #if USE_STABLE_LOCALIZATION_KEYS
-		const FString LocalisationNamespace = TextNamespaceUtil::EnsurePackageNamespace(InLocalisationSnapshotPackage);
-#else
-		const FString LocalisationNamespace;
+		LocalisationNamespace = TextNamespaceUtil::EnsurePackageNamespace(InLocalisationSnapshotPackage);
 #endif
 
 		// Ensures the object is allocated and serialized into. Return value not needed.
