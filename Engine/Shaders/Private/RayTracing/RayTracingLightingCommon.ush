// Copyright Epic Games, Inc. All Rights Reserved.
<<<<<<< HEAD

#pragma once

// Whether to use a miss shader to evaluate light source instead of doing it in the ray generation shader.
#ifndef DIM_MISS_SHADER_LIGHTING
#define DIM_MISS_SHADER_LIGHTING 0
#endif
=======
>>>>>>> 421d6516

#include "RayTracingCommon.ush"

#include "../DeferredLightingCommon.ush"
#include "../PathTracing/Utilities/PathTracingRandomSequence.ush" 
#include "../LightShaderParameters.ush"
#include "RayTracingDirectionalLight.ush"
#include "RayTracingRectLight.ush"
#include "RayTracingSphereLight.ush"
#include "RayTracingSpotLight.ush"
#include "RayTracingPointLight.ush"
#include "RayTracingSkyLightEvaluation.ush"

// Light types: should match SceneTypes.h until there is a common header
#define LIGHT_TYPE_DIRECTIONAL		0 
#define LIGHT_TYPE_POINT			1 
#define LIGHT_TYPE_SPOT				2 
#define LIGHT_TYPE_RECT				3 
#define LIGHT_TYPE_MAX				4 

//Must match definition in RayTracingLighting.h and decoding in GetRayTracingLightData
struct FRTLightingData
{
	uint Type;
	int LightProfileIndex;
	uint RectLightTextureIndex;
	uint Pad;
	float3 LightPosition;
	float InvRadius;
	float3 Direction;
	float FalloffExponent;
	float3 LightColor;
	float SpecularScale;
	float3 Tangent;
	float SourceRadius;
	float2 SpotAngles;
	float SourceLength;
	float SoftSourceRadius;
	float2 DistanceFadeMAD;
	float RectLightBarnCosAngle;
	float RectLightBarnLength;
	float4 Dummy;
}; // 128 bytes total

// Decode RTLightingData from a StructuredBuffer<uint4>
// #dxr_todo: This function is required because it's currently not possible to declare a
// structured buffer with a custom type in a uniform buffer.
// #dxr_todo: Potentially could use a byte address buffer with templated load syntax instead.

FRTLightingData GetRayTracingLightData(int LightIndex)
{
	StructuredBuffer<uint4> LightDataBuffer = RaytracingLightsDataPacked.LightDataBuffer;

	FRTLightingData Data;
	uint4 Element;

	LightIndex *= 8; // sizeof(FRTLightingData)/sizeof(uint4)

	Element = LightDataBuffer[LightIndex++];

	Data.Type = Element.x;
	Data.LightProfileIndex = Element.y;
	Data.RectLightTextureIndex = Element.z;
	Data.Pad = Element.w;

	Element = LightDataBuffer[LightIndex++];

	Data.LightPosition = asfloat(Element.xyz);
	Data.InvRadius = asfloat(Element.w);

	Element = LightDataBuffer[LightIndex++];

	Data.Direction = asfloat(Element.xyz);
	Data.FalloffExponent = asfloat(Element.w);

	Element = LightDataBuffer[LightIndex++];

	Data.LightColor = asfloat(Element.xyz);
	Data.SpecularScale = asfloat(Element.w);

	Element = LightDataBuffer[LightIndex++];

	Data.Tangent = asfloat(Element.xyz);
	Data.SourceRadius = asfloat(Element.w);

	Element = LightDataBuffer[LightIndex++];

	Data.SpotAngles = asfloat(Element.xy);
	Data.SourceLength = asfloat(Element.z);
	Data.SoftSourceRadius = asfloat(Element.w);

	Element = LightDataBuffer[LightIndex++];

	Data.DistanceFadeMAD = asfloat(Element.xy);
	Data.RectLightBarnCosAngle = asfloat(Element.z);
	Data.RectLightBarnLength = asfloat(Element.w);

	Element = LightDataBuffer[LightIndex++];
	Data.Dummy = asfloat(Element);

	return Data;
}

FDeferredLightData GetRayTracingDeferredLightData(int LightIndex,
	inout int OutLightProfileIndex,
	inout int OutRectLightTextureIndex,
	inout uint OutLightType)
{
	FDeferredLightData LightData = (FDeferredLightData)0;
	FRTLightingData RayTracingLightData = GetRayTracingLightData(LightIndex);

	const uint LightType = RayTracingLightData.Type;

	LightData.Position = RayTracingLightData.LightPosition;
	LightData.InvRadius = RayTracingLightData.InvRadius;
	LightData.Color = RayTracingLightData.LightColor;
	LightData.FalloffExponent = RayTracingLightData.FalloffExponent;
	LightData.Direction = RayTracingLightData.Direction;
	LightData.Tangent = RayTracingLightData.Tangent;
	LightData.SpotAngles = RayTracingLightData.SpotAngles;
	LightData.SourceRadius = RayTracingLightData.SourceRadius;
	LightData.SourceLength = RayTracingLightData.SourceLength;
	LightData.SoftSourceRadius = RayTracingLightData.SoftSourceRadius;
	LightData.SpecularScale = RayTracingLightData.SpecularScale;
	LightData.RectLightBarnCosAngle = RayTracingLightData.RectLightBarnCosAngle;
	LightData.RectLightBarnLength = RayTracingLightData.RectLightBarnLength;
	LightData.ContactShadowLength = 0.0;
	LightData.DistanceFadeMAD = RayTracingLightData.DistanceFadeMAD;

	LightData.ShadowMapChannelMask = float4(0, 0, 0, 0);
	LightData.ShadowedBits = 0; // Not lit dynamic shadows 
	LightData.ContactShadowLengthInWS = false;

	LightData.bRadialLight = (LightType != LIGHT_TYPE_DIRECTIONAL);
	LightData.bSpotLight = (LightType == LIGHT_TYPE_SPOT);
	LightData.bRectLight = (LightType == LIGHT_TYPE_RECT);

	if (LightType == LIGHT_TYPE_DIRECTIONAL)
	{
		LightData.bInverseSquared = false;
	}
	else
	{
		LightData.bInverseSquared = LightData.FalloffExponent == 0;
	}

	OutLightProfileIndex = RayTracingLightData.LightProfileIndex;
	OutRectLightTextureIndex = RayTracingLightData.RectLightTextureIndex;
	OutLightType = LightType;

	return LightData;
}

FRectTexture GetRayTracingRectTextureData()
{
	FRectTexture RectTexture;

#if USE_SOURCE_TEXTURE_ARRAY 
	RectTexture.SourceTexture0 = RaytracingLightsDataPacked.RectLightTexture0;
	RectTexture.SourceTexture1 = RaytracingLightsDataPacked.RectLightTexture1;
	RectTexture.SourceTexture2 = RaytracingLightsDataPacked.RectLightTexture2;
	RectTexture.SourceTexture3 = RaytracingLightsDataPacked.RectLightTexture3;
	RectTexture.SourceTexture4 = RaytracingLightsDataPacked.RectLightTexture4;
	RectTexture.SourceTexture5 = RaytracingLightsDataPacked.RectLightTexture5;
	RectTexture.SourceTexture6 = RaytracingLightsDataPacked.RectLightTexture6;
	RectTexture.SourceTexture7 = RaytracingLightsDataPacked.RectLightTexture7;
	RectTexture.SourceTextureIndex = 99;
#else
	RectTexture = InitRectTexture(RaytracingLightsDataPacked.RectLightTexture0);
#endif

	return RectTexture;
}

float GetRoughnessFade(float Roughness, float MaxRoughness)
{
	float RoughnessMaskScale = -2.0 / MaxRoughness;
	return saturate(Roughness * RoughnessMaskScale + 2.0);
}

float3 GenerateReflectedRayDirection(
	float3 IncidentDirection,
	float3 WorldNormal,
	float Roughness,
	float2 RandSample
)
{
	float3 RayDirection;
	if (Roughness < 0.001) //ReflectionSmoothClamp)
	{
		RayDirection = reflect(IncidentDirection, WorldNormal);
	}
	else
	{
		float3 N = WorldNormal;
		float3 V = -IncidentDirection;
		float2 E = RandSample;

		float3x3 TangentBasis = GetTangentBasis(N);
		float3 TangentV = mul(TangentBasis, V);

		float NoV = saturate(dot(V, WorldNormal));

		float4 Sample = ImportanceSampleVisibleGGX(UniformSampleDisk(E), Pow4(Roughness), TangentV);

		float3 H = mul(Sample.xyz, TangentBasis);
		float3 L = 2 * dot(V, H) * H - V;

		RayDirection = L;
	}

	return RayDirection;
}

void TraceShadowRayMissShaderLighting(
	in RayDesc Ray,
	in uint RayFlags,
	in uint InstanceInclusionMask,
	in RaytracingAccelerationStructure TLAS,
	in uint MissShaderIndex,
	inout FPackedMaterialClosestHitPayload PackedPayload)
{
	TraceRay
	(
		TLAS,
		RayFlags,
		InstanceInclusionMask,
		RAY_TRACING_SHADER_SLOT_SHADOW,
		RAY_TRACING_NUM_SHADER_SLOTS,
		MissShaderIndex,
		Ray,
		PackedPayload
	);
}

float3 SampleAreaLightDirection(
	in FDeferredLightData LightData, 
	in float3 WorldPosition,
	in float3 WorldNormal,
	in uint LightType, 
	in RandomSequence RandSequence )
{
	float3 ShadowRayDirection = 0.0;

	float3 RayOrigin;
	float RayTMin, RayTMax;
	float RayPdf;

	uint DummyVariable;
	float2 RandSample = RandomSequence_GenerateSample2D(RandSequence, DummyVariable);

	FLightShaderParameters LightParameters;
	LightParameters.Position = LightData.Position;
	LightParameters.SpotAngles = LightData.SpotAngles;
	LightParameters.SourceRadius = LightData.SourceRadius;
	LightParameters.SourceLength = LightData.SourceLength;
	LightParameters.Tangent = LightData.Tangent;
	LightParameters.Direction = LightData.Direction;

	if (LightType == LIGHT_TYPE_DIRECTIONAL)
	{
		GenerateDirectionalLightOcclusionRay(
			LightParameters,
			WorldPosition, WorldNormal,
			RandSample,
			/* out */ RayOrigin,
			/* out */ ShadowRayDirection,
			/* out */ RayTMin,
			/* out */ RayTMax);
	}
	else if (LightType == LIGHT_TYPE_SPOT)
	{
		GenerateSpotLightOcclusionRay(
			LightParameters,
			WorldPosition, WorldNormal,
			RandSample,
			/* out */ RayOrigin,
			/* out */ ShadowRayDirection,
			/* out */ RayTMin,
			/* out */ RayTMax);
	}
	else if (LightType == LIGHT_TYPE_POINT)
	{
		if (LightData.SourceRadius == 0)
		{
			GeneratePointLightOcclusionRay(
				LightParameters,
				WorldPosition, WorldNormal,
				RandSample,
				/* out */ RayOrigin,
				/* out */ ShadowRayDirection,
				/* out */ RayTMin,
				/* out */ RayTMax);
		}
		else
		{
			GenerateSphereLightOcclusionRay(
				LightParameters,
				WorldPosition, WorldNormal,
				RandSample,
				/* out */ RayOrigin,
				/* out */ ShadowRayDirection,
				/* out */ RayTMin,
				/* out */ RayTMax,
				/* out */ RayPdf);
		}
	}
	else if (LightType == LIGHT_TYPE_RECT)
	{
		GenerateRectLightOcclusionRay(
			LightParameters,
			WorldPosition, WorldNormal,
			RandSample,
			/* out */ RayOrigin,
			/* out */ ShadowRayDirection,
			/* out */ RayTMin,
			/* out */ RayTMax,
			/* out */ RayPdf);
	}

	return ShadowRayDirection;
}

uint2 CullDirectLighting(
	in float3 WorldPosition,
	in float3 WorldNormal)
{
	uint2 LightCullMask = (uint2)0;

	for (uint LightIndex = 0; LightIndex < RaytracingLightsDataPacked.Count; LightIndex++)
	{
		uint Lit = 1;

		int LightProfileIndex = -1;
		int RectLightTextureIndex = -1;
		uint LightType = 0;
		FDeferredLightData LightData = GetRayTracingDeferredLightData(LightIndex, LightProfileIndex, RectLightTextureIndex, LightType);

		float3 ShadowRayDirection;
		// ToLight should not be normalized because its length is used to compute the shadow ray TMax 
		float3 ToLight = LightData.Position - WorldPosition;
		float LightMask = 1.0;

		if (LightType == LIGHT_TYPE_DIRECTIONAL)
		{
			ShadowRayDirection = LightData.Direction;
			ToLight = LightData.Direction * 100000.0f;
		}
		else
		{
			LightMask = GetLocalLightAttenuation(WorldPosition, LightData, ToLight, ShadowRayDirection);

			// Skip the light sample that does not contribute anything due to attenuation.
			if (LightMask <= 0.0)
			{
				Lit = 0;
			}
		}

		// Skip the light sample pointing backwards
		if (dot(WorldNormal, normalize(ToLight)) <= 0)
		{
			Lit = 0;
		}

		LightCullMask[LightIndex/32] |= Lit << (LightIndex%32);
	}

	return LightCullMask;
}

float3 ComputeDirectLightingCulled(
	in uint2 LightCullMask,
	in float3 WorldPosition,
	in float3 ViewDirection,
	in FRayCone RayCone,
	in RaytracingAccelerationStructure TLAS,
	inout FPackedMaterialClosestHitPayload Payload,
	in RandomSequence RandSequence,
	in uint ReflectedShadowsType,
	in float ShadowMaxNormalBias)
{
	float3 DirectLighting = float3(0.0, 0.0, 0.0);

	float AmbientOcclusion = 1.0;

	FGBufferData GBufferData = GetGBufferDataFromPayload(Payload);
	FRectTexture RectTexture = GetRayTracingRectTextureData();

#if DIM_MISS_SHADER_LIGHTING
	// Repurpose some fields in the material payload to pass parameters into lighting miss shader.
	float3 OldRadiance = Payload.GetRadiance();
	float3 OldIndirectIrradiance = Payload.GetIndirectIrradiance();
	Payload.SetRadiance(float3(0, 0, 0));
	Payload.SetIndirectIrradiance(ViewDirection);
#endif

	uint LightIndex = 0;

	while (WaveActiveAnyTrue(LightCullMask.x || LightCullMask.y))
	{
		const bool Active = LightCullMask.x || LightCullMask.y;

		if (Active)
		{
			if ((LightCullMask.x & 0x1) == 0)
			{
				uint Shift = LightCullMask.x ? firstbitlow(LightCullMask.x) : 32;
				LightIndex += Shift;
				LightCullMask.x >>= Shift;

				//fill in the top of LightCullMask.x
				LightCullMask.x |= LightCullMask.y << (32 - Shift);
				LightCullMask.y >>= Shift;

				//may need to try once more
				if ((LightCullMask.x & 0x1) == 0)
				{
					uint Shift = LightCullMask.x ? firstbitlow(LightCullMask.x) : 32;
					LightIndex += Shift;
					LightCullMask.x >>= Shift;

					//fill in the top of LightCullMask.x
					LightCullMask.x |= LightCullMask.y << (32 - Shift);
					LightCullMask.y >>= Shift;
				}
			}
		}
		else
		{
			LightIndex = 0;
		}

		int LightProfileIndex = -1;
		int RectLightTextureIndex = -1;
		uint LightType = 0;
		FDeferredLightData LightData = GetRayTracingDeferredLightData(LightIndex, LightProfileIndex, RectLightTextureIndex, LightType);

#if USE_SOURCE_TEXTURE_ARRAY
		RectTexture.SourceTextureIndex = RectLightTextureIndex;
#endif // USE_SOURCE_TEXTURE_ARRAY

		float LightProfileMultiplier = 1.0;

		if (LightProfileIndex >= 0)
		{
			LightProfileMultiplier = ComputeRayTracingLightProfileMultiplier(WorldPosition, LightData.Position, LightData.Direction, LightProfileIndex);
		}

		float3 ShadowRayDirection;
		// ToLight should not be normalized because its length is used to compute the shadow ray TMax 
		float3 ToLight = LightData.Position - WorldPosition;
		float LightMask = 1.0;

		if (LightType == LIGHT_TYPE_DIRECTIONAL)
		{
			ShadowRayDirection = LightData.Direction;
			ToLight = LightData.Direction * 100000.0f;
		}
		else
		{
			LightMask = GetLocalLightAttenuation(WorldPosition, LightData, ToLight, ShadowRayDirection);
		}

		// When shading in the miss shader, always cast a ray
		bool EvaluateShadows = (ReflectedShadowsType > 0) || (DIM_MISS_SHADER_LIGHTING != 0);

		if (EvaluateShadows)
		{
			if (ReflectedShadowsType == 2)
			{
				ShadowRayDirection = SampleAreaLightDirection(LightData, WorldPosition, Payload.GetWorldNormal(), LightType, RandSequence);
			}

			// Force a miss when the thread is inactive or lighting in the miss shader while unshadowed
			bool ForceMiss = !Active || (DIM_MISS_SHADER_LIGHTING != 0 && ReflectedShadowsType == 0);

			RayDesc ShadowRay;
			ShadowRay.Origin = WorldPosition;
			ShadowRay.Direction = ShadowRayDirection;
			ShadowRay.TMin = 1e-4f;
			ShadowRay.TMax = !ForceMiss ? length(ToLight) : -ShadowRay.TMin;
			ApplyPositionBias(ShadowRay, Payload.GetWorldNormal(), ShadowMaxNormalBias);

			uint RayFlags = RAY_FLAG_ACCEPT_FIRST_HIT_AND_END_SEARCH | RAY_FLAG_SKIP_CLOSEST_HIT_SHADER;
			const uint InstanceInclusionMask = RAY_TRACING_MASK_SHADOW;

#if !ENABLE_TWO_SIDED_GEOMETRY
			RayFlags |= RAY_FLAG_CULL_BACK_FACING_TRIANGLES;
#endif // !ENABLE_TWO_SIDED_GEOMETRY

#if DIM_MISS_SHADER_LIGHTING

			// Light index is packed into HitT as this component is only accessed by closest hit or miss shaders.
			// Since closest hit execution is disabled using a ray flag, it is safe to pack custom data here.
			Payload.HitT = asfloat(LightIndex);

			// use the bound miss shader lighting evaluation if lighting, else nothing
			uint MissShaderIndex = Active ? RAY_TRACING_MISS_SHADER_SLOT_LIGHTING : RAY_TRACING_MISS_SHADER_SLOT_DEFAULT;
			TraceShadowRayMissShaderLighting(ShadowRay, RayFlags, InstanceInclusionMask, TLAS, MissShaderIndex, Payload);

#else // DIM_MISS_SHADER_LIGHTING

			FMinimalPayload ShadowRayPayload = TraceVisibilityRay(
				TLAS,
				RayFlags,
				InstanceInclusionMask,
				ShadowRay);
			AmbientOcclusion = ShadowRayPayload.IsMiss() && Active;

#endif // DIM_MISS_SHADER_LIGHTING
		}

#if !DIM_MISS_SHADER_LIGHTING
		// Light in RGS
		if (Active)
		{
			float SurfaceShadow = 1.0f;
			float4 LightAttenuation = 1.0f;
			float3 LightContribution = GetDynamicLighting(WorldPosition, ViewDirection, GBufferData, AmbientOcclusion, GBufferData.ShadingModelID, LightData, LightAttenuation, 0.5, uint2(0, 0), RectTexture, SurfaceShadow).xyz;
			DirectLighting += LightContribution * LightProfileMultiplier;
		}
#endif // !DIM_MISS_SHADER_LIGHTING

		LightIndex += 1;
		LightCullMask.x >>= 1;

		LightCullMask.x |= LightCullMask.y << 31;
		LightCullMask.y >>= 1;
	}

#if DIM_MISS_SHADER_LIGHTING
	DirectLighting = Payload.GetRadiance();
	Payload.SetRadiance(OldRadiance);
	Payload.SetIndirectIrradiance(OldIndirectIrradiance);
#endif // DIM_MISS_SHADER_LIGHTING

	return DirectLighting;
}

float3 ComputeIndirectLighting(
	in float3 WorldPosition,
	in float3 ViewDirection,
	in RaytracingAccelerationStructure TLAS,
	in uint2 PixelCoord,
	in FPackedMaterialClosestHitPayload Payload,
	in bool bRayTraceSkyLightContribution,
	in bool bDecoupleSampleGeneration)
{
	float3 IndirectLighting = float3(0.0f, 0.0f, 0.0f);

	// Payload indirect irradiance contribution
	IndirectLighting += Payload.GetDiffuseColor() * Payload.GetIndirectIrradiance();

	// Ray traced sky light contribution
	if (bRayTraceSkyLightContribution)
	{
		FGBufferData GBufferData = GetGBufferDataFromPayload(Payload);

		// Evaluate the Sky Light at the surface point
		const bool bGBufferSampleOrigin = false;
		const float DeviceZ = 0.0f; // No camera related depth needed since sample is not from g-buffer
		float3 ExitantRadiance;
		float3 DiffuseExitantRadiance;
		float AmbientOcclusion;
		float HitDistance;

		SkyLightEvaluate(
			PixelCoord,
			SkyLight.SamplesPerPixel,
			WorldPosition,
			GBufferData.WorldNormal,
			ViewDirection,
			GBufferData,
			TLAS,
			bGBufferSampleOrigin,
			DeviceZ,
			bDecoupleSampleGeneration,
			ExitantRadiance,
			DiffuseExitantRadiance,
			AmbientOcclusion,
			HitDistance);

		// Add the diffuse exitant radiance to the contribution
		IndirectLighting += DiffuseExitantRadiance;
	}

	return IndirectLighting;
}

float3 ComputeDirectLightingMonolithic(
	in float3 WorldPosition,
	in float3 ViewDirection,
	in FRayCone RayCone,
	in RaytracingAccelerationStructure TLAS,
	inout FPackedMaterialClosestHitPayload Payload,
	in RandomSequence RandSequence,
	in uint ReflectedShadowsType,
	in float ShadowMaxNormalBias)
{
	float3 DirectLighting = (float3)0;

	for (uint LightIndex = 0; LightIndex < RaytracingLightsDataPacked.Count; LightIndex++)
	{
		uint Lit = 1;

		int LightProfileIndex = -1;
		int RectLightTextureIndex = -1;
		uint LightType = 0;
		FDeferredLightData LightData = GetRayTracingDeferredLightData(LightIndex, LightProfileIndex, RectLightTextureIndex, LightType);

		float3 ShadowRayDirection;
		// ToLight should not be normalized because its length is used to compute the shadow ray TMax 
		float3 ToLight = LightData.Position - WorldPosition;
		float LightMask = 1.0;

		if (LightType == LIGHT_TYPE_DIRECTIONAL)
		{
			ShadowRayDirection = LightData.Direction;
			ToLight = LightData.Direction * 100000.0f;
		}
		else
		{
			LightMask = GetLocalLightAttenuation(WorldPosition, LightData, ToLight, ShadowRayDirection);

			// Skip the light sample that does not contribute anything due to attenuation.
			if (LightMask <= 0.0)
			{
				Lit = 0;
			}
		}

		// Skip the light sample pointing backwards
		if (dot(Payload.GetWorldNormal(), normalize(ToLight)) <= 0)
		{
			Lit = 0;
		}

		if (WaveActiveAllTrue(Lit == 0))
		{
			continue;
		}

		bool IsLightVisible = false;
		if (ReflectedShadowsType == 2)
		{
			ShadowRayDirection = SampleAreaLightDirection(LightData, WorldPosition, Payload.GetWorldNormal(), LightType, RandSequence);
		}

		RayDesc ShadowRay;
		ShadowRay.Origin = WorldPosition;
		ShadowRay.Direction = ShadowRayDirection;
		ShadowRay.TMin = 1e-4f;
		ShadowRay.TMax = (Lit && ReflectedShadowsType!=0) ? length(ToLight) : -ShadowRay.TMin;
		ApplyPositionBias(ShadowRay, Payload.GetWorldNormal(), ShadowMaxNormalBias);

		uint RayFlags = RAY_FLAG_ACCEPT_FIRST_HIT_AND_END_SEARCH | RAY_FLAG_SKIP_CLOSEST_HIT_SHADER;
		const uint InstanceInclusionMask = RAY_TRACING_MASK_SHADOW;

		#if !ENABLE_TWO_SIDED_GEOMETRY
		RayFlags |= RAY_FLAG_CULL_BACK_FACING_TRIANGLES;
		#endif // !ENABLE_TWO_SIDED_GEOMETRY

		TraceVisibilityRayPacked(
			Payload,
			TLAS,
			RayFlags,
			InstanceInclusionMask,
			ShadowRay);
		IsLightVisible = Payload.IsMiss() && Lit;

		if (!IsLightVisible) continue;

		FRectTexture RectTexture = GetRayTracingRectTextureData();

		#if USE_SOURCE_TEXTURE_ARRAY
		RectTexture.SourceTextureIndex = RectLightTextureIndex;
		#endif // USE_SOURCE_TEXTURE_ARRAY

		float LightProfileMultiplier = 1.0;

		if (LightProfileIndex >= 0)
		{
			LightProfileMultiplier = ComputeRayTracingLightProfileMultiplier(WorldPosition, LightData.Position, LightData.Direction, LightProfileIndex);
		}

		float SurfaceShadow = 1.0f;
		float4 LightAttenuation = 1.0f;

		FGBufferData GBufferData = GetGBufferDataFromPayload(Payload);

		float3 LightContribution = GetDynamicLighting(WorldPosition, ViewDirection, GBufferData, 1.0, GBufferData.ShadingModelID, LightData, LightAttenuation, 0.5, uint2(0, 0), RectTexture, SurfaceShadow).xyz;
		DirectLighting += LightContribution * LightProfileMultiplier;
	}

	return DirectLighting;
}

void ComputeBottomLayerMaterialProperties(RayDesc Ray, inout FMaterialClosestHitPayload Payload)
{
	if (Payload.ShadingModelID == SHADINGMODELID_CLEAR_COAT)
	{
		float ClearCoat				= Payload.CustomData.x;
		float ClearCoatRoughness	= Payload.CustomData.y;
		float MetalSpec = 0.9;

		float NoV = saturate( dot( Payload.WorldNormal, -Ray.Direction ) );

		// Approximation of refraction's effect on EnvBRDF
		float RefractionScale = ( (NoV * 0.5 + 0.5) * NoV - 1 ) * saturate( 1.25 - 1.25 * Payload.Roughness ) + 1;

		// Approximation of absorption integral, tuned for Roughness=0.4
		float3 AbsorptionColor = Payload.BaseColor * (1 / MetalSpec);
		float3 Absorption = AbsorptionColor * ( (NoV - 1) * 0.85 * ( 1 - lerp( AbsorptionColor, Square(AbsorptionColor), -0.78 ) ) + 1 );

		float F0 = 0.04;
		float Fc = Pow5( 1 - NoV );
		float F = Fc + (1 - Fc) * F0;
		float LayerAttenuation = lerp( 1, (1 - F), ClearCoat );

		Payload.BaseColor = lerp( Payload.BaseColor * LayerAttenuation, MetalSpec * Absorption * RefractionScale, Payload.Metallic * ClearCoat );
		Payload.Specular *= lerp( 1, RefractionScale, ClearCoat );
	}
}

void AccumulateResults(
	inout FPackedMaterialClosestHitPayload Payload,
	in float3 WorldPosition,
	in float3 ViewDirection,
	in RaytracingAccelerationStructure TLAS,
	in RandomSequence RandSequence,
	in uint2 PixelCoord,
	in float ShadowMaxNormalBias,
	in uint ReflectedShadowsType,
	in uint ShouldDoDirectLighting,
	in uint ShouldDoEmissiveAndIndirectLighting,
	in bool bRayTraceSkyLightContribution,
	in bool bDecoupleSampleGeneration,
	inout FRayCone RayCone,
	inout float3 Radiance)
{
	if (Payload.IsMiss())
	{
		return;
	}

	float3 DirectLighting = 0;
		
	if (ShouldDoDirectLighting && Payload.GetShadingModelID() != SHADINGMODELID_UNLIT)
	{
		// Save and restore original payload HitT, as it's modified during shadow ray tracing
		float OldHitT = Payload.HitT;

#if DIM_MISS_SHADER_LIGHTING
		uint2 LightCullMask = (uint2)0;
		LightCullMask = CullDirectLighting(WorldPosition, Payload.GetWorldNormal());
		DirectLighting = ComputeDirectLightingCulled(LightCullMask, WorldPosition, ViewDirection, RayCone, TLAS, Payload, RandSequence, ReflectedShadowsType, ShadowMaxNormalBias);
#else // DIM_MISS_SHADER_LIGHTING
		DirectLighting = ComputeDirectLightingMonolithic(WorldPosition, ViewDirection, RayCone, TLAS, Payload, RandSequence, ReflectedShadowsType, ShadowMaxNormalBias);
#endif // DIM_MISS_SHADER_LIGHTING

		Payload.HitT = OldHitT;
	}

	// Transform NaNs to black, transform negative colors to black.
	DirectLighting = -min(-DirectLighting, float3(0, 0, 0));
	Radiance += DirectLighting;

	if (ShouldDoEmissiveAndIndirectLighting)
	{
		// Emissive & indirect contribution
		Radiance += Payload.GetRadiance();

		// Indirect contribution
		const float3 IndirectLighting = ComputeIndirectLighting(
			WorldPosition,
			ViewDirection,
			TLAS,
			PixelCoord,
			Payload,
			bRayTraceSkyLightContribution,
			bDecoupleSampleGeneration);

		Radiance += IndirectLighting;
	}
}

FMaterialClosestHitPayload TraceRayAndAccumulateResults(
	in RayDesc Ray,
	in RaytracingAccelerationStructure TLAS,
	in uint RayFlags,
	in uint InstanceInclusionMask,
	in RandomSequence RandSequence,
	in uint2 PixelCoord,
	in float ShadowMaxNormalBias,
	in uint ReflectedShadowsType,
	in uint ShouldDoDirectLighting,
	in uint ShouldDoEmissiveAndIndirectLighting,
	in bool bRayTraceSkyLightContribution,
	in bool bDecoupleSampleGeneration,
	inout FRayCone RayCone,
	in bool bEnableSkyLightContribution,
	inout float3 Radiance)
{
	if (bRayTraceSkyLightContribution)
	{
		// Disable precomputed sky light contribution from hit shaders when ray tracing sky light contribution
		bEnableSkyLightContribution = false;
	}

	FPackedMaterialClosestHitPayload Payload = (FPackedMaterialClosestHitPayload)0;
	TraceMaterialRayPacked(
		Payload,
		TLAS,
		RayFlags,
		InstanceInclusionMask,
		Ray,
		RayCone,
		bEnableSkyLightContribution);

	float3 WorldPosition = Ray.Origin + Ray.Direction * Payload.HitT;
	float3 ViewDirection = Ray.Direction;

	AccumulateResults(
		Payload,
		WorldPosition,
		ViewDirection,
		TLAS,
		RandSequence,
		PixelCoord,
		ShadowMaxNormalBias,
		ReflectedShadowsType,
		ShouldDoDirectLighting,
		ShouldDoEmissiveAndIndirectLighting,
		bRayTraceSkyLightContribution,
		bDecoupleSampleGeneration,
		RayCone,
		Radiance);

	return UnpackRayTracingPayload(Payload, Ray);
}

FMaterialClosestHitPayload TraceRayAndAccumulateBottomLayerResults(
	in RayDesc Ray,
	in RaytracingAccelerationStructure TLAS,
	in uint RayFlags,
	in uint InstanceInclusionMask,
	in RandomSequence RandSequence,
	in uint2 PixelCoord,
	in float ShadowMaxNormalBias,
	in uint ReflectedShadowsType,
	in uint ShouldDoDirectLighting,
	in uint ShouldDoEmissiveAndIndirectLighting,
	in bool bRayTraceSkyLightContribution,
	in bool bDecoupleSampleGeneration,
	inout FRayCone RayCone,
	in bool bEnableSkyLightContribution,
	inout float3 Radiance)
{
	if (bRayTraceSkyLightContribution)
	{
		// Disable precomputed sky light contribution from hit shaders when ray tracing sky light contribution
		bEnableSkyLightContribution = false;
	}

	FMaterialClosestHitPayload BottomLayerPayload = TraceMaterialRay(
		TLAS,
		RayFlags,
		InstanceInclusionMask,
		Ray,
		RayCone,
		bEnableSkyLightContribution);

	ComputeBottomLayerMaterialProperties(Ray, BottomLayerPayload);

	float3 WorldPosition = Ray.Origin + Ray.Direction * BottomLayerPayload.HitT;
	float3 ViewDirection = Ray.Direction;

	FPackedMaterialClosestHitPayload PackedBottomLayerPayload = PackRayTracingPayload(BottomLayerPayload, RayCone);
	AccumulateResults(
		PackedBottomLayerPayload,
		WorldPosition,
		ViewDirection,
		TLAS,
		RandSequence,
		PixelCoord,
		ShadowMaxNormalBias,
		ReflectedShadowsType,
		ShouldDoDirectLighting,
		ShouldDoEmissiveAndIndirectLighting,
		bRayTraceSkyLightContribution,
		bDecoupleSampleGeneration,
		RayCone,
		Radiance);

	return UnpackRayTracingPayload(PackedBottomLayerPayload, Ray);
}<|MERGE_RESOLUTION|>--- conflicted
+++ resolved
@@ -1,5 +1,4 @@
 // Copyright Epic Games, Inc. All Rights Reserved.
-<<<<<<< HEAD
 
 #pragma once
 
@@ -7,8 +6,6 @@
 #ifndef DIM_MISS_SHADER_LIGHTING
 #define DIM_MISS_SHADER_LIGHTING 0
 #endif
-=======
->>>>>>> 421d6516
 
 #include "RayTracingCommon.ush"
 
