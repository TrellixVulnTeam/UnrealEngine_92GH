--- conflicted
+++ resolved
@@ -83,12 +83,9 @@
 	FSkeletalMeshSamplingInfo				ExistingSamplingInfo;
 	FPerPlatformInt							MinLOD;
 	FPerPlatformBool						DisableBelowMinLodStripping;
-<<<<<<< HEAD
-=======
 	FPerPlatformBool						bSupportLODStreaming;
 	FPerPlatformInt							MaxNumStreamedLODs;
 	FPerPlatformInt							MaxNumOptionalLODs;
->>>>>>> a1e6ec07
 
 	TMap<UAssetUserData*, bool>				ExistingAssetUserData;
 };
