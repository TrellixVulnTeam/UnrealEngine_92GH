// Copyright 1998-2019 Epic Games, Inc. All Rights Reserved.


#include "ObjectTools.h"
#include "Engine/Level.h"
#include "UObject/UnrealType.h"
#include "Components/ActorComponent.h"
#include "GameFramework/Actor.h"
#include "Engine/Blueprint.h"
#include "Exporters/Exporter.h"
#include "HAL/PlatformFilemanager.h"
#include "Misc/MessageDialog.h"
#include "HAL/FileManager.h"
#include "Misc/Paths.h"
#include "Misc/ScopedSlowTask.h"
#include "Misc/App.h"
#include "Misc/FileHelper.h"
#include "Modules/ModuleManager.h"
#include "UObject/UObjectHash.h"
#include "UObject/UObjectIterator.h"
#include "Serialization/FindReferencersArchive.h"
#include "Serialization/ArchiveReferenceMarker.h"
#include "Widgets/DeclarativeSyntaxSupport.h"
#include "Styling/SlateTypes.h"
#include "Widgets/SWindow.h"
#include "Widgets/Input/SEditableTextBox.h"
#include "RHI.h"
#include "Materials/MaterialInterface.h"
#include "RenderingThread.h"
#include "Materials/Material.h"
#include "CanvasTypes.h"
#include "Engine/Brush.h"
#include "ISourceControlOperation.h"
#include "SourceControlOperations.h"
#include "ISourceControlModule.h"
#include "Engine/SkeletalMesh.h"
#include "Editor/UnrealEdEngine.h"
#include "TextureResource.h"
#include "Engine/Texture.h"
#include "ThumbnailRendering/ThumbnailManager.h"
#include "ThumbnailRendering/TextureThumbnailRenderer.h"
#include "Engine/StaticMesh.h"
#include "Factories/Factory.h"
#include "AssetToolsModule.h"
#include "Sound/SoundWave.h"
#include "GameFramework/Volume.h"
#include "UObject/MetaData.h"
#include "Serialization/ArchiveReplaceObjectRef.h"
#include "GameFramework/WorldSettings.h"
#include "Engine/BlueprintGeneratedClass.h"
#include "PhysicalMaterials/PhysicalMaterial.h"
#include "Engine/Selection.h"
#include "Engine/TextureRenderTarget2D.h"
#include "Engine/UserDefinedStruct.h"
#include "Animation/MorphTarget.h"
#include "Editor.h"
#include "EditorDirectories.h"
#include "FileHelpers.h"
#include "Dialogs/Dialogs.h"
#include "UnrealEdGlobals.h"
#include "PackageTools.h"
#include "Internationalization/TextPackageNamespaceUtil.h"
#include "Framework/Application/SlateApplication.h"

#include "BusyCursor.h"
#include "Dialogs/DlgMoveAssets.h"
#include "Dialogs/DlgReferenceTree.h"
#include "ARFilter.h"
#include "AssetDeleteModel.h"
#include "Dialogs/SDeleteAssetsDialog.h"
#include "AudioDevice.h"
#include "ReferencedAssetsUtils.h"
#include "AssetRegistryModule.h"
#include "PackagesDialog.h"
#include "PropertyEditorModule.h"
#include "Kismet2/KismetEditorUtilities.h"
#include "Kismet2/KismetReinstanceUtilities.h"
#include "PackageHelperFunctions.h"
#include "EditorLevelUtils.h"
#include "DesktopPlatformModule.h"
#include "Engine/LevelStreaming.h"
#include "LevelUtils.h"
#include "ContentStreaming.h"
#include "ComponentRecreateRenderStateContext.h"
#include "Framework/Notifications/NotificationManager.h"
#include "Widgets/Notifications/SNotificationList.h"
#include "Layers/LayersSubsystem.h"
#include "Engine/SCS_Node.h"
#include "ShaderCompiler.h"
#include "Templates/UniquePtr.h"
#include "Engine/MapBuildDataRegistry.h"
#include "HAL/PlatformApplicationMisc.h"
#include "Kismet2/BlueprintEditorUtils.h"
#include "Subsystems/AssetEditorSubsystem.h"

DEFINE_LOG_CATEGORY_STATIC(LogObjectTools, Log, All);

// This function should ONLY be needed by ConsolidateObjects and ForceDeleteObjects
// Use anywhere else could be dangerous as this involves a map transition and GC
void ReloadEditorWorldForReferenceReplacementIfNecessary(TArray< TWeakObjectPtr<UObject> >& InOutObjectsToReplace)
{
	// If we are force-deleting or consolidating the editor world, first transition to an empty map to prevent reference problems.
	// Then, re-load the world from disk to set it up for delete as an inactive world which isn't attached to the editor engine or other systems.
	UWorld* EditorWorld = GEditor->GetEditorWorldContext().World();

	// Also get the map build data, we'll need reqquire it after reloading the level because it will be gc'd when NewMap is called.
	UMapBuildDataRegistry* MapBuildData = EditorWorld->PersistentLevel->MapBuildData;

	// Remove the world from ObjectsToDelete since NewMap() will delete the object naturally
	int32 NumEntriesRemoved = InOutObjectsToReplace.Remove(EditorWorld);
	if (NumEntriesRemoved > 0)
	{
		bool bMapBuildDataRemoved = false;
		if (MapBuildData)
		{
			bMapBuildDataRemoved = InOutObjectsToReplace.Remove(MapBuildData) == 1;
		}

		const FString ObjectPath = EditorWorld->GetPathName();

		// Transition to a new map. This will invoke garbage collection and destroy the EditorWorld
		GEditor->NewMap();

		// Attempt to reload the editor world so we can make sure the file gets deleted and everything is handled normally.
		// It is okay for this to fail. If we could not reload the world, it is not on disk and is gone.
		UWorld* ReloadedEditorWorld = LoadObject<UWorld>(nullptr, *ObjectPath, nullptr, LOAD_Quiet | LOAD_NoWarn);
		if (ReloadedEditorWorld)
		{
			InOutObjectsToReplace.Add(ReloadedEditorWorld);

			if (bMapBuildDataRemoved && ReloadedEditorWorld->PersistentLevel->MapBuildData)
			{
				InOutObjectsToReplace.Add(ReloadedEditorWorld->PersistentLevel->MapBuildData);
			}
		}


	}
}

namespace ObjectTools
{
	/** Returns true if the specified object can be displayed in a content browser */
	bool IsObjectBrowsable( UObject* Obj )	// const
	{
		bool bIsSupported = false;

		// Check object prerequisites
		if (ensure(Obj) && Obj->IsAsset() )
		{
			UPackage* ObjectPackage = Obj->GetOutermost();
			if( ObjectPackage != NULL )
			{
				if( ObjectPackage != GetTransientPackage()
					&& (ObjectPackage->HasAnyPackageFlags(PKG_PlayInEditor) == false)
					&& !Obj->IsPendingKill() )
				{
					bIsSupported = true;
				}
			}
		}

		return bIsSupported;
	}

	/**
	 * FArchiveTopLevelReferenceCollector constructor
	 * @todo: comment
	 */
	FArchiveTopLevelReferenceCollector::FArchiveTopLevelReferenceCollector(
		TArray<UObject*>* InObjectArray,
		const TArray<UObject*>& InIgnoreOuters,
		const TArray<UClass*>& InIgnoreClasses )
			:	ObjectArray( InObjectArray )
			,	IgnoreOuters( InIgnoreOuters )
			,	IgnoreClasses( InIgnoreClasses )
	{
		// Mark objects.
		for ( FObjectIterator It ; It ; ++It )
		{
			if ( ShouldSearchForAssets(*It) )
			{
				It->Mark(OBJECTMARK_TagExp);
			}
			else
			{
				It->UnMark(OBJECTMARK_TagExp);
			}
		}
	}

	/**
	 * UObject serialize operator implementation
	 *
	 * @param Object	reference to Object reference
	 * @return reference to instance of this class
	 */
	FArchive& FArchiveTopLevelReferenceCollector::operator<<( UObject*& Obj )
	{
		if ( Obj != NULL && Obj->HasAnyMarks(OBJECTMARK_TagExp) )
		{
			// Clear the search flag so we don't revisit objects
			Obj->UnMark(OBJECTMARK_TagExp);
			if ( Obj->IsA(UField::StaticClass()) )
			{
				// skip all of the other stuff because the serialization of UFields will quickly overflow
				// our stack given the number of temporary variables we create in the below code
				Obj->Serialize(*this);
			}
			else
			{
				// Only report this object reference if it supports display in a browser.
				// this eliminates all of the random objects like functions, properties, etc.
				const bool bShouldReportAsset = ObjectTools::IsObjectBrowsable( Obj );
				if (Obj->IsValidLowLevel())
				{
					if ( bShouldReportAsset )
					{
						ObjectArray->Add( Obj );
					}
					// Check this object for any potential object references.
					Obj->Serialize(*this);
				}
			}
		}
		return *this;
	}


	void FMoveInfo::Set(const TCHAR* InFullPackageName, const TCHAR* InNewObjName)
	{
		FullPackageName = InFullPackageName;
		NewObjName = InNewObjName;
		check( IsValid() );
	}

	/** @return		true once valid (non-empty) move info exists. */
	bool FMoveInfo::IsValid() const
	{
		return ( FullPackageName.Len() > 0 && NewObjName.Len() > 0 );
	}

	/**
	 * Handles fully loading packages for a set of passed in objects.
	 *
	 * @param	Objects				Array of objects whose packages need to be fully loaded
	 * @param	OperationString		Localization key for a string describing the operation; appears in the warning string presented to the user.
	 *
	 * @return true if all packages where fully loaded, false otherwise
	 */
	bool HandleFullyLoadingPackages( const TArray<UObject*>& Objects, const FText& OperationText )
	{
		// Get list of outermost packages.
		TArray<UPackage*> TopLevelPackages;
		for( int32 ObjectIndex=0; ObjectIndex<Objects.Num(); ObjectIndex++ )
		{
			UObject* Object = Objects[ObjectIndex];
			if( Object )
			{
				TopLevelPackages.AddUnique( Object->GetOutermost() );
			}
		}

		return UPackageTools::HandleFullyLoadingPackages( TopLevelPackages, OperationText );
	}



	void DuplicateObjects( const TArray<UObject*>& SelectedObjects, const FString& SourcePath, const FString& DestinationPath, bool bOpenDialog, TArray<UObject*>* OutNewObjects )
	{
		if ( SelectedObjects.Num() < 1 )
		{
			return;
		}

		FMoveDialogInfo MoveDialogInfo;
		MoveDialogInfo.bOkToAll = !bOpenDialog;
		// The default value for save packages is true if SCC is enabled because the user can use SCC to revert a change
		MoveDialogInfo.bSavePackages = ISourceControlModule::Get().IsEnabled();

		bool bSawSuccessfulDuplicate = false;
		TSet<UPackage*> PackagesUserRefusedToFullyLoad;
		TArray<UPackage*> OutermostPackagesToSave;

		for( int32 ObjectIndex = 0 ; ObjectIndex < SelectedObjects.Num() ; ++ObjectIndex )
		{
			UObject* Object = SelectedObjects[ObjectIndex];
			if( !Object )
			{
				continue;
			}

			if ( !GetMoveDialogInfo(NSLOCTEXT("UnrealEd", "DuplicateObjects", "Copy Objects"), Object, /*bUniqueDefaultName=*/true, SourcePath, DestinationPath, MoveDialogInfo) )
			{
				// The user aborted the operation
				return;
			}

			UObject* NewObject = DuplicateSingleObject(Object, MoveDialogInfo.PGN, PackagesUserRefusedToFullyLoad);
			if ( NewObject != NULL )
			{
				if ( OutNewObjects != NULL )
				{
					OutNewObjects->Add(NewObject);
				}

				OutermostPackagesToSave.Add(NewObject->GetOutermost());
				bSawSuccessfulDuplicate = true;
			}
		}

		// Update the browser if something was actually moved.
		if ( bSawSuccessfulDuplicate )
		{
			bool bUpdateSCC = false;
			if ( MoveDialogInfo.bSavePackages )
			{
				const bool bCheckDirty = false;
				const bool bPromptToSave = false;
				FEditorFileUtils::PromptForCheckoutAndSave(OutermostPackagesToSave, bCheckDirty, bPromptToSave);
				bUpdateSCC = true;
			}

			if ( bUpdateSCC )
			{
				ISourceControlModule::Get().GetProvider().Execute(ISourceControlOperation::Create<FUpdateStatus>(), OutermostPackagesToSave);
			}
		}
	}

	UObject* DuplicateSingleObject(UObject* Object, const FPackageGroupName& PGN, TSet<UPackage*>& InOutPackagesUserRefusedToFullyLoad, bool bPromptToOverwrite)
	{
		UObject* ReturnObject = NULL;

		const FString& NewPackageName = PGN.PackageName;
		const FString& NewGroupName = PGN.GroupName;
		const FString& NewObjectName = PGN.ObjectName;

		const FScopedBusyCursor BusyCursor;

		// Check validity of each reference dup name.
		FString ErrorMessage;
		FText Reason;
		FString ObjectsToOverwriteName;
		FString ObjectsToOverwritePackage;
		FString ObjectsToOverwriteClass;
		TArray<UObject*> ObjectsToDelete;
		bool	bUserDeclinedToFullyLoadPackage = false;

		FMoveInfo MoveInfo;

		// Make sure that a target package exists.
		if ( !NewPackageName.Len() )
		{
			ErrorMessage += TEXT("Invalid package name supplied\n");
		}
		else
		{
			// Make a full path from the target package and group.
			const FString FullPackageName = NewGroupName.Len()
				? FString::Printf(TEXT("%s.%s"), *NewPackageName, *NewGroupName)
				: NewPackageName;

			// Make sure the packages being duplicated into are fully loaded.
			TArray<UPackage*> TopLevelPackages;
			UPackage* ExistingPackage = FindPackage(NULL, *FullPackageName);

			// If we did not find the package, it may not be loaded at all.
			if ( !ExistingPackage )
			{
				FString Filename;
				if ( FPackageName::DoesPackageExist(FullPackageName, NULL, &Filename) )
				{
					// There is an unloaded package file at the destination.
					ExistingPackage = LoadPackage(NULL, *FullPackageName, LOAD_None);
				}
			}

			if( ExistingPackage )
			{
				TopLevelPackages.Add( ExistingPackage->GetOutermost() );
			}

			if( (ExistingPackage && InOutPackagesUserRefusedToFullyLoad.Contains(ExistingPackage)) ||
				!UPackageTools::HandleFullyLoadingPackages( TopLevelPackages, NSLOCTEXT("UnrealEd", "Duplicate", "Duplicate") ) )
			{
				// HandleFullyLoadingPackages should never return false for empty input.
				check( ExistingPackage );
				InOutPackagesUserRefusedToFullyLoad.Add( ExistingPackage );
				bUserDeclinedToFullyLoadPackage = true;
			}
			else
			{
				UObject* ExistingObject = ExistingPackage ? StaticFindObject(UObject::StaticClass(), ExistingPackage, *NewObjectName) : NULL;

				if( !NewObjectName.Len() )
				{
					ErrorMessage += TEXT("Invalid object name\n");
				}
				else if(!FName(*NewObjectName).IsValidObjectName( Reason )
					||	!FPackageName::IsValidLongPackageName( NewPackageName, /*bIncludeReadOnlyRoots=*/false, &Reason )
					||	!FName(*NewGroupName).IsValidGroupName( Reason,true) )
				{
					// Make sure the object name is valid.
					ErrorMessage += FString::Printf(TEXT("    %s to %s.%s: %s\n"), *Object->GetPathName(), *FullPackageName, *NewObjectName, *Reason.ToString() );
				}
				else if (ExistingObject == Object)
				{
					ErrorMessage += TEXT("Can't duplicate an object onto itself!\n");
				}
				else
				{
					// If the object already exists in this package with the given name, give the user
					// the opportunity to overwrite the object. So, don't treat this as an error.
					if ( ExistingPackage && !IsUniqueObjectName(*NewObjectName, ExistingPackage, Reason) )
					{
						ObjectsToOverwriteName += *NewObjectName;
						ObjectsToOverwritePackage += *FullPackageName;
						ObjectsToOverwriteClass += *ExistingObject->GetClass()->GetName();

						ObjectsToDelete.Add(ExistingObject);
					}

					// NOTE: Set the move info if this object already exists in-case the user wants to
					// overwrite the existing asset. To overwrite the object, the move info is needed.

					// No errors!  Set asset move info.
					MoveInfo.Set( *FullPackageName, *NewObjectName );
				}
			}
		}

		// User declined to fully load the target package; no need to display message box.
		if( bUserDeclinedToFullyLoadPackage )
		{
			return NULL;
		}

		// If any errors are present, display them and abort this object.
		else if( ErrorMessage.Len() > 0 )
		{
			FMessageDialog::Open( EAppMsgType::Ok, FText::Format(NSLOCTEXT("UnrealEd", "CannotDuplicateList", "Cannot duplicate object: '{0}'\n{1}"), FText::FromString(Object->GetName()), FText::FromString(ErrorMessage)) );
			return NULL;
		}

		// If there are objects that already exist with the same name, give the user the option to overwrite the
		// object. This will delete the object so the new one can be created in its place.
		if(bPromptToOverwrite && ObjectsToOverwriteName.Len() > 0 )
		{
			bool bOverwriteExistingObjects =
				EAppReturnType::Yes == FMessageDialog::Open(
				EAppMsgType::YesNo,
				EAppReturnType::No,
				FText::Format(
				NSLOCTEXT("UnrealEd", "ReplaceExistingObjectInPackage_F", "An object [{0}] of class [{1}] already exists in file [{2}].  Do you want to replace the existing object?  If you click 'Yes', the existing object will be deleted.  Otherwise, click 'No' and choose a unique name for your new object." ),
				FText::FromString(ObjectsToOverwriteName),
				FText::FromString(ObjectsToOverwriteClass),
				FText::FromString(ObjectsToOverwritePackage) ) );

			// The user didn't want to overwrite the existing options, so bail out of the duplicate operation.
			if( !bOverwriteExistingObjects )
			{
				return NULL;
			}
		}

		// If some objects need to be deleted, delete them.
		if (ObjectsToDelete.Num() > 0)
		{
			TArray<UPackage*> DeletedObjectPackages;

			// Add all packages for deleted objects to the root set if they are not already so we can reuse them later.
			// This will prevent DeleteObjects from marking the file for delete in source control
			for ( auto ObjIt = ObjectsToDelete.CreateConstIterator(); ObjIt; ++ObjIt )
			{
				UPackage* Pkg = (*ObjIt)->GetOutermost();

				if ( Pkg && !Pkg->IsRooted() )
				{
					DeletedObjectPackages.AddUnique(Pkg);
					Pkg->AddToRoot();
				}
			}

			// Handle map built data
			const int32 OriginalNumToDelete = ObjectsToDelete.Num();
			ObjectTools::AddExtraObjectsToDelete(ObjectsToDelete);
			for (int32 i = OriginalNumToDelete; i < ObjectsToDelete.Num(); ++i)
			{
				UPackage* Pkg = ObjectsToDelete[i]->GetOutermost();
				if ( Pkg && !Pkg->IsRooted() )
				{
					DeletedObjectPackages.AddUnique(Pkg);
					Pkg->AddToRoot();
				}
			}

			const int32 NumObjectsDeleted = ObjectTools::DeleteObjects(ObjectsToDelete, bPromptToOverwrite, EAllowCancelDuringDelete::CancelNotAllowed);

			// Remove all packages that we added to the root set above.
			for ( auto PkgIt = DeletedObjectPackages.CreateConstIterator(); PkgIt; ++PkgIt )
			{
				(*PkgIt)->RemoveFromRoot();
			}

			if (NumObjectsDeleted != ObjectsToDelete.Num())
			{
				UE_LOG(LogObjectTools, Warning,
					TEXT("Existing objects could not be deleted, unable to duplicate %s"),
					*Object->GetFullName());
				return NULL;
			}
		}

		// Create ReplacementMap for replacing references.
		TMap<UObject*, UObject*> ReplacementMap;

		check( MoveInfo.IsValid() );

		const FString& PkgName = MoveInfo.FullPackageName;
		const FString& ObjName = MoveInfo.NewObjName;

		// Make sure the referenced object is deselected before duplicating it.
		GEditor->GetSelectedObjects()->Deselect( Object );

		UObject* DupObject = NULL;

		UPackage* ExistingPackage = FindPackage(NULL, *PkgName);
		UObject* ExistingObject = ExistingPackage ? StaticFindObject(UObject::StaticClass(), ExistingPackage, *ObjName) : NULL;

		// Any existing objects should be deleted and garbage collected by now
		if ( ensure(ExistingObject == NULL) )
		{
			EDuplicateMode::Type DuplicateMode = Object->IsA(UWorld::StaticClass()) ? EDuplicateMode::World : EDuplicateMode::Normal;
			DupObject = StaticDuplicateObject( Object, CreatePackage(NULL,*PkgName), *ObjName, RF_AllFlags, nullptr, DuplicateMode );
		}

		if( DupObject )
		{
			ReplacementMap.Add( Object, DupObject );
			DupObject->MarkPackageDirty();

			// if the source object is in the MyLevel package and it's being duplicated into a content package, we need
			// to mark it RF_Standalone so that it will be saved (UWorld::CleanupWorld() clears this flag for all objects
			// inside the package)
			if (!Object->HasAnyFlags(RF_Standalone)
				&&	Object->GetOutermost()->ContainsMap()
				&&	!DupObject->GetOutermost()->ContainsMap() )
			{
				DupObject->SetFlags(RF_Standalone);
			}

			// Duplicating an asset should respect the export controls of the original.
			if (Object->GetOutermost()->HasAnyPackageFlags(PKG_DisallowExport))
			{
				DupObject->GetOutermost()->SetPackageFlags(PKG_DisallowExport);
			}

			// Notify the asset registry
			FAssetRegistryModule::AssetCreated(DupObject);

			// Notify the asset registry of world's duplicated MapBuildData
			UWorld* DupWorld = Cast<UWorld>(DupObject);
			if (DupWorld && DupWorld->PersistentLevel && DupWorld->PersistentLevel->MapBuildData)
			{
				FAssetRegistryModule::AssetCreated(DupWorld->PersistentLevel->MapBuildData);
			}

			ReturnObject = DupObject;
		}

		GEditor->GetSelectedObjects()->Select( Object );

		// Replace all references
		FArchiveReplaceObjectRef<UObject> ReplaceAr( DupObject, ReplacementMap, false, true, true );

		return ReturnObject;
	}

	/**
	 * Helper struct for passing multiple arrays to and from ForceReplaceReferences
	 */
	struct FForceReplaceInfo
	{
		// A list of packages which were dirtied as a result of a force replace
		TArray<UPackage*> DirtiedPackages;
		// Objects whose references were successfully replaced
		TArray<UObject*> ReplaceableObjects;
		// Objects whose references could not be successfully replaced
		TArray<UObject*> UnreplaceableObjects;

		void AppendUnique(const FForceReplaceInfo& ForceReplaceInfo)
		{
			const TArray<UPackage*>& ForceReplaceInfoDirtiedPackages = ForceReplaceInfo.DirtiedPackages;
			DirtiedPackages.Reserve(DirtiedPackages.Num() + ForceReplaceInfoDirtiedPackages.Num());
			for (UPackage* Package : ForceReplaceInfoDirtiedPackages)
			{
				DirtiedPackages.AddUnique(Package);
			}

			const TArray<UObject*>& ForceReplaceInfoReplaceableObjects = ForceReplaceInfo.ReplaceableObjects;
			ReplaceableObjects.Reserve(ReplaceableObjects.Num() + ForceReplaceInfoReplaceableObjects.Num());
			for (UObject* Object : ForceReplaceInfoReplaceableObjects)
			{
				ReplaceableObjects.Add(Object);
			}

			const TArray<UObject*>& ForceReplaceInfoUnreplaceableObjects = ForceReplaceInfo.UnreplaceableObjects;
			UnreplaceableObjects.Reserve(UnreplaceableObjects.Num() + ForceReplaceInfoUnreplaceableObjects.Num());
			for (UObject* Object : ForceReplaceInfoUnreplaceableObjects)
			{
				UnreplaceableObjects.Add(Object);
			}
		}
	};

	/**
	 * Forcefully replaces references to passed in objects
	 *
	 * @param ObjectToReplaceWith	Any references found to 'ObjectsToReplace' will be replaced with this object.  If the object is NULL references will be nulled.
	 * @param ObjectsToReplace		An array of objects that should be replaced with 'ObjectToReplaceWith'
	 * @param OutInfo				FForceReplaceInfo struct containing useful information about the result of the call to this function
	 * @param bWarnAboutRootSet		If True a message will be displayed to a user asking them if they would like to remove the rootset flag from objects which have it set.
									If False, the message will not be displayed and rootset is automatically removed
	 */
	void ForceReplaceReferences( UObject* ObjectToReplaceWith, TArray<UObject*>& ObjectsToReplace, TSet<UObject*>& ObjectsToReplaceWithin, FForceReplaceInfo& OutInfo, bool bWarnAboutRootSet = true)
	{
		TRACE_CPUPROFILER_EVENT_SCOPE(ObjectTools::ForceReplaceReferences);

		FPropertyEditorModule& PropertyEditorModule = FModuleManager::LoadModuleChecked<FPropertyEditorModule>("PropertyEditor");
		PropertyEditorModule.RemoveDeletedObjects( ObjectsToReplace );
		TSet<UObject*> RootSetObjects;

		GWarn->StatusUpdate( 0, 0, NSLOCTEXT("UnrealEd", "ConsolidateAssetsUpdate_RootSetCheck", "Checking Assets for Root Set...") );

		// Iterate through all the objects to replace and see if they are in the root set.  If they are, offer to remove them from the root set.
		for ( TArray<UObject*>::TConstIterator ReplaceItr( ObjectsToReplace ); ReplaceItr; ++ReplaceItr )
		{
			UObject* CurObjToReplace = *ReplaceItr;
			if ( CurObjToReplace )
			{
				const bool bFlaggedRootSet = CurObjToReplace->IsRooted();
				if ( bFlaggedRootSet )
				{
					RootSetObjects.Add( CurObjToReplace );
				}
			}
		}
		if ( RootSetObjects.Num() )
		{
			if( bWarnAboutRootSet )
			{
				// Collect names of root set assets
				FString RootSetObjectNames;
				for ( TSet<UObject*>::TConstIterator RootSetIter( RootSetObjects ); RootSetIter; ++RootSetIter )
				{
					UObject* CurRootSetObject = *RootSetIter;
					RootSetObjectNames += CurRootSetObject->GetName() + TEXT("\n");
				}

				FFormatNamedArguments Arguments;
				Arguments.Add(TEXT("Objects"), FText::FromString( RootSetObjectNames ));
				FText MessageFormatting = NSLOCTEXT("ObjectTools", "ConsolidateAssetsRootSetDlgMsgFormatting", "The assets below were in the root set and we must remove that flag in order to proceed.  Being in the root set means that this was loaded at startup and is meant to remain in memory during gameplay.  For most assets this should be fine.  If, for some reason, there is an error, you will be notified.  Would you like to remove this flag?\n\n{Objects}");
				FText Message = FText::Format( MessageFormatting, Arguments );
				FText Title = NSLOCTEXT("ObjectTools", "ConsolidateAssetsRootSetDlg_Title", "Failed to Consolidate Assets");

				// Prompt the user to see if they'd like to remove the root set flag from the assets and attempt to replace them
				EAppReturnType::Type UserResponse = FMessageDialog::Open( EAppMsgType::YesNo, EAppReturnType::No, Message, &Title );

				// The user elected to not remove the root set flag, so cancel the replacement
				if (UserResponse == EAppReturnType::No )
				{
					return;
				}
			}

			for ( FObjectIterator ObjIter; ObjIter; ++ObjIter )
			{
				// Always clear the root set flags
				UObject* CurrentObject = *ObjIter;
				if ( CurrentObject )
				{
					// If the current object is one of the objects the user is attempting to replace but is marked RF_RootSet, strip the flag by removing it
					// from root
					if ( RootSetObjects.Find( CurrentObject ) )
					{
						CurrentObject->RemoveFromRoot();
					}
					// If the current object is inside one of the objects to replace but is marked RF_RootSet, strip the flag by removing it from root
					else
					{
						for( UObject* CurObjOuter = CurrentObject->GetOuter(); CurObjOuter; CurObjOuter = CurObjOuter->GetOuter() )
						{
							if ( RootSetObjects.Find( CurObjOuter ) )
							{
								CurrentObject->RemoveFromRoot();
								break;
							}
						}
					}
				}
			}
		}

		// Reset linker loaders to remove the possibility that any references to 'ObjectsToReplace' exist in the loaders (these can't get picked up by the replace archives)
		ResetLoaders(nullptr);

		TMap<UObject*, int32> ObjToNumRefsMap;
		if( ObjectToReplaceWith != NULL )
		{
			GWarn->StatusUpdate( 0, 0, NSLOCTEXT("UnrealEd", "ConsolidateAssetsUpdate_CheckAssetValidity", "Determining Validity of Assets...") );
			// Determine if the "object to replace with" has any references to any of the "objects to replace," if so, we don't
			// want to allow those objects to be replaced, as the object would end up referring to itself!
			// We can skip this check if "object to replace with" is NULL since it is not useful to check for null references
			FFindReferencersArchive FindRefsAr( ObjectToReplaceWith, ObjectsToReplace );
			FindRefsAr.GetReferenceCounts( ObjToNumRefsMap );
		}

		// Objects already loaded and in memory have to have any of their references to the objects to replace swapped with a reference to
		// the "object to replace with". FArchiveReplaceObjectRef can serve this purpose, but it expects a TMap of object to replace : object to replace with.
		// Therefore, populate a map with all of the valid objects to replace as keys, with the object to replace with as the value for each one.
		TMap<UObject*, UObject*> ReplacementMap;
		for ( TArray<UObject*>::TConstIterator ReplaceItr( ObjectsToReplace ); ReplaceItr; ++ReplaceItr )
		{
			UObject* CurObjToReplace = *ReplaceItr;
			if ( CurObjToReplace )
			{
				// If any of the objects to replace are marked RF_RootSet at this point, an error has occurred
				const bool bFlaggedRootSet = CurObjToReplace->IsRooted();
				check( !bFlaggedRootSet );

				// Exclude root packages from being replaced
				const bool bRootPackage = ( CurObjToReplace->GetClass() == UPackage::StaticClass() ) && !( CurObjToReplace->GetOuter() );

				// Additionally exclude any objects that the "object to replace with" contains references to, in order to prevent the "object to replace with" from
				// referring to itself
				int32 NumRefsInObjToReplaceWith = 0;
				int32* PtrToNumRefs = ObjToNumRefsMap.Find( CurObjToReplace );
				if ( PtrToNumRefs )
				{
					NumRefsInObjToReplaceWith = *PtrToNumRefs;
				}

				if ( !bRootPackage && NumRefsInObjToReplaceWith == 0 )
				{
					ReplacementMap.Add( CurObjToReplace, ObjectToReplaceWith );

					// Fully load the packages of objects to replace
					CurObjToReplace->GetOutermost()->FullyLoad();
				}
				// If an object is "unreplaceable" store it separately to warn the user about later
				else
				{
					OutInfo.UnreplaceableObjects.AddUnique(CurObjToReplace);
				}
			}
		}

		GWarn->StatusUpdate( 0, 0, NSLOCTEXT("UnrealEd", "ConsolidateAssetsUpdate_FindingReferences", "Finding Asset References...") );

		ReplacementMap.GenerateKeyArray( OutInfo.ReplaceableObjects );

		// Find all the properties (and their corresponding objects) that refer to any of the objects to be replaced
		using PropertyArrayType = TArray<UProperty*, TInlineAllocator<1>>;
		TArray<UObject*> ReferencingPropertiesMapKeys;
		TArray<PropertyArrayType> ReferencingPropertiesMapValues;

		// Find the referencers of the objects to be replaced
		FFindReferencersArchive FindRefsArchive( nullptr, OutInfo.ReplaceableObjects );

		for ( FObjectIterator ObjIter; ObjIter; ++ObjIter )
		{
			UObject* CurObject = *ObjIter;

			// Don't bother replacing in objects that are about to be garbage collected
			if ((ObjectsToReplaceWithin.Num() > 0 && !ObjectsToReplaceWithin.Contains(CurObject)) || CurObject->IsPendingKillOrUnreachable())
			{
				CurObject = nullptr;
			}

			// Unless the "object to replace with" is null, ignore any of the objects to replace to themselves
			if (CurObject && (ObjectToReplaceWith == NULL || !ReplacementMap.Find( CurObject ) ))
			{
				FindRefsArchive.ResetPotentialReferencer(CurObject);

				// Inform the object referencing any of the objects to be replaced about the properties that are being forcefully
				// changed, and store both the object doing the referencing as well as the properties that were changed in a map (so that
				// we can correctly call PostEditChange later)
				TMap<UObject*, int32> CurNumReferencesMap;
				TMultiMap<UObject*, UProperty*> CurReferencingPropertiesMMap;
				if ( FindRefsArchive.GetReferenceCounts( CurNumReferencesMap, CurReferencingPropertiesMMap ) > 0  )
				{
					PropertyArrayType CurReferencedProperties;
					CurReferencingPropertiesMMap.GenerateValueArray( CurReferencedProperties );

					ReferencingPropertiesMapKeys.Add(CurObject);
					ReferencingPropertiesMapValues.Add(CurReferencedProperties);

					if ( CurReferencedProperties.Num() > 0)
					{
						for ( PropertyArrayType::TConstIterator RefPropIter( CurReferencedProperties ); RefPropIter; ++RefPropIter )
						{
							CurObject->PreEditChange( *RefPropIter );
						}
					}
					else
					{
						CurObject->PreEditChange(nullptr);
					}
				}
			}
		}

		{
			TBitArray<> TouchedThisItteration(false, ReferencingPropertiesMapKeys.Num());
			for (int CurrentIndex = 0; CurrentIndex < ReferencingPropertiesMapKeys.Num(); CurrentIndex++)
			{
				TouchedThisItteration.Init(false, ReferencingPropertiesMapKeys.Num());
				FFindReferencersArchive FindDependentArchive(ReferencingPropertiesMapKeys[CurrentIndex], ReferencingPropertiesMapKeys);
				for (int DependentIndex = CurrentIndex + 1; DependentIndex < ReferencingPropertiesMapKeys.Num(); DependentIndex++)
				{
					if (!TouchedThisItteration[DependentIndex] && FindDependentArchive.GetReferenceCount(ReferencingPropertiesMapKeys[DependentIndex]) > 0)
					{
						UObject* Key = ReferencingPropertiesMapKeys[CurrentIndex];
						PropertyArrayType Value = ReferencingPropertiesMapValues[CurrentIndex];
						ReferencingPropertiesMapKeys[CurrentIndex] = ReferencingPropertiesMapKeys[DependentIndex];
						ReferencingPropertiesMapValues[CurrentIndex] = ReferencingPropertiesMapValues[DependentIndex];
						ReferencingPropertiesMapKeys[DependentIndex] = Key;
						ReferencingPropertiesMapValues[DependentIndex] = Value;

						FindDependentArchive.ResetPotentialReferencer(ReferencingPropertiesMapKeys[CurrentIndex]);
						TouchedThisItteration[DependentIndex] = true;
						DependentIndex = CurrentIndex;
					}
				}
			}
		}

		if(ObjectsToReplaceWithin.Num() > 0)
		{
			for (UObject* CurObject : ObjectsToReplaceWithin)
			{
				UBlueprint* BPObjectToUpdate = Cast<UBlueprint>(CurObject);
				if (BPObjectToUpdate)
				{
					FArchiveReplaceObjectRef<UObject> ReplaceAr(BPObjectToUpdate->GeneratedClass->ClassDefaultObject, ReplacementMap, false, true, false);
				}
				FArchiveReplaceObjectRef<UObject> ReplaceAr(CurObject, ReplacementMap, false, true, false);
			}
		}
		else
		{
			// Iterate over the map of referencing objects/changed properties, forcefully replacing the references and
			int32 NumObjsReplaced = 0;
			for (int32 Index = 0; Index < ReferencingPropertiesMapKeys.Num(); Index++)
			{
				++NumObjsReplaced;
				GWarn->StatusUpdate( NumObjsReplaced, ReferencingPropertiesMapKeys.Num(), NSLOCTEXT("UnrealEd", "ConsolidateAssetsUpdate_ReplacingReferences", "Replacing Asset References...") );

				UObject* CurReplaceObj = ReferencingPropertiesMapKeys[Index];

				FArchiveReplaceObjectRef<UObject> ReplaceAr( CurReplaceObj, ReplacementMap, false, true, false );
			}
		}
		// Now alter the referencing objects the change has completed via PostEditChange,
		// this is done in a separate loop to prevent reading of data that we want to overwrite
		int32 NumObjsPostEdited = 0;
		for (int32 Index = 0; Index < ReferencingPropertiesMapKeys.Num(); Index++)
		{
			++NumObjsPostEdited;
			GWarn->StatusUpdate( NumObjsPostEdited, ReferencingPropertiesMapKeys.Num(), NSLOCTEXT("UnrealEd", "ConsolidateAssetsUpdate_PostEditing", "Performing Post Update Edits...") );

			UObject* CurReplaceObj = ReferencingPropertiesMapKeys[Index];
			const PropertyArrayType& RefPropArray = ReferencingPropertiesMapValues[Index];

			if (RefPropArray.Num() > 0)
			{
				for ( PropertyArrayType::TConstIterator RefPropIter( RefPropArray ); RefPropIter; ++RefPropIter )
				{
					FPropertyChangedEvent PropertyEvent(*RefPropIter, EPropertyChangeType::Redirected);
					CurReplaceObj->PostEditChangeProperty( PropertyEvent );
				}
			}
			else
			{
				FPropertyChangedEvent PropertyEvent(nullptr, EPropertyChangeType::Redirected);
				CurReplaceObj->PostEditChangeProperty(PropertyEvent);
			}

			if ( !CurReplaceObj->HasAnyFlags(RF_Transient) && CurReplaceObj->GetOutermost() != GetTransientPackage() )
			{
				if ( !CurReplaceObj->RootPackageHasAnyFlags(PKG_CompiledIn) )
				{
					CurReplaceObj->MarkPackageDirty();
					OutInfo.DirtiedPackages.AddUnique( CurReplaceObj->GetOutermost() );
				}
			}
		}
	}

	/**
	 * Forcefully replaces references to passed in objects
	 *
	 * @param ObjectToReplaceWith	Any references found to 'ObjectsToReplace' will be replaced with this object.  If the object is NULL references will be nulled.
	 * @param ObjectsToReplace		An array of objects that should be replaced with 'ObjectToReplaceWith'
	 * @param OutInfo				FForceReplaceInfo struct containing useful information about the result of the call to this function
	 * @param bWarnAboutRootSet		If True a message will be displayed to a user asking them if they would like to remove the rootset flag from objects which have it set.
									If False, the message will not be displayed and rootset is automatically removed
	 */
	static void ForceReplaceReferences(UObject* ObjectToReplaceWith, TArray<UObject*>& ObjectsToReplace, FForceReplaceInfo& OutInfo, bool bWarnAboutRootSet = true)
	{
		TSet<UObject*> InObjectsToReplaceWithin;
		ForceReplaceReferences(ObjectToReplaceWith, ObjectsToReplace, InObjectsToReplaceWithin, OutInfo, bWarnAboutRootSet);
	}

	// ForceReplaceReferences version exposed to the public API
	void ForceReplaceReferences(UObject* ObjectToReplaceWith, TArray<UObject*>& ObjectsToReplace)
	{
		FForceReplaceInfo ReplaceInfo;
		ForceReplaceReferences(ObjectToReplaceWith, ObjectsToReplace, ReplaceInfo, false);
	}

	FConsolidationResults ConsolidateObjects(UObject* ObjectToConsolidateTo, TArray<UObject*>& ObjectsToConsolidate, TSet<UObject*>& ObjectsToConsolidateWithin, TSet<UObject*>& ObjectsToNotConsolidateWithin, bool bShouldDeleteAfterConsolidate)
	{
		FConsolidationResults ConsolidationResults;

		// Ensure the consolidation is headed toward a valid object and this isn't occurring in game
		if ( ObjectToConsolidateTo )
		{
			// Close all editors to avoid changing references to temporary objects used by the editor
			if (!GEditor->GetEditorSubsystem<UAssetEditorSubsystem>()->CloseAllAssetEditors())
			{
				// Failed to close at least one editor. It is possible that this editor has in-memory object references
				// which are not prepared to be changed dynamically so it is not safe to continue
				return ConsolidationResults;
			}

			GWarn->BeginSlowTask( NSLOCTEXT("UnrealEd", "ConsolidateAssetsUpdate_Consolidating", "Consolidating Assets..." ), true );

			// Clear audio components to allow previewed sounds to be consolidated
			GEditor->ClearPreviewComponents();

			// Make sure none of the objects are referenced by the editor's USelection
			GEditor->GetSelectedObjects()->Deselect( ObjectToConsolidateTo );
			for (int32 ObjectIdx = 0; ObjectIdx < ObjectsToConsolidate.Num(); ++ObjectIdx)
			{
				GEditor->GetSelectedObjects()->Deselect( ObjectsToConsolidate[ObjectIdx] );
			}

			// Keep track of which objects, if any, cannot be consolidated, in order to notify the user later
			TArray<UObject*> UnconsolidatableObjects;

			// Keep track of objects which became partially consolidated but couldn't be deleted for some reason;
			// these are critical failures, and the user needs to be alerted
			TArray<UObject*> CriticalFailureObjects;

			// Keep track of which packages the consolidate operation has dirtied so the user can be alerted to them
			// during a critical failure
			TArray<UPackage*> DirtiedPackages;

			// Keep track of root set objects so the user can be prompted about stripping the flag from them
			TSet<UObject*> RootSetObjects;

			// List of objects successfully deleted
			TArray<UObject*> ConsolidatedObjects;

			// A list of names for object redirectors created during the delete process
			// This is needed because the redirectors may not have the same name as the
			// objects they are replacing until the objects are garbage collected
			TMap<UObjectRedirector*, FName> RedirectorToObjectNameMap;

			{
				// Note reloading the world via ReloadEditorWorldForReferenceReplacementIfNecessary will cause a garbage collect and potentially cause entries in the ObjectsToConsolidate list to become invalid
				// We refresh the list here after reloading the editor world
				TArray< TWeakObjectPtr<UObject> > ObjectsToConsolidateWeakList;
				ObjectsToConsolidateWeakList.Reserve(ObjectsToConsolidate.Num());
				for(UObject* Object : ObjectsToConsolidate)
				{
					ObjectsToConsolidateWeakList.Add(Object);
				}

				ObjectsToConsolidate.Reset();

				// If the current editor world is in this list, transition to a new map and reload the world to finish the delete
				ReloadEditorWorldForReferenceReplacementIfNecessary(ObjectsToConsolidateWeakList);

				for(TWeakObjectPtr<UObject> WeakObject : ObjectsToConsolidateWeakList)
				{
					if( WeakObject.IsValid() )
					{
						ObjectsToConsolidate.Add(WeakObject.Get());
					}
				}
			}

			FForceReplaceInfo ReplaceInfo;
			FForceReplaceInfo GeneratedClassReplaceInfo;

			bool bNeedsGarbageCollection = false;

			// Scope the reregister context below to complete after object deletion and before garbage collection
			{
				// Replacing references inside already loaded objects could cause rendering issues, so globally detach all components from their scenes for now
				FGlobalComponentRecreateRenderStateContext ReregisterContext;

				// First, make sure that the class we're consolidating to has its hierarchy fixed so
				// that we don't create a cycle (e.g. directly or indirectly parent it to itself):
				UClass* ClassToConsolidateTo = nullptr;
				if (ObjectToConsolidateTo)
				{
					if (UBlueprint* BlueprintObject = Cast<UBlueprint>(ObjectToConsolidateTo))
					{
						ClassToConsolidateTo = BlueprintObject->GeneratedClass;

						if (!ClassToConsolidateTo)
						{
							ClassToConsolidateTo = UObject::StaticClass();
						}

						// Don't parent a blueprint to itself, instead fall back to the part of the
						// hierarchy that is not being consolidated. Worst case, fall back to
						// UObject::StaticClass():
						UClass* NewParent = BlueprintObject->ParentClass;
						UClass* ParentIter = NewParent;
						while (ParentIter)
						{
							if (ObjectsToConsolidate.Contains(ParentIter->ClassGeneratedBy))
							{
								NewParent = ParentIter->GetSuperClass();
							}
							ParentIter = ParentIter->GetSuperClass();
						}

						if (!NewParent || ObjectsToConsolidate.Contains(NewParent->ClassGeneratedBy))
						{
							NewParent = UObject::StaticClass();
						}

						BlueprintObject->ParentClass = NewParent;

						// Recompile the child blueprint to fix up the generated class
						FKismetEditorUtilities::CompileBlueprint(BlueprintObject, EBlueprintCompileOptions::SkipGarbageCollection);
					}
				}

				// Then reparent any direct children to the class we're consolidating to:
				for (UObject* Object : ObjectsToConsolidate)
				{
					if (UBlueprint* BlueprintObject = Cast<UBlueprint>(Object))
					{
						if (BlueprintObject->ParentClass != nullptr && BlueprintObject->GeneratedClass)
						{
							TArray<UClass*> ChildClasses;
							GetDerivedClasses(BlueprintObject->GeneratedClass, ChildClasses, false);
							for(UClass* ChildClass : ChildClasses)
							{
								UBlueprint* ChildBlueprint = Cast<UBlueprint>(ChildClass->ClassGeneratedBy);
								if (ChildBlueprint != nullptr && !ChildClass->HasAnyClassFlags(CLASS_NewerVersionExists))
								{
									// Do not reparent and recompile a Blueprint that is going to be deleted.
									if (ObjectsToConsolidate.Find(ChildBlueprint) == INDEX_NONE)
									{
										ChildBlueprint->Modify();

										UClass* NewParent = ClassToConsolidateTo;

										if (!NewParent)
										{
											NewParent = UObject::StaticClass();
										}

										ChildBlueprint->ParentClass = NewParent;

										// Recompile the child blueprint to fix up the generated class
										FKismetEditorUtilities::CompileBlueprint(ChildBlueprint, EBlueprintCompileOptions::SkipGarbageCollection);

										// Defer garbage collection until after we're done processing the list of objects
										bNeedsGarbageCollection = true;
									}
								}
							}
						}
					}
				}

				ForceReplaceReferences(ObjectToConsolidateTo, ObjectsToConsolidate, ObjectsToConsolidateWithin, ReplaceInfo);

				if (UBlueprint* ObjectToConsolidateTo_BP = Cast<UBlueprint>(ObjectToConsolidateTo))
				{
					// Replace all UClass/TSubClassOf properties of generated class.
					TArray<UObject*> ObjectsToConsolidate_BP;
					TArray<UClass*> OldGeneratedClasses;
					TMap<UClass*, UClass*> OldChildClassToOldParentClass;
					ObjectsToConsolidate_BP.Reserve(ObjectsToConsolidate.Num());
					OldGeneratedClasses.Reserve(ObjectsToConsolidate.Num());
					for (UObject* ObjectToConsolidate : ObjectsToConsolidate)
					{
						UClass* OldGeneratedClass = Cast<UBlueprint>(ObjectToConsolidate)->GeneratedClass;
						ObjectsToConsolidate_BP.Add(OldGeneratedClass);
						OldGeneratedClasses.Add(OldGeneratedClass);

						TArray<UClass*> OldChildClasses;
						GetDerivedClasses(OldGeneratedClass, OldChildClasses, false);
						for (UClass* OldChildClass : OldChildClasses)
						{
							OldChildClassToOldParentClass.Add(OldChildClass, OldGeneratedClass);
						}
					}

					ForceReplaceReferences(ObjectToConsolidateTo_BP->GeneratedClass, ObjectsToConsolidate_BP, ObjectsToConsolidateWithin, GeneratedClassReplaceInfo);

					// Repair the references of GeneratedClass on the object being consolidated so they can be properly disposed of upon deletion.
					for (int32 Index = 0, MaxIndex = ObjectsToConsolidate.Num(); Index < MaxIndex; ++Index)
					{
						Cast<UBlueprint>(ObjectsToConsolidate[Index])->GeneratedClass = OldGeneratedClasses[Index];
					}

					// repair superstruct references:
					for (const TPair<UClass*,UClass*>& OldChild : OldChildClassToOldParentClass)
					{
						OldChild.Key->SetSuperStruct(OldChild.Value);
					}

					ReplaceInfo.AppendUnique(GeneratedClassReplaceInfo);
				}
				DirtiedPackages.Append( ReplaceInfo.DirtiedPackages );
				UnconsolidatableObjects.Append( ReplaceInfo.UnreplaceableObjects );
			}

			// See if this is a blueprint consolidate and replace instances of the generated class
			UBlueprint* BlueprintToConsolidateTo = Cast<UBlueprint>(ObjectToConsolidateTo);
			if ( BlueprintToConsolidateTo != NULL && ensure(BlueprintToConsolidateTo->GeneratedClass) )
			{
				for ( TArray<UObject*>::TConstIterator ConsolIter( ReplaceInfo.ReplaceableObjects ); ConsolIter; ++ConsolIter )
				{
					UBlueprint* BlueprintToConsolidate = Cast<UBlueprint>(*ConsolIter);
					if ( BlueprintToConsolidate != NULL && ensure(BlueprintToConsolidate->GeneratedClass) )
					{
						// Replace all instances of objects based on the old blueprint's class with objects based on the new class,
						// then repair the references on the object being consolidated so those objects can be properly disposed of upon deletion.
						UClass* OldClass = BlueprintToConsolidate->GeneratedClass;
						UClass* OldSkeletonClass = BlueprintToConsolidate->SkeletonGeneratedClass;


						FBlueprintCompileReinstancer::ReplaceInstancesOfClass(OldClass, BlueprintToConsolidateTo->GeneratedClass, nullptr, &ObjectsToNotConsolidateWithin, true);
						BlueprintToConsolidate->GeneratedClass = OldClass;
						BlueprintToConsolidate->SkeletonGeneratedClass = OldSkeletonClass;
					}
				}

				bNeedsGarbageCollection = true;
			}

			if (bNeedsGarbageCollection)
			{
				CollectGarbage(GARBAGE_COLLECTION_KEEPFLAGS);
			}

			FEditorDelegates::OnAssetsPreDelete.Broadcast(ReplaceInfo.ReplaceableObjects);

			TSet<FString> AlreadyMappedObjectPaths;

			if (bShouldDeleteAfterConsolidate)
			{
			// With all references to the objects to consolidate to eliminated from objects that are currently loaded, it should now be safe to delete
			// the objects to be consolidated themselves, leaving behind a redirector in their place to fix up objects that were not currently loaded at the time
			// of this operation.
			for ( TArray<UObject*>::TConstIterator ConsolIter( ReplaceInfo.ReplaceableObjects ); ConsolIter; ++ConsolIter )
			{
				GWarn->StatusUpdate( ConsolIter.GetIndex(), ReplaceInfo.ReplaceableObjects.Num(), NSLOCTEXT("UnrealEd", "ConsolidateAssetsUpdate_DeletingObjects", "Deleting Assets...") );

				UObject* CurObjToConsolidate = *ConsolIter;
				UObject* CurObjOuter = CurObjToConsolidate->GetOuter();
				UPackage* CurObjPackage = CurObjToConsolidate->GetOutermost();
				const FName CurObjName = CurObjToConsolidate->GetFName();
				const FString CurObjPath = CurObjToConsolidate->GetPathName();
				UBlueprint* BlueprintToConsolidate = Cast<UBlueprint>(CurObjToConsolidate);

				// Attempt to delete the object that was consolidated
				if ( DeleteSingleObject( CurObjToConsolidate ) )
				{
					// DONT GC YET!!! we still need these objects around to notify other tools that they are gone and to create redirectors
					ConsolidatedObjects.Add(CurObjToConsolidate);

					if ( AlreadyMappedObjectPaths.Contains(CurObjPath) )
					{
						continue;
					}

					// Create a redirector with a unique name
					// It will have the same name as the object that was consolidated after the garbage collect
					UObjectRedirector* Redirector = NewObject<UObjectRedirector>(CurObjOuter, NAME_None, RF_Standalone | RF_Public);
					check( Redirector );

					// Set the redirector to redirect to the object to consolidate to
					Redirector->DestinationObject = ObjectToConsolidateTo;

					// Keep track of the object name so we can rename the redirector later
					RedirectorToObjectNameMap.Add(Redirector, CurObjName);
					AlreadyMappedObjectPaths.Add(CurObjPath);

					// If consolidating blueprints, make sure redirectors are created for the consolidated blueprint class and CDO
					if ( BlueprintToConsolidateTo != NULL && BlueprintToConsolidate != NULL )
					{
						// One redirector for the class
						UObjectRedirector* ClassRedirector = NewObject<UObjectRedirector>(CurObjOuter, NAME_None, RF_Standalone | RF_Public);
						check( ClassRedirector );
						ClassRedirector->DestinationObject = BlueprintToConsolidateTo->GeneratedClass;
						RedirectorToObjectNameMap.Add(ClassRedirector, BlueprintToConsolidate->GeneratedClass->GetFName());
						AlreadyMappedObjectPaths.Add(BlueprintToConsolidate->GeneratedClass->GetPathName());

						// One redirector for the CDO
						UObjectRedirector* CDORedirector = NewObject<UObjectRedirector>(CurObjOuter, NAME_None, RF_Standalone | RF_Public);
						check( CDORedirector );
						CDORedirector->DestinationObject = BlueprintToConsolidateTo->GeneratedClass->GetDefaultObject();
						RedirectorToObjectNameMap.Add(CDORedirector, BlueprintToConsolidate->GeneratedClass->GetDefaultObject()->GetFName());
						AlreadyMappedObjectPaths.Add(BlueprintToConsolidate->GeneratedClass->GetDefaultObject()->GetPathName());
					}

					DirtiedPackages.AddUnique( CurObjPackage );
				}
				// If the object couldn't be deleted, store it in the array that will be used to show the user which objects had errors
				else
				{
					CriticalFailureObjects.Add( CurObjToConsolidate );
				}
			}

			TArray<UPackage*> PotentialPackagesToDelete;
			for ( int32 ObjIdx = 0; ObjIdx < ConsolidatedObjects.Num(); ++ObjIdx )
			{
				PotentialPackagesToDelete.AddUnique(ConsolidatedObjects[ObjIdx]->GetOutermost());
			}

			CleanupAfterSuccessfulDelete(PotentialPackagesToDelete);

			// Now that the old objects have been garbage collected, give the redirectors a proper name
			for (TMap<UObjectRedirector*, FName>::TIterator RedirectIt(RedirectorToObjectNameMap); RedirectIt; ++RedirectIt)
			{
				UObjectRedirector* Redirector = RedirectIt.Key();
				const FName ObjName = RedirectIt.Value();

				if ( Redirector->Rename(*ObjName.ToString(), NULL, REN_Test) )
				{
					Redirector->Rename(*ObjName.ToString(), NULL, REN_DontCreateRedirectors | REN_ForceNoResetLoaders | REN_NonTransactional);
					FAssetRegistryModule::AssetCreated(Redirector);
				}
				else
				{
					// Could not rename the redirector back to the original object's name. This indicates the original
					// object could not be garbage collected even though DeleteSingleObject returned true.
					CriticalFailureObjects.AddUnique(Redirector);
				}
			}
			}

			// Empty the provided array so it's not full of pointers to deleted objects
			ObjectsToConsolidate.Empty();
			ConsolidatedObjects.Empty();

			GWarn->EndSlowTask();

			ConsolidationResults.DirtiedPackages = DirtiedPackages;
			ConsolidationResults.FailedConsolidationObjs = CriticalFailureObjects;
			ConsolidationResults.InvalidConsolidationObjs = UnconsolidatableObjects;

			// If some objects failed to consolidate, notify the user of the failed objects
			if ( UnconsolidatableObjects.Num() > 0 )
			{
				FString FailedObjectNames;
				for ( TArray<UObject*>::TConstIterator FailedIter( UnconsolidatableObjects ); FailedIter; ++FailedIter )
				{
					UObject* CurFailedObject = *FailedIter;
					FailedObjectNames += CurFailedObject->GetName() + TEXT("\n");
				}

				FFormatNamedArguments Arguments;
				Arguments.Add(TEXT("Objects"), FText::FromString( FailedObjectNames ));
				FText MessageFormatting = NSLOCTEXT("ObjectTools", "ConsolidateAssetsFailureDlgMFormattings", "The assets below were unable to be consolidated. This is likely because they are referenced by the object to consolidate to.\n\n{Objects}");
				FText Message = FText::Format( MessageFormatting, Arguments );
				FText Title = NSLOCTEXT("ObjectTools", "ConsolidateAssetsFailureDlg_Title", "Failed to Consolidate Assets");

				FMessageDialog::Open( EAppMsgType::Ok, Message, &Title );
			}

			// Alert the user to critical object failure
			if ( CriticalFailureObjects.Num() > 0 )
			{
				FString CriticalFailedObjectNames;
				for ( TArray<UObject*>::TConstIterator FailedIter( CriticalFailureObjects ); FailedIter; ++FailedIter )
				{
					const UObject* CurFailedObject = *FailedIter;
					CriticalFailedObjectNames += CurFailedObject->GetName() + TEXT("\n");
				}

				FString DirtiedPackageNames;
				for ( TArray<UPackage*>::TConstIterator DirtyPkgIter( DirtiedPackages ); DirtyPkgIter; ++DirtyPkgIter )
				{
					const UPackage* CurDirtyPkg = *DirtyPkgIter;
					DirtiedPackageNames += CurDirtyPkg->GetName() + TEXT("\n");
				}

				FFormatNamedArguments Arguments;
				Arguments.Add(TEXT("Assets"), FText::FromString( CriticalFailedObjectNames ));
				Arguments.Add(TEXT("Packages"), FText::FromString( DirtiedPackageNames ));
				FText MessageFormatting = NSLOCTEXT("ObjectTools", "ConsolidateAssetsCriticalFailureDlgMsgFormatting", "CRITICAL FAILURE:\nOne or more assets were partially consolidated, yet still cannot be deleted for some reason. It is highly recommended that you restart the editor without saving any of the assets or packages.\n\nAffected Assets:\n{Assets}\n\nPotentially Affected Packages:\n{Packages}");
				FText Message = FText::Format( MessageFormatting, Arguments );
				FText Title = NSLOCTEXT("ObjectTools", "ConsolidateAssetsCriticalFailureDlg_Title", "Critical Failure to Consolidate Assets");

				FMessageDialog::Open( EAppMsgType::Ok, Message, &Title );
			}
		}

		return ConsolidationResults;
	}

	FConsolidationResults ConsolidateObjects(UObject* ObjectToConsolidateTo, TArray<UObject*>& ObjectsToConsolidate, bool bShowDeleteConfirmation)
	{
		FConsolidationResults ConsolidationResults;

		// Ensure the consolidation is headed toward a valid object and this isn't occurring in game
		if (ObjectToConsolidateTo)
		{
			// Confirm that the consolidate was intentional
			if (bShowDeleteConfirmation)
			{
				if (!ShowDeleteConfirmationDialog(ObjectsToConsolidate))
				{
					return ConsolidationResults;
				}
			}
			TSet<UObject*> ObjectsToConsolidateWithin;
			TSet<UObject*> ObjectsToNotConsolidateWithin;
			return ConsolidateObjects(ObjectToConsolidateTo, ObjectsToConsolidate, ObjectsToConsolidateWithin, ObjectsToNotConsolidateWithin, true);
		}

		return ConsolidationResults;
	}

	void CompileBlueprintsAfterRefUpdate(TArray<UObject*>& ObjectsConsolidatedWithin)
	{
		for (UObject* CurObject : ObjectsConsolidatedWithin)
		{
			if (CurObject)
			{
				UBlueprint* BPObjectToUpdate = Cast<UBlueprint>(CurObject);
				if (BPObjectToUpdate)
				{
					FKismetEditorUtilities::CompileBlueprint(BPObjectToUpdate);
				}
			}
		}
	}

	/**
	 * Copies references for selected generic browser objects to the clipboard.
	 */
	void CopyReferences( const TArray< UObject* >& SelectedObjects ) // const
	{
		FString Ref;
		for ( int32 Index = 0 ; Index < SelectedObjects.Num() ; ++Index )
		{
			if( Ref.Len() )
			{
				Ref += LINE_TERMINATOR;
			}
			Ref += SelectedObjects[Index]->GetPathName();
		}

		FPlatformApplicationMisc::ClipboardCopy( *Ref );
	}

	/**
	 * Show the referencers of a selected object
	 *
	 * @param SelectedObjects	Array of the currently selected objects; the referencers of the first object are shown
	 */
	void ShowReferencers( const TArray< UObject* >& SelectedObjects ) // const
	{
		if( SelectedObjects.Num() > 0 )
		{
			UObject* Object = SelectedObjects[ 0 ];
			if ( Object )
			{
				GEditor->GetSelectedObjects()->Deselect( Object );

				CollectGarbage( GARBAGE_COLLECTION_KEEPFLAGS );

				FReferencerInformationList Refs;

				if (IsReferenced(Object, RF_Public, EInternalObjectFlags::Native, true, &Refs))
				{
					FStringOutputDevice Ar;
					Object->OutputReferencers(Ar, &Refs);
					UE_LOG(LogObjectTools, Warning, TEXT("%s"), *Ar);  // also print the objects to the log so you can actually utilize the data

					// Display a dialog containing all referencers; the dialog is designed to destroy itself upon being closed, so this
					// allocation is ok and not a memory leak
					SGenericDialogWidget::OpenDialog(NSLOCTEXT("ObjectTools", "ShowReferencers", "Show Referencers"), SNew(SEditableTextBox).Text(FText::FromString(Ar)).IsReadOnly(true));
				}
				else
				{
					FMessageDialog::Open(EAppMsgType::Ok, FText::Format(NSLOCTEXT("UnrealEd", "ObjectNotReferenced", "Object '{0}' Is Not Referenced"), FText::FromString(Object->GetName())));
				}

				GEditor->GetSelectedObjects()->Select( Object );
			}
		}
	}

	/**
	 * Displays a tree(currently) of all assets which reference the passed in object.
	 *
	 * @param ObjectToGraph		The object to find references to.
	 */
	void ShowReferenceGraph( UObject* ObjectToGraph )
	{
		SReferenceTree::OpenDialog(ObjectToGraph);
	}

	/**
	 * Displays all of the objects the passed in object references
	 *
	 * @param	Object	Object whose references should be displayed
	 * @param	bGenerateCollection If true, generate a collection
	 */
	void ShowReferencedObjs( UObject* Object, const FString& CollectionName, ECollectionShareType::Type ShareType )
	{
		if( Object )
		{
			GEditor->GetSelectedObjects()->Deselect( Object );

			// Find references.
			TSet<UObject*> ReferencedObjects;
			{
				const FScopedBusyCursor BusyCursor;
				TArray<UClass*> IgnoreClasses;
				TArray<FString> IgnorePackageNames;
				TArray<UObject*> IgnorePackages;

				// Assemble an ignore list.
				IgnoreClasses.Add( ULevel::StaticClass() );
				IgnoreClasses.Add( UWorld::StaticClass() );
				IgnoreClasses.Add( UPhysicalMaterial::StaticClass() );

				// Load the asset registry module
				FAssetRegistryModule& AssetRegistryModule = FModuleManager::LoadModuleChecked<FAssetRegistryModule>(TEXT("AssetRegistry"));

				TArray<FAssetData> AssetData;
				FARFilter Filter;
				Filter.PackagePaths.Add(FName(TEXT("/Engine/EngineMaterials")));
				Filter.PackagePaths.Add(FName(TEXT("/Engine/EditorMeshes")));
				Filter.PackagePaths.Add(FName(TEXT("/Engine/EditorResources")));
				Filter.PackagePaths.Add(FName(TEXT("/Engine/EngineMaterials")));
				Filter.PackagePaths.Add(FName(TEXT("/Engine/EngineFonts")));
				Filter.PackagePaths.Add(FName(TEXT("/Engine/EngineResources")));

				AssetRegistryModule.Get().GetAssets(Filter, AssetData);

				for (int32 AssetIdx = 0; AssetIdx < AssetData.Num(); ++AssetIdx)
				{
					IgnorePackageNames.Add( AssetData[AssetIdx].PackageName.ToString() );
				}

				// Construct the ignore package list.
				for( int32 PackageNameItr = 0; PackageNameItr < IgnorePackageNames.Num(); ++PackageNameItr )
				{
					UObject* PackageToIgnore = FindObject<UPackage>(NULL,*(IgnorePackageNames[PackageNameItr]),true);

					if( PackageToIgnore == NULL )
					{// An invalid package name was provided.
						UE_LOG(LogObjectTools, Log,  TEXT("Package to ignore \"%s\" in the list of referenced objects is NULL and should be removed from the list"), *(IgnorePackageNames[PackageNameItr]) );
					}
					else
					{
						IgnorePackages.Add(PackageToIgnore);
					}
				}

				FFindReferencedAssets::BuildAssetList( Object, IgnoreClasses, IgnorePackages, ReferencedObjects );
			}

			const int32 NumReferencedObjects = ReferencedObjects.Num();

			// Make sure that the only referenced object (if there's only one) isn't the object itself before outputting object references
			if ( NumReferencedObjects > 1 || ( NumReferencedObjects == 1 && !ReferencedObjects.Contains( Object ) ) )
			{
				if (CollectionName.Len() == 0)
				{
					FString OutString( FString::Printf( TEXT("\nObjects referenced by %s:\r\n"), *Object->GetFullName() ) );
					for(TSet<UObject*>::TConstIterator SetIt(ReferencedObjects); SetIt; ++SetIt)
					{
						const UObject *ReferencedObject = *SetIt;
						check(ReferencedObject);

						// Don't list an object as referring to itself.
						if ( ReferencedObject != Object )
						{
							OutString += FString::Printf( TEXT("\t%s:\r\n"), *ReferencedObject->GetFullName() );
						}
					}

					UE_LOG(LogObjectTools, Warning, TEXT("%s"), *OutString );

					// Display the object references in a copy-friendly dialog; the dialog is designed to destroy itself upon being closed, so this
					// allocation is ok and not a memory leak
					SGenericDialogWidget::OpenDialog(NSLOCTEXT("ObjectTools", "ShowReferencedAssets", "Show Referenced Assets"), SNew(SEditableTextBox).Text(FText::FromString(OutString)).IsReadOnly(true));
				}
				else
				{
					TArray<FName> ObjectsToAdd;
					for(TSet<UObject*>::TConstIterator SetIt(ReferencedObjects); SetIt; ++SetIt)
					{
						UObject* RefObj = *SetIt;
						if (RefObj != NULL)
						{
							if (RefObj != Object)
							{
								ObjectsToAdd.Add(FName(*RefObj->GetPathName()));
							}
						}
					}

					if (ObjectsToAdd.Num() > 0)
					{
						FContentHelper* ContentHelper = new FContentHelper();
						if (ContentHelper->Initialize() == true)
						{
							FName CollectionFName = FName(*CollectionName);
							ContentHelper->ClearCollection(CollectionFName, ShareType);
							const bool CollectionCreated = ContentHelper->SetCollection(CollectionFName, ShareType, ObjectsToAdd);

							// Notify the user whether the collection was successfully created
							FNotificationInfo Info( FText::Format( NSLOCTEXT("ObjectTools", "SuccessfulAddCollection", "{0} sucessfully added as a new collection."), FText::FromName(CollectionFName)) );
							Info.ExpireDuration = 3.0f;
							Info.bUseLargeFont = false;

							if ( !CollectionCreated )
							{
								ISourceControlModule& SourceControlModule = ISourceControlModule::Get();
								if ( !SourceControlModule.IsEnabled() && ShareType != ECollectionShareType::CST_Local )
								{
									// Private and Shared collection types require a source control connection
									Info.Text = NSLOCTEXT("ObjectTools", "FailedToAddCollection_SCC", "Failed to create new collection, requires source control connection");
								}
								else
								{
									Info.Text = NSLOCTEXT("ObjectTools", "FailedToAddCollection_Unknown", "Failed to create new collection");
								}
							}

							TSharedPtr<SNotificationItem> Notification = FSlateNotificationManager::Get().AddNotification(Info);
							if ( Notification.IsValid() )
							{
								Notification->SetCompletionState( CollectionCreated ? SNotificationItem::CS_Success : SNotificationItem::CS_Fail );
							}
						}
					} //-V773
				}
			}
			else
			{
				FMessageDialog::Open( EAppMsgType::Ok, FText::Format( NSLOCTEXT("UnrealEd", "ObjectNoReferences", "Object '{0}' doesn't refer to any non-ignored objects."), FText::FromString(Object->GetName()) ) );
			}

			GEditor->GetSelectedObjects()->Select( Object );
		}
	}

	/**
	 * Select the object referencers in the level
	 *
	 * @param	Object			Object whose references are to be selected
	 *
	 */
	void SelectActorsInLevelDirectlyReferencingObject( UObject* RefObj )
	{
		UPackage* Package = RefObj->GetOutermost();
		if (Package && Package->ContainsMap())
		{
			// Walk the chain of outers to find the object that is 'in' the level...
			UObject* ObjToSelect = NULL;
			UObject* CurrObject = RefObj;
			UObject* Outer = RefObj->GetOuter();
			while ((ObjToSelect == NULL) && (Outer != NULL) && (Outer != Package))
			{
				ULevel* Level = Cast<ULevel>(Outer);
				if (Level)
				{
					// We found it!
					ObjToSelect = CurrObject;
				}
				else
				{
					UObject* TempObject = Outer;
					Outer = Outer->GetOuter();
					CurrObject = TempObject;
				}
			}

			if (ObjToSelect)
			{
				AActor* ActorToSelect = Cast<AActor>(ObjToSelect);
				if (ActorToSelect)
				{
					GEditor->SelectActor( ActorToSelect, true, true );
				}
			}
		}
	}

	/**
	 * Select the object and it's external referencers' referencers in the level.
	 * This function calls AccumulateObjectReferencersForObjectRecursive to
	 * recursively build a list of objects to check for referencers in the level
	 *
	 * @param	Object				Object whose references are to be selected
	 * @param	bRecurseMaterial	Whether or not we're allowed to recurse the material
	 *
	 */
	void SelectObjectAndExternalReferencersInLevel( UObject* Object, const bool bRecurseMaterial )
	{
		if(Object)
		{
			if(IsReferenced(Object, RF_Public, EInternalObjectFlags::Native))
			{
				TArray<UObject*> ObjectsToSelect;

				GEditor->SelectNone( true, true );

				// Generate the list of objects.  This function is necessary if the object
				//	in question is indirectly referenced by an actor.  For example, a
				//	material used on a static mesh that is instanced in the level
				AccumulateObjectReferencersForObjectRecursive( Object, ObjectsToSelect, bRecurseMaterial );

				// Select the objects in the world
				for ( TArray<UObject*>::TConstIterator ObjToSelectItr( ObjectsToSelect ); ObjToSelectItr; ++ObjToSelectItr )
				{
					UObject* ObjToSelect = *ObjToSelectItr;
					SelectActorsInLevelDirectlyReferencingObject(ObjToSelect);
				}

				GEditor->GetSelectedObjects()->Select( Object );
			}
			else
			{
				FMessageDialog::Open( EAppMsgType::Ok, FText::Format(NSLOCTEXT("UnrealEd", "ObjectNotReferenced", "Object '{0}' Is Not Referenced"), FText::FromString(Object->GetName())) );
			}
		}
	}


	/**
	 * Recursively add the objects referencers to a single array
	 *
	 * @param	Object				Object whose references are to be selected
	 * @param	Referencers			Array of objects being referenced in level
	 * @param	bRecurseMaterial	Whether or not we're allowed to recurse the material
	 *
	 */
	void AccumulateObjectReferencersForObjectRecursive( UObject* Object, TArray<UObject*>& Referencers, const bool bRecurseMaterial )
	{
		TArray<FReferencerInformation> OutInternalReferencers;
		TArray<FReferencerInformation> OutExternalReferencers;
		Object->RetrieveReferencers(&OutInternalReferencers, &OutExternalReferencers);

		// dump the referencers
		for (int32 ExtIndex = 0; ExtIndex < OutExternalReferencers.Num(); ExtIndex++)
		{
			UObject* RefdObject = OutExternalReferencers[ExtIndex].Referencer;
			if (RefdObject)
			{
				Referencers.Push( RefdObject );
				// Recursively search for static meshes and materials so that textures and materials will recurse back
				// to the meshes in which they are used
				if	( !(Object->IsA(UStaticMesh::StaticClass()) ) // Added this check for safety in case of a circular reference
					&& (	(RefdObject->IsA(UStaticMesh::StaticClass()))
						||	(RefdObject->IsA(UMaterialInterface::StaticClass()) && bRecurseMaterial)	// Only recurse the material if we're interested in it's children
						)
					)
				{
					AccumulateObjectReferencersForObjectRecursive( RefdObject, Referencers, bRecurseMaterial );
				}
			}
		}
	}

	bool ShowDeleteConfirmationDialog ( const TArray<UObject*>& ObjectsToDelete )
	{
		TArray<UPackage*> PackagesToDelete;

		// Gather a list of packages which may need to be deleted once the objects are deleted.
		for ( int32 ObjIdx = 0; ObjIdx < ObjectsToDelete.Num(); ++ObjIdx )
		{
			PackagesToDelete.AddUnique(ObjectsToDelete[ObjIdx]->GetOutermost());
		}

		// Cull out packages which cannot be found on disk or are not UAssets
		for ( int32 PackageIdx = PackagesToDelete.Num() - 1; PackageIdx >= 0; --PackageIdx )
		{
			UPackage* Package = PackagesToDelete[PackageIdx];

			FString PackageFilename;
			if( !FPackageName::DoesPackageExist( Package->GetName(), NULL, &PackageFilename ) )
			{
				// Could not determine filename for package so we can not delete
				PackagesToDelete.RemoveAt(PackageIdx);
			}
		}

		// If we found any packages that we may delete
		if ( PackagesToDelete.Num() )
		{
			// Set up the delete package dialog
			FPackagesDialogModule& PackagesDialogModule = FModuleManager::LoadModuleChecked<FPackagesDialogModule>( TEXT("PackagesDialog") );
			PackagesDialogModule.CreatePackagesDialog(NSLOCTEXT("PackagesDialogModule", "DeleteAssetsDialogTitle", "Delete Assets"), NSLOCTEXT("PackagesDialogModule", "DeleteAssetsDialogMessage", "The following assets will be deleted."), /*InReadOnly=*/true);
			PackagesDialogModule.AddButton(DRT_Save, NSLOCTEXT("PackagesDialogModule", "DeleteSelectedButton", "Delete"), NSLOCTEXT("PackagesDialogModule", "DeleteSelectedButtonTip", "Delete the listed assets"));
			if(!ISourceControlModule::Get().IsEnabled())
			{
				PackagesDialogModule.AddButton(DRT_MakeWritable, NSLOCTEXT("PackagesDialogModule", "MakeWritableAndDeleteSelectedButton", "Make Writable and Delete"), NSLOCTEXT("PackagesDialogModule", "MakeWritableAndDeleteSelectedButtonTip", "Makes the listed assets writable and deletes them"));
			}
			PackagesDialogModule.AddButton(DRT_Cancel, NSLOCTEXT("PackagesDialogModule", "CancelButton", "Cancel"), NSLOCTEXT("PackagesDialogModule", "CancelDeleteButtonTip", "Do not delete any assets and cancel the current operation"));

			for ( int32 PackageIdx = 0; PackageIdx < PackagesToDelete.Num(); ++PackageIdx )
			{
				UPackage* Package = PackagesToDelete[PackageIdx];
				PackagesDialogModule.AddPackageItem(Package, Package->GetName(), ECheckBoxState::Checked);
			}

			// Display the delete dialog
			const EDialogReturnType UserResponse = PackagesDialogModule.ShowPackagesDialog();

			if(UserResponse == DRT_MakeWritable)
			{
				// make each file writable before attempting to delete
				for ( int32 PackageIdx = 0; PackageIdx < PackagesToDelete.Num(); ++PackageIdx )
				{
					const UPackage* Package = PackagesToDelete[PackageIdx];
					FString PackageFilename;
					if(FPackageName::DoesPackageExist(Package->GetName(), NULL, &PackageFilename))
					{
						FPlatformFileManager::Get().GetPlatformFile().SetReadOnly(*PackageFilename, false);
					}
				}
			}

			// If the user selected a "Delete" option return true
			return UserResponse == DRT_Save || UserResponse == DRT_MakeWritable;
		}
		else
		{
			// There are no packages that are considered for deletion. Return true because this is a safe delete.
			return true;
		}
	}

	void CleanupAfterSuccessfulDelete (const TArray<UPackage*>& PotentialPackagesToDelete, bool bPerformReferenceCheck)
	{
		TArray<UPackage*> PackagesToDelete = PotentialPackagesToDelete;
		TArray<UPackage*> EmptyPackagesToUnload;
		TArray<FString> PackageFilesToDelete;
		TArray<TSharedRef<ISourceControlState, ESPMode::ThreadSafe> > PackageSCCStates;
		ISourceControlProvider& SourceControlProvider = ISourceControlModule::Get().GetProvider();

		GWarn->BeginSlowTask( NSLOCTEXT("ObjectTools", "OldPackageCleanupSlowTask", "Cleaning Up Old Assets"), true );
		const int32 OriginalNumPackagesToDelete = PackagesToDelete.Num();
		// Cull out packages which are still referenced, dont exist on disk, or are not UAssets
		// Record the filename and SCC state of any package which is not culled.
		for ( int32 PackageIdx = PackagesToDelete.Num() - 1; PackageIdx >= 0; --PackageIdx )
		{
			GWarn->StatusUpdate(OriginalNumPackagesToDelete - PackageIdx, OriginalNumPackagesToDelete, NSLOCTEXT("ObjectTools", "OldPackageCleanupSlowTask", "Cleaning Up Old Assets"));
			UObject* Package = PackagesToDelete[PackageIdx];

			bool bIsReferenced = false;

			if ( Package != nullptr && bPerformReferenceCheck )
			{
				FReferencerInformationList FoundReferences;
				bIsReferenced = IsReferenced(Package, GARBAGE_COLLECTION_KEEPFLAGS, EInternalObjectFlags::GarbageCollectionKeepFlags,  true, &FoundReferences);
				if ( bIsReferenced )
				{
					// determine whether the transaction buffer is the only thing holding a reference to the object
					// and if so, offer the user the option to reset the transaction buffer.
					GEditor->Trans->DisableObjectSerialization();
					bIsReferenced = IsReferenced(Package, GARBAGE_COLLECTION_KEEPFLAGS, EInternalObjectFlags::GarbageCollectionKeepFlags, true, &FoundReferences);
					GEditor->Trans->EnableObjectSerialization();

					// only ref to this object is the transaction buffer, clear the transaction buffer
					if ( !bIsReferenced )
					{
						GEditor->Trans->Reset(NSLOCTEXT("UnrealEd", "DeleteSelectedItem", "Delete Selected Item"));
					}
				}
			}

			if ( bIsReferenced )
			{
				PackagesToDelete.RemoveAt(PackageIdx);
			}
			else
			{
				UPackage* CurrentPackage = Cast<UPackage>(Package);

				FString PackageFilename;
				if( Package != nullptr && FPackageName::DoesPackageExist( Package->GetName(), NULL, &PackageFilename ) )
				{
					PackageFilesToDelete.Add(PackageFilename);
					CurrentPackage->SetDirtyFlag(false);
				}
				else
				{
					// Could not determine filename for package so we can not delete
					PackagesToDelete.RemoveAt(PackageIdx);

					if (UPackage::IsEmptyPackage(CurrentPackage))
					{
						// If the package is empty, unload it anyway
						EmptyPackagesToUnload.Add(CurrentPackage);
						CurrentPackage->SetDirtyFlag(false);
					}
				}
			}
		}

		// Get the current source control states of all the package files we're deleting at once.
		if (ISourceControlModule::Get().IsEnabled())
		{
			SourceControlProvider.GetState(PackageFilesToDelete, PackageSCCStates, EStateCacheUsage::ForceUpdate);
		}

		GWarn->EndSlowTask();

		if (GUnrealEd)
		{
			// Let the package auto-saver know that it needs to ignore the deleted packages
			GUnrealEd->GetPackageAutoSaver().OnPackagesDeleted(PackagesToDelete);
		}

		// Let the asset registry know that these packages are being removed
		for (UPackage* PackageToDelete : PackagesToDelete)
		{
			FAssetRegistryModule::PackageDeleted(PackageToDelete);
		}

		// Unload the packages and collect garbage.
		if ( PackagesToDelete.Num() > 0 || EmptyPackagesToUnload.Num() > 0 )
		{
			TArray<UPackage*> AllPackagesToUnload;
			AllPackagesToUnload.Reserve(PackagesToDelete.Num() + EmptyPackagesToUnload.Num());
			AllPackagesToUnload.Append(PackagesToDelete);
			AllPackagesToUnload.Append(EmptyPackagesToUnload);

			UPackageTools::UnloadPackages(AllPackagesToUnload);
		}
		CollectGarbage( GARBAGE_COLLECTION_KEEPFLAGS );

		// Now delete all packages that have become empty
		bool bMakeWritable = false;
		bool bSilent = false;
		TArray<FString> SCCFilesToRevert;
		TArray<FString> SCCFilesToDelete;

		for ( int32 PackageFileIdx = 0; PackageFileIdx < PackageFilesToDelete.Num(); ++PackageFileIdx )
		{
			const FString& PackageFilename = PackageFilesToDelete[PackageFileIdx];
			if ( ISourceControlModule::Get().IsEnabled() )
			{
				const FSourceControlStatePtr SourceControlState = PackageSCCStates.IsValidIndex(PackageFileIdx) ? PackageSCCStates[PackageFileIdx] : FSourceControlStatePtr();
				const bool bInDepot = SourceControlState.IsValid() && SourceControlState->IsSourceControlled();
				if ( bInDepot )
				{
					check(SourceControlState.IsValid());

					// The file is managed by source control. Open it for delete.
					FString FullPackageFilename = FPaths::ConvertRelativePathToFull(PackageFilename);

					// Revert the file if it is checked out
					const bool bIsAdded = SourceControlState->IsAdded();
					if ( SourceControlState->IsCheckedOut() || bIsAdded || SourceControlState->IsDeleted() )
					{
						// Batch the revert operation so that we only make one request to the source control module.
						SCCFilesToRevert.Add(FullPackageFilename);
					}

					if ( bIsAdded )
					{
						// The file was open for add and reverted, this leaves the file on disk so here we delete it
						IFileManager::Get().Delete(*PackageFilename);
					}
					else
					{
						// Batch this file for deletion so that we only send one deletion request to the source control module.
						if (SourceControlState->CanDelete())
						{
							SCCFilesToDelete.Add(FullPackageFilename);
						}
						else
						{
							UE_LOG(LogObjectTools, Warning, TEXT("SCC failed to open '%s' for deletion."), *PackageFilename);
						}
					}
				}
				else
				{
					// The file was never submitted to the depo, delete it locally
					IFileManager::Get().Delete(*PackageFilename);
				}
			}
			else
			{
				// Source control is compiled in, but is not enabled for some reason, delete the file locally
				if(IFileManager::Get().IsReadOnly(*PackageFilename))
				{
					EAppReturnType::Type ReturnType = EAppReturnType::No;
					if(!bMakeWritable && !bSilent)
					{
						FFormatNamedArguments Args;
						Args.Add(TEXT("Filename"), FText::FromString(PackageFilename));
						const FText Message = FText::Format(NSLOCTEXT("ObjectTools", "DeleteReadOnlyWarning", "File '{Filename}' is read-only on disk, are you sure you want to delete it?"), Args);

						ReturnType = FMessageDialog::Open(EAppMsgType::YesNoYesAllNoAll, Message);
						bMakeWritable = ReturnType == EAppReturnType::YesAll;
						bSilent = ReturnType == EAppReturnType::NoAll;
					}

					if(bMakeWritable || ReturnType == EAppReturnType::Yes)
					{
						FPlatformFileManager::Get().GetPlatformFile().SetReadOnly(*PackageFilename, false);
						IFileManager::Get().Delete(*PackageFilename);
					}
				}
				else
				{
					IFileManager::Get().Delete(*PackageFilename);
				}
			}
		}

		// Handle all source control revert and delete operations as a batched operation.
		if (ISourceControlModule::Get().IsEnabled())
		{
			if (SCCFilesToRevert.Num() > 0)
			{
				SourceControlProvider.Execute(ISourceControlOperation::Create<FRevert>(), SCCFilesToRevert);
			}

			if (SCCFilesToDelete.Num() > 0)
			{
				if (SourceControlProvider.Execute(ISourceControlOperation::Create<FDelete>(), SCCFilesToDelete) == ECommandResult::Failed)
				{
					UE_LOG(LogObjectTools, Warning, TEXT("SCC failed to open the selected files for deletion."));
				}
			}
		}

		// Let the level browser that we deleted a level (must happen after physically deleting the package file as it will rescan the folders)
		FEditorDelegates::RefreshLevelBrowser.Broadcast();
	}

	int32 DeleteAssets( const TArray<FAssetData>& AssetsToDelete, bool bShowConfirmation )
	{
		TArray<TWeakObjectPtr<UPackage>> PackageFilesToDelete;
		TArray<UObject*> ObjectsToDelete;
		for ( int i = 0; i < AssetsToDelete.Num(); i++ )
		{
			const FAssetData& AssetData = AssetsToDelete[i];
			UObject *ObjectToDelete = AssetData.GetAsset();
			// Assets can be loaded even when their underlying type/class no longer exists...
			if ( ObjectToDelete!=nullptr )
			{
				ObjectsToDelete.Add( ObjectToDelete );
			}
			else if ( AssetData.IsUAsset() )
			{
				// ... In this cases there is no underlying asset or type so remove the package itself directly after confirming it's valid to do so.
				FString PackageFilename;
				if( !FPackageName::DoesPackageExist( AssetData.PackageName.ToString(), NULL, &PackageFilename ) )
				{
					// Could not determine filename for package so we can not delete
					continue;
				}

				UPackage* Package = FindPackage(nullptr, *AssetData.PackageName.ToString());
				if ( Package )
				{
					PackageFilesToDelete.Add(Package);
				}
			}
		}

		int32 NumObjectsToDelete = ObjectsToDelete.Num();
		if ( NumObjectsToDelete > 0 )
		{
			NumObjectsToDelete = DeleteObjects( ObjectsToDelete, bShowConfirmation );
		}

		const int32 NumPackagesToDelete = PackageFilesToDelete.Num();
		if (NumPackagesToDelete > 0)
		{
			TArray<UPackage*> PackagePointers;
			for ( const auto& PkgIt : PackageFilesToDelete )
			{
				UPackage* Package = PkgIt.Get();
				if ( Package )
				{
					PackagePointers.Add(Package);
				}
			}

			if ( PackagePointers.Num() > 0 )
			{
				const bool bPerformReferenceCheck = true;
				CleanupAfterSuccessfulDelete(PackagePointers, bPerformReferenceCheck);
			}
		}

		return NumPackagesToDelete + NumObjectsToDelete;
	}

	void AddExtraObjectsToDelete(TArray< UObject* >& ObjectsToDelete)
	{
		const int32 OriginalNum = ObjectsToDelete.Num();
		for (int32 i=0; i < OriginalNum; ++i)
		{
			UObject* ObjectToDelete = ObjectsToDelete[i];

			// Delete MapBuildData with maps
			if (UWorld* World = Cast<UWorld>(ObjectToDelete))
			{
				if (World->PersistentLevel && World->PersistentLevel->MapBuildData)
				{
					ObjectsToDelete.AddUnique(World->PersistentLevel->MapBuildData);
				}
			}
		}
	}

	bool ContainsWorldInUse(const TArray< UObject* >& ObjectsToDelete)
	{
		TArray<const UWorld*> WorldsToDelete;

		for (const UObject* ObjectToDelete : ObjectsToDelete)
		{
			if (const UWorld* World = Cast<UWorld>(ObjectToDelete))
			{
				WorldsToDelete.AddUnique(World);
			}
		}

		if (WorldsToDelete.Num() == 0)
		{
			return false;
		}

		auto GetCombinedWorldNames = [](const TArray<const UWorld*>& Worlds) -> FString
		{
			return FString::JoinBy(Worlds, TEXT(", "),
				[](const UWorld* World) -> FString
				{
					return World->GetPathName();
				});
		};

		UE_LOG(LogObjectTools, Log, TEXT("Deleting %d worlds: %s"), WorldsToDelete.Num(), *GetCombinedWorldNames(WorldsToDelete));

		TArray<const UWorld*> ActiveWorlds;

		for (const FWorldContext& WorldContext : GEditor->GetWorldContexts())
		{
			if (const UWorld* World = WorldContext.World())
			{
				ActiveWorlds.AddUnique(World);

				for (const ULevelStreaming* StreamingLevel : World->GetStreamingLevels())
				{
					if (StreamingLevel && StreamingLevel->GetLoadedLevel() && StreamingLevel->GetLoadedLevel()->GetOuter())
					{
						if (const UWorld* StreamingWorld = Cast<UWorld>(StreamingLevel->GetLoadedLevel()->GetOuter()))
						{
							ActiveWorlds.AddUnique(StreamingWorld);
						}
					}
				}
			}
		}

		UE_LOG(LogObjectTools, Log, TEXT("Currently %d active worlds: %s"), ActiveWorlds.Num(), *GetCombinedWorldNames(ActiveWorlds));

		for (const UWorld* World : WorldsToDelete)
		{
			if (ActiveWorlds.Contains(World))
			{
				return true;
			}
		}

		return false;
	}

	int32 DeleteObjects( const TArray< UObject* >& InObjectsToDelete, bool bShowConfirmation, EAllowCancelDuringDelete AllowCancelDuringDelete )
	{
		const FScopedBusyCursor BusyCursor;

		TArray<UObject*> ObjectsToDelete = InObjectsToDelete;
		AddExtraObjectsToDelete(ObjectsToDelete);

		// Allows deleting of sounds after they have been previewed
		GEditor->ClearPreviewComponents();

		// Ensure the audio manager is not holding on to any sounds
		FAudioDeviceManager* AudioDeviceManager = GEditor->GetAudioDeviceManager();
		if (AudioDeviceManager != nullptr)
		{
			AudioDeviceManager->UpdateActiveAudioDevices(false);

			const int32 NumAudioDevices = AudioDeviceManager->GetNumActiveAudioDevices();
			for (int32 DeviceIndex = 0; DeviceIndex < NumAudioDevices; DeviceIndex++)
			{
				FAudioDevice* AudioDevice = AudioDeviceManager->GetAudioDevice(DeviceIndex);
				if (AudioDevice != nullptr)
				{
					AudioDevice->StopAllSounds();
				}
			}
		}

		// Query delegate hook to validate if the delete operation is available
		FCanDeleteAssetResult CanDeleteResult;
		FEditorDelegates::OnAssetsCanDelete.Broadcast(ObjectsToDelete, CanDeleteResult);
		if (!CanDeleteResult.Get())
		{
			FMessageDialog::Open(EAppMsgType::Ok, NSLOCTEXT("UnrealEd", "CannotDelete", "Cannot currently delete selected objects. See log for details."));
			return 0;
		}

		// Make sure packages being saved are fully loaded.
		if( !HandleFullyLoadingPackages( ObjectsToDelete, NSLOCTEXT("UnrealEd", "Delete", "Delete") ) )
		{
			return 0;
		}

		// Load the asset registry module
		FAssetRegistryModule& AssetRegistryModule = FModuleManager::LoadModuleChecked<FAssetRegistryModule>(TEXT("AssetRegistry"));

		// Don't delete anything if we're still building the asset registry, warn the user and don't delete.
		if (AssetRegistryModule.Get().IsLoadingAssets())
		{
			FNotificationInfo Info( NSLOCTEXT("UnrealEd", "Warning_CantDeleteRebuildingAssetRegistry", "Unable To Delete While Discovering Assets") );
			Info.ExpireDuration = 3.0f;
			FSlateNotificationManager::Get().AddNotification(Info);
			return 0;
		}

		if (ContainsWorldInUse(ObjectsToDelete))
		{
			FText Title = NSLOCTEXT("UnrealEd", "DeleteFailedWorldInUseTitle", "Unable to delete level");
			FMessageDialog::Open(
				EAppMsgType::Ok,
				NSLOCTEXT("UnrealEd", "DeleteFailedWorldInUse", "Unable to delete level while it is open"),
				&Title
			);

			return 0;
		}

		// let systems clean up any unnecessary references that they may have
		// (so that they're not flagged in the dialog)
		FEditorDelegates::OnAssetsPreDelete.Broadcast(ObjectsToDelete);

		TSharedRef<FAssetDeleteModel> DeleteModel = MakeShared<FAssetDeleteModel>(ObjectsToDelete);

		if ( bShowConfirmation )
		{
			const FVector2D DEFAULT_WINDOW_SIZE = FVector2D( 600, 700 );

			/** Create the window to host our package dialog widget */
			TSharedRef< SWindow > DeleteAssetsWindow = SNew( SWindow )
				.Title( FText::FromString( "Delete Assets" ) )
				.ClientSize( DEFAULT_WINDOW_SIZE );

			/** Set the content of the window to our package dialog widget */
			TSharedRef< SDeleteAssetsDialog > DeleteDialog =
				SNew(SDeleteAssetsDialog, DeleteModel)
				.ParentWindow( DeleteAssetsWindow );

			DeleteAssetsWindow->SetContent( DeleteDialog );

			/** Show the package dialog window as a modal window */
			GEditor->EditorAddModalWindow( DeleteAssetsWindow );

			return DeleteModel->GetDeletedObjectCount();
		}
<<<<<<< HEAD
		
=======

>>>>>>> 6cc98f7d
		bool bUserCanceled = false;
		const bool bAllowCancelDuringDelete = (AllowCancelDuringDelete == EAllowCancelDuringDelete::AllowCancel);
		GWarn->BeginSlowTask(NSLOCTEXT("UnrealEd", "VerifyingDelete", "Verifying Delete"), true, bAllowCancelDuringDelete);
		while ( !bUserCanceled && DeleteModel->GetState() != FAssetDeleteModel::Finished )
		{
			DeleteModel->Tick(0);
			GWarn->StatusUpdate((int32)( DeleteModel->GetProgress() * 100 ), 100, DeleteModel->GetProgressText());

			if (bAllowCancelDuringDelete)
			{
				bUserCanceled = GWarn->ReceivedUserCancel();
			}
		}
		GWarn->EndSlowTask();

		if ( bUserCanceled )
		{
			UE_LOG(LogUObjectGlobals, Warning, TEXT("User canceled delete operation"));
			return 0;
		}

		if ( !DeleteModel->DoDelete() )
		{
			UE_LOG(LogUObjectGlobals, Warning, TEXT("Could not delete"));

			//@todo ndarnell explain why the delete failed?  Maybe we should show the delete UI
			// when this fails?
		}

		return DeleteModel->GetDeletedObjectCount();
	}

	static bool MakeReadOnlyPackageWritable(UObject* ObjectToDelete, bool& bMakeWritable, bool& bSilent)
	{
		// If an object's package is read only, and source control is not enabled, ask the user whether they wish
		// to make it writable.
		if (!ISourceControlModule::Get().IsEnabled())
		{
			UPackage* ObjectPackage = ObjectToDelete->GetOutermost();
			check(ObjectPackage != nullptr);

			FString PackageFilename;
			if (FPackageName::DoesPackageExist(ObjectPackage->GetName(), nullptr, &PackageFilename))
			{
				if (IFileManager::Get().IsReadOnly(*PackageFilename))
				{
					EAppReturnType::Type ReturnType = EAppReturnType::No;
					if (!bMakeWritable && !bSilent)
					{
						FFormatNamedArguments Args;
						Args.Add(TEXT("Filename"), FText::FromString(PackageFilename));
						const FText Message = FText::Format(NSLOCTEXT("ObjectTools", "DeleteReadOnlyWarning", "File '{Filename}' is read-only on disk, are you sure you want to delete it?"), Args);

						ReturnType = FMessageDialog::Open(EAppMsgType::YesNoYesAllNoAll, EAppReturnType::No, Message);
						bMakeWritable = ReturnType == EAppReturnType::YesAll;
						bSilent = ReturnType == EAppReturnType::NoAll;
					}

					if (bMakeWritable || ReturnType == EAppReturnType::Yes)
					{
						FPlatformFileManager::Get().GetPlatformFile().SetReadOnly(*PackageFilename, false);
					}
					else
					{
						return false;
					}
				}
			}
		}

		return true;
	}

	int32 DeleteObjectsUnchecked(const TArray< UObject* >& InObjectsToDelete)
	{
		GWarn->BeginSlowTask( NSLOCTEXT( "UnrealEd", "Deleting", "Deleting" ), true );

		TArray<UObject*> ObjectsDeletedSuccessfully;
		TArray<UObject*> ObjectsToDelete = InObjectsToDelete;
		AddExtraObjectsToDelete(ObjectsToDelete);

		bool bSawSuccessfulDelete = false;
		bool bMakeWritable = false;
		bool bSilent = false;

		for ( int32 Index = 0; Index < ObjectsToDelete.Num(); Index++ )
		{
			GWarn->StatusUpdate( Index, ObjectsToDelete.Num(), FText::Format( NSLOCTEXT( "UnrealEd", "Deletingf", "Deleting ({0} of {1})" ), FText::AsNumber( Index ), FText::AsNumber( ObjectsToDelete.Num() ) ) );
			UObject* ObjectToDelete = ObjectsToDelete[Index];

			if ( !ensure( ObjectToDelete != NULL ) )
			{
				continue;
			}

			// Early exclusion for assets contained in read-only packages if the user chooses not to write enable them
			if (!MakeReadOnlyPackageWritable(ObjectToDelete, bMakeWritable, bSilent))
			{
				continue;
			}

			// We already know it's not referenced or we wouldn't be performing the safe delete, so don't repeat the reference check.
			bool bPerformReferenceCheck = false;
			if ( DeleteSingleObject( ObjectToDelete, bPerformReferenceCheck ) )
			{
				ObjectsDeletedSuccessfully.Push( ObjectToDelete );
				bSawSuccessfulDelete = true;
			}
		}

		GWarn->EndSlowTask();

		// Record the number of objects deleted successfully so we can clear the list (once it is just full of pointers to deleted objects)
		const int32 NumObjectsDeletedSuccessfully = ObjectsDeletedSuccessfully.Num();

		// Update the browser if something was actually deleted.
		if ( bSawSuccessfulDelete )
		{
			TArray<UClass*> DeletedObjectClasses;
			TArray<UPackage*> PotentialPackagesToDelete;
			for ( int32 ObjIdx = 0; ObjIdx < ObjectsDeletedSuccessfully.Num(); ++ObjIdx )
			{
				DeletedObjectClasses.AddUnique(ObjectsDeletedSuccessfully[ObjIdx]->GetClass());
				PotentialPackagesToDelete.AddUnique( ObjectsDeletedSuccessfully[ObjIdx]->GetOutermost() );
			}
			// Broadcast the classes of the successfully deleted objects (before cleanup)
			FEditorDelegates::OnAssetsDeleted.Broadcast(DeletedObjectClasses);

			bool bPerformReferenceCheck = false;
			CleanupAfterSuccessfulDelete( PotentialPackagesToDelete, bPerformReferenceCheck );
			ObjectsDeletedSuccessfully.Empty();
		}

		return NumObjectsDeletedSuccessfully;
	}

	bool DeleteSingleObject( UObject* ObjectToDelete, bool bPerformReferenceCheck )
	{
		// Query delegate hook to validate if the delete operation is available
		FCanDeleteAssetResult CanDeleteResult;
		FEditorDelegates::OnAssetsCanDelete.Broadcast(TArray<UObject*>{ ObjectToDelete }, CanDeleteResult);
		if (!CanDeleteResult.Get())
		{
			FMessageDialog::Open(EAppMsgType::Ok, NSLOCTEXT("UnrealEd", "CannotDelete", "Cannot currently delete selected objects. See log for details."));
			return false;
		}

		GEditor->GetSelectedObjects()->Deselect( ObjectToDelete );

		{
			// @todo Animation temporary HACK to allow deleting of UMorphTargets. This will be removed when UMorphTargets are subobjects of USkeleton.
			// Get the base skeleton and unregister this morphtarget
			UMorphTarget* MorphTarget = Cast<UMorphTarget>(ObjectToDelete);
			if (MorphTarget && MorphTarget->BaseSkelMesh)
			{
				MorphTarget->BaseSkelMesh->UnregisterMorphTarget(MorphTarget);
			}
		}

		if ( bPerformReferenceCheck )
		{
			FReferencerInformationList Refs;

			// Check and see whether we are referenced by any objects that won't be garbage collected.
			bool bIsReferenced = IsReferenced(ObjectToDelete, GARBAGE_COLLECTION_KEEPFLAGS, EInternalObjectFlags::GarbageCollectionKeepFlags, true, &Refs);
			if ( bIsReferenced )
			{
				// determine whether the transaction buffer is the only thing holding a reference to the object
				// and if so, offer the user the option to reset the transaction buffer.
				GEditor->Trans->DisableObjectSerialization();
				bIsReferenced = IsReferenced(ObjectToDelete, GARBAGE_COLLECTION_KEEPFLAGS, EInternalObjectFlags::GarbageCollectionKeepFlags, true, &Refs);
				GEditor->Trans->EnableObjectSerialization();

				// only ref to this object is the transaction buffer, clear the transaction buffer
				if ( !bIsReferenced )
				{
					GEditor->Trans->Reset( NSLOCTEXT( "UnrealEd", "DeleteSelectedItem", "Delete Selected Item" ) );
				}
			}

			if ( bIsReferenced )
			{
				// We cannot safely delete this object. Print out a list of objects referencing this one
				// that prevent us from being able to delete it.
				FStringOutputDevice Ar;
				ObjectToDelete->OutputReferencers( Ar, &Refs );
				FMessageDialog::Open( EAppMsgType::Ok,
					FText::Format( NSLOCTEXT( "UnrealEd", "Error_InUse", "{0} is in use.\n\n---\nRunning the editor with '-NoLoadStartupPackages' may help if the object is loaded at startup.\n---\n\n{1}" ),
					FText::FromString( ObjectToDelete->GetFullName() ), FText::FromString( *Ar ) ) );

				// Reselect the object as it failed to be deleted
				GEditor->GetSelectedObjects()->Select( ObjectToDelete );

				return false;
			}
		}

		// Mark its package as dirty as we're going to delete it.
		ObjectToDelete->MarkPackageDirty();

		// Remove standalone flag so garbage collection can delete the object.
		ObjectToDelete->ClearFlags( RF_Standalone );

		// Notify the asset registry
		FAssetRegistryModule::AssetDeleted( ObjectToDelete );

		return true;
	}

	static void RecursiveRetrieveReferencers(UObject* Object, TSet<UObject*>& ReferencingObjects)
	{
		TArray<FReferencerInformation> ExternalReferencers;
		Object->RetrieveReferencers(nullptr /* internal refs */, &ExternalReferencers);

		for (const FReferencerInformation& Referencer : ExternalReferencers)
		{
			bool bAlreadyIn = false;
			ReferencingObjects.Add(Referencer.Referencer, &bAlreadyIn);
			if (!bAlreadyIn)
			{
				RecursiveRetrieveReferencers(Referencer.Referencer, ReferencingObjects);
			}
		}
	}

	int32 ForceDeleteObjects(const TArray< UObject* >& InObjectsToDelete, bool ShowConfirmation)
	{
		int32 NumDeletedObjects = 0;

		TArray<UObject*> ShownObjectsToDelete = InObjectsToDelete;
		AddExtraObjectsToDelete(ShownObjectsToDelete);

		// Query delegate hook to validate if the delete operation is available
		FCanDeleteAssetResult CanDeleteResult;
		FEditorDelegates::OnAssetsCanDelete.Broadcast(ShownObjectsToDelete, CanDeleteResult);
		if (!CanDeleteResult.Get())
		{
			FMessageDialog::Open(EAppMsgType::Ok, NSLOCTEXT("UnrealEd", "CannotDelete", "Cannot currently delete selected objects. See log for details."));
			return 0;
		}

		// Confirm that the delete was intentional
		if (ShowConfirmation && !ShowDeleteConfirmationDialog(ShownObjectsToDelete))
		{
			return 0;
		}

		// Recursively find all references to objects being deleted
		TSet<UObject*> ReferencingObjects;
		for (UObject* ToDelete : InObjectsToDelete)
		{
			ReferencingObjects.Add(ToDelete);

			RecursiveRetrieveReferencers(ToDelete, ReferencingObjects);
		}

		// Attempt to close all editors referencing any of the deleted objects
		bool bClosedAllEditors = true;
		for (UObject* Object : ReferencingObjects)
		{
			if (Object->IsAsset())
			{
				const TArray<IAssetEditorInstance*> ObjectEditors = GEditor->GetEditorSubsystem<UAssetEditorSubsystem>()->FindEditorsForAsset(Object);
				for (IAssetEditorInstance* ObjectEditorInstance : ObjectEditors)
				{
					if (!ObjectEditorInstance->CloseWindow())
					{
						bClosedAllEditors = false;
					}
				}
			}
		}

		// Failed to close at least one editor. It is possible that this editor has in-memory object references
		// which are not prepared to be changed dynamically so it is not safe to continue
		if (!bClosedAllEditors)
		{
			return 0;
		}

		{
			// Force delete is a dangerous operation, add some fingerprints to the log:
			FString Msg;
			Msg.Append(FString::Printf(TEXT("Force Deleting %d Package(s):"), ShownObjectsToDelete.Num()));
			const int32 MAX_PACKAGES_TO_LOG = 10;
			for(int32 I = 0; I < ShownObjectsToDelete.Num() && I < MAX_PACKAGES_TO_LOG; ++I)
			{
				Msg.Append(TEXT("\n"));
				Msg.Append(FString::Printf(TEXT("\tAsset Name: %s"), *GetPathNameSafe(ShownObjectsToDelete[I])));
			}
			UE_LOG(LogUObjectGlobals, Log, TEXT("%s"), *Msg);
		}

		GWarn->BeginSlowTask( NSLOCTEXT("UnrealEd", "Deleting", "Deleting"), true );

		struct FSCSNodeToDelete
		{
			USimpleConstructionScript* SimpleConstructionScript;
			USCS_Node* SCS_Node;
		};

		TArray<FSCSNodeToDelete> SCSNodesToDelete;
		TArray<UActorComponent*> ComponentsToDelete;
		TArray<AActor*> ActorsToDelete;
		TArray<TWeakObjectPtr<UObject>> ObjectsToDelete;
		bool bNeedsGarbageCollection = false;
		bool bMakeWritable = false;
		bool bSilent = false;

		// Clear audio components to allow previewed sounds to be consolidated
		GEditor->ClearPreviewComponents();

		for ( TArray<UObject*>::TConstIterator ObjectItr(ShownObjectsToDelete); ObjectItr; ++ObjectItr )
		{
			UObject* CurrentObject = *ObjectItr;

			GEditor->GetSelectedObjects()->Deselect( CurrentObject );

			// Early exclusion for assets contained in read-only packages if the user chooses not to write enable them
			if (!MakeReadOnlyPackageWritable(CurrentObject, bMakeWritable, bSilent))
			{
				continue;
			}

			ObjectsToDelete.Add( CurrentObject );

			// If the object about to be deleted is a Blueprint asset, make sure that any instances of the Blueprint class get deleted as well
			UBlueprint* BlueprintObject = Cast<UBlueprint>(CurrentObject);
			if ( BlueprintObject && BlueprintObject->GeneratedClass && BlueprintObject->GeneratedClass->ClassDefaultObject )
			{
				TArray<UObject*> InstancesToDelete;
				BlueprintObject->GeneratedClass->ClassDefaultObject->GetArchetypeInstances( InstancesToDelete );

				for ( TArray<UObject*>::TConstIterator InstanceItr( InstancesToDelete ); InstanceItr; ++InstanceItr )
				{
					UObject* CurrentInstance = *InstanceItr;

					// Don't include derived class CDOs.
					if(CurrentInstance->HasAnyFlags(RF_ClassDefaultObject))
					{
						continue;
					}

					AActor* CurrentInstanceAsActor = Cast<AActor>( CurrentInstance );
					UActorComponent* CurrentInstanceAsComponent = Cast<UActorComponent>(CurrentInstance);
					if ( CurrentInstanceAsActor )
					{
						ActorsToDelete.Add( CurrentInstanceAsActor );
					}
					else if ( CurrentInstanceAsComponent )
					{
						ComponentsToDelete.Add( CurrentInstanceAsComponent );

						// Find all the SCS_Node references that need to be destroyed before this component is destroyed.
						UBlueprintGeneratedClass* UBGC = CurrentInstanceAsComponent->GetTypedOuter<UBlueprintGeneratedClass>();
						if (UBGC && UBGC->SimpleConstructionScript)
						{
							for (USCS_Node* SCS_Node : UBGC->SimpleConstructionScript->GetAllNodes())
							{
								if (SCS_Node && SCS_Node->ComponentTemplate == CurrentInstanceAsComponent)
								{
									FSCSNodeToDelete DeleteNode;
									DeleteNode.SimpleConstructionScript = UBGC->SimpleConstructionScript;
									DeleteNode.SCS_Node = SCS_Node;
									SCSNodesToDelete.Add(DeleteNode);
								}
							}
						}
					}
					else
					{
						ObjectsToDelete.Add( CurrentInstance );
					}
				}
			}
		}

		// Destroy all SCSNodes
		if (SCSNodesToDelete.Num() > 0)
		{
			for (TArray<FSCSNodeToDelete>::TConstIterator SCSNodeItr(SCSNodesToDelete); SCSNodeItr; ++SCSNodeItr)
			{
				FSCSNodeToDelete SCSNodeToDelete = *SCSNodeItr;

				SCSNodeToDelete.SimpleConstructionScript->RemoveNodeAndPromoteChildren(SCSNodeToDelete.SCS_Node);

				GWarn->StatusUpdate(SCSNodeItr.GetIndex(), SCSNodesToDelete.Num(), NSLOCTEXT("UnrealEd", "ConsolidateAssetsUpdate_DeletingSCSNodes", "Deleting Blueprint Component references..."));
			}
		}

		bool bSelectionChanged = false;

		// Destroy all Components
		if (ComponentsToDelete.Num() > 0)
		{
			for (TArray<UActorComponent*>::TConstIterator ComponentItr(ComponentsToDelete); ComponentItr; ++ComponentItr)
			{
				UActorComponent* CurComponent = *ComponentItr;

				// Skip if already pending GC
				if (!CurComponent->IsPendingKill())
				{
					// Deselect if active
					USelection* SelectedComponents = GEditor->GetSelectedComponents();
					if (SelectedComponents && CurComponent->IsSelected())
					{
						SelectedComponents->Deselect(CurComponent);

						bSelectionChanged = true;
					}

					// Destroy the Component Instance
					CurComponent->DestroyComponent(true);

					bNeedsGarbageCollection = true;
				}

				GWarn->StatusUpdate(ComponentItr.GetIndex(), ComponentsToDelete.Num(), NSLOCTEXT("UnrealEd", "ConsolidateAssetsUpdate_DeletingComponentInstances", "Deleting Component Instances..."));
			}
		}

		// Destroy all Actor instances
		if ( ActorsToDelete.Num() > 0 )
		{
			ULayersSubsystem* Layers = GEditor->GetEditorSubsystem<ULayersSubsystem>();
			for ( TArray<AActor*>::TConstIterator ActorItr( ActorsToDelete ); ActorItr; ++ActorItr )
			{
				AActor* CurActor = *ActorItr;

				// Skip if already pending GC
				if ( !CurActor->IsPendingKill() )
				{
					// Deselect if active
					USelection* SelectedActors = GEditor->GetSelectedActors();
					if ( SelectedActors && CurActor->IsSelected() )
					{
						SelectedActors->Deselect( CurActor );

						bSelectionChanged = true;
					}

					// Destroy the Actor instance. This is similar to edactDeleteSelected(), but we don't request user confirmation here.
					Layers->DisassociateActorFromLayers( CurActor );
					if( CurActor->GetWorld() )
					{
						CurActor->GetWorld()->EditorDestroyActor( CurActor, false );
					}

					bNeedsGarbageCollection = true;
				}

				GWarn->StatusUpdate( ActorItr.GetIndex(), ActorsToDelete.Num(), NSLOCTEXT( "UnrealEd", "ConsolidateAssetsUpdate_DeletingActorInstances", "Deleting Actor Instances..." ) );
			}
		}

		if (bSelectionChanged)
		{
			GEditor->NoteSelectionChange();
		}

		{
			// If the current editor world is in this list, transition to a new map and reload the world to finish the delete
			ReloadEditorWorldForReferenceReplacementIfNecessary(ObjectsToDelete);
		}

		{
			int32 ReplaceableObjectsNum = 0;
			{
				TArray<UObject*> ObjectsToReplace;
				ObjectsToReplace.Reserve(ObjectsToDelete.Num());

				for(TWeakObjectPtr<UObject>& Object : ObjectsToDelete)
				{
					if(Object.IsValid())
					{
						ObjectsToReplace.Add(Object.Get());

						UBlueprint* BlueprintObject = Cast<UBlueprint>(Object.Get());
						if (BlueprintObject)
						{
							// If we're a blueprint add our generated class as well
							if (BlueprintObject->GeneratedClass)
							{
								ObjectsToReplace.AddUnique(BlueprintObject->GeneratedClass);
							}

							// Reparent any direct children to the parent class of the blueprint that's about to be deleted
							if (BlueprintObject->ParentClass != nullptr)
							{
								for (TObjectIterator<UClass> ClassIt; ClassIt; ++ClassIt)
								{
									UClass* ChildClass = *ClassIt;
									if (ChildClass->GetSuperStruct() == BlueprintObject->GeneratedClass)
									{
										UBlueprint* ChildBlueprint = Cast<UBlueprint>(ChildClass->ClassGeneratedBy);
										if (ChildBlueprint != nullptr)
										{
											// Do not reparent and recompile a Blueprint that is going to be deleted.
											if (ObjectsToDelete.Find(ChildBlueprint) == INDEX_NONE)
											{
												ChildBlueprint->Modify();
												ChildBlueprint->ParentClass = BlueprintObject->ParentClass;

												// Recompile the child blueprint to fix up the generated class
												FKismetEditorUtilities::CompileBlueprint(ChildBlueprint, EBlueprintCompileOptions::SkipGarbageCollection);

												// Defer garbage collection until after we're done processing the list of objects
												bNeedsGarbageCollection = true;
											}
										}
									}
								}
							}

							BlueprintObject->RemoveChildRedirectors();
							BlueprintObject->RemoveGeneratedClasses();
						}
					}
				}

				// Replacing references inside already loaded objects could cause rendering issues, so globally detach all components from their scenes for now
				FGlobalComponentRecreateRenderStateContext ReregisterContext;

				// UserDefinedStructs (probably all SctiptStructs) should be replaced with the FallbackStruct
				{
					TArray<UObject*> UDStructToReplace;
					for (int32 Iter = 0; Iter < ObjectsToReplace.Num(); )
					{
						if (auto UDStruct = Cast<UUserDefinedStruct>(ObjectsToReplace[Iter]))
						{
							ObjectsToReplace.RemoveAtSwap(Iter);
							UDStructToReplace.Add(UDStruct);
						}
						else
						{
							Iter++;
						}
					}

					if (UDStructToReplace.Num())
					{
						FForceReplaceInfo ReplaceInfo;
						ForceReplaceReferences(GetFallbackStruct(), UDStructToReplace, ReplaceInfo, false);
						ReplaceableObjectsNum += ReplaceInfo.ReplaceableObjects.Num();
					}
				}

				{
					FForceReplaceInfo ReplaceInfo;
					ForceReplaceReferences(NULL, ObjectsToReplace, ReplaceInfo, false);
					ReplaceableObjectsNum += ReplaceInfo.ReplaceableObjects.Num();
				}
			}

			// Handle deferred garbage collection
			if (bNeedsGarbageCollection)
			{
				CollectGarbage(GARBAGE_COLLECTION_KEEPFLAGS);
				bNeedsGarbageCollection = false;
			}

			// Load the asset tools module to get access to the browser type maps
			FAssetToolsModule& AssetToolsModule = FModuleManager::LoadModuleChecked<FAssetToolsModule>(TEXT("AssetTools"));

			int32 Count = 0;
			for(TWeakObjectPtr<UObject>& Object : ObjectsToDelete)
			{
				UObject* CurObject = Object.Get();

				if ( !ensure(CurObject != NULL) )
				{
					continue;
				}

				if( DeleteSingleObject( CurObject ) )
				{
					// Only count the objects we were given to delete, as this function may have added more (eg, BP instances)
					if (InObjectsToDelete.Contains(CurObject))
					{
						// Update return val
						++NumDeletedObjects;
					}
				}

				GWarn->StatusUpdate(Count, ReplaceableObjectsNum, NSLOCTEXT("UnrealEd", "ConsolidateAssetsUpdate_DeletingObjects", "Deleting Assets..."));
				++Count;

			}
		}

		TArray<UClass*> DeletedObjectClasses;
		TArray<UPackage*> PotentialPackagesToDelete;
		for(TWeakObjectPtr<UObject>& Object : ObjectsToDelete)
		{
			if(Object.IsValid())
			{
				DeletedObjectClasses.AddUnique(Object->GetClass());
				PotentialPackagesToDelete.AddUnique(Object->GetOutermost());
			}
		}

		if (PotentialPackagesToDelete.Num() > 0)
		{
			FEditorDelegates::OnAssetsDeleted.Broadcast(DeletedObjectClasses);
			CleanupAfterSuccessfulDelete(PotentialPackagesToDelete);
		}
		ObjectsToDelete.Empty();

		GWarn->EndSlowTask();

		if (GUnrealEd)
		{
			// Redraw viewports
			GUnrealEd->RedrawAllViewports();
		}

		return NumDeletedObjects;
	}


	/**
	 * Utility function to compose a string list of referencing objects
	 *
	 * @param References			Array of references to the relevant object
	 * @param RefObjNames			String list of all objects
	 * @param DefObjNames			String list of all objects referenced in default properties
	 *
	 * @return Whether or not any objects are in default properties
	 */
	bool ComposeStringOfReferencingObjects( TArray<FReferencerInformation>& References, FString& RefObjNames, FString& DefObjNames )
	{
		bool bInDefaultProperties = false;

		for ( TArray<FReferencerInformation>::TConstIterator ReferenceInfoItr( References ); ReferenceInfoItr; ++ReferenceInfoItr )
		{
			FReferencerInformation RefInfo = *ReferenceInfoItr;
			UObject* ReferencingObject = RefInfo.Referencer;
			RefObjNames = RefObjNames + TEXT("\n") + ReferencingObject->GetPathName();

			if( ReferencingObject->GetPathName().Contains( FString(DEFAULT_OBJECT_PREFIX)) )
			{
				DefObjNames = DefObjNames + TEXT("\n") + ReferencingObject->GetName();
				bInDefaultProperties = true;
			}
		}

		return bInDefaultProperties;
	}

	void DeleteRedirector (UObjectRedirector* Redirector)
	{
		// We can't actually delete the redirector. We will just send it to the transient package where it will get cleaned up later
		if (Redirector)
		{
			FAssetRegistryModule::AssetDeleted(Redirector);

			// Remove public flag if set and set transient flag to ensure below rename doesn't create a redirect.
			Redirector->ClearFlags( RF_Public );
			Redirector->SetFlags( RF_Transient );

			// Instead of deleting we rename the redirector into a dummy package where it will be GCed later.
			Redirector->Rename(NULL, GetTransientPackage(), REN_DontCreateRedirectors);
			Redirector->DestinationObject = NULL;
		}
	}

	bool GetMoveDialogInfo(const FText& DialogTitle, UObject* Object, bool bUniqueDefaultName, const FString& SourcePath, const FString& DestinationPath, FMoveDialogInfo& InOutInfo)
	{
		if ( !ensure(Object) )
		{
			return false;
		}

		const FString CurrentPackageName = Object->GetOutermost()->GetName();

		FString PreviousPackage = InOutInfo.PGN.PackageName;
		FString PreviousGroup = InOutInfo.PGN.GroupName;

		FString PackageName;
		FString GroupName;
		FString ObjectName;

		ObjectName = Object->GetName();

		const bool bIsRelativeOperation = SourcePath.Len() && DestinationPath.Len() && CurrentPackageName.StartsWith(SourcePath);
		if ( bIsRelativeOperation )
		{
			// Folder copy/move.

			// Collect the relative path then use it to determine the new location
			// For example, if SourcePath = /Game/MyPath and CurrentPackageName = /Game/MyPath/MySubPath/MyAsset
			//     /Game/MyPath/MySubPath/MyAsset -> /MySubPath/

			const int32 ShortPackageNameLen = FPackageName::GetLongPackageAssetName(CurrentPackageName).Len();
			const int32 RelativePathLen = CurrentPackageName.Len() - ShortPackageNameLen - SourcePath.Len();
			const FString RelativeDestPath = CurrentPackageName.Mid(SourcePath.Len(), RelativePathLen);

			PackageName = DestinationPath + RelativeDestPath + ObjectName;
			GroupName = TEXT("");

			// Folder copies dont need a dialog
			InOutInfo.bOkToAll = true;
		}
		else if ( PreviousPackage.Len() )
		{
			// Use the last supplied path
			// Non-relative move/copy, use the location from the previous operation
			PackageName = FPackageName::GetLongPackagePath(PreviousPackage) + "/" + ObjectName;
			GroupName = TEXT("");
		}
		else if ( DestinationPath.Len() )
		{
			// Use the passed in default path
			// Normal path
			PackageName = DestinationPath + "/" + ObjectName;
			GroupName = TEXT("");
		}
		else
		{
			// Use the path from the old package
			PackageName = Object->GetOutermost()->GetName();

			GroupName = TEXT("");
		}

		// If the target package already exists, check for name clashes and find a unique name
		if ( bUniqueDefaultName )
		{
			UPackage* NewPackage = FindPackage(NULL, *PackageName);

			if ( NewPackage )
			{
				NewPackage->FullyLoad();
			}
			else
			{
				FString PackageFilename;
				if ( FPackageName::DoesPackageExist(PackageName, NULL, &PackageFilename) )
				{
					NewPackage = LoadPackage(NULL, *PackageFilename, LOAD_None);
				}
			}

			if (NewPackage)
			{
				FString ObjectPrefix = ObjectName;
				int32 Suffix = 2;

				// Check if this is already a copied object name and increment it if it is
				FString LeftSplit;
				FString RightSplit;
				if( ObjectName.Split( "_", &LeftSplit, &RightSplit, ESearchCase::CaseSensitive, ESearchDir::FromEnd ) == true )
				{
					bool bOnlyNumeric = true;
					for( int index = 0; index < RightSplit.Len(); index++ )
					{
						if( FChar::IsDigit(RightSplit[index] ) == false )
						{
							bOnlyNumeric = false;
							break;
						}
					}
					if( bOnlyNumeric == true )
					{
						Suffix = FCString::Atoi(*RightSplit) + 1;
						ObjectPrefix = LeftSplit;
					}
				}

				// If the package and object names were equal before, ensure that the generated names are also equal
				const FString PackageShortName = FPackageName::GetLongPackageAssetName(*PackageName);
				const FString PackagePath = FPackageName::GetLongPackagePath(*PackageName);
				FString PackagePrefix = (ObjectName == PackageShortName) ? (PackagePath / ObjectPrefix) : PackageName;

				for (; NewPackage && StaticFindObjectFast(NULL, NewPackage, FName(*ObjectName)); Suffix++)
				{
					// DlgName exists in DlgPackage - generate a new one with a numbered suffix
					ObjectName = FString::Printf(TEXT("%s_%d"), *ObjectPrefix, Suffix);

					// Don't change the package name if we encounter an object name clash when moving to a legacy package
					{
						PackageName = FString::Printf(TEXT("%s_%d"), *PackagePrefix, Suffix);
						NewPackage = FindPackage(NULL, *PackageName);

						if ( NewPackage )
						{
							NewPackage->FullyLoad();
						}
						else
						{
							FString PackageFilename;
							if ( FPackageName::DoesPackageExist(PackageName, NULL, &PackageFilename) )
							{
								NewPackage = LoadPackage(NULL, *PackageFilename, LOAD_None);
							}
						}
					}
				}
			}
		}

		if( !InOutInfo.bOkToAll && InOutInfo.bPromptForRenameOnConflict )
		{
			// Present the user with a rename dialog for each asset.
			FDlgMoveAsset MoveDialog(/*bIsLegacyOrMapPackage*/ false, PackageName, GroupName, ObjectName, DialogTitle);

			const FDlgMoveAsset::EResult MoveDialogResult = MoveDialog.ShowModal();

			// Abort if the user cancelled.
			if( MoveDialogResult == FDlgMoveAsset::Cancel)
			{
				return false;
			}

			// Don't show the dialog again if "Ok to All" was selected.
			if( MoveDialogResult == FDlgMoveAsset::OKToAll )
			{
				InOutInfo.bOkToAll = true;
			}

			// Store the entered package/group/name for later retrieval.
			PackageName = MoveDialog.GetNewPackage();
			GroupName = MoveDialog.GetNewGroup();
			ObjectName = MoveDialog.GetNewName();

			// @todo asset: Should we interactively add localized packages
			//bSawOKToAll |= bLocPackages;
		}

		InOutInfo.PGN.PackageName = PackageName;
		InOutInfo.PGN.GroupName = GroupName;
		InOutInfo.PGN.ObjectName = ObjectName;

		return true;
	}


	bool RenameObjectsInternal( const TArray<UObject*>& Objects, bool bLocPackages, const TMap< UObject*, FString >* ObjectToLanguageExtMap, const FString& SourcePath, const FString& DestinationPath, bool bOpenDialog )
	{
		TSet<UPackage*> PackagesUserRefusedToFullyLoad;
		TArray<UPackage*> OutermostPackagesToSave;
		FText ErrorMessage;

		bool bSawSuccessfulRename = false;

		FMoveDialogInfo MoveDialogInfo;
		MoveDialogInfo.bOkToAll = !bOpenDialog;

		// The default value for save packages is true if SCC is enabled because the user can use SCC to revert a change
		MoveDialogInfo.bSavePackages = ISourceControlModule::Get().IsEnabled();

		for( int32 Index = 0; Index < Objects.Num(); Index++ )
		{
			UObject* Object = Objects[ Index ];
			if( !Object )
			{
				continue;
			}

			if ( !GetMoveDialogInfo(NSLOCTEXT("UnrealEd", "RenameObjects", "Move/Rename Objects" ), Object, /*bUniqueDefaultName=*/false, SourcePath, DestinationPath, MoveDialogInfo) )
			{
				// The user aborted the operation
				return false;
			}

			UPackage* OldPackage = Object->GetOutermost();
			if ( RenameSingleObject(Object, MoveDialogInfo.PGN, PackagesUserRefusedToFullyLoad, ErrorMessage, ObjectToLanguageExtMap) )
			{
				OutermostPackagesToSave.AddUnique( OldPackage );
				OutermostPackagesToSave.AddUnique( Object->GetOutermost() );
				bSawSuccessfulRename = true;
			}
		} // Selected objects.

		// Display any error messages that accumulated.
		if ( !ErrorMessage.IsEmpty() )
		{
			FMessageDialog::Open( EAppMsgType::Ok, ErrorMessage );
		}

		// Update the browser if something was actually renamed.
		if ( bSawSuccessfulRename )
		{
			bool bUpdateSCC = false;
			if ( MoveDialogInfo.bSavePackages )
			{
				const bool bCheckDirty = false;
				const bool bPromptToSave = false;
				FEditorFileUtils::PromptForCheckoutAndSave(OutermostPackagesToSave, bCheckDirty, bPromptToSave);
				bUpdateSCC = true;
			}

			if ( bUpdateSCC )
			{
				ISourceControlModule::Get().QueueStatusUpdate(OutermostPackagesToSave);
			}
		}

		return ErrorMessage.IsEmpty();
	}

	bool RenameSingleObject(UObject* Object, FPackageGroupName& PGN, TSet<UPackage*>& InOutPackagesUserRefusedToFullyLoad, FText& InOutErrorMessage, const TMap< UObject*, FString >* ObjectToLanguageExtMap, bool bLeaveRedirector)
	{
		FString ErrorMessage;

		if( !Object )
		{
			// Can not rename NULL objects.
			return false;
		}

		// @todo asset: Find an appropriate place for localized sounds
		bool bLocPackages = false;

		const FString& NewPackageName = PGN.PackageName;
		const FString& NewGroupName = PGN.GroupName;
		const FString& NewObjectName = PGN.ObjectName;

		const FScopedBusyCursor BusyCursor;

		bool bMoveFailed = false;
		bool bMoveRedirectorFailed = false;
		FMoveInfo MoveInfo;

		// The language extension for localized packages. Defaults to int32
		FString LanguageExt = TEXT("INT");

		// If the package the object is being moved to is new
		bool bPackageIsNew = false;

		if( bLocPackages && NewPackageName != Object->GetOutermost()->GetName() )
		{
			// If localized sounds are being moved to a different package
			// make sure the package they are being moved to is valid
			if( ObjectToLanguageExtMap )
			{
				// Language extension package this object is in
				const FString* FoundLanguageExt = ObjectToLanguageExtMap->Find( Object );

				if( FoundLanguageExt && *FoundLanguageExt != TEXT("INT") )
				{
					// A language extension has been found for this object.
					// Append the package name with the language extension.
					// Do not append int32 packages as they have no extension
					LanguageExt = *FoundLanguageExt->ToUpper();
					PGN.PackageName += FString::Printf( TEXT("_%s"), *LanguageExt );
					PGN.GroupName += FString::Printf( TEXT("_%s"), *LanguageExt );
				}

			}

			// Check to see if the language specific path is the same as the path in the filename
			const FString LanguageSpecificPath = FString::Printf( TEXT("%s/%s"), TEXT("Sounds"), *LanguageExt );

			// Filename of the package we are moving from
			FString OriginPackageFilename;
			// If the object was is in a localized directory.  SoundWaves in non localized package file paths should  be able to move anywhere.
			bool bOriginPackageInLocalizedDir = false;
			if ( FPackageName::DoesPackageExist( Object->GetOutermost()->GetName(), NULL, &OriginPackageFilename ) )
			{
				// if the language specific path cant be found in the origin package filename, this package is not in a directory for only localized packages
				bOriginPackageInLocalizedDir = (OriginPackageFilename.Contains( LanguageSpecificPath ) );
			}

			// Filename of the package we are moving to
			FString DestPackageName;
			// Find the package filename of the package we are moving to.
			bPackageIsNew = !FPackageName::DoesPackageExist( NewPackageName, NULL, &DestPackageName );
			if( !bPackageIsNew && bOriginPackageInLocalizedDir && !DestPackageName.Contains( LanguageSpecificPath ) )
			{
				// Skip new packages or packages not in localized dirs (objects in these can move anywhere)
				// If the the language specific path cannot be found in the destination package filename
				// This package is being moved to an invalid location.
				bMoveFailed = true;
				ErrorMessage += FText::Format( NSLOCTEXT("UnrealEd", "Error_InvalidMoveOfLocalizedObject", "Attempting to move localized sound {0} into non localized package or package with different localization.\n" ),
					FText::FromString(Object->GetName()) ).ToString();
			}
		}

		if ( !bMoveFailed )
		{
			// Make sure that a target package exists.
			if ( !NewPackageName.Len() )
			{
				ErrorMessage += TEXT("Invalid package name supplied\n");
				bMoveFailed = true;
			}
			else
			{
				// Make a full path from the target package and group.
				const FString FullPackageName = NewGroupName.Len()
					? FString::Printf(TEXT("%s.%s"), *NewPackageName, *NewGroupName)
					: NewPackageName;

				// Make sure the target package is fully loaded.
				TArray<UPackage*> TopLevelPackages;
				UPackage* ExistingPackage = FindPackage(NULL, *FullPackageName);
				UPackage* ExistingOutermostPackage = NewGroupName.Len() ? FindPackage(NULL, *NewPackageName) : ExistingPackage;

				if( ExistingPackage )
				{
					TopLevelPackages.Add( ExistingPackage->GetOutermost() );
				}

				// If there's an existing outermost package, try to find its filename
				FString ExistingOutermostPackageFilename;
				if ( ExistingOutermostPackage )
				{
					FPackageName::DoesPackageExist( ExistingOutermostPackage->GetName(), NULL, &ExistingOutermostPackageFilename );
				}

				// Fully load the ref objects package
				TopLevelPackages.Add( Object->GetOutermost() );

				// Used in the IsValidObjectName checks below
				FText Reason;

				if( ExistingPackage && ( InOutPackagesUserRefusedToFullyLoad.Contains(ExistingPackage) || !UPackageTools::HandleFullyLoadingPackages( TopLevelPackages, NSLOCTEXT("UnrealEd", "Rename", "Rename") ) ) )
				{
					// HandleFullyLoadingPackages should never return false for empty input.
					check( ExistingPackage );
					InOutPackagesUserRefusedToFullyLoad.Add( ExistingPackage );
					bMoveFailed = true;
				}
				// Don't allow a move/rename to occur into a package that has a filename invalid for saving. This is a rare case
				// that should not happen often, but could occur using packages created before the editor checked against file name length
				else if ( ExistingOutermostPackage && ExistingOutermostPackageFilename.Len() > 0 && !FFileHelper::IsFilenameValidForSaving( ExistingOutermostPackageFilename, Reason ) )
				{
					bMoveFailed = true;
				}
				else if( !NewObjectName.Len() )
				{
					ErrorMessage += TEXT("Invalid object name\n");
					bMoveFailed = true;
				}
				else if(!FName(*NewObjectName).IsValidObjectName( Reason )
					||	!FPackageName::IsValidLongPackageName( NewPackageName, /*bIncludeReadOnlyRoots=*/false, &Reason )
					||	!FName(*NewGroupName).IsValidGroupName(Reason,true) )
				{
					// Make sure the object name is valid.
					ErrorMessage += FString::Printf(TEXT("    %s to %s.%s: %s\n"), *Object->GetPathName(), *FullPackageName, *NewObjectName, *Reason.ToString() );
					bMoveFailed = true;
				}
				else
				{
					// We can rename on top of an object redirection (basically destroy the redirection and put us in its place).
					UPackage* NewPackage = CreatePackage( NULL, *FullPackageName );
					NewPackage->GetOutermost()->FullyLoad();

					// Make sure we copy all the cooked package flags if the asset was already cooked.
					if (Object->GetOutermost()->HasAnyPackageFlags(PKG_FilterEditorOnly))
					{
						NewPackage->SetPackageFlags(PKG_FilterEditorOnly);
					}
					NewPackage->bIsCookedForEditor = Object->GetOutermost()->bIsCookedForEditor;

					// Renaming an asset should respect the export controls of the original.
					if (Object->GetOutermost()->HasAnyPackageFlags(PKG_DisallowExport))
					{
						NewPackage->SetPackageFlags(PKG_DisallowExport);
					}

					UObjectRedirector* Redirector = Cast<UObjectRedirector>( StaticFindObject(UObjectRedirector::StaticClass(), NewPackage, *NewObjectName) );
					bool bFoundCompatibleRedirector = false;
					// If we found a redirector, check that the object it points to is of the same class.
					if ( Redirector
						&& Redirector->DestinationObject
						&& Redirector->DestinationObject->GetClass() == Object->GetClass() )
					{
						// Test renaming the redirector into a dummy package.
						if ( Redirector->Rename(*Redirector->GetName(), CreatePackage(NULL, TEXT("/Temp/TempRedirectors")), REN_Test) )
						{
							// Actually rename the redirector here so it doesn't get in the way of the rename below.
							Redirector->Rename(*Redirector->GetName(), CreatePackage(NULL, TEXT("/Temp/TempRedirectors")), REN_DontCreateRedirectors);

							bFoundCompatibleRedirector = true;
						}
						else
						{
							bMoveFailed = true;
							bMoveRedirectorFailed = true;
						}
					}

					if ( !bMoveFailed )
					{
						// Test to see if the rename will succeed.
						if ( Object->Rename(*NewObjectName, NewPackage, REN_Test) )
						{
							// No errors!  Set asset move info.
							MoveInfo.Set( *FullPackageName, *NewObjectName );

							// @todo asset: Find an appropriate place for localized sounds
							bLocPackages = false;
							if( bLocPackages && bPackageIsNew )
							{
								// Setup the path this localized package should be saved to.
								FString Path;

								// Newly renamed objects must have the single asset package extension
								Path = FPaths::Combine(*FPaths::ProjectDir(), TEXT("Content"), TEXT("Sounds"), *LanguageExt, *(FPackageName::GetLongPackageAssetName(NewPackageName) + FPackageName::GetAssetPackageExtension()));

								// Move the package into the correct file location by saving it
								GEditor->Exec( NULL, *FString::Printf(TEXT("OBJ SAVEPACKAGE PACKAGE=\"%s\" FILE=\"%s\""), *NewPackageName, *Path) );
							}
						}
						else
						{
							const FString FullObjectPath = FString::Printf(TEXT("%s.%s"), *FullPackageName, *NewObjectName);
							ErrorMessage += FText::Format( NSLOCTEXT("UnrealEd", "Error_ObjectNameAlreadyExists", "An object named '{0}' already exists.\n"), FText::FromString(FullObjectPath) ).ToString();
							bMoveFailed = true;
						}
					}

					if (bFoundCompatibleRedirector)
					{
						// Rename the redirector back since we are just testing
						UPackage* DestinationPackage = FindPackage(NULL, *FullPackageName);

						if ( ensure(DestinationPackage) )
						{
							if ( Redirector->Rename(*Redirector->GetName(), DestinationPackage, REN_Test) )
							{
								Redirector->Rename(*Redirector->GetName(), DestinationPackage, REN_DontCreateRedirectors);
							}
							else
							{
								UE_LOG(LogObjectTools, Warning, TEXT("RenameObjectsInternal failed to return a redirector '%s' to its original location. This was because there was already an asset in the way. Deleting redirector."), *Redirector->GetName());
								DeleteRedirector(Redirector);
								Redirector = NULL;
							}
						}
					}
				}
			} // NewPackageName valid?
		}

		if ( !bMoveFailed )
		{
			// Actually perform the move!
			check( MoveInfo.IsValid() );

			const FString& PkgName = MoveInfo.FullPackageName;
			const FString& ObjName = MoveInfo.NewObjName;
			const FString FullObjectPath = FString::Printf(TEXT("%s.%s"), *PkgName, *ObjName);

			// We can rename on top of an object redirection (basically destroy the redirection and put us in its place).
			UObjectRedirector* Redirector = Cast<UObjectRedirector>( StaticFindObject(UObjectRedirector::StaticClass(), NULL, *FullObjectPath) );
			// If we found a redirector, check that the object it points to is of the same class.
			if ( Redirector
				&& Redirector->DestinationObject
				&& Redirector->DestinationObject->GetClass() == Object->GetClass() )
			{
				DeleteRedirector(Redirector);
				Redirector = NULL;
			}

			UPackage* NewPackage = CreatePackage( NULL, *PkgName );
			// if this object is being renamed out of the MyLevel package into a content package, we need to mark it RF_Standalone
			// so that it will be saved (UWorld::CleanupWorld() clears this flag for all objects inside the package)
			if (!Object->HasAnyFlags(RF_Standalone)
				&&	Object->GetOutermost()->ContainsMap()
				&&	!NewPackage->GetOutermost()->ContainsMap() )
			{
				Object->SetFlags(RF_Standalone);
			}

			UPackage *OldPackage = Object->GetOutermost();
			FString OldObjectFullName = Object->GetFullName();
			FString OldObjectPathName = Object->GetPathName();
			GEditor->RenameObject( Object, NewPackage, *ObjName, bLeaveRedirector ? REN_None : REN_DontCreateRedirectors );

			if (OldPackage && OldPackage->MetaData)
			{
				// Migrate the localization ID to the new package
				TextNamespaceUtil::ForcePackageNamespace(NewPackage, TextNamespaceUtil::GetPackageNamespace(OldPackage));
				TextNamespaceUtil::ClearPackageNamespace(OldPackage);

				// Remove any metadata from old package pointing to moved objects
				OldPackage->MetaData->RemoveMetaDataOutsidePackage();
			}

			// Notify the asset registry of the rename
			FAssetRegistryModule::AssetRenamed(Object, OldObjectPathName);

			// If a redirector was created, notify the asset registry
			UObjectRedirector* NewRedirector = FindObject<UObjectRedirector>(NULL, *OldObjectPathName);
			if ( NewRedirector )
			{
				FAssetRegistryModule::AssetCreated(NewRedirector);
			}

			// Saw Successful Rename
			InOutErrorMessage = FText::FromString( ErrorMessage );
			return true;
		}
		else
		{
			if(bMoveRedirectorFailed)
			{
				ErrorMessage += FText::Format( NSLOCTEXT("UnrealEd", "Error_CouldntRenameObjectRedirectorF", "Couldn't rename '{0}' object because there is an object redirector of the same name, please fixup redirect from editor by enabling Show Redirects in content browser.\n"),
					FText::FromString(Object->GetFullName()) ).ToString();
			}
			else
			{
				ErrorMessage += FText::Format( NSLOCTEXT("UnrealEd", "Error_CouldntRenameObjectF", "Couldn't rename '{0}'.\n"), FText::FromString(Object->GetFullName()) ).ToString();
			}

			// @todo asset: Find an appropriate place for localized sounds
			bLocPackages = false;
			if( bLocPackages )
			{
				// Inform the user that no localized objects will be moved or renamed
				ErrorMessage += FString::Printf( TEXT("No localized objects could be moved"));
				// break out of the main loop,
				//break;
			}
		}

		InOutErrorMessage = FText::FromString( ErrorMessage );
		return false;
	}

	/**
	 * Finds all language variants for the passed in sound wave
	 *
	 * @param OutObjects	A list of found localized sound wave objects
	 * @param OutObjectToLanguageExtMap	A mapping of sound wave objects to their language extension
	 * @param Wave	The sound wave to search for
	 */
	void AddLanguageVariants( TArray<UObject*>& OutObjects, TMap< UObject*, FString >& OutObjectToLanguageExtMap, USoundWave* Wave )
	{
		//@todo-packageloc Handle sound localization packages.
	}

	bool RenameObjects( const TArray< UObject* >& SelectedObjects, bool bIncludeLocInstances, const FString& SourcePath, const FString& DestinationPath, bool bOpenDialog )
	{
		// @todo asset: Find a proper location for localized files
		bIncludeLocInstances = false; //-V763
		if( !bIncludeLocInstances )
		{
			return RenameObjectsInternal( SelectedObjects, bIncludeLocInstances, NULL, SourcePath, DestinationPath, bOpenDialog );
		}
		else
		{
			bool bSucceed = true;
			// For each object, find any localized variations and rename them as well
			for( int32 Index = 0; Index < SelectedObjects.Num(); Index++ )
			{
				TArray<UObject*> LocObjects;
				LocObjects.Empty();

				UObject* Object = SelectedObjects[ Index ];
				if( Object )
				{
					// NOTE: Only supported for SoundWaves right now
					USoundWave* Wave = ExactCast<USoundWave>( Object );
					if( Wave )
					{
						// A mapping of object to language extension, so we know where to move the localized sounds to if the user requests it.
						TMap< UObject*, FString > ObjectToLanguageExtMap;
						// Find if this is localized and add in the other languages
						AddLanguageVariants( LocObjects, ObjectToLanguageExtMap, Wave );
						// Prompt the user, and rename the files.
						bSucceed &= RenameObjectsInternal( LocObjects, bIncludeLocInstances, &ObjectToLanguageExtMap, SourcePath, DestinationPath, bOpenDialog );
					}
				}
			}

			return bSucceed;
		}
	}

	FString SanitizeObjectName(const FString& InObjectName)
	{
		return SanitizeInvalidChars(InObjectName, INVALID_OBJECTNAME_CHARACTERS);
	}

	FString SanitizeObjectPath(const FString& InObjectPath)
	{
		return SanitizeInvalidChars(InObjectPath, INVALID_OBJECTPATH_CHARACTERS);
	}

	FString SanitizeInvalidChars(const FString& InText, const FString& InvalidChars)
	{
		return SanitizeInvalidChars(InText, *InvalidChars);
	}

	FString SanitizeInvalidChars(const FString& InText, const TCHAR* InvalidChars)
	{
		FString SanitizedText = InText;
		SanitizeInvalidCharsInline(SanitizedText, InvalidChars);
		return SanitizedText;
	}

	void SanitizeInvalidCharsInline(FString& InText, const TCHAR* InvalidChars)
	{
		const TCHAR* InvalidChar = InvalidChars ? InvalidChars : TEXT("");
		while (*InvalidChar)
		{
			InText.ReplaceCharInline(*InvalidChar, TCHAR('_'), ESearchCase::CaseSensitive);
			++InvalidChar;
		}
	}

	/**
	 * Internal helper function to obtain format descriptions and extensions of formats supported by the provided factory
	 *
	 * @param	InFactory			Factory whose formats should be retrieved
	 * @param	out_Descriptions	Array of format descriptions associated with the current factory; should equal the number of extensions
	 * @param	out_Extensions		Array of format extensions associated with the current factory; should equal the number of descriptions
	 */
	void InternalGetFactoryFormatInfo( const UFactory* InFactory, TArray<FString>& out_Descriptions, TArray<FString>& out_Extensions )
	{
		check(InFactory);

		// Iterate over each format the factory accepts
		for ( TArray<FString>::TConstIterator FormatIter( InFactory->Formats ); FormatIter; ++FormatIter )
		{
			const FString& CurFormat = *FormatIter;

			// Parse the format into its extension and description parts
			TArray<FString> FormatComponents;
			CurFormat.ParseIntoArray( FormatComponents, TEXT(";"), false );

			for ( int32 ComponentIndex = 0; ComponentIndex < FormatComponents.Num(); ComponentIndex += 2 )
			{
				check( FormatComponents.IsValidIndex( ComponentIndex + 1 ) );
				out_Extensions.Add( FormatComponents[ComponentIndex] );
				out_Descriptions.Add( FormatComponents[ComponentIndex + 1] );
			}
		}
	}

	/**
	 * Populates two strings with all of the file types and extensions the provided factory supports.
	 *
	 * @param	InFactory		Factory whose supported file types and extensions should be retrieved
	 * @param	out_Filetypes	File types supported by the provided factory, concatenated into a string
	 * @param	out_Extensions	Extensions supported by the provided factory, concatenated into a string
	 */
	void GenerateFactoryFileExtensions( UFactory* InFactory, FString& out_Filetypes, FString& out_Extensions, TMultiMap<uint32, UFactory*>& out_FilterIndexToFactory )
	{
		// Place the factory in an array and call the overloaded version of this function
		TArray<UFactory*> FactoryArray;
		FactoryArray.Add( InFactory );
		GenerateFactoryFileExtensions( FactoryArray, out_Filetypes, out_Extensions, out_FilterIndexToFactory );
	}

	/**
	 * Populates two strings with all of the file types and extensions the provided factories support.
	 *
	 * @param	InFactories		Factories whose supported file types and extensions should be retrieved
	 * @param	out_Filetypes	File types supported by the provided factory, concatenated into a string
	 * @param	out_Extensions	Extensions supported by the provided factory, concatenated into a string
	 */
	void GenerateFactoryFileExtensions( const TArray<UFactory*>& InFactories, FString& out_Filetypes, FString& out_Extensions, TMultiMap<uint32, UFactory*>& out_FilterIndexToFactory )
	{
		// Store all the descriptions and their corresponding extensions in a map
		TMultiMap<FString, FString> DescToExtensionMap;
		TMultiMap<FString, UFactory*> DescToFactory;

		// Iterate over each factory, retrieving their supported file descriptions and extensions, and storing them into the map
		for ( TArray<UFactory*>::TConstIterator FactoryIter(InFactories); FactoryIter; ++FactoryIter )
		{
			const UFactory* CurFactory = *FactoryIter;
			check(CurFactory);

			TArray<FString> Descriptions;
			TArray<FString> Extensions;
			InternalGetFactoryFormatInfo( CurFactory, Descriptions, Extensions );
			check( Descriptions.Num() == Extensions.Num() );

			// Make sure to only store each key, value pair once
			for ( int32 FormatIndex = 0; FormatIndex < Descriptions.Num() && FormatIndex < Extensions.Num(); ++FormatIndex )
			{
				DescToExtensionMap.AddUnique( Descriptions[FormatIndex], Extensions[FormatIndex ] );
				DescToFactory.AddUnique( Descriptions[FormatIndex], *FactoryIter );
			}
		}

		// Zero out the output strings in case they came in with data already
		out_Filetypes = "";
		out_Extensions = "";

		// Sort the map's keys alphabetically
		DescToExtensionMap.KeySort( TLess<FString>() );

		// Retrieve an array of all of the unique keys within the map
		TArray<FString> DescriptionKeyMap;
		DescToExtensionMap.GetKeys( DescriptionKeyMap );
		const TArray<FString>& DescriptionKeys = DescriptionKeyMap;

		uint32 IdxFilter = 1; // the type list will start by an all supported files wildcard value

		// Keep track of added extensions to prevent duplicates
		TArray<FString> AddedExtensions;

		// Iterate over each unique map key, retrieving all of each key's associated values in order to populate the strings
		for ( TArray<FString>::TConstIterator DescIter( DescriptionKeys ); DescIter; ++DescIter )
		{
			const FString& CurDescription = *DescIter;

			// Retrieve each value associated with the current key
			TArray<FString> Extensions;
			DescToExtensionMap.MultiFind( CurDescription, Extensions );
			if ( Extensions.Num() > 0 )
			{
				// Sort each extension alphabetically, so that the output is alphabetical by description, and in the event of
				// a description with multiple extensions, alphabetical by extension as well
				Extensions.Sort();

				for ( TArray<FString>::TConstIterator ExtIter( Extensions ); ExtIter; ++ExtIter )
				{
					const FString& CurExtension = *ExtIter;
					const FString& CurLine = FString::Printf( TEXT("%s (*.%s)|*.%s"), *CurDescription, *CurExtension, *CurExtension );

					// The same extension could be used for multiple types (like with t3d), so ensure any given extension is only added to the string once
					if ( !AddedExtensions.Contains(CurExtension))
					{
						if ( out_Extensions.Len() > 0 )
						{
							out_Extensions += TEXT(";");
						}
						out_Extensions += FString::Printf(TEXT("*.%s"), *CurExtension);
                       				AddedExtensions.Add(CurExtension);
					}

					// Each description-extension pair can only appear once in the map, so no need to check the string for duplicates
					if ( out_Filetypes.Len() > 0 )
					{
						out_Filetypes += TEXT("|");
					}
					out_Filetypes += CurLine;

					// save the order in which descriptions are added to be able to identify
					// factories using filter index
					TArray<UFactory*> Factories;
					DescToFactory.MultiFind( CurDescription, Factories );
					TArray<UFactory*>::TIterator FactIt(Factories);
					for (;FactIt;++FactIt)
					{
						out_FilterIndexToFactory.Add( IdxFilter, *FactIt );
					}
					++IdxFilter;
				}
			}
		}
	}

	/**
	 * Generates a list of file types for a given class.
	 */
	void AppendFactoryFileExtensions ( UFactory* InFactory, FString& out_Filetypes, FString& out_Extensions )
	{
		TArray<FString> Descriptions;
		TArray<FString> Extensions;
		InternalGetFactoryFormatInfo( InFactory, Descriptions, Extensions );
		check( Descriptions.Num() == Extensions.Num() );

		for ( int32 FormatIndex = 0; FormatIndex < Descriptions.Num() && FormatIndex < Extensions.Num(); ++FormatIndex )
		{
			const FString& CurDescription = Descriptions[FormatIndex];
			const FString& CurExtension = Extensions[FormatIndex];
			const FString& CurLine = FString::Printf( TEXT("%s (*.%s)|*.%s"), *CurDescription, *CurExtension, *CurExtension );

			// Only append the extension if it's not already one of the found extensions
			if ( !out_Extensions.Contains( CurExtension) )
			{
				if ( out_Extensions.Len() > 0 )
				{
					out_Extensions += TEXT(";");
				}
				out_Extensions += FString::Printf(TEXT("*.%s"), *CurExtension);
			}

			// Only append the line if it's not already one of the found filetypes
			if ( !out_Filetypes.Contains( CurLine) )
			{
				if ( out_Filetypes.Len() > 0 )
				{
					out_Filetypes += TEXT("|");
				}
				out_Filetypes += CurLine;
			}
		}
	}

	/**
	 * Iterates over all classes and assembles a list of non-abstract UExport-derived type instances.
	 */
	void AssembleListOfExporters(TArray<UExporter*>& OutExporters)
	{
		auto TransientPackage = GetTransientPackage();

		// @todo DB: Assemble this set once.
		OutExporters.Empty();
		for( TObjectIterator<UClass> It ; It ; ++It )
		{
			if( It->IsChildOf(UExporter::StaticClass()) && !It->HasAnyClassFlags(CLASS_Abstract) )
			{
				UExporter* Exporter = NewObject<UExporter>(TransientPackage, *It);
				OutExporters.Add( Exporter );
			}
		}
	}

	/**
	 * Assembles a path from the outer chain of the specified object.
	 */
	void GetDirectoryFromObjectPath(const UObject* Obj, FString& OutResult)
	{
		if( Obj )
		{
			GetDirectoryFromObjectPath( Obj->GetOuter(), OutResult );
			OutResult /= Obj->GetName();
		}
	}

	/**
	 * Exports the specified objects to file.
	 *
	 * @param	ObjectsToExport					The set of objects to export.
	 * @param	bPromptIndividualFilenames		If true, prompt individually for filenames.  If false, bulk export to a single directory.
	 * @param	ExportPath						receives the value of the path the user chose for exporting.
	 * @param	bUseProvidedExportPath			If true and out_ExportPath is specified, use the value in out_ExportPath as the export path w/o prompting for a directory when applicable
	 */
	void ExportObjects(const TArray<UObject*>& ObjectsToExport, bool bPromptIndividualFilenames, FString* ExportPath/*=NULL*/, bool bUseProvidedExportPath /*= false*/ )
	{
		FAssetToolsModule& AssetToolsModule = FModuleManager::LoadModuleChecked<FAssetToolsModule>(TEXT("AssetTools"));

		if (ExportPath && bUseProvidedExportPath && !bPromptIndividualFilenames)
		{
			AssetToolsModule.Get().ExportAssets(ObjectsToExport, *ExportPath);
		}
		else
		{
			AssetToolsModule.Get().ExportAssetsWithDialog(ObjectsToExport, bPromptIndividualFilenames);
		}
	}

	/**
	 * Tags objects which are in use by levels specified by the search option
	 *
	 * @param SearchOption	 The search option for finding in use objects
	 */
	void TagInUseObjects( EInUseSearchOption SearchOption )
	{
		UWorld* World = GWorld;
		TSet<UObject*> LevelPackages;
		TSet<UObject*> Levels;

		if( !World )
		{
			// Don't do anything if there is no World.  This could be called during a level load transition
			return;
		}

		switch( SearchOption )
		{
		case SO_CurrentLevel:
			LevelPackages.Add( World->GetCurrentLevel()->GetOutermost() );
			Levels.Add( World->GetCurrentLevel() );
			break;
		case SO_VisibleLevels:
			// Add the persistent level if its visible
			if( FLevelUtils::IsLevelVisible( World->PersistentLevel ) )
			{
				LevelPackages.Add( World->PersistentLevel->GetOutermost() );
				Levels.Add( World->PersistentLevel );
			}
			// Add all other levels if they are visible
			for (ULevelStreaming* StreamingLevel  : World->GetStreamingLevels())
			{
				if (StreamingLevel && FLevelUtils::IsStreamingLevelVisibleInEditor( StreamingLevel ) )
				{
					if (ULevel* Level = StreamingLevel->GetLoadedLevel())
					{
						LevelPackages.Add( Level->GetOutermost() );
						Levels.Add( Level );
					}
				}
			}
			break;
		case SO_LoadedLevels:
			// Add the persistent level as its always loaded
			LevelPackages.Add( World->PersistentLevel->GetOutermost() );
			Levels.Add( World->PersistentLevel );

			// Add all other levels
			for (ULevelStreaming* StreamingLevel : World->GetStreamingLevels())
			{
				if (StreamingLevel)
				{
					if (ULevel* Level = StreamingLevel->GetLoadedLevel())
					{
						LevelPackages.Add( Level->GetOutermost() );
						Levels.Add( Level );
					}
				}
			}
			break;
		default:
			// A bad option was passed in.
			check(0);
		}

		TArray<UObject*> ObjectsInLevels;

		for( FObjectIterator It; It; ++It )
		{
			UObject* Obj = *It;

			// Clear all marked flags that could have been tagged in a previous search or by another system.
			Obj->UnMark(EObjectMark(OBJECTMARK_TagImp | OBJECTMARK_TagExp));


			// If the object is not flagged for GC and it is in one of the level packages do an indepth search to see what references it.
			if( !Obj->IsPendingKillOrUnreachable() && LevelPackages.Find( Obj->GetOutermost() ) != NULL )
			{
				// Determine if the current object is in one of the search levels.  This is the same as UObject::IsIn except that we can
				// search through many levels at once.
				for ( UObject* ObjectOuter = Obj->GetOuter(); ObjectOuter; ObjectOuter = ObjectOuter->GetOuter() )
				{
					if ( Levels.Find(ObjectOuter) != NULL )
					{
						// this object was contained within one of our ReferenceRoots
						ObjectsInLevels.Add( Obj );

						// If the object is using a blueprint generated class, also add the blueprint as a reference
						UBlueprint* const Blueprint = Cast<UBlueprint>(Obj->GetClass()->ClassGeneratedBy);
						if ( Blueprint )
						{
							ObjectsInLevels.Add( Blueprint );
						}
						break;
					}
				}
			}
			else if( Obj->IsA( AWorldSettings::StaticClass() ) )
			{
				// If a skipped object is a world info ensure it is not serialized because it may contain
				// references to levels (and by extension, their actors) that we are not searching for references to.
				Obj->Mark(OBJECTMARK_TagImp);
			}
		}

		// Tag all objects that are referenced by objects in the levels were are searching.
		FArchiveReferenceMarker Marker( ObjectsInLevels );
	}

	TSharedPtr<SWindow> OpenPropertiesForSelectedObjects( const TArray<UObject*>& SelectedObjects )
	{
		TSharedPtr<SWindow> FloatingDetailsView;
		if ( SelectedObjects.Num() > 0 )
		{
			FPropertyEditorModule& PropertyEditorModule = FModuleManager::LoadModuleChecked<FPropertyEditorModule>( "PropertyEditor" );

			FloatingDetailsView = PropertyEditorModule.CreateFloatingDetailsView( SelectedObjects, false );
		}

		return FloatingDetailsView;
	}

	void RemoveDeletedObjectsFromPropertyWindows( TArray<UObject*>& DeletedObjects )
	{
		FPropertyEditorModule& PropertyEditorModule = FModuleManager::LoadModuleChecked<FPropertyEditorModule>("PropertyEditor");
		PropertyEditorModule.RemoveDeletedObjects( DeletedObjects );
	}

	bool IsAssetValidForPlacing(UWorld* InWorld, const FString& ObjectPath)
	{
		bool bResult = ObjectPath.Len() > 0;
		if ( bResult )
		{
			bResult = !FEditorFileUtils::IsMapPackageAsset(ObjectPath);
			if ( !bResult )
			{
				// if this map is loaded, allow the asset to be placed
				FString AssetPackageName = FEditorFileUtils::ExtractPackageName(ObjectPath);
				if ( AssetPackageName.Len() > 0 )
				{
					UPackage* AssetPackage = FindObjectSafe<UPackage>(NULL, *AssetPackageName, true);
					if ( AssetPackage != NULL )
					{
						// so it's loaded - make sure it is the current map
						TArray<UWorld*> CurrentMapWorlds;
						EditorLevelUtils::GetWorlds(InWorld, CurrentMapWorlds, true);
						for ( int32 WorldIndex = 0; WorldIndex < CurrentMapWorlds.Num(); WorldIndex++ )
						{
							UWorld* World = CurrentMapWorlds[WorldIndex];
							if ( World != NULL && World->GetOutermost() == AssetPackage )
							{
								bResult = true;
								break;
							}
						}
					}
				}
			}
		}

		return bResult;
	}

	bool IsClassValidForPlacing(const UClass* InClass)
	{
		check(InClass);

		const bool bIsPlaceable = !InClass->HasAllClassFlags(CLASS_NotPlaceable) && (InClass->IsChildOf(AActor::StaticClass()) || InClass->IsChildOf(ABrush::StaticClass()) || InClass->IsChildOf(AVolume::StaticClass()));
		const bool bIsAbstractOrDeprecated = InClass->HasAnyClassFlags(CLASS_Abstract | CLASS_Deprecated | CLASS_NewerVersionExists);
		const bool bIsSkeletonClass = FKismetEditorUtilities::IsClassABlueprintSkeleton(InClass);

		return bIsPlaceable && !bIsAbstractOrDeprecated && !bIsSkeletonClass;
	}

	bool AreObjectsOfEquivalantType( const TArray<UObject*>& InProposedObjects )
	{
		if ( InProposedObjects.Num() > 0 )
		{
			// Use the first proposed object as the basis for the compatible check.
			const UObject* ComparisonObject = InProposedObjects[0];
			check( ComparisonObject );

			const UClass* ComparisonClass = ComparisonObject->GetClass();
			check( ComparisonClass );

			// Iterate over each proposed consolidation object, checking if each shares a common class with the consolidation objects, or at least, a common base that
			// is allowed as an exception (currently only exceptions made for textures and materials).
			for ( TArray<UObject*>::TConstIterator ProposedObjIter( InProposedObjects ); ProposedObjIter; ++ProposedObjIter )
			{
				UObject* CurProposedObj = *ProposedObjIter;
				check( CurProposedObj );

				const UClass* CurProposedClass = CurProposedObj->GetClass();

				if (ComparisonClass->IsChildOf(UBlueprint::StaticClass()) && CurProposedClass->IsChildOf(UBlueprint::StaticClass()))
				{
					if (*CastChecked<UBlueprint>(ComparisonObject)->ParentClass != *CastChecked<UBlueprint>(CurProposedObj)->ParentClass)
					{
						return false;
					}
				}

				if ( !AreClassesInterchangeable( ComparisonClass, CurProposedClass ) )
				{
					return false;
				}
			}
		}

		return true;
	}

	bool IsClassRedirector( const UClass* Class )
	{
		if ( Class == nullptr )
		{
			return false;
		}

		// You may not consolidate object redirectors
		if ( Class->IsChildOf( UObjectRedirector::StaticClass() ) )
		{
			return true;
		}

		return false;
	}

	bool AreClassesInterchangeable( const UClass* ClassA, const UClass* ClassB )
	{
		// You may not consolidate object redirectors
		if ( IsClassRedirector( ClassB ) )
		{
			return false;
		}

		if ( ClassB != ClassA )
		{
			const UClass* NearestCommonBase = ClassB->FindNearestCommonBaseClass( ClassA );

			// If the proposed object doesn't share a common class or a common base that is allowed as an exception, it is not a compatible object
			if ( !( NearestCommonBase->IsChildOf( UTexture::StaticClass() ) ) && !( NearestCommonBase->IsChildOf( UMaterialInterface::StaticClass() ) ) )
			{
				return false;
			}
		}

		return true;
	}
}





namespace ThumbnailTools
{

	/** Renders a thumbnail for the specified object */
	void RenderThumbnail( UObject* InObject, const uint32 InImageWidth, const uint32 InImageHeight, EThumbnailTextureFlushMode::Type InFlushMode, FTextureRenderTargetResource* InTextureRenderTargetResource, FObjectThumbnail* OutThumbnail )
	{
		// Renderer must be initialized before generating thumbnails
		check( GIsRHIInitialized );

		// Store dimensions
		if ( OutThumbnail )
		{
			OutThumbnail->SetImageSize( InImageWidth, InImageHeight );
		}

		// Grab the actual render target resource from the texture.  Note that we're absolutely NOT ALLOWED to
		// dereference this pointer.  We're just passing it along to other functions that will use it on the render
		// thread.  The only thing we're allowed to do is check to see if it's NULL or not.
		FTextureRenderTargetResource* RenderTargetResource = InTextureRenderTargetResource;
		if ( RenderTargetResource == NULL )
		{
			// No render target was supplied, just use a scratch texture render target
			const uint32 MinRenderTargetSize = FMath::Max( InImageWidth, InImageHeight );
			UTextureRenderTarget2D* RenderTargetTexture = GEditor->GetScratchRenderTarget( MinRenderTargetSize );
			check( RenderTargetTexture != NULL );

			// Make sure the input dimensions are OK.  The requested dimensions must be less than or equal to
			// our scratch render target size.
			check( InImageWidth <= RenderTargetTexture->GetSurfaceWidth() );
			check( InImageHeight <= RenderTargetTexture->GetSurfaceHeight() );

			RenderTargetResource = RenderTargetTexture->GameThread_GetRenderTargetResource();
		}
		check( RenderTargetResource != NULL );

		if (GShaderCompilingManager)
		{
			GShaderCompilingManager->ProcessAsyncResults(false, true);
		}

		// Create a canvas for the render target and clear it to black
		FCanvas Canvas( RenderTargetResource, NULL, FApp::GetCurrentTime() - GStartTime, FApp::GetDeltaTime(), FApp::GetCurrentTime() - GStartTime, GMaxRHIFeatureLevel );
		Canvas.Clear( FLinearColor::Black );


		// Get the rendering info for this object
		FThumbnailRenderingInfo* RenderInfo = GUnrealEd ? GUnrealEd->GetThumbnailManager()->GetRenderingInfo( InObject ) : nullptr;

		// Wait for all textures to be streamed in before we render the thumbnail
		// @todo CB: This helps but doesn't result in 100%-streamed-in resources every time! :(
		if( InFlushMode == EThumbnailTextureFlushMode::AlwaysFlush )
		{
			FlushAsyncLoading();

			IStreamingManager::Get().StreamAllResources( 100.0f );
		}

		// If this object's thumbnail will be rendered to a texture on the GPU.
		bool bUseGPUGeneratedThumbnail = true;

		if( RenderInfo != NULL && RenderInfo->Renderer != NULL )
		{
			const float ZoomFactor = 1.0f;

			uint32 DrawWidth = InImageWidth;
			uint32 DrawHeight = InImageHeight;
			if ( OutThumbnail )
			{
				// Find how big the thumbnail WANTS to be
				uint32 DesiredWidth = 0;
				uint32 DesiredHeight = 0;
				{
					// Currently we only allow textures/icons (and derived classes) to override our desired size
					// @todo CB: Some thumbnail renderers (like particles and lens flares) hard code their own
					//	   arbitrary thumbnail size even though they derive from TextureThumbnailRenderer
					if( RenderInfo->Renderer->IsA( UTextureThumbnailRenderer::StaticClass() ) )
					{
						RenderInfo->Renderer->GetThumbnailSize(
							InObject,
							ZoomFactor,
							DesiredWidth,		// Out
							DesiredHeight );	// Out
					}
				}

				// Does this thumbnail have a size associated with it?  Materials and textures often do!
				if( DesiredWidth > 0 && DesiredHeight > 0 )
				{
					// Scale the desired size down if it's too big, preserving aspect ratio
					if( DesiredWidth > InImageWidth )
					{
						DesiredHeight = ( DesiredHeight * InImageWidth ) / DesiredWidth;
						DesiredWidth = InImageWidth;
					}
					if( DesiredHeight > InImageHeight )
					{
						DesiredWidth = ( DesiredWidth * InImageHeight ) / DesiredHeight;
						DesiredHeight = InImageHeight;
					}

					// Update dimensions
					DrawWidth = FMath::Max<uint32>(1, DesiredWidth);
					DrawHeight = FMath::Max<uint32>(1, DesiredHeight);
					OutThumbnail->SetImageSize( DrawWidth, DrawHeight );
				}
			}

			// Draw the thumbnail
			const int32 XPos = 0;
			const int32 YPos = 0;
			RenderInfo->Renderer->Draw(
				InObject,
				XPos,
				YPos,
				DrawWidth,
				DrawHeight,
				RenderTargetResource,
				&Canvas
				);
		}

		// GPU based thumbnail rendering only
		if( bUseGPUGeneratedThumbnail )
		{
			// Tell the rendering thread to draw any remaining batched elements
			Canvas.Flush_GameThread();


			{
				ENQUEUE_RENDER_COMMAND(UpdateThumbnailRTCommand)(
					[RenderTargetResource](FRHICommandListImmediate& RHICmdList)
					{
						// Copy (resolve) the rendered thumbnail from the render target to its texture
						RHICmdList.CopyToResolveTarget(
							RenderTargetResource->GetRenderTargetTexture(),		// Source texture
							RenderTargetResource->TextureRHI,					// Dest texture
							FResolveParams() );									// Resolve parameters
					});

				if(OutThumbnail)
				{
					const FIntRect InSrcRect(0,	0, OutThumbnail->GetImageWidth(), OutThumbnail->GetImageHeight());

					TArray<uint8>& OutData = OutThumbnail->AccessImageData();

					OutData.Empty();
					OutData.AddUninitialized(OutThumbnail->GetImageWidth() * OutThumbnail->GetImageHeight() * sizeof(FColor));

					// Copy the contents of the remote texture to system memory
					// NOTE: OutRawImageData must be a preallocated buffer!
					RenderTargetResource->ReadPixelsPtr((FColor*)OutData.GetData(), FReadSurfaceDataFlags(), InSrcRect);
				}
			}
		}
	}


	/** Generates a thumbnail for the specified object and caches it */
	FObjectThumbnail* GenerateThumbnailForObjectToSaveToDisk( UObject* InObject )
	{
		// Does the object support thumbnails?
		FThumbnailRenderingInfo* RenderInfo = GUnrealEd ? GUnrealEd->GetThumbnailManager()->GetRenderingInfo( InObject ) : nullptr;
		if( RenderInfo != NULL && RenderInfo->Renderer != NULL )
		{
			// Set the size of cached thumbnails
			const int32 ImageWidth = 	ThumbnailTools::DefaultThumbnailSize;
			const int32 ImageHeight = ThumbnailTools::DefaultThumbnailSize;

			// For cached thumbnails we want to make sure that textures are fully streamed in so that the thumbnail we're saving won't have artifacts
			// However, this can add 30s - 100s to editor load
			//@todo - come up with a cleaner solution for this, preferably not blocking on texture streaming at all but updating when textures are fully streamed in
			ThumbnailTools::EThumbnailTextureFlushMode::Type TextureFlushMode = ThumbnailTools::EThumbnailTextureFlushMode::NeverFlush;

			// When generating a material thumbnail to save in a package, make sure we finish compilation on the material first
			if ( UMaterial* InMaterial = Cast<UMaterial>(InObject) )
			{
				FScopedSlowTask SlowTask(0, NSLOCTEXT( "ObjectTools", "FinishingCompilationStatus", "Finishing Shader Compilation..." ) );
				SlowTask.MakeDialog();

				// Block until the shader maps that we will save have finished being compiled
				InMaterial->GetMaterialResource(GMaxRHIFeatureLevel)->FinishCompilation();
			}

			// Generate the thumbnail
			FObjectThumbnail NewThumbnail;
			ThumbnailTools::RenderThumbnail(
				InObject, ImageWidth, ImageHeight, TextureFlushMode, NULL,
				&NewThumbnail );		// Out

			UPackage* MyOutermostPackage = InObject->GetOutermost();
			return CacheThumbnail( InObject->GetFullName(), &NewThumbnail, MyOutermostPackage );
		}

		return NULL;
	}

	/**
	 * Caches a thumbnail into a package's thumbnail map.
	 *
	 * @param	ObjectFullName	the full name for the object to associate with the thumbnail
	 * @param	Thumbnail		the thumbnail to cache; specify NULL to remove the current cached thumbnail
	 * @param	DestPackage		the package that will hold the cached thumbnail
	 *
	 * @return	pointer to the thumbnail data that was cached into the package
	 */
	FObjectThumbnail* CacheThumbnail( const FString& ObjectFullName, FObjectThumbnail* Thumbnail, UPackage* DestPackage )
	{
		FObjectThumbnail* Result = NULL;

		if ( ObjectFullName.Len() > 0 && DestPackage != NULL )
		{
			// Create a new thumbnail map if we don't have one already
			if( !DestPackage->ThumbnailMap )
			{
				DestPackage->ThumbnailMap = MakeUnique<FThumbnailMap>();
			}

			// @todo thumbnails: Backwards compat
			FName ObjectFullNameFName( *ObjectFullName );
			FObjectThumbnail* CachedThumbnail = DestPackage->ThumbnailMap->Find( ObjectFullNameFName );
			if ( Thumbnail != NULL )
			{
				// Cache the thumbnail (possibly replacing an existing thumb!)
				Result = &DestPackage->ThumbnailMap->Add( ObjectFullNameFName, *Thumbnail );
			}
			//only let thumbnails loaded from disk to be removed.
			//When capturing thumbnails from the content browser, it will only exist in memory until it is saved out to a package.
			//Don't let the recycling purge them
			else if ((CachedThumbnail != NULL) && (CachedThumbnail->IsLoadedFromDisk()))
			{
				DestPackage->ThumbnailMap->Remove( ObjectFullNameFName );
			}

		}

		return Result;
	}



	/**
	 * Caches an empty thumbnail entry
	 *
	 * @param	ObjectFullName	the full name for the object to associate with the thumbnail
	 * @param	DestPackage		the package that will hold the cached thumbnail
	 */
	void CacheEmptyThumbnail( const FString& ObjectFullName, UPackage* DestPackage )
	{
		FObjectThumbnail EmptyThumbnail;
		CacheThumbnail( ObjectFullName, &EmptyThumbnail, DestPackage );
	}

	/** Returns the long path name of the package from InFullName */
	FString GetPackageNameForObject( const FString& InFullName )
	{
		// First strip off the class name
		int32 FirstSpaceIndex = InFullName.Find( TEXT( " " ) );
		if( FirstSpaceIndex == INDEX_NONE || FirstSpaceIndex <= 0 )
		{
			// Malformed full name
			return FString();
		}

		// Determine the package file path/name for the specified object
		FString ObjectPathName = InFullName.Mid( FirstSpaceIndex + 1 );

		// Pull the package out of the fully qualified object path
		int32 FirstDotIndex = ObjectPathName.Find( TEXT( "." ) );
		if( FirstDotIndex == INDEX_NONE || FirstDotIndex <= 0 )
		{
			// Malformed object path
			return FString();
		}

		return ObjectPathName.Left( FirstDotIndex );
	}

	/** Returns the package file name on disk from InFullName */
	bool QueryPackageFileNameForObject( const FString& InFullName, FString& OutPackageFileName )
	{
		FString PackageName = GetPackageNameForObject( InFullName );

		// Ask the package file cache for the full path to this package
		if( PackageName.IsEmpty() || !FPackageName::DoesPackageExist( PackageName, NULL, &OutPackageFileName ) )
		{
			// Couldn't find the package
			return false;
		}

		return true;
	}



	/** Searches for an object's thumbnail in memory and returns it if found */
	FObjectThumbnail* FindCachedThumbnailInPackage( UPackage* InPackage, const FName InObjectFullName )
	{
		FObjectThumbnail* FoundThumbnail = NULL;

		// We're expecting this to be an outermost package!
		check( InPackage->GetOutermost() == InPackage );

		// Does the package have any thumbnails?
		if( InPackage->HasThumbnailMap() )
		{
			// @todo thumbnails: Backwards compat
			FThumbnailMap& PackageThumbnailMap = InPackage->AccessThumbnailMap();
			FoundThumbnail = PackageThumbnailMap.Find( InObjectFullName );
		}

		return FoundThumbnail;
	}



	/** Searches for an object's thumbnail in memory and returns it if found */
	FObjectThumbnail* FindCachedThumbnailInPackage( const FString& InPackageFileName, const FName InObjectFullName )
	{
		FObjectThumbnail* FoundThumbnail = nullptr;

		FString PackageName = InPackageFileName;
		if (FPackageName::TryConvertFilenameToLongPackageName(PackageName, PackageName))
		{
			if (PackageName == TEXT("None"))
			{
				UE_LOG(LogUObjectGlobals, Warning, TEXT("Attempted to FindCachedThumbnailInPackage named 'None' - PackageName: %s InPackageFileName: %s"), *PackageName, *InPackageFileName);
				return nullptr;
			}

			// First check to see if the package is already in memory.  If it is, some or all of the thumbnails
			// may already be loaded and ready.
			UObject* PackageOuter = nullptr;
			UPackage* Package = FindPackage(PackageOuter, *PackageName);
			if (Package != nullptr)
			{
				FoundThumbnail = FindCachedThumbnailInPackage(Package, InObjectFullName);
			}
		}
		return FoundThumbnail;
	}



	/** Searches for an object's thumbnail in memory and returns it if found */
	const FObjectThumbnail* FindCachedThumbnail( const FString& InFullName )
	{
		// Determine the package file path/name for the specified object
		const FString PackageFileName = GetPackageNameForObject(InFullName);

		if (PackageFileName.IsEmpty())
		{
			// Couldn't find the package
			return nullptr;
		}

		return FindCachedThumbnailInPackage( PackageFileName, FName( *InFullName ) );
	}



	/** Returns the thumbnail for the specified object or NULL if one doesn't exist yet */
	FObjectThumbnail* GetThumbnailForObject( UObject* InObject )
	{
		UPackage* ObjectPackage = InObject->GetOutermost();
		return FindCachedThumbnailInPackage( ObjectPackage, FName( *InObject->GetFullName() ) );
	}



	/** Loads thumbnails from the specified package file name */
	bool LoadThumbnailsFromPackage( const FString& InPackageFileName, const TSet< FName >& InObjectFullNames, FThumbnailMap& InOutThumbnails )
	{
		// Create a file reader to load the file
		TUniquePtr< FArchive > FileReader( IFileManager::Get().CreateFileReader( *InPackageFileName ) );
		if( FileReader == nullptr )
		{
			// Couldn't open the file
			return false;
		}


		// Read package file summary from the file
		FPackageFileSummary FileSummary;
		(*FileReader) << FileSummary;


		// Make sure this is indeed a package
		if( FileSummary.Tag != PACKAGE_FILE_TAG || FileReader->IsError() )
		{
			// Unrecognized or malformed package file
			return false;
		}


		// Does the package contains a thumbnail table?
		if( FileSummary.ThumbnailTableOffset == 0 )
		{
			// No thumbnails to be loaded
			return false;
		}


		// Seek the the part of the file where the thumbnail table lives
		FileReader->Seek( FileSummary.ThumbnailTableOffset );

		int32 LastFileOffset = -1;
		// Load the thumbnail table of contents
		TMap< FName, int32 > ObjectNameToFileOffsetMap;
		{
			// Load the thumbnail count
			int32 ThumbnailCount = 0;
			*FileReader << ThumbnailCount;

			// Load the names and file offsets for the thumbnails in this package
			for( int32 CurThumbnailIndex = 0; CurThumbnailIndex < ThumbnailCount; ++CurThumbnailIndex )
			{
				bool bHaveValidClassName = false;
				FString ObjectClassName;
				*FileReader << ObjectClassName;

				// Object path
				FString ObjectPathWithoutPackageName;
				*FileReader << ObjectPathWithoutPackageName;

				FString ObjectPath;

				// handle UPackage thumbnails differently from usual assets
				if (ObjectClassName == UPackage::StaticClass()->GetName())
				{
					ObjectPath = ObjectPathWithoutPackageName;
				}
				else
				{
					ObjectPath = ( FPackageName::FilenameToLongPackageName(InPackageFileName) + TEXT( "." ) + ObjectPathWithoutPackageName );
				}

				// If the thumbnail was stored with a missing class name ("???") when we'll catch that here
				if( ObjectClassName.Len() > 0 && ObjectClassName != TEXT( "???" ) )
				{
					bHaveValidClassName = true;
				}
				else
				{
					// Class name isn't valid.  Probably legacy data.  We'll try to fix it up below.
				}


				if( !bHaveValidClassName )
				{
					// Try to figure out a class name based on input assets.  This should really only be needed
					// for packages saved by older versions of the editor (VER_CONTENT_BROWSER_FULL_NAMES)
					for ( TSet<FName>::TConstIterator It(InObjectFullNames); It; ++It )
					{
						const FName& CurObjectFullNameFName = *It;

						FString CurObjectFullName;
						CurObjectFullNameFName.ToString( CurObjectFullName );

						if( CurObjectFullName.EndsWith( ObjectPath ) )
						{
							// Great, we found a path that matches -- we just need to add that class name
							const int32 FirstSpaceIndex = CurObjectFullName.Find( TEXT( " " ) );
							check( FirstSpaceIndex != -1 );
							ObjectClassName = CurObjectFullName.Left( FirstSpaceIndex );

							// We have a useful class name now!
							bHaveValidClassName = true;
							break;
						}
					}
				}


				// File offset to image data
				int32 FileOffset = 0;
				*FileReader << FileOffset;

				if ( FileOffset != -1 && FileOffset < LastFileOffset )
				{
					UE_LOG(LogObjectTools, Warning, TEXT("Loaded thumbnail '%s' out of order!: FileOffset:%i    LastFileOffset:%i"), *ObjectPath, FileOffset, LastFileOffset);
				}


				if( bHaveValidClassName )
				{
					// Create a full name string with the object's class and fully qualified path
					const FString ObjectFullName( ObjectClassName + TEXT( " " ) + ObjectPath );


					// Add to our map
					ObjectNameToFileOffsetMap.Add( FName( *ObjectFullName ), FileOffset );
				}
				else
				{
					// Oh well, we weren't able to fix the class name up.  We won't bother making this
					// thumbnail available to load
				}
			}
		}


		// @todo CB: Should sort the thumbnails to load by file offset to reduce seeks [reviewed; pre-qa release]
		for ( TSet<FName>::TConstIterator It(InObjectFullNames); It; ++It )
		{
			const FName& CurObjectFullName = *It;

			// Do we have this thumbnail in the file?
			// @todo thumbnails: Backwards compat
			const int32* pFileOffset = ObjectNameToFileOffsetMap.Find(CurObjectFullName);
			if ( pFileOffset != NULL )
			{
				// Seek to the location in the file with the image data
				FileReader->Seek( *pFileOffset );

				// Load the image data
				FObjectThumbnail LoadedThumbnail;
				LoadedThumbnail.Serialize( *FileReader );

				// Store the data!
				InOutThumbnails.Add( CurObjectFullName, LoadedThumbnail );
			}
			else
			{
				// Couldn't find the requested thumbnail in the file!
			}
		}


		return true;
	}



	/** Loads thumbnails from a package unless they're already cached in that package's thumbnail map */
	bool ConditionallyLoadThumbnailsFromPackage( const FString& InPackageFileName, const TSet< FName >& InObjectFullNames, FThumbnailMap& InOutThumbnails )
	{
		// First check to see if any of the requested thumbnails are already in memory
		TSet< FName > ObjectFullNamesToLoad;
		ObjectFullNamesToLoad.Empty(InObjectFullNames.Num());
		for ( TSet<FName>::TConstIterator It(InObjectFullNames); It; ++It )
		{
			const FName& CurObjectFullName = *It;

			// Do we have this thumbnail in our cache already?
			// @todo thumbnails: Backwards compat
			const FObjectThumbnail* FoundThumbnail = FindCachedThumbnailInPackage( InPackageFileName, CurObjectFullName );
			if( FoundThumbnail != NULL )
			{
				// Great, we already have this thumbnail in memory!  Copy it to our output map.
				InOutThumbnails.Add( CurObjectFullName, *FoundThumbnail );
			}
			else
			{
				ObjectFullNamesToLoad.Add(CurObjectFullName);
			}
		}


		// Did we find all of the requested thumbnails in our cache?
		if( ObjectFullNamesToLoad.Num() == 0 )
		{
			// Done!
			return true;
		}

		// OK, go ahead and load the remaining thumbnails!
		return LoadThumbnailsFromPackage( InPackageFileName, ObjectFullNamesToLoad, InOutThumbnails );
	}



	/** Loads thumbnails for the specified objects (or copies them from a cache, if they're already loaded.) */
	bool ConditionallyLoadThumbnailsForObjects( const TArray< FName >& InObjectFullNames, FThumbnailMap& InOutThumbnails )
	{
		// Create a list of unique package file names that we'll need to interrogate
		struct FObjectFullNamesForPackage
		{
			TSet< FName > ObjectFullNames;
		};

		typedef TMap< FString, FObjectFullNamesForPackage > PackageFileNameToObjectPathsMap;
		PackageFileNameToObjectPathsMap PackagesToProcess;
		for( int32 CurObjectIndex = 0; CurObjectIndex < InObjectFullNames.Num(); ++CurObjectIndex )
		{
			const FName ObjectFullName = InObjectFullNames[ CurObjectIndex ];


			// Determine the package file path/name for the specified object
			FString PackageFilePathName;
			if( !QueryPackageFileNameForObject( ObjectFullName.ToString(), PackageFilePathName ) )
			{
				// Couldn't find the package in our cache
				return false;
			}


			// Do we know about this package yet?
			FObjectFullNamesForPackage* ObjectFullNamesForPackage = PackagesToProcess.Find( PackageFilePathName );
			if( ObjectFullNamesForPackage == NULL )
			{
				ObjectFullNamesForPackage = &PackagesToProcess.Add( PackageFilePathName, FObjectFullNamesForPackage() );
			}

			if ( ObjectFullNamesForPackage->ObjectFullNames.Find(ObjectFullName) == NULL )
			{
				ObjectFullNamesForPackage->ObjectFullNames.Add(ObjectFullName);
			}
		}


		// Load thumbnails, one package at a time
		for( PackageFileNameToObjectPathsMap::TConstIterator PackageIt( PackagesToProcess ); PackageIt; ++PackageIt )
		{
			const FString& CurPackageFileName = PackageIt.Key();
			const FObjectFullNamesForPackage& CurPackageObjectPaths = PackageIt.Value();

			if( !ConditionallyLoadThumbnailsFromPackage( CurPackageFileName, CurPackageObjectPaths.ObjectFullNames, InOutThumbnails ) )
			{
				// Failed to load thumbnail data
				return false;
			}
		}


		return true;
	}

	bool AssetHasCustomThumbnail(const FString& InAssetDataFullName)
	{
		FObjectThumbnail Thumbnail;
		return AssetHasCustomThumbnail(InAssetDataFullName, Thumbnail);
	}

	bool AssetHasCustomThumbnail(const FString& InAssetDataFullName, FObjectThumbnail& OutThumbnail)
	{
		const FObjectThumbnail* CachedThumbnail = FindCachedThumbnail(InAssetDataFullName);
		if (CachedThumbnail != NULL && !CachedThumbnail->IsEmpty())
		{
			OutThumbnail = *CachedThumbnail;
			return true;
		}

		// If we don't yet have a thumbnail map, check the disk
		FName ObjectFullName = FName(*InAssetDataFullName);
		TArray<FName> ObjectFullNames;
		FThumbnailMap LoadedThumbnails;
		ObjectFullNames.Add(ObjectFullName);
		if (ConditionallyLoadThumbnailsForObjects(ObjectFullNames, LoadedThumbnails))
		{
			const FObjectThumbnail* Thumbnail = LoadedThumbnails.Find(ObjectFullName);

			if (Thumbnail != NULL && !Thumbnail->IsEmpty())
			{
				OutThumbnail = *Thumbnail;
				return true;
			}
		}
		return false;
	}

	bool AssetHasCustomCreatedThumbnail(const FString& InAssetDataFullName)
	{
		FObjectThumbnail Thumbnail;
		if (AssetHasCustomThumbnail(InAssetDataFullName, Thumbnail))
		{
			return Thumbnail.IsCreatedAfterCustomThumbsEnabled();
		}

		return false;
	}
}
<|MERGE_RESOLUTION|>--- conflicted
+++ resolved
@@ -2190,11 +2190,7 @@
 
 			return DeleteModel->GetDeletedObjectCount();
 		}
-<<<<<<< HEAD
-		
-=======
-
->>>>>>> 6cc98f7d
+
 		bool bUserCanceled = false;
 		const bool bAllowCancelDuringDelete = (AllowCancelDuringDelete == EAllowCancelDuringDelete::AllowCancel);
 		GWarn->BeginSlowTask(NSLOCTEXT("UnrealEd", "VerifyingDelete", "Verifying Delete"), true, bAllowCancelDuringDelete);
