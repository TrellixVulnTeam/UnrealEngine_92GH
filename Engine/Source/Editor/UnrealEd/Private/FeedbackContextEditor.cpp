--- conflicted
+++ resolved
@@ -458,19 +458,12 @@
 				FSlateApplication::Get().AddModalWindow(SlowTaskWindowRef, ParentWindow, bSlowTask);
 
 				SlowTaskWindowRef->ShowWindow();
-<<<<<<< HEAD
+
+				SlowTaskStartTime = FStudioAnalytics::GetAnalyticSeconds();
 
 				TickSlate(SlowTaskWindow.Pin());
 			}
 
-=======
-
-				SlowTaskStartTime = FStudioAnalytics::GetAnalyticSeconds();
-
-				TickSlate(SlowTaskWindow.Pin());
-			}
-
->>>>>>> 421d6516
 			FPlatformSplash::SetSplashText(SplashTextType::StartupProgress, *Task.ToString());
 		}
 	}
