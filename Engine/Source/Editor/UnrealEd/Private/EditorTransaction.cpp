--- conflicted
+++ resolved
@@ -84,11 +84,6 @@
 	{
 		bWantsBinarySerialization = false;
 	}
-<<<<<<< HEAD
-	SerializedObject.SetObject(Object.Get());
-	FWriter Writer( SerializedObject, bWantsBinarySerialization );
-	SerializeContents( Writer, Oper );
-=======
 
 	// Don't bother saving the object state if we have a custom change which can perform the undo operation
 	if( CustomChange.IsValid() )
@@ -104,7 +99,6 @@
 		FWriter Writer( SerializedObject, bWantsBinarySerialization );
 		SerializeContents( Writer, Oper );
 	}
->>>>>>> 28020755
 }
 
 void FTransaction::FObjectRecord::SerializeContents( FArchive& Ar, int32 InOper )
@@ -196,14 +190,10 @@
 	{
 		bRestored = true;
 		check(!Owner->bFlip);
-<<<<<<< HEAD
-		FReader Reader( Owner, SerializedObject, bWantsBinarySerialization );
-=======
 		check(!CustomChange.IsValid());
 
 		FReader Reader( Owner, SerializedObject, bWantsBinarySerialization );
 	
->>>>>>> 28020755
 		SerializeContents( Reader, Oper );
 	}
 }
@@ -240,11 +230,6 @@
 	if (!bRestored)
 	{
 		bRestored = true;
-<<<<<<< HEAD
-		FReader Reader(Owner, SerializedObject, bWantsBinarySerialization);
-		SerializeContents(Reader, Oper);
-		SerializedObject.Swap(SerializedObjectFlip);
-=======
 
 		if( CustomChange.IsValid() )
 		{
@@ -270,7 +255,6 @@
 			SerializeContents(Reader, Oper);
 			SerializedObject.Swap(SerializedObjectFlip);
 		}
->>>>>>> 28020755
 		Oper *= -1;
 	}
 }
@@ -1046,7 +1030,6 @@
 	if (ensure(!GIsTransacting))
 	{
 		CheckState();
-<<<<<<< HEAD
 
 		if (ActiveCount != 0)
 		{
@@ -1066,27 +1049,6 @@
 			Cancel(0);
 		}
 
-=======
-
-		if (ActiveCount != 0)
-		{
-			FString ErrorMessage = TEXT("");
-			ErrorMessage += FString::Printf(TEXT("Non zero active count in UTransBuffer::Reset") LINE_TERMINATOR);
-			ErrorMessage += FString::Printf(TEXT("ActiveCount : %d") LINE_TERMINATOR, ActiveCount);
-			ErrorMessage += FString::Printf(TEXT("SessionName : %s") LINE_TERMINATOR, *GetUndoContext(false).Context);
-			ErrorMessage += FString::Printf(TEXT("Reason      : %s") LINE_TERMINATOR, *Reason.ToString());
-
-			ErrorMessage += FString::Printf(LINE_TERMINATOR);
-			ErrorMessage += FString::Printf(TEXT("Purging the undo buffer...") LINE_TERMINATOR);
-
-			UE_LOG(LogEditorTransaction, Log, TEXT("%s"), *ErrorMessage);
-
-
-			// Clear out the transaction buffer...
-			Cancel(0);
-		}
-
->>>>>>> 28020755
 		// Reset all transactions.
 		UndoBuffer.Empty();
 		UndoCount = 0;
@@ -1111,10 +1073,6 @@
 			// clear the global pointer to the soon-to-be-deleted transaction
 			GUndo = nullptr;
 			
-<<<<<<< HEAD
-			// remove the currently active transaction from the buffer
-=======
->>>>>>> 28020755
 			UndoBuffer.Pop(false);
 
 			// replace the removed transactions
@@ -1127,10 +1085,7 @@
 
 			UndoCount = PreviousUndoCount;
 			PreviousUndoCount = INDEX_NONE;
-<<<<<<< HEAD
-=======
-
->>>>>>> 28020755
+
 		}
 		else
 		{
