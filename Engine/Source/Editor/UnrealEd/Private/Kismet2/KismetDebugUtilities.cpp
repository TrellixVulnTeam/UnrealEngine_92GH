// Copyright 1998-2019 Epic Games, Inc. All Rights Reserved.

#include "Kismet2/KismetDebugUtilities.h"
#include "Engine/BlueprintGeneratedClass.h"
#include "GameFramework/Actor.h"
#include "UObject/PropertyPortFlags.h"
#include "UObject/TextProperty.h"
#include "Widgets/DeclarativeSyntaxSupport.h"
#include "Widgets/SWidget.h"
#include "Layout/WidgetPath.h"
#include "Framework/Application/MenuStack.h"
#include "Framework/Application/SlateApplication.h"
#include "Widgets/Layout/SBorder.h"
#include "Widgets/Layout/SBox.h"
#include "Widgets/Text/SMultiLineEditableText.h"
#include "Widgets/Layout/SScrollBox.h"
#include "EditorStyleSet.h"
#include "Engine/Blueprint.h"
#include "EdGraph/EdGraph.h"
#include "Editor/UnrealEdEngine.h"
#include "Settings/EditorExperimentalSettings.h"
#include "CallStackViewer.h"
#include "WatchPointViewer.h"
#include "Animation/AnimBlueprintGeneratedClass.h"
#include "UnrealEdGlobals.h"
#include "Engine/Breakpoint.h"
#include "ActorEditorUtils.h"
#include "EdGraphSchema_K2.h"
#include "K2Node.h"
#include "K2Node_Tunnel.h"
#include "K2Node_FunctionEntry.h"
#include "K2Node_MacroInstance.h"
#include "K2Node_Message.h"
#include "Kismet2/KismetEditorUtilities.h"
#include "Kismet2/BlueprintEditorUtils.h"
#include "Logging/TokenizedMessage.h"
#include "Logging/MessageLog.h"
#include "Misc/UObjectToken.h"
#include "AnimGraphNode_Base.h"

#define LOCTEXT_NAMESPACE "BlueprintDebugging"

/** Per-thread data for use by FKismetDebugUtilities functions */
class FKismetDebugUtilitiesData : public TThreadSingleton<FKismetDebugUtilitiesData>
{
public:
	FKismetDebugUtilitiesData()
		: TargetGraphNodes()
		, CurrentInstructionPointer(nullptr)
		, MostRecentBreakpointInstructionPointer(nullptr)
		, MostRecentStoppedNode(nullptr)
		, TargetGraphStackDepth(INDEX_NONE)
		, MostRecentBreakpointGraphStackDepth(INDEX_NONE)
		, MostRecentBreakpointInstructionOffset(INDEX_NONE)
		, StackFrameAtIntraframeDebugging(nullptr)
		, TraceStackSamples(FKismetDebugUtilities::MAX_TRACE_STACK_SAMPLES)
		, bIsSingleStepping(false)
		, bIsSteppingOut(false)
	{
	}

	void Reset()
	{
		TargetGraphNodes.Empty();
		CurrentInstructionPointer = nullptr;
		MostRecentStoppedNode = nullptr;

		TargetGraphStackDepth = INDEX_NONE;
		MostRecentBreakpointGraphStackDepth = INDEX_NONE;
		MostRecentBreakpointInstructionOffset = INDEX_NONE;
		StackFrameAtIntraframeDebugging = nullptr;

		bIsSingleStepping = false;
		bIsSteppingOut = false;
	}

	// List of graph nodes that the user wants to stop at, at the current TargetGraphStackDepth. Used for Step Over:
	TArray< TWeakObjectPtr< class UEdGraphNode> > TargetGraphNodes;

	// Current node:
	TWeakObjectPtr< class UEdGraphNode > CurrentInstructionPointer;

	// The current instruction encountered if we are stopped at a breakpoint; NULL otherwise
	TWeakObjectPtr< class UEdGraphNode > MostRecentBreakpointInstructionPointer;
	
	// The last node that we decided to break on for any reason (e.g. breakpoint, exception, or step operation):
	TWeakObjectPtr< class UEdGraphNode > MostRecentStoppedNode;

	// The target graph call stack depth. INDEX_NONE if not active
	int32 TargetGraphStackDepth;

	// The graph stack depth that a breakpoint was hit at, used to ensure that breakpoints
	// can be hit multiple times in the case of recursion
	int32 MostRecentBreakpointGraphStackDepth;

	// The instruction that we hit a breakpoint at, this is used to ensure that a given node
	// can be stepped over reliably (but still break multiple times in the case of recursion):
	int32 MostRecentBreakpointInstructionOffset;

	// The last message that an exception delivered
	FText LastExceptionMessage;

	// Only valid inside intraframe debugging
	const FFrame* StackFrameAtIntraframeDebugging;

	// This data is used for the 'marching ants' display in the blueprint editor
	TSimpleRingBuffer<FKismetTraceSample> TraceStackSamples;

	// This flag controls whether we're trying to 'step in' to a function
	bool bIsSingleStepping;

	// This flag controls whether we're trying to 'step out' of a graph
	bool bIsSteppingOut;
};

//////////////////////////////////////////////////////////////////////////
// FKismetDebugUtilities

void FKismetDebugUtilities::EndOfScriptExecution()
{
#if DO_BLUEPRINT_GUARD
	FBlueprintExceptionTracker& BlueprintExceptionTracker = FBlueprintExceptionTracker::Get();
	if(BlueprintExceptionTracker.ScriptEntryTag == 1)
	{
		// if this is our last VM frame, then clear stepping data:
		FKismetDebugUtilitiesData& Data = FKismetDebugUtilitiesData::Get();

		Data.Reset();
	}
#endif // DO_BLUEPRINT_GUARD
}

void FKismetDebugUtilities::RequestSingleStepIn()
{
#if DO_BLUEPRINT_GUARD
	FKismetDebugUtilitiesData& Data = FKismetDebugUtilitiesData::Get();
	FBlueprintExceptionTracker& BlueprintExceptionTracker = FBlueprintExceptionTracker::Get();

	Data.bIsSingleStepping = true;
#endif // DO_BLUEPRINT_GUARD
}

void FKismetDebugUtilities::RequestStepOver()
{
#if DO_BLUEPRINT_GUARD
	FKismetDebugUtilitiesData& Data = FKismetDebugUtilitiesData::Get();
	FBlueprintExceptionTracker& BlueprintExceptionTracker = FBlueprintExceptionTracker::Get();

	if(BlueprintExceptionTracker.ScriptStack.Num() > 0)
	{
		Data.TargetGraphStackDepth = BlueprintExceptionTracker.ScriptStack.Num();
		
		// get the current graph that we're stopped at:
		const FFrame* CurrentFrame = BlueprintExceptionTracker.ScriptStack.Last();
		if(CurrentFrame->Object)
		{
			if(UBlueprintGeneratedClass* BPGC = Cast<UBlueprintGeneratedClass>(CurrentFrame->Object->GetClass()))
			{
				const int32 BreakpointOffset = CurrentFrame->Code - CurrentFrame->Node->Script.GetData() - 1;
				UEdGraphNode* BlueprintNode = BPGC->DebugData.FindSourceNodeFromCodeLocation(CurrentFrame->Node, BreakpointOffset, true);
				if(BlueprintNode)
				{
					// add any nodes connected via execs as TargetGraphNodes:
					for(UEdGraphPin* Pin : BlueprintNode->Pins)
					{
						if(Pin->Direction == EGPD_Output && Pin->PinType.PinCategory == UEdGraphSchema_K2::PC_Exec && Pin->LinkedTo.Num() > 0)
						{
							for(UEdGraphPin* LinkedTo : Pin->LinkedTo)
							{
								Data.TargetGraphNodes.AddUnique(LinkedTo->GetOwningNode());
							}
						}
					}
				}
			}
		}
	}
#endif // DO_BLUEPRINT_GUARD
}

void FKismetDebugUtilities::RequestStepOut()
{
#if DO_BLUEPRINT_GUARD
	FKismetDebugUtilitiesData& Data = FKismetDebugUtilitiesData::Get();
	FBlueprintExceptionTracker& BlueprintExceptionTracker = FBlueprintExceptionTracker::Get();

	Data.bIsSingleStepping = false;
	if (BlueprintExceptionTracker.ScriptStack.Num() > 1)
	{
		Data.bIsSteppingOut = true;
		Data.TargetGraphStackDepth = BlueprintExceptionTracker.ScriptStack.Num() - 1;
	}
#endif // DO_BLUEPRINT_GUARD
}

void FKismetDebugUtilities::OnScriptException(const UObject* ActiveObject, const FFrame& StackFrame, const FBlueprintExceptionInfo& Info)
{
	FKismetDebugUtilitiesData& Data = FKismetDebugUtilitiesData::Get();

	struct Local
	{
		static void OnMessageLogLinkActivated(const class TSharedRef<IMessageToken>& Token)
		{
			if( Token->GetType() == EMessageToken::Object )
			{
				const TSharedRef<FUObjectToken> UObjectToken = StaticCastSharedRef<FUObjectToken>(Token);
				if(UObjectToken->GetObject().IsValid())
				{
					FKismetEditorUtilities::BringKismetToFocusAttentionOnObject(UObjectToken->GetObject().Get());
				}	
			}
		}
	};

	checkSlow(ActiveObject != NULL);

	// Ignore script exceptions for preview actors
	if(FActorEditorUtils::IsAPreviewOrInactiveActor(Cast<const AActor>(ActiveObject)))
	{
		return;
	}
	
	UClass* ClassContainingCode = FindClassForNode(ActiveObject, StackFrame.Node);
	UBlueprint* BlueprintObj = (ClassContainingCode ? Cast<UBlueprint>(ClassContainingCode->ClassGeneratedBy) : NULL);
	if (BlueprintObj)
	{
		const FBlueprintExceptionInfo* ExceptionInfo = &Info;
		bool bResetObjectBeingDebuggedWhenFinished = false;
		UObject* ObjectBeingDebugged = BlueprintObj->GetObjectBeingDebugged();
		UObject* SavedObjectBeingDebugged = ObjectBeingDebugged;
		UWorld* WorldBeingDebugged = BlueprintObj->GetWorldBeingDebugged();

		const int32 BreakpointOffset = StackFrame.Code - StackFrame.Node->Script.GetData() - 1;

		bool bShouldBreakExecution = false;
		bool bForceToCurrentObject = false;

		switch (Info.GetType())
		{
		case EBlueprintExceptionType::Breakpoint:
			bShouldBreakExecution = true;
			break;
		case EBlueprintExceptionType::Tracepoint:
			bShouldBreakExecution = Data.bIsSingleStepping || Data.TargetGraphStackDepth != INDEX_NONE;
			break;
		case EBlueprintExceptionType::WireTracepoint:
			break;
		case EBlueprintExceptionType::AccessViolation:
			if ( GIsEditor && GIsPlayInEditorWorld )
			{
				// declared as its own variable since it's flushed (logs pushed to std output) on destruction
				// we want the full message constructed before it's logged
				TSharedRef<FTokenizedMessage> Message = FTokenizedMessage::Create(EMessageSeverity::Error);
				Message->AddToken(FTextToken::Create(FText::Format(LOCTEXT("RuntimeErrorMessageFmt", "Blueprint Runtime Error: \"{0}\"."), Info.GetDescription())));

				Message->AddToken(FTextToken::Create(LOCTEXT("RuntimeErrorBlueprintObjectLabel", "Blueprint: ")));
				Message->AddToken(FUObjectToken::Create(BlueprintObj, FText::FromString(BlueprintObj->GetName()))
					->OnMessageTokenActivated(FOnMessageTokenActivated::CreateStatic(&Local::OnMessageLogLinkActivated))
				);

				// NOTE: StackFrame.Node is not a blueprint node like you may think ("Node" has some legacy meaning)
				Message->AddToken(FTextToken::Create(LOCTEXT("RuntimeErrorBlueprintFunctionLabel", "Function: ")));
				Message->AddToken(FUObjectToken::Create(StackFrame.Node, StackFrame.Node->GetDisplayNameText())
					->OnMessageTokenActivated(FOnMessageTokenActivated::CreateStatic(&Local::OnMessageLogLinkActivated))
				);

#if WITH_EDITORONLY_DATA // to protect access to GeneratedClass->DebugData
				UBlueprintGeneratedClass* GeneratedClass = Cast<UBlueprintGeneratedClass>(ClassContainingCode);
				if ((GeneratedClass != NULL) && GeneratedClass->DebugData.IsValid())
				{
					UEdGraphNode* BlueprintNode = GeneratedClass->DebugData.FindSourceNodeFromCodeLocation(StackFrame.Node, BreakpointOffset, true);
					// if instead, there is a node we can point to...
					if (BlueprintNode != NULL)
					{
						Message->AddToken(FTextToken::Create(LOCTEXT("RuntimeErrorBlueprintGraphLabel", "Graph: ")));
						Message->AddToken(FUObjectToken::Create(BlueprintNode->GetGraph(), FText::FromString(GetNameSafe(BlueprintNode->GetGraph())))
							->OnMessageTokenActivated(FOnMessageTokenActivated::CreateStatic(&Local::OnMessageLogLinkActivated))
						);

						Message->AddToken(FTextToken::Create(LOCTEXT("RuntimeErrorBlueprintNodeLabel", "Node: ")));
						Message->AddToken(FUObjectToken::Create(BlueprintNode, BlueprintNode->GetNodeTitle(ENodeTitleType::ListView))
							->OnMessageTokenActivated(FOnMessageTokenActivated::CreateStatic(&Local::OnMessageLogLinkActivated))
						);
					}
				}
#endif // WITH_EDITORONLY_DATA
				FMessageLog("PIE").AddMessage(Message);
			}
			bForceToCurrentObject = true;
			bShouldBreakExecution = GetDefault<UEditorExperimentalSettings>()->bBreakOnExceptions;
			break;
		case EBlueprintExceptionType::InfiniteLoop:
			bForceToCurrentObject = true;
			bShouldBreakExecution = GetDefault<UEditorExperimentalSettings>()->bBreakOnExceptions;
			break;
		default:
			bForceToCurrentObject = true;
			bShouldBreakExecution = GetDefault<UEditorExperimentalSettings>()->bBreakOnExceptions;
			break;
		}

		// If we are debugging a specific world, the object needs to be in it
		if (WorldBeingDebugged != NULL && !ActiveObject->IsIn(WorldBeingDebugged))
		{
			// Might be a streaming level case, so find the real world to see
			const UObject *ObjOuter = ActiveObject;
			const UWorld *ObjWorld = NULL;
			bool FailedWorldCheck = true;
			while(ObjWorld == NULL && ObjOuter != NULL)
			{
				ObjOuter = ObjOuter->GetOuter();
				ObjWorld = Cast<const UWorld>(ObjOuter);
			}
			if (ObjWorld && ObjWorld->PersistentLevel)
			{
				if (ObjWorld->PersistentLevel->OwningWorld == WorldBeingDebugged)
				{
					// Its ok, the owning world is the world being debugged
					FailedWorldCheck = false;
				}				
			}

			if (FailedWorldCheck)
			{
				bForceToCurrentObject = false;
				bShouldBreakExecution = false;
			}
		}

		if (bShouldBreakExecution)
		{
			if ((ObjectBeingDebugged == NULL) || (bForceToCurrentObject))
			{
				// If there was nothing being debugged, treat this as a one-shot, temporarily set this object as being debugged,
				// and continue allowing any breakpoint to hit later on
				bResetObjectBeingDebuggedWhenFinished = true;
				BlueprintObj->SetObjectBeingDebugged(const_cast<UObject*>(ActiveObject));
			}
		}

		if (BlueprintObj->GetObjectBeingDebugged() == ActiveObject)
		{
			// Record into the trace log
			FKismetTraceSample& Tracer = Data.TraceStackSamples.WriteNewElementUninitialized();
			Tracer.Context = MakeWeakObjectPtr(const_cast<UObject*>(ActiveObject));
			Tracer.Function = StackFrame.Node;
			Tracer.Offset = BreakpointOffset; //@TODO: Might want to make this a parameter of Info
			Tracer.ObservationTime = FPlatformTime::Seconds();

			// Find the node that generated the code which we hit
			UEdGraphNode* NodeStoppedAt = FindSourceNodeForCodeLocation(ActiveObject, StackFrame.Node, BreakpointOffset, /*bAllowImpreciseHit=*/ true);
			if (NodeStoppedAt && (Info.GetType() == EBlueprintExceptionType::Tracepoint || Info.GetType() == EBlueprintExceptionType::Breakpoint))
			{
				// Handle Node stepping and update the stack
				CheckBreakConditions(NodeStoppedAt, Info.GetType() == EBlueprintExceptionType::Breakpoint, BreakpointOffset, bShouldBreakExecution);
			}

			// Can't do intraframe debugging when the editor is actively stopping
			if (GEditor->ShouldEndPlayMap())
			{
				bShouldBreakExecution = false;
			}

			// Handle a breakpoint or single-step
			if (bShouldBreakExecution)
			{
				AttemptToBreakExecution(BlueprintObj, ActiveObject, StackFrame, *ExceptionInfo, NodeStoppedAt, BreakpointOffset);
			}
		}

		// Reset the object being debugged if we forced it to be something different
		if (bResetObjectBeingDebuggedWhenFinished)
		{
			BlueprintObj->SetObjectBeingDebugged(SavedObjectBeingDebugged);
		}

		const auto ShowScriptExceptionError = [&](const FText& InExceptionErrorMsg)
		{
			if (GUnrealEd->PlayWorld != NULL)
			{
				GEditor->RequestEndPlayMap();
				FSlateApplication::Get().LeaveDebuggingMode();
			}

			// Launch a message box notifying the user why they have been booted
			{
				// Callback to display a pop-up showing the Callstack, the user can highlight and copy this if needed
				auto DisplayCallStackLambda = [](const FText CallStack)
				{
					TSharedPtr<SMultiLineEditableText> TextBlock;
					TSharedRef<SWidget> DisplayWidget =
						SNew(SBox)
						.MaxDesiredHeight(512)
						.MaxDesiredWidth(512)
						.Content()
						[
							SNew(SBorder)
							.BorderImage(FEditorStyle::GetBrush("ToolPanel.GroupBorder"))
							[
								SNew(SScrollBox)
								+ SScrollBox::Slot()
								[
									SAssignNew(TextBlock, SMultiLineEditableText)
									.AutoWrapText(true)
									.IsReadOnly(true)
									.Text(CallStack)
								]
							]
						];

					FSlateApplication::Get().PushMenu(
						FSlateApplication::Get().GetActiveTopLevelWindow().ToSharedRef(),
						FWidgetPath(),
						DisplayWidget,
						FSlateApplication::Get().GetCursorPos(),
						FPopupTransitionEffect(FPopupTransitionEffect::TypeInPopup)
						);

					FSlateApplication::Get().SetKeyboardFocus(TextBlock);
				};

				TSharedRef<FTokenizedMessage> Message = FTokenizedMessage::Create(EMessageSeverity::Error);

				// Display the main error message
				Message->AddToken(FTextToken::Create(InExceptionErrorMsg));

				// Display a link to the UObject and the UFunction that is crashing
				{
					// Get the name of the Blueprint
					FString BlueprintName;
					BlueprintObj->GetName(BlueprintName);

					Message->AddToken(FTextToken::Create(LOCTEXT("ShowScriptExceptionError_BlueprintLabel", "Blueprint: ")));
					Message->AddToken(FUObjectToken::Create(BlueprintObj, FText::FromString(BlueprintName)));
				}
				{
					// If a source node is found, that's the token we want to link, otherwise settle with the UFunction
					const int32 BreakpointOpCodeOffset = StackFrame.Code - StackFrame.Node->Script.GetData() - 1; //@TODO: Might want to make this a parameter of Info
					UEdGraphNode* SourceNode = FindSourceNodeForCodeLocation(ActiveObject, StackFrame.Node, BreakpointOpCodeOffset, /*bAllowImpreciseHit=*/ true);

					Message->AddToken(FTextToken::Create(LOCTEXT("ShowScriptExceptionError_FunctionLabel", "Function: ")));
					if (SourceNode)
					{
						Message->AddToken(FUObjectToken::Create(SourceNode, SourceNode->GetNodeTitle(ENodeTitleType::ListView)));
					}
					else
					{
						Message->AddToken(FUObjectToken::Create(StackFrame.Node, StackFrame.Node->GetDisplayNameText()));
					}
				}

				// Display a pop-up that will display the complete script callstack
				Message->AddToken(FTextToken::Create(LOCTEXT("ShowScriptExceptionError_CallStackLabel", "Call Stack: ")));
				Message->AddToken(FActionToken::Create(LOCTEXT("ShowScriptExceptionError_ShowCallStack", "Show"), LOCTEXT("ShowScriptExceptionError_ShowCallStackDesc", "Displays the underlying callstack, tracing what function calls led to the assert occuring."), FOnActionTokenExecuted::CreateStatic(DisplayCallStackLambda, FText::FromString(StackFrame.GetStackTrace()))));
				FMessageLog("PIE").AddMessage(Message);
			}
		};

		// Extra cleanup after potential interactive handling
		switch (Info.GetType())
		{
		case EBlueprintExceptionType::FatalError:
			ShowScriptExceptionError(FText::Format(LOCTEXT("ShowScriptExceptionError_FatalErrorFmt", "Fatal error detected: \"{0}\"."), Info.GetDescription()));
			break;
		case EBlueprintExceptionType::InfiniteLoop:
			ShowScriptExceptionError(LOCTEXT("ShowScriptExceptionError_InfiniteLoop", "Infinite loop detected."));
			break;
		default:
			// Left empty intentionally
			break;
		}
	}
}

UClass* FKismetDebugUtilities::FindClassForNode(const UObject* Object, UFunction* Function)
{
	if (NULL != Function)
	{
		UClass* FunctionOwner = Function->GetOwnerClass();
		return FunctionOwner;
	}
	if(NULL != Object)
	{
		UClass* ObjClass = Object->GetClass();
		return ObjClass;
	}
	return NULL;
}	

const TSimpleRingBuffer<FKismetTraceSample>& FKismetDebugUtilities::GetTraceStack()
{
	return FKismetDebugUtilitiesData::Get().TraceStackSamples; 
}

UEdGraphNode* FKismetDebugUtilities::FindSourceNodeForCodeLocation(const UObject* Object, UFunction* Function, int32 DebugOpcodeOffset, bool bAllowImpreciseHit)
{
	if (Object != NULL)
	{
		// Find the blueprint that corresponds to the object
		if (UBlueprintGeneratedClass* Class = Cast<UBlueprintGeneratedClass>(FindClassForNode(Object, Function)))
		{
			return Class->GetDebugData().FindSourceNodeFromCodeLocation(Function, DebugOpcodeOffset, bAllowImpreciseHit);
		}
	}

	return NULL;
}

void FKismetDebugUtilities::CheckBreakConditions(UEdGraphNode* NodeStoppedAt, bool bHitBreakpoint, int32 BreakpointOffset, bool& InOutBreakExecution)
{
#if DO_BLUEPRINT_GUARD
	FKismetDebugUtilitiesData& Data = FKismetDebugUtilitiesData::Get();
	FBlueprintExceptionTracker& BlueprintExceptionTracker = FBlueprintExceptionTracker::Get();

	if (NodeStoppedAt)
	{
		const bool bIsTryingToBreak = bHitBreakpoint ||
			Data.TargetGraphStackDepth != INDEX_NONE ||
			Data.bIsSingleStepping;

		if(bIsTryingToBreak)
		{
			// Update the TargetGraphStackDepth if we're on the same node - this handles things like
			// event nodes in the Event Graph, which will push another frame on to the stack:
			if(NodeStoppedAt == Data.MostRecentStoppedNode &&
				Data.MostRecentBreakpointGraphStackDepth < BlueprintExceptionTracker.ScriptStack.Num() &&
				Data.TargetGraphStackDepth != INDEX_NONE)
			{
				// when we recurse, when a node increases stack depth itself we want to increase our 
				// target depth to compensate:
				Data.TargetGraphStackDepth += 1;
			}
			else if(NodeStoppedAt != Data.MostRecentStoppedNode)
			{
				Data.MostRecentStoppedNode = nullptr;
			}

			// We should only actually break execution when we're on a new node or we've recursed to the same
			// node. We detect recursion by checking for a deeper stack and an earlier instruction:
			InOutBreakExecution = 
				NodeStoppedAt != Data.MostRecentStoppedNode ||
				(
					Data.MostRecentBreakpointGraphStackDepth < BlueprintExceptionTracker.ScriptStack.Num() &&
					Data.MostRecentBreakpointInstructionOffset >= BreakpointOffset
				);

			// If we have a TargetGraphStackDepth, don't break if we haven't reached that stack depth, or if we've stepped
			// in to a collapsed graph/macro instance:
			if(InOutBreakExecution && Data.TargetGraphStackDepth != INDEX_NONE && !bHitBreakpoint)
			{
				InOutBreakExecution = Data.TargetGraphStackDepth >= BlueprintExceptionTracker.ScriptStack.Num();
				if(InOutBreakExecution && Data.TargetGraphStackDepth == BlueprintExceptionTracker.ScriptStack.Num())
				{
					// we're at the same stack depth, don't break if we've entered a different graph, but do break if we left the 
					// graph that we were trying to step over..
					const FFrame* CurrentFrame = BlueprintExceptionTracker.ScriptStack.Last();
					if(CurrentFrame->Object)
					{
						if(UBlueprintGeneratedClass* BPGC = Cast<UBlueprintGeneratedClass>(CurrentFrame->Object->GetClass()))
						{
							UEdGraphNode* BlueprintNode = BPGC->DebugData.FindSourceNodeFromCodeLocation(CurrentFrame->Node, BreakpointOffset, true);
							if(Data.TargetGraphNodes.Num() == 0 || Data.TargetGraphNodes.Contains(BlueprintNode))
							{
								InOutBreakExecution = true;
							}
							else
							{
								InOutBreakExecution = false; // nowhere to stop
							}
						}
						else
						{
							InOutBreakExecution = false;
						}
					}
				}
			}
		}
		else if (NodeStoppedAt != Data.MostRecentStoppedNode)
		{
			Data.MostRecentStoppedNode = nullptr;
		}
	}
	
	if (InOutBreakExecution)
	{
		Data.MostRecentStoppedNode = NodeStoppedAt;
		Data.MostRecentBreakpointGraphStackDepth = BlueprintExceptionTracker.ScriptStack.Num();
		Data.MostRecentBreakpointInstructionOffset = BreakpointOffset;
		Data.TargetGraphStackDepth = INDEX_NONE;
		Data.TargetGraphNodes.Empty();
		Data.bIsSteppingOut = false;
	}
	else if(Data.TargetGraphStackDepth != INDEX_NONE && Data.bIsSteppingOut)
	{
		UK2Node_Tunnel* AsTunnel = Cast<UK2Node_Tunnel>(NodeStoppedAt);
		if(AsTunnel)
		{
			// if we go through a tunnel entry/exit node update the target stack depth...
			if(AsTunnel->bCanHaveInputs)
			{
				Data.TargetGraphStackDepth += 1;
			}
			else if(AsTunnel->bCanHaveOutputs)
			{
				Data.TargetGraphStackDepth -= 1;
			}
		}
	}
#endif // DO_BLUEPRINT_GUARD
}

void FKismetDebugUtilities::AttemptToBreakExecution(UBlueprint* BlueprintObj, const UObject* ActiveObject, const FFrame& StackFrame, const FBlueprintExceptionInfo& Info, UEdGraphNode* NodeStoppedAt, int32 DebugOpcodeOffset)
{
#if DO_BLUEPRINT_GUARD
	checkSlow(BlueprintObj->GetObjectBeingDebugged() == ActiveObject);

	FKismetDebugUtilitiesData& Data = FKismetDebugUtilitiesData::Get();

	// Cannot have re-entrancy while processing a breakpoint; return from this call stack before resuming execution!
	check( !GIntraFrameDebuggingGameThread );
	
	TGuardValue<bool> SignalGameThreadBeingDebugged(GIntraFrameDebuggingGameThread, true);
	TGuardValue<const FFrame*> ResetStackFramePointer(Data.StackFrameAtIntraframeDebugging, &StackFrame);

	// Should we pump Slate messages from this callstack, allowing intra-frame debugging?
	bool bShouldInStackDebug = false;

	if (NodeStoppedAt != NULL)
	{
		bShouldInStackDebug = true;

		Data.CurrentInstructionPointer = NodeStoppedAt;

		Data.MostRecentBreakpointInstructionPointer = NULL;

		// Find the breakpoint object for the node, assuming we hit one
		if (Info.GetType() == EBlueprintExceptionType::Breakpoint)
		{
			UBreakpoint* Breakpoint = FKismetDebugUtilities::FindBreakpointForNode(BlueprintObj, NodeStoppedAt);

			if (Breakpoint != NULL)
			{
				Data.MostRecentBreakpointInstructionPointer = NodeStoppedAt;
				FKismetDebugUtilities::UpdateBreakpointStateWhenHit(Breakpoint, BlueprintObj);
					
				//@TODO: K2: DEBUGGING: Debug print text can go eventually
				UE_LOG(LogBlueprintDebug, Warning, TEXT("Hit breakpoint on node '%s', from offset %d"), *(NodeStoppedAt->GetDescriptiveCompiledName()), DebugOpcodeOffset);
				UE_LOG(LogBlueprintDebug, Log, TEXT("\n%s"), *StackFrame.GetStackTrace());
			}
			else
			{
				UE_LOG(LogBlueprintDebug, Warning, TEXT("Unknown breakpoint hit at node %s in object %s:%04X"), *NodeStoppedAt->GetDescriptiveCompiledName(), *StackFrame.Node->GetFullName(), DebugOpcodeOffset);
			}
		}

		// Turn off single stepping; we've hit a node
		if (Data.bIsSingleStepping)
		{
			Data.bIsSingleStepping = false;
		}
	}
	else if(UEdGraphNode* PreviousNode = FKismetDebugUtilities::GetCurrentInstruction())
	{
		if (UK2Node_Message* MessageNode = Cast<UK2Node_Message>(PreviousNode))
		{
			//Looks like object not implement one of their interfaces
			UE_LOG(LogBlueprintDebug, Warning, TEXT("Can't break execution on function '%s'. Possibly interface '%s' in class '%s' was not fully implemented."),
				*(PreviousNode->GetDocumentationExcerptName()),					  //Function name
				*(MessageNode->GetTargetFunction()->GetOuterUClass()->GetName()), //Interface name
				*(ActiveObject->GetClass()->GetName()));						  //Current object class name
		}
		else
		{
			UE_LOG(LogBlueprintDebug, Warning, TEXT("Can't break execution on function '%s'. Possibly it was not implemented in class '%s'."),
				*(PreviousNode->GetDocumentationExcerptName()),					  //Function name
				*(ActiveObject->GetClass()->GetName()));						  //Current object class name
		}
	}
	else
	{
		UE_LOG(LogBlueprintDebug, Warning, TEXT("Tried to break execution in an unknown spot at object %s:%04X"), *StackFrame.Node->GetFullName(), StackFrame.Code - StackFrame.Node->Script.GetData());
	}

	// A check to !GIsAutomationTesting was removed from here as it seemed redundant.
	// Breakpoints have to be explicitly enabled by the user which shouldn't happen 
	// under automation and this was preventing debugging on automation test bp's.
	if ((GUnrealEd->PlayWorld != NULL) && NodeStoppedAt)
	{
		// Pause the simulation
		GUnrealEd->PlayWorld->bDebugPauseExecution = true;
		GUnrealEd->PlayWorld->bDebugFrameStepExecution = false;
		bShouldInStackDebug = true;
	}
	else
	{
		bShouldInStackDebug = false;
		//@TODO: Determine exactly what behavior we want for breakpoints hit when not in PIE/SIE
		//ensureMsgf(false, TEXT("Breakpoints placed in a function instead of the event graph are not supported yet"));
	}

	// Now enter within-the-frame debugging mode
	if (bShouldInStackDebug)
	{
		TGuardValue<int32> GuardDisablePIE(GPlayInEditorID, INDEX_NONE);
		const TArray<const FFrame*>& ScriptStack = FBlueprintExceptionTracker::Get().ScriptStack;
		Data.LastExceptionMessage = Info.GetDescription();
		FKismetEditorUtilities::BringKismetToFocusAttentionOnObject(NodeStoppedAt);
		CallStackViewer::UpdateDisplayedCallstack(ScriptStack);
		WatchViewer::UpdateInstancedWatchDisplay();
		FSlateApplication::Get().EnterDebuggingMode();
	}
#endif // DO_BLUEPRINT_GUARD
}

UEdGraphNode* FKismetDebugUtilities::GetCurrentInstruction()
{
	// If paused at the end of the frame, or while not paused, there is no 'current instruction' to speak of
	// It only has meaning during intraframe debugging.
	if (GIntraFrameDebuggingGameThread)
	{
		return FKismetDebugUtilitiesData::Get().CurrentInstructionPointer.Get();
	}
	else
	{
		return NULL;
	}
}

UEdGraphNode* FKismetDebugUtilities::GetMostRecentBreakpointHit()
{
	// If paused at the end of the frame, or while not paused, there is no 'current instruction' to speak of
	// It only has meaning during intraframe debugging.
	if (GIntraFrameDebuggingGameThread)
	{
		return FKismetDebugUtilitiesData::Get().MostRecentBreakpointInstructionPointer.Get();
	}
	else
	{
		return NULL;
	}
}

// Notify the debugger of the start of the game frame
void FKismetDebugUtilities::NotifyDebuggerOfStartOfGameFrame(UWorld* CurrentWorld)
{
}

// Notify the debugger of the end of the game frame
void FKismetDebugUtilities::NotifyDebuggerOfEndOfGameFrame(UWorld* CurrentWorld)
{
	FKismetDebugUtilitiesData::Get().bIsSingleStepping = false;
}

bool FKismetDebugUtilities::IsSingleStepping()
{
	const FKismetDebugUtilitiesData& Data = FKismetDebugUtilitiesData::Get();
	return Data.bIsSingleStepping
		|| Data.bIsSteppingOut
		|| Data.TargetGraphStackDepth != INDEX_NONE; 
}

//////////////////////////////////////////////////////////////////////////
// Breakpoint

// Is the node a valid breakpoint target? (i.e., the node is impure and ended up generating code)
bool FKismetDebugUtilities::IsBreakpointValid(UBreakpoint* Breakpoint)
{
	check(Breakpoint);

	// Breakpoints on impure nodes in a macro graph are always considered valid
	UBlueprint* Blueprint = Cast<UBlueprint>(Breakpoint->GetOuter());
	if (Blueprint && Blueprint->BlueprintType == BPTYPE_MacroLibrary)
	{
		UK2Node* K2Node = Cast<UK2Node>(Breakpoint->Node);
		if (K2Node)
		{
			return K2Node->IsA<UK2Node_MacroInstance>()
				|| (!K2Node->IsNodePure() && !K2Node->IsA<UK2Node_Tunnel>());
		}
	}

	TArray<uint8*> InstallSites;
	FKismetDebugUtilities::GetBreakpointInstallationSites(Breakpoint, InstallSites);
	return InstallSites.Num() > 0;
}

// Set the node that the breakpoint should focus on
void FKismetDebugUtilities::SetBreakpointLocation(UBreakpoint* Breakpoint, UEdGraphNode* NewNode)
{
	if (NewNode != Breakpoint->Node)
	{
		// Uninstall it from the old site if needed
		FKismetDebugUtilities::SetBreakpointInternal(Breakpoint, false);

		// Make the new site accurate
		Breakpoint->Node = NewNode;
		FKismetDebugUtilities::SetBreakpointInternal(Breakpoint, Breakpoint->bEnabled);
	}
}

// Set or clear the enabled flag for the breakpoint
void FKismetDebugUtilities::SetBreakpointEnabled(UBreakpoint* Breakpoint, bool bIsEnabled)
{
	if (Breakpoint->bStepOnce && !bIsEnabled)
	{
		// Want to be disabled, but the single-stepping is keeping it enabled
		bIsEnabled = true;
		Breakpoint->bStepOnce_WasPreviouslyDisabled = true;
	}

	Breakpoint->bEnabled = bIsEnabled;
	FKismetDebugUtilities::SetBreakpointInternal(Breakpoint, Breakpoint->bEnabled);
}

// Sets this breakpoint up as a single-step breakpoint (will disable or delete itself after one go if the breakpoint wasn't already enabled)
void FKismetDebugUtilities::SetBreakpointEnabledForSingleStep(UBreakpoint* Breakpoint, bool bDeleteAfterStep)
{
	Breakpoint->bStepOnce = true;
	Breakpoint->bStepOnce_RemoveAfterHit = bDeleteAfterStep;
	Breakpoint->bStepOnce_WasPreviouslyDisabled = !Breakpoint->bEnabled;

	FKismetDebugUtilities::SetBreakpointEnabled(Breakpoint, true);
}

void FKismetDebugUtilities::ReapplyBreakpoint(UBreakpoint* Breakpoint)
{
	FKismetDebugUtilities::SetBreakpointInternal(Breakpoint, Breakpoint->IsEnabled());
}

void FKismetDebugUtilities::StartDeletingBreakpoint(UBreakpoint* Breakpoint, UBlueprint* OwnerBlueprint)
{
#if WITH_EDITORONLY_DATA
	checkSlow(OwnerBlueprint->Breakpoints.Contains(Breakpoint));
	OwnerBlueprint->Breakpoints.Remove(Breakpoint);
	OwnerBlueprint->MarkPackageDirty();

	FKismetDebugUtilities::SetBreakpointLocation(Breakpoint, NULL);
#endif	//#if WITH_EDITORONLY_DATA
}

// Update the internal state of the breakpoint when it got hit
void FKismetDebugUtilities::UpdateBreakpointStateWhenHit(UBreakpoint* Breakpoint, UBlueprint* OwnerBlueprint)
{
	// Handle single-step breakpoints
	if (Breakpoint->bStepOnce)
	{
		Breakpoint->bStepOnce = false;

		if (Breakpoint->bStepOnce_RemoveAfterHit)
		{
			FKismetDebugUtilities::StartDeletingBreakpoint(Breakpoint, OwnerBlueprint);
		}
		else if (Breakpoint->bStepOnce_WasPreviouslyDisabled)
		{
			FKismetDebugUtilities::SetBreakpointEnabled(Breakpoint, false);
		}
	}
}

// Install/uninstall the breakpoint into/from the script code for the generated class that contains the node
void FKismetDebugUtilities::SetBreakpointInternal(UBreakpoint* Breakpoint, bool bShouldBeEnabled)
{
	TArray<uint8*> InstallSites;
	FKismetDebugUtilities::GetBreakpointInstallationSites(Breakpoint, InstallSites);

	for (int i = 0; i < InstallSites.Num(); ++i)
	{
		if (uint8* InstallSite = InstallSites[i])
		{
			*InstallSite = bShouldBeEnabled ? EX_Breakpoint : EX_Tracepoint;
		}
	}
}

// Returns the installation site(s); don't cache these pointers!
void FKismetDebugUtilities::GetBreakpointInstallationSites(UBreakpoint* Breakpoint, TArray<uint8*>& InstallSites)
{
	InstallSites.Empty();

#if WITH_EDITORONLY_DATA
	if (Breakpoint->Node != NULL)
	{
		UBlueprint* Blueprint = FBlueprintEditorUtils::FindBlueprintForNode(Breakpoint->Node);

		if ((Blueprint != NULL) && (Blueprint->GeneratedClass != NULL))
		{
			if (UBlueprintGeneratedClass* Class = Cast<UBlueprintGeneratedClass>(*Blueprint->GeneratedClass))
			{
				// Find the insertion point from the debugging data
				Class->GetDebugData().FindBreakpointInjectionSites(Breakpoint->Node, InstallSites);
			}
		}
	}
#endif	//#if WITH_EDITORONLY_DATA
}

// Returns the set of valid breakpoint locations for the given macro instance node
void FKismetDebugUtilities::GetValidBreakpointLocations(const UK2Node_MacroInstance* MacroInstanceNode, TArray<const UEdGraphNode*>& BreakpointLocations)
{
	check(MacroInstanceNode);
	BreakpointLocations.Empty();

	// Gather information from the macro graph associated with the macro instance node
	bool bIsMacroPure = false;
	UK2Node_Tunnel* MacroEntryNode = NULL;
	UK2Node_Tunnel* MacroResultNode = NULL;
	UEdGraph* InstanceNodeMacroGraph = MacroInstanceNode->GetMacroGraph();
	if (ensure(InstanceNodeMacroGraph != nullptr))
	{
		FKismetEditorUtilities::GetInformationOnMacro(InstanceNodeMacroGraph, MacroEntryNode, MacroResultNode, bIsMacroPure);
	}
	if (!bIsMacroPure && MacroEntryNode)
	{
		// Get the execute pin outputs on the entry node
		for (const UEdGraphPin* ExecPin : MacroEntryNode->Pins)
		{
			if (ExecPin && ExecPin->Direction == EGPD_Output
				&& ExecPin->PinType.PinCategory == UEdGraphSchema_K2::PC_Exec)
			{
				// For each pin linked to each execute pin, collect the node that owns it
				for (const UEdGraphPin* LinkedToPin : ExecPin->LinkedTo)
				{
					check(LinkedToPin);

					const UEdGraphNode* LinkedToNode = LinkedToPin->GetOwningNode();
					check(LinkedToNode);

					if (LinkedToNode->IsA<UK2Node_MacroInstance>())
					{
						// Recursively descend into macro instance nodes encountered in a macro graph
						TArray<const UEdGraphNode*> SubLocations;
						GetValidBreakpointLocations(Cast<const UK2Node_MacroInstance>(LinkedToNode), SubLocations);
						BreakpointLocations.Append(SubLocations);
					}
					else
					{
						BreakpointLocations.AddUnique(LinkedToNode);
					}
				}
			}
		}
	}
}

// Finds a breakpoint for a given node if it exists, or returns NULL
UBreakpoint* FKismetDebugUtilities::FindBreakpointForNode(UBlueprint* Blueprint, const UEdGraphNode* Node, bool bCheckSubLocations)
{
	// iterate backwards so we can remove invalid breakpoints as we go
	for (int32 Index = Blueprint->Breakpoints.Num()-1; Index >= 0; --Index)
	{
		UBreakpoint* Breakpoint = Blueprint->Breakpoints[Index];
		if (Breakpoint == nullptr)
		{
			Blueprint->Breakpoints.RemoveAtSwap(Index);
			Blueprint->MarkPackageDirty();
			UE_LOG(LogBlueprintDebug, Warning, TEXT("Encountered an invalid blueprint breakpoint in %s (this should not happen... if you know how your blueprint got in this state, then please notify the Engine-Blueprints team)"), *Blueprint->GetPathName());
			continue;
		}

		const UEdGraphNode* BreakpointLocation = Breakpoint->GetLocation();
		if (BreakpointLocation == nullptr)
		{
			Blueprint->Breakpoints.RemoveAtSwap(Index);
			Blueprint->MarkPackageDirty();
			UE_LOG(LogBlueprintDebug, Display, TEXT("Encountered a blueprint breakpoint in %s without an associated node. The blueprint breakpoint has been removed"), *Blueprint->GetPathName());
			continue;
		}

		// Return this breakpoint if the location matches the given node
		if (BreakpointLocation == Node)
		{
			return Breakpoint;
		}
		else if (bCheckSubLocations)
		{
			// If this breakpoint is set on a macro instance node, check the set of valid breakpoint locations. If we find a
			// match in the returned set, return the breakpoint that's set on the macro instance node. This allows breakpoints
			// to be set and hit on macro instance nodes contained in a macro graph that will be expanded during compile.
			const UK2Node_MacroInstance* MacroInstanceNode = Cast<UK2Node_MacroInstance>(BreakpointLocation);
			if (MacroInstanceNode)
			{
				TArray<const UEdGraphNode*> ValidBreakpointLocations;
				GetValidBreakpointLocations(MacroInstanceNode, ValidBreakpointLocations);
				if (ValidBreakpointLocations.Contains(Node))
				{
					return Breakpoint;
				}
			}
		}
	}

	return NULL;
}

bool FKismetDebugUtilities::HasDebuggingData(const UBlueprint* Blueprint)
{
	return Cast<UBlueprintGeneratedClass>(*Blueprint->GeneratedClass)->GetDebugData().IsValid();
}

//////////////////////////////////////////////////////////////////////////
// Blueprint utils

// Looks thru the debugging data for any class variables associated with the node
UProperty* FKismetDebugUtilities::FindClassPropertyForPin(UBlueprint* Blueprint, const UEdGraphPin* Pin)
{
	UProperty* FoundProperty = nullptr;

	UClass* Class = Blueprint->GeneratedClass;
	while (UBlueprintGeneratedClass* BlueprintClass = Cast<UBlueprintGeneratedClass>(Class))
	{
		FoundProperty = BlueprintClass->GetDebugData().FindClassPropertyForPin(Pin);
		if (FoundProperty != nullptr)
		{
			break;
		}

		Class = BlueprintClass->GetSuperClass();
	}

	return FoundProperty;
}

// Looks thru the debugging data for any class variables associated with the node (e.g., temporary variables or timelines)
UProperty* FKismetDebugUtilities::FindClassPropertyForNode(UBlueprint* Blueprint, const UEdGraphNode* Node)
{
	if (UBlueprintGeneratedClass* Class = Cast<UBlueprintGeneratedClass>(*Blueprint->GeneratedClass))
	{
		return Class->GetDebugData().FindClassPropertyForNode(Node);
	}

	return NULL;
}


void FKismetDebugUtilities::ClearBreakpoints(UBlueprint* Blueprint)
{
	for (int32 BreakpointIndex = 0; BreakpointIndex < Blueprint->Breakpoints.Num(); ++BreakpointIndex)
	{
		UBreakpoint* Breakpoint = Blueprint->Breakpoints[BreakpointIndex];
		FKismetDebugUtilities::SetBreakpointLocation(Breakpoint, NULL);
	}

	Blueprint->Breakpoints.Empty();
	Blueprint->MarkPackageDirty();
}

FKismetDebugUtilities::FOnWatchedPinsListChanged FKismetDebugUtilities::WatchedPinsListChangedEvent;

bool FKismetDebugUtilities::CanWatchPin(const UBlueprint* Blueprint, const UEdGraphPin* Pin)
{
	//@TODO: This function belongs in the schema
	const UEdGraphSchema_K2* K2Schema = GetDefault<UEdGraphSchema_K2>();

	UEdGraph* Graph = Pin->GetOwningNode()->GetGraph();

	// Inputs should always be followed to their corresponding output in the world above
	const bool bNotAnInput = (Pin->Direction != EGPD_Input);

	//@TODO: Make watching a schema-allowable/denyable thing
	const bool bCanWatchThisGraph = true;

	return bCanWatchThisGraph && !K2Schema->IsMetaPin(*Pin) && bNotAnInput && !IsPinBeingWatched(Blueprint, Pin);
}

bool FKismetDebugUtilities::IsPinBeingWatched(const UBlueprint* Blueprint, const UEdGraphPin* Pin)
{
	return Blueprint->WatchedPins.Contains(const_cast<UEdGraphPin*>(Pin));
}

void FKismetDebugUtilities::RemovePinWatch(UBlueprint* Blueprint, const UEdGraphPin* Pin)
{
	UEdGraphPin* NonConstPin = const_cast<UEdGraphPin*>(Pin);
	Blueprint->WatchedPins.Remove(NonConstPin);
	Blueprint->MarkPackageDirty();
	Blueprint->PostEditChange();
	WatchedPinsListChangedEvent.Broadcast(Blueprint);
}

void FKismetDebugUtilities::TogglePinWatch(UBlueprint* Blueprint, const UEdGraphPin* Pin)
{
	int32 ExistingWatchIndex = Blueprint->WatchedPins.Find(const_cast<UEdGraphPin*>(Pin));

	if (ExistingWatchIndex != INDEX_NONE)
	{
		FKismetDebugUtilities::RemovePinWatch(Blueprint, Pin);
	}
	else
	{
		Blueprint->WatchedPins.Add(const_cast<UEdGraphPin*>(Pin));
		Blueprint->MarkPackageDirty();
		Blueprint->PostEditChange();
	}

	WatchedPinsListChangedEvent.Broadcast(Blueprint);
}

void FKismetDebugUtilities::ClearPinWatches(UBlueprint* Blueprint)
{
	Blueprint->WatchedPins.Empty();
	Blueprint->MarkPackageDirty();
	Blueprint->PostEditChange();

	WatchedPinsListChangedEvent.Broadcast(Blueprint);
}

// Gets the watched tooltip for a specified site
FKismetDebugUtilities::EWatchTextResult FKismetDebugUtilities::GetWatchText(FString& OutWatchText, UBlueprint* Blueprint, UObject* ActiveObject, const UEdGraphPin* WatchPin)
{
	UProperty* PropertyToDebug = nullptr;
	void* DataPtr = nullptr;
	void* DeltaPtr = nullptr;
	UObject* ParentObj = nullptr;
	TArray<UObject*> SeenObjects;
	FKismetDebugUtilities::EWatchTextResult Result = FindDebuggingData(Blueprint, ActiveObject, WatchPin, PropertyToDebug, DataPtr, DeltaPtr, ParentObj, SeenObjects);

	if (Result == FKismetDebugUtilities::EWatchTextResult::EWTR_Valid)
	{
		PropertyToDebug->ExportText_InContainer(/*ArrayElement=*/ 0, /*inout*/ OutWatchText, DataPtr, DeltaPtr, /*Parent=*/ ParentObj, PPF_PropertyWindow | PPF_BlueprintDebugView);
	}

	return Result;
}

FKismetDebugUtilities::EWatchTextResult FKismetDebugUtilities::GetDebugInfo(FDebugInfo& OutDebugInfo, UBlueprint* Blueprint, UObject* ActiveObject, const UEdGraphPin* WatchPin)
{
	UProperty* PropertyToDebug = nullptr;
	void* DataPtr = nullptr;
	void* DeltaPtr = nullptr;
	UObject* ParentObj = nullptr;
	TArray<UObject*> SeenObjects;
	FKismetDebugUtilities::EWatchTextResult Result = FindDebuggingData(Blueprint, ActiveObject, WatchPin, PropertyToDebug, DataPtr, DeltaPtr, ParentObj, SeenObjects);

	if (Result == FKismetDebugUtilities::EWatchTextResult::EWTR_Valid)
	{
		GetDebugInfo_InContainer(0, OutDebugInfo, PropertyToDebug, DataPtr);
	}

	return Result;
}

FKismetDebugUtilities::EWatchTextResult FKismetDebugUtilities::FindDebuggingData(UBlueprint* Blueprint, UObject* ActiveObject, const UEdGraphPin* WatchPin, UProperty*& OutProperty, void*& OutData, void*& OutDelta, UObject*& OutParent, TArray<UObject*>& SeenObjects)
{
	FKismetDebugUtilitiesData& Data = FKismetDebugUtilitiesData::Get();

	if (UProperty* Property = FKismetDebugUtilities::FindClassPropertyForPin(Blueprint, WatchPin))
	{
		if (!Property->IsValidLowLevel())
		{
			//@TODO: Temporary checks to attempt to determine intermittent unreproducable crashes in this function
			static bool bErrorOnce = true;
			if (bErrorOnce)
			{
				ensureMsgf(false, TEXT("Error: Invalid (but non-null) property associated with pin; cannot get variable value"));
				bErrorOnce = false;
			}
			return EWTR_NoProperty;
		}

		if (ActiveObject != nullptr)
		{
			if (!ActiveObject->IsValidLowLevel())
			{
				//@TODO: Temporary checks to attempt to determine intermittent unreproducable crashes in this function
				static bool bErrorOnce = true;
				if (bErrorOnce)
				{
					ensureMsgf(false, TEXT("Error: Invalid (but non-null) active object being debugged; cannot get variable value for property %s"), *Property->GetPathName());
					bErrorOnce = false;
				}
				return EWTR_NoDebugObject;
			}

			void* PropertyBase = nullptr;

			// Walk up the stack frame to see if we can find a function scope that contains the property as a local
			for (const FFrame* TestFrame = Data.StackFrameAtIntraframeDebugging; TestFrame != NULL; TestFrame = TestFrame->PreviousFrame)
			{
				if (Property->IsIn(TestFrame->Node))
				{
					// output parameters need special handling
					for (FOutParmRec* OutParmRec = TestFrame->OutParms; OutParmRec != nullptr; OutParmRec = OutParmRec->NextOutParm)
					{
						if (OutParmRec->Property == Property)
						{
<<<<<<< HEAD
=======
							// try to use the output pin we're linked to
							// otherwise the output param won't show any data since the return node hasn't executed when we stop here
							if (WatchPin->Direction == EEdGraphPinDirection::EGPD_Input && WatchPin->LinkedTo.Num() == 1)
							{
								return FindDebuggingData(Blueprint, ActiveObject, WatchPin->LinkedTo[0], OutProperty, OutData, OutDelta, OutParent, SeenObjects);
							}

>>>>>>> 647851d4
							PropertyBase = OutParmRec->PropAddr;
							break;
						}
					}
					if (PropertyBase == nullptr)
					{
						PropertyBase = TestFrame->Locals;
					}
					break;
				}
			}

			// Try at member scope if it wasn't part of a current function scope
			UClass* PropertyClass = Cast<UClass>(Property->GetOuter());
			if (!PropertyBase && PropertyClass)
			{
				if (ActiveObject->GetClass()->IsChildOf(PropertyClass))
				{
					PropertyBase = ActiveObject;
				}
				else if (AActor* Actor = Cast<AActor>(ActiveObject))
				{
					// Try and locate the propertybase in the actor components
					for (UActorComponent* ComponentIter : Actor->GetComponents())
					{
						if (ComponentIter->GetClass()->IsChildOf(PropertyClass))
						{
							PropertyBase = ComponentIter;
							break;
						}
					}
				}
			}
#if USE_UBER_GRAPH_PERSISTENT_FRAME
			// Try find the propertybase in the persistent ubergraph frame
			UFunction* OuterFunction = Cast<UFunction>(Property->GetOuter());
			if (!PropertyBase && OuterFunction)
			{
				UBlueprintGeneratedClass* BPGC = Cast<UBlueprintGeneratedClass>(Blueprint->GeneratedClass);
				if (BPGC && ActiveObject->IsA(BPGC))
				{
					PropertyBase = BPGC->GetPersistentUberGraphFrame(ActiveObject, OuterFunction);
				}
			}
#endif // USE_UBER_GRAPH_PERSISTENT_FRAME

			// see if our WatchPin is on a animation node & if so try to get its property info
			UAnimBlueprintGeneratedClass* AnimBlueprintGeneratedClass = Cast<UAnimBlueprintGeneratedClass>(Blueprint->GeneratedClass);
			if (!PropertyBase && AnimBlueprintGeneratedClass)
			{
				// are we linked to an anim graph node?
				UProperty* LinkedProperty = Property;
				const UAnimGraphNode_Base* Node = Cast<UAnimGraphNode_Base>(WatchPin->GetOuter());
				if (Node == nullptr && WatchPin->LinkedTo.Num() > 0)
				{
					const UEdGraphPin* LinkedPin = WatchPin->LinkedTo[0];
					// When we change Node we *must* change Property, so it's still a sub-element of that.
					LinkedProperty = FKismetDebugUtilities::FindClassPropertyForPin(Blueprint, LinkedPin);
					Node = Cast<UAnimGraphNode_Base>(LinkedPin->GetOuter());
				}

				if (Node && LinkedProperty)
				{
					UStructProperty* NodeStructProperty = Cast<UStructProperty>(FKismetDebugUtilities::FindClassPropertyForNode(Blueprint, Node));
					if (NodeStructProperty)
					{
						for (UStructProperty* NodeProperty : AnimBlueprintGeneratedClass->AnimNodeProperties)
						{
							if (NodeProperty == NodeStructProperty)
							{
								void* NodePtr = NodeProperty->ContainerPtrToValuePtr<void>(ActiveObject);
								OutProperty = LinkedProperty;
								OutData = NodePtr;
								OutDelta = NodePtr;
								OutParent = ActiveObject;
								return EWTR_Valid;
							}
						}
					}
				}
			}

			// If we still haven't found a result, try changing the active object to whatever is passed into the self pin.
			if (!PropertyBase)
			{
				UEdGraphNode* WatchNode = WatchPin->GetOwningNode();

				if (WatchNode)
				{
					UEdGraphPin* SelfPin = WatchNode->FindPin(TEXT("self"));
					if (SelfPin && SelfPin != WatchPin)
					{
						UProperty* SelfPinProperty = nullptr;
						void* SelfPinData = nullptr;
						void* SelfPinDelta = nullptr;
						UObject* SelfPinParent = nullptr;
						SeenObjects.AddUnique(ActiveObject);
						FKismetDebugUtilities::EWatchTextResult Result = FindDebuggingData(Blueprint, ActiveObject, SelfPin, SelfPinProperty, SelfPinData, SelfPinDelta, SelfPinParent, SeenObjects);
						UObjectPropertyBase* SelfPinPropertyBase = Cast<UObjectPropertyBase>(SelfPinProperty);
						if (Result == EWTR_Valid && SelfPinPropertyBase != nullptr)
						{
							void* PropertyValue = SelfPinProperty->ContainerPtrToValuePtr<void>(SelfPinData);
							UObject* TempActiveObject = SelfPinPropertyBase->GetObjectPropertyValue(PropertyValue);
							if (TempActiveObject && TempActiveObject != ActiveObject)
							{
								if (!SeenObjects.Contains(TempActiveObject))
								{
									return FindDebuggingData(Blueprint, TempActiveObject, WatchPin, OutProperty, OutData, OutDelta, OutParent, SeenObjects);
								}
							}
						}
					}
				}
			}

			// Now either print out the variable value, or that it was out-of-scope
			if (PropertyBase != nullptr)
			{
				OutProperty = Property;
				OutData = PropertyBase;
				OutDelta = PropertyBase;
				OutParent = ActiveObject;
				return EWTR_Valid;
			}
			else
			{
				return EWTR_NotInScope;
			}
		}
		else
		{
			return EWTR_NoDebugObject;
		}
	}
	else
	{
		return EWTR_NoProperty;
	}
}

void FKismetDebugUtilities::GetDebugInfo_InContainer(int32 Index, FDebugInfo& DebugInfo, UProperty* Property, const void* Data)
{
	GetDebugInfoInternal(DebugInfo, Property, Property->ContainerPtrToValuePtr<void>(Data, Index));
}

void FKismetDebugUtilities::GetDebugInfoInternal(FDebugInfo& DebugInfo, UProperty* Property, const void* PropertyValue)
{
	if (Property == nullptr)
	{
		return;
	}

	DebugInfo.Type = UEdGraphSchema_K2::TypeToText(Property);
	DebugInfo.DisplayName = Property->GetDisplayNameText();

	UByteProperty* ByteProperty = Cast<UByteProperty>(Property);
	if (ByteProperty)
	{
		UEnum* Enum = ByteProperty->GetIntPropertyEnum();
		if (Enum)
		{
			if (Enum->IsValidEnumValue(*(const uint8*)PropertyValue))
			{
				DebugInfo.Value = Enum->GetDisplayNameTextByValue(*(const uint8*)PropertyValue);
			}
			else
			{
				DebugInfo.Value = FText::FromString(TEXT("(INVALID)"));
			}

			return;
		}

		// if there is no Enum we need to fall through and treat this as a UNumericProperty
	}

	UNumericProperty* NumericProperty = Cast<UNumericProperty>(Property);
	if (NumericProperty)
	{
		DebugInfo.Value = FText::FromString(NumericProperty->GetNumericPropertyValueToString(PropertyValue));
		return;
	}

	UBoolProperty* BoolProperty = Cast<UBoolProperty>(Property);
	if (BoolProperty)
	{
		DebugInfo.Value = BoolProperty->GetPropertyValue(PropertyValue) ? GTrue : GFalse;
		return;
	}

	UNameProperty* NameProperty = Cast<UNameProperty>(Property);
	if (NameProperty)
	{
		DebugInfo.Value = FText::FromName(*(FName*)PropertyValue);
		return;
	}

	UTextProperty* TextProperty = Cast<UTextProperty>(Property);
	if (TextProperty)
	{
		DebugInfo.Value = TextProperty->GetPropertyValue(PropertyValue);
		return;
	}

	UStrProperty* StringProperty = Cast<UStrProperty>(Property);
	if (StringProperty)
	{
		DebugInfo.Value = FText::FromString(StringProperty->GetPropertyValue(PropertyValue));
		return;
	}

	UArrayProperty* ArrayProperty = Cast<UArrayProperty>(Property);
	if (ArrayProperty)
	{
		checkSlow(ArrayProperty->Inner);

		FScriptArrayHelper ArrayHelper(ArrayProperty, PropertyValue);

		DebugInfo.Value = FText::Format(LOCTEXT("ArraySize", "Num={0}"), FText::AsNumber(ArrayHelper.Num()));

		for (int32 i = 0; i < ArrayHelper.Num(); i++)
		{
			FDebugInfo ArrayDebugInfo;

			uint8* PropData = ArrayHelper.GetRawPtr(i);
			GetDebugInfoInternal(ArrayDebugInfo, ArrayProperty->Inner, PropData);
			// overwrite the display name with the array index for the current element
			ArrayDebugInfo.DisplayName = FText::Format(LOCTEXT("ArrayIndexName", "[{0}]"), FText::AsNumber(i));
			DebugInfo.Children.Add(ArrayDebugInfo);
		}

		return;
	}

	UStructProperty* StructProperty = Cast<UStructProperty>(Property);
	if (StructProperty)
	{
		FString WatchText;
		StructProperty->ExportTextItem(WatchText, PropertyValue, PropertyValue, nullptr, PPF_PropertyWindow | PPF_BlueprintDebugView, nullptr);
		DebugInfo.Value = FText::FromString(WatchText);

		for (TFieldIterator<UProperty> It(StructProperty->Struct); It; ++It)
		{
			FDebugInfo StructDebugInfo;
			GetDebugInfoInternal(StructDebugInfo, *It, It->ContainerPtrToValuePtr<void>(PropertyValue, 0));

			DebugInfo.Children.Add(StructDebugInfo);
		}

		return;
	}

	UEnumProperty* EnumProperty = Cast<UEnumProperty>(Property);
	if (EnumProperty)
	{
		UNumericProperty* LocalUnderlyingProp = EnumProperty->GetUnderlyingProperty();
		UEnum* Enum = EnumProperty->GetEnum();

		int64 Value = LocalUnderlyingProp->GetSignedIntPropertyValue(PropertyValue);

		// if the value is the max value (the autogenerated *_MAX value), export as "INVALID", unless we're exporting text for copy/paste (for copy/paste,
		// the property text value must actually match an entry in the enum's names array)
		if (Enum)
		{
			if (Enum->IsValidEnumValue(Value))
			{
				DebugInfo.Value = Enum->GetDisplayNameTextByValue(Value);
			}
			else
			{
				DebugInfo.Value = LOCTEXT("Invalid", "(INVALID)");
			}
		}
		else
		{
			DebugInfo.Value = FText::AsNumber(Value);
		}

		return;
	}

	UMapProperty* MapProperty = Cast<UMapProperty>(Property);
	if (MapProperty)
	{
		FScriptMapHelper MapHelper(MapProperty, PropertyValue);
		DebugInfo.Value = FText::Format(LOCTEXT("MapSize", "Num={0}"), FText::AsNumber(MapHelper.Num()));
		uint8* PropData = MapHelper.GetPairPtr(0);

		int32 Index = 0;
		for (int32 Count = MapHelper.Num(); Count; PropData += MapProperty->MapLayout.SetLayout.Size, ++Index)
		{
			if (MapHelper.IsValidIndex(Index))
			{
				FDebugInfo ChildInfo;

				GetDebugInfoInternal(ChildInfo, MapProperty->ValueProp, PropData + MapProperty->MapLayout.ValueOffset);

				// use the info from the ValueProp and then overwrite the name with the KeyProp data
				FString NameStr = TEXT("[");
				MapProperty->KeyProp->ExportTextItem(NameStr, PropData, nullptr, nullptr, PPF_PropertyWindow | PPF_BlueprintDebugView | PPF_Delimited, nullptr);
				NameStr += TEXT("] ");

				ChildInfo.DisplayName = FText::FromString(NameStr);

				DebugInfo.Children.Add(ChildInfo);

				--Count;
			}
		}

		return;
	}

	USetProperty* SetProperty = Cast<USetProperty>(Property);
	if (SetProperty)
	{
		FScriptSetHelper SetHelper(SetProperty, PropertyValue);
		DebugInfo.Value = FText::Format(LOCTEXT("SetSize", "Num={0}"), FText::AsNumber(SetHelper.Num()));
		uint8* PropData = SetHelper.GetElementPtr(0);

		int32 Index = 0;
		for (int32 Count = SetHelper.Num(); Count; PropData += SetProperty->SetLayout.Size, ++Index)
		{
			if (SetHelper.IsValidIndex(Index))
			{
				FDebugInfo ChildInfo;
				GetDebugInfoInternal(ChildInfo, SetProperty->ElementProp, PropData);

				// members of sets don't have their own names
				ChildInfo.DisplayName = FText::GetEmpty();

				DebugInfo.Children.Add(ChildInfo);

				--Count;
			}
		}

		return;
	}

	UObjectPropertyBase* ObjectPropertyBase = Cast<UObjectPropertyBase>(Property);
	if (ObjectPropertyBase)
	{
		UObject* Obj = ObjectPropertyBase->GetObjectPropertyValue(PropertyValue);
		if (Obj != nullptr)
		{
			DebugInfo.Value = FText::FromString(Obj->GetFullName());
		}
		else
		{
			DebugInfo.Value = FText::FromString(TEXT("None"));
		}

		return;
	}

	UDelegateProperty* DelegateProperty = Cast<UDelegateProperty>(Property);
	if (DelegateProperty)
	{
		if (DelegateProperty->SignatureFunction)
		{
			DebugInfo.Value = DelegateProperty->SignatureFunction->GetDisplayNameText();
		}
		else
		{
			DebugInfo.Value = LOCTEXT("NoFunc", "(No bound function)");
		}

		return;
	}

	UMulticastDelegateProperty* MulticastDelegateProperty = Cast<UMulticastDelegateProperty>(Property);
	if (MulticastDelegateProperty)
	{
		if (MulticastDelegateProperty->SignatureFunction)
		{
			DebugInfo.Value = MulticastDelegateProperty->SignatureFunction->GetDisplayNameText();
		}
		else
		{
			DebugInfo.Value = LOCTEXT("NoFunc", "(No bound function)");
		}

		return;
	}

	ensure(false);
}

FText FKismetDebugUtilities::GetAndClearLastExceptionMessage()
{
	FKismetDebugUtilitiesData& Data = FKismetDebugUtilitiesData::Get();
	const FText Result = Data.LastExceptionMessage;
	Data.LastExceptionMessage = FText();
	return Result;
}

#undef LOCTEXT_NAMESPACE<|MERGE_RESOLUTION|>--- conflicted
+++ resolved
@@ -1183,8 +1183,6 @@
 					{
 						if (OutParmRec->Property == Property)
 						{
-<<<<<<< HEAD
-=======
 							// try to use the output pin we're linked to
 							// otherwise the output param won't show any data since the return node hasn't executed when we stop here
 							if (WatchPin->Direction == EEdGraphPinDirection::EGPD_Input && WatchPin->LinkedTo.Num() == 1)
@@ -1192,7 +1190,6 @@
 								return FindDebuggingData(Blueprint, ActiveObject, WatchPin->LinkedTo[0], OutProperty, OutData, OutDelta, OutParent, SeenObjects);
 							}
 
->>>>>>> 647851d4
 							PropertyBase = OutParmRec->PropAddr;
 							break;
 						}
