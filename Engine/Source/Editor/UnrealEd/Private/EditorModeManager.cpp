--- conflicted
+++ resolved
@@ -166,17 +166,9 @@
 	double starttime = FPlatformTime::Seconds();
 
 	USelection* SelectedActors = GetSelectedActors();
-<<<<<<< HEAD
 	if (SelectedActors)
 	{
-		AActor* Actor = Cast<AActor>(SelectedActors->GetBottom(AActor::StaticClass()));
-=======
-
-	if (SelectedActors && SelectedActors->Num() > 0)
-	{
-		AActor* Actor = Cast<AActor>(SelectedActors->GetSelectedObject(SelectedActors->Num() - 1));
-
->>>>>>> 33e6966e
+		AActor* Actor = CastChecked<AActor>(SelectedActors->GetBottom(AActor::StaticClass()));
 		if (Actor)
 		{
 			FVector CurrentActorLocation = Actor->GetActorLocation();
