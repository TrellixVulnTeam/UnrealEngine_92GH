// Copyright 1998-2019 Epic Games, Inc. All Rights Reserved.

#include "CoreMinimal.h"
#include "Misc/MessageDialog.h"
#include "Misc/CommandLine.h"
#include "Misc/Paths.h"
#include "Misc/Guid.h"
#include "Stats/Stats.h"
#include "GenericPlatform/GenericApplication.h"
#include "Misc/App.h"
#include "Modules/ModuleManager.h"
#include "UObject/ObjectMacros.h"
#include "UObject/GarbageCollection.h"
#include "UObject/Class.h"
#include "UObject/UObjectIterator.h"
#include "UObject/Package.h"
#include "UObject/LazyObjectPtr.h"
#include "UObject/SoftObjectPtr.h"
#include "UObject/ReferenceChainSearch.h"
#include "Misc/PackageName.h"
#include "InputCoreTypes.h"
#include "Layout/Margin.h"
#include "Layout/SlateRect.h"
#include "Widgets/DeclarativeSyntaxSupport.h"
#include "Widgets/SOverlay.h"
#include "Widgets/SWindow.h"
#include "Layout/WidgetPath.h"
#include "Framework/Application/SlateApplication.h"
#include "Widgets/SViewport.h"
#include "Framework/Docking/TabManager.h"
#include "EditorStyleSet.h"
#include "Classes/EditorStyleSettings.h"
#include "Engine/EngineTypes.h"
#include "Async/TaskGraphInterfaces.h"
#include "GameFramework/Actor.h"
#include "Engine/Blueprint.h"
#include "Engine/GameViewportClient.h"
#include "Engine/GameInstance.h"
#include "Engine/RendererSettings.h"
#include "Engine/World.h"
#include "Settings/LevelEditorPlaySettings.h"
#include "AI/NavigationSystemBase.h"
#include "Editor/EditorEngine.h"
#include "Editor/UnrealEdEngine.h"
#include "Settings/ProjectPackagingSettings.h"
#include "GameMapsSettings.h"
#include "GeneralProjectSettings.h"
#include "Engine/NavigationObjectBase.h"
#include "GameFramework/PlayerStart.h"
#include "GameFramework/GameModeBase.h"
#include "Components/AudioComponent.h"
#include "Engine/Note.h"
#include "Engine/Selection.h"
#include "UnrealEngine.h"
#include "EngineUtils.h"
#include "Editor.h"
#include "LevelEditorViewport.h"
#include "EditorModeManager.h"
#include "EditorModes.h"
#include "UnrealEdMisc.h"
#include "FileHelpers.h"
#include "UnrealEdGlobals.h"
#include "EditorAnalytics.h"
#include "AudioDevice.h"
#include "BusyCursor.h"
#include "ScopedTransaction.h"
#include "PackageTools.h"
#include "Slate/SceneViewport.h"
#include "Kismet2/KismetEditorUtilities.h"
#include "Kismet2/BlueprintEditorUtils.h"
#include "Toolkits/AssetEditorManager.h"
#include "LevelEditor.h"
#include "ILevelViewport.h"
#include "BlueprintEditorModule.h"
#include "Interfaces/ITargetPlatform.h"
#include "Interfaces/ITargetPlatformManagerModule.h"
#include "Interfaces/IMainFrameModule.h"
#include "Logging/TokenizedMessage.h"
#include "Logging/MessageLog.h"
#include "Misc/UObjectToken.h"
#include "Misc/MapErrors.h"
#include "ITargetDeviceServicesModule.h"
#include "ILauncherServicesModule.h"
#include "GameProjectGenerationModule.h"
#include "SourceCodeNavigation.h"
#include "Physics/PhysicsInterfaceCore.h"
#include "AnalyticsEventAttribute.h"
#include "Interfaces/IAnalyticsProvider.h"
#include "EngineAnalytics.h"
#include "Framework/Notifications/NotificationManager.h"
#include "Widgets/Notifications/SNotificationList.h"
#include "Engine/LocalPlayer.h"
#include "Slate/SGameLayerManager.h"
#include "HAL/PlatformApplicationMisc.h"
#include "Widgets/Input/SHyperlink.h"
#include "Dialogs/CustomDialog.h"

#include "IHeadMountedDisplay.h"
#include "IXRTrackingSystem.h"
#include "Engine/LevelStreaming.h"
#include "Components/ModelComponent.h"
#include "GameDelegates.h"
#include "Net/OnlineEngineInterface.h"
#include "Kismet2/DebuggerCommands.h"
#include "Misc/ScopeExit.h"
#include "IVREditorModule.h"
#include "EditorModeRegistry.h"
#include "PhysicsManipulationMode.h"
#include "CookerSettings.h"
#include "Widgets/Text/STextBlock.h"
#include "Widgets/SBoxPanel.h"


DEFINE_LOG_CATEGORY_STATIC(LogPlayLevel, Log, All);

#define LOCTEXT_NAMESPACE "PlayLevel"

const static FName NAME_CategoryPIE("PIE");

// This class listens to output log messages, and forwards warnings and errors to the message log
class FOutputLogErrorsToMessageLogProxy : public FOutputDevice
{
public:
	FOutputLogErrorsToMessageLogProxy()
	{
		GLog->AddOutputDevice(this);
	}

	~FOutputLogErrorsToMessageLogProxy()
{
		GLog->RemoveOutputDevice(this);
}

	// FOutputDevice interface
	virtual void Serialize(const TCHAR* V, ELogVerbosity::Type Verbosity, const class FName& Category) override
	{
		//@TODO: Remove IsInGameThread() once the message log is thread safe
		if ((Verbosity <= ELogVerbosity::Warning) && IsInGameThread())
		{
			const FText Message = FText::Format(LOCTEXT("OutputLogToMessageLog", "{0}: {1}"), FText::FromName(Category), FText::AsCultureInvariant(FString(V)));

			switch (Verbosity)
			{
			case ELogVerbosity::Warning:
				FMessageLog(NAME_CategoryPIE).SuppressLoggingToOutputLog(true).Warning(Message);
				break;
			case ELogVerbosity::Error:
				FMessageLog(NAME_CategoryPIE).SuppressLoggingToOutputLog(true).Error(Message);
				break;
			case ELogVerbosity::Fatal:
				FMessageLog(NAME_CategoryPIE).SuppressLoggingToOutputLog(true).CriticalError(Message);
				break;
			}
		}
	}
	// End of FOutputDevice interface
};

void UEditorEngine::EndPlayMap()
{
	if ( bIsEndingPlay )
	{
		return;
	}

	TGuardValue<bool> GuardIsEndingPlay(bIsEndingPlay, true);

	FEditorDelegates::PrePIEEnded.Broadcast( bIsSimulatingInEditor );

	// Clean up Soft Object Path remaps
	FSoftObjectPath::ClearPIEPackageNames();

	FlushAsyncLoading();

	// Monitoring when PIE corrupts references between the World and the PIE generated World for UE-20486
	{
		TArray<ULevel*> Levels = EditorWorld->GetLevels();

		for (ULevel* Level : Levels)
		{
			TArray<UBlueprint*> LevelBlueprints = Level->GetLevelBlueprints();

			if (LevelBlueprints.Num() > 0)
			{
				UBlueprint* LevelScriptBlueprint = LevelBlueprints[0];
				if (LevelScriptBlueprint && LevelScriptBlueprint->GeneratedClass && LevelScriptBlueprint->GeneratedClass->ClassGeneratedBy)
				{
					UE_LOG(LogBlueprintUserMessages, Log, TEXT("Early EndPlayMap Detection: Level '%s' has LevelScriptBlueprint '%s' with GeneratedClass '%s' with ClassGeneratedBy '%s'"), *Level->GetPathName(), *LevelScriptBlueprint->GetPathName(), *LevelScriptBlueprint->GeneratedClass->GetPathName(), *LevelScriptBlueprint->GeneratedClass->ClassGeneratedBy->GetPathName());
				}
				else if (LevelScriptBlueprint && LevelScriptBlueprint->GeneratedClass)
				{
					UE_LOG(LogBlueprintUserMessages, Log, TEXT("Early EndPlayMap Detection: Level '%s' has LevelScriptBlueprint '%s' with GeneratedClass '%s'"), *Level->GetPathName(), *LevelScriptBlueprint->GetPathName(), *LevelScriptBlueprint->GeneratedClass->GetPathName());
				}
				else if (LevelScriptBlueprint)
				{
					UE_LOG(LogBlueprintUserMessages, Log, TEXT("Early EndPlayMap Detection: Level '%s' has LevelScriptBlueprint '%s'"), *Level->GetPathName(), *LevelScriptBlueprint->GetPathName());
				}
			}
		}
	}

	if (GEngine->XRSystem.IsValid() && !bIsSimulatingInEditor)
	{
		GEngine->XRSystem->OnEndPlay(*GEngine->GetWorldContextFromWorld(PlayWorld));
	}

	// Matinee must be closed before PIE can stop - matinee during PIE will be editing a PIE-world actor
	if( GLevelEditorModeTools().IsModeActive(FBuiltinEditorModes::EM_InterpEdit) )
	{
		FMessageDialog::Open( EAppMsgType::Ok, NSLOCTEXT("UnrealEd", "PIENeedsToCloseMatineeMessage", "Closing 'Play in Editor' must close UnrealMatinee.") );
		GLevelEditorModeTools().DeactivateMode( FBuiltinEditorModes::EM_InterpEdit );
	}

	EndPlayOnLocalPc();

	const FScopedBusyCursor BusyCursor;
	check(PlayWorld);

	// Enable screensavers when ending PIE.
	EnableScreenSaver( true );

	// Make a list of all the actors that should be selected
	TArray<UObject *> SelectedActors;
	if ( ActorsThatWereSelected.Num() > 0 )
	{
		for ( int32 ActorIndex = 0; ActorIndex < ActorsThatWereSelected.Num(); ++ActorIndex )
		{
			TWeakObjectPtr<AActor> Actor = ActorsThatWereSelected[ ActorIndex ].Get();
			if (Actor.IsValid())
			{
				SelectedActors.Add( Actor.Get() );
			}
		}
		ActorsThatWereSelected.Empty();
	}
	else
	{
		for ( FSelectionIterator It( GetSelectedActorIterator() ); It; ++It )
		{
			AActor* Actor = static_cast<AActor*>( *It );
			if (Actor)
			{
				checkSlow( Actor->IsA(AActor::StaticClass()) );

				AActor* EditorActor = EditorUtilities::GetEditorWorldCounterpartActor(Actor);
				if (EditorActor)
				{
					SelectedActors.Add( EditorActor );
				}
			}
		}
	}

	// Deselect all objects, to avoid problems caused by property windows still displaying
	// properties for an object that gets garbage collected during the PIE clean-up phase.
	GEditor->SelectNone( true, true, false );
	GetSelectedActors()->DeselectAll();
	GetSelectedObjects()->DeselectAll();
	GetSelectedComponents()->DeselectAll();

	// For every actor that was selected previously, make sure it's editor equivalent is selected
	GEditor->GetSelectedActors()->BeginBatchSelectOperation();
	for ( int32 ActorIndex = 0; ActorIndex < SelectedActors.Num(); ++ActorIndex )
	{
		AActor* Actor = Cast<AActor>( SelectedActors[ ActorIndex ] );
		if (Actor)
		{
			// We need to notify or else the manipulation transform widget won't appear, but only notify once at the end because OnEditorSelectionChanged is expensive for large groups. 
			SelectActor( Actor, false, false );
		}
	}	
	GEditor->GetSelectedActors()->EndBatchSelectOperation(true);

	// let the editor know
	FEditorDelegates::EndPIE.Broadcast(bIsSimulatingInEditor);

	// clean up any previous Play From Here sessions
	if ( GameViewport != NULL && GameViewport->Viewport != NULL )
	{
		// Remove debugger commands handler binding
		GameViewport->OnGameViewportInputKey().Unbind();

		// Remove close handler binding
		GameViewport->OnCloseRequested().Remove(ViewportCloseRequestedDelegateHandle);

		GameViewport->CloseRequested(GameViewport->Viewport);
	}
	CleanupGameViewport();

	// Clean up each world individually
	TArray<FName> OnlineIdentifiers;
	TArray<UWorld*> WorldsBeingCleanedUp;
	bool bSeamlessTravelActive = false;

	for (int32 WorldIdx = WorldList.Num()-1; WorldIdx >= 0; --WorldIdx)
	{
		FWorldContext &ThisContext = WorldList[WorldIdx];
		if (ThisContext.WorldType == EWorldType::PIE)
		{
			if (ThisContext.World())
			{
				WorldsBeingCleanedUp.Add(ThisContext.World());
			}

			if (ThisContext.SeamlessTravelHandler.IsInTransition())
			{
				bSeamlessTravelActive = true;
			}

			if (ThisContext.World())
			{
				TeardownPlaySession(ThisContext);

				ShutdownWorldNetDriver(ThisContext.World());
			}

			// Cleanup online subsystems instantiated during PIE
			FName OnlineIdentifier = UOnlineEngineInterface::Get()->GetOnlineIdentifier(ThisContext);
			if (UOnlineEngineInterface::Get()->DoesInstanceExist(OnlineIdentifier))
			{
				// Stop ticking and clean up, but do not destroy as we may be in a failed online delegate
				UOnlineEngineInterface::Get()->ShutdownOnlineSubsystem(OnlineIdentifier);
				OnlineIdentifiers.Add(OnlineIdentifier);
			}
		
			// Remove world list after online has shutdown in case any async actions require the world context
			WorldList.RemoveAt(WorldIdx);
		}
	}

	// If seamless travel is happening then there is likely additional PIE worlds that need tearing down so seek them out
	if (bSeamlessTravelActive)
	{
		for (TObjectIterator<UWorld> WorldIt; WorldIt; ++WorldIt)
		{
			if (WorldIt->IsPlayInEditor())
			{
				WorldsBeingCleanedUp.AddUnique(*WorldIt);
			}
		}
	}

	if (OnlineIdentifiers.Num())
	{
		UE_LOG(LogPlayLevel, Display, TEXT("Shutting down PIE online subsystems"));
		// Cleanup online subsystem shortly as we might be in a failed delegate 
		// have to do this in batch because timer delegate doesn't recognize bound data 
		// as a different delegate
		FTimerDelegate DestroyTimer;
		DestroyTimer.BindUObject(this, &UEditorEngine::CleanupPIEOnlineSessions, OnlineIdentifiers);
		GetTimerManager()->SetTimer(CleanupPIEOnlineSessionsTimerHandle, DestroyTimer, 0.1f, false);
	}
	
	{
		// Clear out viewport index
		PlayInEditorViewportIndex = -1; 

		// We could have been toggling back and forth between simulate and pie before ending the play map
		// Make sure the property windows are cleared of any pie actors
		GUnrealEd->UpdateFloatingPropertyWindows();

		// Clean up any pie actors being referenced 
		GEngine->BroadcastLevelActorListChanged();
	}

	// Lose the EditorWorld pointer (this is only maintained while PIEing)
	FNavigationSystem::OnPIEEnd(*EditorWorld);

	FGameDelegates::Get().GetEndPlayMapDelegate().Broadcast();

	// Monitoring when PIE corrupts references between the World and the PIE generated World for UE-20486
	{
		TArray<ULevel*> Levels = EditorWorld->GetLevels();

		for (ULevel* Level : Levels)
		{
			TArray<UBlueprint*> LevelBlueprints = Level->GetLevelBlueprints();

			if (LevelBlueprints.Num() > 0)
			{
				UBlueprint* LevelScriptBlueprint = LevelBlueprints[0];
				if (LevelScriptBlueprint && LevelScriptBlueprint->GeneratedClass && LevelScriptBlueprint->GeneratedClass->ClassGeneratedBy)
				{
					UE_LOG(LogBlueprintUserMessages, Log, TEXT("Late EndPlayMap Detection: Level '%s' has LevelScriptBlueprint '%s' with GeneratedClass '%s' with ClassGeneratedBy '%s'"), *Level->GetPathName(), *LevelScriptBlueprint->GetPathName(), *LevelScriptBlueprint->GeneratedClass->GetPathName(), *LevelScriptBlueprint->GeneratedClass->ClassGeneratedBy->GetPathName());
				}
				else if (LevelScriptBlueprint && LevelScriptBlueprint->GeneratedClass)
				{
					UE_LOG(LogBlueprintUserMessages, Log, TEXT("Late EndPlayMap Detection: Level '%s' has LevelScriptBlueprint '%s' with GeneratedClass '%s'"), *Level->GetPathName(), *LevelScriptBlueprint->GetPathName(), *LevelScriptBlueprint->GeneratedClass->GetPathName());
				}
				else if (LevelScriptBlueprint)
				{
					UE_LOG(LogBlueprintUserMessages, Log, TEXT("Late EndPlayMap Detection: Level '%s' has LevelScriptBlueprint '%s'"), *Level->GetPathName(), *LevelScriptBlueprint->GetPathName());
				}
			}
		}
	}

	// find objects like Textures in the playworld levels that won't get garbage collected as they are marked RF_Standalone
	for (FObjectIterator It; It; ++It)
	{
		UObject* Object = *It;

		if (Object->GetOutermost()->HasAnyPackageFlags(PKG_PlayInEditor))
		{
			if (Object->HasAnyFlags(RF_Standalone))
			{
				// Clear RF_Standalone flag from objects in the levels used for PIE so they get cleaned up.
				Object->ClearFlags(RF_Standalone);
			}
			// Close any asset editors that are currently editing this object
			FAssetEditorManager::Get().CloseAllEditorsForAsset(Object);
		}
	}

	EditorWorld->bAllowAudioPlayback = true;
	EditorWorld = nullptr;

	// mark everything contained in the PIE worlds to be deleted
	for (UWorld* World : WorldsBeingCleanedUp)
	{
		// Occasionally during seamless travel the Levels array won't yet be populated so mark this world first
		// then pick up the sub-levels via the level iterator
		World->MarkObjectsPendingKill();
		
		// Because of the seamless travel the world might still be in the root set too, so also clear that
		World->RemoveFromRoot();

		for (auto LevelIt(World->GetLevelIterator()); LevelIt; ++LevelIt)
		{
			if (const ULevel* Level = *LevelIt)
			{
				// We already picked up the persistent level with the top level mark objects
				if (Level->GetOuter() != World)
				{
					CastChecked<UWorld>(Level->GetOuter())->MarkObjectsPendingKill();
				}
			}
		}

		for (ULevelStreaming* LevelStreaming : World->GetStreamingLevels())
		{
			// If an unloaded levelstreaming still has a loaded level we need to mark its objects to be deleted as well
			if (LevelStreaming->GetLoadedLevel() && (!LevelStreaming->ShouldBeLoaded() || !LevelStreaming->ShouldBeVisible()))
			{
				CastChecked<UWorld>(LevelStreaming->GetLoadedLevel()->GetOuter())->MarkObjectsPendingKill();
			}
		}
	}

	// mark all objects contained within the PIE game instances to be deleted
	for (TObjectIterator<UGameInstance> It; It; ++It)
	{
		auto MarkObjectPendingKill = [](UObject* Object)
		{
			Object->MarkPendingKill();
		};
		ForEachObjectWithOuter(*It, MarkObjectPendingKill, true, RF_NoFlags, EInternalObjectFlags::PendingKill);
	}

	// Flush any render commands and released accessed UTextures and materials to give them a chance to be collected.
	if ( FSlateApplication::IsInitialized() )
	{
		FSlateApplication::Get().FlushRenderState();
	}

	// Clean up any PIE world objects
	{
		// The trans buffer should never have a PIE object in it.  If it does though, reset it, which may happen sometimes with selection objects
		if( GEditor->Trans->ContainsPieObjects() )
		{
			GEditor->ResetTransaction( NSLOCTEXT("UnrealEd", "TransactionContainedPIEObject", "A PIE object was in the transaction buffer and had to be destroyed") );
		}

		// Garbage Collect
		CollectGarbage(GARBAGE_COLLECTION_KEEPFLAGS);
	}

	// Make sure that all objects in the temp levels were entirely garbage collected.
	for( FObjectIterator ObjectIt; ObjectIt; ++ObjectIt )
	{
		UObject* Object = *ObjectIt;
		if( Object->GetOutermost()->HasAnyPackageFlags(PKG_PlayInEditor))
		{
			UWorld* TheWorld = UWorld::FindWorldInPackage(Object->GetOutermost());
			if ( TheWorld )
			{
				StaticExec(nullptr, *FString::Printf(TEXT("OBJ REFS CLASS=WORLD NAME=%s"), *TheWorld->GetPathName()));
			}
			else
			{
				UE_LOG(LogPlayLevel, Error, TEXT("No PIE world was found when attempting to gather references after GC."));
			}

			FReferenceChainSearch RefChainSearch(Object, EReferenceChainSearchMode::Shortest);

			FFormatNamedArguments Arguments;
			Arguments.Add(TEXT("Path"), FText::FromString(RefChainSearch.GetRootPath()));
				
			// We cannot safely recover from this.
			FMessageLog(NAME_CategoryPIE).CriticalError()
				->AddToken(FUObjectToken::Create(Object, FText::FromString(Object->GetFullName())))
				->AddToken(FTextToken::Create(FText::Format(LOCTEXT("PIEObjectStillReferenced", "Object from PIE level still referenced. Shortest path from root: {Path}"), Arguments)));
		}
	}

	// Final cleanup/reseting
	FWorldContext& EditorWorldContext = GEditor->GetEditorWorldContext();
	UPackage* Package = EditorWorldContext.World()->GetOutermost();

	// Spawn note actors dropped in PIE.
	if(GEngine->PendingDroppedNotes.Num() > 0)
	{
		const FScopedTransaction Transaction( NSLOCTEXT("UnrealEd", "CreatePIENoteActors", "Create PIE Notes") );

		for(int32 i=0; i<GEngine->PendingDroppedNotes.Num(); i++)
		{
			FDropNoteInfo& NoteInfo = GEngine->PendingDroppedNotes[i];
			ANote* NewNote = EditorWorldContext.World()->SpawnActor<ANote>(NoteInfo.Location, NoteInfo.Rotation);
			if(NewNote)
			{
				NewNote->Text = NoteInfo.Comment;
				if( NewNote->GetRootComponent() != NULL )
				{
					NewNote->GetRootComponent()->SetRelativeScale3D( FVector(2.f) );
				}
			}
		}
		Package->MarkPackageDirty();
		GEngine->PendingDroppedNotes.Empty();
	}

<<<<<<< HEAD
=======
	//ensure stereo rendering is disabled in case we need to re-enable next PIE run.
	if (GEngine->StereoRenderingDevice)
	{
		GEngine->StereoRenderingDevice->EnableStereo(false);
	}


>>>>>>> 3b7e656b
	// Restores realtime viewports that have been disabled for PIE.
	RestoreRealtimeViewports();

	// Don't actually need to reset this delegate but doing so allows is to check invalid attempts to execute the delegate
	FScopedConditionalWorldSwitcher::SwitchWorldForPIEDelegate = FOnSwitchWorldForPIE();

	// Set the autosave timer to have at least 10 seconds remaining before autosave
	const static float SecondsWarningTillAutosave = 10.0f;
	GUnrealEd->GetPackageAutoSaver().ForceMinimumTimeTillAutoSave(SecondsWarningTillAutosave);

	for(TObjectIterator<UAudioComponent> It; It; ++It)
	{
		UAudioComponent* AudioComp = *It;
		if (AudioComp->GetWorld() == EditorWorldContext.World())
		{
			AudioComp->ReregisterComponent();
		}
	}

	// no longer queued
	CancelRequestPlaySession();
	bIsSimulateInEditorQueued = false;
	bRequestEndPlayMapQueued = false;
	bUseVRPreviewForPlayWorld = false;

	// Tear down the output log to message log thunker
	OutputLogErrorsToMessageLogProxyPtr.Reset();

	// Remove undo barrier
	GUnrealEd->Trans->RemoveUndoBarrier();

	// display any info if required.
	FMessageLog(NAME_CategoryPIE).Notify(LOCTEXT("PIEErrorsPresent", "Errors/warnings reported while playing in editor."));

	FMessageLog(NAME_CategoryPIE).Open(EMessageSeverity::Warning);
}

void UEditorEngine::CleanupPIEOnlineSessions(TArray<FName> OnlineIdentifiers)
{
	for (FName& OnlineIdentifier : OnlineIdentifiers)
	{
		UE_LOG(LogPlayLevel, Display, TEXT("Destroying online subsystem %s"), *OnlineIdentifier.ToString());
		UOnlineEngineInterface::Get()->DestroyOnlineSubsystem(OnlineIdentifier);
		NumOnlinePIEInstances--;
	}

	NumOnlinePIEInstances = 0;
}

void UEditorEngine::TeardownPlaySession(FWorldContext& PieWorldContext)
{
	check(PieWorldContext.WorldType == EWorldType::PIE);
	PlayWorld = PieWorldContext.World();
	PlayWorld->BeginTearingDown();

	if (!PieWorldContext.RunAsDedicated)
	{
		// Slate data for this pie world
		FSlatePlayInEditorInfo* const SlatePlayInEditorSession = SlatePlayInEditorMap.Find(PieWorldContext.ContextHandle);

		// Destroy Viewport
		if ( PieWorldContext.GameViewport != NULL && PieWorldContext.GameViewport->Viewport != NULL )
		{
			PieWorldContext.GameViewport->CloseRequested(PieWorldContext.GameViewport->Viewport);
		}
		CleanupGameViewport();
	
		// Clean up the slate PIE viewport if we have one
		if (SlatePlayInEditorSession)
		{
			if (SlatePlayInEditorSession->DestinationSlateViewport.IsValid())
			{
				TSharedPtr<ILevelViewport> Viewport = SlatePlayInEditorSession->DestinationSlateViewport.Pin();

				if( !bIsSimulatingInEditor)
				{
					// Set the editor viewport location to match that of Play in Viewport if we aren't simulating in the editor, we have a valid player to get the location from (unless we're going back to VR Editor, in which case we won't teleport the user.)
					if (bLastViewAndLocationValid == true && !GEngine->IsStereoscopic3D( Viewport->GetActiveViewport() ) )
					{
						bLastViewAndLocationValid = false;
						Viewport->GetLevelViewportClient().SetViewLocation( LastViewLocation );

						if( Viewport->GetLevelViewportClient().IsPerspective() )
						{
							// Rotation only matters for perspective viewports not orthographic
							Viewport->GetLevelViewportClient().SetViewRotation( LastViewRotation );
						}
					}
				}

				// No longer simulating in the viewport
				Viewport->GetLevelViewportClient().SetIsSimulateInEditorViewport( false );

				
				FEditorModeRegistry::Get().UnregisterMode(FBuiltinEditorModes::EM_Physics);
				

				// Clear out the hit proxies before GC'ing
				Viewport->GetLevelViewportClient().Viewport->InvalidateHitProxy();
			}
			else if (SlatePlayInEditorSession->SlatePlayInEditorWindow.IsValid())
			{
				// Unregister the game viewport from slate.  This sends a final message to the viewport
				// so it can have a chance to release mouse capture, mouse lock, etc.		
				FSlateApplication::Get().UnregisterGameViewport();

				// Viewport client is cleaned up.  Make sure its not being accessed
				SlatePlayInEditorSession->SlatePlayInEditorWindowViewport->SetViewportClient(NULL);

				// The window may have already been destroyed in the case that the PIE window close box was pressed 
				if (SlatePlayInEditorSession->SlatePlayInEditorWindow.IsValid())
				{
					// Destroy the SWindow
					FSlateApplication::Get().DestroyWindowImmediately(SlatePlayInEditorSession->SlatePlayInEditorWindow.Pin().ToSharedRef());
				}
			}
		}
	
		// Disassociate the players from their PlayerControllers.
		// This is done in the GameEngine path in UEngine::LoadMap.
		// But since PIE is just shutting down, and not loading a 
		// new map, we need to do it manually here for now.
		//for (auto It = GEngine->GetLocalPlayerIterator(PlayWorld); It; ++It)
		for (FLocalPlayerIterator It(GEngine, PlayWorld); It; ++It)
		{
			if(It->PlayerController)
			{
				if(It->PlayerController->GetPawn())
				{
					PlayWorld->DestroyActor(It->PlayerController->GetPawn(), true);
				}
				PlayWorld->DestroyActor(It->PlayerController, true);
				It->PlayerController = NULL;
			}
		}

	}

	// Change GWorld to be the play in editor world during cleanup.
	ensureMsgf( EditorWorld == GWorld, TEXT("TearDownPlaySession current world: %s"), GWorld ? *GWorld->GetName() : TEXT("No World"));
	GWorld = PlayWorld;
	GIsPlayInEditorWorld = true;
	
	// Remember Simulating flag so that we know if OnSimulateSessionFinished is required after everything has been cleaned up. 
	bool bWasSimulatingInEditor = bIsSimulatingInEditor;
	// Clear Simulating In Editor bit
	bIsSimulatingInEditor = false;

	
	// Stop all audio and remove references to temp level.
	if (FAudioDevice* AudioDevice = PlayWorld->GetAudioDevice())
	{
		AudioDevice->Flush(PlayWorld);
		AudioDevice->ResetInterpolation();
		AudioDevice->OnEndPIE(false); // TODO: Should this have been bWasSimulatingInEditor?
		AudioDevice->SetTransientMasterVolume(1.0f);
	}

	// Clean up all streaming levels
	PlayWorld->bIsLevelStreamingFrozen = false;
	PlayWorld->SetShouldForceUnloadStreamingLevels(true);
	PlayWorld->FlushLevelStreaming();

	// cleanup refs to any duplicated streaming levels
	for ( int32 LevelIndex=0; LevelIndex<PlayWorld->GetStreamingLevels().Num(); LevelIndex++ )
	{
		ULevelStreaming* StreamingLevel = PlayWorld->GetStreamingLevels()[LevelIndex];
		if( StreamingLevel != NULL )
		{
			const ULevel* PlayWorldLevel = StreamingLevel->GetLoadedLevel();
			if ( PlayWorldLevel != NULL )
			{
				UWorld* World = Cast<UWorld>( PlayWorldLevel->GetOuter() );
				if( World != NULL )
				{
					// Attempt to move blueprint debugging references back to the editor world
					if( EditorWorld != NULL && EditorWorld->GetStreamingLevels().IsValidIndex(LevelIndex) )
					{
						const ULevel* EditorWorldLevel = EditorWorld->GetStreamingLevels()[LevelIndex]->GetLoadedLevel();
						if ( EditorWorldLevel != NULL )
						{
							UWorld* SublevelEditorWorld  = Cast<UWorld>(EditorWorldLevel->GetOuter());
							if( SublevelEditorWorld != NULL )
							{
								World->TransferBlueprintDebugReferences(SublevelEditorWorld);
							}	
						}
					}
				}
			}
		}
	}

	// Construct a list of editors that are active for objects being debugged. We will refresh these when we have cleaned up to ensure no invalid objects exist in them
	TArray< IBlueprintEditor* > Editors;
	FAssetEditorManager& AssetEditorManager = FAssetEditorManager::Get();
	const UWorld::FBlueprintToDebuggedObjectMap& EditDebugObjectsPre = PlayWorld->GetBlueprintObjectsBeingDebugged();
	for (UWorld::FBlueprintToDebuggedObjectMap::TConstIterator EditIt(EditDebugObjectsPre); EditIt; ++EditIt)
	{
		if (UBlueprint* TargetBP = EditIt.Key().Get())
		{
			if(IBlueprintEditor* EachEditor = static_cast<IBlueprintEditor*>(AssetEditorManager.FindEditorForAsset(TargetBP, false)))
			{
				Editors.AddUnique( EachEditor );
			}
		}
	}

	// Go through and let all the PlayWorld Actor's know they are being destroyed
	for (FActorIterator ActorIt(PlayWorld); ActorIt; ++ActorIt)
	{
		ActorIt->RouteEndPlay(EEndPlayReason::EndPlayInEditor);
	}

	PieWorldContext.OwningGameInstance->Shutdown();

	// Move blueprint debugging pointers back to the objects in the editor world
	PlayWorld->TransferBlueprintDebugReferences(EditorWorld);

	FPhysScene* PhysScene = PlayWorld->GetPhysicsScene();
	if (PhysScene)
	{
		PhysScene->WaitPhysScenes();
		PhysScene->KillVisualDebugger();
	}

	// Clean up the temporary play level.
	PlayWorld->CleanupWorld();

	// Remove from root (Seamless travel may have done this)
	PlayWorld->RemoveFromRoot();
		
	PlayWorld = NULL;

	// Refresh any editors we had open in case they referenced objects that no longer exist.
	for (int32 iEditors = 0; iEditors <  Editors.Num(); iEditors++)
	{
		Editors[ iEditors ]->RefreshEditors();
	}
	
	// Restore GWorld.
	GWorld = EditorWorld;
	GIsPlayInEditorWorld = false;

	FWorldContext& EditorWorldContext = GEditor->GetEditorWorldContext();

	// Let the viewport know about leaving PIE/Simulate session. Do it after everything's been cleaned up
	// as the viewport will play exit sound here and this has to be done after GetAudioDevice()->Flush
	// otherwise all sounds will be immediately stopped.
	if (!PieWorldContext.RunAsDedicated)
	{
		// Slate data for this pie world
		FSlatePlayInEditorInfo* const SlatePlayInEditorSession = SlatePlayInEditorMap.Find(PieWorldContext.ContextHandle);
		if (SlatePlayInEditorSession && SlatePlayInEditorSession->DestinationSlateViewport.IsValid())
		{
			TSharedPtr<ILevelViewport> Viewport = SlatePlayInEditorSession->DestinationSlateViewport.Pin();

			if( Viewport->HasPlayInEditorViewport() )
			{
				Viewport->EndPlayInEditorSession();
			}

			// Let the Slate viewport know that we're leaving Simulate mode
			if( bWasSimulatingInEditor )
			{
				Viewport->OnSimulateSessionFinished();
			}

			Viewport->GetLevelViewportClient().SetReferenceToWorldContext(EditorWorldContext);
		}

		// Remove the slate info from the map (note that the UWorld* is long gone at this point, but the WorldContext still exists. It will be removed outside of this function)
		SlatePlayInEditorMap.Remove(PieWorldContext.ContextHandle);
	}
}

void UEditorEngine::PlayMap( const FVector* StartLocation, const FRotator* StartRotation, int32 Destination, int32 InPlayInViewportIndex, bool bUseMobilePreview )
{
	// queue up a Play From Here request, this way the load/save won't conflict with the TransBuffer, which doesn't like 
	// loading and saving to happen during a transaction

	// save the StartLocation if we have one
	if (StartLocation)
	{
		PlayWorldLocation = *StartLocation;
		PlayWorldRotation = StartRotation ? *StartRotation : FRotator::ZeroRotator;
		bHasPlayWorldPlacement = true;
	}
	else
	{
		bHasPlayWorldPlacement = false;
	}

	// remember where to send the play map request
	PlayWorldDestination = Destination;

	// Set whether or not we want to use mobile preview mode (PC platform only)
	bUseMobilePreviewForPlayWorld = bUseMobilePreview;
	bUseVRPreviewForPlayWorld = false;

	// tell the editor to kick it off next Tick()
	bIsPlayWorldQueued = true;

	// Not wanting to simulate
	bIsSimulateInEditorQueued = false;

	// Unless we've been asked to play in a specific viewport window, this index will be -1
	PlayInEditorViewportIndex = InPlayInViewportIndex;
}


void UEditorEngine::RequestPlaySession( bool bAtPlayerStart, TSharedPtr<class ILevelViewport> DestinationViewport, bool bInSimulateInEditor, const FVector* StartLocation, const FRotator* StartRotation, int32 DestinationConsole, bool bUseMobilePreview, bool bUseVRPreview, bool bUseVulkanPreview )
{
	// Remember whether or not we were attempting to play from playerstart or from viewport
	GIsPIEUsingPlayerStart = bAtPlayerStart;

	// queue up a Play From Here request, this way the load/save won't conflict with the TransBuffer, which doesn't like 
	// loading and saving to happen during a transaction

	// save the StartLocation if we have one
	if (!bInSimulateInEditor && StartLocation != NULL)
	{
		PlayWorldLocation = *StartLocation;
		PlayWorldRotation = StartRotation ? *StartRotation : FRotator::ZeroRotator;
		bHasPlayWorldPlacement = true;
	}
	else
	{
		bHasPlayWorldPlacement = false;
	}

	// remember where to send the play map request
	PlayWorldDestination = DestinationConsole;

	RequestedDestinationSlateViewport = DestinationViewport;

	// Set whether or not we want to use mobile preview mode (PC platform only)
	bUseMobilePreviewForPlayWorld = bUseMobilePreview;

	bUseVRPreviewForPlayWorld = bUseVRPreview;

	// tell the editor to kick it off next Tick()
	bIsPlayWorldQueued = true;

	// Store whether we want to play in editor, or only simulate in editor
	bIsSimulateInEditorQueued = bInSimulateInEditor;

	// Unless we have been asked to play in a specific viewport window, this index will be -1
	PlayInEditorViewportIndex = -1;

	bPlayOnLocalPcSession = false;
	bPlayUsingLauncher = false;
}

void UEditorEngine::RequestPlaySession( const FVector* StartLocation, const FRotator* StartRotation, bool MobilePreview, bool VulkanPreview , const FString& MobilePreviewTargetDevice, FString AdditionalLaunchParameters)
{
	bPlayOnLocalPcSession = true;
	bPlayUsingLauncher = false;
	bPlayUsingMobilePreview = MobilePreview;
	bPlayUsingVulkanPreview = VulkanPreview;
	RequestedAdditionalStandaloneLaunchOptions = AdditionalLaunchParameters;
	PlayUsingMobilePreviewTargetDevice = MobilePreviewTargetDevice;

	if (StartLocation != NULL)
	{
		PlayWorldLocation = *StartLocation;
		PlayWorldRotation = StartRotation ? *StartRotation : FRotator::ZeroRotator;
		bHasPlayWorldPlacement = true;
	}
	else
	{
		bHasPlayWorldPlacement = false;
	}

	bIsPlayWorldQueued = true;
}

void UEditorEngine::RequestPlaySession(const FString& DeviceId, const FString& DeviceName)
{
	bPlayOnLocalPcSession = false;
	bPlayUsingLauncher = true;

	// always use player start on remote devices (for now?)
	bHasPlayWorldPlacement = false;

	// remember the platform name to run on
	PlayUsingLauncherDeviceId = DeviceId;
	PlayUsingLauncherDeviceName = DeviceName;

	bIsPlayWorldQueued = true;
}

void UEditorEngine::CancelRequestPlaySession()
{
	bIsPlayWorldQueued = false;
	bPlayOnLocalPcSession = false;
	bPlayUsingLauncher = false;
	bPlayUsingMobilePreview = false;
	bPlayUsingVulkanPreview = false;
	RequestedAdditionalStandaloneLaunchOptions = FString();
	PlayUsingMobilePreviewTargetDevice.Reset();
}

bool UEditorEngine::SaveMapsForPlaySession()
{
	// Prompt the user to save the level if it has not been saved before. 
	// An unmodified but unsaved blank template level does not appear in the dirty packages check below.
	if (FEditorFileUtils::GetFilename(GWorld).Len() == 0)
	{
		if (!FEditorFileUtils::SaveCurrentLevel())
		{
			CancelRequestPlaySession();
			return false;
		}
	}

	// Also save dirty packages, this is required because we're going to be launching a session outside of our normal process
	bool bPromptUserToSave = true;
	bool bSaveMapPackages = true;
	bool bSaveContentPackages = true;
	if (!FEditorFileUtils::SaveDirtyPackages(bPromptUserToSave, bSaveMapPackages, bSaveContentPackages))
	{
		CancelRequestPlaySession();
		return false;
	}

	return true;
}

void UEditorEngine::PlaySessionPaused()
{
	FEditorDelegates::PausePIE.Broadcast(bIsSimulatingInEditor);
}

void UEditorEngine::PlaySessionResumed()
{
	FEditorDelegates::ResumePIE.Broadcast(bIsSimulatingInEditor);
}

void UEditorEngine::PlaySessionSingleStepped()
{
	FEditorDelegates::SingleStepPIE.Broadcast(bIsSimulatingInEditor);
}

bool UEditorEngine::ProcessDebuggerCommands(const FKey InKey, const FModifierKeysState ModifierKeyState, EInputEvent EventType )
{
	if( EventType == IE_Pressed )
	{
		return FPlayWorldCommands::GlobalPlayWorldActions->ProcessCommandBindings(InKey, ModifierKeyState, false);
	}
	
	return false;
}

/* fits the window position to make sure it falls within the confines of the desktop */
void FitWindowPositionToWorkArea(FIntPoint &WinPos, FIntPoint &WinSize, const FMargin &WinPadding)
{
	const int32 HorzPad = WinPadding.GetTotalSpaceAlong<Orient_Horizontal>();
	const int32 VertPad = WinPadding.GetTotalSpaceAlong<Orient_Vertical>();
	FIntPoint TotalSize( WinSize.X + HorzPad, WinSize.Y + VertPad );

	FDisplayMetrics DisplayMetrics;
	FSlateApplication::Get().GetCachedDisplayMetrics(DisplayMetrics);

	// Limit the size, to make sure it fits within the desktop area
	{
		FIntPoint NewWinSize;
		NewWinSize.X = FMath::Min(TotalSize.X, DisplayMetrics.VirtualDisplayRect.Right - DisplayMetrics.VirtualDisplayRect.Left );
		NewWinSize.Y = FMath::Min(TotalSize.Y, DisplayMetrics.VirtualDisplayRect.Bottom - DisplayMetrics.VirtualDisplayRect.Top );
		if( NewWinSize != TotalSize )
		{
			TotalSize = NewWinSize;
			WinSize.X = NewWinSize.X - HorzPad;
			WinSize.Y = NewWinSize.Y - VertPad;
		}
	}

	const FSlateRect PreferredWorkArea( DisplayMetrics.VirtualDisplayRect.Left, 
										DisplayMetrics.VirtualDisplayRect.Top, 
										DisplayMetrics.VirtualDisplayRect.Right - TotalSize.X, 
										DisplayMetrics.VirtualDisplayRect.Bottom - TotalSize.Y );

	// if no more windows fit horizontally, place them in a new row
	if (WinPos.X > PreferredWorkArea.Right)
	{
		WinPos.X = PreferredWorkArea.Left;
		WinPos.Y += TotalSize.Y;
		if (WinPos.Y > PreferredWorkArea.Bottom)
		{
			WinPos.Y = PreferredWorkArea.Top;
		}
	}
	
	// if no more rows fit vertically, stack windows on top of each other
	else if (WinPos.Y > PreferredWorkArea.Bottom)
	{
		WinPos.Y = PreferredWorkArea.Top;
		WinPos.X += TotalSize.X;
		if (WinPos.X > PreferredWorkArea.Right)
		{
			WinPos.X = PreferredWorkArea.Left;
		}
	}

	// Clamp values to make sure they fall within the desktop area
	WinPos.X = FMath::Clamp(WinPos.X, (int32)PreferredWorkArea.Left, (int32)PreferredWorkArea.Right);
	WinPos.Y = FMath::Clamp(WinPos.Y, (int32)PreferredWorkArea.Top, (int32)PreferredWorkArea.Bottom);
}

/* advances the windows position to the next location and fits */
void AdvanceWindowPositionForNextPIEWindow(FIntPoint &WinPos, const FIntPoint &WinSize, const FMargin &WinPadding, bool bVertical)
{
	const int32 HorzPad = WinPadding.GetTotalSpaceAlong<Orient_Horizontal>();
	const int32 VertPad = WinPadding.GetTotalSpaceAlong<Orient_Vertical>();
	const FIntPoint TotalSize( WinSize.X + HorzPad, WinSize.Y + VertPad );

	if(bVertical)
	{
		WinPos.Y += TotalSize.Y;
	}
	else
	{
		WinPos.X += TotalSize.X;
	}
}

/* returns the size of the window depending on the net mode. */
void GetWindowSizeForInstanceType(FIntPoint &WindowSize, const ULevelEditorPlaySettings* PlayInSettings)
{
	const EPlayNetMode PlayNetMode = [&PlayInSettings]{ EPlayNetMode NetMode(PIE_Standalone); return (PlayInSettings->GetPlayNetMode(NetMode) ? NetMode : PIE_Standalone); }();
	if (PlayNetMode == PIE_Standalone)
	{
		WindowSize.X = PlayInSettings->NewWindowWidth;
		WindowSize.Y = PlayInSettings->NewWindowHeight;
	}
	else
	{
		PlayInSettings->GetClientWindowSize(WindowSize);
	}
}

/* sets the size of the window depending on the net mode */
void SetWindowSizeForInstanceType(const FIntPoint &WindowSize, ULevelEditorPlaySettings* PlayInSettings)
{
	const EPlayNetMode PlayNetMode = [&PlayInSettings]{ EPlayNetMode NetMode(PIE_Standalone); return (PlayInSettings->GetPlayNetMode(NetMode) ? NetMode : PIE_Standalone); }();
	if (PlayNetMode == PIE_Standalone)
	{
		PlayInSettings->NewWindowWidth = WindowSize.X;
		PlayInSettings->NewWindowHeight = WindowSize.Y;
	}
	else
	{
		PlayInSettings->SetClientWindowSize(WindowSize);
	}
}

/** 
 * Generate the command line for pie instance. Window position, size etc. 
 *
 * @param	WinPos			Window position. This will contain the X & Y position to use for the next window. (Not changed for dedicated server window).
 * @param	InstanceNum		PIE instance index.
 * @param	bIsDedicatedServer	Is this instance a dedicate server. true if so else false.
 */
FString GenerateCmdLineForNextPieInstance(FIntPoint &WinPos, int32 &InstanceNum, bool bIsDedicatedServer)
{
	const ULevelEditorPlaySettings* PlayInSettings = GetDefault<ULevelEditorPlaySettings>();
	// Get GameSettings INI override
	FString GameUserSettingsOverride = GGameUserSettingsIni.Replace(TEXT("GameUserSettings"), *FString::Printf(TEXT("PIEGameUserSettings%d"), InstanceNum++));
	
	// Construct parms:
	//	-Override GameUserSettings.ini
	//	-Force no steam
	//	-Allow saving of config files (since we are giving them an override INI)
	const FString AdditionalLaunchOptions = [&PlayInSettings]{ FString LaunchOptions; return (PlayInSettings->GetAdditionalLaunchOptions(LaunchOptions) ? LaunchOptions : FString()); }();
	FString CmdLine = FString::Printf(TEXT("GameUserSettingsINI=\"%s\" -MultiprocessSaveConfig %s -MultiprocessOSS "), *GameUserSettingsOverride, *AdditionalLaunchOptions);

	if (bIsDedicatedServer)
	{
		// Append dedicated server options
		CmdLine += TEXT("-server -log ");
	}
	else
	{
		// Default to what we expect the border to be (on windows at least) to prevent it occurring offscreen if TLW call fails
		FMargin WindowBorderSize(8.0f, 30.0f, 8.0f, 8.0f);
		TSharedPtr<SWindow> TopLevelWindow = FSlateApplication::Get().GetActiveTopLevelWindow();

		if (TopLevelWindow.IsValid())
		{
			WindowBorderSize = TopLevelWindow->GetWindowBorderSize(true);
		}
		
		// Get the size of the window based on the type
		FIntPoint WinSize(0,0);
		GetWindowSizeForInstanceType(WinSize, PlayInSettings);

		// Make sure the window is going to fit where we want it
		FitWindowPositionToWorkArea(WinPos, WinSize, WindowBorderSize);

		// Set the size, in case it was modified
		SetWindowSizeForInstanceType(WinSize, GetMutableDefault<ULevelEditorPlaySettings>());

		// Listen server or clients: specify default win position and SAVEWINPOS so the final positions are saved
		// in order to preserve PIE networking window setup
		CmdLine += FString::Printf(TEXT("WinX=%d WinY=%d SAVEWINPOS=1"), WinPos.X + (int32)WindowBorderSize.Left, WinPos.Y + (int32)WindowBorderSize.Top);

		// Advance window for next PIE instance...
		AdvanceWindowPositionForNextPIEWindow(WinPos, WinSize, WindowBorderSize, false);
	}
	
	return CmdLine;
}

void GetMultipleInstancePositions(int32 index, int32 &LastX, int32 &LastY)
{
	ULevelEditorPlaySettings* PlayInSettings = Cast<ULevelEditorPlaySettings>(ULevelEditorPlaySettings::StaticClass()->GetDefaultObject());

	if (PlayInSettings->MultipleInstancePositions.IsValidIndex(index) &&
		(PlayInSettings->MultipleInstanceLastHeight == PlayInSettings->NewWindowHeight) &&
		(PlayInSettings->MultipleInstanceLastWidth == PlayInSettings->NewWindowWidth))
	{
		PlayInSettings->NewWindowPosition = PlayInSettings->MultipleInstancePositions[index];

		LastX = PlayInSettings->NewWindowPosition.X;
		LastY = PlayInSettings->NewWindowPosition.Y;
	}
	else
	{
		PlayInSettings->NewWindowPosition = FIntPoint(LastX, LastY);
	}

	FIntPoint WinPos(LastX, LastY);

	// Get the size of the window based on the type
	FIntPoint WinSize(0, 0);
	GetWindowSizeForInstanceType(WinSize, PlayInSettings);

	// Advance window and make sure the window is going to fit where we want it
	const FMargin WinPadding(16, 16);
	AdvanceWindowPositionForNextPIEWindow(WinPos, WinSize, WinPadding, false);
	FitWindowPositionToWorkArea(WinPos, WinSize, WinPadding);

	// Set the size, incase it was modified
	SetWindowSizeForInstanceType(WinSize, PlayInSettings);

	LastX = WinPos.X;
	LastY = WinPos.Y;
}

void UEditorEngine::StartQueuedPlayMapRequest()
{
	const bool bWantSimulateInEditor = bIsSimulateInEditorQueued;

	EndPlayOnLocalPc();

	ON_SCOPE_EXIT
	{
		// note that we no longer have a queued request
		bIsPlayWorldQueued = false;
		bIsSimulateInEditorQueued = false;
	};

	const ULevelEditorPlaySettings* PlayInSettings = GetDefault<ULevelEditorPlaySettings>();

	// Launch multi-player instances if necessary
	// (note that if you have 'RunUnderOneProcess' checked and do a bPlayOnLocalPcSession (standalone) - play standalone 'wins' - multiple instances will be launched for multiplayer)
	const EPlayNetMode PlayNetMode = [&PlayInSettings]{ EPlayNetMode NetMode(PIE_Standalone); return (PlayInSettings->GetPlayNetMode(NetMode) ? NetMode : PIE_Standalone); }();
	const bool CanRunUnderOneProcess = [&PlayInSettings]{ bool RunUnderOneProcess(false); return (PlayInSettings->GetRunUnderOneProcess(RunUnderOneProcess) && RunUnderOneProcess); }();

	const bool bRequestSave = bPlayOnLocalPcSession || bPlayUsingLauncher || (!CanRunUnderOneProcess && PlayNetMode != PIE_Standalone);
	if (bRequestSave && !SaveMapsForPlaySession())
	{
		// Maps did not save, print a warning
		FText ErrorMsg = LOCTEXT("PIEWorldSaveFail", "PIE failed because map save was canceled");
		UE_LOG(LogPlayLevel, Warning, TEXT("%s"), *ErrorMsg.ToString());
		FMessageLog(NAME_CategoryPIE).Warning(ErrorMsg);
		FMessageLog(NAME_CategoryPIE).Open();
		return;
	}

	if (PlayNetMode != PIE_Standalone && (!CanRunUnderOneProcess || bPlayOnLocalPcSession) && !bPlayUsingLauncher)
	{
		int32 NumClients = 0;

		// If we start to the right of the editor work area, call FitToWorkArea and it will find the next place we can place a new instance window if that's not preferable.
		const FSlateRect PreferredWorkArea = FSlateApplication::Get().GetPreferredWorkArea();		
		FIntPoint WinPosition((int32)PreferredWorkArea.Right, (int32)PreferredWorkArea.Top);

		// We'll need to spawn a server if we're playing outside the editor or the editor wants to run as a client
		if (bPlayOnLocalPcSession || PlayNetMode == PIE_Client || PlayNetMode == PIE_StandaloneWithServer)
		{			
			FString MapNameOverride;
			if (PlayInSettings->IsServerMapNameOverrideActive())
			{
				PlayInSettings->GetServerMapNameOverride(MapNameOverride);
			}

			PlayStandaloneLocalPc(*MapNameOverride, &WinPosition, NumClients, true);
			
			const bool CanPlayNetDedicated = [&PlayInSettings]{ bool PlayNetDedicated(false); return (PlayInSettings->GetPlayNetDedicated(PlayNetDedicated) && PlayNetDedicated); }();
			if (!CanPlayNetDedicated)
			{
				// Listen server counts as a client
				NumClients++;
			}
		}
		
		// If we're playing in the editor
		if (!bPlayOnLocalPcSession)
		{
			PlayInEditor(GetEditorWorldContext().World(), bWantSimulateInEditor);

			// Editor counts as a client
			NumClients++;
		}

		// Build the connection String
		FString ConnectionAddr;

		// Ignore the user's settings if the autoconnect option is inaccessible due to settings conflicts.
		const bool WillAutoConnectToServer = [&PlayInSettings, PlayNetMode] { bool AutoConnectToServer(false);
			return (PlayInSettings->GetAutoConnectToServerVisibility() == EVisibility::Visible) ? 
				(PlayInSettings->GetAutoConnectToServer(AutoConnectToServer) && AutoConnectToServer) : (PlayNetMode != PIE_StandaloneWithServer); }();

		if (WillAutoConnectToServer)
		{
			ConnectionAddr += TEXT("127.0.0.1");
			uint16 ServerPort = 0;
			if (PlayInSettings->GetServerPort(ServerPort))
			{
				ConnectionAddr += FString::Printf(TEXT(":%hu"), ServerPort);
			}
		}

		// Spawn number of clients
		const int32 PlayNumberOfClients = [&PlayInSettings]{ int32 NumberOfClients(0); return (PlayInSettings->GetPlayNumberOfClients(NumberOfClients) ? NumberOfClients : 0); }();
		for (int32 i = NumClients; i < PlayNumberOfClients; ++i)
		{
			PlayStandaloneLocalPc(*ConnectionAddr, &WinPosition, i, false);
		}
	}
	else
	{
		// Launch standalone PIE session
		if (bPlayOnLocalPcSession)
		{
			PlayStandaloneLocalPc();
		}
		else if (bPlayUsingLauncher)
		{
			PlayUsingLauncher();
		}
		else
		{
			PlayInEditor( GetEditorWorldContext().World(), bWantSimulateInEditor );
		}
	}

	// note that we no longer have a queued request
	CancelRequestPlaySession();
}

void UEditorEngine::EndPlayOnLocalPc( )
{
	for (int32 i=0; i < PlayOnLocalPCSessions.Num(); ++i)
	{
		if (PlayOnLocalPCSessions[i].ProcessHandle.IsValid())
		{
			if ( FPlatformProcess::IsProcRunning(PlayOnLocalPCSessions[i].ProcessHandle) )
			{
				FPlatformProcess::TerminateProc(PlayOnLocalPCSessions[i].ProcessHandle);
			}
			PlayOnLocalPCSessions[i].ProcessHandle.Reset();
		}
	}

	PlayOnLocalPCSessions.Empty();
}

void UEditorEngine::PlayStandaloneLocalPc(FString MapNameOverride, FIntPoint* WindowPos, int32 PIENum, bool bIsServer)
{
	const ULevelEditorPlaySettings* PlayInSettings = GetDefault<ULevelEditorPlaySettings>();
	//const ULevelEditorPlaySettings* PlayInSettings = InPlaySettings != NULL ? InPlaySettings : GetDefault<ULevelEditorPlaySettings>();
	const bool CanPlayNetDedicated = [&PlayInSettings]{ bool PlayNetDedicated(false); return (PlayInSettings->GetPlayNetDedicated(PlayNetDedicated) && PlayNetDedicated); }();

	FString CmdLine;
	if (WindowPos != NULL)	// If WindowPos == NULL, we're just launching one instance
	{
		CmdLine = GenerateCmdLineForNextPieInstance(*WindowPos, PIENum, bIsServer && CanPlayNetDedicated);
	}

	const FString URLParms = bIsServer && !CanPlayNetDedicated ? TEXT("?Listen") : FString();

	// select map to play
	TArray<FString> SavedMapNames;
	if (MapNameOverride.IsEmpty())
	{
		FWorldContext & EditorContext = GetEditorWorldContext();

		// Open original map
		FString MapName = EditorContext.World()->GetOutermost()->GetName();
		SavedMapNames.Add(MapName);
	}
	else
	{
		SavedMapNames.Add(MapNameOverride);
	}

	if (SavedMapNames.Num() == 0)
	{
		return;
	}

	FString GameNameOrProjectFile;
	if (FPaths::IsProjectFilePathSet())
	{
		GameNameOrProjectFile = FString::Printf(TEXT("\"%s\""), *FPaths::GetProjectFilePath());
	}
	else
	{
		GameNameOrProjectFile = FApp::GetProjectName();
	}

	FString AdditionalParameters(TEXT(" -messaging -SessionName=\"Play in Standalone Game\""));

	const FString PreviewGameLanguage = FTextLocalizationManager::Get().GetConfiguredGameLocalizationPreviewLanguage();
	if (!PreviewGameLanguage.IsEmpty())
	{
		AdditionalParameters += TEXT(" -culture=");
		AdditionalParameters += PreviewGameLanguage;
	}

	// apply additional settings
	if (bPlayUsingMobilePreview)
	{
		if (PlayUsingMobilePreviewTargetDevice.IsEmpty() == false)
		{
			AdditionalParameters += TEXT(" -MobileTargetDevice=\"") + PlayUsingMobilePreviewTargetDevice + TEXT("\"");
		}
		else
		{
			AdditionalParameters += TEXT(" -featureleveles2");
		}

		if (IsOpenGLPlatform(GShaderPlatformForFeatureLevel[GMaxRHIFeatureLevel]))
		{
			AdditionalParameters += TEXT(" -opengl");
		}
		AdditionalParameters += TEXT(" -faketouches");

		AdditionalParameters += TEXT(" -MultiprocessSaveConfig");
	}

	if (bPlayUsingVulkanPreview)
	{
		ensure(!bPlayUsingMobilePreview);
		AdditionalParameters += TEXT(" -vulkan -faketouches -featureleveles31");
	}

	// Disable the HMD device in the new process if present. The editor process owns the HMD resource.
	if (!bPlayUsingMobilePreview && !bPlayUsingVulkanPreview && GEngine->XRSystem.IsValid() && GEngine->XRSystem->GetHMDDevice() && GEngine->XRSystem->GetHMDDevice()->IsHMDConnected())
	{
		AdditionalParameters += TEXT(" -nohmd");
		UE_LOG(LogHMD, Warning, TEXT("Standalone game VR not supported, please use VR Preview."));
	}

	if (PlayInSettings->DisableStandaloneSound)
	{
		AdditionalParameters += TEXT(" -nosound");
	}

	if (PlayInSettings->AdditionalLaunchParameters.Len() > 0)
	{
		AdditionalParameters += TEXT(" ");
		AdditionalParameters += PlayInSettings->AdditionalLaunchParameters;
	}

	if (bPlayUsingMobilePreview)
	{
		if (PlayInSettings->AdditionalLaunchParametersForMobile.Len() > 0)
		{
			AdditionalParameters += TEXT(" ");
			AdditionalParameters += PlayInSettings->AdditionalLaunchParametersForMobile;
		}
	}

	uint16 ServerPort = 0;
	if (bIsServer && PlayInSettings->GetServerPort(ServerPort))
	{
		AdditionalParameters += FString::Printf(TEXT(" -port=%hu"), ServerPort);
	}

	if (PlayInSettings->IsNetworkEmulationEnabled())
	{
		NetworkEmulationTarget CurrentTarget = bIsServer ? NetworkEmulationTarget::Server : NetworkEmulationTarget::Client;
		if (PlayInSettings->NetworkEmulationSettings.IsEmulationEnabledForTarget(CurrentTarget))
		{
			AdditionalParameters += PlayInSettings->NetworkEmulationSettings.BuildPacketSettingsForCmdLine();
		}
	}

	// Decide if fullscreen or windowed based on what is specified in the params
	if (!AdditionalParameters.Contains(TEXT("-fullscreen")) && !AdditionalParameters.Contains(TEXT("-windowed")))
	{
		// Nothing specified fallback to window otherwise keep what is specified
		AdditionalParameters += TEXT(" -windowed");		
	}

	if (RequestedAdditionalStandaloneLaunchOptions.Len() > 0)
	{
		AdditionalParameters += TEXT(" ");
		AdditionalParameters += RequestedAdditionalStandaloneLaunchOptions;
		//clear it now it's been used
		RequestedAdditionalStandaloneLaunchOptions = FString();
	}

	FIntPoint WinSize(0, 0);
	GetWindowSizeForInstanceType(WinSize, PlayInSettings);

	// Get desktop metrics
	FDisplayMetrics DisplayMetrics;
	FSlateApplication::Get().GetCachedDisplayMetrics(DisplayMetrics);

	// Force resolution
	if ((WinSize.X <= 0 || WinSize.X > DisplayMetrics.PrimaryDisplayWidth) || (WinSize.Y <= 0 || WinSize.Y > DisplayMetrics.PrimaryDisplayHeight))
	{
		AdditionalParameters += TEXT(" -ForceRes");
	}
	
	// Check if centered
	FString Params;
	if (PlayInSettings->CenterNewWindow)
	{
		Params = FString::Printf(TEXT("%s %s -game -PIEVIACONSOLE -ResX=%d -ResY=%d %s%s %s"),
			*GameNameOrProjectFile,
			*BuildPlayWorldURL(*SavedMapNames[0], false, URLParms),
			WinSize.X,
			WinSize.Y,
			*FCommandLine::GetSubprocessCommandline(),
			*AdditionalParameters,
			*CmdLine
			);
	}
	else
	{
		FIntPoint WinPos(0, 0);

		Params = FString::Printf(TEXT("%s %s -game -PIEVIACONSOLE -WinX=%d -WinY=%d -ResX=%d -ResY=%d %s%s %s"),
			*GameNameOrProjectFile,
			*BuildPlayWorldURL(*SavedMapNames[0], false, URLParms),
			PlayInSettings->NewWindowPosition.X,
			PlayInSettings->NewWindowPosition.Y,
			WinSize.X,
			WinSize.Y,
			*FCommandLine::GetSubprocessCommandline(),
			*AdditionalParameters,
			*CmdLine
		);
	}

	// launch the game process
	FString GamePath = FPlatformProcess::ExecutablePath();
	FPlayOnPCInfo *NewSession = new (PlayOnLocalPCSessions) FPlayOnPCInfo();

	uint32 ProcessID = 0;
	NewSession->ProcessHandle = FPlatformProcess::CreateProc(*GamePath, *Params, true, false, false, &ProcessID, 0, NULL, NULL);

	if (!NewSession->ProcessHandle.IsValid())
	{
		UE_LOG(LogPlayLevel, Error, TEXT("Failed to run a copy of the game on this PC."));
	}

	FMargin SafeZoneRatio = PlayInSettings->PIESafeZoneOverride;
	SafeZoneRatio.Left /= (PlayInSettings->NewWindowPosition.X / 2.0f);
	SafeZoneRatio.Right /= (PlayInSettings->NewWindowPosition.X / 2.0f);
	SafeZoneRatio.Bottom /= (PlayInSettings->NewWindowPosition.Y / 2.0f);
	SafeZoneRatio.Top /= (PlayInSettings->NewWindowPosition.Y / 2.0f);
	FSlateApplication::Get().OnDebugSafeZoneChanged.Broadcast(SafeZoneRatio, false);

	FEditorDelegates::BeginStandaloneLocalPlay.Broadcast(ProcessID);
}

static void HandleOutputReceived  (const FString& InMessage)
{
	if (InMessage.Contains(TEXT("Error:")))
	{
		UE_LOG(LogPlayLevel, Error, TEXT("%s"), *InMessage);
	}
	else if (InMessage.Contains(TEXT("Warning:")))
	{
		UE_LOG(LogPlayLevel, Warning, TEXT("%s"), *InMessage);
	}
	else 
	{
		UE_LOG(LogPlayLevel, Log, TEXT("%s"), *InMessage);
	}
}

static void HandleCancelButtonClicked(ILauncherWorkerPtr LauncherWorker)
{
	if (LauncherWorker.IsValid())
	{
		LauncherWorker->Cancel();
	}
}

/* FMainFrameActionCallbacks callbacks
 *****************************************************************************/

class FLauncherNotificationTask
{
public:

	FLauncherNotificationTask( TWeakPtr<SNotificationItem> InNotificationItemPtr, SNotificationItem::ECompletionState InCompletionState, const FText& InText )
		: CompletionState(InCompletionState)
		, NotificationItemPtr(InNotificationItemPtr)
		, Text(InText)
	{ }

	void DoTask( ENamedThreads::Type CurrentThread, const FGraphEventRef& MyCompletionGraphEvent )
	{
		if (NotificationItemPtr.IsValid())
		{
			if (CompletionState == SNotificationItem::CS_Fail)
			{
				GEditor->PlayEditorSound(TEXT("/Engine/EditorSounds/Notifications/CompileFailed_Cue.CompileFailed_Cue"));
			}
			else if (CompletionState == SNotificationItem::CS_Success)
			{
				GEditor->PlayEditorSound(TEXT("/Engine/EditorSounds/Notifications/CompileSuccess_Cue.CompileSuccess_Cue"));
			}

			TSharedPtr<SNotificationItem> NotificationItem = NotificationItemPtr.Pin();
			NotificationItem->SetText(Text);
			NotificationItem->SetCompletionState(CompletionState);
			if (CompletionState == SNotificationItem::CS_Success || CompletionState == SNotificationItem::CS_Fail)
			{
				NotificationItem->ExpireAndFadeout();
			}
		}
	}

	static ESubsequentsMode::Type GetSubsequentsMode() { return ESubsequentsMode::TrackSubsequents; }
	ENamedThreads::Type GetDesiredThread( ) { return ENamedThreads::GameThread; }
	FORCEINLINE TStatId GetStatId() const
	{
		RETURN_QUICK_DECLARE_CYCLE_STAT(FLauncherNotificationTask, STATGROUP_TaskGraphTasks);
	}

private:

	SNotificationItem::ECompletionState CompletionState;
	TWeakPtr<SNotificationItem> NotificationItemPtr;
	FText Text;
};


void UEditorEngine::HandleStageStarted(const FString& InStage, TWeakPtr<SNotificationItem> NotificationItemPtr)
{
	bool bSetNotification = true;
	FFormatNamedArguments Arguments;
	FText NotificationText;
	if (InStage.Contains(TEXT("Cooking")) || InStage.Contains(TEXT("Cook Task")))
	{
		FString PlatformName = PlayUsingLauncherDeviceId.Left(PlayUsingLauncherDeviceId.Find(TEXT("@")));
		if (PlatformName.Contains(TEXT("NoEditor")))
		{
			PlatformName = PlatformName.Left(PlatformName.Find(TEXT("NoEditor")));
		}
		Arguments.Add(TEXT("PlatformName"), FText::FromString(PlatformName));
		NotificationText = FText::Format(LOCTEXT("LauncherTaskProcessingNotification", "Processing Assets for {PlatformName}..."), Arguments);
	}
	else if (InStage.Contains(TEXT("Build Task")))
	{
		FString PlatformName = PlayUsingLauncherDeviceId.Left(PlayUsingLauncherDeviceId.Find(TEXT("@")));
		if (PlatformName.Contains(TEXT("NoEditor")))
		{
			PlatformName = PlatformName.Left(PlatformName.Find(TEXT("NoEditor")));
		}
		Arguments.Add(TEXT("PlatformName"), FText::FromString(PlatformName));
		if (!bPlayUsingLauncherBuild)
		{
			NotificationText = FText::Format(LOCTEXT("LauncherTaskValidateNotification", "Validating Executable for {PlatformName}..."), Arguments);
		}
		else
		{
			NotificationText = FText::Format(LOCTEXT("LauncherTaskBuildNotification", "Building Executable for {PlatformName}..."), Arguments);
		}
	}
	else if (InStage.Contains(TEXT("Deploy Task")))
	{
		Arguments.Add(TEXT("DeviceName"), FText::FromString(PlayUsingLauncherDeviceName));
		if (PlayUsingLauncherDeviceName.Len() == 0)
		{
			NotificationText = FText::Format(LOCTEXT("LauncherTaskStageNotificationNoDevice", "Deploying Executable and Assets..."), Arguments);
		}
		else
		{
			NotificationText = FText::Format(LOCTEXT("LauncherTaskStageNotification", "Deploying Executable and Assets to {DeviceName}..."), Arguments);
		}
	}
	else if (InStage.Contains(TEXT("Run Task")))
	{
		Arguments.Add(TEXT("GameName"), FText::FromString(FApp::GetProjectName()));
		Arguments.Add(TEXT("DeviceName"), FText::FromString(PlayUsingLauncherDeviceName));
		if (PlayUsingLauncherDeviceName.Len() == 0)
		{
			NotificationText = FText::Format(LOCTEXT("LauncherTaskRunNotificationNoDevice", "Running {GameName}..."), Arguments);
		}
		else
		{
			NotificationText = FText::Format(LOCTEXT("LauncherTaskRunNotification", "Running {GameName} on {DeviceName}..."), Arguments);
		}
	}
	else
	{
		bSetNotification = false;
	}

	if (bSetNotification)
	{
		TGraphTask<FLauncherNotificationTask>::CreateTask().ConstructAndDispatchWhenReady(
			NotificationItemPtr,
			SNotificationItem::CS_Pending,
			NotificationText
		);
	}
}

void UEditorEngine::HandleStageCompleted(const FString& InStage, double StageTime, bool bHasCode, TWeakPtr<SNotificationItem> NotificationItemPtr)
{
	UE_LOG(LogPlayLevel, Log, TEXT("Completed Launch On Stage: %s, Time: %f"), *InStage, StageTime);

	// analytics for launch on
	TArray<FAnalyticsEventAttribute> ParamArray;
	ParamArray.Add(FAnalyticsEventAttribute(TEXT("Time"), StageTime));
	ParamArray.Add(FAnalyticsEventAttribute(TEXT("StageName"), InStage));
	FEditorAnalytics::ReportEvent(TEXT( "Editor.LaunchOn.StageComplete" ), PlayUsingLauncherDeviceId.Left(PlayUsingLauncherDeviceId.Find(TEXT("@"))), bHasCode, ParamArray);
}

void UEditorEngine::HandleLaunchCanceled(double TotalTime, bool bHasCode, TWeakPtr<SNotificationItem> NotificationItemPtr)
{
	TGraphTask<FLauncherNotificationTask>::CreateTask().ConstructAndDispatchWhenReady(
		NotificationItemPtr,
		SNotificationItem::CS_Fail,
		LOCTEXT("LaunchtaskFailedNotification", "Launch canceled!")
	);

	// analytics for launch on
	TArray<FAnalyticsEventAttribute> ParamArray;
	ParamArray.Add(FAnalyticsEventAttribute(TEXT("Time"), TotalTime));
	FEditorAnalytics::ReportEvent(TEXT( "Editor.LaunchOn.Canceled" ), PlayUsingLauncherDeviceId.Left(PlayUsingLauncherDeviceId.Find(TEXT("@"))), bHasCode, ParamArray);

	bPlayUsingLauncher = false;	
}

void UEditorEngine::HandleLaunchCompleted(bool Succeeded, double TotalTime, int32 ErrorCode, bool bHasCode, TWeakPtr<SNotificationItem> NotificationItemPtr, TSharedPtr<class FMessageLog> MessageLog)
{
	const FString DummyIOSDeviceName(FString::Printf(TEXT("All_iOS_On_%s"), FPlatformProcess::ComputerName()));
	const FString DummyTVOSDeviceName(FString::Printf(TEXT("All_tvOS_On_%s"), FPlatformProcess::ComputerName()));
	if (Succeeded)
	{
		FText CompletionMsg;
		if ((PlayUsingLauncherDeviceId.Left(PlayUsingLauncherDeviceId.Find(TEXT("@"))) == TEXT("IOS") && PlayUsingLauncherDeviceName.Contains(DummyIOSDeviceName)) ||
			(PlayUsingLauncherDeviceId.Left(PlayUsingLauncherDeviceId.Find(TEXT("@"))) == TEXT("TVOS") && PlayUsingLauncherDeviceName.Contains(DummyTVOSDeviceName)))
		{
			CompletionMsg = LOCTEXT("DeploymentTaskCompleted", "Deployment complete! Open the app on your device to launch.");
		}
		else
		{
			CompletionMsg = LOCTEXT("LauncherTaskCompleted", "Launch complete!!");
		}

		TGraphTask<FLauncherNotificationTask>::CreateTask().ConstructAndDispatchWhenReady(
			NotificationItemPtr,
			SNotificationItem::CS_Success,
			CompletionMsg
		);

		// analytics for launch on
		TArray<FAnalyticsEventAttribute> ParamArray;
		ParamArray.Add(FAnalyticsEventAttribute(TEXT("Time"), TotalTime));
		FEditorAnalytics::ReportEvent(TEXT( "Editor.LaunchOn.Completed" ), PlayUsingLauncherDeviceId.Left(PlayUsingLauncherDeviceId.Find(TEXT("@"))), bHasCode, ParamArray);

		UE_LOG(LogPlayLevel, Log, TEXT("Launch On Completed. Time: %f"), TotalTime);
	}
	else
	{
		FText CompletionMsg;
		if ((PlayUsingLauncherDeviceId.Left(PlayUsingLauncherDeviceId.Find(TEXT("@"))) == TEXT("IOS") && PlayUsingLauncherDeviceName.Contains(DummyIOSDeviceName)) ||
			(PlayUsingLauncherDeviceId.Left(PlayUsingLauncherDeviceId.Find(TEXT("@"))) == TEXT("TVOS") && PlayUsingLauncherDeviceName.Contains(DummyTVOSDeviceName)))
		{
			CompletionMsg = LOCTEXT("DeploymentTaskFailed", "Deployment failed!");
		}
		else
		{
			CompletionMsg = LOCTEXT("LauncherTaskFailed", "Launch failed!");
		}
		
		MessageLog->Error()
			->AddToken(FTextToken::Create(CompletionMsg))
			->AddToken(FTextToken::Create(FText::FromString(FEditorAnalytics::TranslateErrorCode(ErrorCode))));

		// flush log, because it won't be destroyed until the notification popup closes
		MessageLog->NumMessages(EMessageSeverity::Info);

		TGraphTask<FLauncherNotificationTask>::CreateTask().ConstructAndDispatchWhenReady(
			NotificationItemPtr,
			SNotificationItem::CS_Fail,
			CompletionMsg
		);

		TArray<FAnalyticsEventAttribute> ParamArray;
		ParamArray.Add(FAnalyticsEventAttribute(TEXT("Time"), TotalTime));
		FEditorAnalytics::ReportEvent(TEXT( "Editor.LaunchOn.Failed" ), PlayUsingLauncherDeviceId.Left(PlayUsingLauncherDeviceId.Find(TEXT("@"))), bHasCode, ErrorCode, ParamArray);
	}
	bPlayUsingLauncher = false;
}

static void HandleHyperlinkNavigate()
{
	FGlobalTabmanager::Get()->InvokeTab(FName("OutputLog"));
}

struct FInternalPlayLevelUtils
{
	static int32 ResolveDirtyBlueprints(const bool bPromptForCompile, TArray<UBlueprint*>& ErroredBlueprints, const bool bForceLevelScriptRecompile = true)
	{
		struct FLocal
		{
			static void OnMessageLogLinkActivated(const class TSharedRef<IMessageToken>& Token)
			{
				if (Token->GetType() == EMessageToken::Object)
				{
					const TSharedRef<FUObjectToken> UObjectToken = StaticCastSharedRef<FUObjectToken>(Token);
					if (UObjectToken->GetObject().IsValid())
					{
						FKismetEditorUtilities::BringKismetToFocusAttentionOnObject(UObjectToken->GetObject().Get());
					}
				}
			}

			static void AddCompileErrorToLog(UBlueprint* ErroredBlueprint, FMessageLog& BlueprintLog)
			{
				FFormatNamedArguments Arguments;
				Arguments.Add(TEXT("Name"), FText::FromString(ErroredBlueprint->GetName()));

				TSharedRef<FTokenizedMessage> Message = FTokenizedMessage::Create(EMessageSeverity::Warning);
				Message->AddToken(FTextToken::Create(LOCTEXT("BlueprintCompileFailed", "Blueprint failed to compile: ")));
				Message->AddToken(FUObjectToken::Create(ErroredBlueprint, FText::FromString(ErroredBlueprint->GetName()))
					->OnMessageTokenActivated(FOnMessageTokenActivated::CreateStatic(&FLocal::OnMessageLogLinkActivated))
				);

				BlueprintLog.AddMessage(Message);
			}
		};

		const bool bAutoCompile = !bPromptForCompile;
		FString PromptDirtyList;

		TArray<UBlueprint*> InNeedOfRecompile;
		ErroredBlueprints.Empty();

		FMessageLog BlueprintLog("BlueprintLog");

		double BPRegenStartTime = FPlatformTime::Seconds();
		for (TObjectIterator<UBlueprint> BlueprintIt; BlueprintIt; ++BlueprintIt)
		{
			UBlueprint* Blueprint = *BlueprintIt;

			// ignore up-to-date BPs
			if (Blueprint->IsUpToDate())
			{
				continue;
			}

			// do not try to recompile BPs that have not changed since they last failed to compile, so don't check Blueprint->IsUpToDate()
			const bool bIsDirtyAndShouldBeRecompiled = Blueprint->IsPossiblyDirty();
			if (!FBlueprintEditorUtils::IsDataOnlyBlueprint(Blueprint)
				&& (bIsDirtyAndShouldBeRecompiled || (FBlueprintEditorUtils::IsLevelScriptBlueprint(Blueprint) && bForceLevelScriptRecompile))
				&& (Blueprint->Status != BS_Unknown)
				&& !Blueprint->IsPendingKill())
			{
				InNeedOfRecompile.Add(Blueprint);

				if (bPromptForCompile)
				{
					PromptDirtyList += FString::Printf(TEXT("\n   %s"), *Blueprint->GetName());
				}
			}
			else if (BS_Error == Blueprint->Status && Blueprint->bDisplayCompilePIEWarning)
			{
				ErroredBlueprints.Add(Blueprint);
				FLocal::AddCompileErrorToLog(Blueprint, BlueprintLog);
			}
		}

		bool bRunCompilation = bAutoCompile;
		if (bPromptForCompile)
		{
			FFormatNamedArguments Args;
			Args.Add(TEXT("DirtyBlueprints"), FText::FromString(PromptDirtyList));
			const FText PromptMsg = FText::Format(NSLOCTEXT("PlayInEditor", "PrePIE_BlueprintsDirty", "One or more blueprints have been modified without being recompiled. Do you want to compile them now? \n{DirtyBlueprints}"), Args);

			EAppReturnType::Type PromptResponse = FMessageDialog::Open(EAppMsgType::YesNo, PromptMsg);
			bRunCompilation = (PromptResponse == EAppReturnType::Yes);
		}
		int32 RecompiledCount = 0;

		if (bRunCompilation && (InNeedOfRecompile.Num() > 0))
		{
			const FText LogPageLabel = (bAutoCompile) ? LOCTEXT("BlueprintAutoCompilationPageLabel", "Pre-Play auto-recompile") :
				LOCTEXT("BlueprintCompilationPageLabel", "Pre-Play recompile");
			BlueprintLog.NewPage(LogPageLabel);

			TArray<UBlueprint*> CompiledBlueprints;
			auto OnBlueprintPreCompileLambda = [&CompiledBlueprints](UBlueprint* InBlueprint)
			{
				check(InBlueprint != nullptr);

				if (CompiledBlueprints.Num() == 0)
				{
					UE_LOG(LogPlayLevel, Log, TEXT("[PlayLevel] Compiling %s before play..."), *InBlueprint->GetName());
				}
				else
				{
					UE_LOG(LogPlayLevel, Log, TEXT("[PlayLevel]   Compiling %s as a dependent..."), *InBlueprint->GetName());
				}

				CompiledBlueprints.Add(InBlueprint);
			};

			// Register compile callback
			FDelegateHandle PreCompileDelegateHandle = GEditor->OnBlueprintPreCompile().AddLambda(OnBlueprintPreCompileLambda);

			// Recompile all necessary blueprints in a single loop, saving GC until the end
			for (auto BlueprintIt = InNeedOfRecompile.CreateIterator(); BlueprintIt; ++BlueprintIt)
			{
				UBlueprint* Blueprint = *BlueprintIt;

				int32 CurrItIndex = BlueprintIt.GetIndex();

				// Compile the Blueprint (note: re-instancing may trigger additional compiles for child/dependent Blueprints; see callback above)
				FKismetEditorUtilities::CompileBlueprint(Blueprint, EBlueprintCompileOptions::SkipGarbageCollection);

				// Check for errors after compiling
				for (UBlueprint* CompiledBlueprint : CompiledBlueprints)
				{
					if (CompiledBlueprint != Blueprint)
					{
						int32 ExistingIndex = InNeedOfRecompile.Find(CompiledBlueprint);
						// if this dependent blueprint is already set up to compile 
						// later in this loop, then there is no need to add it to be recompiled again
						if (ExistingIndex > CurrItIndex)
						{
							InNeedOfRecompile.RemoveAt(ExistingIndex);
						}
					}

					const bool bHadError = (!CompiledBlueprint->IsUpToDate() && CompiledBlueprint->Status != BS_Unknown);

					// Check if the Blueprint has already been added to the error list to prevent it from being added again
					if (bHadError && ErroredBlueprints.Find(CompiledBlueprint) == INDEX_NONE)
					{
						ErroredBlueprints.Add(CompiledBlueprint);
						FLocal::AddCompileErrorToLog(CompiledBlueprint, BlueprintLog);
					}

					++RecompiledCount;
				}

				// Reset for next pass
				CompiledBlueprints.Empty();
			}

			// Now that all Blueprints have been compiled, run a single GC pass to clean up artifacts
			CollectGarbage(GARBAGE_COLLECTION_KEEPFLAGS);

			// Unregister compile callback
			GEditor->OnBlueprintPreCompile().Remove(PreCompileDelegateHandle);

			UE_LOG(LogPlayLevel, Log, TEXT("PlayLevel: Blueprint regeneration took %d ms (%i blueprints)"), (int32)((FPlatformTime::Seconds() - BPRegenStartTime) * 1000), RecompiledCount);
		}
		else if (bAutoCompile)
		{
			UE_LOG(LogPlayLevel, Log, TEXT("PlayLevel: No blueprints needed recompiling"));
		}

		return RecompiledCount;
	}
};

FString UEditorEngine::GetPlayOnTargetPlatformName() const
{
	return PlayUsingLauncherDeviceId.Left(PlayUsingLauncherDeviceId.Find(TEXT("@")));
}

void UEditorEngine::PlayUsingLauncher()
{
	if (!PlayUsingLauncherDeviceId.IsEmpty())
	{
		ILauncherServicesModule& LauncherServicesModule = FModuleManager::LoadModuleChecked<ILauncherServicesModule>(TEXT("LauncherServices"));
		ITargetDeviceServicesModule& TargetDeviceServicesModule = FModuleManager::LoadModuleChecked<ITargetDeviceServicesModule>("TargetDeviceServices");

		//if the device is not authorized to be launched to, we need to pop an error instead of trying to launch
		FString LaunchPlatformName = PlayUsingLauncherDeviceId.Left(PlayUsingLauncherDeviceId.Find(TEXT("@")));
		FString LaunchPlatformNameFromID = PlayUsingLauncherDeviceId.Right(PlayUsingLauncherDeviceId.Find(TEXT("@")));
		ITargetPlatform* LaunchPlatform = GetTargetPlatformManagerRef().FindTargetPlatform(LaunchPlatformName);

		// create a temporary device group and launcher profile
		ILauncherDeviceGroupRef DeviceGroup = LauncherServicesModule.CreateDeviceGroup(FGuid::NewGuid(), TEXT("PlayOnDevices"));
		if (LaunchPlatform != nullptr)
		{
			if (LaunchPlatformNameFromID.Equals(LaunchPlatformName))
			{
				// create a temporary list of devices for the target platform
				TArray<ITargetDevicePtr> TargetDevices;
				LaunchPlatform->GetAllDevices(TargetDevices);

				for (const ITargetDevicePtr& PlayDevice : TargetDevices)
				{
					// compose the device id
					FString PlayDeviceId = LaunchPlatformName + TEXT("@") + PlayDevice.Get()->GetId().GetDeviceName();
					if (PlayDevice.IsValid() && !PlayDevice->IsAuthorized())
					{
						CancelPlayUsingLauncher();
					}
					else
					{
						DeviceGroup->AddDevice(PlayDeviceId);
						UE_LOG(LogPlayLevel, Log, TEXT("Launcher Device ID: %s"), *PlayDeviceId);
					}
				}
			}
			else
			{
				ITargetDevicePtr PlayDevice = LaunchPlatform->GetDefaultDevice();
				if (PlayDevice.IsValid() && !PlayDevice->IsAuthorized())
				{
					CancelPlayUsingLauncher();
				}
				else
				{
					
					DeviceGroup->AddDevice(PlayUsingLauncherDeviceId);
					UE_LOG(LogPlayLevel, Log, TEXT("Launcher Device ID: %s"), *PlayUsingLauncherDeviceId);
				}
			}
			
			if (DeviceGroup.Get().GetNumDevices() == 0)
			{
				return;
			}
		}
		
		// does the project have any code?
		FGameProjectGenerationModule& GameProjectModule = FModuleManager::LoadModuleChecked<FGameProjectGenerationModule>(TEXT("GameProjectGeneration"));
		bPlayUsingLauncherHasCode = GameProjectModule.Get().ProjectRequiresBuild(FName(*LaunchPlatformName));

		const ULevelEditorPlaySettings* PlayInSettings = GetDefault<ULevelEditorPlaySettings>();
		// Setup launch profile, keep the setting here to a minimum.
		ILauncherProfileRef LauncherProfile = LauncherServicesModule.CreateProfile(TEXT("Launch On Device"));
		if(PlayInSettings->BuildGameBeforeLaunch == EPlayOnBuildMode::PlayOnBuild_Always)
		{
			bPlayUsingLauncherBuild = true;
		}
		else if(PlayInSettings->BuildGameBeforeLaunch == EPlayOnBuildMode::PlayOnBuild_Never)
		{
			bPlayUsingLauncherBuild = false;
		}
		else if(PlayInSettings->BuildGameBeforeLaunch == EPlayOnBuildMode::PlayOnBuild_Default)
		{
			bPlayUsingLauncherBuild = bPlayUsingLauncherHasCode || !FApp::GetEngineIsPromotedBuild();
		}
		else if(PlayInSettings->BuildGameBeforeLaunch == EPlayOnBuildMode::PlayOnBuild_IfEditorBuiltLocally)
		{
			bPlayUsingLauncherBuild = !FApp::GetEngineIsPromotedBuild();
		}
		LauncherProfile->SetBuildGame(bPlayUsingLauncherBuild);

		// set the build/launch configuration 
		switch (PlayInSettings->LaunchConfiguration)
		{
		case LaunchConfig_Debug:
			LauncherProfile->SetBuildConfiguration(EBuildConfigurations::Debug);
			break;
		case LaunchConfig_Development:
			LauncherProfile->SetBuildConfiguration(EBuildConfigurations::Development);
			break;
		case LaunchConfig_Test:
			LauncherProfile->SetBuildConfiguration(EBuildConfigurations::Test);
			break;
		case LaunchConfig_Shipping:
			LauncherProfile->SetBuildConfiguration(EBuildConfigurations::Shipping);
			break;
		default:
			// same as the running editor
			LauncherProfile->SetBuildConfiguration(FApp::GetBuildConfiguration());
			break;
		}

		// select the quickest cook mode based on which in editor cook mode is enabled
		bool bIncrimentalCooking = true;
		LauncherProfile->AddCookedPlatform(LaunchPlatformName);
		ELauncherProfileCookModes::Type CurrentLauncherCookMode = ELauncherProfileCookModes::ByTheBook;
		bool bCanCookByTheBookInEditor = true;
		bool bCanCookOnTheFlyInEditor = true;
		for ( const FString& PlatformName : LauncherProfile->GetCookedPlatforms() )
		{
			if ( CanCookByTheBookInEditor(PlatformName) == false )
			{
				bCanCookByTheBookInEditor = false;
			}
			if ( CanCookOnTheFlyInEditor(PlatformName)== false )
			{
				bCanCookOnTheFlyInEditor = false;
			}
		}
		if ( bCanCookByTheBookInEditor )
		{
			CurrentLauncherCookMode = ELauncherProfileCookModes::ByTheBookInEditor;
		}
		if ( bCanCookOnTheFlyInEditor )
		{
			CurrentLauncherCookMode = ELauncherProfileCookModes::OnTheFlyInEditor;
			bIncrimentalCooking = false;
		}
		if ( GetDefault<UCookerSettings>()->bCookOnTheFlyForLaunchOn )
		{
			CurrentLauncherCookMode = ELauncherProfileCookModes::OnTheFly;
			bIncrimentalCooking = false;
		}
		LauncherProfile->SetCookMode( CurrentLauncherCookMode );
		LauncherProfile->SetUnversionedCooking(!bIncrimentalCooking);
		LauncherProfile->SetIncrementalCooking(bIncrimentalCooking);
		LauncherProfile->SetDeployedDeviceGroup(DeviceGroup);
		LauncherProfile->SetIncrementalDeploying(bIncrimentalCooking);
		LauncherProfile->SetEditorExe(FUnrealEdMisc::Get().GetExecutableForCommandlets());

		const FString DummyIOSDeviceName(FString::Printf(TEXT("All_iOS_On_%s"), FPlatformProcess::ComputerName()));
		const FString DummyTVOSDeviceName(FString::Printf(TEXT("All_tvOS_On_%s"), FPlatformProcess::ComputerName()));

		if ((LaunchPlatformName != TEXT("IOS") && LaunchPlatformName != TEXT("TVOS")) ||
			(!PlayUsingLauncherDeviceName.Contains(DummyIOSDeviceName) && !PlayUsingLauncherDeviceName.Contains(DummyTVOSDeviceName)))
		{
			LauncherProfile->SetLaunchMode(ELauncherProfileLaunchModes::DefaultRole);
		}

		if ( LauncherProfile->GetCookMode() == ELauncherProfileCookModes::OnTheFlyInEditor || LauncherProfile->GetCookMode() == ELauncherProfileCookModes::OnTheFly )
		{
			LauncherProfile->SetDeploymentMode(ELauncherProfileDeploymentModes::FileServer);
		}

		TArray<UBlueprint*> ErroredBlueprints;
		FInternalPlayLevelUtils::ResolveDirtyBlueprints(!PlayInSettings->bAutoCompileBlueprintsOnLaunch, ErroredBlueprints, false);

		TArray<FString> MapNames;
		FWorldContext & EditorContext = GetEditorWorldContext();

		// Load maps in place as we saved them above
		FString EditorMapName = EditorContext.World()->GetOutermost()->GetName();
		MapNames.Add(EditorMapName);
	
		FString InitialMapName;
		if (MapNames.Num() > 0)
		{
			InitialMapName = MapNames[0];
		}

		LauncherProfile->GetDefaultLaunchRole()->SetInitialMap(InitialMapName);

		for (const FString& MapName : MapNames)
		{
			LauncherProfile->AddCookedMap(MapName);
		}

		if ( LauncherProfile->GetCookMode() == ELauncherProfileCookModes::ByTheBookInEditor )
		{
			TArray<ITargetPlatform*> TargetPlatforms;
			for ( const FString& PlatformName : LauncherProfile->GetCookedPlatforms() )
			{
				ITargetPlatform* TargetPlatform = GetTargetPlatformManager()->FindTargetPlatform(PlatformName);
				// todo pass in all the target platforms instead of just the single platform
				// crashes if two requests are inflight but we can support having multiple platforms cooking at once
				TargetPlatforms.Add( TargetPlatform ); 
			}
			const TArray<FString> &CookedMaps = LauncherProfile->GetCookedMaps();

			// const TArray<FString>& CookedMaps = ChainState.Profile->GetCookedMaps();
			TArray<FString> CookDirectories;
			TArray<FString> IniMapSections;

			StartCookByTheBookInEditor(TargetPlatforms, CookedMaps, CookDirectories, GetDefault<UProjectPackagingSettings>()->CulturesToStage, IniMapSections );

			FIsCookFinishedDelegate &CookerFinishedDelegate = LauncherProfile->OnIsCookFinished();

			CookerFinishedDelegate.BindUObject(this, &UEditorEngine::IsCookByTheBookInEditorFinished);

			FCookCanceledDelegate &CookCancelledDelegate = LauncherProfile->OnCookCanceled();

			CookCancelledDelegate.BindUObject(this, &UEditorEngine::CancelCookByTheBookInEditor);
		}

		ILauncherPtr Launcher = LauncherServicesModule.CreateLauncher();
		GEditor->LauncherWorker = Launcher->Launch(TargetDeviceServicesModule.GetDeviceProxyManager(), LauncherProfile);

		// create notification item
		FText LaunchingText = LOCTEXT("LauncherTaskInProgressNotificationNoDevice", "Launching...");
		FNotificationInfo Info(LaunchingText);

		Info.Image = FEditorStyle::GetBrush(TEXT("MainFrame.CookContent"));
		Info.bFireAndForget = false;
		Info.ExpireDuration = 10.0f;
		Info.Hyperlink = FSimpleDelegate::CreateStatic(HandleHyperlinkNavigate);
		Info.HyperlinkText = LOCTEXT("ShowOutputLogHyperlink", "Show Output Log");
		Info.ButtonDetails.Add(
			FNotificationButtonInfo(
				LOCTEXT("LauncherTaskCancel", "Cancel"),
				LOCTEXT("LauncherTaskCancelToolTip", "Cancels execution of this task."),
				FSimpleDelegate::CreateStatic(HandleCancelButtonClicked, GEditor->LauncherWorker)
			)
		);

		TSharedPtr<SNotificationItem> NotificationItem = FSlateNotificationManager::Get().AddNotification(Info);

		if (!NotificationItem.IsValid())
		{
			return;
		}

		// analytics for launch on
		int32 ErrorCode = 0;
		FEditorAnalytics::ReportEvent(TEXT( "Editor.LaunchOn.Started" ), PlayUsingLauncherDeviceId.Left(PlayUsingLauncherDeviceId.Find(TEXT("@"))), bPlayUsingLauncherHasCode);

		NotificationItem->SetCompletionState(SNotificationItem::CS_Pending);
		
		TWeakPtr<SNotificationItem> NotificationItemPtr(NotificationItem);
		if (GEditor->LauncherWorker.IsValid() && GEditor->LauncherWorker->GetStatus() != ELauncherWorkerStatus::Completed)
		{
			TSharedPtr<FMessageLog> MessageLog = MakeShareable(new FMessageLog("PackagingResults"));

			GEditor->PlayEditorSound(TEXT("/Engine/EditorSounds/Notifications/CompileStart_Cue.CompileStart_Cue"));
			GEditor->LauncherWorker->OnOutputReceived().AddStatic(HandleOutputReceived);
			GEditor->LauncherWorker->OnStageStarted().AddUObject(this, &UEditorEngine::HandleStageStarted, NotificationItemPtr);
			GEditor->LauncherWorker->OnStageCompleted().AddUObject(this, &UEditorEngine::HandleStageCompleted, bPlayUsingLauncherHasCode, NotificationItemPtr);
			GEditor->LauncherWorker->OnCompleted().AddUObject(this, &UEditorEngine::HandleLaunchCompleted, bPlayUsingLauncherHasCode, NotificationItemPtr, MessageLog);
			GEditor->LauncherWorker->OnCanceled().AddUObject(this, &UEditorEngine::HandleLaunchCanceled, bPlayUsingLauncherHasCode, NotificationItemPtr);
		}
		else
		{
			GEditor->LauncherWorker.Reset();
			GEditor->PlayEditorSound(TEXT("/Engine/EditorSounds/Notifications/CompileFailed_Cue.CompileFailed_Cue"));

			NotificationItem->SetText(LOCTEXT("LauncherTaskFailedNotification", "Failed to launch task!"));
			NotificationItem->SetCompletionState(SNotificationItem::CS_Fail);
			NotificationItem->ExpireAndFadeout();
			bPlayUsingLauncher = false;

			// analytics for launch on
			TArray<FAnalyticsEventAttribute> ParamArray;
			ParamArray.Add(FAnalyticsEventAttribute(TEXT("Time"), 0.0));
			FEditorAnalytics::ReportEvent(TEXT( "Editor.LaunchOn.Failed" ), PlayUsingLauncherDeviceId.Left(PlayUsingLauncherDeviceId.Find(TEXT("@"))), bPlayUsingLauncherHasCode, EAnalyticsErrorCodes::LauncherFailed, ParamArray );
		}
	}
}


void UEditorEngine::RequestEndPlayMap()
{
	if( PlayWorld )
	{
		bRequestEndPlayMapQueued = true;

		// Cache the position and rotation of the camera (the controller may be destroyed before we end the pie session and we need them to preserve the camera position)
		if (bLastViewAndLocationValid == false)
		{
			for (int32 WorldIdx = WorldList.Num() - 1; WorldIdx >= 0; --WorldIdx)
			{
				FWorldContext &ThisContext = WorldList[WorldIdx];
				if (ThisContext.WorldType == EWorldType::PIE)
				{
					FSlatePlayInEditorInfo* const SlatePlayInEditorSession = SlatePlayInEditorMap.Find(ThisContext.ContextHandle);
					if ((SlatePlayInEditorSession != nullptr) && (SlatePlayInEditorSession->EditorPlayer.IsValid() == true) )
					{
						if( SlatePlayInEditorSession->EditorPlayer.Get()->PlayerController != nullptr )
						{
							SlatePlayInEditorSession->EditorPlayer.Get()->PlayerController->GetPlayerViewPoint( LastViewLocation, LastViewRotation );
							bLastViewAndLocationValid = true;
							break;
						}
					}
				}
			}
		}
	}
}

FString UEditorEngine::BuildPlayWorldURL(const TCHAR* MapName, bool bSpectatorMode, FString AdditionalURLOptions)
{
	// the URL we are building up
	FString URL(MapName);

	// If we hold down control, start in spectating mode
	if (bSpectatorMode)
	{
		// Start in spectator mode
		URL += TEXT("?SpectatorOnly=1");
	}

	// Add any game-specific options set in the INI file
	URL += InEditorGameURLOptions;

	// Add any additional options that were specified for this call
	URL += AdditionalURLOptions;

	// Add any additional options that are set in the Play In Settings menu
	const ULevelEditorPlaySettings* PlayInSettings = GetDefault<ULevelEditorPlaySettings>();
	FString AdditionalServerGameOptions;
	if(PlayInSettings->GetAdditionalServerGameOptions(AdditionalServerGameOptions))
	{
		URL += *AdditionalServerGameOptions;
	}

	return URL;
}

bool UEditorEngine::SpawnPlayFromHereStart( UWorld* World, AActor*& PlayerStart, const FVector& StartLocation, const FRotator& StartRotation )
{
	// null it out in case we don't need to spawn one, and the caller relies on us setting it
	PlayerStart = NULL;

	if( bHasPlayWorldPlacement )
	{
		// spawn the PlayerStartPIE in the given world
		FActorSpawnParameters SpawnParameters;
		SpawnParameters.OverrideLevel = World->PersistentLevel;
		PlayerStart = World->SpawnActor<AActor>(PlayFromHerePlayerStartClass, StartLocation, StartRotation, SpawnParameters);

		// make sure we were able to spawn the PlayerStartPIE there
		if(!PlayerStart)
		{
			FMessageDialog::Open( EAppMsgType::Ok, NSLOCTEXT("UnrealEd", "Prompt_22", "Failed to create entry point. Try another location, or you may have to rebuild your level."));
			return false;
		}
		// tag the start
		ANavigationObjectBase* NavPlayerStart = Cast<ANavigationObjectBase>(PlayerStart);
		if (NavPlayerStart)
		{
			NavPlayerStart->bIsPIEPlayerStart = true;
		}
	}
	// true means we didn't need to spawn, or we succeeded
	return true;
}

static bool ShowBlueprintErrorDialog( TArray<UBlueprint*> ErroredBlueprints )
{
	struct Local
	{
		static void OnHyperlinkClicked( TWeakObjectPtr<UBlueprint> InBlueprint, TSharedPtr<SCustomDialog> InDialog )
		{
			if (UBlueprint* BlueprintToEdit = InBlueprint.Get())
			{
				// Open the blueprint
				GEditor->EditObject( BlueprintToEdit );
			}

			if (InDialog.IsValid())
			{
				// Opening the blueprint editor above may end up creating an invisible new window on top of the dialog, 
				// thus making it not interactable, so we have to force the dialog back to the front
				InDialog->BringToFront(true);
			}
		}
	};

	TSharedRef<SVerticalBox> DialogContents = SNew(SVerticalBox)
		+ SVerticalBox::Slot()
		.Padding(0, 0, 0, 16)
		[
			SNew(STextBlock)
			.Text(NSLOCTEXT("PlayInEditor", "PrePIE_BlueprintErrors", "One or more blueprints has an unresolved compiler error, are you sure you want to Play in Editor?"))
		];

	TSharedPtr<SCustomDialog> CustomDialog;

	for (UBlueprint* Blueprint : ErroredBlueprints)
	{
		TWeakObjectPtr<UBlueprint> BlueprintPtr = Blueprint;

		DialogContents->AddSlot()
			.AutoHeight()
			.HAlign(HAlign_Left)
			[
				SNew(SHyperlink)
				.Style(FEditorStyle::Get(), "Common.GotoBlueprintHyperlink")
				.OnNavigate(FSimpleDelegate::CreateLambda([BlueprintPtr, &CustomDialog]() { Local::OnHyperlinkClicked(BlueprintPtr, CustomDialog); }))
				.Text(FText::FromString(Blueprint->GetName()))
				.ToolTipText(NSLOCTEXT("SourceHyperlink", "EditBlueprint_ToolTip", "Click to edit the blueprint"))
			];
	}

	DialogContents->AddSlot()
		.Padding(0, 16, 0, 0)
		[
			SNew(STextBlock)
			.Text(NSLOCTEXT("PlayInEditor", "PrePIE_BlueprintErrorsDelayedOpen", "Clicked blueprints will open once this dialog is closed."))
		];

	FText DialogTitle = NSLOCTEXT("PlayInEditor", "PrePIE_BlueprintErrorsTitle", "Blueprint Compilation Errors");

	FText OKText = NSLOCTEXT("PlayInEditor", "PrePIE_OkText", "Play in Editor");
	FText CancelText = NSLOCTEXT("Dialogs", "EAppReturnTypeCancel", "Cancel");

	CustomDialog = SNew(SCustomDialog)
		.Title(DialogTitle)
		.IconBrush("NotificationList.DefaultMessage")
		.DialogContent(DialogContents)
		.Buttons( { SCustomDialog::FButton(OKText), SCustomDialog::FButton(CancelText) } );

	int ButtonPressed = CustomDialog->ShowModal();
	return ButtonPressed == 0;
}

void UEditorEngine::PlayInEditor( UWorld* InWorld, bool bInSimulateInEditor, FPlayInEditorOverrides Overrides )
{
	// Broadcast PreBeginPIE before checks that might block PIE below (BeginPIE is broadcast below after the checks)
	FEditorDelegates::PreBeginPIE.Broadcast(bInSimulateInEditor);

	double PIEStartTime = FPlatformTime::Seconds();

	// Block PIE when there is a transaction recording into the undo buffer
	if (GEditor->IsTransactionActive())
	{
		FFormatNamedArguments Args;
		Args.Add(TEXT("TransactionName"), GEditor->GetTransactionName());

		FText NotificationText;
		if (bInSimulateInEditor)
		{
			NotificationText = FText::Format(NSLOCTEXT("UnrealEd", "SIECantStartDuringTransaction", "Can't Simulate when performing {TransactionName} operation"), Args);
		}
		else
		{
			NotificationText = FText::Format(NSLOCTEXT("UnrealEd", "PIECantStartDuringTransaction", "Can't Play In Editor when performing {TransactionName} operation"), Args);
		}

		FNotificationInfo Info(NotificationText);
		Info.ExpireDuration = 5.0f;
		Info.bUseLargeFont = true;
		FSlateNotificationManager::Get().AddNotification(Info);
		return;
	}

	// Prompt the user that Matinee must be closed before PIE can occur.
	if( GLevelEditorModeTools().IsModeActive(FBuiltinEditorModes::EM_InterpEdit) )
	{
		const bool bContinuePIE = EAppReturnType::Yes == FMessageDialog::Open( EAppMsgType::YesNo, NSLOCTEXT("UnrealEd", "PIENeedsToCloseMatineeQ", "'Play in Editor' must close UnrealMatinee.  Continue?") );
		if ( !bContinuePIE )
		{
			return;
		}
		GLevelEditorModeTools().DeactivateMode( FBuiltinEditorModes::EM_InterpEdit );
	}

	// Make sure there's no outstanding load requests
	FlushAsyncLoading();

	FBlueprintEditorUtils::FindAndSetDebuggableBlueprintInstances();

	// Monitoring when PIE corrupts references between the World and the PIE generated World for UE-20486
	{
		TArray<ULevel*> Levels = InWorld->GetLevels();

		for (ULevel* Level : Levels)
		{
			TArray<UBlueprint*> LevelBlueprints = Level->GetLevelBlueprints();

			if (LevelBlueprints.Num() > 0)
			{
				UBlueprint* LevelScriptBlueprint = LevelBlueprints[0];
				if (LevelScriptBlueprint && LevelScriptBlueprint->GeneratedClass && LevelScriptBlueprint->GeneratedClass->ClassGeneratedBy)
				{
					UE_LOG(LogBlueprintUserMessages, Log, TEXT("Early PlayInEditor Detection: Level '%s' has LevelScriptBlueprint '%s' with GeneratedClass '%s' with ClassGeneratedBy '%s'"), *Level->GetPathName(), *LevelScriptBlueprint->GetPathName(), *LevelScriptBlueprint->GeneratedClass->GetPathName(), *LevelScriptBlueprint->GeneratedClass->ClassGeneratedBy->GetPathName());
				}
				else if (LevelScriptBlueprint && LevelScriptBlueprint->GeneratedClass)
				{
					UE_LOG(LogBlueprintUserMessages, Log, TEXT("Early PlayInEditor Detection: Level '%s' has LevelScriptBlueprint '%s' with GeneratedClass '%s'"), *Level->GetPathName(), *LevelScriptBlueprint->GetPathName(), *LevelScriptBlueprint->GeneratedClass->GetPathName());
				}
				else if (LevelScriptBlueprint)
				{
					UE_LOG(LogBlueprintUserMessages, Log, TEXT("Early PlayInEditor Detection: Level '%s' has LevelScriptBlueprint '%s'"), *Level->GetPathName(), *LevelScriptBlueprint->GetPathName());
				}
			}
		}
	}

	// Broadcast BeginPIE after checks that might block PIE above (PreBeginPIE is broadcast above before the checks)
	FEditorDelegates::BeginPIE.Broadcast(bInSimulateInEditor);

	// let navigation know PIE starts so it can avoid any blueprint creation/deletion/instantiation affect editor map's navmesh changes
	FNavigationSystem::OnPIEStart(*InWorld);

	ULevelEditorPlaySettings* PlayInSettings = GetMutableDefault<ULevelEditorPlaySettings>();
	check(PlayInSettings);

	TArray<UBlueprint*> ErroredBlueprints;
	FInternalPlayLevelUtils::ResolveDirtyBlueprints(!PlayInSettings->AutoRecompileBlueprints, ErroredBlueprints);

	if (ErroredBlueprints.Num() && !GIsDemoMode)
	{
		// There was at least one blueprint with an error, make sure the user is OK with that.
		bool bContinuePIE = ShowBlueprintErrorDialog( ErroredBlueprints );

		if ( !bContinuePIE )
		{
			FMessageLog("BlueprintLog").Open(EMessageSeverity::Warning);

			FEditorDelegates::EndPIE.Broadcast(bInSimulateInEditor);
			FNavigationSystem::OnPIEEnd(*InWorld);
			return;
		}
		else
		{
			// The user wants to ignore the compiler errors, mark the Blueprints and do not warn them again unless the Blueprint attempts to compile
			for (UBlueprint* Blueprint : ErroredBlueprints)
			{
				Blueprint->bDisplayCompilePIEWarning = false;
			}
		}
	}


	const FScopedBusyCursor BusyCursor;

	// If there's level already being played, close it. (This may change GWorld)
	if(PlayWorld)
	{
		// immediately end the playworld
		EndPlayMap();
	}

	// Register for log processing so we can promote errors/warnings to the message log
	if (GetDefault<UEditorStyleSettings>()->bPromoteOutputLogWarningsDuringPIE)
	{
		OutputLogErrorsToMessageLogProxyPtr = MakeShareable(new FOutputLogErrorsToMessageLogProxy());
	}

	if (GEngine->XRSystem.IsValid() && !bInSimulateInEditor)
	{
		GEngine->XRSystem->OnBeginPlay(*GEngine->GetWorldContextFromWorld(InWorld));
	}

	// remember old GWorld
	EditorWorld = InWorld;

	// Clear any messages from last time
	GEngine->ClearOnScreenDebugMessages();

	// Start a new PIE log page
	{
		const FString WorldPackageName = EditorWorld->GetOutermost()->GetName();

		FFormatNamedArguments Arguments;
		Arguments.Add(TEXT("Package"), FText::FromString(FPackageName::GetLongPackageAssetName(WorldPackageName)));
		Arguments.Add(TEXT("TimeStamp"), FText::AsDateTime(FDateTime::Now()));

		FText PIESessionLabel = bInSimulateInEditor ?
			FText::Format(LOCTEXT("SIESessionLabel", "SIE session: {Package} ({TimeStamp})"), Arguments) :
			FText::Format(LOCTEXT("PIESessionLabel", "PIE session: {Package} ({TimeStamp})"), Arguments);

		FMessageLog(NAME_CategoryPIE).NewPage(PIESessionLabel);
	}

	// Flush all audio sources from the editor world
	if (FAudioDevice* AudioDevice = EditorWorld->GetAudioDevice())
	{
		AudioDevice->Flush(EditorWorld);
		AudioDevice->ResetInterpolation();
		AudioDevice->OnBeginPIE(bInSimulateInEditor);
	}
	EditorWorld->bAllowAudioPlayback = false;

	if (!GEditor->bAllowMultiplePIEWorlds)
	{
		PlayInSettings->SetRunUnderOneProcess( false );
	}

	EPlayNetMode PlayNetMode( PIE_Standalone );
	PlayInSettings->GetPlayNetMode(PlayNetMode);	// Ignore disabled state here
	const EPlayNetMode OrigPlayNetMode( PlayNetMode );

	bool CanRunUnderOneProcess = [&PlayInSettings]{ bool RunUnderOneProcess(false); return (PlayInSettings->GetRunUnderOneProcess(RunUnderOneProcess) && RunUnderOneProcess); }();
	if (CanRunUnderOneProcess)
	{
		bool CanPlayNetDedicated = [&PlayInSettings]{ bool PlayNetDedicated(false); return (PlayInSettings->GetPlayNetDedicated(PlayNetDedicated) && PlayNetDedicated); }();
		CanPlayNetDedicated = Overrides.bDedicatedServer.Get(CanPlayNetDedicated);
		int32 PlayNumberOfClients = [&PlayInSettings]{ int32 NumberOfClients(0); return (PlayInSettings->GetPlayNumberOfClients(NumberOfClients) ? NumberOfClients : 0); }();
		PlayNumberOfClients = Overrides.NumberOfClients.Get(PlayNumberOfClients);
		const bool WillAutoConnectToServer = [&PlayInSettings]{ bool AutoConnectToServer(false); return (PlayInSettings->GetAutoConnectToServer(AutoConnectToServer) && AutoConnectToServer); }();

		if (!CanPlayNetDedicated && (PlayNumberOfClients == 1 || !WillAutoConnectToServer))
		{
			// Since we don't expose PlayNetMode as an option when doing RunUnderOnProcess,
			// we take 1 player and !PlayNetdedicated and being standalone.
			// If auto connect is off, launch as standalone unless there is a dedicated server
			PlayNetMode = EPlayNetMode::PIE_Standalone;
		}
		else
		{
			// We are doing multi-player under one process so make sure the NetMode is ListenServer
			PlayNetMode = EPlayNetMode::PIE_ListenServer;
		}
		PlayInSettings->SetPlayNetMode(PlayNetMode);
	}


	bool bAnyBlueprintErrors = ErroredBlueprints.Num() ? true : false;
	bool bStartInSpectatorMode = false;
	bool bSupportsOnlinePIE = false;
	const int32 PlayNumberOfClients = [&PlayInSettings]{ int32 NumberOfClients(0); return (PlayInSettings->GetPlayNumberOfClients(NumberOfClients) ? NumberOfClients : 0); }();

	// Can't allow realtime viewports whilst in PIE so disable it for ALL viewports here.
	DisableRealtimeViewports();

	// Online PIE is disabled in SIE
	if (SupportsOnlinePIE() && !bInSimulateInEditor)
	{
		bool bHasRequiredLogins = PlayNumberOfClients <= UOnlineEngineInterface::Get()->GetNumPIELogins();
		if (bHasRequiredLogins)
		{
			// If we support online PIE use it even if we're standalone
			bSupportsOnlinePIE = true;
		}
		else
		{
			FText ErrorMsg = LOCTEXT("PIELoginFailure", "Not enough login credentials to launch all PIE instances, change editor settings");
			UE_LOG(LogPlayLevel, Verbose, TEXT("%s"), *ErrorMsg.ToString());
			FMessageLog(NAME_CategoryPIE).Warning(ErrorMsg);
		}
	}

	UOnlineEngineInterface::Get()->SetShouldTryOnlinePIE(bSupportsOnlinePIE);

	FModifierKeysState KeysState = FSlateApplication::Get().GetModifierKeys();
	if (bInSimulateInEditor || KeysState.IsControlDown())
	{
		// if control is pressed, start in spectator mode
		bStartInSpectatorMode = true;
	}

	CanRunUnderOneProcess = [&PlayInSettings]{ bool RunUnderOneProcess(false); return (PlayInSettings->GetRunUnderOneProcess(RunUnderOneProcess) && RunUnderOneProcess); }();
	if (bInSimulateInEditor || (PlayNetMode == EPlayNetMode::PIE_Standalone && PlayNumberOfClients <= 1 && !bSupportsOnlinePIE) || !CanRunUnderOneProcess)
	{
		// Only spawning 1 PIE instance under this process, only set the PIEInstance value if we're not connecting to another local instance of the game, otherwise it will run the wrong streaming levels
		PIEInstance = ( !CanRunUnderOneProcess && PlayNetMode == EPlayNetMode::PIE_Client ) ? INDEX_NONE : 0;
		UGameInstance* const GameInstance = CreatePIEGameInstance(PIEInstance, bInSimulateInEditor, bAnyBlueprintErrors, bStartInSpectatorMode, false, bUseVRPreviewForPlayWorld, PIEStartTime);

		if (!PlayInSettings->EnableGameSound)
		{
			UWorld* GameInstanceWorld = GameInstance->GetWorld();
			if (FAudioDevice* GameInstanceAudioDevice = GameInstanceWorld->GetAudioDevice())
			{
				GameInstanceAudioDevice->SetTransientMasterVolume(0.0f);
			}
		}

		if (bInSimulateInEditor)
		{
			ToggleBetweenPIEandSIE( true );
		}
	}
	else
	{
		if (bSupportsOnlinePIE)
		{
			// Make sure all instances of PIE are logged in before creating/launching worlds
			LoginPIEInstances(bAnyBlueprintErrors, bStartInSpectatorMode, PIEStartTime);
		}
		else
		{
			// Normal, non-online creation/launching of worlds
			SpawnIntraProcessPIEWorlds(bAnyBlueprintErrors, bStartInSpectatorMode);
		}
	}

	PlayInSettings->MultipleInstanceLastHeight = PlayInSettings->NewWindowHeight;
	PlayInSettings->MultipleInstanceLastWidth = PlayInSettings->NewWindowWidth;
	PlayInSettings->SetPlayNetMode(OrigPlayNetMode);

	// Monitoring when PIE corrupts references between the World and the PIE generated World for UE-20486
	if (EditorWorld)
	{
		TArray<ULevel*> Levels = EditorWorld->GetLevels();

		for (ULevel* Level : Levels)
		{
			TArray<UBlueprint*> LevelBlueprints = Level->GetLevelBlueprints();

			if (LevelBlueprints.Num() > 0)
			{
				UBlueprint* LevelScriptBlueprint = LevelBlueprints[0];
				if (LevelScriptBlueprint && LevelScriptBlueprint->GeneratedClass && LevelScriptBlueprint->GeneratedClass->ClassGeneratedBy)
				{
					UE_LOG(LogBlueprintUserMessages, Log, TEXT("Late PlayInEditor Detection: Level '%s' has LevelScriptBlueprint '%s' with GeneratedClass '%s' with ClassGeneratedBy '%s'"), *Level->GetPathName(), *LevelScriptBlueprint->GetPathName(), *LevelScriptBlueprint->GeneratedClass->GetPathName(), *LevelScriptBlueprint->GeneratedClass->ClassGeneratedBy->GetPathName());
				}
				else if (LevelScriptBlueprint && LevelScriptBlueprint->GeneratedClass)
				{
					UE_LOG(LogBlueprintUserMessages, Log, TEXT("Late PlayInEditor Detection: Level '%s' has LevelScriptBlueprint '%s' with GeneratedClass '%s'"), *Level->GetPathName(), *LevelScriptBlueprint->GetPathName(), *LevelScriptBlueprint->GeneratedClass->GetPathName());
				}
				else if (LevelScriptBlueprint)
				{
					UE_LOG(LogBlueprintUserMessages, Log, TEXT("Late PlayInEditor Detection: Level '%s' has LevelScriptBlueprint '%s'"), *Level->GetPathName(), *LevelScriptBlueprint->GetPathName());
				}
			}
		}
	}

	// Make sure to focus the game viewport.
	if (!bInSimulateInEditor && (GetDefault<ULevelEditorPlaySettings>()->GameGetsMouseControl || IVREditorModule::Get().IsVREditorEnabled() || (bUseVRPreviewForPlayWorld && GEngine->XRSystem.IsValid())))
	{
		FSlateApplication::Get().SetAllUserFocusToGameViewport();
	}

	FMargin SafeZoneRatio = PlayInSettings->PIESafeZoneOverride;
	SafeZoneRatio.Left /= (PlayInSettings->NewWindowWidth / 2.0f);
	SafeZoneRatio.Right /= (PlayInSettings->NewWindowWidth / 2.0f);
	SafeZoneRatio.Bottom /= (PlayInSettings->NewWindowHeight / 2.0f);
	SafeZoneRatio.Top /= (PlayInSettings->NewWindowHeight / 2.0f);
	FSlateApplication::Get().OnDebugSafeZoneChanged.Broadcast(SafeZoneRatio, false);

	FEditorDelegates::PostPIEStarted.Broadcast( bInSimulateInEditor );
}

FGameInstancePIEResult UEditorEngine::PreCreatePIEServerInstance(const bool bAnyBlueprintErrors, const bool bStartInSpectatorMode, const float PIEStartTime, const bool bSupportsOnlinePIE, int32& InNumOnlinePIEInstances)
{
	return FGameInstancePIEResult::Success();
}

void UEditorEngine::SpawnIntraProcessPIEWorlds(bool bAnyBlueprintErrors, bool bStartInSpectatorMode)
{
	double PIEStartTime = FPlatformTime::Seconds();
	bStartLateJoinersInSpectatorMode = bStartInSpectatorMode;

	// Has to be false or this function wouldn't be called
	bool bInSimulateInEditor = false;
	ULevelEditorPlaySettings* PlayInSettings = Cast<ULevelEditorPlaySettings>(ULevelEditorPlaySettings::StaticClass()->GetDefaultObject());

	// Spawning multiple PIE instances
	if (PlayInSettings->MultipleInstancePositions.Num() == 0)
	{
		PlayInSettings->MultipleInstancePositions.SetNum(1);
	}

	PlayInSettings->MultipleInstancePositions[0] = PlayInSettings->NewWindowPosition;

	int32 NextX = 0;
	int32 NextY = 0;
	SettingsIndex = 1;
	int32 ClientNum = 0;
	PIEInstance = 1;
	const bool WillAutoConnectToServer = [&PlayInSettings]{ bool AutoConnectToServer(false); return (PlayInSettings->GetAutoConnectToServer(AutoConnectToServer) && AutoConnectToServer); }();
	const bool CanPlayNetDedicated = [&PlayInSettings]{ bool PlayNetDedicated(false); return (PlayInSettings->GetPlayNetDedicated(PlayNetDedicated) && PlayNetDedicated); }();

	// Server
	if (CanPlayNetDedicated || WillAutoConnectToServer)
	{
		FGameInstancePIEResult PreCreateResult = PreCreatePIEServerInstance(bAnyBlueprintErrors, bStartInSpectatorMode, PIEStartTime, false, NumOnlinePIEInstances);
		if (!PreCreateResult.IsSuccess())
		{
			return;
		}

		PlayInSettings->SetPlayNetMode(EPlayNetMode::PIE_ListenServer);

		if (!CanPlayNetDedicated)
		{
			ClientNum++;
			GetMultipleInstancePositions(SettingsIndex++, NextX, NextY);
		}
        
		UGameInstance* const ServerGameInstance = CreatePIEGameInstance(PIEInstance, bInSimulateInEditor, bAnyBlueprintErrors, bStartInSpectatorMode, CanPlayNetDedicated, (ClientNum == 0 && bUseVRPreviewForPlayWorld), PIEStartTime);
		if (ServerGameInstance)
		{
			ServerPrefix = ServerGameInstance->GetWorldContext()->PIEPrefix;
		}
		else
		{
			// Failed, abort
			return;
		}

		PIEInstance++;
	}

	// Clients
	const int32 PlayNumberOfClients = [&PlayInSettings]{ int32 NumberOfClients(0); return (PlayInSettings->GetPlayNumberOfClients(NumberOfClients) ? NumberOfClients : 0); }();
	for (; ClientNum < PlayNumberOfClients; ++ClientNum)
	{
		// Only launch as clients if they should connect
		if (WillAutoConnectToServer)
		{
			PlayInSettings->SetPlayNetMode(EPlayNetMode::PIE_Client);
		}
		else
		{
			PlayInSettings->SetPlayNetMode(EPlayNetMode::PIE_Standalone);
		}

		// For legacy reasons, single player PIE uses ULevelEditorPlaySettings::NewWindowPosition as its window position.
		// Multiple PIE uses the ULevelEditorPlaySettings::MultipleInstancePositions array, starting with index 1.
		// If this is a single player PIE, with dedicated server, don't set NewWindowPosition from the MultipleInstancePositions array - leave it as is.
		if (PlayNumberOfClients > 1)
		{
			GetMultipleInstancePositions(SettingsIndex++, NextX, NextY);
		}

		UGameInstance* const ClientGameInstance = CreatePIEGameInstance(PIEInstance, bInSimulateInEditor, bAnyBlueprintErrors, bStartInSpectatorMode, false, (ClientNum == 0 && bUseVRPreviewForPlayWorld), PIEStartTime);
		if (!ClientGameInstance)
		{
			// Failed, abort
			return;
		}

		PIEInstance++;
	}

	// Restore window settings
	GetMultipleInstancePositions(0, NextX, NextY);	// restore cached settings

	// Give focus to the first client
	GiveFocusToFirstClientPIEViewport();
}

bool UEditorEngine::CreatePIEWorldFromLogin(FWorldContext& PieWorldContext, EPlayNetMode PlayNetMode, FPieLoginStruct& DataStruct)
{
	ULevelEditorPlaySettings* PlayInSettings = Cast<ULevelEditorPlaySettings>(ULevelEditorPlaySettings::StaticClass()->GetDefaultObject());
	PlayInSettings->SetPlayNetMode(PlayNetMode);

	// Set window position
	GetMultipleInstancePositions(DataStruct.SettingsIndex, DataStruct.NextX, DataStruct.NextY);
	
	const bool CanPlayNetDedicated = [&PlayInSettings]{ bool PlayNetDedicated(false); return (PlayInSettings->GetPlayNetDedicated(PlayNetDedicated) && PlayNetDedicated); }();
	const bool ActAsClient = PlayNetMode == EPlayNetMode::PIE_Client || PlayNetMode == EPlayNetMode::PIE_StandaloneWithServer || PlayNetMode == EPlayNetMode::PIE_Standalone;
	UGameInstance* const GameInstance = CreatePIEGameInstance(PieWorldContext.PIEInstance, false, DataStruct.bAnyBlueprintErrors, DataStruct.bStartInSpectatorMode, ActAsClient ? false : CanPlayNetDedicated, false, DataStruct.PIEStartTime);
	
	// Restore window settings
	GetMultipleInstancePositions(0, DataStruct.NextX, DataStruct.NextY);	// restore cached settings

	if (GameInstance)
	{
		GameInstance->GetWorldContext()->bWaitingOnOnlineSubsystem = false;

		return true;
	}
	else
	{
		return false;
	}
}

void UEditorEngine::CancelPlayingViaLauncher()
{
	if (LauncherWorker.IsValid())
	{
		LauncherWorker->CancelAndWait();
	}
}

bool UEditorEngine::SupportsOnlinePIE() const
{
	return UOnlineEngineInterface::Get()->SupportsOnlinePIE();
}

void UEditorEngine::LoginPIEInstances(bool bAnyBlueprintErrors, bool bStartInSpectatorMode, double PIEStartTime)
{
	ULevelEditorPlaySettings* PlayInSettings = Cast<ULevelEditorPlaySettings>(ULevelEditorPlaySettings::StaticClass()->GetDefaultObject());
	SettingsIndex = 0;

	/** Setup the common data values for each login instance */
	FPieLoginStruct DataStruct;
	DataStruct.SettingsIndex = ++SettingsIndex;
	DataStruct.bAnyBlueprintErrors = bAnyBlueprintErrors;
	DataStruct.bStartInSpectatorMode = bStartInSpectatorMode;
	DataStruct.PIEStartTime = PIEStartTime;

	ensure(UOnlineEngineInterface::Get()->GetNumPIELogins() > 0);

	int32 ClientNum = 0;
	PIEInstance = 1;
	int32 NextX = 0;
	int32 NextY = 0;

	const EPlayNetMode PlayNetMode = [&PlayInSettings]{ EPlayNetMode NetMode(PIE_Standalone); return (PlayInSettings->GetPlayNetMode(NetMode) ? NetMode : PIE_Standalone); }();
	const bool CanPlayNetDedicated = [&PlayInSettings]{ bool PlayNetDedicated(false); return (PlayInSettings->GetPlayNetDedicated(PlayNetDedicated) && PlayNetDedicated); }();
	const bool WillAutoConnectToServer = [&PlayInSettings]{ bool AutoConnectToServer(false); return (PlayInSettings->GetAutoConnectToServer(AutoConnectToServer) && AutoConnectToServer); }();
	const int32 PlayNumberOfClients = [&PlayInSettings] { int32 NumberOfClients(0); return (PlayInSettings->GetPlayNumberOfClients(NumberOfClients) ? NumberOfClients : 0); }();

	PIEInstancesToLogInCount = PlayNumberOfClients;
	bAtLeastOnePIELoginFailed = false;

	// Server
	if (WillAutoConnectToServer || CanPlayNetDedicated)
	{
		FGameInstancePIEResult PreCreateResult = PreCreatePIEServerInstance(bAnyBlueprintErrors, bStartInSpectatorMode, PIEStartTime, true, NumOnlinePIEInstances);
		if (!PreCreateResult.IsSuccess())
		{
			return;
		}

		FWorldContext &PieWorldContext = CreateNewWorldContext(EWorldType::PIE);
		PieWorldContext.PIEInstance = PIEInstance++;
		PieWorldContext.RunAsDedicated = CanPlayNetDedicated;
		PieWorldContext.bWaitingOnOnlineSubsystem = true;

		// Update login struct parameters
		DataStruct.WorldContextHandle = PieWorldContext.ContextHandle;
		DataStruct.NetMode = PlayNetMode;

		// Always get the interface (it will create the subsystem regardless)
		FName OnlineIdentifier = UOnlineEngineInterface::Get()->GetOnlineIdentifier(PieWorldContext);
		UE_LOG(LogPlayLevel, Display, TEXT("Creating online subsystem for server %s"), *OnlineIdentifier.ToString());
		NumOnlinePIEInstances++;

		if (!CanPlayNetDedicated)
		{
			DataStruct.NextX = NextX;
			DataStruct.NextY = NextY;
			GetMultipleInstancePositions(DataStruct.SettingsIndex, NextX, NextY);

			// Login to online platform before creating world
			FOnPIELoginComplete Delegate;
			Delegate.BindUObject(this, &UEditorEngine::OnLoginPIEComplete, DataStruct);

			// Login first and continue the flow later
			UOnlineEngineInterface::Get()->LoginPIEInstance(OnlineIdentifier, 0, ClientNum, Delegate);

			ClientNum++;
		}
		else
		{
			// Dedicated servers don't use a login
			UOnlineEngineInterface::Get()->SetForceDedicated(OnlineIdentifier, true);
			if (CreatePIEWorldFromLogin(PieWorldContext, EPlayNetMode::PIE_ListenServer, DataStruct))
			{
				FMessageLog(NAME_CategoryPIE).Info(LOCTEXT("LoggingInDedicated", "Dedicated Server logged in"));
			}
			else
			{
				// Failed to create world, this creates a dialog elsewhere
				return;
			}
		}
	}

	// Clients
	for (; ClientNum < PlayNumberOfClients; ++ClientNum)
	{
		PlayInSettings->SetPlayNetMode(PlayNetMode);
		FWorldContext &PieWorldContext = CreateNewWorldContext(EWorldType::PIE);
		PieWorldContext.PIEInstance = PIEInstance++;
		PieWorldContext.bWaitingOnOnlineSubsystem = true;

		// Update login struct parameters
		DataStruct.WorldContextHandle = PieWorldContext.ContextHandle;
		DataStruct.SettingsIndex = ++SettingsIndex;
		DataStruct.NextX = NextX;
		DataStruct.NextY = NextY;
		GetMultipleInstancePositions(DataStruct.SettingsIndex, NextX, NextY);
		DataStruct.NetMode = WillAutoConnectToServer ? EPlayNetMode::PIE_Client : EPlayNetMode::PIE_Standalone;

		FName OnlineIdentifier = UOnlineEngineInterface::Get()->GetOnlineIdentifier(PieWorldContext);
		UE_LOG(LogPlayLevel, Display, TEXT("Creating online subsystem for client %s"), *OnlineIdentifier.ToString());
		NumOnlinePIEInstances++;

		// Login to online platform before creating world
		FOnPIELoginComplete Delegate;
		Delegate.BindUObject(this, &UEditorEngine::OnLoginPIEComplete, DataStruct);

		UOnlineEngineInterface::Get()->LoginPIEInstance(OnlineIdentifier, 0, ClientNum, Delegate);
	}

	// Restore window settings
	GetMultipleInstancePositions(0, NextX, NextY);	// restore cached settings
}

void UEditorEngine::OnLoginPIEComplete(int32 LocalUserNum, bool bWasSuccessful, const FString& ErrorString, FPieLoginStruct DataStruct)
{
	// This is needed because pie login may change the state of the online objects that called this function
	GetTimerManager()->SetTimerForNextTick(FTimerDelegate::CreateUObject(this, &UEditorEngine::OnLoginPIEComplete_Deferred, LocalUserNum, bWasSuccessful, ErrorString, DataStruct));
}

void UEditorEngine::OnLoginPIEComplete_Deferred(int32 LocalUserNum, bool bWasSuccessful, FString ErrorString, FPieLoginStruct DataStruct)
{
	UE_LOG(LogPlayLevel, Verbose, TEXT("OnLoginPIEComplete LocalUserNum: %d bSuccess: %d %s"), LocalUserNum, bWasSuccessful, *ErrorString);
	FWorldContext* PieWorldContext = GetWorldContextFromHandle(DataStruct.WorldContextHandle);

	if (!PieWorldContext)
	{
		// This will fail if PIE was ended before this callback happened, silently return
		return;
	}

	// Create the new world
	if (CreatePIEWorldFromLogin(*PieWorldContext, DataStruct.NetMode, DataStruct))
	{
		// Logging after the create so a new MessageLog Page is created
		if (bWasSuccessful)
		{
			if (DataStruct.NetMode != EPlayNetMode::PIE_Client)
			{
				FMessageLog(NAME_CategoryPIE).Info(LOCTEXT("LoggedInServer", "Server logged in"));
			}
			else
			{
				FMessageLog(NAME_CategoryPIE).Info(LOCTEXT("LoggedInClient", "Client logged in"));
			}
		}
		else
		{
			bAtLeastOnePIELoginFailed = true;
			if (DataStruct.NetMode != EPlayNetMode::PIE_Client)
			{
				FMessageLog(NAME_CategoryPIE).Error(FText::Format(LOCTEXT("LoggedInServerFailure", "Server failed to login. {0}"), FText::FromString(ErrorString)));
			}
			else
			{
				FMessageLog(NAME_CategoryPIE).Error(FText::Format(LOCTEXT("LoggedInClientFailure", "Client failed to login. {0}"), FText::FromString(ErrorString)));
			}
		}
	}

	PIEInstancesToLogInCount--;
	if (PIEInstancesToLogInCount == 0)
	{
		if (bAtLeastOnePIELoginFailed)
		{
			EndPlayMap();
		}
		else
		{
			OnLoginPIEAllComplete();
		}
	}
}

void UEditorEngine::OnLoginPIEAllComplete()
{
	GiveFocusToFirstClientPIEViewport();
}

void UEditorEngine::GiveFocusToFirstClientPIEViewport()
{
	// Find the non-dedicated server or first client window to give focus to
	int32 LowestPIEInstance = TNumericLimits<int32>::Max();
	UGameViewportClient* ViewportClient = nullptr;
	for (const FWorldContext& WorldContext : WorldList)
	{
		if (WorldContext.WorldType == EWorldType::PIE && !WorldContext.RunAsDedicated)
		{
			if (WorldContext.PIEInstance < LowestPIEInstance)
			{
				LowestPIEInstance = WorldContext.PIEInstance;
				ViewportClient = WorldContext.GameViewport;
			}
		}
	}

	// Give focus to the first client
	if (ViewportClient && ViewportClient->GetGameViewportWidget().IsValid())
	{
		FSlateApplication::Get().RegisterGameViewport(ViewportClient->GetGameViewportWidget().ToSharedRef());
	}
}

void UEditorEngine::RequestLateJoin()
{
	bool bSupportsOnlinePIE = false;

	if (SupportsOnlinePIE())
	{
// 		bool bHasRequiredLogins = PlayNumberOfClients <= UOnlineEngineInterface::Get()->GetNumPIELogins();
// 		if (bHasRequiredLogins)
		{
			// If we support online PIE use it even if we're standalone
			bSupportsOnlinePIE = true;
		}
	}

	ULevelEditorPlaySettings* PlayInSettings = Cast<ULevelEditorPlaySettings>(ULevelEditorPlaySettings::StaticClass()->GetDefaultObject());
	double PIEStartTime = FPlatformTime::Seconds();
	int32 NextX = 0;
	int32 NextY = 0;

	PlayInSettings->SetPlayNetMode(EPlayNetMode::PIE_Client);


	if (bSupportsOnlinePIE)
	{
		FPieLoginStruct DataStruct;
		DataStruct.bAnyBlueprintErrors = false;
		DataStruct.bStartInSpectatorMode = bStartLateJoinersInSpectatorMode;
		DataStruct.PIEStartTime = PIEStartTime;

		FWorldContext &PieWorldContext = CreateNewWorldContext(EWorldType::PIE);
		PieWorldContext.PIEInstance = PIEInstance++;
		PieWorldContext.bWaitingOnOnlineSubsystem = true;

		// Update login struct parameters
		DataStruct.WorldContextHandle = PieWorldContext.ContextHandle;
		DataStruct.SettingsIndex = ++SettingsIndex;
		DataStruct.NextX = NextX;
		DataStruct.NextY = NextY;
		GetMultipleInstancePositions(DataStruct.SettingsIndex, NextX, NextY);
		DataStruct.NetMode = EPlayNetMode::PIE_Client;

		FName OnlineIdentifier = UOnlineEngineInterface::Get()->GetOnlineIdentifier(PieWorldContext);
		UE_LOG(LogPlayLevel, Display, TEXT("Creating online subsystem for client %s"), *OnlineIdentifier.ToString());

		// Login to online platform before creating world
		FOnPIELoginComplete Delegate;
		Delegate.BindUObject(this, &UEditorEngine::OnLoginPIEComplete, DataStruct);
		// The server doesn't get a PIE login but counts as an online instance
		UOnlineEngineInterface::Get()->LoginPIEInstance(OnlineIdentifier, 0, NumOnlinePIEInstances - 1, Delegate);

		NumOnlinePIEInstances++;
	}
	else
	{
		GetMultipleInstancePositions(SettingsIndex++, NextX, NextY);

		UGameInstance* const ClientGameInstance = CreatePIEGameInstance(PIEInstance, false, false, bStartLateJoinersInSpectatorMode, false, false, PIEStartTime);
		if (!ClientGameInstance)
		{
			// Failed, abort
			return;
		}

		PIEInstance++;
	}

	GetMultipleInstancePositions(0, NextX, NextY);
}

class SPIEViewport : public SViewport
{
	SLATE_BEGIN_ARGS(SPIEViewport)
		: _Content()
		, _RenderDirectlyToWindow(false)
		, _EnableStereoRendering(false)
		, _IgnoreTextureAlpha(true)
	{
		_Clipping = EWidgetClipping::ClipToBoundsAlways;
	}

		SLATE_DEFAULT_SLOT(FArguments, Content)

		/**
		 * Whether or not to render directly to the window's backbuffer or an offscreen render target that is applied to the window later
		 * Rendering to an offscreen target is the most common option in the editor where there may be many frames which this viewport's interface may wish to not re-render but use a cached buffer instead
		 * Rendering directly to the backbuffer is the most common option in the game where you want to update each frame without the cost of writing to an intermediate target first.
		 */
		SLATE_ARGUMENT(bool, RenderDirectlyToWindow)

		/** Whether or not to enable stereo rendering. */
		SLATE_ARGUMENT(bool, EnableStereoRendering )

		/**
		 * If true, the viewport's texture alpha is ignored when performing blending.  In this case only the viewport tint opacity is used
		 * If false, the texture alpha is used during blending
		 */
		SLATE_ARGUMENT( bool, IgnoreTextureAlpha )

	SLATE_END_ARGS()

	void Construct(const FArguments& InArgs)
	{
		SViewport::Construct(
			SViewport::FArguments()
			.EnableGammaCorrection(false) // Gamma correction in the game is handled in post processing in the scene renderer
			.RenderDirectlyToWindow(InArgs._RenderDirectlyToWindow)
			.EnableStereoRendering(InArgs._EnableStereoRendering)
			.IgnoreTextureAlpha(InArgs._IgnoreTextureAlpha)
			[
				InArgs._Content.Widget
			]
		);
	}

	virtual void Tick(const FGeometry& AllottedGeometry, const double InCurrentTime, const float InDeltaTime) override
	{
		SViewport::Tick(AllottedGeometry, InCurrentTime, InDeltaTime);

		// Rather than binding the attribute we're going to poll it in tick, otherwise we will make this widget volatile, and it therefore
		// wont be possible to cache it or its children in GSlateEnableGlobalInvalidation mode.
		SetEnabled(FSlateApplication::Get().GetNormalExecutionAttribute().Get());
	}
};

UGameInstance* UEditorEngine::CreatePIEGameInstance(int32 InPIEInstance, bool bInSimulateInEditor, bool bAnyBlueprintErrors, bool bStartInSpectatorMode, bool bRunAsDedicated, bool bPlayStereoscopic, float PIEStartTime)
{
	// create a new GameInstance
	FSoftClassPath GameInstanceClassName = GetDefault<UGameMapsSettings>()->GameInstanceClass;
	UClass* GameInstanceClass = (GameInstanceClassName.IsValid() ? LoadObject<UClass>(NULL, *GameInstanceClassName.ToString()) : UGameInstance::StaticClass());

	// If the GameInstance class from the settings cannot be found, fall back to the base class
	if(GameInstanceClass == nullptr)
	{
		GameInstanceClass = UGameInstance::StaticClass();
	}
	UGameInstance* GameInstance = NewObject<UGameInstance>(this, GameInstanceClass);

	// We need to temporarily add the GameInstance to the root because the InitPIE call can do garbage collection wiping out the GameInstance
	GameInstance->AddToRoot();

	FGameInstancePIEParameters GameInstanceParams;
	GameInstanceParams.bAnyBlueprintErrors = bAnyBlueprintErrors;
	GameInstanceParams.bSimulateInEditor = bInSimulateInEditor;
	GameInstanceParams.bStartInSpectatorMode = bStartInSpectatorMode;
	GameInstanceParams.bRunAsDedicated = bRunAsDedicated;
	GameInstanceParams.WorldFeatureLevel = PreviewPlatform.GetEffectivePreviewFeatureLevel();

	const FGameInstancePIEResult InitializeResult = GameInstance->InitializeForPlayInEditor(InPIEInstance, GameInstanceParams);
	if (!InitializeResult.IsSuccess())
	{
		FMessageDialog::Open(EAppMsgType::Ok, InitializeResult.FailureReason);

		FEditorDelegates::EndPIE.Broadcast(bInSimulateInEditor);

		FNavigationSystem::OnPIEEnd(*EditorWorld);

		return nullptr;
	}
	
	FWorldContext* const PieWorldContext = GameInstance->GetWorldContext();
	check(PieWorldContext);
	PlayWorld = PieWorldContext->World();

	GWorld = PlayWorld;
	SetPlayInEditorWorld( PlayWorld );

#if PLATFORM_64BITS
	const FString PlatformBitsString( TEXT( "64" ) );
#else
	const FString PlatformBitsString( TEXT( "32" ) );
#endif

	const FText WindowTitleOverride = GetDefault<UGeneralProjectSettings>()->ProjectDisplayedTitle;

	FFormatNamedArguments Args;
	Args.Add( TEXT("GameName"), FText::FromString( FString( WindowTitleOverride.IsEmpty() ? FApp::GetProjectName() : WindowTitleOverride.ToString() ) ) );
	Args.Add( TEXT("PlatformBits"), FText::FromString( PlatformBitsString ) );
	Args.Add( TEXT("RHIName"), FText::FromName( LegacyShaderPlatformToShaderFormat( GShaderPlatformForFeatureLevel[PreviewPlatform.PreviewFeatureLevel] ) ) );

	const ULevelEditorPlaySettings* PlayInSettings = GetDefault<ULevelEditorPlaySettings>();
	const EPlayNetMode PlayNetMode = [&PlayInSettings]{ EPlayNetMode NetMode(PIE_Standalone); return (PlayInSettings->GetPlayNetMode(NetMode) ? NetMode : PIE_Standalone); }();
	if (PlayNetMode == PIE_Client)
	{
		Args.Add(TEXT("NetMode"), FText::FromString(FString::Printf(TEXT("Client %d"), PieWorldContext->PIEInstance - 1)));
	}
	else if (PlayNetMode == PIE_ListenServer)
	{
		Args.Add( TEXT("NetMode"), FText::FromString( TEXT("Server")));
	}
	else
	{
		Args.Add( TEXT("NetMode"), FText::FromString( TEXT("Standalone")));
	}

	const FText ViewportName = FText::Format( NSLOCTEXT("UnrealEd", "PlayInEditor_RHI_F", "{GameName} Game Preview {NetMode} ({PlatformBits}-bit/{RHIName})" ), Args );

	// Make a list of all the selected actors
	TArray<UObject *> SelectedActors;
	TArray<UObject*> SelectedComponents;
	for ( FSelectionIterator It( GetSelectedActorIterator() ); It; ++It )
	{
		AActor* Actor = static_cast<AActor*>( *It );
		if (Actor)
		{
			checkSlow( Actor->IsA(AActor::StaticClass()) );

			SelectedActors.Add( Actor );
		}
	}


	// Unselect everything
	GEditor->SelectNone( true, true, false );
	GetSelectedActors()->DeselectAll();
	GetSelectedObjects()->DeselectAll();
	GetSelectedComponents()->DeselectAll();

	// For every actor that was selected previously, make sure it's sim equivalent is selected
	for ( int32 ActorIndex = 0; ActorIndex < SelectedActors.Num(); ++ActorIndex )
	{
		AActor* Actor = Cast<AActor>( SelectedActors[ ActorIndex ] );
		if (Actor)
		{
			ActorsThatWereSelected.Add( Actor );

			AActor* SimActor = EditorUtilities::GetSimWorldCounterpartActor(Actor);
			if (SimActor && !SimActor->bHidden && bInSimulateInEditor)
			{
				SelectActor( SimActor, true, false );
			}
		}
	}

	// For play in editor, this is the viewport widget where the game is being displayed
	TSharedPtr<SPIEViewport> PieViewportWidget;

	// Initialize the viewport client.
	UGameViewportClient* ViewportClient = NULL;
	ULocalPlayer *NewLocalPlayer = NULL;
	
	if (GEngine->XRSystem.IsValid() && !bInSimulateInEditor )
	{
		GEngine->XRSystem->OnBeginPlay(*PieWorldContext);
	}

	if (!PieWorldContext->RunAsDedicated)
	{
		bool bCreateNewAudioDevice = PlayInSettings->IsCreateAudioDeviceForEveryPlayer();

		ViewportClient = NewObject<UGameViewportClient>(this, GameViewportClientClass);
		ViewportClient->Init(*PieWorldContext, GameInstance, bCreateNewAudioDevice);

		GameViewport = ViewportClient;
		GameViewport->bIsPlayInEditorViewport = true;
		PieWorldContext->GameViewport = ViewportClient;

		// Add a handler for game client input key
		ViewportClient->OnGameViewportInputKey().BindUObject(this, &UEditorEngine::ProcessDebuggerCommands);

		// Add a handler for viewport close requests
		ViewportCloseRequestedDelegateHandle = ViewportClient->OnCloseRequested().AddUObject(this, &UEditorEngine::OnViewportCloseRequested);
		FSlatePlayInEditorInfo& SlatePlayInEditorSession = SlatePlayInEditorMap.Add(PieWorldContext->ContextHandle, FSlatePlayInEditorInfo());
		SlatePlayInEditorSession.DestinationSlateViewport = RequestedDestinationSlateViewport;	// Might be invalid depending how pie was launched. Code below handles this.
		RequestedDestinationSlateViewport = NULL;

		FString Error;
		NewLocalPlayer = ViewportClient->SetupInitialLocalPlayer(Error);
		if(!NewLocalPlayer)
		{
			FMessageDialog::Open( EAppMsgType::Ok, FText::Format(NSLOCTEXT("UnrealEd", "Error_CouldntSpawnPlayer", "Couldn't spawn player: {0}"), FText::FromString(Error)) );
			// go back to using the real world as GWorld
			RestoreEditorWorld( EditorWorld );
			EndPlayMap();
			return nullptr;
		}

		if (!bInSimulateInEditor)
		{
			SlatePlayInEditorSession.EditorPlayer = NewLocalPlayer;
		}
			
		// Note: For K2 debugging purposes this MUST be created before beginplay is called because beginplay can trigger breakpoints
		// and we need to be able to refocus the pie viewport afterwards so it must be created first in order for us to find it
		{
			// Only create a separate viewport and window if we aren't playing in a current viewport
			if( SlatePlayInEditorSession.DestinationSlateViewport.IsValid() )
			{
				TSharedPtr<ILevelViewport> LevelViewportRef = SlatePlayInEditorSession.DestinationSlateViewport.Pin();

				LevelViewportRef->StartPlayInEditorSession( ViewportClient, bInSimulateInEditor );

				//SlatePlayInEditorSession.SlatePlayInEditorWindowViewport = MakeShareable<FSceneViewport>((FSceneViewport*)LevelViewportRef->GetActiveViewport());
			}
			else
			{
				const int32 PlayNumberOfClients = [&PlayInSettings] { int32 NumberOfClients(0); return (PlayInSettings->GetPlayNumberOfClients(NumberOfClients) ? NumberOfClients : 0); }();

				// Create the top level pie window and add it to Slate
				uint32 NewWindowHeight = PlayInSettings->NewWindowHeight;
				uint32 NewWindowWidth = PlayInSettings->NewWindowWidth;
				FIntPoint NewWindowPosition = PlayInSettings->NewWindowPosition;
				bool CenterNewWindow = PlayInSettings->CenterNewWindow && (PlayNumberOfClients == 1);

				// Setup size for PIE window
				if ((NewWindowWidth <= 0) || (NewWindowHeight <= 0))
				{
					// Get desktop metrics
					FDisplayMetrics DisplayMetrics;
					FSlateApplication::Get().GetCachedDisplayMetrics( DisplayMetrics );

					const FVector2D DisplaySize(
						DisplayMetrics.PrimaryDisplayWorkAreaRect.Right - DisplayMetrics.PrimaryDisplayWorkAreaRect.Left,
						DisplayMetrics.PrimaryDisplayWorkAreaRect.Bottom - DisplayMetrics.PrimaryDisplayWorkAreaRect.Top
					);

					// Use a centered window at the default window size
					NewWindowPosition.X = 0;
					NewWindowPosition.Y = 0;
					NewWindowWidth = 0.75 * DisplaySize.X;
					NewWindowHeight = 0.75 * DisplaySize.Y;
					CenterNewWindow = true;
				}

				bool bUseOSWndBorder = false;
				bool bRenderDirectlyToWindow = false;
				bool bEnableStereoRendering = false;
				if (bPlayStereoscopic)	// @todo vreditor: Is not having an OS window border a problem?  We could spawn a dedicated VR window if so.  What about true fullscreen in VR?
				{
					// modify window and viewport properties for VR.
					bUseOSWndBorder = true;
					bRenderDirectlyToWindow = true;
					bEnableStereoRendering = true;
					CenterNewWindow = true;
				}

				TSharedPtr<SWindow> PieWindow = PlayInSettings->CustomPIEWindow.Pin();

				const bool bHasCustomWindow = PieWindow.IsValid();
				if (!bHasCustomWindow)
				{
					int32 PosX = NewWindowPosition.X;
					int32 PosY = NewWindowPosition.Y;
					const bool CanPlayNetDedicated = [&PlayInSettings] { bool PlayNetDedicated(false); return (PlayInSettings->GetPlayNetDedicated(PlayNetDedicated) && PlayNetDedicated); }();
					int32 idx = PieWorldContext->PIEInstance - (CanPlayNetDedicated ? 1 : 0);
					if (idx > 0)
					{
						ULevelEditorPlaySettings* LevelEditorPlaySettings = ULevelEditorPlaySettings::StaticClass()->GetDefaultObject<ULevelEditorPlaySettings>();
						if (idx < LevelEditorPlaySettings->MultipleInstancePositions.Num())
						{
							PosX = LevelEditorPlaySettings->MultipleInstancePositions[idx].X;
							PosY = LevelEditorPlaySettings->MultipleInstancePositions[idx].Y;
						}
					}

					PieWindow = SNew(SWindow)
						.Title(ViewportName)
						.ScreenPosition(FVector2D(PosX, PosY))
						.ClientSize(FVector2D(NewWindowWidth, NewWindowHeight))
						.AutoCenter(CenterNewWindow ? EAutoCenter::PreferredWorkArea : EAutoCenter::None)
						.UseOSWindowBorder(bUseOSWndBorder)
						.SaneWindowPlacement(!CenterNewWindow)
						.SizingRule(ESizingRule::UserSized);

					PieWindow->SetAllowFastUpdate(true);
				}


				// Setup a delegate for switching to the play world on slate input events, drawing and ticking
				FOnSwitchWorldHack OnWorldSwitch = FOnSwitchWorldHack::CreateUObject( this, &UEditorEngine::OnSwitchWorldForSlatePieWindow );
				PieWindow->SetOnWorldSwitchHack( OnWorldSwitch );

				if (!bHasCustomWindow)
				{
				// Mac does not support parenting, do not keep on top
#if PLATFORM_MAC
					FSlateApplication::Get().AddWindow(PieWindow.ToSharedRef());
#else
				TSharedRef<SWindow, ESPMode::Fast> MainWindow = FModuleManager::LoadModuleChecked<IMainFrameModule>(TEXT("MainFrame")).GetParentWindow().ToSharedRef();
				if (PlayInSettings->PIEAlwaysOnTop)
				{
						FSlateApplication::Get().AddWindowAsNativeChild(PieWindow.ToSharedRef(), MainWindow, true);
				}
				else
				{
						FSlateApplication::Get().AddWindow(PieWindow.ToSharedRef());
				}
#endif
				}

				TSharedRef<SOverlay> ViewportOverlayWidgetRef = SNew(SOverlay);

				TSharedRef<SGameLayerManager> GameLayerManagerRef = SNew(SGameLayerManager)
					.SceneViewport_UObject(this, &UEditorEngine::GetGameSceneViewport, ViewportClient)
					[
						ViewportOverlayWidgetRef
					];

				static const auto CVarPropagateAlpha = IConsoleManager::Get().FindTConsoleVariableDataInt(TEXT("r.PostProcessing.PropagateAlpha"));
				const EAlphaChannelMode::Type PropagateAlpha = EAlphaChannelMode::FromInt(CVarPropagateAlpha->GetValueOnGameThread());
				const bool bIgnoreTextureAlpha = (PropagateAlpha != EAlphaChannelMode::AllowThroughTonemapper);

				PieViewportWidget = 
					SNew( SPIEViewport )
						.RenderDirectlyToWindow( bRenderDirectlyToWindow )
						.EnableStereoRendering( bEnableStereoRendering )
						.IgnoreTextureAlpha(bIgnoreTextureAlpha)
						[
							GameLayerManagerRef
						];

				// Create a wrapper widget for PIE viewport to process play world actions
				TSharedRef<SGlobalPlayWorldActions> GlobalPlayWorldActionsWidgetRef = SNew(SGlobalPlayWorldActions)
					[
						PieViewportWidget.ToSharedRef()
					];

				PieWindow->SetContent(GlobalPlayWorldActionsWidgetRef);

				if (!bHasCustomWindow)
				{
					// Ensure the PIE window appears does not appear behind other windows.
					PieWindow->BringToFront();
				}

				ViewportClient->SetViewportOverlayWidget( PieWindow, ViewportOverlayWidgetRef );
				ViewportClient->SetGameLayerManager(GameLayerManagerRef);

				bool bShouldMinimizeRootWindow = bPlayStereoscopic && GEngine->XRSystem.IsValid() && GetDefault<ULevelEditorPlaySettings>()->ShouldMinimizeEditorOnVRPIE;
				// Set up a notification when the window is closed so we can clean up PIE
				{
					struct FLocal
					{
						static void OnPIEWindowClosed( const TSharedRef< SWindow >& WindowBeingClosed, TWeakPtr< SViewport > PIEViewportWidget, int32 index, bool bRestoreRootWindow )
						{
							// Save off the window position
							FVector2D PIEWindowPos = WindowBeingClosed->GetPositionInScreen();
							const float DPIScale = FPlatformApplicationMisc::GetDPIScaleFactorAtPoint(PIEWindowPos.X, PIEWindowPos.Y);
							PIEWindowPos /= DPIScale;

							ULevelEditorPlaySettings* LevelEditorPlaySettings = ULevelEditorPlaySettings::StaticClass()->GetDefaultObject<ULevelEditorPlaySettings>();

							if (index <= 0)
							{
								// only override the window position if the window isn't being centered
								if (!LevelEditorPlaySettings->CenterNewWindow)
								{
									LevelEditorPlaySettings->NewWindowPosition.X = FPlatformMath::RoundToInt(PIEWindowPos.X);
									LevelEditorPlaySettings->NewWindowPosition.Y = FPlatformMath::RoundToInt(PIEWindowPos.Y);
								}
							}
							else
							{
								if (index >= LevelEditorPlaySettings->MultipleInstancePositions.Num())
								{
									LevelEditorPlaySettings->MultipleInstancePositions.SetNum(index + 1);
								}

								LevelEditorPlaySettings->MultipleInstancePositions[index] = FIntPoint(PIEWindowPos.X, PIEWindowPos.Y); 
							}

							LevelEditorPlaySettings->PostEditChange();
							LevelEditorPlaySettings->SaveConfig();

							// Route the callback
							PIEViewportWidget.Pin()->OnWindowClosed( WindowBeingClosed );

							if (bRestoreRootWindow)
							{
								// restore previously minimized root window.
								TSharedPtr<SWindow> RootWindow = FGlobalTabmanager::Get()->GetRootWindow();
								if (RootWindow.IsValid() && RootWindow->IsWindowMinimized())
								{
									RootWindow->Restore();
								}
							}
						}
					};
				
					const bool CanPlayNetDedicated = [&PlayInSettings]{ bool PlayNetDedicated(false); return (PlayInSettings->GetPlayNetDedicated(PlayNetDedicated) && PlayNetDedicated); }();
					PieWindow->SetOnWindowClosed(FOnWindowClosed::CreateStatic(&FLocal::OnPIEWindowClosed, TWeakPtr<SViewport>(PieViewportWidget), 
						(PlayNumberOfClients == 1) ? 0 : PieWorldContext->PIEInstance - (CanPlayNetDedicated ? 1 : 0), bShouldMinimizeRootWindow));
				}

				// Create a new viewport that the viewport widget will use to render the game
				SlatePlayInEditorSession.SlatePlayInEditorWindowViewport = MakeShareable( new FSceneViewport( ViewportClient, PieViewportWidget ) );

				GameLayerManagerRef->SetSceneViewport(SlatePlayInEditorSession.SlatePlayInEditorWindowViewport.Get());

				const bool bShouldGameGetMouseControl = GetDefault<ULevelEditorPlaySettings>()->GameGetsMouseControl || (bPlayStereoscopic && GEngine->XRSystem.IsValid());
				SlatePlayInEditorSession.SlatePlayInEditorWindowViewport->SetPlayInEditorGetsMouseControl(bShouldGameGetMouseControl);
				PieViewportWidget->SetViewportInterface( SlatePlayInEditorSession.SlatePlayInEditorWindowViewport.ToSharedRef() );

				FSlateApplication::Get().RegisterViewport(PieViewportWidget.ToSharedRef());
				
				SlatePlayInEditorSession.SlatePlayInEditorWindow = PieWindow;

				// Let the viewport client know what viewport is using it.  We need to set the Viewport Frame as 
				// well (which in turn sets the viewport) so that SetRes command will work.
				ViewportClient->SetViewportFrame(SlatePlayInEditorSession.SlatePlayInEditorWindowViewport.Get());
				// Mark the viewport as PIE viewport
				ViewportClient->Viewport->SetPlayInEditorViewport( ViewportClient->bIsPlayInEditorViewport );

				// Change the system resolution to match our window, to make sure game and slate window are kept syncronised
				FSystemResolution::RequestResolutionChange(NewWindowWidth, NewWindowHeight, EWindowMode::Windowed);

				if (bPlayStereoscopic)
				{
					GEngine->StereoRenderingDevice->EnableStereo(true);

					// minimize the root window to provide max performance for the preview.
					TSharedPtr<SWindow> RootWindow = FGlobalTabmanager::Get()->GetRootWindow();
					if (RootWindow.IsValid() && bShouldMinimizeRootWindow)
					{
						RootWindow->Minimize();
					}
				}
			}

			UGameViewportClient::OnViewportCreated().Broadcast();
		}
	}

	if ( GameViewport != NULL && GameViewport->Viewport != NULL )
	{
		// Set the game viewport that was just created as a pie viewport.
		GameViewport->Viewport->SetPlayInEditorViewport( true );
	}

	// Disable the screensaver when PIE is running.
	EnableScreenSaver( false );


	EditorWorld->TransferBlueprintDebugReferences(PlayWorld);

	// By this point it is safe to remove the GameInstance from the root and allow it to garbage collected as per usual
	GameInstance->RemoveFromRoot();

	// Start the game instance, make sure to set the PIE instance global as this is basically a tick
	GPlayInEditorID = InPIEInstance;
	const FGameInstancePIEResult StartResult = GameInstance->StartPlayInEditorGameInstance(NewLocalPlayer, GameInstanceParams);
	GPlayInEditorID = -1;

	if (!StartResult.IsSuccess())
	{
		FMessageDialog::Open(EAppMsgType::Ok, StartResult.FailureReason);
		RestoreEditorWorld( EditorWorld );
		EndPlayMap();
		return nullptr;
	}

	// Set up a delegate to be called in Slate when GWorld needs to change.  Slate does not have direct access to the playworld to switch itself
	FScopedConditionalWorldSwitcher::SwitchWorldForPIEDelegate = FOnSwitchWorldForPIE::CreateUObject( this, &UEditorEngine::OnSwitchWorldsForPIE );

	if( PieViewportWidget.IsValid() )
	{
		// Register the new viewport widget with Slate for viewport specific message routing.
		FSlateApplication::Get().RegisterGameViewport( PieViewportWidget.ToSharedRef() );
	}

	// go back to using the real world as GWorld
	RestoreEditorWorld( EditorWorld );

	{
		FFormatNamedArguments Arguments;
		Arguments.Add(TEXT("MapName"), FText::FromString(GameInstance->PIEMapName));
		Arguments.Add(TEXT("StartTime"), FPlatformTime::Seconds() - PIEStartTime);
		FMessageLog(NAME_CategoryPIE).Info(FText::Format(LOCTEXT("PIEStartTime", "Play in editor start time for {MapName} {StartTime}"), Arguments));
	}

	// Update the details window with the actors we have just selected
	GUnrealEd->UpdateFloatingPropertyWindows();

	// Clean up any editor actors being referenced 
	GEngine->BroadcastLevelActorListChanged();

	// Set an undo barrier so that transactions prior to PIE can't be undone
	GUnrealEd->Trans->SetUndoBarrier();

	return GameInstance;
}

void UEditorEngine::OnViewportCloseRequested(FViewport* InViewport)
{
	RequestEndPlayMap();
}

FSceneViewport* UEditorEngine::GetGameSceneViewport(UGameViewportClient* ViewportClient) const
{
	return ViewportClient->GetGameViewport();
}

FViewport* UEditorEngine::GetActiveViewport()
{
	// Get the Level editor module and request the Active Viewport.
	FLevelEditorModule& LevelEditorModule = FModuleManager::Get().GetModuleChecked<FLevelEditorModule>( TEXT("LevelEditor") );

	TSharedPtr<ILevelViewport> ActiveLevelViewport = LevelEditorModule.GetFirstActiveViewport();

	if ( ActiveLevelViewport.IsValid() )
	{
		return ActiveLevelViewport->GetActiveViewport();
	}
	
	return nullptr;
}

FViewport* UEditorEngine::GetPIEViewport()
{
	// Check both cases where the PIE viewport may be, otherwise return NULL if none are found.
	if( GameViewport )
	{
		return GameViewport->Viewport;
	}
	else
	{
		for (const FWorldContext& WorldContext : WorldList)
		{
			if (WorldContext.WorldType == EWorldType::PIE)
			{
				// We can't use FindChecked here because when using the dedicated server option we don't initialize this map 
				//	(we don't use a viewport for the PIE context in this case)
				FSlatePlayInEditorInfo * SlatePlayInEditorSessionPtr = SlatePlayInEditorMap.Find(WorldContext.ContextHandle);
				if ( SlatePlayInEditorSessionPtr != nullptr && SlatePlayInEditorSessionPtr->SlatePlayInEditorWindowViewport.IsValid() )
				{
					return SlatePlayInEditorSessionPtr->SlatePlayInEditorWindowViewport.Get();
				}
			}
		}
	}

	return nullptr;
}

bool UEditorEngine::GetSimulateInEditorViewTransform(FTransform& OutViewTransform) const
{
	if (bIsSimulatingInEditor)
	{
		// The first PIE world context is the one that can toggle between PIE and SIE
		for (const FWorldContext& WorldContext : WorldList)
		{
			if (WorldContext.WorldType == EWorldType::PIE && !WorldContext.RunAsDedicated)
			{
				const FSlatePlayInEditorInfo* SlateInfoPtr = SlatePlayInEditorMap.Find(WorldContext.ContextHandle);
				if (SlateInfoPtr)
				{
					// This is only supported inside SLevelEditor viewports currently
					TSharedPtr<ILevelViewport> LevelViewport = SlateInfoPtr->DestinationSlateViewport.Pin();
					if (LevelViewport.IsValid())
					{
						FLevelEditorViewportClient& EditorViewportClient = LevelViewport->GetLevelViewportClient();
						OutViewTransform = FTransform(EditorViewportClient.GetViewRotation(), EditorViewportClient.GetViewLocation());
						return true;
					}
				}
				break;
			}
		}
	}
	return false;
}

void UEditorEngine::ToggleBetweenPIEandSIE( bool bNewSession )
{
	bIsToggleBetweenPIEandSIEQueued = false;

	FEditorDelegates::OnPreSwitchBeginPIEAndSIE.Broadcast(bIsSimulatingInEditor);

	// The first PIE world context is the one that can toggle between PIE and SIE
	// Network PIE/SIE toggling is not really meant to be supported.
	FSlatePlayInEditorInfo * SlateInfoPtr = nullptr;
	for (const FWorldContext& WorldContext : WorldList)
	{
		if (WorldContext.WorldType == EWorldType::PIE && !WorldContext.RunAsDedicated)
		{
			SlateInfoPtr = SlatePlayInEditorMap.Find(WorldContext.ContextHandle);
			break;
		}
	}

	if (!SlateInfoPtr)
	{
		return;
	}

	if( FEngineAnalytics::IsAvailable() && !bNewSession )
	{
		FString ToggleType = bIsSimulatingInEditor ? TEXT("SIEtoPIE") : TEXT("PIEtoSIE");

		FEngineAnalytics::GetProvider().RecordEvent(TEXT("Editor.Usage.PIE"), TEXT("ToggleBetweenPIEandSIE"), ToggleType );
	}

	FSlatePlayInEditorInfo & SlatePlayInEditorSession = *SlateInfoPtr;

	// This is only supported inside SLevelEditor viewports currently
	TSharedPtr<ILevelViewport> LevelViewport = SlatePlayInEditorSession.DestinationSlateViewport.Pin();
	if( ensure(LevelViewport.IsValid()) )
	{
		FLevelEditorViewportClient& EditorViewportClient = LevelViewport->GetLevelViewportClient();

		// Toggle to pie if currently simulating
		if( bIsSimulatingInEditor )
		{
			// The undo system may have a reference to a SIE object that is about to be destroyed, so clear the transactions
			ResetTransaction( NSLOCTEXT("UnrealEd", "ToggleBetweenPIEandSIE", "Toggle Between PIE and SIE") );

			// The Game's viewport needs to know about the change away from simluate before the PC is (potentially) created
			GameViewport->GetGameViewport()->SetPlayInEditorIsSimulate(false);

			// The editor viewport client wont be visible so temporarily disable it being realtime
			EditorViewportClient.SetRealtime( false, true );

			if (!SlatePlayInEditorSession.EditorPlayer.IsValid())
			{
				OnSwitchWorldsForPIE(true);

				UWorld* World = GameViewport->GetWorld();
				AGameModeBase* AuthGameMode = World->GetAuthGameMode();
				if (AuthGameMode && GameViewport->GetGameInstance())	// If there is no GameMode, we are probably the client and cannot RestartPlayer.
				{
					AuthGameMode->SpawnPlayerFromSimulate(EditorViewportClient.GetViewLocation(), EditorViewportClient.GetViewRotation());
				}

				OnSwitchWorldsForPIE(false);
			}

			// A game viewport already exists, tell the level viewport its in to swap to it
			LevelViewport->SwapViewportsForPlayInEditor();

			// No longer simulating
			GameViewport->SetIsSimulateInEditorViewport(false);
			EditorViewportClient.SetIsSimulateInEditorViewport(false);

			FEditorModeRegistry::Get().UnregisterMode(FBuiltinEditorModes::EM_Physics);
			
			bIsSimulatingInEditor = false;
		}
		else
		{
			// Swap to simulate from PIE
			LevelViewport->SwapViewportsForSimulateInEditor();
	
			GameViewport->SetIsSimulateInEditorViewport(true);
			GameViewport->GetGameViewport()->SetPlayInEditorIsSimulate(true);
			EditorViewportClient.SetIsSimulateInEditorViewport(true);

		
			TSharedRef<FPhysicsManipulationEdModeFactory> Factory = MakeShareable(new FPhysicsManipulationEdModeFactory);
			FEditorModeRegistry::Get().RegisterMode(FBuiltinEditorModes::EM_Physics, Factory);
			
			bIsSimulatingInEditor = true;

			// Make sure the viewport is in real-time mode
			EditorViewportClient.SetRealtime( true );

			// The Simulate window should show stats
			EditorViewportClient.SetShowStats( true );

			if( SlatePlayInEditorSession.EditorPlayer.IsValid() )
			{
				// Move the editor camera to where the player was.  
				FVector ViewLocation;
				FRotator ViewRotation;
				SlatePlayInEditorSession.EditorPlayer.Get()->PlayerController->GetPlayerViewPoint( ViewLocation, ViewRotation );
				EditorViewportClient.SetViewLocation( ViewLocation );

				if( EditorViewportClient.IsPerspective() )
				{
					// Rotation only matters for perspective viewports not orthographic
					EditorViewportClient.SetViewRotation( ViewRotation );
				}
			}
		}
	}

	// Backup ActorsThatWereSelected as this will be cleared whilst deselecting
	TArray<TWeakObjectPtr<class AActor> > BackupOfActorsThatWereSelected(ActorsThatWereSelected);

	// Unselect everything
	GEditor->SelectNone( true, true, false );
	GetSelectedActors()->DeselectAll();
	GetSelectedObjects()->DeselectAll();

	// restore the backup
	ActorsThatWereSelected = BackupOfActorsThatWereSelected;

	// make sure each selected actors sim equivalent is selected if we're Simulating but not if we're Playing
	for ( int32 ActorIndex = 0; ActorIndex < ActorsThatWereSelected.Num(); ++ActorIndex )
	{
		TWeakObjectPtr<AActor> Actor = ActorsThatWereSelected[ ActorIndex ].Get();
		if (Actor.IsValid())
		{
			AActor* SimActor = EditorUtilities::GetSimWorldCounterpartActor(Actor.Get());
			if (SimActor && !SimActor->bHidden)
			{
				SelectActor( SimActor, bIsSimulatingInEditor, false );
			}
		}
	}

	FEditorDelegates::OnSwitchBeginPIEAndSIE.Broadcast( bIsSimulatingInEditor );
}

int32 UEditorEngine::OnSwitchWorldForSlatePieWindow( int32 WorldID )
{
	static const int32 EditorWorldID = 0;
	static const int32 PieWorldID = 1;

	int32 RestoreID = -1;
	if( WorldID == -1 && GWorld != PlayWorld && PlayWorld != NULL)
	{
		// When we have an invalid world id we always switch to the pie world in the PIE window
		const bool bSwitchToPIE = true; 
		OnSwitchWorldsForPIE( bSwitchToPIE );
		// The editor world was active restore it later
		RestoreID = EditorWorldID;
	}
	else if( WorldID == PieWorldID && GWorld != PlayWorld)
	{
		const bool bSwitchToPIE = true;
		// Want to restore the PIE world and the current world is not already the pie world
		OnSwitchWorldsForPIE( bSwitchToPIE );
	}
	else if( WorldID == EditorWorldID && GWorld != EditorWorld)
	{
		const bool bSwitchToPIE = false;
		// Want to restore the editor world and the current world is not already the editor world
		OnSwitchWorldsForPIE( bSwitchToPIE );
	}
	else
	{
		// Current world is already the same as the world being switched to (nested calls to this for example)
	}

	return RestoreID;
}

void UEditorEngine::OnSwitchWorldsForPIE( bool bSwitchToPieWorld, UWorld* OverrideWorld )
{
	if( bSwitchToPieWorld )
	{
		SetPlayInEditorWorld( OverrideWorld ? OverrideWorld : PlayWorld );
	}
	else
	{
		RestoreEditorWorld( OverrideWorld ? OverrideWorld : EditorWorld );
	}
}

UWorld* UEditorEngine::CreatePIEWorldByDuplication(FWorldContext &WorldContext, UWorld* InWorld, FString &PlayWorldMapName)
{
	double StartTime = FPlatformTime::Seconds();
	UPackage* InPackage = InWorld->GetOutermost();
	UWorld* NewPIEWorld = NULL;
	
	const FString WorldPackageName = InPackage->GetName();

	// Preserve the old path keeping EditorWorld name the same
	PlayWorldMapName = UWorld::ConvertToPIEPackageName(WorldPackageName, WorldContext.PIEInstance);

	// Display a busy cursor while we prepare the PIE world
	const FScopedBusyCursor BusyCursor;

	// Before loading the map, we need to set these flags to true so that postload will work properly
	GIsPlayInEditorWorld = true;

	const FName PlayWorldMapFName = FName(*PlayWorldMapName);
	UWorld::WorldTypePreLoadMap.FindOrAdd(PlayWorldMapFName) = EWorldType::PIE;

	// Create a package for the PIE world
	UE_LOG( LogPlayLevel, Log, TEXT("Creating play world package: %s"),  *PlayWorldMapName );	

	UPackage* PlayWorldPackage = CreatePackage(nullptr,*PlayWorldMapName);
	PlayWorldPackage->SetPackageFlags(PKG_PlayInEditor);
	PlayWorldPackage->PIEInstanceID = WorldContext.PIEInstance;
	PlayWorldPackage->FileName = InPackage->FileName;
	PlayWorldPackage->SetGuid( InPackage->GetGuid() );
	PlayWorldPackage->MarkAsFullyLoaded();

	// check(GPlayInEditorID == -1 || GPlayInEditorID == WorldContext.PIEInstance);
	// Currently GPlayInEditorID is not correctly reset after map loading, so it's not safe to assert here
	GPlayInEditorID = WorldContext.PIEInstance;

	{
		double SDOStart = FPlatformTime::Seconds();

		// Reset any GUID fixups with lazy pointers
		FLazyObjectPtr::ResetPIEFixups();

		// Prepare soft object paths for fixup
		FSoftObjectPath::AddPIEPackageName(FName(*PlayWorldMapName));
		for (ULevelStreaming* StreamingLevel : InWorld->GetStreamingLevels())
		{
			if (StreamingLevel && !StreamingLevel->HasAllFlags(RF_DuplicateTransient))
			{
				FString StreamingLevelPIEName = UWorld::ConvertToPIEPackageName(StreamingLevel->GetWorldAssetPackageName(), WorldContext.PIEInstance);
				FSoftObjectPath::AddPIEPackageName(FName(*StreamingLevelPIEName));
			}
		}

		// NULL GWorld before various PostLoad functions are called, this makes it easier to debug invalid GWorld accesses
		GWorld = NULL;

		// Duplicate the editor world to create the PIE world
		NewPIEWorld = CastChecked<UWorld>( StaticDuplicateObject(
			InWorld,				// Source root
			PlayWorldPackage,		// Destination root
			InWorld->GetFName(),	// Name for new object
			RF_AllFlags,			// FlagMask
			NULL,					// DestClass
			EDuplicateMode::PIE
			) );

		// Store prefix we used to rename this world and streaming levels package names
		NewPIEWorld->StreamingLevelsPrefix = UWorld::BuildPIEPackagePrefix(WorldContext.PIEInstance);
		// Fixup model components. The index buffers have been created for the components in the source world and the order
		// in which components were post-loaded matters. So don't try to guarantee a particular order here, just copy the
		// elements over.
		if ( NewPIEWorld->PersistentLevel->Model != NULL
			&& NewPIEWorld->PersistentLevel->Model == InWorld->PersistentLevel->Model
			&& NewPIEWorld->PersistentLevel->ModelComponents.Num() == InWorld->PersistentLevel->ModelComponents.Num() )
		{
			NewPIEWorld->PersistentLevel->Model->ClearLocalMaterialIndexBuffersData();
			for (int32 ComponentIndex = 0; ComponentIndex < NewPIEWorld->PersistentLevel->ModelComponents.Num(); ++ComponentIndex)
			{
				UModelComponent* SrcComponent = InWorld->PersistentLevel->ModelComponents[ComponentIndex];
				UModelComponent* DestComponent = NewPIEWorld->PersistentLevel->ModelComponents[ComponentIndex];
				DestComponent->CopyElementsFrom(SrcComponent);
			}
		}

		UE_LOG(LogPlayLevel, Log, TEXT("PIE: StaticDuplicateObject took: (%fs)"),  float(FPlatformTime::Seconds() - SDOStart));		
	}

	// Clean up the world type list now that PostLoad has occurred
	UWorld::WorldTypePreLoadMap.Remove(PlayWorldMapFName);

	GPlayInEditorID = -1;
	check( NewPIEWorld );
	NewPIEWorld->FeatureLevel = InWorld->FeatureLevel;
	PostCreatePIEWorld(NewPIEWorld);

	// After loading the map, reset these so that things continue as normal
	GIsPlayInEditorWorld = false;
	
	UE_LOG(LogPlayLevel, Log, TEXT("PIE: Created PIE world by copying editor world from %s to %s (%fs)"), *InWorld->GetPathName(), *NewPIEWorld->GetPathName(), float(FPlatformTime::Seconds() - StartTime));
	return NewPIEWorld;
}

void UEditorEngine::PostCreatePIEWorld(UWorld *NewPIEWorld)
{
	double WorldInitStart = FPlatformTime::Seconds();
	
	// Init the PIE world
	NewPIEWorld->WorldType = EWorldType::PIE;
	NewPIEWorld->InitWorld();
	UE_LOG(LogPlayLevel, Log, TEXT("PIE: World Init took: (%fs)"),  float(FPlatformTime::Seconds() - WorldInitStart));

	// Tag PlayWorld Actors that also exist in EditorWorld.  At this point, no temporary/run-time actors exist in PlayWorld
	for( FActorIterator PlayActorIt(NewPIEWorld); PlayActorIt; ++PlayActorIt )
	{
		GEditor->ObjectsThatExistInEditorWorld.Set(*PlayActorIt);
	}
}

UWorld* UEditorEngine::CreatePIEWorldFromEntry(FWorldContext &WorldContext, UWorld* InWorld, FString &PlayWorldMapName)
{
	double StartTime = FPlatformTime::Seconds();

	// Create the world
	UWorld *LoadedWorld = UWorld::CreateWorld( EWorldType::PIE, false );
	check(LoadedWorld);
	if (LoadedWorld->GetOutermost() != GetTransientPackage())
	{
		LoadedWorld->GetOutermost()->PIEInstanceID = WorldContext.PIEInstance;
	}
	// Force default GameMode class so project specific code doesn't fire off. 
	// We want this world to truly remain empty while we wait for connect!
	check(LoadedWorld->GetWorldSettings());
	LoadedWorld->GetWorldSettings()->DefaultGameMode = AGameModeBase::StaticClass();

	PlayWorldMapName = UGameMapsSettings::GetGameDefaultMap();
	return LoadedWorld;
}

bool UEditorEngine::WorldIsPIEInNewViewport(UWorld *InWorld)
{
	FWorldContext &WorldContext = GetWorldContextFromWorldChecked(InWorld);
	if (WorldContext.WorldType == EWorldType::PIE)
	{
		FSlatePlayInEditorInfo * SlateInfoPtr = SlatePlayInEditorMap.Find(WorldContext.ContextHandle);
		if (SlateInfoPtr)
		{
			return SlateInfoPtr->SlatePlayInEditorWindow.IsValid();
		}
	}
	
	return false;
}

void UEditorEngine::SetPIEInstanceWindowSwitchDelegate(FPIEInstanceWindowSwitch InSwitchDelegate)
{
	PIEInstanceWindowSwitchDelegate = InSwitchDelegate;
}

void UEditorEngine::FocusNextPIEWorld(UWorld *CurrentPieWorld, bool previous)
{
	// Get the current world's idx
	int32 CurrentIdx = 0;
	for (CurrentIdx = 0; CurrentPieWorld && CurrentIdx < WorldList.Num(); ++CurrentIdx)
	{
		if (WorldList[CurrentIdx].World() == CurrentPieWorld)
		{
			break;
		}
	}

	// Step through the list to find the next or previous
	int32 step = previous? -1 : 1;
	CurrentIdx += (WorldList.Num() + step);
	
	while ( CurrentPieWorld && WorldList[ CurrentIdx % WorldList.Num() ].World() != CurrentPieWorld )
	{
		FWorldContext &Context = WorldList[CurrentIdx % WorldList.Num()];
		if (Context.World() && Context.WorldType == EWorldType::PIE && Context.GameViewport != NULL)
		{
			break;
		}

		CurrentIdx += step;
	}
	
	if (WorldList[CurrentIdx % WorldList.Num()].World())
	{
		// Bring new window to front and activate new viewport
		FSlatePlayInEditorInfo* SlateInfoPtr = SlatePlayInEditorMap.Find(WorldList[CurrentIdx % WorldList.Num()].ContextHandle);
		if (SlateInfoPtr && SlateInfoPtr->SlatePlayInEditorWindowViewport.IsValid())
		{
			FSceneViewport* SceneViewport = SlateInfoPtr->SlatePlayInEditorWindowViewport.Get();

			FSlateApplication& SlateApp = FSlateApplication::Get();
			TSharedRef<SViewport> ViewportWidget = SceneViewport->GetViewportWidget().Pin().ToSharedRef();

			TSharedPtr<SWindow> ViewportWindow = SlateApp.FindWidgetWindow(ViewportWidget);
			check(ViewportWindow.IsValid());

			// Force window to front
			ViewportWindow->BringToFront();

			// Execute notification delegate in case game code has to do anything else
			PIEInstanceWindowSwitchDelegate.ExecuteIfBound();
		}
	}
}
void UEditorEngine::ResetPIEAudioSetting(UWorld *CurrentPieWorld)
{
	ULevelEditorPlaySettings* PlayInSettings = GetMutableDefault<ULevelEditorPlaySettings>();
	if (!PlayInSettings->EnableGameSound)
	{
		if (FAudioDevice* AudioDevice = CurrentPieWorld->GetAudioDevice())
		{
			AudioDevice->SetTransientMasterVolume(0.0f);
		}
	}
}
UGameViewportClient * UEditorEngine::GetNextPIEViewport(UGameViewportClient * CurrentViewport)
{
	// Get the current world's idx
	int32 CurrentIdx = 0;
	for (CurrentIdx = 0; CurrentViewport && CurrentIdx < WorldList.Num(); ++CurrentIdx)
	{
		if (WorldList[CurrentIdx].GameViewport == CurrentViewport)
		{
			break;
		}
	}

	// Step through the list to find the next or previous
	int32 step = 1;
	CurrentIdx += (WorldList.Num() + step);

	while ( CurrentViewport && WorldList[ CurrentIdx % WorldList.Num() ].GameViewport != CurrentViewport )
	{
		FWorldContext &Context = WorldList[CurrentIdx % WorldList.Num()];
		if (Context.GameViewport && Context.WorldType == EWorldType::PIE)
		{
			return Context.GameViewport;
		}

		CurrentIdx += step;
	}

	return NULL;
}

void UEditorEngine::RemapGamepadControllerIdForPIE(class UGameViewportClient* InGameViewport, int32 &ControllerId)
{
	// Increment the controller id if we are the focused window, and RouteGamepadToSecondWindow is true (and we are running multiple clients).
	// This cause the focused window to NOT handle the input, decrement controllerID, and pass it to the next window.
	const ULevelEditorPlaySettings* PlayInSettings = GetDefault<ULevelEditorPlaySettings>();
	const bool CanRouteGamepadToSecondWindow = [&PlayInSettings]{ bool RouteGamepadToSecondWindow(false); return (PlayInSettings->GetRouteGamepadToSecondWindow(RouteGamepadToSecondWindow) && RouteGamepadToSecondWindow); }();
	const bool CanRunUnderOneProcess = [&PlayInSettings]{ bool RunUnderOneProcess(false); return (PlayInSettings->GetRunUnderOneProcess(RunUnderOneProcess) && RunUnderOneProcess); }();
	if ( CanRouteGamepadToSecondWindow && CanRunUnderOneProcess && InGameViewport->GetWindow().IsValid() && InGameViewport->GetWindow()->HasFocusedDescendants())
	{
		ControllerId++;
	}
}

void UEditorEngine::AutomationPlayUsingLauncher(const FString& InLauncherDeviceId)
{
	PlayUsingLauncherDeviceId = InLauncherDeviceId;
	PlayUsingLauncherDeviceName = PlayUsingLauncherDeviceId.Right(PlayUsingLauncherDeviceId.Find(TEXT("@")));
	PlayUsingLauncher();
}

/** 
* Cancel Play using Launcher on error 
* 
* if the physical device is not authorized to be launched to, we need to pop an error instead of trying to launch
*/
void UEditorEngine::CancelPlayUsingLauncher()
{
	CancelRequestPlaySession();

	FText LaunchingText = LOCTEXT("LauncherTaskInProgressNotificationNotAuthorized", "Cannot launch to this device until this computer is authorized from the device");
	FNotificationInfo Info(LaunchingText);
	Info.ExpireDuration = 5.0f;
	TSharedPtr<SNotificationItem> Notification = FSlateNotificationManager::Get().AddNotification(Info);
	if (Notification.IsValid())
	{
		Notification->SetCompletionState(SNotificationItem::CS_Fail);
		Notification->ExpireAndFadeout();
	}
}
#undef LOCTEXT_NAMESPACE<|MERGE_RESOLUTION|>--- conflicted
+++ resolved
@@ -529,8 +529,6 @@
 		GEngine->PendingDroppedNotes.Empty();
 	}
 
-<<<<<<< HEAD
-=======
 	//ensure stereo rendering is disabled in case we need to re-enable next PIE run.
 	if (GEngine->StereoRenderingDevice)
 	{
@@ -538,7 +536,6 @@
 	}
 
 
->>>>>>> 3b7e656b
 	// Restores realtime viewports that have been disabled for PIE.
 	RestoreRealtimeViewports();
 
