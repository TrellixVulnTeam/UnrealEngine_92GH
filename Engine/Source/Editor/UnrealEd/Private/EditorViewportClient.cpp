// Copyright 1998-2019 Epic Games, Inc. All Rights Reserved.

#include "EditorViewportClient.h"
#include "PreviewScene.h"
#include "HAL/FileManager.h"
#include "Misc/FileHelper.h"
#include "Misc/Paths.h"
#include "Misc/CoreDelegates.h"
#include "Misc/App.h"
#include "Modules/ModuleManager.h"
#include "Framework/Application/SlateApplication.h"
#include "EditorStyleSet.h"
#include "CanvasItem.h"
#include "Engine/Canvas.h"
#include "Settings/LevelEditorViewportSettings.h"
#include "Settings/LevelEditorMiscSettings.h"
#include "Components/DirectionalLightComponent.h"
#include "Components/BillboardComponent.h"
#include "Audio/AudioDebug.h"
#include "Debug/DebugDrawService.h"
#include "EngineUtils.h"
#include "Editor.h"
#include "LevelEditorViewport.h"
#include "EditorModes.h"
#include "MouseDeltaTracker.h"
#include "CameraController.h"
#include "Editor/Matinee/Public/IMatinee.h"
#include "Editor/Matinee/Public/MatineeConstants.h"
#include "HighResScreenshot.h"
#include "EditorDragTools.h"
#include "Editor/MeshPaintMode/Public/MeshPaintEdMode.h"
#include "EngineAnalytics.h"
#include "AnalyticsEventAttribute.h"
#include "Interfaces/IAnalyticsProvider.h"
#include "Matinee/MatineeActor.h"
#include "EngineModule.h"
#include "Framework/Notifications/NotificationManager.h"
#include "Widgets/Notifications/SNotificationList.h"
#include "Components/LineBatchComponent.h"
#include "SEditorViewport.h"
#include "AssetEditorModeManager.h"
#include "PixelInspectorModule.h"
#include "IHeadMountedDisplay.h"
#include "IXRTrackingSystem.h"
#include "IXRCamera.h"
#include "SceneViewExtension.h"
#include "LegacyScreenPercentageDriver.h"
#include "ComponentRecreateRenderStateContext.h"
#include "EditorBuildUtils.h"
#include "AudioDevice.h"
#include "EditorWorldExtension.h"
#include "ViewportWorldInteraction.h"
#include "Editor/EditorPerformanceSettings.h"
#include "ImageWriteQueue.h"
#include "DebugViewModeHelpers.h"
#include "RayTracingDebugVisualizationMenuCommands.h"
#include "Misc/ScopedSlowTask.h"
#include "UnrealEngine.h"

#define LOCTEXT_NAMESPACE "EditorViewportClient"

const EViewModeIndex FEditorViewportClient::DefaultPerspectiveViewMode = VMI_Lit;
const EViewModeIndex FEditorViewportClient::DefaultOrthoViewMode = VMI_BrushWireframe;

static TAutoConsoleVariable<int32> CVarAlignedOrthoZoom(
	TEXT("r.Editor.AlignedOrthoZoom"),
	1,
	TEXT("Only affects the editor ortho viewports.\n")
	TEXT(" 0: Each ortho viewport zoom in defined by the viewport width\n")
	TEXT(" 1: All ortho viewport zoom are locked to each other to allow axis lines to be aligned with each other."),
	ECVF_RenderThreadSafe);

static TAutoConsoleVariable<int32> CVarEditorViewportTest(
	TEXT("r.Test.EditorConstrainedView"),
	0,
	TEXT("Allows to test different viewport rectangle configuations (in game only) as they can happen when using Matinee/Editor.\n")
	TEXT("0: off(default)\n")
	TEXT("1..7: Various Configuations"),
	ECVF_RenderThreadSafe);

static bool GetDefaultLowDPIPreviewValue()
{
	static auto CVarEnableEditorScreenPercentageOverride = IConsoleManager::Get().FindConsoleVariable(TEXT("Editor.OverrideDPIBasedEditorViewportScaling"));
	return CVarEnableEditorScreenPercentageOverride->GetInt() == 0;
}

float ComputeOrthoZoomFactor(const float ViewportWidth)
{
	float Ret = 1.0f;

	if(CVarAlignedOrthoZoom.GetValueOnGameThread())
	{
		// We want to have all ortho view ports scale the same way to have the axis aligned with each other.
		// So we take out the usual scaling of a view based on it's width.
		// That means when a view port is resized in x or y it shows more content, not the same content larger (for x) or has no effect (for y).
		// 500 is to get good results with existing view port settings.
		Ret = ViewportWidth / 500.0f;
	}

	return Ret;
}

void PixelInspectorRealtimeManagement(FEditorViewportClient *CurrentViewport, bool bMouseEnter)
{
	FPixelInspectorModule& PixelInspectorModule = FModuleManager::LoadModuleChecked<FPixelInspectorModule>(TEXT("PixelInspectorModule"));
	bool bViewportIsRealtime = CurrentViewport->IsRealtime();
	bool bViewportShouldBeRealtime = PixelInspectorModule.GetViewportRealtime(CurrentViewport->ViewIndex, bViewportIsRealtime, bMouseEnter);
	if (bViewportIsRealtime != bViewportShouldBeRealtime)
	{
		CurrentViewport->SetRealtime(bViewportShouldBeRealtime);
	}
}

namespace EditorViewportClient
{
	static const float GridSize = 2048.0f;
	static const int32 CellSize = 16;
	static const float LightRotSpeed = 0.22f;
}

#define MIN_ORTHOZOOM				250.0					/* Limit of 2D viewport zoom in */
#define MAX_ORTHOZOOM				MAX_FLT					/* Limit of 2D viewport zoom out */

namespace OrbitConstants
{
	const float OrbitPanSpeed = 1.0f;
	const float IntialLookAtDistance = 1024.f;
}

namespace FocusConstants
{
	const float TransitionTime = 0.25f;
}

namespace PreviewLightConstants
{
	const float MovingPreviewLightTimerDuration = 1.0f;

	const float MinMouseRadius = 100.0f;
	const float MinArrowLength = 10.0f;
	const float ArrowLengthToSizeRatio = 0.1f;
	const float MouseLengthToArrowLenghtRatio = 0.2f;

	const float ArrowLengthToThicknessRatio = 0.05f;
	const float MinArrowThickness = 2.0f;

	// Note: MinMouseRadius must be greater than MinArrowLength
}

/**
 * Cached off joystick input state
 */
class FCachedJoystickState
{
public:
	uint32 JoystickType;
	TMap <FKey, float> AxisDeltaValues;
	TMap <FKey, EInputEvent> KeyEventValues;
};

FViewportCameraTransform::FViewportCameraTransform()
	: TransitionCurve( new FCurveSequence( 0.0f, FocusConstants::TransitionTime, ECurveEaseFunction::CubicOut ) )
	, ViewLocation( FVector::ZeroVector )
	, ViewRotation( FRotator::ZeroRotator )
	, DesiredLocation( FVector::ZeroVector )
	, LookAt( FVector::ZeroVector )
	, StartLocation( FVector::ZeroVector )
	, OrthoZoom( DEFAULT_ORTHOZOOM )
{}

void FViewportCameraTransform::SetLocation( const FVector& Position )
{
	ViewLocation = Position;
	DesiredLocation = ViewLocation;
}

void FViewportCameraTransform::TransitionToLocation(const FVector& InDesiredLocation, TWeakPtr<SWidget> EditorViewportWidget, bool bInstant)
{
	if( bInstant || !EditorViewportWidget.IsValid() )
	{
		SetLocation( InDesiredLocation );
		TransitionCurve->JumpToEnd();
	}
	else
	{
		DesiredLocation = InDesiredLocation;
		StartLocation = ViewLocation;

		TransitionCurve->Play(EditorViewportWidget.Pin().ToSharedRef());
	}
}


bool FViewportCameraTransform::UpdateTransition()
{
	bool bIsAnimating = false;
	if (TransitionCurve->IsPlaying() || ViewLocation != DesiredLocation)
	{
		float LerpWeight = TransitionCurve->GetLerp();

		if( LerpWeight == 1.0f )
		{
			// Failsafe for the value not being exact on lerps
			ViewLocation = DesiredLocation;
		}
		else
		{
			ViewLocation = FMath::Lerp( StartLocation, DesiredLocation, LerpWeight );
		}


		bIsAnimating = true;
	}

	return bIsAnimating;
}

FMatrix FViewportCameraTransform::ComputeOrbitMatrix() const
{
	FTransform Transform =
	FTransform( -LookAt ) *
	FTransform( FRotator(0,ViewRotation.Yaw,0) ) *
	FTransform( FRotator(0, 0, ViewRotation.Pitch) ) *
	FTransform( FVector(0,(ViewLocation - LookAt).Size(), 0) );

	return Transform.ToMatrixNoScale() * FInverseRotationMatrix( FRotator(0,90.f,0) );
}

bool FViewportCameraTransform::IsPlaying()
{
	return TransitionCurve->IsPlaying();
}

/**The Maximum Mouse/Camera Speeds Setting supported */
const uint32 FEditorViewportClient::MaxCameraSpeeds = 8;

float FEditorViewportClient::GetCameraSpeed() const
{
	return GetCameraSpeed(GetCameraSpeedSetting());
}

float FEditorViewportClient::GetCameraSpeed(int32 SpeedSetting) const
{
	//previous mouse speed values were as follows...
	//(note: these were previously all divided by 4 when used be the viewport)
	//#define MOVEMENTSPEED_SLOW			4	~ 1
	//#define MOVEMENTSPEED_NORMAL			12	~ 3
	//#define MOVEMENTSPEED_FAST			32	~ 8
	//#define MOVEMENTSPEED_VERYFAST		64	~ 16

	const int32 SpeedToUse = FMath::Clamp<int32>(SpeedSetting, 1, MaxCameraSpeeds);
	const float Speed[] = { 0.03125f, 0.09375f, 0.33f, 1.f, 3.f, 8.f, 16.f, 32.f };

	return Speed[SpeedToUse - 1];
}

void FEditorViewportClient::SetCameraSpeedSetting(int32 SpeedSetting)
{
	CameraSpeedSetting = SpeedSetting;
}

int32 FEditorViewportClient::GetCameraSpeedSetting() const
{
	return CameraSpeedSetting;
}

float FEditorViewportClient::GetCameraSpeedScalar() const
{
	return CameraSpeedScalar;
}

void FEditorViewportClient::SetCameraSpeedScalar(float SpeedScalar)
{
	CameraSpeedScalar = FMath::Clamp<float>(SpeedScalar, 1.0f, TNumericLimits <float>::Max());
}


float const FEditorViewportClient::SafePadding = 0.075f;

static int32 ViewOptionIndex = 0;
static TArray<ELevelViewportType> ViewOptions;

void InitViewOptionsArray()
{
	ViewOptions.Empty();

	ELevelViewportType Front = ELevelViewportType::LVT_OrthoXZ;
	ELevelViewportType Back = ELevelViewportType::LVT_OrthoNegativeXZ;
	ELevelViewportType Top = ELevelViewportType::LVT_OrthoXY;
	ELevelViewportType Bottom = ELevelViewportType::LVT_OrthoNegativeXY;
	ELevelViewportType Left = ELevelViewportType::LVT_OrthoYZ;
	ELevelViewportType Right = ELevelViewportType::LVT_OrthoNegativeYZ;

	ViewOptions.Add(Front);
	ViewOptions.Add(Back);
	ViewOptions.Add(Top);
	ViewOptions.Add(Bottom);
	ViewOptions.Add(Left);
	ViewOptions.Add(Right);
}

FEditorViewportClient::FEditorViewportClient(FEditorModeTools* InModeTools, FPreviewScene* InPreviewScene, const TWeakPtr<SEditorViewport>& InEditorViewportWidget)
	: bAllowCinematicControl(false)
	, CameraSpeedSetting(4)
	, CameraSpeedScalar(1.0f)
	, ImmersiveDelegate()
	, VisibilityDelegate()
	, Viewport(NULL)
	, ViewportType(LVT_Perspective)
	, ViewState()
	, StereoViewStates()
	, EngineShowFlags(ESFIM_Editor)
	, LastEngineShowFlags(ESFIM_Game)
	, ExposureSettings()
	, CurrentBufferVisualizationMode(NAME_None)
	, CurrentRayTracingDebugVisualizationMode(NAME_None)
	, FramesSinceLastDraw(0)
	, ViewIndex(INDEX_NONE)
	, ViewFOV(EditorViewportDefs::DefaultPerspectiveFOVAngle)
	, FOVAngle(EditorViewportDefs::DefaultPerspectiveFOVAngle)
	, AspectRatio(1.777777f)
	, bForcingUnlitForNewMap(false)
	, bWidgetAxisControlledByDrag(false)
	, bNeedsRedraw(true)
	, bNeedsLinkedRedraw(false)
	, bNeedsInvalidateHitProxy(false)
	, bUsingOrbitCamera(false)
	, bUseNumpadCameraControl(true)
	, bDisableInput(false)
	, bDrawAxes(true)
	, bSetListenerPosition(false)
	, LandscapeLODOverride(-1)
	, bDrawVertices(false)
	, bOwnsModeTools(false)
	, ModeTools(InModeTools)
	, Widget(new FWidget)
	, bShowWidget(true)
	, MouseDeltaTracker(new FMouseDeltaTracker)
	, RecordingInterpEd(NULL)
	, bHasMouseMovedSinceClick(false)
	, CameraController(new FEditorCameraController())
	, CameraUserImpulseData(new FCameraControllerUserImpulseData())
	, TimeForForceRedraw(0.0)
	, FlightCameraSpeedScale(1.0f)
	, bUseControllingActorViewInfo(false)
	, LastMouseX(0)
	, LastMouseY(0)
	, CachedMouseX(0)
	, CachedMouseY(0)
	, CurrentMousePos(-1, -1)
	, bIsTracking(false)
	, bDraggingByHandle(false)
	, CurrentGestureDragDelta(FVector::ZeroVector)
	, CurrentGestureRotDelta(FRotator::ZeroRotator)
	, GestureMoveForwardBackwardImpulse(0.0f)
	, bForceAudioRealtime(false)
	, RealTimeUntilFrameNumber(0)
	, bIsRealtime(false)
	, bStoredRealtime(false)
	, bStoredShowStats(false)
	, bShowStats(false)
	, bHasAudioFocus(false)
	, bShouldCheckHitProxy(false)
	, bUsesDrawHelper(true)
	, bIsSimulateInEditorViewport(false)
	, bCameraLock(false)
	, bIsCameraMoving(false)
	, bIsCameraMovingOnTick(false)
	, EditorViewportWidget(InEditorViewportWidget)
	, PreviewScene(InPreviewScene)
	, MovingPreviewLightSavedScreenPos(ForceInitToZero)
	, MovingPreviewLightTimer(0.0f)
	, bLockFlightCamera(false)
	, PreviewResolutionFraction(1.0f)
	, SceneDPIMode(ESceneDPIMode::EditorDefault)
	, PerspViewModeIndex(DefaultPerspectiveViewMode)
	, OrthoViewModeIndex(DefaultOrthoViewMode)
	, ViewModeParam(-1)
	, NearPlane(-1.0f)
	, FarPlane(0.0f)
	, bInGameViewMode(false)
	, bInVREditViewMode(false)
	, bShouldInvalidateViewportWidget(false)
	, DragStartView(nullptr)
	, DragStartViewFamily(nullptr)
{
	InitViewOptionsArray();
	if (ModeTools == nullptr)
	{
		ModeTools = new FAssetEditorModeManager();
		bOwnsModeTools = true;
	}

	//@TODO: MODETOOLS: Would like to make this the default, and have specific editors opt-out, but for now opt-in is the safer choice
	//Widget->SetUsesEditorModeTools(ModeTools);

	ViewState.Allocate();

	// NOTE: StereoViewState will be allocated on demand, for viewports than end up drawing in stereo

	// add this client to list of views, and remember the index
	ViewIndex = GEditor->AddViewportClients(this);

	// Initialize the Cursor visibility struct
	RequiredCursorVisibiltyAndAppearance.bSoftwareCursorVisible = false;
	RequiredCursorVisibiltyAndAppearance.bHardwareCursorVisible = true;
	RequiredCursorVisibiltyAndAppearance.bDontResetCursor = false;
	RequiredCursorVisibiltyAndAppearance.bOverrideAppearance = false;
	RequiredCursorVisibiltyAndAppearance.RequiredCursor = EMouseCursor::Default;

	// Setup defaults for the common draw helper.
	DrawHelper.bDrawPivot = false;
	DrawHelper.bDrawWorldBox = false;
	DrawHelper.bDrawKillZ = false;
	DrawHelper.bDrawGrid = true;
	DrawHelper.GridColorAxis = FColor(160, 160, 160);
	DrawHelper.GridColorMajor = FColor(144, 144, 144);
	DrawHelper.GridColorMinor = FColor(128, 128, 128);
	DrawHelper.PerspectiveGridSize = EditorViewportClient::GridSize;
	DrawHelper.NumCells = DrawHelper.PerspectiveGridSize / ( EditorViewportClient::CellSize * 2 );

	// Most editor viewports do not want motion blur.
	EngineShowFlags.MotionBlur = 0;

	EngineShowFlags.SetSnap(1);

	SetViewMode(IsPerspective() ? PerspViewModeIndex : OrthoViewModeIndex);

	ModeTools->OnEditorModeChanged().AddRaw(this, &FEditorViewportClient::OnEditorModeChanged);

	FCoreDelegates::StatCheckEnabled.AddRaw(this, &FEditorViewportClient::HandleViewportStatCheckEnabled);
	FCoreDelegates::StatEnabled.AddRaw(this, &FEditorViewportClient::HandleViewportStatEnabled);
	FCoreDelegates::StatDisabled.AddRaw(this, &FEditorViewportClient::HandleViewportStatDisabled);
	FCoreDelegates::StatDisableAll.AddRaw(this, &FEditorViewportClient::HandleViewportStatDisableAll);

	RequestUpdateDPIScale();

	FSlateApplication::Get().OnWindowDPIScaleChanged().AddRaw(this, &FEditorViewportClient::HandleWindowDPIScaleChanged);
}

FEditorViewportClient::~FEditorViewportClient()
{
	if (bOwnsModeTools)
	{
		ModeTools->SetDefaultMode(FBuiltinEditorModes::EM_Default);
		ModeTools->DeactivateAllModes(); // this also activates the default mode
	}

	ModeTools->OnEditorModeChanged().RemoveAll(this);

	delete Widget;
	delete MouseDeltaTracker;

	delete CameraController;
	CameraController = NULL;

	delete CameraUserImpulseData;
	CameraUserImpulseData = NULL;

	if(Viewport)
	{
		UE_LOG(LogEditorViewport, Fatal, TEXT("Viewport != NULL in FLevelEditorViewportClient destructor."));
	}

	if(GEditor)
	{
		GEditor->RemoveViewportClients(this);
	}

	FCoreDelegates::StatCheckEnabled.RemoveAll(this);
	FCoreDelegates::StatEnabled.RemoveAll(this);
	FCoreDelegates::StatDisabled.RemoveAll(this);
	FCoreDelegates::StatDisableAll.RemoveAll(this);

	if (FSlateApplication::IsInitialized())
	{
		FSlateApplication::Get().OnWindowDPIScaleChanged().RemoveAll(this);
	}

	if (bOwnsModeTools)
	{
		delete ModeTools;
		ModeTools = nullptr;
	}
}

bool FEditorViewportClient::ToggleRealtime()
{
	SetRealtime(!bIsRealtime);
	return bIsRealtime;
}

void FEditorViewportClient::SetRealtime(bool bInRealtime, bool bStoreCurrentValue)
{
	if (bStoreCurrentValue)
	{
		//Cache the Realtime and ShowStats flags
		bStoredRealtime = bIsRealtime;
		bStoredShowStats = bShowStats;
	}

	bIsRealtime = bInRealtime;

	if (!bIsRealtime)
	{
		SetShowStats(false);
	}
	else
	{
		bShouldInvalidateViewportWidget = true;
	}
}

void FEditorViewportClient::RestoreRealtime(const bool bAllowDisable)
{
	if (bAllowDisable)
	{
		bIsRealtime = bStoredRealtime;
		bShowStats = bStoredShowStats;
	}
	else
	{
		bIsRealtime |= bStoredRealtime;
		bShowStats |= bStoredShowStats;
	}

	if (bIsRealtime)
	{
		bShouldInvalidateViewportWidget = true;
	}
}

void FEditorViewportClient::SetShowStats(bool bWantStats)
{
	bShowStats = bWantStats;
}

void FEditorViewportClient::InvalidateViewportWidget()
{
	if (EditorViewportWidget.IsValid())
	{
		// Invalidate the viewport widget to register its active timer
		EditorViewportWidget.Pin()->Invalidate();
	}
	bShouldInvalidateViewportWidget = false;
}

void FEditorViewportClient::RedrawRequested(FViewport* InViewport)
{
	bNeedsRedraw = true;
}

void FEditorViewportClient::RequestInvalidateHitProxy(FViewport* InViewport)
{
	bNeedsInvalidateHitProxy = true;
}

void FEditorViewportClient::OnEditorModeChanged(FEdMode* EditorMode, bool bIsEntering)
{
	if (Viewport)
	{
		RequestInvalidateHitProxy(Viewport);
	}
}

float FEditorViewportClient::GetOrthoUnitsPerPixel(const FViewport* InViewport) const
{
	const float SizeX = InViewport->GetSizeXY().X;

	// 15.0f was coming from the CAMERA_ZOOM_DIV marco, seems it was chosen arbitrarily
	return (GetOrthoZoom() / (SizeX * 15.f)) * ComputeOrthoZoomFactor(SizeX);
}

void FEditorViewportClient::SetViewLocationForOrbiting(const FVector& LookAtPoint, float DistanceToCamera )
{
	FMatrix Matrix = FTranslationMatrix(-GetViewLocation());
	Matrix = Matrix * FInverseRotationMatrix(GetViewRotation());
	FMatrix CamRotMat = Matrix.InverseFast();
	FVector CamDir = FVector(CamRotMat.M[0][0],CamRotMat.M[0][1],CamRotMat.M[0][2]);
	SetViewLocation( LookAtPoint - DistanceToCamera * CamDir );
	SetLookAtLocation( LookAtPoint );
}

void FEditorViewportClient::SetInitialViewTransform(ELevelViewportType InViewportType, const FVector& ViewLocation, const FRotator& ViewRotation, float InOrthoZoom )
{
	check(InViewportType < LVT_MAX);

	FViewportCameraTransform& ViewTransform = (InViewportType == LVT_Perspective) ? ViewTransformPerspective : ViewTransformOrthographic;

	ViewTransform.SetLocation(ViewLocation);
	ViewTransform.SetRotation(ViewRotation);

	// Make a look at location in front of the camera
	const FQuat CameraOrientation = FQuat::MakeFromEuler(ViewRotation.Euler());
	FVector Direction = CameraOrientation.RotateVector( FVector(1,0,0) );

	ViewTransform.SetLookAt(ViewLocation + Direction * OrbitConstants::IntialLookAtDistance);
	ViewTransform.SetOrthoZoom(InOrthoZoom);
}

void FEditorViewportClient::ToggleOrbitCamera( bool bEnableOrbitCamera )
{
	if( bUsingOrbitCamera != bEnableOrbitCamera )
	{
		FViewportCameraTransform& ViewTransform = GetViewTransform();

		bUsingOrbitCamera = bEnableOrbitCamera;

		// Convert orbit view to regular view
		FMatrix OrbitMatrix = ViewTransform.ComputeOrbitMatrix();
		OrbitMatrix = OrbitMatrix.InverseFast();

		if( !bUsingOrbitCamera )
		{
			// Ensure that the view location and rotation is up to date to ensure smooth transition in and out of orbit mode
			ViewTransform.SetRotation(OrbitMatrix.Rotator());
		}
		else
		{
			FRotator ViewRotation = ViewTransform.GetRotation();

			bool bUpsideDown = (ViewRotation.Pitch < -90.0f || ViewRotation.Pitch > 90.0f || !FMath::IsNearlyZero(ViewRotation.Roll, KINDA_SMALL_NUMBER));

			// if the camera is upside down compute the rotation differently to preserve pitch
			// otherwise the view will pop to right side up when transferring to orbit controls
			if( bUpsideDown )
			{
				FMatrix OrbitViewMatrix = FTranslationMatrix(-ViewTransform.GetLocation());
				OrbitViewMatrix *= FInverseRotationMatrix(ViewRotation);
				OrbitViewMatrix *= FRotationMatrix( FRotator(0,90.f,0) );

				FMatrix RotMat = FTranslationMatrix(-ViewTransform.GetLookAt()) * OrbitViewMatrix;
				FMatrix RotMatInv = RotMat.InverseFast();
				FRotator RollVec = RotMatInv.Rotator();
				FMatrix YawMat = RotMatInv * FInverseRotationMatrix( FRotator(0, 0, -RollVec.Roll));
				FMatrix YawMatInv = YawMat.InverseFast();
				FRotator YawVec = YawMat.Rotator();
				FRotator rotYawInv = YawMatInv.Rotator();
				ViewTransform.SetRotation(FRotator(-RollVec.Roll, YawVec.Yaw, 0));
			}
			else
			{
				ViewTransform.SetRotation(OrbitMatrix.Rotator());
			}
		}

		ViewTransform.SetLocation(OrbitMatrix.GetOrigin());
	}
}

void FEditorViewportClient::FocusViewportOnBox( const FBox& BoundingBox, bool bInstant /* = false */ )
{
	const FVector Position = BoundingBox.GetCenter();
	float Radius = FMath::Max(BoundingBox.GetExtent().Size(), 10.f);

	float AspectToUse = AspectRatio;
	FIntPoint ViewportSize = Viewport->GetSizeXY();
	if(!bUseControllingActorViewInfo && ViewportSize.X > 0 && ViewportSize.Y > 0)
	{
		AspectToUse = Viewport->GetDesiredAspectRatio();
	}

	const bool bEnable=false;
	ToggleOrbitCamera(bEnable);

	{
		FViewportCameraTransform& ViewTransform = GetViewTransform();

		if(!IsOrtho())
		{
		   /**
			* We need to make sure we are fitting the sphere into the viewport completely, so if the height of the viewport is less
			* than the width of the viewport, we scale the radius by the aspect ratio in order to compensate for the fact that we have
			* less visible vertically than horizontally.
			*/
			if( AspectToUse > 1.0f )
			{
				Radius *= AspectToUse;
			}

			/**
			 * Now that we have a adjusted radius, we are taking half of the viewport's FOV,
			 * converting it to radians, and then figuring out the camera's distance from the center
			 * of the bounding sphere using some simple trig.  Once we have the distance, we back up
			 * along the camera's forward vector from the center of the sphere, and set our new view location.
			 */

			const float HalfFOVRadians = FMath::DegreesToRadians( ViewFOV / 2.0f);
			const float DistanceFromSphere = Radius / FMath::Tan( HalfFOVRadians );
			FVector CameraOffsetVector = ViewTransform.GetRotation().Vector() * -DistanceFromSphere;

			ViewTransform.SetLookAt(Position);
			ViewTransform.TransitionToLocation(Position + CameraOffsetVector, EditorViewportWidget, bInstant);

		}
		else
		{
			// For ortho viewports just set the camera position to the center of the bounding volume.
			//SetViewLocation( Position );
			ViewTransform.TransitionToLocation(Position, EditorViewportWidget, bInstant);

			if( !(Viewport->KeyState(EKeys::LeftControl) || Viewport->KeyState(EKeys::RightControl)) )
			{
				/**
				* We also need to zoom out till the entire volume is in view.  The following block of code first finds the minimum dimension
				* size of the viewport.  It then calculates backwards from what the view size should be (The radius of the bounding volume),
				* to find the new OrthoZoom value for the viewport. The 15.0f is a fudge factor.
				*/
				float NewOrthoZoom;
				uint32 MinAxisSize = (AspectToUse > 1.0f) ? Viewport->GetSizeXY().Y : Viewport->GetSizeXY().X;
				float Zoom = Radius / (MinAxisSize / 2.0f);

				NewOrthoZoom = Zoom * (Viewport->GetSizeXY().X*15.0f);
				NewOrthoZoom = FMath::Clamp<float>( NewOrthoZoom, MIN_ORTHOZOOM, MAX_ORTHOZOOM );
				ViewTransform.SetOrthoZoom(NewOrthoZoom);
			}
		}
	}

	// Tell the viewport to redraw itself.
	Invalidate();
}

//////////////////////////////////////////////////////////////////////////
//
// Configures the specified FSceneView object with the view and projection matrices for this viewport.

FSceneView* FEditorViewportClient::CalcSceneView(FSceneViewFamily* ViewFamily, const EStereoscopicPass StereoPass)
{
    const bool bStereoRendering = StereoPass != eSSP_FULL;

	FSceneViewInitOptions ViewInitOptions;

	FViewportCameraTransform& ViewTransform = GetViewTransform();
	const ELevelViewportType EffectiveViewportType = GetViewportType();

	ViewInitOptions.ViewOrigin = ViewTransform.GetLocation();
	FRotator ViewRotation = ViewTransform.GetRotation();


	// Apply head tracking!  Note that this won't affect what the editor *thinks* the view location and rotation is, it will
	// only affect the rendering of the scene.
	if( bStereoRendering && GEngine->XRSystem.IsValid() && GEngine->XRSystem->IsHeadTrackingAllowed() )
	{
		FQuat CurrentHmdOrientation;
		FVector CurrentHmdPosition;
		GEngine->XRSystem->GetCurrentPose(IXRTrackingSystem::HMDDeviceId, CurrentHmdOrientation, CurrentHmdPosition );

		const FQuat VisualRotation = ViewRotation.Quaternion() * CurrentHmdOrientation;
		ViewRotation = VisualRotation.Rotator();
		ViewRotation.Normalize();
	}



	FIntPoint ViewportSize = Viewport->GetSizeXY();
	FIntPoint ViewportOffset(0, 0);

	// We expect some size to avoid problems with the view rect manipulation
	if (ViewportSize.X > 50 && ViewportSize.Y > 50)
	{
		int32 Value = CVarEditorViewportTest.GetValueOnGameThread();

		if (Value)
		{
			int InsetX = ViewportSize.X / 4;
			int InsetY = ViewportSize.Y / 4;

			// this allows to test various typical view port situations
			switch (Value)
			{
			case 1: ViewportOffset.X += InsetX; ViewportOffset.Y += InsetY; ViewportSize.X -= InsetX * 2; ViewportSize.Y -= InsetY * 2; break;
			case 2: ViewportOffset.Y += InsetY; ViewportSize.Y -= InsetY * 2; break;
			case 3: ViewportOffset.X += InsetX; ViewportSize.X -= InsetX * 2; break;
			case 4: ViewportSize.X /= 2; ViewportSize.Y /= 2; break;
			case 5: ViewportSize.X /= 2; ViewportSize.Y /= 2; ViewportOffset.X += ViewportSize.X;	break;
			case 6: ViewportSize.X /= 2; ViewportSize.Y /= 2; ViewportOffset.Y += ViewportSize.Y; break;
			case 7: ViewportSize.X /= 2; ViewportSize.Y /= 2; ViewportOffset.X += ViewportSize.X; ViewportOffset.Y += ViewportSize.Y; break;
			}
		}
	}

	ViewInitOptions.SetViewRectangle(FIntRect(ViewportOffset, ViewportOffset + ViewportSize));

	// no matter how we are drawn (forced or otherwise), reset our time here
	TimeForForceRedraw = 0.0;

	const bool bConstrainAspectRatio = bUseControllingActorViewInfo && ControllingActorViewInfo.bConstrainAspectRatio;
	const EAspectRatioAxisConstraint AspectRatioAxisConstraint = GetDefault<ULevelEditorViewportSettings>()->AspectRatioAxisConstraint;

	AWorldSettings* WorldSettings = nullptr;
	if( GetScene() != nullptr && GetScene()->GetWorld() != nullptr )
	{
		WorldSettings = GetScene()->GetWorld()->GetWorldSettings();
	}
	if( WorldSettings != nullptr )
	{
		ViewInitOptions.WorldToMetersScale = WorldSettings->WorldToMeters;
	}

	if (bUseControllingActorViewInfo)
	{
		// @todo vreditor: Not stereo friendly yet
		ViewInitOptions.ViewRotationMatrix = FInverseRotationMatrix(ViewRotation) * FMatrix(
			FPlane(0, 0, 1, 0),
			FPlane(1, 0, 0, 0),
			FPlane(0, 1, 0, 0),
			FPlane(0, 0, 0, 1));

		FMinimalViewInfo::CalculateProjectionMatrixGivenView(ControllingActorViewInfo, AspectRatioAxisConstraint, Viewport, /*inout*/ ViewInitOptions);
	}
	else
	{
		//
		if (EffectiveViewportType == LVT_Perspective)
		{
		    // If stereo rendering is enabled, update the size and offset appropriately for this pass
		    // @todo vreditor: Also need to update certain other use cases of ViewFOV like culling, streaming, etc.  (needs accessor)
		    if( bStereoRendering )
		    {
		        int32 X = 0;
		        int32 Y = 0;
		        uint32 SizeX = ViewportSize.X;
		        uint32 SizeY = ViewportSize.Y;
			    GEngine->StereoRenderingDevice->AdjustViewRect( StereoPass, X, Y, SizeX, SizeY );
		        const FIntRect StereoViewRect = FIntRect( X, Y, X + SizeX, Y + SizeY );
		        ViewInitOptions.SetViewRectangle( StereoViewRect );

				GEngine->StereoRenderingDevice->CalculateStereoViewOffset( StereoPass, ViewRotation, ViewInitOptions.WorldToMetersScale, ViewInitOptions.ViewOrigin );
			}

			// Calc view rotation matrix
			ViewInitOptions.ViewRotationMatrix = CalcViewRotationMatrix(ViewRotation);

		    // Rotate view 90 degrees
			ViewInitOptions.ViewRotationMatrix = ViewInitOptions.ViewRotationMatrix * FMatrix(
				FPlane(0, 0, 1, 0),
				FPlane(1, 0, 0, 0),
				FPlane(0, 1, 0, 0),
				FPlane(0, 0, 0, 1));

		    if( bStereoRendering )
		    {
			    // @todo vreditor: bConstrainAspectRatio is ignored in this path, as it is in the game client as well currently
			    // Let the stereoscopic rendering device handle creating its own projection matrix, as needed
			    ViewInitOptions.ProjectionMatrix = GEngine->StereoRenderingDevice->GetStereoProjectionMatrix(StereoPass);
		    }
		    else
		    {
			    const float MinZ = GetNearClipPlane();
			    const float MaxZ = MinZ;
			    // Avoid zero ViewFOV's which cause divide by zero's in projection matrix
			    const float MatrixFOV = FMath::Max(0.001f, ViewFOV) * (float)PI / 360.0f;

			    if (bConstrainAspectRatio)
			    {
				    if ((bool)ERHIZBuffer::IsInverted)
				    {
					    ViewInitOptions.ProjectionMatrix = FReversedZPerspectiveMatrix(
						    MatrixFOV,
						    MatrixFOV,
						    1.0f,
						    AspectRatio,
						    MinZ,
						    MaxZ
						    );
				    }
				    else
				    {
					    ViewInitOptions.ProjectionMatrix = FPerspectiveMatrix(
						    MatrixFOV,
						    MatrixFOV,
						    1.0f,
						    AspectRatio,
						    MinZ,
						    MaxZ
						    );
				    }
			    }
			    else
			    {
				    float XAxisMultiplier;
				    float YAxisMultiplier;

				    if (((ViewportSize.X > ViewportSize.Y) && (AspectRatioAxisConstraint == AspectRatio_MajorAxisFOV)) || (AspectRatioAxisConstraint == AspectRatio_MaintainXFOV))
				    {
					    //if the viewport is wider than it is tall
					    XAxisMultiplier = 1.0f;
					    YAxisMultiplier = ViewportSize.X / (float)ViewportSize.Y;
				    }
				    else
				    {
					    //if the viewport is taller than it is wide
					    XAxisMultiplier = ViewportSize.Y / (float)ViewportSize.X;
					    YAxisMultiplier = 1.0f;
				    }

				    if ((bool)ERHIZBuffer::IsInverted)
				    {
					    ViewInitOptions.ProjectionMatrix = FReversedZPerspectiveMatrix(
						    MatrixFOV,
						    MatrixFOV,
						    XAxisMultiplier,
						    YAxisMultiplier,
						    MinZ,
						    MaxZ
						    );
				    }
				    else
				    {
					    ViewInitOptions.ProjectionMatrix = FPerspectiveMatrix(
						    MatrixFOV,
						    MatrixFOV,
						    XAxisMultiplier,
						    YAxisMultiplier,
						    MinZ,
						    MaxZ
						    );
				    }
			    }
			}
		}
		else
		{
			static_assert((bool)ERHIZBuffer::IsInverted, "Check all the Rotation Matrix transformations!");
			float ZScale = 0.5f / HALF_WORLD_MAX;
			float ZOffset = HALF_WORLD_MAX;

			//The divisor for the matrix needs to match the translation code.
			const float Zoom = GetOrthoUnitsPerPixel(Viewport);

			float OrthoWidth = Zoom * ViewportSize.X / 2.0f;
			float OrthoHeight = Zoom * ViewportSize.Y / 2.0f;

			if (EffectiveViewportType == LVT_OrthoXY)
			{
				ViewInitOptions.ViewRotationMatrix = FMatrix(
					FPlane(1, 0, 0, 0),
					FPlane(0, -1, 0, 0),
					FPlane(0, 0, -1, 0),
					FPlane(0, 0, -ViewInitOptions.ViewOrigin.Z, 1));
			}
			else if (EffectiveViewportType == LVT_OrthoXZ)
			{
				ViewInitOptions.ViewRotationMatrix = FMatrix(
					FPlane(1, 0, 0, 0),
					FPlane(0, 0, -1, 0),
					FPlane(0, 1, 0, 0),
					FPlane(0, 0, -ViewInitOptions.ViewOrigin.Y, 1));
			}
			else if (EffectiveViewportType == LVT_OrthoYZ)
			{
				ViewInitOptions.ViewRotationMatrix = FMatrix(
					FPlane(0, 0, 1, 0),
					FPlane(1, 0, 0, 0),
					FPlane(0, 1, 0, 0),
					FPlane(0, 0, ViewInitOptions.ViewOrigin.X, 1));
			}
			else if (EffectiveViewportType == LVT_OrthoNegativeXY)
			{
				ViewInitOptions.ViewRotationMatrix = FMatrix(
					FPlane(-1, 0, 0, 0),
					FPlane(0, -1, 0, 0),
					FPlane(0, 0, 1, 0),
					FPlane(0, 0, -ViewInitOptions.ViewOrigin.Z, 1));
			}
			else if (EffectiveViewportType == LVT_OrthoNegativeXZ)
			{
				ViewInitOptions.ViewRotationMatrix = FMatrix(
					FPlane(-1, 0, 0, 0),
					FPlane(0, 0, 1, 0),
					FPlane(0, 1, 0, 0),
					FPlane(0, 0, -ViewInitOptions.ViewOrigin.Y, 1));
			}
			else if (EffectiveViewportType == LVT_OrthoNegativeYZ)
			{
				ViewInitOptions.ViewRotationMatrix = FMatrix(
					FPlane(0, 0, -1, 0),
					FPlane(-1, 0, 0, 0),
					FPlane(0, 1, 0, 0),
					FPlane(0, 0, ViewInitOptions.ViewOrigin.X, 1));
			}
			else if (EffectiveViewportType == LVT_OrthoFreelook)
			{
				ViewInitOptions.ViewRotationMatrix = FMatrix(
					FPlane(0, 0, 1, 0),
					FPlane(1, 0, 0, 0),
					FPlane(0, 1, 0, 0),
					FPlane(0, 0, ViewInitOptions.ViewOrigin.X, 1));
			}
			else
			{
				// Unknown viewport type
				check(false);
			}

			ViewInitOptions.ProjectionMatrix = FReversedZOrthoMatrix(
				OrthoWidth,
				OrthoHeight,
				ZScale,
				ZOffset
				);
		}

		if (bConstrainAspectRatio)
		{
			ViewInitOptions.SetConstrainedViewRectangle(Viewport->CalculateViewExtents(AspectRatio, ViewInitOptions.GetViewRect()));
		}
	}

	// Allocate our stereo view state on demand, so that only viewports that actually use stereo features have one
	const int32 ViewStateIndex = (StereoPass > eSSP_RIGHT_EYE) ? StereoPass - eSSP_RIGHT_EYE : 0;
	if (bStereoRendering)
	{
		if (StereoViewStates.Num() <= ViewStateIndex)
		{
			StereoViewStates.SetNum(ViewStateIndex + 1);
		}

		if (StereoViewStates[ViewStateIndex].GetReference() == nullptr)
		{
			StereoViewStates[ViewStateIndex].Allocate();
		}
	}

	ViewInitOptions.ViewFamily = ViewFamily;
	ViewInitOptions.SceneViewStateInterface = ( (StereoPass < eSSP_RIGHT_EYE) ? ViewState.GetReference() : StereoViewStates[ViewStateIndex].GetReference() );
	ViewInitOptions.StereoPass = StereoPass;

	ViewInitOptions.ViewElementDrawer = this;

	ViewInitOptions.BackgroundColor = GetBackgroundColor();

	ViewInitOptions.EditorViewBitflag = (uint64)1 << ViewIndex, // send the bit for this view - each actor will check it's visibility bits against this

	// for ortho views to steal perspective view origin
	ViewInitOptions.OverrideLODViewOrigin = FVector::ZeroVector;
	ViewInitOptions.bUseFauxOrthoViewPos = true;

	ViewInitOptions.FOV = ViewFOV;
	if (bUseControllingActorViewInfo)
	{
		ViewInitOptions.bUseFieldOfViewForLOD = ControllingActorViewInfo.bUseFieldOfViewForLOD;
		ViewInitOptions.FOV = ControllingActorViewInfo.FOV;
	}

	ViewInitOptions.OverrideFarClippingPlaneDistance = FarPlane;
	ViewInitOptions.CursorPos = CurrentMousePos;

	FSceneView* View = new FSceneView(ViewInitOptions);

	View->ViewLocation = ViewTransform.GetLocation();
	View->ViewRotation = ViewRotation;

	View->SubduedSelectionOutlineColor = GEngine->GetSubduedSelectionOutlineColor();

	ViewFamily->Views.Add(View);

	View->StartFinalPostprocessSettings( View->ViewLocation );

	if (bUseControllingActorViewInfo)
	{
		// Pass on the previous view transform of the controlling actor to the view
		View->PreviousViewTransform = ControllingActorViewInfo.PreviousViewTransform;
		View->OverridePostProcessSettings(ControllingActorViewInfo.PostProcessSettings, ControllingActorViewInfo.PostProcessBlendWeight);

		for (int32 ExtraPPBlendIdx = 0; ExtraPPBlendIdx < ControllingActorExtraPostProcessBlends.Num(); ++ExtraPPBlendIdx)
		{
			FPostProcessSettings const& PPSettings = ControllingActorExtraPostProcessBlends[ExtraPPBlendIdx];
			float const Weight = ControllingActorExtraPostProcessBlendWeights[ExtraPPBlendIdx];
			View->OverridePostProcessSettings(PPSettings, Weight);
		}
	}
	else
	{
		OverridePostProcessSettings(*View);
	}

	View->EndFinalPostprocessSettings(ViewInitOptions);

	for (int ViewExt = 0; ViewExt < ViewFamily->ViewExtensions.Num(); ViewExt++)
	{
		ViewFamily->ViewExtensions[ViewExt]->SetupView(*ViewFamily, *View);
	}

	return View;
}

/** Determines if the new MoveCanvas movement should be used
 * @return - true if we should use the new drag canvas movement.  Returns false for combined object-camera movement and marquee selection
 */
bool FLevelEditorViewportClient::ShouldUseMoveCanvasMovement()
{
	const bool LeftMouseButtonDown = Viewport->KeyState(EKeys::LeftMouseButton) ? true : false;
	const bool MiddleMouseButtonDown = Viewport->KeyState(EKeys::MiddleMouseButton) ? true : false;
	const bool RightMouseButtonDown = Viewport->KeyState(EKeys::RightMouseButton) ? true : false;
	const bool bMouseButtonDown = (LeftMouseButtonDown || MiddleMouseButtonDown || RightMouseButtonDown );

	const bool AltDown = IsAltPressed();
	const bool ShiftDown = IsShiftPressed();
	const bool ControlDown = IsCtrlPressed();

	//if we're using the new move canvas mode, we're in an ortho viewport, and the mouse is down
	if (GetDefault<ULevelEditorViewportSettings>()->bPanMovesCanvas && IsOrtho() && bMouseButtonDown)
	{
		//MOVING CAMERA
		if ( !MouseDeltaTracker->UsingDragTool() && AltDown == false && ShiftDown == false && ControlDown == false && (Widget->GetCurrentAxis() == EAxisList::None) && (LeftMouseButtonDown ^ RightMouseButtonDown))
		{
			return true;
		}

		//OBJECT MOVEMENT CODE
		if ( ( AltDown == false && ShiftDown == false && ( LeftMouseButtonDown ^ RightMouseButtonDown ) ) &&
			( ( GetWidgetMode() == FWidget::WM_Translate && Widget->GetCurrentAxis() != EAxisList::None ) ||
			( GetWidgetMode() == FWidget::WM_TranslateRotateZ && Widget->GetCurrentAxis() != EAxisList::ZRotation &&  Widget->GetCurrentAxis() != EAxisList::None ) ||
			( GetWidgetMode() == FWidget::WM_2D && Widget->GetCurrentAxis() != EAxisList::Rotate2D &&  Widget->GetCurrentAxis() != EAxisList::None ) ) )
		{
			return true;
		}


		//ALL other cases hide the mouse
		return false;
	}
	else
	{
		//current system - do not show cursor when mouse is down
		return false;
	}
}

void FEditorViewportClient::ReceivedFocus(FViewport* InViewport)
{
	// Viewport has changed got to reset the cursor as it could of been left in any state
	UpdateRequiredCursorVisibility();
	ApplyRequiredCursorVisibility( true );

	// Force a cursor update to make sure its returned to default as it could of been left in any state and wont update itself till an action is taken
	SetRequiredCursorOverride(false, EMouseCursor::Default);
	FSlateApplication::Get().QueryCursor();

	if( IsMatineeRecordingWindow() )
	{
		// Allow the joystick to be used for matinee capture
		InViewport->SetUserFocus( true );
	}

	ModeTools->ReceivedFocus(this, Viewport);
}

void FEditorViewportClient::LostFocus(FViewport* InViewport)
{
	StopTracking();
	ModeTools->LostFocus(this, Viewport);
}

void FEditorViewportClient::Tick(float DeltaTime)
{
	ConditionalCheckHoveredHitProxy();

	FViewportCameraTransform& ViewTransform = GetViewTransform();
	const bool bIsAnimating = ViewTransform.UpdateTransition();
	if (bIsAnimating && GetViewportType() == LVT_Perspective)
	{
		PerspectiveCameraMoved();
	}

	if ( bIsTracking )
	{
		FEditorViewportStats::BeginFrame();
	}

	if( !bIsAnimating )
	{
		bIsCameraMovingOnTick = bIsCameraMoving;

		// Update any real-time camera movement
		UpdateCameraMovement( DeltaTime );

		UpdateMouseDelta();

		UpdateGestureDelta();

		EndCameraMovement();
	}

	const bool bStereoRendering = GEngine->XRSystem.IsValid() && GEngine->IsStereoscopic3D( Viewport );
	if( bStereoRendering )
	{
		// Every frame, we'll push our camera position to the HMD device, so that it can properly compute a head-relative offset for each eye
		if( GEngine->XRSystem->IsHeadTrackingAllowed() )
		{
			auto XRCamera = GEngine->XRSystem->GetXRCamera();
			if (XRCamera.IsValid())
		{
			FQuat PlayerOrientation = GetViewRotation().Quaternion();
			FVector PlayerLocation = GetViewLocation();
				XRCamera->UseImplicitHMDPosition(false);
				XRCamera->UpdatePlayerCamera(PlayerOrientation, PlayerLocation);
			}
		}
	}

	if ( bIsTracking )
	{
		// If a mouse button or modifier is pressed we want to assume the user is still in a mode
		// they haven't left to perform a non-action in the frame to keep the last used operation
		// from being reset.
		const bool LeftMouseButtonDown = Viewport->KeyState(EKeys::LeftMouseButton) ? true : false;
		const bool MiddleMouseButtonDown = Viewport->KeyState(EKeys::MiddleMouseButton) ? true : false;
		const bool RightMouseButtonDown = Viewport->KeyState(EKeys::RightMouseButton) ? true : false;
		const bool bMouseButtonDown = ( LeftMouseButtonDown || MiddleMouseButtonDown || RightMouseButtonDown );

		const bool AltDown = IsAltPressed();
		const bool ShiftDown = IsShiftPressed();
		const bool ControlDown = IsCtrlPressed();
		const bool bModifierDown = AltDown || ShiftDown || ControlDown;
		if ( bMouseButtonDown || bModifierDown )
		{
			FEditorViewportStats::NoOpUsing();
		}

		FEditorViewportStats::EndFrame();
	}

	// refresh ourselves if animating or told to from another view
	if ( bIsAnimating || ( TimeForForceRedraw != 0.0 && FPlatformTime::Seconds() > TimeForForceRedraw ) )
	{
		Invalidate();
	}

	// Update the fade out animation
	if (MovingPreviewLightTimer > 0.0f)
	{
		MovingPreviewLightTimer = FMath::Max(MovingPreviewLightTimer - DeltaTime, 0.0f);

		if (MovingPreviewLightTimer == 0.0f)
		{
			Invalidate();
		}
	}

	// Invalidate the viewport widget if pending
	if (bShouldInvalidateViewportWidget)
	{
		InvalidateViewportWidget();
	}

	// Tick the editor modes
	ModeTools->Tick(this, DeltaTime);
}

namespace ViewportDeadZoneConstants
{
	enum
	{
		NO_DEAD_ZONE,
		STANDARD_DEAD_ZONE
	};
};

float GetFilteredDelta(const float DefaultDelta, const uint32 DeadZoneType, const float StandardDeadZoneSize)
{
	if (DeadZoneType == ViewportDeadZoneConstants::NO_DEAD_ZONE)
	{
		return DefaultDelta;
	}
	else
	{
		//can't be one or normalizing won't work
		check(FMath::IsWithin<float>(StandardDeadZoneSize, 0.0f, 1.0f));
		//standard dead zone
		float ClampedAbsValue = FMath::Clamp(FMath::Abs(DefaultDelta), StandardDeadZoneSize, 1.0f);
		float NormalizedClampedAbsValue = (ClampedAbsValue - StandardDeadZoneSize)/(1.0f-StandardDeadZoneSize);
		float ClampedSignedValue = (DefaultDelta >= 0.0f) ? NormalizedClampedAbsValue : -NormalizedClampedAbsValue;
		return ClampedSignedValue;
	}
}


/**Applies Joystick axis control to camera movement*/
void FEditorViewportClient::UpdateCameraMovementFromJoystick(const bool bRelativeMovement, FCameraControllerConfig& InConfig)
{
	for(TMap<int32,FCachedJoystickState*>::TConstIterator JoystickIt(JoystickStateMap);JoystickIt;++JoystickIt)
	{
		FCachedJoystickState* JoystickState = JoystickIt.Value();
		check(JoystickState);
		for(TMap<FKey,float>::TConstIterator AxisIt(JoystickState->AxisDeltaValues);AxisIt;++AxisIt)
		{
			FKey Key = AxisIt.Key();
			float UnfilteredDelta = AxisIt.Value();
			const float StandardDeadZone = CameraController->GetConfig().ImpulseDeadZoneAmount;

			if (bRelativeMovement)
			{
				//XBOX Controller
				if (Key == EKeys::Gamepad_LeftX)
				{
					CameraUserImpulseData->MoveRightLeftImpulse += GetFilteredDelta(UnfilteredDelta, ViewportDeadZoneConstants::STANDARD_DEAD_ZONE, StandardDeadZone) * InConfig.TranslationMultiplier;
				}
				else if (Key == EKeys::Gamepad_LeftY)
				{
					CameraUserImpulseData->MoveForwardBackwardImpulse += GetFilteredDelta(UnfilteredDelta, ViewportDeadZoneConstants::STANDARD_DEAD_ZONE, StandardDeadZone) * InConfig.TranslationMultiplier;
				}
				else if (Key == EKeys::Gamepad_RightX)
				{
					float DeltaYawImpulse = GetFilteredDelta(UnfilteredDelta, ViewportDeadZoneConstants::STANDARD_DEAD_ZONE, StandardDeadZone) * InConfig.RotationMultiplier * (InConfig.bInvertX ? -1.0f : 1.0f);
					CameraUserImpulseData->RotateYawImpulse += DeltaYawImpulse;
					InConfig.bForceRotationalPhysics |= (DeltaYawImpulse != 0.0f);
				}
				else if (Key == EKeys::Gamepad_RightY)
				{
					float DeltaPitchImpulse = GetFilteredDelta(UnfilteredDelta, ViewportDeadZoneConstants::STANDARD_DEAD_ZONE, StandardDeadZone) * InConfig.RotationMultiplier * (InConfig.bInvertY ? -1.0f : 1.0f);
					CameraUserImpulseData->RotatePitchImpulse -= DeltaPitchImpulse;
					InConfig.bForceRotationalPhysics |= (DeltaPitchImpulse != 0.0f);
				}
				else if (Key == EKeys::Gamepad_LeftTriggerAxis)
				{
					CameraUserImpulseData->MoveUpDownImpulse -= GetFilteredDelta(UnfilteredDelta, ViewportDeadZoneConstants::STANDARD_DEAD_ZONE, StandardDeadZone) * InConfig.TranslationMultiplier;
				}
				else if (Key == EKeys::Gamepad_RightTriggerAxis)
				{
					CameraUserImpulseData->MoveUpDownImpulse += GetFilteredDelta(UnfilteredDelta, ViewportDeadZoneConstants::STANDARD_DEAD_ZONE, StandardDeadZone) * InConfig.TranslationMultiplier;
				}
			}
		}

		if (bRelativeMovement)
		{
			for(TMap<FKey,EInputEvent>::TConstIterator KeyIt(JoystickState->KeyEventValues);KeyIt;++KeyIt)
			{
				FKey Key = KeyIt.Key();
				EInputEvent KeyState = KeyIt.Value();

				const bool bPressed = (KeyState==IE_Pressed);
				const bool bRepeat = (KeyState == IE_Repeat);

				if ((Key == EKeys::Gamepad_LeftShoulder) && (bPressed || bRepeat))
				{
					CameraUserImpulseData->ZoomOutInImpulse +=  InConfig.ZoomMultiplier;
				}
				else if ((Key == EKeys::Gamepad_RightShoulder) && (bPressed || bRepeat))
				{
					CameraUserImpulseData->ZoomOutInImpulse -= InConfig.ZoomMultiplier;
				}
				else if (RecordingInterpEd)
				{
					bool bRepeatAllowed = RecordingInterpEd->IsRecordMenuChangeAllowedRepeat();
					if ((Key == EKeys::Gamepad_DPad_Up) && bPressed)
					{
						const bool bNextMenuItem = false;
						RecordingInterpEd->ChangeRecordingMenu(bNextMenuItem);
						bRepeatAllowed = false;
					}
					else if ((Key == EKeys::Gamepad_DPad_Down) && bPressed)
					{
						const bool bNextMenuItem = true;
						RecordingInterpEd->ChangeRecordingMenu(bNextMenuItem);
						bRepeatAllowed = false;
					}
					else if ((Key == EKeys::Gamepad_DPad_Right) && (bPressed || (bRepeat && bRepeatAllowed)))
					{
						const bool bIncrease= true;
						RecordingInterpEd->ChangeRecordingMenuValue(this, bIncrease);
					}
					else if ((Key == EKeys::Gamepad_DPad_Left) && (bPressed || (bRepeat && bRepeatAllowed)))
					{
						const bool bIncrease= false;
						RecordingInterpEd->ChangeRecordingMenuValue(this, bIncrease);
					}
					else if ((Key == EKeys::Gamepad_RightThumbstick) && (bPressed))
					{
						const bool bIncrease= true;
						RecordingInterpEd->ResetRecordingMenuValue(this);
					}
					else if ((Key == EKeys::Gamepad_LeftThumbstick) && (bPressed))
					{
						RecordingInterpEd->ToggleRecordMenuDisplay();
					}
					else if ((Key == EKeys::Gamepad_FaceButton_Bottom) && (bPressed))
					{
						RecordingInterpEd->ToggleRecordInterpValues();
					}
					else if ((Key == EKeys::Gamepad_FaceButton_Right) && (bPressed))
					{
						if (!RecordingInterpEd->GetMatineeActor()->bIsPlaying)
						{
							bool bLoop = true;
							bool bForward = true;
							RecordingInterpEd->StartPlaying(bLoop, bForward);
						}
						else
						{
							RecordingInterpEd->StopPlaying();
						}
					}

					if (!bRepeatAllowed)
					{
						//only respond to this event ONCE
						JoystickState->KeyEventValues.Remove(Key);
					}
				}
				if (bPressed)
				{
					//instantly set to repeat to stock rapid flickering until the time out
					JoystickState->KeyEventValues.Add(Key, IE_Repeat);
				}
			}
		}
	}
}

EMouseCursor::Type FEditorViewportClient::GetCursor(FViewport* InViewport,int32 X,int32 Y)
{
	EMouseCursor::Type MouseCursor = EMouseCursor::Default;

	// StaticFindObject is used lower down in this code, and that's not allowed while saving packages.
	if ( GIsSavingPackage )
	{
		return MouseCursor;
	}

	bool bMoveCanvasMovement = ShouldUseMoveCanvasMovement();

	if (RequiredCursorVisibiltyAndAppearance.bOverrideAppearance &&
		RequiredCursorVisibiltyAndAppearance.bHardwareCursorVisible)
	{
		MouseCursor = RequiredCursorVisibiltyAndAppearance.RequiredCursor;
	}
	else if( MouseDeltaTracker->UsingDragTool() )
	{
		MouseCursor = EMouseCursor::Default;
	}
	else if (!RequiredCursorVisibiltyAndAppearance.bHardwareCursorVisible)
	{
		MouseCursor = EMouseCursor::None;
	}
	//only camera movement gets the hand icon
	else if (bMoveCanvasMovement && (Widget->GetCurrentAxis() == EAxisList::None) && bHasMouseMovedSinceClick)
	{
		//We're grabbing the canvas so the icon should look "grippy"
		MouseCursor = EMouseCursor::GrabHandClosed;
	}
	else if (bMoveCanvasMovement &&
		bHasMouseMovedSinceClick &&
		(GetWidgetMode() == FWidget::WM_Translate || GetWidgetMode() == FWidget::WM_TranslateRotateZ || GetWidgetMode() == FWidget::WM_2D))
	{
		MouseCursor = EMouseCursor::CardinalCross;
	}
	//wyisyg mode
	else if (IsUsingAbsoluteTranslation(true) && bHasMouseMovedSinceClick)
	{
		MouseCursor = EMouseCursor::CardinalCross;
	}
	// Don't select widget axes by mouse over while they're being controlled by a mouse drag.
	else if( InViewport->IsCursorVisible() && !bWidgetAxisControlledByDrag )
	{
		// allow editor modes to override cursor
		EMouseCursor::Type EditorModeCursor = EMouseCursor::Default;
		if(ModeTools->GetCursor(EditorModeCursor))
		{
			MouseCursor = EditorModeCursor;
		}
		else
		{
			HHitProxy* HitProxy = InViewport->GetHitProxy(X,Y);

			// Change the mouse cursor if the user is hovering over something they can interact with.
			if( HitProxy && !bUsingOrbitCamera )
			{
				MouseCursor = HitProxy->GetMouseCursor();
				bShouldCheckHitProxy = true;
			}
			else
			{
				// Turn off widget highlight if there currently is one
				if( Widget->GetCurrentAxis() != EAxisList::None )
				{
					SetCurrentWidgetAxis( EAxisList::None );
					Invalidate( false, false );
				}
			}
		}
	}

	// Allow the viewport interaction to override any previously set mouse cursor
	UViewportWorldInteraction* WorldInteraction = Cast<UViewportWorldInteraction>(GEditor->GetEditorWorldExtensionsManager()->GetEditorWorldExtensions(GetWorld())->FindExtension(UViewportWorldInteraction::StaticClass()));
	if (WorldInteraction != nullptr)
	{
		if (WorldInteraction->ShouldForceCursor())
		{
			MouseCursor = EMouseCursor::Crosshairs;
			SetRequiredCursor(false, true);
			UpdateRequiredCursorVisibility();
		}
		else if (WorldInteraction->ShouldSuppressExistingCursor())
		{
			MouseCursor = EMouseCursor::None;
			SetRequiredCursor(false, false);
			UpdateRequiredCursorVisibility();
		}
	}

	CachedMouseX = X;
	CachedMouseY = Y;

	return MouseCursor;
}

bool FEditorViewportClient::IsOrtho() const
{
	return !IsPerspective();
}

bool FEditorViewportClient::IsPerspective() const
{
	return (GetViewportType() == LVT_Perspective);
}

bool FEditorViewportClient::IsAspectRatioConstrained() const
{
	return bUseControllingActorViewInfo && ControllingActorViewInfo.bConstrainAspectRatio;
}

ELevelViewportType FEditorViewportClient::GetViewportType() const
{
	ELevelViewportType EffectiveViewportType = ViewportType;
	if (bUseControllingActorViewInfo)
	{
		EffectiveViewportType = (ControllingActorViewInfo.ProjectionMode == ECameraProjectionMode::Perspective) ? LVT_Perspective : LVT_OrthoFreelook;
	}
	return EffectiveViewportType;
}

void FEditorViewportClient::SetViewportType( ELevelViewportType InViewportType )
{
	ViewportType = InViewportType;

	// Changing the type may also change the active view mode; re-apply that now
	ApplyViewMode(GetViewMode(), IsPerspective(), EngineShowFlags);

	// We might have changed to an orthographic viewport; if so, update any viewport links
	UpdateLinkedOrthoViewports(true);

	Invalidate();
}

void FEditorViewportClient::RotateViewportType()
{
	ViewportType = ViewOptions[ViewOptionIndex];

	// Changing the type may also change the active view mode; re-apply that now
	ApplyViewMode(GetViewMode(), IsPerspective(), EngineShowFlags);

	// We might have changed to an orthographic viewport; if so, update any viewport links
	UpdateLinkedOrthoViewports(true);

	Invalidate();

	if (ViewOptionIndex == 5)
	{
		ViewOptionIndex = 0;
	}
	else
	{
		ViewOptionIndex++;
	}
}

bool FEditorViewportClient::IsActiveViewportTypeInRotation() const
{
	return GetViewportType() == ViewOptions[ViewOptionIndex];
}

bool FEditorViewportClient::IsActiveViewportType(ELevelViewportType InViewportType) const
{
	return GetViewportType() == InViewportType;
}

// Updates real-time camera movement.  Should be called every viewport tick!
void FEditorViewportClient::UpdateCameraMovement( float DeltaTime )
{
	// We only want to move perspective cameras around like this
	if( Viewport != NULL && IsPerspective() && !ShouldOrbitCamera() )
	{
		const bool bEnable = false;
		ToggleOrbitCamera(bEnable);

		const bool bIsUsingTrackpad = FSlateApplication::Get().IsUsingTrackpad();

		// Certain keys are only available while the flight camera input mode is active
		const bool bUsingFlightInput = IsFlightCameraInputModeActive() || bIsUsingTrackpad;

		// Is the current press unmodified?
		const bool bUnmodifiedPress = !IsAltPressed() && !IsShiftPressed() && !IsCtrlPressed() && !IsCmdPressed();

		// Do we want to use the regular arrow keys for flight input?
		// Because the arrow keys are used for things like nudging actors, we'll only do this while the press is unmodified
		const bool bRemapArrowKeys = bUnmodifiedPress;

		// Do we want to remap the various WASD keys for flight input?
		const bool bRemapWASDKeys =
			(bUnmodifiedPress) &&
			(GetDefault<ULevelEditorViewportSettings>()->FlightCameraControlType == WASD_Always ||
			( bUsingFlightInput &&
			( GetDefault<ULevelEditorViewportSettings>()->FlightCameraControlType == WASD_RMBOnly && (Viewport->KeyState(EKeys::RightMouseButton ) ||Viewport->KeyState(EKeys::MiddleMouseButton) || Viewport->KeyState(EKeys::LeftMouseButton) || bIsUsingTrackpad ) ) ) ) &&
			!MouseDeltaTracker->UsingDragTool();

		// Apply impulse from magnify gesture and reset impulses if we're using WASD keys
		CameraUserImpulseData->MoveForwardBackwardImpulse = GestureMoveForwardBackwardImpulse;
		CameraUserImpulseData->MoveRightLeftImpulse = 0.0f;
		CameraUserImpulseData->MoveUpDownImpulse = 0.0f;
		CameraUserImpulseData->ZoomOutInImpulse = 0.0f;
		CameraUserImpulseData->RotateYawImpulse = 0.0f;
		CameraUserImpulseData->RotatePitchImpulse = 0.0f;
		CameraUserImpulseData->RotateRollImpulse = 0.0f;

		GestureMoveForwardBackwardImpulse = 0.0f;

		bool bForwardKeyState = false;
		bool bBackwardKeyState = false;
		bool bRightKeyState = false;
		bool bLeftKeyState = false;

		bool bUpKeyState = false;
		bool bDownKeyState = false;
		bool bZoomOutKeyState = false;
		bool bZoomInKeyState = false;
		// Iterate through all key mappings to generate key state flags
		for (uint32 i = 0; i < static_cast<uint8>(EMultipleKeyBindingIndex::NumChords); ++i)
		{
			EMultipleKeyBindingIndex ChordIndex = static_cast<EMultipleKeyBindingIndex> (i);
			bForwardKeyState |= Viewport->KeyState(FViewportNavigationCommands::Get().Forward->GetActiveChord(ChordIndex)->Key);
			bBackwardKeyState |= Viewport->KeyState(FViewportNavigationCommands::Get().Backward->GetActiveChord(ChordIndex)->Key);
			bRightKeyState |= Viewport->KeyState(FViewportNavigationCommands::Get().Right->GetActiveChord(ChordIndex)->Key);
			bLeftKeyState |= Viewport->KeyState(FViewportNavigationCommands::Get().Left->GetActiveChord(ChordIndex)->Key);

			bUpKeyState |= Viewport->KeyState(FViewportNavigationCommands::Get().Up->GetActiveChord(ChordIndex)->Key);
			bDownKeyState |= Viewport->KeyState(FViewportNavigationCommands::Get().Down->GetActiveChord(ChordIndex)->Key);
			bZoomOutKeyState |= Viewport->KeyState(FViewportNavigationCommands::Get().FovZoomOut->GetActiveChord(ChordIndex)->Key);
			bZoomInKeyState |= Viewport->KeyState(FViewportNavigationCommands::Get().FovZoomIn->GetActiveChord(ChordIndex)->Key);
		}

		// Forward/back
		if( ( bRemapWASDKeys && bForwardKeyState ) ||
			( bRemapArrowKeys && Viewport->KeyState( EKeys::Up ) ) ||
			( bUnmodifiedPress && bUseNumpadCameraControl && Viewport->KeyState(EKeys::NumPadEight) ) )
		{
			CameraUserImpulseData->MoveForwardBackwardImpulse += 1.0f;
		}
		if( (bRemapWASDKeys && bBackwardKeyState) ||
			( bRemapArrowKeys && Viewport->KeyState( EKeys::Down ) ) ||
			( bUnmodifiedPress && bUseNumpadCameraControl && Viewport->KeyState( EKeys::NumPadTwo ) ) )
		{
			CameraUserImpulseData->MoveForwardBackwardImpulse -= 1.0f;
		}

		// Right/left
		if (( bRemapWASDKeys && bRightKeyState) ||
			( bRemapArrowKeys && Viewport->KeyState( EKeys::Right ) ) ||
			( bUnmodifiedPress && bUseNumpadCameraControl && Viewport->KeyState( EKeys::NumPadSix ) ) )
		{
			CameraUserImpulseData->MoveRightLeftImpulse += 1.0f;
		}
		if( ( bRemapWASDKeys && bLeftKeyState) ||
			( bRemapArrowKeys && Viewport->KeyState( EKeys::Left ) ) ||
			( bUnmodifiedPress && bUseNumpadCameraControl && Viewport->KeyState( EKeys::NumPadFour ) ) )
		{
			CameraUserImpulseData->MoveRightLeftImpulse -= 1.0f;
		}

		// Up/down
		if( ( bRemapWASDKeys && bUpKeyState) ||
			( bUnmodifiedPress && Viewport->KeyState( EKeys::PageUp ) ) ||
			( bUnmodifiedPress && bUseNumpadCameraControl && ( Viewport->KeyState( EKeys::NumPadNine ) || Viewport->KeyState( EKeys::Add ) ) ) )
		{
			CameraUserImpulseData->MoveUpDownImpulse += 1.0f;
		}
		if( ( bRemapWASDKeys && bDownKeyState) ||
			( bUnmodifiedPress && Viewport->KeyState( EKeys::PageDown ) ) ||
			( bUnmodifiedPress && bUseNumpadCameraControl && ( Viewport->KeyState( EKeys::NumPadSeven ) || Viewport->KeyState( EKeys::Subtract ) ) ) )
		{
			CameraUserImpulseData->MoveUpDownImpulse -= 1.0f;
		}

		// Zoom FOV out/in
		if( ( bRemapWASDKeys && bZoomOutKeyState) ||
			( bUnmodifiedPress && bUseNumpadCameraControl && Viewport->KeyState( EKeys::NumPadOne ) ) )
		{
			CameraUserImpulseData->ZoomOutInImpulse += 1.0f;
		}
		if( ( bRemapWASDKeys && bZoomInKeyState) ||
			( bUnmodifiedPress && bUseNumpadCameraControl && Viewport->KeyState( EKeys::NumPadThree ) ) )
		{
			CameraUserImpulseData->ZoomOutInImpulse -= 1.0f;
		}

		// Record Stats
		if ( CameraUserImpulseData->MoveForwardBackwardImpulse != 0 || CameraUserImpulseData->MoveRightLeftImpulse != 0 )
		{
			FEditorViewportStats::Using(FEditorViewportStats::CAT_PERSPECTIVE_KEYBOARD_WASD);
		}
		else if ( CameraUserImpulseData->MoveUpDownImpulse != 0 )
		{
			FEditorViewportStats::Using(FEditorViewportStats::CAT_PERSPECTIVE_KEYBOARD_UP_DOWN);
		}
		else if ( CameraUserImpulseData->ZoomOutInImpulse != 0 )
		{
			FEditorViewportStats::Using(FEditorViewportStats::CAT_PERSPECTIVE_KEYBOARD_FOV_ZOOM);
		}

		if (!CameraController->IsRotating())
		{
			CameraController->GetConfig().bForceRotationalPhysics = false;
		}

		bool bIgnoreJoystickControls = false;
		//if we're playing back (without recording), stop input from being processed
		if (RecordingInterpEd && RecordingInterpEd->GetMatineeActor())
		{
			if (RecordingInterpEd->GetMatineeActor()->bIsPlaying && !RecordingInterpEd->IsRecordingInterpValues())
			{
				bIgnoreJoystickControls = true;
			}

			CameraController->GetConfig().bPlanarCamera = (RecordingInterpEd->GetCameraMovementScheme() == MatineeConstants::ECameraScheme::CAMERA_SCHEME_PLANAR_CAM);
		}

		if( GetDefault<ULevelEditorViewportSettings>()->bLevelEditorJoystickControls )
		{
			//Now update for cached joystick info (relative movement first)
			UpdateCameraMovementFromJoystick(true, CameraController->GetConfig());

			//if we're not playing any cinematics right now
			if (!bIgnoreJoystickControls)
			{
				//Now update for cached joystick info (absolute movement second)
				UpdateCameraMovementFromJoystick(false, CameraController->GetConfig());
			}
		}

		FVector NewViewLocation = GetViewLocation();
		FRotator NewViewRotation = GetViewRotation();
		FVector NewViewEuler = GetViewRotation().Euler();
		float NewViewFOV = ViewFOV;

		// We'll combine the regular camera speed scale (controlled by viewport toolbar setting) with
		// the flight camera speed scale (controlled by mouse wheel) and the CameraSpeedScalar (set in the transform viewport toolbar).
		const float CameraSpeed = GetCameraSpeed();
		const float FinalCameraSpeedScale = FlightCameraSpeedScale * CameraSpeed * GetCameraSpeedScalar();

		// Only allow FOV recoil if flight camera mode is currently inactive.
		const bool bAllowRecoilIfNoImpulse = (!bUsingFlightInput) && (!IsMatineeRecordingWindow());

		// Update the camera's position, rotation and FOV
		float EditorMovementDeltaUpperBound = 1.0f;	// Never "teleport" the camera further than a reasonable amount after a large quantum

#if UE_BUILD_DEBUG
		// Editor movement is very difficult in debug without this, due to hitching
		// It is better to freeze movement during a hitch than to fly off past where you wanted to go
		// (considering there will be further hitching trying to get back to where you were)
		EditorMovementDeltaUpperBound = .15f;
#endif
		// Check whether the camera is being moved by the mouse or keyboard
		bool bHasMovement = bIsTracking;

		if ((*CameraUserImpulseData).RotateYawVelocityModifier != 0.0f ||
			(*CameraUserImpulseData).RotatePitchVelocityModifier != 0.0f ||
			(*CameraUserImpulseData).RotateRollVelocityModifier != 0.0f ||
			(*CameraUserImpulseData).MoveForwardBackwardImpulse != 0.0f ||
			(*CameraUserImpulseData).MoveRightLeftImpulse != 0.0f ||
			(*CameraUserImpulseData).MoveUpDownImpulse != 0.0f ||
			(*CameraUserImpulseData).ZoomOutInImpulse != 0.0f ||
			(*CameraUserImpulseData).RotateYawImpulse != 0.0f ||
			(*CameraUserImpulseData).RotatePitchImpulse != 0.0f ||
			(*CameraUserImpulseData).RotateRollImpulse != 0.0f
			)
		{
			bHasMovement = true;
		}

		BeginCameraMovement(bHasMovement);

		CameraController->UpdateSimulation(
			*CameraUserImpulseData,
			FMath::Min(DeltaTime, EditorMovementDeltaUpperBound),
			bAllowRecoilIfNoImpulse,
			FinalCameraSpeedScale,
			NewViewLocation,
			NewViewEuler,
			NewViewFOV );

		// We'll zero out rotation velocity modifier after updating the simulation since these actions
		// are always momentary -- that is, when the user mouse looks some number of pixels,
		// we increment the impulse value right there
		{
			CameraUserImpulseData->RotateYawVelocityModifier = 0.0f;
			CameraUserImpulseData->RotatePitchVelocityModifier = 0.0f;
			CameraUserImpulseData->RotateRollVelocityModifier = 0.0f;
		}


		// Check for rotation difference within a small tolerance, ignoring winding
		if( !GetViewRotation().GetDenormalized().Equals( FRotator::MakeFromEuler( NewViewEuler ).GetDenormalized(), SMALL_NUMBER ) )
		{
			NewViewRotation = FRotator::MakeFromEuler( NewViewEuler );
		}

		// See if translation/rotation have changed
		const bool bTransformDifferent = !NewViewLocation.Equals(GetViewLocation(), SMALL_NUMBER) || NewViewRotation != GetViewRotation();
		// See if FOV has changed
		const bool bFOVDifferent = !FMath::IsNearlyEqual( NewViewFOV, ViewFOV, float(SMALL_NUMBER) );

		// If something has changed, tell the actor
		if(bTransformDifferent || bFOVDifferent)
		{
			// Something has changed!
			const bool bInvalidateChildViews=true;

			// When flying the camera around the hit proxies dont need to be invalidated since we are flying around and not clicking on anything
			const bool bInvalidateHitProxies=!IsFlightCameraActive();
			Invalidate(bInvalidateChildViews,bInvalidateHitProxies);

			// Update the FOV
			ViewFOV = NewViewFOV;

			// Actually move/rotate the camera
			if(bTransformDifferent)
			{
				MoveViewportPerspectiveCamera(
					NewViewLocation - GetViewLocation(),
					NewViewRotation - GetViewRotation() );
			}

			// Invalidate the viewport widget
			if (EditorViewportWidget.IsValid())
			{
				EditorViewportWidget.Pin()->Invalidate();
			}
		}
	}
}

/**
 * Forcibly disables lighting show flags if there are no lights in the scene, or restores lighting show
 * flags if lights are added to the scene.
 */
void FEditorViewportClient::UpdateLightingShowFlags( FEngineShowFlags& InOutShowFlags )
{
	bool bViewportNeedsRefresh = false;

	if( bForcingUnlitForNewMap && !bInGameViewMode && IsPerspective() )
	{
		// We'll only use default lighting for viewports that are viewing the main world
		if (GWorld != NULL && GetScene() != NULL && GetScene()->GetWorld() != NULL && GetScene()->GetWorld() == GWorld )
		{
			// Check to see if there are any lights in the scene
			bool bAnyLights = GetScene()->HasAnyLights();
			if (bAnyLights)
			{
				// Is unlit mode currently enabled?  We'll make sure that all of the regular unlit view
				// mode show flags are set (not just EngineShowFlags.Lighting), so we don't disrupt other view modes
				if (!InOutShowFlags.Lighting)
				{
					// We have lights in the scene now so go ahead and turn lighting back on
					// designer can see what they're interacting with!
					InOutShowFlags.SetLighting(true);
				}

				// No longer forcing lighting to be off
				bForcingUnlitForNewMap = false;
			}
			else
			{
				// Is lighting currently enabled?
				if (InOutShowFlags.Lighting)
				{
					// No lights in the scene, so make sure that lighting is turned off so the level
					// designer can see what they're interacting with!
					InOutShowFlags.SetLighting(false);
				}
			}
		}
	}
}

bool FEditorViewportClient::CalculateEditorConstrainedViewRect(FSlateRect& OutSafeFrameRect, FViewport* InViewport, float DPIScale)
{
	const int32 SizeX = InViewport->GetSizeXY().X / DPIScale;
	const int32 SizeY = InViewport->GetSizeXY().Y / DPIScale;

	OutSafeFrameRect = FSlateRect(0, 0, SizeX, SizeY);
	float FixedAspectRatio;
	bool bSafeFrameActive = GetActiveSafeFrame(FixedAspectRatio);

	if (bSafeFrameActive)
	{
		// Get the size of the viewport
		float ActualAspectRatio = (float)SizeX / (float)SizeY;

		float SafeWidth = SizeX;
		float SafeHeight = SizeY;

		if (FixedAspectRatio < ActualAspectRatio)
		{
			// vertical bars required on left and right
			SafeWidth = FixedAspectRatio * SizeY;
			float CorrectedHalfWidth = SafeWidth * 0.5f;
			float CentreX = SizeX * 0.5f;
			float X1 = CentreX - CorrectedHalfWidth;
			float X2 = CentreX + CorrectedHalfWidth;
			OutSafeFrameRect = FSlateRect(X1, 0, X2, SizeY);
		}
		else
		{
			// horizontal bars required on top and bottom
			SafeHeight = SizeX / FixedAspectRatio;
			float CorrectedHalfHeight = SafeHeight * 0.5f;
			float CentreY = SizeY * 0.5f;
			float Y1 = CentreY - CorrectedHalfHeight;
			float Y2 = CentreY + CorrectedHalfHeight;
			OutSafeFrameRect = FSlateRect(0, Y1, SizeX, Y2);
		}
	}

	return bSafeFrameActive;
}

void FEditorViewportClient::DrawSafeFrames(FViewport& InViewport, FSceneView& View, FCanvas& Canvas)
{
	if (EngineShowFlags.CameraAspectRatioBars || EngineShowFlags.CameraSafeFrames)
	{
		FSlateRect SafeRect;
		if (CalculateEditorConstrainedViewRect(SafeRect, &InViewport, Canvas.GetDPIScale()))
		{
			if (EngineShowFlags.CameraSafeFrames)
			{
				FSlateRect InnerRect = SafeRect.InsetBy(FMargin(0.5f * SafePadding * SafeRect.GetSize().Size()));
				FCanvasBoxItem BoxItem(FVector2D(InnerRect.Left, InnerRect.Top), InnerRect.GetSize());
				BoxItem.SetColor(FLinearColor(0.0f, 0.0f, 0.0f, 0.5f));
				Canvas.DrawItem(BoxItem);
			}

			if (EngineShowFlags.CameraAspectRatioBars)
			{
				const int32 SizeX = InViewport.GetSizeXY().X;
				const int32 SizeY = InViewport.GetSizeXY().Y;
				FCanvasLineItem LineItem;
				LineItem.SetColor(FLinearColor(0.0f, 0.0f, 0.0f, 0.75f));

				if (SafeRect.GetSize().X < SizeX)
				{
					DrawSafeFrameQuad(Canvas, FVector2D(0, SafeRect.Top), FVector2D(SafeRect.Left, SafeRect.Bottom));
					DrawSafeFrameQuad(Canvas, FVector2D(SafeRect.Right, SafeRect.Top), FVector2D(SizeX, SafeRect.Bottom));
					LineItem.Draw(&Canvas, FVector2D(SafeRect.Left, 0), FVector2D(SafeRect.Left, SizeY));
					LineItem.Draw(&Canvas, FVector2D(SafeRect.Right, 0), FVector2D(SafeRect.Right, SizeY));
				}

				if (SafeRect.GetSize().Y < SizeY)
				{
					DrawSafeFrameQuad(Canvas, FVector2D(SafeRect.Left, 0), FVector2D(SafeRect.Right, SafeRect.Top));
					DrawSafeFrameQuad(Canvas, FVector2D(SafeRect.Left, SafeRect.Bottom), FVector2D(SafeRect.Right, SizeY));
					LineItem.Draw(&Canvas, FVector2D(0, SafeRect.Top), FVector2D(SizeX, SafeRect.Top));
					LineItem.Draw(&Canvas, FVector2D(0, SafeRect.Bottom), FVector2D(SizeX, SafeRect.Bottom));
				}
			}
		}
	}
}

void FEditorViewportClient::DrawSafeFrameQuad( FCanvas &Canvas, FVector2D V1, FVector2D V2 )
{
	static const FLinearColor SafeFrameColor(0.0f, 0.0f, 0.0f, 1.0f);
	FCanvasUVTri UVTriItem;
	UVTriItem.V0_Pos = FVector2D(V1.X, V1.Y);
	UVTriItem.V1_Pos = FVector2D(V2.X, V1.Y);
	UVTriItem.V2_Pos = FVector2D(V1.X, V2.Y);
	FCanvasTriangleItem TriItem( UVTriItem, GWhiteTexture );
	UVTriItem.V0_Pos = FVector2D(V2.X, V1.Y);
	UVTriItem.V1_Pos = FVector2D(V2.X, V2.Y);
	UVTriItem.V2_Pos = FVector2D(V1.X, V2.Y);
	TriItem.TriangleList.Add( UVTriItem );
	TriItem.SetColor( SafeFrameColor );
	TriItem.Draw( &Canvas );
}

int32 FEditorViewportClient::SetStatEnabled(const TCHAR* InName, const bool bEnable, const bool bAll)
{
	if (bEnable)
	{
		check(!bAll);	// Not possible to enable all
		EnabledStats.AddUnique(InName);
	}
	else
	{
		if (bAll)
		{
			EnabledStats.Empty();
		}
		else
		{
			EnabledStats.Remove(InName);
		}
	}
	return EnabledStats.Num();
}


void FEditorViewportClient::HandleViewportStatCheckEnabled(const TCHAR* InName, bool& bOutCurrentEnabled, bool& bOutOthersEnabled)
{
	// Check to see which viewports have this enabled (current, non-current)
	const bool bEnabled = IsStatEnabled(InName);
	if (GStatProcessingViewportClient == this)
	{
		// Only if realtime and stats are also enabled should we show the stat as visible
		bOutCurrentEnabled = IsRealtime() && ShouldShowStats() && bEnabled;
	}
	else
	{
		bOutOthersEnabled |= bEnabled;
	}
}

void FEditorViewportClient::HandleViewportStatEnabled(const TCHAR* InName)
{
	// Just enable this on the active viewport
	if (GStatProcessingViewportClient == this)
	{
		SetShowStats(true);
		SetRealtime(true);
		SetStatEnabled(InName, true);
	}
}

void FEditorViewportClient::HandleViewportStatDisabled(const TCHAR* InName)
{
	// Just disable this on the active viewport
	if (GStatProcessingViewportClient == this)
	{
		if (SetStatEnabled(InName, false) == 0)
		{
			SetShowStats(false);
			// Note: we can't disable realtime as we don't know the setting it was previously
		}
	}
}

void FEditorViewportClient::HandleViewportStatDisableAll(const bool bInAnyViewport)
{
	// Disable all on either all or the current viewport (depending on the flag)
	if (bInAnyViewport || GStatProcessingViewportClient == this)
	{
		SetShowStats(false);
		// Note: we can't disable realtime as we don't know the setting it was previously
		SetStatEnabled(NULL, false, true);
	}
}

void FEditorViewportClient::HandleWindowDPIScaleChanged(TSharedRef<SWindow> InWindow)
{
	RequestUpdateDPIScale();
	Invalidate();
}

void FEditorViewportClient::UpdateMouseDelta()
{
	// Do nothing if a drag tool is being used.
	if (MouseDeltaTracker->UsingDragTool() || ModeTools->DisallowMouseDeltaTracking())
	{
		return;
	}

	// Stop tracking and do nothing else if we're tracking and the widget mode has changed mid-track.
	// It can confuse the widget code that handles the mouse movements.
	if (bIsTracking && MouseDeltaTracker->GetTrackingWidgetMode() != GetWidgetMode())
	{
		StopTracking();
		return;
	}

	FVector DragDelta = MouseDeltaTracker->GetDelta();

	GEditor->MouseMovement += DragDelta.GetAbs();

	if( Viewport )
	{
		if( !DragDelta.IsNearlyZero() )
		{
			const bool LeftMouseButtonDown = Viewport->KeyState(EKeys::LeftMouseButton);
			const bool MiddleMouseButtonDown = Viewport->KeyState(EKeys::MiddleMouseButton);
			const bool RightMouseButtonDown = Viewport->KeyState(EKeys::RightMouseButton);
			const bool bIsUsingTrackpad = FSlateApplication::Get().IsUsingTrackpad();
			const bool bIsNonOrbitMiddleMouse = MiddleMouseButtonDown && !IsAltPressed();

			// If a tool is overriding current widget mode behavior, it may need to
			// temporarily set a different widget mode while converting mouse movement.
			ModeTools->PreConvertMouseMovement(this);

			// Convert the movement delta into drag/rotation deltas
			FVector Drag;
			FRotator Rot;
			FVector Scale;
			EAxisList::Type CurrentAxis = Widget->GetCurrentAxis();
			if ( IsOrtho() && ( LeftMouseButtonDown || bIsUsingTrackpad ) && RightMouseButtonDown )
			{
				bWidgetAxisControlledByDrag = false;
				Widget->SetCurrentAxis( EAxisList::None );
				MouseDeltaTracker->ConvertMovementDeltaToDragRot(DragStartView, this, DragDelta, Drag, Rot, Scale);
				Widget->SetCurrentAxis( CurrentAxis );
				CurrentAxis = EAxisList::None;
			}
			else
			{
				if (DragStartView == nullptr)
				{
					// Compute a view.
					DragStartViewFamily = new FSceneViewFamily(FSceneViewFamily::ConstructionValues(
						Viewport,
						GetScene(),
						EngineShowFlags)
						.SetRealtimeUpdate(IsRealtime()));
					DragStartView = CalcSceneView(DragStartViewFamily);
				}
				//if Absolute Translation, and not just moving the camera around
				if (IsUsingAbsoluteTranslation(false))
				{ 
					MouseDeltaTracker->AbsoluteTranslationConvertMouseToDragRot(DragStartView, this, Drag, Rot, Scale);
				}
				else
				{
					MouseDeltaTracker->ConvertMovementDeltaToDragRot(DragStartView, this, DragDelta, Drag, Rot, Scale);
				}
			}

			ModeTools->PostConvertMouseMovement(this);

			const bool bInputHandledByGizmos = InputWidgetDelta( Viewport, CurrentAxis, Drag, Rot, Scale );

			if( !Rot.IsZero() )
			{
				Widget->UpdateDeltaRotation();
			}

			if( !bInputHandledByGizmos )
			{
				if ( ShouldOrbitCamera() )
				{
					bool bHasMovement = !DragDelta.IsNearlyZero();

					BeginCameraMovement(bHasMovement);

					FVector TempDrag;
					FRotator TempRot;
					InputAxisForOrbit( Viewport, DragDelta, TempDrag, TempRot );
				}
				else
				{
					// Disable orbit camera
					const bool bEnable=false;
					ToggleOrbitCamera(bEnable);

					if ( ShouldPanOrDollyCamera() )
					{
						bool bHasMovement = !Drag.IsNearlyZero() || !Rot.IsNearlyZero();

						BeginCameraMovement(bHasMovement);

						if( !IsOrtho())
						{
							const float CameraSpeed = GetCameraSpeed();
							Drag *= CameraSpeed;
						}
						MoveViewportCamera( Drag, Rot );

						if ( IsPerspective() && LeftMouseButtonDown && !MiddleMouseButtonDown && !RightMouseButtonDown )
						{
							FEditorViewportStats::Using(FEditorViewportStats::CAT_PERSPECTIVE_MOUSE_DOLLY);
						}
						else
						{
							if ( !Drag.IsZero() )
							{
								FEditorViewportStats::Using(IsPerspective() ? FEditorViewportStats::CAT_PERSPECTIVE_MOUSE_PAN : FEditorViewportStats::CAT_ORTHOGRAPHIC_MOUSE_PAN);
							}
						}
					}
				}
			}

			// Clean up
			MouseDeltaTracker->ReduceBy( DragDelta );

			Invalidate( false, false );
		}
	}
}


static bool IsOrbitRotationMode( FViewport* Viewport )
{
	bool	LeftMouseButton = Viewport->KeyState(EKeys::LeftMouseButton),
		MiddleMouseButton = Viewport->KeyState(EKeys::MiddleMouseButton),
		RightMouseButton = Viewport->KeyState(EKeys::RightMouseButton);
	return LeftMouseButton && !MiddleMouseButton && !RightMouseButton ;
}

static bool IsOrbitPanMode( FViewport* Viewport )
{
	bool	LeftMouseButton = Viewport->KeyState(EKeys::LeftMouseButton),
		MiddleMouseButton = Viewport->KeyState(EKeys::MiddleMouseButton),
		RightMouseButton = Viewport->KeyState(EKeys::RightMouseButton);

	bool bAltPressed = Viewport->KeyState(EKeys::LeftAlt) || Viewport->KeyState(EKeys::RightAlt);

	return  (MiddleMouseButton && !LeftMouseButton && !RightMouseButton) || (!bAltPressed && MiddleMouseButton );
}

static bool IsOrbitZoomMode( FViewport* Viewport )
{
	bool	LeftMouseButton = Viewport->KeyState(EKeys::LeftMouseButton),
		MiddleMouseButton = Viewport->KeyState(EKeys::MiddleMouseButton),
		RightMouseButton = Viewport->KeyState(EKeys::RightMouseButton);

	 return RightMouseButton || (LeftMouseButton && MiddleMouseButton);
}

bool FEditorViewportClient::GetPivotForOrbit(FVector& Pivot) const
{
	return ModeTools->GetPivotForOrbit(Pivot);
}

void FEditorViewportClient::InputAxisForOrbit(FViewport* InViewport, const FVector& DragDelta, FVector& Drag, FRotator& Rot)
{
	FVector OrbitPoint;
	bool bHasCustomOrbitPivot = GetPivotForOrbit(OrbitPoint);
	if ( GetDefault<ULevelEditorViewportSettings>()->bOrbitCameraAroundSelection && IsOrbitRotationMode( InViewport ) && bHasCustomOrbitPivot )
	{
		// Override the default orbit behavior to allow orbiting around a given pivot
		// This uses different computations from the default orbit behavior so it must not ToggleOrbitCamera
		const bool bEnable = false;
		ToggleOrbitCamera(bEnable);

		ConvertMovementToOrbitDragRot(DragDelta, Drag, Rot);

		const FRotator ViewRotation = GetViewRotation();

		// Compute the look-at and view location centered on the orbit point
		const FVector LookAtOffset = GetLookAtLocation() - OrbitPoint;
		const FVector ViewLocationOffset = GetViewLocation() - OrbitPoint;

		// When the roll is at 180 degrees, it means the view is upside down, so invert the yaw rotation
		if (ViewRotation.Roll == 180.f)
		{
			Rot.Yaw = -Rot.Yaw;
		}

		// Compute the delta rotation to apply as a transform
		FRotator DeltaRotation(Rot.Pitch, Rot.Yaw, Rot.Roll);
		FRotator ViewRotationNoPitch = ViewRotation;
		ViewRotationNoPitch.Pitch = 0;

		FTransform ViewRotationTransform = FTransform(ViewRotationNoPitch);
		FTransform DeltaRotationTransform = ViewRotationTransform.Inverse() * FTransform(DeltaRotation) * ViewRotationTransform;

		// Apply the delta rotation to the view rotation
		FRotator RotatedView = (FTransform(ViewRotation) * DeltaRotationTransform).Rotator();

		// Correct the rotation to remove drift in the roll
		if (FMath::IsNearlyEqual(FMath::Abs(RotatedView.Roll), 180.f, 1.f))
		{
			RotatedView.Roll = 180.f;
		}
		else if (FMath::IsNearlyZero(RotatedView.Roll, 1.f))
		{
			RotatedView.Roll = 0.f;
		}
		else
		{
			// FTransform::Rotator() returns an invalid RotatedView with roll in it when the initial pitch is at +/-90 degrees due to a singularity
			// FVector::ToOrientatioRotator uses an alternate computation that doesn't suffer from the singularity. However, the roll it returns
			// is always 0 so it's not possible to tell if it's upside down and its yaw is flipped 180 degrees
			FVector ViewVector = ViewRotation.Vector();
			FVector RotatedViewVector = DeltaRotationTransform.TransformVector(ViewVector);
			FRotator RotatedViewRotator = RotatedViewVector.ToOrientationRotator();

			RotatedView = RotatedViewRotator + FRotator(0.f, -180.f, ViewRotation.Roll);
		}

		SetViewRotation(RotatedView);

		// Set the new rotated look-at
		FVector RotatedLookAtOffset = DeltaRotationTransform.TransformVector(LookAtOffset);
		FVector RotatedLookAt = OrbitPoint + RotatedLookAtOffset;
		SetLookAtLocation(RotatedLookAt);

		// Set the new rotated view location
		FVector RotatedViewOffset = DeltaRotationTransform.TransformVector(ViewLocationOffset);
		FVector RotatedViewLocation = OrbitPoint + RotatedViewOffset;
		SetViewLocation(RotatedViewLocation);

		FEditorViewportStats::Using(IsPerspective() ? FEditorViewportStats::CAT_PERSPECTIVE_MOUSE_ORBIT_ROTATION : FEditorViewportStats::CAT_ORTHOGRAPHIC_MOUSE_ORBIT_ROTATION);

		if (IsPerspective())
		{
			PerspectiveCameraMoved();
		}
	}
	else
	{
		// Ensure orbit is enabled
		const bool bEnable=true;
		ToggleOrbitCamera(bEnable);

		FRotator TempRot = GetViewRotation();

		SetViewRotation( FRotator(0,90,0) );
		ConvertMovementToOrbitDragRot(DragDelta, Drag, Rot);
		SetViewRotation( TempRot );

		Drag.X = DragDelta.X;

		FViewportCameraTransform& ViewTransform = GetViewTransform();
		const float CameraSpeedDistanceScale = ShouldScaleCameraSpeedByDistance() ? FVector::Dist( GetViewLocation(), GetLookAtLocation() ) / 1000.f : 1.0f;

		if ( IsOrbitRotationMode( InViewport ) )
		{
			SetViewRotation( GetViewRotation() + FRotator( Rot.Pitch, -Rot.Yaw, Rot.Roll ) );
			FEditorViewportStats::Using(IsPerspective() ? FEditorViewportStats::CAT_PERSPECTIVE_MOUSE_ORBIT_ROTATION : FEditorViewportStats::CAT_ORTHOGRAPHIC_MOUSE_ORBIT_ROTATION);

			/*
			 * Recalculates the view location according to the new SetViewRotation() did earlier.
			 */
			SetViewLocation(ViewTransform.ComputeOrbitMatrix().Inverse().GetOrigin());
		}
		else if ( IsOrbitPanMode( InViewport ) )
		{
			const bool bInvert = GetDefault<ULevelEditorViewportSettings>()->bInvertMiddleMousePan;

			const float CameraSpeed = GetCameraSpeed();
			Drag *= CameraSpeed * CameraSpeedDistanceScale;

			FVector DeltaLocation = bInvert ? FVector(Drag.X, 0, -Drag.Z ) : FVector(-Drag.X, 0, Drag.Z);

			FVector LookAt = ViewTransform.GetLookAt();

			FMatrix RotMat =
				FTranslationMatrix( -LookAt ) *
				FRotationMatrix( FRotator(0,GetViewRotation().Yaw,0) ) *
				FRotationMatrix( FRotator(0, 0, GetViewRotation().Pitch));

			FVector TransformedDelta = RotMat.InverseFast().TransformVector(DeltaLocation);

			SetLookAtLocation( GetLookAtLocation() + TransformedDelta );
			SetViewLocation(ViewTransform.ComputeOrbitMatrix().Inverse().GetOrigin());

			FEditorViewportStats::Using(IsPerspective() ? FEditorViewportStats::CAT_PERSPECTIVE_MOUSE_ORBIT_PAN : FEditorViewportStats::CAT_ORTHOGRAPHIC_MOUSE_ORBIT_PAN);
		}
		else if ( IsOrbitZoomMode( InViewport ) )
		{
		const bool bInvertY = GetDefault<ULevelEditorViewportSettings>()->bInvertRightMouseDollyYAxis;

			FMatrix OrbitMatrix = ViewTransform.ComputeOrbitMatrix().InverseFast();

			const float CameraSpeed = GetCameraSpeed();
			Drag *= CameraSpeed * CameraSpeedDistanceScale;

			FVector DeltaLocation = bInvertY ? FVector(0, Drag.X + Drag.Y, 0) : FVector(0, Drag.X+ -Drag.Y, 0);

			FVector LookAt = ViewTransform.GetLookAt();

			// Orient the delta down the view direction towards the look at
			FMatrix RotMat =
				FTranslationMatrix( -LookAt ) *
				FRotationMatrix( FRotator(0,GetViewRotation().Yaw,0) ) *
				FRotationMatrix( FRotator(0, 0, GetViewRotation().Pitch));

			FVector TransformedDelta = RotMat.InverseFast().TransformVector(DeltaLocation);

			SetViewLocation( OrbitMatrix.GetOrigin() + TransformedDelta );

			FEditorViewportStats::Using(IsPerspective() ? FEditorViewportStats::CAT_PERSPECTIVE_MOUSE_ORBIT_ZOOM : FEditorViewportStats::CAT_ORTHOGRAPHIC_MOUSE_ORBIT_ZOOM);
		}

		if ( IsPerspective() )
		{
			PerspectiveCameraMoved();
		}
	}
}

/**
 * forces a cursor update and marks the window as a move has occurred
 */
void FEditorViewportClient::MarkMouseMovedSinceClick()
{
	if (!bHasMouseMovedSinceClick )
	{
		bHasMouseMovedSinceClick = true;
		//if we care about the cursor
		if (Viewport->IsCursorVisible() && Viewport->HasMouseCapture())
		{
			//force a refresh
			Viewport->UpdateMouseCursor(true);
		}
	}
}

/** Determines whether this viewport is currently allowed to use Absolute Movement */
bool FEditorViewportClient::IsUsingAbsoluteTranslation(bool bAlsoCheckAbsoluteRotation) const
{
	bool bIsHotKeyAxisLocked = Viewport->KeyState(EKeys::LeftControl) || Viewport->KeyState(EKeys::RightControl);
	bool bCameraLockedToWidget = !(Widget && Widget->GetCurrentAxis() & EAxisList::Screen) && (Viewport->KeyState(EKeys::LeftShift) || Viewport->KeyState(EKeys::RightShift));
	// Screen-space movement must always use absolute translation
	bool bScreenSpaceTransformation = Widget && (Widget->GetCurrentAxis() == EAxisList::Screen) && GetWidgetMode() != FWidget::WM_Rotate;
	bool bAbsoluteMovementEnabled = GetDefault<ULevelEditorViewportSettings>()->bUseAbsoluteTranslation || bScreenSpaceTransformation;
	bool bCurrentWidgetSupportsAbsoluteMovement = FWidget::AllowsAbsoluteTranslationMovement( GetWidgetMode()) || bScreenSpaceTransformation;
	EAxisList::Type AxisType = Widget ? Widget->GetCurrentAxis() : EAxisList::None;

	bool bCurrentWidgetSupportsAbsoluteRotation = bAlsoCheckAbsoluteRotation ? FWidget::AllowsAbsoluteRotationMovement(GetWidgetMode(), AxisType) : false;
	bool bWidgetActivelyTrackingAbsoluteMovement = Widget && (Widget->GetCurrentAxis() != EAxisList::None);

	const bool LeftMouseButtonDown = Viewport->KeyState(EKeys::LeftMouseButton);
	const bool MiddleMouseButtonDown = Viewport->KeyState(EKeys::MiddleMouseButton);
	const bool RightMouseButtonDown = Viewport->KeyState(EKeys::RightMouseButton);

	const bool bAnyMouseButtonsDown = (LeftMouseButtonDown || MiddleMouseButtonDown || RightMouseButtonDown);

	return (!bCameraLockedToWidget && !bIsHotKeyAxisLocked && bAbsoluteMovementEnabled && (bCurrentWidgetSupportsAbsoluteMovement || bCurrentWidgetSupportsAbsoluteRotation) && bWidgetActivelyTrackingAbsoluteMovement && !IsOrtho() && bAnyMouseButtonsDown);
}

void FEditorViewportClient::SetMatineeRecordingWindow (IMatineeBase* InInterpEd)
{
	RecordingInterpEd = InInterpEd;
	if (CameraController)
	{
		FCameraControllerConfig Config = CameraController->GetConfig();
		RecordingInterpEd->LoadRecordingSettings(OUT Config);
		CameraController->SetConfig(Config);
	}
}

bool FEditorViewportClient::IsFlightCameraActive() const
{
	bool bIsFlightMovementKey = false;
	for (uint32 i = 0; i < static_cast<uint8>(EMultipleKeyBindingIndex::NumChords); ++i)
	{
		auto ChordIndex = static_cast<EMultipleKeyBindingIndex>(i);
		bIsFlightMovementKey |= (Viewport->KeyState(FViewportNavigationCommands::Get().Forward->GetActiveChord(ChordIndex)->Key)
			|| Viewport->KeyState(FViewportNavigationCommands::Get().Backward->GetActiveChord(ChordIndex)->Key)
			|| Viewport->KeyState(FViewportNavigationCommands::Get().Left->GetActiveChord(ChordIndex)->Key)
			|| Viewport->KeyState(FViewportNavigationCommands::Get().Right->GetActiveChord(ChordIndex)->Key)
			|| Viewport->KeyState(FViewportNavigationCommands::Get().Up->GetActiveChord(ChordIndex)->Key)
			|| Viewport->KeyState(FViewportNavigationCommands::Get().Down->GetActiveChord(ChordIndex)->Key)
			|| Viewport->KeyState(FViewportNavigationCommands::Get().FovZoomIn->GetActiveChord(ChordIndex)->Key)
			|| Viewport->KeyState(FViewportNavigationCommands::Get().FovZoomOut->GetActiveChord(ChordIndex)->Key));
	}
	const bool bIsUsingTrackpad = FSlateApplication::Get().IsUsingTrackpad();

	// Movement key pressed and automatic movement enabled
	bIsFlightMovementKey &= (GetDefault<ULevelEditorViewportSettings>()->FlightCameraControlType == WASD_Always) | bIsUsingTrackpad;

	// Not using automatic movement but the flight camera is active
	bIsFlightMovementKey |= IsFlightCameraInputModeActive() && (GetDefault<ULevelEditorViewportSettings>()->FlightCameraControlType == WASD_RMBOnly );

	return
		!(Viewport->KeyState( EKeys::LeftControl ) || Viewport->KeyState( EKeys::RightControl ) ) &&
		!(Viewport->KeyState( EKeys::LeftShift ) || Viewport->KeyState( EKeys::RightShift ) ) &&
		!(Viewport->KeyState( EKeys::LeftAlt ) || Viewport->KeyState( EKeys::RightAlt ) ) &&
		bIsFlightMovementKey;
}

void FEditorViewportClient::HandleToggleShowFlag(FEngineShowFlags::EShowFlag EngineShowFlagIndex)
{
	const bool bOldState = EngineShowFlags.GetSingleFlag(EngineShowFlagIndex);
	EngineShowFlags.SetSingleFlag(EngineShowFlagIndex, !bOldState);

	// If changing collision flag, need to do special handling for hidden objects.
	if (EngineShowFlagIndex == FEngineShowFlags::EShowFlag::SF_Collision)
	{
		UpdateHiddenCollisionDrawing();
	}

	// Invalidate clients which aren't real-time so we see the changes.
	Invalidate();
}

bool FEditorViewportClient::HandleIsShowFlagEnabled(FEngineShowFlags::EShowFlag EngineShowFlagIndex) const
{
	return EngineShowFlags.GetSingleFlag(EngineShowFlagIndex);
}

void FEditorViewportClient::ChangeBufferVisualizationMode( FName InName )
{
	SetViewMode(VMI_VisualizeBuffer);
	CurrentBufferVisualizationMode = InName;
}

bool FEditorViewportClient::IsBufferVisualizationModeSelected( FName InName ) const
{
	return IsViewModeEnabled( VMI_VisualizeBuffer ) && CurrentBufferVisualizationMode == InName;
}

void FEditorViewportClient::ChangeRayTracingDebugVisualizationMode(FName InName)
{
	SetViewMode(VMI_RayTracingDebug);
	CurrentRayTracingDebugVisualizationMode = InName;
}

bool FEditorViewportClient::IsRayTracingDebugVisualizationModeSelected(FName InName) const
{
	return IsViewModeEnabled(VMI_RayTracingDebug) && CurrentRayTracingDebugVisualizationMode == InName;
}

bool FEditorViewportClient::SupportsPreviewResolutionFraction() const
{
	// Don't do preview screen percentage for some view mode.
	switch (GetViewMode())
	{
	case VMI_BrushWireframe:
	case VMI_Wireframe:
	case VMI_LightComplexity:
	case VMI_LightmapDensity:
	case VMI_LitLightmapDensity:
	case VMI_ReflectionOverride:
	case VMI_StationaryLightOverlap:
	case VMI_CollisionPawn:
	case VMI_CollisionVisibility:
	case VMI_LODColoration:
	case VMI_PrimitiveDistanceAccuracy:
	case VMI_MeshUVDensityAccuracy:
	case VMI_HLODColoration:
	case VMI_GroupLODColoration:
		return false;
	}

	// Don't do preview screen percentage for buffer visualization.
	if (EngineShowFlags.VisualizeBuffer)
	{
		return false;
	}

	return true;
}

int32 FEditorViewportClient::GetPreviewScreenPercentage() const
{
	// We expose the resolution fraction derived from DPI, to not lie to the artist when screen percentage = 100%.
	return FMath::RoundToInt(FMath::Clamp(
		PreviewResolutionFraction,
		FSceneViewScreenPercentageConfig::kMinTAAUpsampleResolutionFraction,
		FSceneViewScreenPercentageConfig::kMaxTAAUpsampleResolutionFraction) * 100.0f);
}

void FEditorViewportClient::SetPreviewScreenPercentage(int32 PreviewScreenPercentage)
{
	PreviewResolutionFraction = PreviewScreenPercentage / 100.0f;
}

bool FEditorViewportClient::SupportsLowDPIPreview() const
{
	return GetDPIDerivedResolutionFraction() < 1.0f;
}

bool FEditorViewportClient::IsLowDPIPreview()
{
	if (SceneDPIMode == ESceneDPIMode::EditorDefault)
	{
		return GetDefaultLowDPIPreviewValue();
	}
	return SceneDPIMode == ESceneDPIMode::EmulateLowDPI;
}

void FEditorViewportClient::SetLowDPIPreview(bool LowDPIPreview)
{
	if (LowDPIPreview == GetDefaultLowDPIPreviewValue())
	{
		SceneDPIMode = ESceneDPIMode::EditorDefault;
	}
	else
	{
		SceneDPIMode = LowDPIPreview ? ESceneDPIMode::EmulateLowDPI : ESceneDPIMode::HighDPI;
	}
}

bool FEditorViewportClient::ShouldScaleCameraSpeedByDistance() const
{
	return GetDefault<ULevelEditorViewportSettings>()->bUseDistanceScaledCameraSpeed;
}

bool FEditorViewportClient::InputKey(FViewport* InViewport, int32 ControllerId, FKey Key, EInputEvent Event, float/*AmountDepressed*/, bool/*Gamepad*/)
{
	if (bDisableInput)
	{
		return true;
	}

	// Let the current mode have a look at the input before reacting to it.
	if (ModeTools->InputKey(this, Viewport, Key, Event))
	{
		return true;
	}

	UEditorWorldExtensionCollection& EditorWorldExtensionCollection = *GEditor->GetEditorWorldExtensionsManager()->GetEditorWorldExtensions( GetWorld() );
	if( EditorWorldExtensionCollection.InputKey(this, Viewport, Key, Event))
	{
		return true;
	}

	FInputEventState InputState(InViewport, Key, Event);

	bool bHandled = false;

	if ((IsOrtho() || InputState.IsAltButtonPressed()) && (Key == EKeys::Left || Key == EKeys::Right || Key == EKeys::Up || Key == EKeys::Down))
	{
		NudgeSelectedObjects(InputState);

		bHandled = true;
	}
	else if (Key == EKeys::Escape && Event == IE_Pressed && bIsTracking)
	{
		// Pressing Escape cancels the current operation
		AbortTracking();
		bHandled = true;
	}

	// If in ortho and right mouse button and ctrl is pressed
	if (!InputState.IsAltButtonPressed()
		&& InputState.IsCtrlButtonPressed()
		&& !InputState.IsButtonPressed(EKeys::LeftMouseButton)
		&& !InputState.IsButtonPressed(EKeys::MiddleMouseButton)
		&& InputState.IsButtonPressed(EKeys::RightMouseButton)
		&& IsOrtho())
	{
		ModeTools->SetWidgetModeOverride(FWidget::WM_Rotate);
	}
	else
	{
		ModeTools->SetWidgetModeOverride(FWidget::WM_None);
	}

	const int32	HitX = InViewport->GetMouseX();
	const int32	HitY = InViewport->GetMouseY();

	FCachedJoystickState* JoystickState = GetJoystickState(ControllerId);
	if (JoystickState)
	{
		JoystickState->KeyEventValues.Add(Key, Event);
	}

	const bool bWasCursorVisible = InViewport->IsCursorVisible();
	const bool bWasSoftwareCursorVisible = InViewport->IsSoftwareCursorVisible();

	const bool AltDown = InputState.IsAltButtonPressed();
	const bool ShiftDown = InputState.IsShiftButtonPressed();
	const bool ControlDown = InputState.IsCtrlButtonPressed();

	RequiredCursorVisibiltyAndAppearance.bDontResetCursor = false;
	UpdateRequiredCursorVisibility();

	if( bWasCursorVisible != RequiredCursorVisibiltyAndAppearance.bHardwareCursorVisible || bWasSoftwareCursorVisible != RequiredCursorVisibiltyAndAppearance.bSoftwareCursorVisible )
	{
		bHandled = true;
	}


	// Compute a view.
	FSceneViewFamilyContext ViewFamily(FSceneViewFamily::ConstructionValues(
		InViewport,
		GetScene(),
		EngineShowFlags )
		.SetRealtimeUpdate( IsRealtime() ) );
	FSceneView* View = CalcSceneView( &ViewFamily );


	if (!InputState.IsAnyMouseButtonDown())
	{
		bHasMouseMovedSinceClick = false;
	}


	// Start tracking if any mouse button is down and it was a tracking event (MouseButton/Ctrl/Shift/Alt):
	if ( InputState.IsAnyMouseButtonDown()
		&& (Event == IE_Pressed || Event == IE_Released)
		&& (InputState.IsMouseButtonEvent() || InputState.IsCtrlButtonEvent() || InputState.IsAltButtonEvent() || InputState.IsShiftButtonEvent() ) )
	{
		StartTrackingDueToInput( InputState, *View );
		return true;
	}


	// If we are tracking and no mouse button is down and this input event released the mouse button stop tracking and process any clicks if necessary
	if ( bIsTracking && !InputState.IsAnyMouseButtonDown() && InputState.IsMouseButtonEvent() )
	{
		// Handle possible mouse click viewport
		ProcessClickInViewport( InputState, *View );

		// Stop tracking if no mouse button is down
		StopTracking();

		bHandled |= true;
	}


	if ( Event == IE_DoubleClick )
	{
		ProcessDoubleClickInViewport( InputState, *View );
		return true;
	}

	if( ( Key == EKeys::MouseScrollUp || Key == EKeys::MouseScrollDown || Key == EKeys::Add || Key == EKeys::Subtract ) && (Event == IE_Pressed || Event == IE_Repeat ) && IsOrtho() )
	{
		OnOrthoZoom( InputState );
		bHandled |= true;

		if ( Key == EKeys::MouseScrollUp || Key == EKeys::MouseScrollDown )
		{
			FEditorViewportStats::Using(FEditorViewportStats::CAT_ORTHOGRAPHIC_MOUSE_SCROLL);
		}
	}
	else if( ( Key == EKeys::MouseScrollUp || Key == EKeys::MouseScrollDown ) && Event == IE_Pressed && IsPerspective() )
	{
		// If flight camera input is active, then the mouse wheel will control the speed of camera
		// movement
		if( IsFlightCameraInputModeActive() )
		{
			OnChangeCameraSpeed( InputState );
		}
		else
		{
			OnDollyPerspectiveCamera( InputState );

			FEditorViewportStats::Using(FEditorViewportStats::CAT_PERSPECTIVE_MOUSE_SCROLL);
		}

		bHandled |= true;
	}
	else if( IsFlightCameraActive() && Event != IE_Repeat )
	{
		// Flight camera control is active, so simply absorb the key.  The camera will update based
		// on currently pressed keys (Viewport->KeyState) in the Tick function.

		//mark "externally moved" so context menu doesn't come up
		MouseDeltaTracker->SetExternalMovement();
		bHandled |= true;
	}

	//apply the visibility and set the cursor positions
	ApplyRequiredCursorVisibility( true );
	return bHandled;
}


void FEditorViewportClient::StopTracking()
{
	if( bIsTracking )
	{
		DragStartView = nullptr;
		if (DragStartViewFamily != nullptr)
		{
			delete DragStartViewFamily;
			DragStartViewFamily = nullptr;
		}
		MouseDeltaTracker->EndTracking( this );

		Widget->SetCurrentAxis( EAxisList::None );

		// Force an immediate redraw of the viewport and hit proxy.
		// The results are required straight away, so it is not sufficient to defer the redraw until the next tick.
		if (Viewport)
		{
			Viewport->InvalidateHitProxy();
			Viewport->Draw();

			// If there are child viewports, force a redraw on those too
			FSceneViewStateInterface* ParentView = ViewState.GetReference();
			if (ParentView->IsViewParent())
			{
				for (FEditorViewportClient* ViewportClient : GEditor->GetAllViewportClients())
				{
					if (ViewportClient != nullptr)
					{
						FSceneViewStateInterface* ViewportParentView = ViewportClient->ViewState.GetReference();

						if (ViewportParentView != nullptr &&
							ViewportParentView->HasViewParent() &&
							ViewportParentView->GetViewParent() == ParentView &&
							!ViewportParentView->IsViewParent())
						{
							ViewportClient->Viewport->InvalidateHitProxy();
							ViewportClient->Viewport->Draw();
						}
					}
				}
			}
		}

		SetRequiredCursorOverride( false );

		bWidgetAxisControlledByDrag = false;

 		// Update the hovered hit proxy here.  If the user didnt move the mouse
 		// they still need to be able to pick up the gizmo without moving the mouse again
 		HHitProxy* HitProxy = Viewport->GetHitProxy(CachedMouseX,CachedMouseY);
  		CheckHoveredHitProxy(HitProxy);

		bIsTracking = false;
	}

	bHasMouseMovedSinceClick = false;
}

void FEditorViewportClient::AbortTracking()
{
	StopTracking();
}

bool FEditorViewportClient::IsInImmersiveViewport() const
{
	return ImmersiveDelegate.IsBound() ? ImmersiveDelegate.Execute() : false;
}

void FEditorViewportClient::StartTrackingDueToInput( const struct FInputEventState& InputState, FSceneView& View )
{
	// Check to see if the current event is a modifier key and that key was already in the
	// same state.
	EInputEvent Event = InputState.GetInputEvent();
	FViewport* InputStateViewport = InputState.GetViewport();
	FKey Key = InputState.GetKey();

	bool bIsRedundantModifierEvent =
		( InputState.IsAltButtonEvent() && ( ( Event != IE_Released ) == IsAltPressed() ) ) ||
		( InputState.IsCtrlButtonEvent() && ( ( Event != IE_Released ) == IsCtrlPressed() ) ) ||
		( InputState.IsShiftButtonEvent() && ( ( Event != IE_Released ) == IsShiftPressed() ) );

	if( MouseDeltaTracker->UsingDragTool() && InputState.IsLeftMouseButtonPressed() && Event != IE_Released )
	{
		bIsRedundantModifierEvent = true;
	}

	const int32	HitX = InputStateViewport->GetMouseX();
	const int32	HitY = InputStateViewport->GetMouseY();


	//First mouse down, note where they clicked
	LastMouseX = HitX;
	LastMouseY = HitY;

	// Only start (or restart) tracking mode if the current event wasn't a modifier key that
	// was already pressed or released.
	if( !bIsRedundantModifierEvent )
	{
		const bool bWasTracking = bIsTracking;

		// Stop current tracking
		if ( bIsTracking )
		{
			MouseDeltaTracker->EndTracking( this );
			bIsTracking = false;
		}

		bDraggingByHandle = (Widget && Widget->GetCurrentAxis() != EAxisList::None);

		if( Event == IE_Pressed )
		{
			// Tracking initialization:
			GEditor->MouseMovement = FVector::ZeroVector;
		}

		// Start new tracking. Potentially reset the widget so that StartTracking can pick a new axis.
		if ( Widget && ( !bDraggingByHandle || InputState.IsCtrlButtonPressed() ) )
		{
			bWidgetAxisControlledByDrag = false;
			Widget->SetCurrentAxis( EAxisList::None );
		}
		const bool bNudge = false;
		MouseDeltaTracker->StartTracking( this, HitX, HitY, InputState, bNudge, !bWasTracking );
		bIsTracking = true;

		//if we are using a widget to drag by axis ensure the cursor is correct
		if( bDraggingByHandle == true )
		{
			//reset the flag to say we used a drag modifier	if we are using the widget handle
			if( bWidgetAxisControlledByDrag == false )
			{
				MouseDeltaTracker->ResetUsedDragModifier();
			}

			SetRequiredCursorOverride( true , EMouseCursor::CardinalCross );
		}

		//only reset the initial point when the mouse is actually clicked
		if (InputState.IsAnyMouseButtonDown() && Widget)
		{
			Widget->ResetInitialTranslationOffset();
		}

		//Don't update the cursor visibility if we don't have focus or mouse capture
		if( InputStateViewport->HasFocus() ||  InputStateViewport->HasMouseCapture())
		{
			//Need to call this one more time as the axis variable for the widget has just been updated
			UpdateRequiredCursorVisibility();
		}
	}
	ApplyRequiredCursorVisibility( true );
}



void FEditorViewportClient::ProcessClickInViewport( const FInputEventState& InputState, FSceneView& View )
{
	// Ignore actor manipulation if we're using a tool
	if ( !MouseDeltaTracker->UsingDragTool() )
	{
		EInputEvent Event = InputState.GetInputEvent();
		FViewport* InputStateViewport = InputState.GetViewport();
		FKey Key = InputState.GetKey();

		const int32	HitX = InputStateViewport->GetMouseX();
		const int32	HitY = InputStateViewport->GetMouseY();

		// Calc the raw delta from the mouse to detect if there was any movement
		FVector RawMouseDelta = MouseDeltaTracker->GetRawDelta();

		// Note: We are using raw mouse movement to double check distance moved in low performance situations.  In low performance situations its possible
		// that we would get a mouse down and a mouse up before the next tick where GEditor->MouseMovment has not been updated.
		// In that situation, legitimate drags are incorrectly considered clicks
		bool bNoMouseMovment = RawMouseDelta.SizeSquared() < MOUSE_CLICK_DRAG_DELTA && GEditor->MouseMovement.SizeSquared() < MOUSE_CLICK_DRAG_DELTA;

		// If the mouse haven't moved too far, treat the button release as a click.
		if( bNoMouseMovment && !MouseDeltaTracker->WasExternalMovement() )
		{
			HHitProxy* HitProxy = InputStateViewport->GetHitProxy(HitX,HitY);

			// When clicking, the cursor should always appear at the location of the click and not move out from undere the user
			InputStateViewport->SetPreCaptureMousePosFromSlateCursor();
			ProcessClick(View,HitProxy,Key,Event,HitX,HitY);
		}
	}

}

bool FEditorViewportClient::IsAltPressed() const
{
	return Viewport->KeyState(EKeys::LeftAlt) || Viewport->KeyState(EKeys::RightAlt);
}

bool FEditorViewportClient::IsCtrlPressed() const
{
	return Viewport->KeyState(EKeys::LeftControl) || Viewport->KeyState(EKeys::RightControl);
}

bool FEditorViewportClient::IsShiftPressed() const
{
	return Viewport->KeyState(EKeys::LeftShift) || Viewport->KeyState(EKeys::RightShift);
}

bool FEditorViewportClient::IsCmdPressed() const
{
	return Viewport->KeyState(EKeys::LeftCommand) || Viewport->KeyState(EKeys::RightCommand);
}


void FEditorViewportClient::ProcessDoubleClickInViewport( const struct FInputEventState& InputState, FSceneView& View )
{
	// Stop current tracking
	if ( bIsTracking )
	{
		MouseDeltaTracker->EndTracking( this );
		bIsTracking = false;
	}

	FViewport* InputStateViewport = InputState.GetViewport();
	EInputEvent Event = InputState.GetInputEvent();
	FKey Key = InputState.GetKey();

	const int32	HitX = InputStateViewport->GetMouseX();
	const int32	HitY = InputStateViewport->GetMouseY();

	MouseDeltaTracker->StartTracking( this, HitX, HitY, InputState );
	bIsTracking = true;
	GEditor->MouseMovement = FVector::ZeroVector;
	HHitProxy*	HitProxy = InputStateViewport->GetHitProxy(HitX,HitY);
	ProcessClick(View,HitProxy,Key,Event,HitX,HitY);
	MouseDeltaTracker->EndTracking( this );
	bIsTracking = false;

	// This needs to be set to false to allow the axes to update
	bWidgetAxisControlledByDrag = false;
	MouseDeltaTracker->ResetUsedDragModifier();
	SetRequiredCursor(true, false);
	ApplyRequiredCursorVisibility();
}


/** Determines if the new MoveCanvas movement should be used
 * @return - true if we should use the new drag canvas movement.  Returns false for combined object-camera movement and marquee selection
 */
bool FEditorViewportClient::ShouldUseMoveCanvasMovement() const
{
	const bool LeftMouseButtonDown = Viewport->KeyState(EKeys::LeftMouseButton) ? true : false;
	const bool MiddleMouseButtonDown = Viewport->KeyState(EKeys::MiddleMouseButton) ? true : false;
	const bool RightMouseButtonDown = Viewport->KeyState(EKeys::RightMouseButton) ? true : false;
	const bool bMouseButtonDown = (LeftMouseButtonDown || MiddleMouseButtonDown || RightMouseButtonDown );

	const bool AltDown = IsAltPressed();
	const bool ShiftDown = IsShiftPressed();
	const bool ControlDown = IsCtrlPressed();

	//if we're using the new move canvas mode, we're in an ortho viewport, and the mouse is down
	if (GetDefault<ULevelEditorViewportSettings>()->bPanMovesCanvas && IsOrtho() && bMouseButtonDown)
	{
		//MOVING CAMERA
		if ( !MouseDeltaTracker->UsingDragTool() && AltDown == false && ShiftDown == false && ControlDown == false && (Widget->GetCurrentAxis() == EAxisList::None) && (LeftMouseButtonDown ^ RightMouseButtonDown))
		{
			return true;
		}

		//OBJECT MOVEMENT CODE
		if ( ( AltDown == false && ShiftDown == false && ( LeftMouseButtonDown ^ RightMouseButtonDown ) ) &&
			( ( GetWidgetMode() == FWidget::WM_Translate && Widget->GetCurrentAxis() != EAxisList::None ) ||
			( GetWidgetMode() == FWidget::WM_TranslateRotateZ && Widget->GetCurrentAxis() != EAxisList::ZRotation &&  Widget->GetCurrentAxis() != EAxisList::None ) ||
			( GetWidgetMode() == FWidget::WM_2D && Widget->GetCurrentAxis() != EAxisList::Rotate2D &&  Widget->GetCurrentAxis() != EAxisList::None ) ) )
		{
			return true;
		}


		//ALL other cases hide the mouse
		return false;
	}
	else
	{
		//current system - do not show cursor when mouse is down
		return false;
	}
}

void FEditorViewportClient::DrawAxes(FViewport* InViewport, FCanvas* Canvas, const FRotator* InRotation, EAxisList::Type InAxis)
{
	FMatrix ViewTM = FMatrix::Identity;
	if ( bUsingOrbitCamera)
	{
		FViewportCameraTransform& ViewTransform = GetViewTransform();
		ViewTM = FRotationMatrix(ViewTransform.ComputeOrbitMatrix().InverseFast().Rotator());
	}
	else
	{
		ViewTM = FRotationMatrix( GetViewRotation() );
	}


	if( InRotation )
	{
		ViewTM = FRotationMatrix( *InRotation );
	}

	const int32 SizeX = InViewport->GetSizeXY().X / Canvas->GetDPIScale();
	const int32 SizeY = InViewport->GetSizeXY().Y / Canvas->GetDPIScale();

	const FIntPoint AxisOrigin( 30, SizeY - 30 );
	const float AxisSize = 25.f;

	UFont* Font = GEngine->GetSmallFont();
	int32 XL, YL;
	StringSize(Font, XL, YL, TEXT("Z"));

	FVector AxisVec;
	FIntPoint AxisEnd;
	FCanvasLineItem LineItem;
	FCanvasTextItem TextItem( FVector2D::ZeroVector, FText::GetEmpty(), Font, FLinearColor::White );
	if( ( InAxis & EAxisList::X ) ==  EAxisList::X)
	{
		AxisVec = AxisSize * ViewTM.InverseTransformVector( FVector(1,0,0) );
		AxisEnd = AxisOrigin + FIntPoint( AxisVec.Y, -AxisVec.Z );
		LineItem.SetColor( FLinearColor::Red );
		TextItem.SetColor( FLinearColor::Red );
		LineItem.Draw( Canvas, AxisOrigin, AxisEnd );
		TextItem.Text = LOCTEXT("XAxis","X");
		TextItem.Draw( Canvas, FVector2D(AxisEnd.X + 2, AxisEnd.Y - 0.5*YL) );
	}

	if( ( InAxis & EAxisList::Y ) == EAxisList::Y)
	{
		AxisVec = AxisSize * ViewTM.InverseTransformVector( FVector(0,1,0) );
		AxisEnd = AxisOrigin + FIntPoint( AxisVec.Y, -AxisVec.Z );
		LineItem.SetColor( FLinearColor::Green );
		TextItem.SetColor( FLinearColor::Green );
		LineItem.Draw( Canvas, AxisOrigin, AxisEnd );
		TextItem.Text = LOCTEXT("YAxis","Y");
		TextItem.Draw( Canvas, FVector2D(AxisEnd.X + 2, AxisEnd.Y - 0.5*YL) );

	}

	if( ( InAxis & EAxisList::Z ) == EAxisList::Z )
	{
		AxisVec = AxisSize * ViewTM.InverseTransformVector( FVector(0,0,1) );
		AxisEnd = AxisOrigin + FIntPoint( AxisVec.Y, -AxisVec.Z );
		LineItem.SetColor( FLinearColor::Blue );
		TextItem.SetColor( FLinearColor::Blue );
		LineItem.Draw( Canvas, AxisOrigin, AxisEnd );
		TextItem.Text = LOCTEXT("ZAxis","Z");
		TextItem.Draw( Canvas, FVector2D(AxisEnd.X + 2, AxisEnd.Y - 0.5*YL) );
	}
}

/** Convert the specified number (in cm or unreal units) into a readable string with relevant si units */
FString FEditorViewportClient::UnrealUnitsToSiUnits(float UnrealUnits)
{
	// Put it in mm to start off with
	UnrealUnits *= 10.f;

	const int32 OrderOfMagnitude = UnrealUnits > 0 ? FMath::TruncToInt(FMath::LogX(10.0f, UnrealUnits)) : 0;

	// Get an exponent applied to anything >= 1,000,000,000mm (1000km)
	const int32 Exponent = (OrderOfMagnitude - 6)  / 3;
	const FString ExponentString = Exponent > 0 ? FString::Printf(TEXT("e+%d"), Exponent*3) : TEXT("");

	float ScaledNumber = UnrealUnits;

	// Factor the order of magnitude into thousands and clamp it to km
	const int32 OrderOfThousands = OrderOfMagnitude / 3;
	if (OrderOfThousands != 0)
	{
		// Scale units to m or km (with the order of magnitude in 1000s)
		ScaledNumber /= FMath::Pow(1000.f, OrderOfThousands);
	}

	// Round to 2 S.F.
	const TCHAR* Approximation = TEXT("");
	{
		const int32 ScaledOrder = OrderOfMagnitude % (FMath::Max(OrderOfThousands, 1) * 3);
		const float RoundingDivisor = FMath::Pow(10.f, ScaledOrder) / 10.f;
		const int32 Rounded = FMath::TruncToInt(ScaledNumber / RoundingDivisor) * RoundingDivisor;
		if (ScaledNumber - Rounded > KINDA_SMALL_NUMBER)
		{
			ScaledNumber = Rounded;
			Approximation = TEXT("~");
		}
	}

	if (OrderOfMagnitude <= 2)
	{
		// Always show cm not mm
		ScaledNumber /= 10;
	}

	static const TCHAR* UnitText[] = { TEXT("cm"), TEXT("m"), TEXT("km") };
	if (FMath::Fmod(ScaledNumber, 1.f) > KINDA_SMALL_NUMBER)
	{
		return FString::Printf(TEXT("%s%.1f%s%s"), Approximation, ScaledNumber, *ExponentString, UnitText[FMath::Min(OrderOfThousands, 2)]);
	}
	else
	{
		return FString::Printf(TEXT("%s%d%s%s"), Approximation, FMath::TruncToInt(ScaledNumber), *ExponentString, UnitText[FMath::Min(OrderOfThousands, 2)]);
	}
}

void FEditorViewportClient::DrawScaleUnits(FViewport* InViewport, FCanvas* Canvas, const FSceneView& InView)
{
	const float UnitsPerPixel = GetOrthoUnitsPerPixel(InViewport);

	// Find the closest power of ten to our target width
	static const int32 ApproxTargetMarkerWidthPx = 100;
	const float SegmentWidthUnits = UnitsPerPixel > 0 ? FMath::Pow(10.f, FMath::RoundToFloat(FMath::LogX(10.f, UnitsPerPixel * ApproxTargetMarkerWidthPx))) : 0.f;

	const FString DisplayText = UnrealUnitsToSiUnits(SegmentWidthUnits);

	UFont* Font = GEngine->GetTinyFont();
	int32 TextWidth, TextHeight;
	StringSize(Font, TextWidth, TextHeight, *DisplayText);

	// Origin is the bottom left of the scale
	const FIntPoint StartPoint(80, InViewport->GetSizeXY().Y/Canvas->GetDPIScale() - 30);
	const FIntPoint EndPoint = StartPoint + (UnitsPerPixel != 0 ? FIntPoint(SegmentWidthUnits / UnitsPerPixel, 0) : FIntPoint(0,0));

	// Sort out the color for the text and widget
	FLinearColor HSVBackground = InView.BackgroundColor.LinearRGBToHSV().CopyWithNewOpacity(1.f);
	const int32 Sign = (0.5f - HSVBackground.B) / FMath::Abs(HSVBackground.B - 0.5f);
	HSVBackground.B = HSVBackground.B + Sign*0.4f;
	const FLinearColor SegmentColor = HSVBackground.HSVToLinearRGB();

	const FIntPoint VerticalTickOffset(0, -3);

	// Draw the scale
	FCanvasLineItem LineItem;
	LineItem.SetColor(SegmentColor);
	LineItem.Draw(Canvas, StartPoint, StartPoint + VerticalTickOffset);
	LineItem.Draw(Canvas, StartPoint, EndPoint);
	LineItem.Draw(Canvas, EndPoint, EndPoint + VerticalTickOffset);

	// Draw the text
	FCanvasTextItem TextItem(EndPoint + FIntPoint(-(TextWidth + 3), -TextHeight), FText::FromString(DisplayText), Font, SegmentColor);
	TextItem.Draw(Canvas);
}

void FEditorViewportClient::OnOrthoZoom( const struct FInputEventState& InputState, float Scale )
{
	FViewport* InputStateViewport = InputState.GetViewport();
	FKey Key = InputState.GetKey();

	// Scrolling the mousewheel up/down zooms the orthogonal viewport in/out.
	int32 Delta = 25 * Scale;
	if( Key == EKeys::MouseScrollUp || Key == EKeys::Add )
	{
		Delta *= -1;
	}

	//Extract current state
	int32 ViewportWidth = InputStateViewport->GetSizeXY().X;
	int32 ViewportHeight = InputStateViewport->GetSizeXY().Y;

	FVector OldOffsetFromCenter;

	const bool bCenterZoomAroundCursor = GetDefault<ULevelEditorViewportSettings>()->bCenterZoomAroundCursor && (Key == EKeys::MouseScrollDown || Key == EKeys::MouseScrollUp );

	if (bCenterZoomAroundCursor)
	{
		//Y is actually backwards, but since we're move the camera opposite the cursor to center, we negate both
		//therefore the x is negated
		//X Is backwards, negate it
		//default to viewport mouse position
		int32 CenterX = InputStateViewport->GetMouseX();
		int32 CenterY = InputStateViewport->GetMouseY();
		if (ShouldUseMoveCanvasMovement())
		{
			//use virtual mouse while dragging (normal mouse is clamped when invisible)
			CenterX = LastMouseX;
			CenterY = LastMouseY;
		}
		int32 DeltaFromCenterX = -(CenterX - (ViewportWidth>>1));
		int32 DeltaFromCenterY =  (CenterY - (ViewportHeight>>1));
		switch( GetViewportType() )
		{
		case LVT_OrthoXY:
			OldOffsetFromCenter.Set(DeltaFromCenterX, -DeltaFromCenterY, 0.0f);
			break;
		case LVT_OrthoXZ:
			OldOffsetFromCenter.Set(DeltaFromCenterX, 0.0f, DeltaFromCenterY);
			break;
		case LVT_OrthoYZ:
			OldOffsetFromCenter.Set(0.0f, DeltaFromCenterX, DeltaFromCenterY);
			break;
		case LVT_OrthoNegativeXY:
			OldOffsetFromCenter.Set(-DeltaFromCenterX, -DeltaFromCenterY, 0.0f);
			break;
		case LVT_OrthoNegativeXZ:
			OldOffsetFromCenter.Set(-DeltaFromCenterX, 0.0f, DeltaFromCenterY);
			break;
		case LVT_OrthoNegativeYZ:
			OldOffsetFromCenter.Set(0.0f, -DeltaFromCenterX, DeltaFromCenterY);
			break;
		case LVT_OrthoFreelook:
			//@TODO: CAMERA: How to handle this
			break;
		case LVT_Perspective:
			break;
		}
	}

	//save off old zoom
	const float OldUnitsPerPixel = GetOrthoUnitsPerPixel(Viewport);

	//update zoom based on input
	SetOrthoZoom( GetOrthoZoom() + (GetOrthoZoom() / CAMERA_ZOOM_DAMPEN) * Delta );
	SetOrthoZoom( FMath::Clamp<float>( GetOrthoZoom(), MIN_ORTHOZOOM, MAX_ORTHOZOOM ) );

	if (bCenterZoomAroundCursor)
	{
		//This is the equivalent to moving the viewport to center about the cursor, zooming, and moving it back a proportional amount towards the cursor
		FVector FinalDelta = (GetOrthoUnitsPerPixel(Viewport) - OldUnitsPerPixel)*OldOffsetFromCenter;

		//now move the view location proportionally
		SetViewLocation( GetViewLocation() + FinalDelta );
	}

	const bool bInvalidateViews = true;

	// Update linked ortho viewport movement based on updated zoom and view location,
	UpdateLinkedOrthoViewports( bInvalidateViews );

	const bool bInvalidateHitProxies = true;

	Invalidate( bInvalidateViews, bInvalidateHitProxies );

	//mark "externally moved" so context menu doesn't come up
	MouseDeltaTracker->SetExternalMovement();
}

void FEditorViewportClient::OnDollyPerspectiveCamera( const FInputEventState& InputState )
{
	FKey Key = InputState.GetKey();

	// Scrolling the mousewheel up/down moves the perspective viewport forwards/backwards.
	FVector Drag(0,0,0);

	const FRotator& ViewRotation = GetViewRotation();
	Drag.X = FMath::Cos( ViewRotation.Yaw * PI / 180.f ) * FMath::Cos( ViewRotation.Pitch * PI / 180.f );
	Drag.Y = FMath::Sin( ViewRotation.Yaw * PI / 180.f ) * FMath::Cos( ViewRotation.Pitch * PI / 180.f );
	Drag.Z = FMath::Sin( ViewRotation.Pitch * PI / 180.f );

	if( Key == EKeys::MouseScrollDown )
	{
		Drag = -Drag;
	}

	const float CameraSpeed = GetCameraSpeed(GetDefault<ULevelEditorViewportSettings>()->MouseScrollCameraSpeed);
	Drag *= CameraSpeed * 32.f;

	const bool bDollyCamera = true;
	MoveViewportCamera( Drag, FRotator::ZeroRotator, bDollyCamera );
	Invalidate( true, true );

	FEditorDelegates::OnDollyPerspectiveCamera.Broadcast(Drag, ViewIndex);
}

void FEditorViewportClient::OnChangeCameraSpeed( const struct FInputEventState& InputState )
{
	const float MinCameraSpeedScale = 0.1f;
	const float MaxCameraSpeedScale = 10.0f;

	FKey Key = InputState.GetKey();

	// Adjust and clamp the camera speed scale
	if( Key == EKeys::MouseScrollUp )
	{
		if( FlightCameraSpeedScale >= 2.0f )
		{
			FlightCameraSpeedScale += 0.5f;
		}
		else if( FlightCameraSpeedScale >= 1.0f )
		{
			FlightCameraSpeedScale += 0.2f;
		}
		else
		{
			FlightCameraSpeedScale += 0.1f;
		}
	}
	else
	{
		if( FlightCameraSpeedScale > 2.49f )
		{
			FlightCameraSpeedScale -= 0.5f;
		}
		else if( FlightCameraSpeedScale >= 1.19f )
		{
			FlightCameraSpeedScale -= 0.2f;
		}
		else
		{
			FlightCameraSpeedScale -= 0.1f;
		}
	}

	FlightCameraSpeedScale = FMath::Clamp( FlightCameraSpeedScale, MinCameraSpeedScale, MaxCameraSpeedScale );

	if( FMath::IsNearlyEqual( FlightCameraSpeedScale, 1.0f, 0.01f ) )
	{
		// Snap to 1.0 if we're really close to that
		FlightCameraSpeedScale = 1.0f;
	}
}

void FEditorViewportClient::AddReferencedObjects( FReferenceCollector& Collector )
{
	if( PreviewScene )
	{
		PreviewScene->AddReferencedObjects( Collector );
	}

	if (ViewState.GetReference())
	{
		ViewState.GetReference()->AddReferencedObjects(Collector);
	}

	for (FSceneViewStateReference &StereoViewState : StereoViewStates)
	{
		if (StereoViewState.GetReference())
		{
			StereoViewState.GetReference()->AddReferencedObjects(Collector);
		}
	}
}

FString FEditorViewportClient::GetReferencerName() const
{
	return TEXT("FEditorViewportClient");
}

void FEditorViewportClient::ProcessClick(class FSceneView& View, class HHitProxy* HitProxy, FKey Key, EInputEvent Event, uint32 HitX, uint32 HitY)
{
	const FViewportClick Click(&View, this, Key, Event, HitX, HitY);
	ModeTools->HandleClick(this, HitProxy, Click);
}

bool FEditorViewportClient::InputWidgetDelta(FViewport* InViewport, EAxisList::Type CurrentAxis, FVector& Drag, FRotator& Rot, FVector& Scale)
{
	if (ModeTools->InputDelta(this, Viewport, Drag, Rot, Scale))
	{
		if (ModeTools->AllowWidgetMove())
		{
			ModeTools->PivotLocation += Drag;
			ModeTools->SnappedLocation += Drag;
		}

		// Update visuals of the rotate widget
		ApplyDeltaToRotateWidget(Rot);
		return true;
	}
	else
	{
		return false;
	}
}

void FEditorViewportClient::SetWidgetMode(FWidget::EWidgetMode NewMode)
{
	if (!ModeTools->IsTracking() && !IsFlightCameraActive())
	{
		ModeTools->SetWidgetMode(NewMode);

		// force an invalidation (non-deferred) of the hit proxy here, otherwise we will
		// end up checking against an incorrect hit proxy if the cursor is not moved
		Viewport->InvalidateHitProxy();
		bShouldCheckHitProxy = true;

		// Fire event delegate
		ModeTools->BroadcastWidgetModeChanged(NewMode);
	}

	RedrawAllViewportsIntoThisScene();
}

bool FEditorViewportClient::CanSetWidgetMode(FWidget::EWidgetMode NewMode) const
{
	return ModeTools->UsesTransformWidget(NewMode) == true;
}

FWidget::EWidgetMode FEditorViewportClient::GetWidgetMode() const
{
	return ModeTools->GetWidgetMode();
}

FVector FEditorViewportClient::GetWidgetLocation() const
{
	return ModeTools->GetWidgetLocation();
}

FMatrix FEditorViewportClient::GetWidgetCoordSystem() const
{
	return ModeTools->GetCustomInputCoordinateSystem();
}

FMatrix FEditorViewportClient::GetLocalCoordinateSystem() const
{
	return ModeTools->GetLocalCoordinateSystem();
}

void FEditorViewportClient::SetWidgetCoordSystemSpace(ECoordSystem NewCoordSystem)
{
	ModeTools->SetCoordSystem(NewCoordSystem);
	RedrawAllViewportsIntoThisScene();
}

ECoordSystem FEditorViewportClient::GetWidgetCoordSystemSpace() const
{
	return ModeTools->GetCoordSystem();
}

void FEditorViewportClient::ApplyDeltaToRotateWidget(const FRotator& InRot)
{
	//apply rotation to translate rotate widget
	if (!InRot.IsZero())
	{
		FRotator TranslateRotateWidgetRotation(0, ModeTools->TranslateRotateXAxisAngle, 0);
		TranslateRotateWidgetRotation += InRot;
		ModeTools->TranslateRotateXAxisAngle = TranslateRotateWidgetRotation.Yaw;

		FRotator Widget2DRotation(ModeTools->TranslateRotate2DAngle, 0, 0);
		Widget2DRotation += InRot;
		ModeTools->TranslateRotate2DAngle = Widget2DRotation.Pitch;
	}
}

void FEditorViewportClient::RedrawAllViewportsIntoThisScene()
{
	Invalidate();
}

FSceneInterface* FEditorViewportClient::GetScene() const
{
	UWorld* World = GetWorld();
	if( World )
	{
		return World->Scene;
	}

	return NULL;
}

UWorld* FEditorViewportClient::GetWorld() const
{
	UWorld* OutWorldPtr = NULL;
	// If we have a valid scene get its world
	if( PreviewScene )
	{
		OutWorldPtr = PreviewScene->GetWorld();
	}
	if ( OutWorldPtr == NULL )
	{
		OutWorldPtr = GWorld;
	}
	return OutWorldPtr;
}

void FEditorViewportClient::DrawCanvas(FViewport& InViewport, FSceneView& View, FCanvas& Canvas)
{
	// Information string
	Canvas.DrawShadowedString(4, 4, *ModeTools->InfoString, GEngine->GetSmallFont(), FColor::White);

	ModeTools->DrawHUD(this, &InViewport, &View, &Canvas);
}

void FEditorViewportClient::SetupViewForRendering(FSceneViewFamily& ViewFamily, FSceneView& View)
{
	if (ViewFamily.EngineShowFlags.Wireframe)
	{
		// Wireframe color is emissive-only, and mesh-modifying materials do not use material substitution, hence...
		View.DiffuseOverrideParameter = FVector4(0.f, 0.f, 0.f, 0.f);
		View.SpecularOverrideParameter = FVector4(0.f, 0.f, 0.f, 0.f);
	}
	else if (ViewFamily.EngineShowFlags.OverrideDiffuseAndSpecular)
	{
		View.DiffuseOverrideParameter = FVector4(GEngine->LightingOnlyBrightness.R, GEngine->LightingOnlyBrightness.G, GEngine->LightingOnlyBrightness.B, 0.0f);
		View.SpecularOverrideParameter = FVector4(.1f, .1f, .1f, 0.0f);
	}
	else if (ViewFamily.EngineShowFlags.ReflectionOverride)
	{
		View.DiffuseOverrideParameter = FVector4(0.f, 0.f, 0.f, 0.f);
		View.SpecularOverrideParameter = FVector4(1, 1, 1, 0.0f);
		View.NormalOverrideParameter = FVector4(0, 0, 1, 0.0f);
		View.RoughnessOverrideParameter = FVector2D(0.0f, 0.0f);
	}

	if (!ViewFamily.EngineShowFlags.Diffuse)
	{
		View.DiffuseOverrideParameter = FVector4(0.f, 0.f, 0.f, 0.f);
	}

	if (!ViewFamily.EngineShowFlags.Specular)
	{
		View.SpecularOverrideParameter = FVector4(0.f, 0.f, 0.f, 0.f);
	}

	View.CurrentBufferVisualizationMode = CurrentBufferVisualizationMode;
#if RHI_RAYTRACING
	View.CurrentRayTracingDebugVisualizationMode = CurrentRayTracingDebugVisualizationMode;
#endif

	//Look if the pixel inspector tool is on
	View.bUsePixelInspector = false;
	FPixelInspectorModule& PixelInspectorModule = FModuleManager::LoadModuleChecked<FPixelInspectorModule>(TEXT("PixelInspectorModule"));
	bool IsInspectorActive = PixelInspectorModule.IsPixelInspectorEnable();
	View.bUsePixelInspector = IsInspectorActive;
	FIntPoint InspectViewportPos = FIntPoint(-1, -1);
	if (IsInspectorActive)
	{
		if (CurrentMousePos == FIntPoint(-1, -1))
		{
			uint32 CoordinateViewportId = 0;
			PixelInspectorModule.GetCoordinatePosition(InspectViewportPos, CoordinateViewportId);

			bool IsCoordinateInViewport = InspectViewportPos.X <= Viewport->GetSizeXY().X && InspectViewportPos.Y <= Viewport->GetSizeXY().Y;
			IsInspectorActive = IsCoordinateInViewport && (CoordinateViewportId == View.State->GetViewKey());
			if (IsInspectorActive)
			{
				PixelInspectorModule.SetViewportInformation(View.State->GetViewKey(), Viewport->GetSizeXY());
			}
		}
		else
		{
			InspectViewportPos = CurrentMousePos;
			PixelInspectorModule.SetViewportInformation(View.State->GetViewKey(), Viewport->GetSizeXY());
			PixelInspectorModule.SetCoordinatePosition(InspectViewportPos, false);
		}
	}

	if (IsInspectorActive)
	{
		// Ready to send a request
		FSceneInterface *SceneInterface = GetScene();

		FVector2D InspectViewportUV(
			(InspectViewportPos.X + 0.5f) / float(View.UnscaledViewRect.Width()),
			(InspectViewportPos.Y + 0.5f) / float(View.UnscaledViewRect.Height()));

		PixelInspectorModule.CreatePixelInspectorRequest(InspectViewportUV, View.State->GetViewKey(), SceneInterface, bInGameViewMode, View.State->GetPreExposure());
	}
	else if (!View.bUsePixelInspector && CurrentMousePos != FIntPoint(-1, -1))
	{
		//Track in case the user hit esc key to stop inspecting pixel
		PixelInspectorRealtimeManagement(this, true);
	}
}

void FEditorViewportClient::Draw(FViewport* InViewport, FCanvas* Canvas)
{
	FViewport* ViewportBackup = Viewport;
	Viewport = InViewport ? InViewport : Viewport;

	// Determine whether we should use world time or real time based on the scene.
	float TimeSeconds;
	float RealTimeSeconds;
	float DeltaTimeSeconds;

	UWorld* World = GetWorld();
	// During Simulation blueprints are directly using the World time, causing a mismatch with Material's Frame time
	if (!World || ( GetScene() != World->Scene) || (IsRealtime() && !IsSimulateInEditorViewport()))
	{
		// Use time relative to start time to avoid issues with float vs double
		TimeSeconds = FApp::GetCurrentTime() - GStartTime;
		RealTimeSeconds = FApp::GetCurrentTime() - GStartTime;
		DeltaTimeSeconds = FApp::GetDeltaTime();
	}
	else
	{
		TimeSeconds = World->GetTimeSeconds();
		RealTimeSeconds = World->GetRealTimeSeconds();
		DeltaTimeSeconds = World->GetDeltaSeconds();
	}

	// Allow HMD to modify the view later, just before rendering
	const bool bStereoRendering = GEngine->IsStereoscopic3D( InViewport );
	FCanvas* DebugCanvas = Viewport->GetDebugCanvas();
	if (DebugCanvas)
	{
		DebugCanvas->SetScaledToRenderTarget(bStereoRendering);
		DebugCanvas->SetStereoRendering(bStereoRendering);
	}
	Canvas->SetScaledToRenderTarget(bStereoRendering);
	Canvas->SetStereoRendering(bStereoRendering);

	// Setup a FSceneViewFamily/FSceneView for the viewport.
	FSceneViewFamilyContext ViewFamily(FSceneViewFamily::ConstructionValues(
		Canvas->GetRenderTarget(),
		GetScene(),
		EngineShowFlags)
		.SetWorldTimes( TimeSeconds, DeltaTimeSeconds, RealTimeSeconds )
		.SetRealtimeUpdate( IsRealtime() && FSlateThrottleManager::Get().IsAllowingExpensiveTasks() )
		.SetViewModeParam( ViewModeParam, ViewModeParamName ) );

	ViewFamily.EngineShowFlags = EngineShowFlags;

	UpdateDebugViewModeShaders();

	if( ModeTools->GetActiveMode( FBuiltinEditorModes::EM_InterpEdit ) == 0 || !AllowsCinematicControl() )
	{
		if( !EngineShowFlags.Game )
		{
			// in the editor, disable camera motion blur and other rendering features that rely on the former frame
			// unless the view port is Matinee controlled
			ViewFamily.EngineShowFlags.CameraInterpolation = 0;
		}

		if (!bStereoRendering)
		{
			// stereo is enabled, as many HMDs require this for proper visuals
			ViewFamily.EngineShowFlags.SetScreenPercentage(false);
		}
	}

	ViewFamily.ViewExtensions = GEngine->ViewExtensions->GatherActiveExtensions(InViewport);

	for (auto ViewExt : ViewFamily.ViewExtensions)
	{
		ViewExt->SetupViewFamily(ViewFamily);
	}

	EViewModeIndex CurrentViewMode = GetViewMode();
	ViewFamily.ViewMode = CurrentViewMode;

	const bool bVisualizeBufferEnabled = CurrentViewMode == VMI_VisualizeBuffer && CurrentBufferVisualizationMode != NAME_None;
	const bool bRayTracingDebugEnabled = CurrentViewMode == VMI_RayTracingDebug && CurrentRayTracingDebugVisualizationMode != NAME_None;
	const bool bCanDisableTonemapper = bVisualizeBufferEnabled || (bRayTracingDebugEnabled && !FRayTracingDebugVisualizationMenuCommands::DebugModeShouldBeTonemapped(CurrentRayTracingDebugVisualizationMode));
	
	EngineShowFlagOverride(ESFIM_Editor, ViewFamily.ViewMode, ViewFamily.EngineShowFlags, bCanDisableTonemapper);
	EngineShowFlagOrthographicOverride(IsPerspective(), ViewFamily.EngineShowFlags);

	UpdateLightingShowFlags( ViewFamily.EngineShowFlags );

	ViewFamily.ExposureSettings = ExposureSettings;

	ViewFamily.LandscapeLODOverride = LandscapeLODOverride;

	FSceneView* View = nullptr;

	// Stereo rendering
	const bool bStereoDeviceActive = bStereoRendering && GEngine->StereoRenderingDevice.IsValid();
	int32 NumViews = bStereoRendering ? GEngine->StereoRenderingDevice->GetDesiredNumberOfViews(bStereoRendering) : 1;
	for( int StereoViewIndex = 0; StereoViewIndex < NumViews; ++StereoViewIndex )
	{
		const EStereoscopicPass StereoPass = bStereoRendering ? GEngine->StereoRenderingDevice->GetViewPassForIndex(bStereoRendering, StereoViewIndex) : eSSP_FULL;

		View = CalcSceneView( &ViewFamily, StereoPass );

		SetupViewForRendering(ViewFamily,*View);

	    FSlateRect SafeFrame;
	    View->CameraConstrainedViewRect = View->UnscaledViewRect;
	    if (CalculateEditorConstrainedViewRect(SafeFrame, Viewport, Canvas->GetDPIScale()))
	    {
		    View->CameraConstrainedViewRect = FIntRect(SafeFrame.Left, SafeFrame.Top, SafeFrame.Right, SafeFrame.Bottom);
	    }
 	}

	if (IsAspectRatioConstrained())
	{
		// Clear the background to black if the aspect ratio is constrained, as the scene view won't write to all pixels.
		Canvas->Clear(FLinearColor::Black);
	}

	// If not doing VR rendering, apply DPI derived resolution fraction even if show flag is disabled
	if (!bStereoRendering && SupportsLowDPIPreview() && IsLowDPIPreview() && ViewFamily.SupportsScreenPercentage())
	{
		ViewFamily.SecondaryViewFraction = GetDPIDerivedResolutionFraction();
	}

	// If a screen percentage interface was not set by one of the view extension, then set the legacy one.
	if (ViewFamily.GetScreenPercentageInterface() == nullptr)
	{
		float GlobalResolutionFraction = 1.0f;

		// If not doing VR rendering, apply preview resolution fraction.
		if (!bStereoRendering && SupportsPreviewResolutionFraction() && ViewFamily.SupportsScreenPercentage())
		{
			GlobalResolutionFraction = PreviewResolutionFraction;

			// Force screen percentage's engine show flag to be turned on for preview screen percentage.
			ViewFamily.EngineShowFlags.ScreenPercentage = (GlobalResolutionFraction != 1.0);
		}

		// In editor viewport, we ignore r.ScreenPercentage and FPostProcessSettings::ScreenPercentage by design.
		ViewFamily.SetScreenPercentageInterface(new FLegacyScreenPercentageDriver(
			ViewFamily, GlobalResolutionFraction, /* AllowPostProcessSettingsScreenPercentage = */ false));
	}

	// Draw the 3D scene
	GetRendererModule().BeginRenderingViewFamily(Canvas,&ViewFamily);

	if (View)
	{
		DrawCanvas( *Viewport, *View, *Canvas );

		DrawSafeFrames(*Viewport, *View, *Canvas);
	}

	// Remove temporary debug lines.
	// Possibly a hack. Lines may get added without the scene being rendered etc.
	if (World->LineBatcher != NULL && (World->LineBatcher->BatchedLines.Num() || World->LineBatcher->BatchedPoints.Num() || World->LineBatcher->BatchedMeshes.Num() ) )
	{
		World->LineBatcher->Flush();
	}

	if (World->ForegroundLineBatcher != NULL && (World->ForegroundLineBatcher->BatchedLines.Num() || World->ForegroundLineBatcher->BatchedPoints.Num() || World->ForegroundLineBatcher->BatchedMeshes.Num() ) )
	{
		World->ForegroundLineBatcher->Flush();
	}


	// Draw the widget.
	if (Widget && bShowWidget)
	{
		Widget->DrawHUD( Canvas );
	}

	// Axes indicators
	if (bDrawAxes && !ViewFamily.EngineShowFlags.Game && !GLevelEditorModeTools().IsViewportUIHidden())
	{
		switch (GetViewportType())
		{
		case LVT_OrthoXY:
			{
				const FRotator XYRot(-90.0f, -90.0f, 0.0f);
				DrawAxes(Viewport, Canvas, &XYRot, EAxisList::XY);
				if (View)
				{
					DrawScaleUnits(Viewport, Canvas, *View);
				}
				break;
			}
		case LVT_OrthoXZ:
			{
				const FRotator XZRot(0.0f, -90.0f, 0.0f);
				DrawAxes(Viewport, Canvas, &XZRot, EAxisList::XZ);
				if (View)
				{
					DrawScaleUnits(Viewport, Canvas, *View);
				}
				break;
			}
		case LVT_OrthoYZ:
			{
				const FRotator YZRot(0.0f, 0.0f, 0.0f);
				DrawAxes(Viewport, Canvas, &YZRot, EAxisList::YZ);
				if (View)
				{
					DrawScaleUnits(Viewport, Canvas, *View);
				}
				break;
			}
		case LVT_OrthoNegativeXY:
			{
				const FRotator XYRot(90.0f, 90.0f, 0.0f);
				DrawAxes(Viewport, Canvas, &XYRot, EAxisList::XY);
				if (View)
				{
					DrawScaleUnits(Viewport, Canvas, *View);
				}
				break;
			}
		case LVT_OrthoNegativeXZ:
			{
				const FRotator XZRot(0.0f, 90.0f, 0.0f);
				DrawAxes(Viewport, Canvas, &XZRot, EAxisList::XZ);
				if (View)
				{
					DrawScaleUnits(Viewport, Canvas, *View);
				}
				break;
			}
		case LVT_OrthoNegativeYZ:
			{
				const FRotator YZRot(0.0f, 180.0f, 0.0f);
				DrawAxes(Viewport, Canvas, &YZRot, EAxisList::YZ);
				if (View)
				{
					DrawScaleUnits(Viewport, Canvas, *View);
				}
				break;
			}
		default:
			{
				DrawAxes(Viewport, Canvas);
				break;
			}
		}
	}

	// NOTE: DebugCanvasObject will be created by UDebugDrawService::Draw() if it doesn't already exist.
	UDebugDrawService::Draw(ViewFamily.EngineShowFlags, Viewport, View, DebugCanvas);
	UCanvas* DebugCanvasObject = FindObjectChecked<UCanvas>(GetTransientPackage(),TEXT("DebugCanvasObject"));
	DebugCanvasObject->Canvas = DebugCanvas;
	DebugCanvasObject->Init( Viewport->GetSizeXY().X, Viewport->GetSizeXY().Y, View , DebugCanvas);


	// Stats display
	if( IsRealtime() && ShouldShowStats() && DebugCanvas)
	{
		const int32 XPos = 4;
		TArray< FDebugDisplayProperty > EmptyPropertyArray;
		DrawStatsHUD( World, Viewport, DebugCanvas, NULL, EmptyPropertyArray, GetViewLocation(), GetViewRotation() );
	}

	if( bStereoRendering && GEngine->XRSystem.IsValid() )
	{
#if 0 && !UE_BUILD_SHIPPING // TODO remove DrawDebug from the IHeadmountedDisplayInterface
		GEngine->XRSystem->DrawDebug(DebugCanvasObject);
#endif
	}

	if(!IsRealtime())
	{
		// Wait for the rendering thread to finish drawing the view before returning.
		// This reduces the apparent latency of dragging the viewport around.
		FlushRenderingCommands();
	}

	Viewport = ViewportBackup;
}

void FEditorViewportClient::Draw(const FSceneView* View, FPrimitiveDrawInterface* PDI)
{
	// Draw the drag tool.
	MouseDeltaTracker->Render3DDragTool( View, PDI );

	// Draw the widget.
	if (Widget && bShowWidget)
	{
		Widget->Render( View, PDI, this );
	}

	if( bUsesDrawHelper )
	{
		DrawHelper.Draw( View, PDI );
	}

	ModeTools->DrawActiveModes(View, PDI);

	// Draw the current editor mode.
	ModeTools->Render(View, Viewport, PDI);

	// Draw the preview scene light visualization
	DrawPreviewLightVisualization(View, PDI);

	// This viewport was just rendered, reset this value.
	FramesSinceLastDraw = 0;
}

void FEditorViewportClient::DrawPreviewLightVisualization(const FSceneView* View, FPrimitiveDrawInterface* PDI)
{
	// Draw the indicator of the current light direction if it was recently moved
	if ((PreviewScene != nullptr) && (PreviewScene->DirectionalLight != nullptr) && (MovingPreviewLightTimer > 0.0f))
	{
		const float A = MovingPreviewLightTimer / PreviewLightConstants::MovingPreviewLightTimerDuration;

		ULightComponent* Light = PreviewScene->DirectionalLight;

		const FLinearColor ArrowColor = Light->LightColor;

		// Figure out where the light is (ignoring position for directional lights)
		const FTransform LightLocalToWorldRaw = Light->GetComponentToWorld();
		FTransform LightLocalToWorld = LightLocalToWorldRaw;
		if (Light->IsA(UDirectionalLightComponent::StaticClass()))
		{
			LightLocalToWorld.SetTranslation(FVector::ZeroVector);
		}
		LightLocalToWorld.SetScale3D(FVector(1.0f));

		// Project the last mouse position during the click into world space
		FVector LastMouseWorldPos;
		FVector LastMouseWorldDir;
		View->DeprojectFVector2D(MovingPreviewLightSavedScreenPos, /*out*/ LastMouseWorldPos, /*out*/ LastMouseWorldDir);

		// The world pos may be nuts due to a super distant near plane for orthographic cameras, so find the closest
		// point to the origin along the ray
		LastMouseWorldPos = FMath::ClosestPointOnLine(LastMouseWorldPos, LastMouseWorldPos + LastMouseWorldDir * WORLD_MAX, FVector::ZeroVector);

		// Figure out the radius to draw the light preview ray at
		const FVector LightToMousePos = LastMouseWorldPos - LightLocalToWorld.GetTranslation();
		const float LightToMouseRadius = FMath::Max(LightToMousePos.Size(), PreviewLightConstants::MinMouseRadius);

		const float ArrowLength = FMath::Max(PreviewLightConstants::MinArrowLength, LightToMouseRadius * PreviewLightConstants::MouseLengthToArrowLenghtRatio);
		const float ArrowSize = PreviewLightConstants::ArrowLengthToSizeRatio * ArrowLength;
		const float ArrowThickness = FMath::Max(PreviewLightConstants::ArrowLengthToThicknessRatio * ArrowLength, PreviewLightConstants::MinArrowThickness);

		const FVector ArrowOrigin = LightLocalToWorld.TransformPosition(FVector(-LightToMouseRadius - 0.5f * ArrowLength, 0.0f, 0.0f));
		const FVector ArrowDirection = LightLocalToWorld.TransformVector(FVector(-1.0f, 0.0f, 0.0f));

		const FQuatRotationTranslationMatrix ArrowToWorld(LightLocalToWorld.GetRotation(), ArrowOrigin);

		DrawDirectionalArrow(PDI, ArrowToWorld, ArrowColor, ArrowLength, ArrowSize, SDPG_World, ArrowThickness);
	}
}

void FEditorViewportClient::RenderDragTool(const FSceneView* View, FCanvas* Canvas)
{
	MouseDeltaTracker->RenderDragTool(View, Canvas);
}

FLinearColor FEditorViewportClient::GetBackgroundColor() const
{
	return PreviewScene ? PreviewScene->GetBackgroundColor() : FColor(55, 55, 55);
}

void FEditorViewportClient::SetCameraSetup(
	const FVector& LocationForOrbiting,
	const FRotator& InOrbitRotation,
	const FVector& InOrbitZoom,
	const FVector& InOrbitLookAt,
	const FVector& InViewLocation,
	const FRotator &InViewRotation )
{
	if( bUsingOrbitCamera )
	{
		SetViewRotation( InOrbitRotation );
		SetViewLocation( InViewLocation + InOrbitZoom );
		SetLookAtLocation( InOrbitLookAt );
	}
	else
	{
		SetViewLocation( InViewLocation );
		SetViewRotation( InViewRotation );
	}


	// Save settings for toggling between orbit and unlocked camera
	DefaultOrbitLocation = InViewLocation;
	DefaultOrbitRotation = InOrbitRotation;
	DefaultOrbitZoom = InOrbitZoom;
	DefaultOrbitLookAt = InOrbitLookAt;
}

// Determines which axis InKey and InDelta most refer to and returns
// a corresponding FVector.  This vector represents the mouse movement
// translated into the viewports/widgets axis space.
//
// @param InNudge		If 1, this delta is coming from a keyboard nudge and not the mouse

FVector FEditorViewportClient::TranslateDelta( FKey InKey, float InDelta, bool InNudge )
{
	const bool LeftMouseButtonDown = Viewport->KeyState(EKeys::LeftMouseButton);
	const bool RightMouseButtonDown = Viewport->KeyState(EKeys::RightMouseButton);
	const bool bIsUsingTrackpad = FSlateApplication::Get().IsUsingTrackpad();

	FVector vec(0.0f, 0.0f, 0.0f);

	float X = InKey == EKeys::MouseX ? InDelta : 0.f;
	float Y = InKey == EKeys::MouseY ? InDelta : 0.f;

	switch( GetViewportType() )
	{
	case LVT_OrthoXY:
	case LVT_OrthoXZ:
	case LVT_OrthoYZ:
	case LVT_OrthoNegativeXY:
	case LVT_OrthoNegativeXZ:
	case LVT_OrthoNegativeYZ:
		{
			LastMouseX += X;
			LastMouseY -= Y;

			if ((X != 0.0f) || (Y!=0.0f))
			{
				MarkMouseMovedSinceClick();
			}

			//only invert x,y if we're moving the camera
			if( ShouldUseMoveCanvasMovement() )
			{
				if(Widget->GetCurrentAxis() == EAxisList::None)
				{
					X = -X;
					Y = -Y;
				}
			}

			//update the position
			Viewport->SetSoftwareCursorPosition( FVector2D( LastMouseX, LastMouseY ) );
			//UE_LOG(LogEditorViewport, Log, *FString::Printf( TEXT("can:%d %d") , LastMouseX , LastMouseY ));
			//change to grab hand
			SetRequiredCursorOverride( true , EMouseCursor::CardinalCross );
			//update and apply cursor visibility
			UpdateAndApplyCursorVisibility();

			FWidget::EWidgetMode WidgetMode = GetWidgetMode();
			bool bIgnoreOrthoScaling = (WidgetMode == FWidget::WM_Scale) && (Widget->GetCurrentAxis() != EAxisList::None);

			if( InNudge || bIgnoreOrthoScaling )
			{
				vec = FVector( X, Y, 0.f );
			}
			else
			{
				const float UnitsPerPixel = GetOrthoUnitsPerPixel(Viewport);
				vec = FVector( X * UnitsPerPixel, Y * UnitsPerPixel, 0.f );

				if( Widget->GetCurrentAxis() == EAxisList::None )
				{
					switch( GetViewportType() )
					{
					case LVT_OrthoXY:
						vec.Y *= -1.0f;
						break;
					case LVT_OrthoXZ:
						vec = FVector(X * UnitsPerPixel, 0.f, Y * UnitsPerPixel);
						break;
					case LVT_OrthoYZ:
						vec = FVector(0.f, X * UnitsPerPixel, Y * UnitsPerPixel);
						break;
 					case LVT_OrthoNegativeXY:
 						vec = FVector(-X * UnitsPerPixel, -Y * UnitsPerPixel, 0.0f);
 						break;
					case LVT_OrthoNegativeXZ:
						vec = FVector(-X * UnitsPerPixel, 0.f, Y * UnitsPerPixel);
						break;
					case LVT_OrthoNegativeYZ:
						vec = FVector(0.f, -X * UnitsPerPixel, Y * UnitsPerPixel);
						break;
					case LVT_OrthoFreelook:
					case LVT_Perspective:
						break;
					}
				}
			}
		}
		break;

	case LVT_OrthoFreelook://@TODO: CAMERA: Not sure what to do here
	case LVT_Perspective:
		// Update the software cursor position
		Viewport->SetSoftwareCursorPosition( FVector2D(Viewport->GetMouseX() , Viewport->GetMouseY() ) );
		vec = FVector( X, Y, 0.f );
		break;

	default:
		check(0);		// Unknown viewport type
		break;
	}

	if( IsOrtho() && ((LeftMouseButtonDown || bIsUsingTrackpad) && RightMouseButtonDown) && Y != 0.f )
	{
		vec = FVector(0,0,Y);
	}

	return vec;
}

bool FEditorViewportClient::InputAxis(FViewport* InViewport, int32 ControllerId, FKey Key, float Delta, float DeltaTime, int32 NumSamples, bool bGamepad)
{
	if (bDisableInput)
	{
		return true;
	}

	// Let the current mode have a look at the input before reacting to it.
	if (ModeTools->InputAxis(this, Viewport, ControllerId, Key, Delta, DeltaTime))
	{
		return true;
	}

	const bool bMouseButtonDown = InViewport->KeyState( EKeys::LeftMouseButton ) || InViewport->KeyState( EKeys::MiddleMouseButton ) || InViewport->KeyState( EKeys::RightMouseButton );
	const bool bLightMoveDown = InViewport->KeyState(EKeys::L);

	// Look at which axis is being dragged and by how much
	const float DragX = (Key == EKeys::MouseX) ? Delta : 0.f;
	const float DragY = (Key == EKeys::MouseY) ? Delta : 0.f;

	if( bLightMoveDown && bMouseButtonDown && PreviewScene )
	{
		// Adjust the preview light direction
		FRotator LightDir = PreviewScene->GetLightDirection();

		LightDir.Yaw += -DragX * EditorViewportClient::LightRotSpeed;
		LightDir.Pitch += -DragY * EditorViewportClient::LightRotSpeed;

		PreviewScene->SetLightDirection( LightDir );

		// Remember that we adjusted it for the visualization
		MovingPreviewLightTimer = PreviewLightConstants::MovingPreviewLightTimerDuration;
		MovingPreviewLightSavedScreenPos = FVector2D(LastMouseX, LastMouseY);

		Invalidate();
	}
	else
	{
		/**Save off axis commands for future camera work*/
		FCachedJoystickState* JoystickState = GetJoystickState(ControllerId);
		if (JoystickState)
		{
			JoystickState->AxisDeltaValues.Add(Key, Delta);
		}

		if( bIsTracking	)
		{
			// Accumulate and snap the mouse movement since the last mouse button click.
			MouseDeltaTracker->AddDelta( this, Key, Delta, 0 );
		}
	}

	// If we are using a drag tool, paint the viewport so we can see it update.
	if( MouseDeltaTracker->UsingDragTool() )
	{
		Invalidate( false, false );
	}

	return true;
}

static float AdjustGestureCameraRotation(float Delta, float AdjustLimit, float DeltaCutoff)
{
	const float AbsDelta = FMath::Abs(Delta);
	const float Scale = AbsDelta * (1.0f / AdjustLimit);
	if (AbsDelta > 0.0f && AbsDelta <= AdjustLimit)
	{
		return Delta * Scale;
	}
	const bool bIsUsingTrackpad = FSlateApplication::Get().IsUsingTrackpad();
	return bIsUsingTrackpad ? Delta : FMath::Clamp(Delta, -DeltaCutoff, DeltaCutoff);
}

bool FEditorViewportClient::InputGesture(FViewport* InViewport, EGestureEvent GestureType, const FVector2D& GestureDelta, bool bIsDirectionInvertedFromDevice)
{
	if (bDisableInput)
	{
		return true;
	}

	const FRotator& ViewRotation = GetViewRotation();

	const bool LeftMouseButtonDown = InViewport->KeyState(EKeys::LeftMouseButton);
	const bool RightMouseButtonDown = InViewport->KeyState(EKeys::RightMouseButton);

	const ELevelViewportType LevelViewportType = GetViewportType();

	const ULevelEditorViewportSettings* ViewportSettings = GetDefault<ULevelEditorViewportSettings>();

	switch (LevelViewportType)
	{
	case LVT_OrthoXY:
	case LVT_OrthoXZ:
	case LVT_OrthoYZ:
	case LVT_OrthoNegativeXY:
	case LVT_OrthoNegativeXZ:
	case LVT_OrthoNegativeYZ:
		{
			if (GestureType == EGestureEvent::Scroll && !LeftMouseButtonDown && !RightMouseButtonDown)
			{
				const float UnitsPerPixel = GetOrthoUnitsPerPixel(InViewport);

				const EScrollGestureDirection DirectionSetting = GetDefault<ULevelEditorViewportSettings>()->ScrollGestureDirectionForOrthoViewports;
				const bool bUseDirectionInvertedFromDevice = DirectionSetting == EScrollGestureDirection::Natural || (DirectionSetting == EScrollGestureDirection::UseSystemSetting && bIsDirectionInvertedFromDevice);

				// GestureDelta is in window pixel coords.  Adjust for ortho units.
				const FVector2D AdjustedGestureDelta = (bUseDirectionInvertedFromDevice == bIsDirectionInvertedFromDevice ? GestureDelta : -GestureDelta) * UnitsPerPixel;

				switch (LevelViewportType)
				{
					case LVT_OrthoXY:
						CurrentGestureDragDelta += FVector(-AdjustedGestureDelta.X, -AdjustedGestureDelta.Y, 0);
						break;
					case LVT_OrthoXZ:
						CurrentGestureDragDelta += FVector(-AdjustedGestureDelta.X, 0, AdjustedGestureDelta.Y);
						break;
					case LVT_OrthoYZ:
						CurrentGestureDragDelta += FVector(0, -AdjustedGestureDelta.X, AdjustedGestureDelta.Y);
						break;
					case LVT_OrthoNegativeXY:
						CurrentGestureDragDelta += FVector(AdjustedGestureDelta.X, -AdjustedGestureDelta.Y, 0);
						break;
					case LVT_OrthoNegativeXZ:
						CurrentGestureDragDelta += FVector(AdjustedGestureDelta.X, 0, AdjustedGestureDelta.Y);
						break;
					case LVT_OrthoNegativeYZ:
						CurrentGestureDragDelta += FVector(0, AdjustedGestureDelta.X, AdjustedGestureDelta.Y);
						break;
					case LVT_OrthoFreelook:
					case LVT_Perspective:
						break;
				}

				FEditorViewportStats::Used(FEditorViewportStats::CAT_ORTHOGRAPHIC_GESTURE_SCROLL);
			}
			else if (GestureType == EGestureEvent::Magnify)
			{
				OnOrthoZoom(FInputEventState(InViewport, EKeys::MouseScrollDown, IE_Released), -10.0f * GestureDelta.X);
				FEditorViewportStats::Used(FEditorViewportStats::CAT_ORTHOGRAPHIC_GESTURE_MAGNIFY);
			}
		}
		break;

	case LVT_Perspective:
	case LVT_OrthoFreelook:
		{
			if (GestureType == EGestureEvent::Scroll)
			{
				const EScrollGestureDirection DirectionSetting = GetDefault<ULevelEditorViewportSettings>()->ScrollGestureDirectionFor3DViewports;
				const bool bUseDirectionInvertedFromDevice = DirectionSetting == EScrollGestureDirection::Natural || (DirectionSetting == EScrollGestureDirection::UseSystemSetting && bIsDirectionInvertedFromDevice);
				const FVector2D AdjustedGestureDelta = bUseDirectionInvertedFromDevice == bIsDirectionInvertedFromDevice ? GestureDelta : -GestureDelta;

				if( LeftMouseButtonDown )
				{
					// Pan left/right/up/down

					CurrentGestureDragDelta.X += AdjustedGestureDelta.X * -FMath::Sin( ViewRotation.Yaw * PI / 180.f );
					CurrentGestureDragDelta.Y += AdjustedGestureDelta.X *  FMath::Cos( ViewRotation.Yaw * PI / 180.f );
					CurrentGestureDragDelta.Z += -AdjustedGestureDelta.Y;
				}
				else
				{
					// Change viewing angle

					CurrentGestureRotDelta.Yaw += AdjustGestureCameraRotation( AdjustedGestureDelta.X, 20.0f, 35.0f ) * -0.35f;
					CurrentGestureRotDelta.Pitch += AdjustGestureCameraRotation( AdjustedGestureDelta.Y, 20.0f, 35.0f ) * 0.35f;
				}

				FEditorViewportStats::Used(FEditorViewportStats::CAT_ORTHOGRAPHIC_GESTURE_SCROLL);
			}
			else if (GestureType == EGestureEvent::Magnify)
			{
				GestureMoveForwardBackwardImpulse = GestureDelta.X * 4.0f;
			}
		}
		break;

	default:
		// Not a 3D viewport receiving this gesture.  Could be a canvas window.  Bail out.
		return false;
	}

	//mark "externally moved" so context menu doesn't come up
	MouseDeltaTracker->SetExternalMovement();

	return true;
}

void FEditorViewportClient::UpdateGestureDelta()
{
	if( CurrentGestureDragDelta != FVector::ZeroVector || CurrentGestureRotDelta != FRotator::ZeroRotator )
	{
		MoveViewportCamera( CurrentGestureDragDelta, CurrentGestureRotDelta, false );

		Invalidate( true, true );

		CurrentGestureDragDelta = FVector::ZeroVector;
		CurrentGestureRotDelta = FRotator::ZeroRotator;
	}
}

// Converts a generic movement delta into drag/rotation deltas based on the viewport and keys held down

void FEditorViewportClient::ConvertMovementToDragRot(const FVector& InDelta,
													 FVector& InDragDelta,
													 FRotator& InRotDelta) const
{
	const FRotator& ViewRotation = GetViewRotation();

	const bool LeftMouseButtonDown = Viewport->KeyState(EKeys::LeftMouseButton);
	const bool MiddleMouseButtonDown = Viewport->KeyState(EKeys::MiddleMouseButton);
	const bool RightMouseButtonDown = Viewport->KeyState(EKeys::RightMouseButton);
	const bool bIsUsingTrackpad = FSlateApplication::Get().IsUsingTrackpad();

	InDragDelta = FVector::ZeroVector;
	InRotDelta = FRotator::ZeroRotator;

	switch( GetViewportType() )
	{
	case LVT_OrthoXY:
	case LVT_OrthoXZ:
	case LVT_OrthoYZ:
	case LVT_OrthoNegativeXY:
	case LVT_OrthoNegativeXZ:
	case LVT_OrthoNegativeYZ:
		{
			if( ( LeftMouseButtonDown || bIsUsingTrackpad ) && RightMouseButtonDown )
			{
				// Both mouse buttons change the ortho viewport zoom.
				InDragDelta = FVector(0,0,InDelta.Z);
			}
			else if( RightMouseButtonDown )
			{
				// @todo: set RMB to move opposite to the direction of drag, in other words "grab and pull".
				InDragDelta = InDelta;
			}
			else if( LeftMouseButtonDown )
			{
				// LMB moves in the direction of the drag.
				InDragDelta = InDelta;
			}
		}
		break;

	case LVT_Perspective:
	case LVT_OrthoFreelook:
		{
			const ULevelEditorViewportSettings* ViewportSettings = GetDefault<ULevelEditorViewportSettings>();

			if( LeftMouseButtonDown && !RightMouseButtonDown )
			{
				// Move forward and yaw

				InDragDelta.X = InDelta.Y * FMath::Cos( ViewRotation.Yaw * PI / 180.f );
				InDragDelta.Y = InDelta.Y * FMath::Sin( ViewRotation.Yaw * PI / 180.f );

				InRotDelta.Yaw = InDelta.X * ViewportSettings->MouseSensitivty;
			}
			else if( MiddleMouseButtonDown || bIsUsingTrackpad || ( ( LeftMouseButtonDown || bIsUsingTrackpad ) && RightMouseButtonDown ) )
			{
				// Pan left/right/up/down
				const bool bInvert = !bIsUsingTrackpad && MiddleMouseButtonDown && GetDefault<ULevelEditorViewportSettings>()->bInvertMiddleMousePan;


				float Direction = bInvert ? 1 : -1;
				InDragDelta.X = InDelta.X * Direction * FMath::Sin( ViewRotation.Yaw * PI / 180.f );
				InDragDelta.Y = InDelta.X * -Direction * FMath::Cos( ViewRotation.Yaw * PI / 180.f );
				InDragDelta.Z = -Direction * InDelta.Y;
			}
			else if( RightMouseButtonDown && !LeftMouseButtonDown )
			{
				// Change viewing angle

				// inverting orbit axis is handled elsewhere
				const bool bInvertY = !ShouldOrbitCamera() && GetDefault<ULevelEditorViewportSettings>()->bInvertMouseLookYAxis;
				float Direction = bInvertY ? -1 : 1;

				InRotDelta.Yaw = InDelta.X * ViewportSettings->MouseSensitivty;
				InRotDelta.Pitch = InDelta.Y * ViewportSettings->MouseSensitivty * Direction;
			}
		}
		break;

	default:
		check(0);	// unknown viewport type
		break;
	}
}

void FEditorViewportClient::ConvertMovementToOrbitDragRot(const FVector& InDelta,
																 FVector& InDragDelta,
																 FRotator& InRotDelta) const
{
	const FRotator& ViewRotation = GetViewRotation();

	const bool LeftMouseButtonDown = Viewport->KeyState(EKeys::LeftMouseButton);
	const bool RightMouseButtonDown = Viewport->KeyState(EKeys::RightMouseButton);
	const bool MiddleMouseButtonDown = Viewport->KeyState(EKeys::MiddleMouseButton);
	const bool bIsUsingTrackpad = FSlateApplication::Get().IsUsingTrackpad();

	InDragDelta = FVector::ZeroVector;
	InRotDelta = FRotator::ZeroRotator;

	const float YawRadians = FMath::DegreesToRadians( ViewRotation.Yaw );

	switch( GetViewportType() )
	{
	case LVT_OrthoXY:
	case LVT_OrthoXZ:
	case LVT_OrthoYZ:
	case LVT_OrthoNegativeXY:
	case LVT_OrthoNegativeXZ:
	case LVT_OrthoNegativeYZ:
		{
			if( ( LeftMouseButtonDown || bIsUsingTrackpad ) && RightMouseButtonDown )
			{
				// Change ortho zoom.
				InDragDelta = FVector(0,0,InDelta.Z);
			}
			else if( RightMouseButtonDown )
			{
				// Move camera.
				InDragDelta = InDelta;
			}
			else if( LeftMouseButtonDown )
			{
				// Move actors.
				InDragDelta = InDelta;
			}
		}
		break;

	case LVT_Perspective:
		{
			const ULevelEditorViewportSettings* ViewportSettings = GetDefault<ULevelEditorViewportSettings>();

			if( IsOrbitRotationMode( Viewport ) )
			{
				const bool bInvertY = GetDefault<ULevelEditorViewportSettings>()->bInvertOrbitYAxis;
				float Direction = bInvertY ? -1 : 1;

				// Change the viewing angle
				InRotDelta.Yaw = InDelta.X * ViewportSettings->MouseSensitivty;
				InRotDelta.Pitch = InDelta.Y * ViewportSettings->MouseSensitivty * Direction;
			}
			else if( IsOrbitPanMode( Viewport ) )
			{
				// Pan left/right/up/down
				InDragDelta.X = InDelta.X * -FMath::Sin( YawRadians );
				InDragDelta.Y = InDelta.X *  FMath::Cos( YawRadians );
				InDragDelta.Z = InDelta.Y;
			}
			else if( IsOrbitZoomMode( Viewport ) )
			{
				// Zoom in and out.
				InDragDelta.X = InDelta.Y * FMath::Cos( YawRadians );
				InDragDelta.Y = InDelta.Y* FMath::Sin( YawRadians );
			}
		}
		break;

	default:
		check(0);	// unknown viewport type
		break;
	}
}

bool FEditorViewportClient::ShouldPanOrDollyCamera() const
{
	const bool bIsCtrlDown = IsCtrlPressed();

	const bool bLeftMouseButtonDown = Viewport->KeyState( EKeys::LeftMouseButton );
	const bool bRightMouseButtonDown = Viewport->KeyState( EKeys::RightMouseButton );
	const bool bIsMarqueeSelect = IsOrtho() && bLeftMouseButtonDown;

	const bool bOrthoRotateObjectMode = IsOrtho() && IsCtrlPressed() && bRightMouseButtonDown && !bLeftMouseButtonDown;
	// Pan the camera if not marquee selecting or the left and right mouse buttons are down
	return !bOrthoRotateObjectMode && !bIsCtrlDown && (!bIsMarqueeSelect || (bLeftMouseButtonDown && bRightMouseButtonDown) );
}

TSharedPtr<FDragTool> FEditorViewportClient::MakeDragTool(EDragTool::Type)
{
	return MakeShareable( new FDragTool(GetModeTools()) );
}

bool FEditorViewportClient::CanUseDragTool() const
{
	return !ShouldOrbitCamera() && (GetCurrentWidgetAxis() == EAxisList::None) && ((ModeTools == nullptr) || ModeTools->AllowsViewportDragTool());
}

bool FEditorViewportClient::ShouldOrbitCamera() const
{
	if( bCameraLock )
	{
		return true;
	}
	else
	{
		bool bDesireOrbit = false;

		if (!GetDefault<ULevelEditorViewportSettings>()->bUseUE3OrbitControls)
		{
			bDesireOrbit = IsAltPressed() && !IsCtrlPressed() && !IsShiftPressed();
		}
		else
		{
			bDesireOrbit = Viewport->KeyState(EKeys::U) || Viewport->KeyState(EKeys::L);
		}

		return bDesireOrbit && !IsFlightCameraInputModeActive() && !IsOrtho();
	}
}

/** Returns true if perspective flight camera input mode is currently active in this viewport */
bool FEditorViewportClient::IsFlightCameraInputModeActive() const
{
	if( (Viewport != NULL) && IsPerspective() )
	{
		if( CameraController != NULL )
		{
			const bool bLeftMouseButtonDown = Viewport->KeyState(EKeys::LeftMouseButton) && !bLockFlightCamera;
			const bool bMiddleMouseButtonDown = Viewport->KeyState( EKeys::MiddleMouseButton );
			const bool bRightMouseButtonDown = Viewport->KeyState( EKeys::RightMouseButton );
			const bool bIsUsingTrackpad = FSlateApplication::Get().IsUsingTrackpad();

			const bool bIsNonOrbitMiddleMouse = bMiddleMouseButtonDown && !IsAltPressed();

			const bool bIsMouseLooking =
				bIsTracking &&
				Widget->GetCurrentAxis() == EAxisList::None &&
				( bLeftMouseButtonDown || bMiddleMouseButtonDown || bRightMouseButtonDown || bIsUsingTrackpad ) &&
				!IsCtrlPressed() && !IsShiftPressed() && !IsAltPressed();

			return bIsMouseLooking;
		}
	}

	return false;
}

bool FEditorViewportClient::IsMovingCamera() const
{
	return bUsingOrbitCamera || IsFlightCameraActive();
}

/** True if the window is maximized or floating */
bool FEditorViewportClient::IsVisible() const
{
	bool bIsVisible = false;

	if( VisibilityDelegate.IsBound() )
	{
		// Call the visibility delegate to see if our parent viewport and layout configuration says we arevisible
		bIsVisible = VisibilityDelegate.Execute();
	}

	return bIsVisible;
}

void FEditorViewportClient::GetViewportDimensions( FIntPoint& OutOrigin, FIntPoint& Outize )
{
	OutOrigin = FIntPoint(0,0);
	if ( Viewport != NULL )
	{
		Outize.X = Viewport->GetSizeXY().X;
		Outize.Y = Viewport->GetSizeXY().Y;
	}
	else
	{
		Outize = FIntPoint(0,0);
	}
}

void FEditorViewportClient::UpdateAndApplyCursorVisibility()
{
	UpdateRequiredCursorVisibility();
	ApplyRequiredCursorVisibility();
}

void FEditorViewportClient::UpdateRequiredCursorVisibility()
{
	const bool LeftMouseButtonDown = Viewport->KeyState(EKeys::LeftMouseButton) ? true : false;
	const bool MiddleMouseButtonDown = Viewport->KeyState(EKeys::MiddleMouseButton) ? true : false;
	const bool RightMouseButtonDown = Viewport->KeyState(EKeys::RightMouseButton) ? true : false;
	const bool bMouseButtonDown = (LeftMouseButtonDown || MiddleMouseButtonDown || RightMouseButtonDown );
	const bool bIsUsingTrackpad = FSlateApplication::Get().IsUsingTrackpad();

	bool AltDown = IsAltPressed();
	bool ShiftDown = IsShiftPressed();
	bool ControlDown = IsCtrlPressed();

	bool bOverrideCursorVisibility = false;
	bool bHardwareCursorVisible = false;
	bool bSoftwareCursorVisible = false;
	if (ModeTools->GetOverrideCursorVisibility(bOverrideCursorVisibility, bHardwareCursorVisible, bSoftwareCursorVisible))
	{
		if (bOverrideCursorVisibility)
		{
			SetRequiredCursor(bHardwareCursorVisible, bSoftwareCursorVisible);
			return;
		}
	}

	if (GetViewportType() == LVT_None)
	{
		SetRequiredCursor(true, false);
		return;
	}

	//if we're using the new move canvas mode, we're in an ortho viewport, and the mouse is down
	if (IsOrtho() && bMouseButtonDown && !MouseDeltaTracker->UsingDragTool())
	{
		//Translating an object, but NOT moving the camera AND the object (shift)
		if ( ( AltDown == false && ShiftDown == false && ( LeftMouseButtonDown ^ RightMouseButtonDown ) ) &&
			( ( GetWidgetMode() == FWidget::WM_Translate && Widget->GetCurrentAxis() != EAxisList::None ) ||
			(  GetWidgetMode() == FWidget::WM_TranslateRotateZ && Widget->GetCurrentAxis() != EAxisList::ZRotation &&  Widget->GetCurrentAxis() != EAxisList::None ) ||
			( GetWidgetMode() == FWidget::WM_2D && Widget->GetCurrentAxis() != EAxisList::Rotate2D &&  Widget->GetCurrentAxis() != EAxisList::None ) ) )
		{
			SetRequiredCursor(false, true);
			SetRequiredCursorOverride( true , EMouseCursor::CardinalCross );
			return;
		}

		if (GetDefault<ULevelEditorViewportSettings>()->bPanMovesCanvas && RightMouseButtonDown)
		{
			bool bMovingCamera = GetCurrentWidgetAxis() == EAxisList::None;
			bool bIsZoomingCamera = bMovingCamera && ( LeftMouseButtonDown || bIsUsingTrackpad );
			//moving camera without  zooming
			if ( bMovingCamera && !bIsZoomingCamera )
			{
				// Always turn the hardware cursor on before turning the software cursor off
				// so the hardware cursor will be be set where the software cursor was
				SetRequiredCursor(!bHasMouseMovedSinceClick, bHasMouseMovedSinceClick);
				SetRequiredCursorOverride( true , EMouseCursor::GrabHand );
				return;
			}
			SetRequiredCursor(false, false);
			return;
		}
	}

	//if Absolute Translation or arc rotate and not just moving the camera around
	if (IsUsingAbsoluteTranslation(true) && !MouseDeltaTracker->UsingDragTool())
	{
		//If we are dragging something we should hide the hardware cursor and show the s/w one
		SetRequiredCursor(false, true);
		SetRequiredCursorOverride( true , EMouseCursor::CardinalCross );
	}
	else
	{
		// Calc the raw delta from the mouse since we started dragging to detect if there was any movement
		FVector RawMouseDelta = MouseDeltaTracker->GetRawDelta();

		if (bMouseButtonDown && (RawMouseDelta.SizeSquared() >= MOUSE_CLICK_DRAG_DELTA || IsFlightCameraActive() || ShouldOrbitCamera()) && !MouseDeltaTracker->UsingDragTool())
		{
			//current system - do not show cursor when mouse is down
			SetRequiredCursor(false, false);
			return;
		}

		if( MouseDeltaTracker->UsingDragTool() )
		{
			RequiredCursorVisibiltyAndAppearance.bOverrideAppearance = false;
		}

		SetRequiredCursor(true, false);
	}
}

void FEditorViewportClient::SetRequiredCursor(const bool bHardwareCursorVisible, const bool bSoftwareCursorVisible)
{
	RequiredCursorVisibiltyAndAppearance.bHardwareCursorVisible = bHardwareCursorVisible;
	RequiredCursorVisibiltyAndAppearance.bSoftwareCursorVisible = bSoftwareCursorVisible;
}

void FEditorViewportClient::ApplyRequiredCursorVisibility( bool bUpdateSoftwareCursorPostion )
{
	if( RequiredCursorVisibiltyAndAppearance.bDontResetCursor == true )
	{
		Viewport->SetPreCaptureMousePosFromSlateCursor();
	}
	bool bOldCursorVisibility = Viewport->IsCursorVisible();
	bool bOldSoftwareCursorVisibility = Viewport->IsSoftwareCursorVisible();

	Viewport->ShowCursor( RequiredCursorVisibiltyAndAppearance.bHardwareCursorVisible );
	Viewport->ShowSoftwareCursor( RequiredCursorVisibiltyAndAppearance.bSoftwareCursorVisible );
	if( bUpdateSoftwareCursorPostion == true )
	{
		//if we made the software cursor visible set its position
		if( bOldSoftwareCursorVisibility != Viewport->IsSoftwareCursorVisible() )
		{
			Viewport->SetSoftwareCursorPosition( FVector2D(Viewport->GetMouseX() , Viewport->GetMouseY() ) );
		}
	}
}


void FEditorViewportClient::SetRequiredCursorOverride( bool WantOverride, EMouseCursor::Type RequiredCursor )
{
	RequiredCursorVisibiltyAndAppearance.bOverrideAppearance = WantOverride;
	RequiredCursorVisibiltyAndAppearance.RequiredCursor = RequiredCursor;
}

void FEditorViewportClient::SetWidgetModeOverride(FWidget::EWidgetMode InWidgetMode)
{
	ModeTools->SetWidgetModeOverride(InWidgetMode);
}

EAxisList::Type FEditorViewportClient::GetCurrentWidgetAxis() const
{
	return Widget->GetCurrentAxis();
}

void FEditorViewportClient::SetCurrentWidgetAxis(EAxisList::Type InAxis)
{
	Widget->SetCurrentAxis(InAxis);
	ModeTools->SetCurrentWidgetAxis(InAxis);
}

void FEditorViewportClient::AdjustTransformWidgetSize(const int32 SizeDelta)
{
	 ULevelEditorViewportSettings &ViewportSettings = *GetMutableDefault<ULevelEditorViewportSettings>();
	 ViewportSettings.TransformWidgetSizeAdjustment = FMath::Clamp(ViewportSettings.TransformWidgetSizeAdjustment + SizeDelta, -10, 150);
	 ViewportSettings.PostEditChange();
}

float FEditorViewportClient::GetNearClipPlane() const
{
	return (NearPlane < 0.0f) ? GNearClippingPlane : NearPlane;
}

void FEditorViewportClient::OverrideNearClipPlane(float InNearPlane)
{
	NearPlane = InNearPlane;
}

float FEditorViewportClient::GetFarClipPlaneOverride() const
{
	return FarPlane;
}

void FEditorViewportClient::OverrideFarClipPlane(const float InFarPlane)
{
	FarPlane = InFarPlane;
}

float FEditorViewportClient::GetSceneDepthAtLocation(int32 X, int32 Y)
{
	// #todo: in the future we will just sample the depth buffer
	return 0.f;
}

FVector FEditorViewportClient::GetHitProxyObjectLocation(int32 X, int32 Y)
{
	// #todo: for now we are just getting the actor and using its location for
	// depth. in the future we will just sample the depth buffer
	HHitProxy* const HitProxy = Viewport->GetHitProxy(X, Y);
	if (HitProxy && HitProxy->IsA(HActor::StaticGetType()))
	{
		HActor* const ActorHit = static_cast<HActor*>(HitProxy);

		// dist to component will be more reliable than dist to actor
		if (ActorHit->PrimComponent != nullptr)
		{
			return ActorHit->PrimComponent->GetComponentLocation();
		}

		if (ActorHit->Actor != nullptr)
		{
			return ActorHit->Actor->GetActorLocation();
		}
	}

	return FVector::ZeroVector;
}


void FEditorViewportClient::ShowWidget(const bool bShow)
{
	bShowWidget = bShow;
}

void FEditorViewportClient::MoveViewportCamera(const FVector& InDrag, const FRotator& InRot, bool bDollyCamera)
{
	switch( GetViewportType() )
	{
	case LVT_OrthoXY:
	case LVT_OrthoXZ:
	case LVT_OrthoYZ:
	case LVT_OrthoNegativeXY:
	case LVT_OrthoNegativeXZ:
	case LVT_OrthoNegativeYZ:
		{
			const bool LeftMouseButtonDown = Viewport->KeyState(EKeys::LeftMouseButton);
			const bool RightMouseButtonDown = Viewport->KeyState(EKeys::RightMouseButton);
			const bool bIsUsingTrackpad = FSlateApplication::Get().IsUsingTrackpad();

			if( ( LeftMouseButtonDown || bIsUsingTrackpad ) && RightMouseButtonDown )
			{
				SetOrthoZoom( GetOrthoZoom() + (GetOrthoZoom() / CAMERA_ZOOM_DAMPEN) * InDrag.Z );
				SetOrthoZoom( FMath::Clamp<float>( GetOrthoZoom(), MIN_ORTHOZOOM, MAX_ORTHOZOOM ) );
			}
			else
			{
				SetViewLocation( GetViewLocation() + InDrag );
			}

			// Update any linked orthographic viewports.
			UpdateLinkedOrthoViewports();
		}
		break;

	case LVT_OrthoFreelook:
		//@TODO: CAMERA: Not sure how to handle this
		break;

	case LVT_Perspective:
		{
			// If the flight camera is active, we'll update the rotation impulse data for that instead
			// of rotating the camera ourselves here
			if( IsFlightCameraInputModeActive() && CameraController->GetConfig().bUsePhysicsBasedRotation )
			{
				const ULevelEditorViewportSettings* ViewportSettings = GetDefault<ULevelEditorViewportSettings>();

				// NOTE: We damp the rotation for impulse input since the camera controller will
				//	apply its own rotation speed
				const float VelModRotSpeed = 900.0f;
				const FVector RotEuler = InRot.Euler();

				CameraUserImpulseData->RotateRollVelocityModifier += VelModRotSpeed * RotEuler.X / ViewportSettings->MouseSensitivty;
				CameraUserImpulseData->RotatePitchVelocityModifier += VelModRotSpeed * RotEuler.Y / ViewportSettings->MouseSensitivty;
				CameraUserImpulseData->RotateYawVelocityModifier += VelModRotSpeed * RotEuler.Z / ViewportSettings->MouseSensitivty;
			}
			else
			{
				MoveViewportPerspectiveCamera( InDrag, InRot, bDollyCamera );
			}
		}
		break;
	}
}

bool FEditorViewportClient::ShouldLockPitch() const
{
	return CameraController->GetConfig().bLockedPitch;
}


void FEditorViewportClient::CheckHoveredHitProxy( HHitProxy* HoveredHitProxy )
{
	const EAxisList::Type SaveAxis = Widget->GetCurrentAxis();
	EAxisList::Type NewAxis = EAxisList::None;

	const bool LeftMouseButtonDown = Viewport->KeyState(EKeys::LeftMouseButton) ? true : false;
	const bool MiddleMouseButtonDown = Viewport->KeyState(EKeys::MiddleMouseButton) ? true : false;
	const bool RightMouseButtonDown = Viewport->KeyState(EKeys::RightMouseButton) ? true : false;
	const bool bMouseButtonDown = (LeftMouseButtonDown || MiddleMouseButtonDown || RightMouseButtonDown );

	// Change the mouse cursor if the user is hovering over something they can interact with.
	if( HoveredHitProxy )
	{
		if( HoveredHitProxy->IsA(HWidgetAxis::StaticGetType() ) && !bUsingOrbitCamera && !bMouseButtonDown )
		{
			// In the case of the widget mode being overridden we can have a hit proxy
			// from the previous mode with an inappropriate axis for rotation.
			EAxisList::Type ProxyAxis = ((HWidgetAxis*)HoveredHitProxy)->Axis;
			if ( !IsOrtho() || GetWidgetMode() != FWidget::WM_Rotate
				|| ProxyAxis == EAxisList::X || ProxyAxis == EAxisList::Y || ProxyAxis == EAxisList::Z )
			{
				NewAxis = ProxyAxis;
			}
			else
			{
				switch( GetViewportType() )
				{
				case LVT_OrthoXY:
				case LVT_OrthoNegativeXY:
					NewAxis = EAxisList::Z;
					break;
				case LVT_OrthoXZ:
				case LVT_OrthoNegativeXZ:
					NewAxis = EAxisList::Y;
					break;
				case LVT_OrthoYZ:
				case LVT_OrthoNegativeYZ:
					NewAxis = EAxisList::X;
					break;
				default:
					break;
				}
			}
		}


		// If the current axis on the widget changed, repaint the viewport.
		if( NewAxis != SaveAxis )
		{
			SetCurrentWidgetAxis( NewAxis );

			Invalidate( false, false );
		}
	}

}

void FEditorViewportClient::ConditionalCheckHoveredHitProxy()
{
	// If it has been decided that there is more important things to do than check hit proxies, then don't check them.
	if( !bShouldCheckHitProxy || bWidgetAxisControlledByDrag == true )
	{
		return;
	}

	HHitProxy* HitProxy = Viewport->GetHitProxy(CachedMouseX,CachedMouseY);

	CheckHoveredHitProxy( HitProxy );

	// We need to set this to false here as if mouse is moved off viewport fast, it will keep doing CheckHoveredOverHitProxy for this viewport when it should not.
	bShouldCheckHitProxy = false;
}

/** Moves a perspective camera */
void FEditorViewportClient::MoveViewportPerspectiveCamera( const FVector& InDrag, const FRotator& InRot, bool bDollyCamera )
{
	check( IsPerspective() );

	FVector ViewLocation = GetViewLocation();
	FRotator ViewRotation = GetViewRotation();

	if ( ShouldLockPitch() )
	{
		// Update camera Rotation
		ViewRotation += FRotator( InRot.Pitch, InRot.Yaw, InRot.Roll );

		// normalize to -180 to 180
		ViewRotation.Pitch = FRotator::NormalizeAxis(ViewRotation.Pitch);
		// Make sure its withing  +/- 90 degrees.
		ViewRotation.Pitch = FMath::Clamp( ViewRotation.Pitch, -90.f, 90.f );
	}
	else
	{
		//when not constraining the pitch (matinee feature) we need to rotate differently to avoid a gimbal lock
		const FRotator PitchRot(InRot.Pitch, 0, 0);
		const FRotator LateralRot(0, InRot.Yaw, InRot.Roll);

		//update lateral rotation
		ViewRotation += LateralRot;

		//update pitch separately using quaternions
		const FQuat ViewQuat = ViewRotation.Quaternion();
		const FQuat PitchQuat = PitchRot.Quaternion();
		const FQuat ResultQuat = ViewQuat * PitchQuat;

		//get our correctly rotated ViewRotation
		ViewRotation = ResultQuat.Rotator();
	}

	const float DistanceToCurrentLookAt = FVector::Dist( GetViewLocation(), GetLookAtLocation() );
	const float CameraSpeedDistanceScale = ShouldScaleCameraSpeedByDistance() ? DistanceToCurrentLookAt / 1000.f : 1.f;

	// Update camera Location
	ViewLocation += InDrag * CameraSpeedDistanceScale;

	if( !bDollyCamera )
	{
		const FQuat CameraOrientation = FQuat::MakeFromEuler( ViewRotation.Euler() );
		FVector Direction = CameraOrientation.RotateVector( FVector(1,0,0) );

		SetLookAtLocation( ViewLocation + Direction * DistanceToCurrentLookAt );
	}

	SetViewLocation(ViewLocation);
	SetViewRotation(ViewRotation);

	if (bUsingOrbitCamera)
	{
		FVector LookAtPoint = GetLookAtLocation();
		const float DistanceToLookAt = FVector::Dist( ViewLocation, LookAtPoint );

		SetViewLocationForOrbiting( LookAtPoint, DistanceToLookAt );
	}

	PerspectiveCameraMoved();

}

void FEditorViewportClient::EnableCameraLock(bool bEnable)
{
	bCameraLock = bEnable;

	if(bCameraLock)
	{
		SetViewLocation( DefaultOrbitLocation + DefaultOrbitZoom );
		SetViewRotation( DefaultOrbitRotation );
		SetLookAtLocation( DefaultOrbitLookAt );
	}
	else
	{
		ToggleOrbitCamera( false );
	}

	bUsingOrbitCamera = bCameraLock;
}

FCachedJoystickState* FEditorViewportClient::GetJoystickState(const uint32 InControllerID)
{
	FCachedJoystickState* CurrentState = JoystickStateMap.FindRef(InControllerID);
	if (CurrentState == NULL)
	{
		/** Create new joystick state for cached input*/
		CurrentState = new FCachedJoystickState();
		CurrentState->JoystickType = 0;
		JoystickStateMap.Add(InControllerID, CurrentState);
	}

	return CurrentState;
}

void FEditorViewportClient::SetCameraLock()
{
	EnableCameraLock(!bCameraLock);
	Invalidate();
}

bool FEditorViewportClient::IsCameraLocked() const
{
	return bCameraLock;
}

void FEditorViewportClient::SetShowGrid()
{
	DrawHelper.bDrawGrid = !DrawHelper.bDrawGrid;
	if (FEngineAnalytics::IsAvailable())
	{
		FEngineAnalytics::GetProvider().RecordEvent(TEXT("Editor.Usage.StaticMesh.Toolbar"), TEXT("bDrawGrid"), DrawHelper.bDrawGrid ? TEXT("True") : TEXT("False"));
	}
	Invalidate();
}

bool FEditorViewportClient::IsSetShowGridChecked() const
{
	return DrawHelper.bDrawGrid;
}

void FEditorViewportClient::SetShowBounds(bool bShow)
{
	EngineShowFlags.SetBounds(bShow);
}

void FEditorViewportClient::ToggleShowBounds()
{
	EngineShowFlags.SetBounds(!EngineShowFlags.Bounds);
	if (FEngineAnalytics::IsAvailable())
	{
		FEngineAnalytics::GetProvider().RecordEvent(TEXT("Editor.Usage.StaticMesh.Toolbar"), TEXT("Bounds"), FString::Printf(TEXT("%d"), EngineShowFlags.Bounds));
	}
	Invalidate();
}

bool FEditorViewportClient::IsSetShowBoundsChecked() const
{
	return EngineShowFlags.Bounds;
}

void FEditorViewportClient::UpdateHiddenCollisionDrawing()
{
	FSceneInterface* SceneInterface = GetScene();
	if (SceneInterface != nullptr)
	{
		UWorld* World = SceneInterface->GetWorld();
		if (World != nullptr)
		{
			// See if this is a collision view mode
			bool bCollisionMode = EngineShowFlags.Collision || EngineShowFlags.CollisionVisibility || EngineShowFlags.CollisionPawn;

			// Tell engine to create proxies for hidden components, so we can still draw collision
			if (World->bCreateRenderStateForHiddenComponents != bCollisionMode)
			{
				World->bCreateRenderStateForHiddenComponents = bCollisionMode;

				// Need to recreate scene proxies when this flag changes.
				FGlobalComponentRecreateRenderStateContext Recreate;
			}
		}
	}
}


void FEditorViewportClient::SetShowCollision()
{
	EngineShowFlags.SetCollision(!EngineShowFlags.Collision);
	UpdateHiddenCollisionDrawing();
	Invalidate();
}

bool FEditorViewportClient::IsSetShowCollisionChecked() const
{
	return EngineShowFlags.Collision;
}

void FEditorViewportClient::SetRealtimePreview()
{
	SetRealtime(!IsRealtime());
	Invalidate();
}

void FEditorViewportClient::SetViewMode(EViewModeIndex InViewModeIndex)
{
	ViewModeParam = -1; // Reset value when the viewmode changes
	ViewModeParamName = NAME_None;
	ViewModeParamNameMap.Empty();

	if (IsPerspective())
	{
		if (InViewModeIndex == VMI_MaterialTextureScaleAccuracy)
		{
			FEditorBuildUtils::UpdateTextureStreamingMaterialBindings(GetWorld());
		}
<<<<<<< HEAD
		// Uncomment this to generate inital viewmode data.
		// FEditorBuildUtils::CompileViewModeShaders(GetWorld(), InViewModeIndex);
=======
>>>>>>> 33e6966e

		PerspViewModeIndex = InViewModeIndex;
		ApplyViewMode(PerspViewModeIndex, true, EngineShowFlags);
		bForcingUnlitForNewMap = false;
	}
	else
	{
		OrthoViewModeIndex = InViewModeIndex;
		ApplyViewMode(OrthoViewModeIndex, false, EngineShowFlags);
	}

	UpdateHiddenCollisionDrawing();
	Invalidate();
}

void FEditorViewportClient::SetViewModes(const EViewModeIndex InPerspViewModeIndex, const EViewModeIndex InOrthoViewModeIndex)
{
	PerspViewModeIndex = InPerspViewModeIndex;
	OrthoViewModeIndex = InOrthoViewModeIndex;

	if (IsPerspective())
	{
		ApplyViewMode(PerspViewModeIndex, true, EngineShowFlags);
	}
	else
	{
		ApplyViewMode(OrthoViewModeIndex, false, EngineShowFlags);
	}

	UpdateHiddenCollisionDrawing();
	Invalidate();
}

void FEditorViewportClient::SetViewModeParam(int32 InViewModeParam)
{
	ViewModeParam = InViewModeParam;
	FName* BoundName = ViewModeParamNameMap.Find(ViewModeParam);
	ViewModeParamName = BoundName ? *BoundName : FName();

	Invalidate();
}

bool FEditorViewportClient::IsViewModeParam(int32 InViewModeParam) const
{
	const FName* MappedName = ViewModeParamNameMap.Find(ViewModeParam);
	// Check if the param and names match. The param name only gets updated on click, while the map is built at menu creation.
	if (MappedName)
	{
		return ViewModeParam == InViewModeParam && ViewModeParamName == *MappedName;
	}
	else
	{
		return ViewModeParam == InViewModeParam && ViewModeParamName == NAME_None;
	}
}

EViewModeIndex FEditorViewportClient::GetViewMode() const
{
	return (IsPerspective()) ? PerspViewModeIndex : OrthoViewModeIndex;
}

void FEditorViewportClient::Invalidate(bool bInvalidateChildViews, bool bInvalidateHitProxies)
{
	if ( Viewport )
	{
		if ( bInvalidateHitProxies )
		{
			// Invalidate hit proxies and display pixels.
			Viewport->Invalidate();
		}
		else
		{
			// Invalidate only display pixels.
			Viewport->InvalidateDisplay();
		}

		// If this viewport is a view parent . . .
		if ( bInvalidateChildViews &&
			ViewState.GetReference()->IsViewParent() )
		{
			GEditor->InvalidateChildViewports( ViewState.GetReference(), bInvalidateHitProxies );
		}
	}
}

void FEditorViewportClient::MouseEnter(FViewport* InViewport,int32 x, int32 y)
{
	ModeTools->MouseEnter(this, Viewport, x, y);

	MouseMove(InViewport, x, y);

	PixelInspectorRealtimeManagement(this, true);
}

void FEditorViewportClient::MouseMove(FViewport* InViewport,int32 x, int32 y)
{
	check(IsInGameThread());

	CurrentMousePos = FIntPoint(x, y);

	// Let the current editor mode know about the mouse movement.
	ModeTools->MouseMove(this, Viewport, x, y);

	CachedLastMouseX = x;
	CachedLastMouseY = y;
}

void FEditorViewportClient::MouseLeave(FViewport* InViewport)
{
	check(IsInGameThread());

	ModeTools->MouseLeave(this, Viewport);

	CurrentMousePos = FIntPoint(-1, -1);

	FCommonViewportClient::MouseLeave(InViewport);

	PixelInspectorRealtimeManagement(this, false);
}

FViewportCursorLocation FEditorViewportClient::GetCursorWorldLocationFromMousePos()
{
	// Create the scene view context
	FSceneViewFamilyContext ViewFamily(FSceneViewFamily::ConstructionValues(
		Viewport,
		GetScene(),
		EngineShowFlags)
		.SetRealtimeUpdate(IsRealtime()));

	// Calculate the scene view
	FSceneView* View = CalcSceneView(&ViewFamily);

	// Construct an FViewportCursorLocation which calculates world space postion from the scene view and mouse pos.
	return FViewportCursorLocation(View,
		this,
		Viewport->GetMouseX(),
		Viewport->GetMouseY()
	);
}

void FEditorViewportClient::CapturedMouseMove( FViewport* InViewport, int32 InMouseX, int32 InMouseY )
{
	UpdateRequiredCursorVisibility();
	ApplyRequiredCursorVisibility();

	CapturedMouseMoves.Add(FIntPoint(InMouseX, InMouseY));

	// Let the current editor mode know about the mouse movement.
	if (ModeTools->CapturedMouseMove(this, InViewport, InMouseX, InMouseY))
	{
		return;
	}
}

void FEditorViewportClient::ProcessAccumulatedPointerInput(FViewport* InViewport)
{
	ModeTools->ProcessCapturedMouseMoves(this, InViewport, CapturedMouseMoves);
	CapturedMouseMoves.Reset();
}

void FEditorViewportClient::OpenScreenshot( FString SourceFilePath )
{
	FPlatformProcess::ExploreFolder( *( FPaths::GetPath( SourceFilePath ) ) );
}

void FEditorViewportClient::TakeScreenshot(FViewport* InViewport, bool bInValidatViewport)
{
	FHighResScreenshotConfig& HighResScreenshotConfig = GetHighResScreenshotConfig();

	if (!ensure(HighResScreenshotConfig.ImageWriteQueue))
	{
		return;
	}

	// The old method for taking screenshots does this for us on mousedown, so we do not have
	//	to do this for all situations.
	if( bInValidatViewport )
	{
		// We need to invalidate the viewport in order to generate the correct pixel buffer for picking.
		Invalidate( false, true );
	}

	// Redraw the viewport so we don't end up with clobbered data from other viewports using the same frame buffer.
	InViewport->Draw();

	// Inform the user of the result of the operation
	FNotificationInfo Info(FText::GetEmpty());
	Info.ExpireDuration = 5.0f;
	Info.bUseSuccessFailIcons = false;
	Info.bUseLargeFont = false;

	TSharedPtr<SNotificationItem> SaveMessagePtr = FSlateNotificationManager::Get().AddNotification(Info);
	SaveMessagePtr->SetCompletionState(SNotificationItem::CS_Fail);

	TUniquePtr<FImageWriteTask> ImageTask = MakeUnique<FImageWriteTask>();

	{
		// Read the contents of the viewport into an array.
		TUniquePtr<TImagePixelData<FColor>> PixelData = MakeUnique<TImagePixelData<FColor>>(InViewport->GetSizeXY());
		if( !InViewport->ReadPixels(PixelData->Pixels) )
		{
			// Failed to read the image from the viewport
			SaveMessagePtr->SetText(NSLOCTEXT( "UnrealEd", "ScreenshotFailedViewport", "Screenshot failed, unable to read image from viewport" ));
			return;
		}

		check(PixelData->IsDataWellFormed());
		ImageTask->PixelData = MoveTemp(PixelData);
	}

	// Ensure the alpha channel is full alpha (this happens on the background thread)
	ImageTask->PixelPreProcessors.Add(TAsyncAlphaWrite<FColor>(255));

	// Create screenshot folder if not already present.
	const FString& Directory = GetDefault<ULevelEditorMiscSettings>()->EditorScreenshotSaveDirectory.Path;
	if ( !IFileManager::Get().MakeDirectory(*Directory, true ) )
	{
		// Failed to make save directory
		UE_LOG(LogEditorViewport, Warning, TEXT("Failed to create directory %s"), *FPaths::ConvertRelativePathToFull(Directory));
		SaveMessagePtr->SetText(NSLOCTEXT( "UnrealEd", "ScreenshotFailedFolder", "Screenshot capture failed, unable to create save directory (see log)" ));
		return;
	}

	// Save the contents of the array to a bitmap file.
	HighResScreenshotConfig.SetHDRCapture(false);

	// Set the image task parameters
	ImageTask->Format = EImageFormat::PNG;
	ImageTask->CompressionQuality = (int32)EImageCompressionQuality::Default;

	bool bGeneratedFilename = FFileHelper::GenerateNextBitmapFilename(Directory / TEXT("ScreenShot"), TEXT("png"), ImageTask->Filename);
	if (!bGeneratedFilename)
	{
		SaveMessagePtr->SetText(NSLOCTEXT( "UnrealEd", "ScreenshotFailed_TooManyScreenshots", "Screenshot failed, too many screenshots in output directory" ));
		return;
	}

	FString HyperLinkString = FPaths::ConvertRelativePathToFull(ImageTask->Filename);

	// Define the callback to be called on the main thread when the image has completed
	// This will be called regardless of whether the write succeeded or not, and will update
	// the text and completion state of the notification.
	ImageTask->OnCompleted = [HyperLinkString, SaveMessagePtr](bool bCompletedSuccessfully)
	{
		if (bCompletedSuccessfully)
		{
			auto OpenScreenshotFolder = [HyperLinkString]
			{
				FPlatformProcess::ExploreFolder( *FPaths::GetPath(HyperLinkString) );
			};

			SaveMessagePtr->SetText(NSLOCTEXT( "UnrealEd", "ScreenshotSavedAs", "Screenshot capture saved as" ));

			SaveMessagePtr->SetHyperlink(FSimpleDelegate::CreateLambda(OpenScreenshotFolder), FText::FromString(HyperLinkString));
			SaveMessagePtr->SetCompletionState(SNotificationItem::CS_Success);
		}
		else
		{
			SaveMessagePtr->SetText(NSLOCTEXT( "UnrealEd", "ScreenshotFailed_CouldNotSave", "Screenshot failed, unable to save" ));
			SaveMessagePtr->SetCompletionState(SNotificationItem::CS_Fail);
		}
	};

	TFuture<bool> CompletionFuture = HighResScreenshotConfig.ImageWriteQueue->Enqueue(MoveTemp(ImageTask));
	if (CompletionFuture.IsValid())
	{
		SaveMessagePtr->SetCompletionState(SNotificationItem::CS_Pending);
	}
	else
	{
		// Unable to write the data for an unknown reason
		SaveMessagePtr->SetText(NSLOCTEXT( "UnrealEd", "ScreenshotFailedWrite", "Screenshot failed, corrupt data captured from the viewport." ));
	}
}

/**
 * Implements screenshot capture for editor viewports.
 */
bool FEditorViewportClient::InputTakeScreenshot(FViewport* InViewport, FKey Key, EInputEvent Event)
{
	const bool F9Down = InViewport->KeyState(EKeys::F9);

	// Whether or not we accept the key press
	bool bHandled = false;

	if ( F9Down )
	{
		if ( Key == EKeys::LeftMouseButton )
		{
			if( Event == IE_Pressed )
			{
				// We need to invalidate the viewport in order to generate the correct pixel buffer for picking.
				Invalidate( false, true );
			}
			else if( Event == IE_Released )
			{
				TakeScreenshot(InViewport,false);
			}
			bHandled = true;
		}
	}

	return bHandled;
}

void FEditorViewportClient::TakeHighResScreenShot()
{
	if(Viewport)
	{
		Viewport->TakeHighResScreenShot();
	}
}

bool FEditorViewportClient::ProcessScreenShots(FViewport* InViewport)
{
	bool bIsScreenshotSaved = false;

	if (GIsDumpingMovie || FScreenshotRequest::IsScreenshotRequested() || GIsHighResScreenshot)
	{
		// Default capture region is the entire viewport
		FIntRect CaptureRect(0, 0, 0, 0);

		FHighResScreenshotConfig& HighResScreenshotConfig = GetHighResScreenshotConfig();
		bool bCaptureAreaValid = HighResScreenshotConfig.CaptureRegion.Area() > 0;

		if (!ensure(HighResScreenshotConfig.ImageWriteQueue))
		{
			return false;
		}

		// If capture region isn't valid, we need to determine which rectangle to capture from.
		// We need to calculate a proper view rectangle so that we can take into account camera
		// properties, such as it being aspect ratio constrained
		if (GIsHighResScreenshot && !bCaptureAreaValid)
		{
			// Screen Percentage is an optimization and should not affect the editor by default, unless we're rendering in stereo
			bool bUseScreenPercentage = GEngine && GEngine->IsStereoscopic3D(InViewport);

			FSceneViewFamilyContext ViewFamily(FSceneViewFamily::ConstructionValues(
				InViewport,
				GetScene(),
				EngineShowFlags)
				.SetRealtimeUpdate(IsRealtime())
				.SetViewModeParam(ViewModeParam, ViewModeParamName));

			ViewFamily.EngineShowFlags.SetScreenPercentage(bUseScreenPercentage);

			auto* ViewportBak = Viewport;
			Viewport = InViewport;
			FSceneView* View = CalcSceneView(&ViewFamily);
			Viewport = ViewportBak;
			CaptureRect = View->UnscaledViewRect;
		}

		TArray<FColor> Bitmap;
		if (GetViewportScreenShot(InViewport, Bitmap, CaptureRect))
		{
			// Determine the size of the captured viewport data.
			FIntPoint BitmapSize = CaptureRect.Area() > 0 ? CaptureRect.Size() : InViewport->GetSizeXY();

			// Determine which region of the captured data we want to save out. If the highres screenshot capture region
			// is not valid, we want to save out everything in the viewrect that we just grabbed.
			FIntRect SourceRect = FIntRect(0, 0, 0, 0);
			if (GIsHighResScreenshot && bCaptureAreaValid)
			{
				// Highres screenshot capture region is valid, so use that
				SourceRect = HighResScreenshotConfig.CaptureRegion;
			}

			bool bWriteAlpha = false;

			// If this is a high resolution screenshot and we are using the masking feature,
			// Get the results of the mask rendering pass and insert into the alpha channel of the screenshot.
			if (GIsHighResScreenshot && HighResScreenshotConfig.bMaskEnabled)
			{
				bWriteAlpha = HighResScreenshotConfig.MergeMaskIntoAlpha(Bitmap);
			}

			// Clip the bitmap to just the capture region if valid
			if (!SourceRect.IsEmpty())
			{
				FColor* const Data = Bitmap.GetData();
				const int32 OldWidth = BitmapSize.X;
				const int32 OldHeight = BitmapSize.Y;
				const int32 NewWidth = SourceRect.Width();
				const int32 NewHeight = SourceRect.Height();
				const int32 CaptureTopRow = SourceRect.Min.Y;
				const int32 CaptureLeftColumn = SourceRect.Min.X;

				for (int32 Row = 0; Row < NewHeight; Row++)
				{
					FMemory::Memmove(Data + Row * NewWidth, Data + (Row + CaptureTopRow) * OldWidth + CaptureLeftColumn, NewWidth * sizeof(*Data));
				}

				Bitmap.RemoveAt(NewWidth * NewHeight, OldWidth * OldHeight - NewWidth * NewHeight, false);
				BitmapSize = FIntPoint(NewWidth, NewHeight);
			}

			TUniquePtr<FImageWriteTask> ImageTask = MakeUnique<FImageWriteTask>();
			ImageTask->PixelData = MakeUnique<TImagePixelData<FColor>>(BitmapSize, MoveTemp(Bitmap));

			// Set full alpha on the bitmap
			if (!bWriteAlpha)
			{
				ImageTask->PixelPreProcessors.Add(TAsyncAlphaWrite<FColor>(255));
			}

			HighResScreenshotConfig.PopulateImageTaskParams(*ImageTask);
			ImageTask->Filename = FScreenshotRequest::GetFilename();

			// Save the bitmap to disc
			TFuture<bool> CompletionFuture = HighResScreenshotConfig.ImageWriteQueue->Enqueue(MoveTemp(ImageTask));
			if (CompletionFuture.IsValid())
			{
				bIsScreenshotSaved = CompletionFuture.Get();
			}
		}

		// Done with the request
		FScreenshotRequest::Reset();
		FScreenshotRequest::OnScreenshotRequestProcessed().Broadcast();

		// Re-enable screen messages - if we are NOT capturing a movie
		GAreScreenMessagesEnabled = GScreenMessagesRestoreState;

		InViewport->InvalidateHitProxy();
	}

	return bIsScreenshotSaved;
}

void FEditorViewportClient::DrawBoundingBox(FBox &Box, FCanvas* InCanvas, const FSceneView* InView, const FViewport* InViewport, const FLinearColor& InColor, const bool bInDrawBracket, const FString &InLabelText)
{
	FVector BoxCenter, BoxExtents;
	Box.GetCenterAndExtents( BoxCenter, BoxExtents );

	// Project center of bounding box onto screen.
	const FVector4 ProjBoxCenter = InView->WorldToScreen(BoxCenter);

	// Do nothing if behind camera
	if( ProjBoxCenter.W > 0.f )
	{
		// Project verts of world-space bounding box onto screen and take their bounding box
		const FVector Verts[8] = {	FVector( 1, 1, 1),
			FVector( 1, 1,-1),
			FVector( 1,-1, 1),
			FVector( 1,-1,-1),
			FVector(-1, 1, 1),
			FVector(-1, 1,-1),
			FVector(-1,-1, 1),
			FVector(-1,-1,-1) };

		const int32 HalfX = 0.5f * InViewport->GetSizeXY().X;
		const int32 HalfY = 0.5f * InViewport->GetSizeXY().Y;

		FVector2D ScreenBoxMin(1000000000, 1000000000);
		FVector2D ScreenBoxMax(-1000000000, -1000000000);

		for(int32 j=0; j<8; j++)
		{
			// Project vert into screen space.
			const FVector WorldVert = BoxCenter + (Verts[j]*BoxExtents);
			FVector2D PixelVert;
			if(InView->ScreenToPixel(InView->WorldToScreen(WorldVert),PixelVert))
			{
				// Update screen-space bounding box with with transformed vert.
				ScreenBoxMin.X = FMath::Min<int32>(ScreenBoxMin.X, PixelVert.X);
				ScreenBoxMin.Y = FMath::Min<int32>(ScreenBoxMin.Y, PixelVert.Y);

				ScreenBoxMax.X = FMath::Max<int32>(ScreenBoxMax.X, PixelVert.X);
				ScreenBoxMax.Y = FMath::Max<int32>(ScreenBoxMax.Y, PixelVert.Y);
			}
		}


		FCanvasLineItem LineItem( FVector2D( 0.0f, 0.0f ), FVector2D( 0.0f, 0.0f ) );
		LineItem.SetColor( InColor );
		if( bInDrawBracket )
		{
			// Draw a bracket when considering the non-current level.
			const float DeltaX = ScreenBoxMax.X - ScreenBoxMin.X;
			const float DeltaY = ScreenBoxMax.X - ScreenBoxMin.X;
			const FIntPoint Offset( DeltaX * 0.2f, DeltaY * 0.2f );

			LineItem.Draw( InCanvas, FVector2D(ScreenBoxMin.X, ScreenBoxMin.Y), FVector2D(ScreenBoxMin.X + Offset.X, ScreenBoxMin.Y) );
			LineItem.Draw( InCanvas, FVector2D(ScreenBoxMin.X, ScreenBoxMax.Y), FVector2D(ScreenBoxMin.X + Offset.X, ScreenBoxMax.Y) );

			LineItem.Draw( InCanvas, FVector2D(ScreenBoxMax.X, ScreenBoxMin.Y), FVector2D(ScreenBoxMax.X - Offset.X, ScreenBoxMin.Y) );
			LineItem.Draw( InCanvas, FVector2D(ScreenBoxMax.X, ScreenBoxMax.Y), FVector2D(ScreenBoxMax.X - Offset.X, ScreenBoxMax.Y) );

			LineItem.Draw( InCanvas, FVector2D(ScreenBoxMin.X, ScreenBoxMin.Y), FVector2D(ScreenBoxMin.X, ScreenBoxMin.Y + Offset.Y) );
			LineItem.Draw( InCanvas, FVector2D(ScreenBoxMax.X, ScreenBoxMin.Y), FVector2D(ScreenBoxMax.X, ScreenBoxMin.Y + Offset.Y) );

			LineItem.Draw( InCanvas, FVector2D(ScreenBoxMin.X, ScreenBoxMax.Y), FVector2D(ScreenBoxMin.X, ScreenBoxMax.Y - Offset.Y) );
			LineItem.Draw( InCanvas, FVector2D(ScreenBoxMax.X, ScreenBoxMax.Y), FVector2D(ScreenBoxMax.X, ScreenBoxMax.Y - Offset.Y) );
		}
		else
		{
			// Draw a box when considering the current level.
			LineItem.Draw( InCanvas, FVector2D(ScreenBoxMin.X, ScreenBoxMin.Y), FVector2D(ScreenBoxMin.X, ScreenBoxMax.Y) );
			LineItem.Draw( InCanvas, FVector2D(ScreenBoxMin.X, ScreenBoxMax.Y), FVector2D(ScreenBoxMax.X, ScreenBoxMax.Y) );
			LineItem.Draw( InCanvas, FVector2D(ScreenBoxMax.X, ScreenBoxMax.Y), FVector2D(ScreenBoxMax.X, ScreenBoxMin.Y) );
			LineItem.Draw( InCanvas, FVector2D(ScreenBoxMax.X, ScreenBoxMin.Y), FVector2D(ScreenBoxMin.X, ScreenBoxMin.Y) );
		}


		if (InLabelText.Len() > 0)
		{
			FCanvasTextItem TextItem( FVector2D( ScreenBoxMin.X + ((ScreenBoxMax.X - ScreenBoxMin.X) * 0.5f),ScreenBoxMin.Y), FText::FromString( InLabelText ), GEngine->GetMediumFont(), InColor );
			TextItem.bCentreX = true;
			InCanvas->DrawItem( TextItem );
		}
	}
}

void FEditorViewportClient::DrawActorScreenSpaceBoundingBox( FCanvas* InCanvas, const FSceneView* InView, FViewport* InViewport, AActor* InActor, const FLinearColor& InColor, const bool bInDrawBracket, const FString& InLabelText )
{
	check( InActor != NULL );


	// First check to see if we're dealing with a sprite, otherwise just use the normal bounding box
	UBillboardComponent* Sprite = InActor->FindComponentByClass<UBillboardComponent>();

	FBox ActorBox;
	if( Sprite != NULL )
	{
		ActorBox = Sprite->Bounds.GetBox();
	}
	else
	{
		const bool bNonColliding = true;
		ActorBox = InActor->GetComponentsBoundingBox( bNonColliding );
	}


	// If we didn't get a valid bounding box, just make a little one around the actor location
	if( !ActorBox.IsValid || ActorBox.GetExtent().GetMin() < KINDA_SMALL_NUMBER )
	{
		ActorBox = FBox( InActor->GetActorLocation() - FVector( -20 ), InActor->GetActorLocation() + FVector( 20 ) );
	}

	DrawBoundingBox(ActorBox, InCanvas, InView, InViewport, InColor, bInDrawBracket, InLabelText);
}

void FEditorViewportClient::SetGameView(bool bGameViewEnable)
{
	// backup this state as we want to preserve it
	bool bCompositeEditorPrimitives = EngineShowFlags.CompositeEditorPrimitives;

	// defaults
	FEngineShowFlags GameFlags(ESFIM_Game);
	FEngineShowFlags EditorFlags(ESFIM_Editor);
	{
		// likely we can take the existing state
		if(EngineShowFlags.Game)
		{
			GameFlags = EngineShowFlags;
			EditorFlags = LastEngineShowFlags;
		}
		else if(LastEngineShowFlags.Game)
		{
			GameFlags = LastEngineShowFlags;
			EditorFlags = EngineShowFlags;
		}
	}

	// toggle between the game and engine flags
	if(bGameViewEnable)
	{
		EngineShowFlags = GameFlags;
		LastEngineShowFlags = EditorFlags;
	}
	else
	{
		EngineShowFlags = EditorFlags;
		LastEngineShowFlags = GameFlags;
	}

	// maintain this state
	EngineShowFlags.SetCompositeEditorPrimitives(bCompositeEditorPrimitives);
	LastEngineShowFlags.SetCompositeEditorPrimitives(bCompositeEditorPrimitives);

	//reset game engine show flags that may have been turned on by making a selection in game view
	if(bGameViewEnable)
	{
		EngineShowFlags.SetModeWidgets(false);
		EngineShowFlags.SetSelection(false);
	}

	EngineShowFlags.SetSelectionOutline(bGameViewEnable ? false : GetDefault<ULevelEditorViewportSettings>()->bUseSelectionOutline);

	ApplyViewMode(GetViewMode(), IsPerspective(), EngineShowFlags);

	bInGameViewMode = bGameViewEnable;

	Invalidate();
}


void FEditorViewportClient::SetVREditView(bool bVREditViewEnable)
{
	// backup this state as we want to preserve it
	bool bCompositeEditorPrimitives = EngineShowFlags.CompositeEditorPrimitives;

	// defaults
	FEngineShowFlags VREditFlags(ESFIM_VREditing);
	FEngineShowFlags EditorFlags(ESFIM_Editor);
	{
		// likely we can take the existing state
		if (EngineShowFlags.VREditing)
		{
			VREditFlags = EngineShowFlags;
			EditorFlags = LastEngineShowFlags;
		}
		else if (LastEngineShowFlags.VREditing)
		{
			VREditFlags = LastEngineShowFlags;
			EditorFlags = EngineShowFlags;
		}
	}

	// toggle between the game and engine flags
	if (bVREditViewEnable)
	{
		EngineShowFlags = VREditFlags;
		LastEngineShowFlags = EditorFlags;
	}
	else
	{
		EngineShowFlags = EditorFlags;
		LastEngineShowFlags = VREditFlags;
	}
	// maintain this state
	EngineShowFlags.SetCompositeEditorPrimitives(bCompositeEditorPrimitives);
	LastEngineShowFlags.SetCompositeEditorPrimitives(bCompositeEditorPrimitives);

	//reset game engine show flags that may have been turned on by making a selection in game view
	if (bVREditViewEnable)
	{
		EngineShowFlags.SetModeWidgets(false);
		EngineShowFlags.SetBillboardSprites(false);
	}

	EngineShowFlags.SetSelectionOutline(bVREditViewEnable ? true : GetDefault<ULevelEditorViewportSettings>()->bUseSelectionOutline);

	ApplyViewMode(GetViewMode(), IsPerspective(), EngineShowFlags);

	bInVREditViewMode = bVREditViewEnable;

	Invalidate();
}

FStatUnitData* FEditorViewportClient::GetStatUnitData() const
{
	return &StatUnitData;
}

FStatHitchesData* FEditorViewportClient::GetStatHitchesData() const
{
	return &StatHitchesData;
}

const TArray<FString>* FEditorViewportClient::GetEnabledStats() const
{
	return &EnabledStats;
}

void FEditorViewportClient::SetEnabledStats(const TArray<FString>& InEnabledStats)
{
	EnabledStats = InEnabledStats;

#if ENABLE_AUDIO_DEBUG
	if (GEngine)
	{
		if (FAudioDeviceManager* DeviceManager = GEngine->GetAudioDeviceManager())
		{
			FAudioDebugger::ResolveDesiredStats(this);
		}
	}
#endif // ENABLE_AUDIO_DEBUG
}

bool FEditorViewportClient::IsStatEnabled(const FString& InName) const
{
	return EnabledStats.Contains(InName);
}

float FEditorViewportClient::UpdateViewportClientWindowDPIScale() const
{
	float DPIScale = 1.f;
	if(EditorViewportWidget.IsValid())
	{
		TSharedPtr<SWindow> WidgetWindow = FSlateApplication::Get().FindWidgetWindow(EditorViewportWidget.Pin().ToSharedRef());
		if (WidgetWindow.IsValid())
		{
			DPIScale = WidgetWindow->GetNativeWindow()->GetDPIScaleFactor();
		}
	}

	return DPIScale;
}

FMatrix FEditorViewportClient::CalcViewRotationMatrix(const FRotator& InViewRotation) const
{
	const FViewportCameraTransform& ViewTransform = GetViewTransform();

	if (bUsingOrbitCamera)
	{
		// @todo vreditor: Not stereo friendly yet
		return FTranslationMatrix(ViewTransform.GetLocation()) * ViewTransform.ComputeOrbitMatrix();
	}
	else
	{
		// Create the view matrix
		return FInverseRotationMatrix(InViewRotation);
	}
}

////////////////

bool FEditorViewportStats::bInitialized(false);
bool FEditorViewportStats::bUsingCalledThisFrame(false);
FEditorViewportStats::Category FEditorViewportStats::LastUsing(FEditorViewportStats::CAT_MAX);
int32 FEditorViewportStats::DataPoints[FEditorViewportStats::CAT_MAX];

void FEditorViewportStats::Initialize()
{
	if ( !bInitialized )
	{
		bInitialized = true;
		FMemory::Memzero(DataPoints);
	}
}

void FEditorViewportStats::Used(FEditorViewportStats::Category InCategory)
{
	Initialize();
	DataPoints[InCategory] += 1;
}

void FEditorViewportStats::BeginFrame()
{
	Initialize();
	bUsingCalledThisFrame = false;
}

void FEditorViewportStats::Using(Category InCategory)
{
	Initialize();

	bUsingCalledThisFrame = true;

	if ( LastUsing != InCategory )
	{
		LastUsing = InCategory;
		DataPoints[InCategory] += 1;
	}
}

void FEditorViewportStats::NoOpUsing()
{
	Initialize();

	bUsingCalledThisFrame = true;
}

void FEditorViewportStats::EndFrame()
{
	Initialize();

	if ( !bUsingCalledThisFrame )
	{
		LastUsing = FEditorViewportStats::CAT_MAX;
	}
}

void FEditorViewportStats::SendUsageData()
{
	Initialize();

	static_assert(FEditorViewportStats::CAT_MAX == 22, "If the number of categories change you need to add more entries below!");

	TArray<FAnalyticsEventAttribute> PerspectiveUsage;
	PerspectiveUsage.Add(FAnalyticsEventAttribute(FString("Keyboard.WASD"),			DataPoints[FEditorViewportStats::CAT_PERSPECTIVE_KEYBOARD_WASD]));
	PerspectiveUsage.Add(FAnalyticsEventAttribute(FString("Keyboard.UpDown"),		DataPoints[FEditorViewportStats::CAT_PERSPECTIVE_KEYBOARD_UP_DOWN]));
	PerspectiveUsage.Add(FAnalyticsEventAttribute(FString("Keyboard.FovZoom"),		DataPoints[FEditorViewportStats::CAT_PERSPECTIVE_KEYBOARD_FOV_ZOOM]));
	PerspectiveUsage.Add(FAnalyticsEventAttribute(FString("Mouse.Dolly"),			DataPoints[FEditorViewportStats::CAT_PERSPECTIVE_MOUSE_DOLLY]));
	PerspectiveUsage.Add(FAnalyticsEventAttribute(FString("Mouse.Pan"),				DataPoints[FEditorViewportStats::CAT_PERSPECTIVE_MOUSE_PAN]));
	PerspectiveUsage.Add(FAnalyticsEventAttribute(FString("Mouse.Scroll"),			DataPoints[FEditorViewportStats::CAT_PERSPECTIVE_MOUSE_SCROLL]));
	PerspectiveUsage.Add(FAnalyticsEventAttribute(FString("Mouse.Orbit.Rotation"),	DataPoints[FEditorViewportStats::CAT_PERSPECTIVE_MOUSE_ORBIT_ROTATION]));
	PerspectiveUsage.Add(FAnalyticsEventAttribute(FString("Mouse.Orbit.Pan"),		DataPoints[FEditorViewportStats::CAT_PERSPECTIVE_MOUSE_ORBIT_PAN]));
	PerspectiveUsage.Add(FAnalyticsEventAttribute(FString("Mouse.Orbit.Zoom"),		DataPoints[FEditorViewportStats::CAT_PERSPECTIVE_MOUSE_ORBIT_ZOOM]));
	PerspectiveUsage.Add(FAnalyticsEventAttribute(FString("Gesture.Scroll"),		DataPoints[FEditorViewportStats::CAT_PERSPECTIVE_GESTURE_SCROLL]));
	PerspectiveUsage.Add(FAnalyticsEventAttribute(FString("Gesture.Magnify"),		DataPoints[FEditorViewportStats::CAT_PERSPECTIVE_GESTURE_MAGNIFY]));

	TArray<FAnalyticsEventAttribute> OrthographicUsage;
	OrthographicUsage.Add(FAnalyticsEventAttribute(FString("Keyboard.WASD"),		DataPoints[FEditorViewportStats::CAT_ORTHOGRAPHIC_KEYBOARD_WASD]));
	OrthographicUsage.Add(FAnalyticsEventAttribute(FString("Keyboard.UpDown"),		DataPoints[FEditorViewportStats::CAT_ORTHOGRAPHIC_KEYBOARD_UP_DOWN]));
	OrthographicUsage.Add(FAnalyticsEventAttribute(FString("Keyboard.FovZoom"),		DataPoints[FEditorViewportStats::CAT_ORTHOGRAPHIC_KEYBOARD_FOV_ZOOM]));
	OrthographicUsage.Add(FAnalyticsEventAttribute(FString("Mouse.Zoom"),			DataPoints[FEditorViewportStats::CAT_ORTHOGRAPHIC_MOUSE_ZOOM]));
	OrthographicUsage.Add(FAnalyticsEventAttribute(FString("Mouse.Pan"),			DataPoints[FEditorViewportStats::CAT_ORTHOGRAPHIC_MOUSE_PAN]));
	OrthographicUsage.Add(FAnalyticsEventAttribute(FString("Mouse.Scroll"),			DataPoints[FEditorViewportStats::CAT_ORTHOGRAPHIC_MOUSE_SCROLL]));
	OrthographicUsage.Add(FAnalyticsEventAttribute(FString("Mouse.Orbit.Rotation"), DataPoints[FEditorViewportStats::CAT_ORTHOGRAPHIC_MOUSE_ORBIT_ROTATION]));
	OrthographicUsage.Add(FAnalyticsEventAttribute(FString("Mouse.Orbit.Pan"),		DataPoints[FEditorViewportStats::CAT_ORTHOGRAPHIC_MOUSE_ORBIT_PAN]));
	OrthographicUsage.Add(FAnalyticsEventAttribute(FString("Mouse.Orbit.Zoom"),		DataPoints[FEditorViewportStats::CAT_ORTHOGRAPHIC_MOUSE_ORBIT_ZOOM]));
	OrthographicUsage.Add(FAnalyticsEventAttribute(FString("Gesture.Scroll"),		DataPoints[FEditorViewportStats::CAT_ORTHOGRAPHIC_GESTURE_SCROLL]));
	OrthographicUsage.Add(FAnalyticsEventAttribute(FString("Gesture.Magnify"),		DataPoints[FEditorViewportStats::CAT_ORTHOGRAPHIC_GESTURE_MAGNIFY]));

	FEngineAnalytics::GetProvider().RecordEvent(FString("Editor.Usage.Viewport.Perspective"), PerspectiveUsage);
	FEngineAnalytics::GetProvider().RecordEvent(FString("Editor.Usage.Viewport.Orthographic"), OrthographicUsage);

	// Clear all the usage data in case we do it twice.
	FMemory::Memzero(DataPoints);
}


FViewportNavigationCommands::FViewportNavigationCommands()
	: TCommands<FViewportNavigationCommands>(
		"EditorViewportClient", // Context name for fast lookup
		NSLOCTEXT("Contexts", "ViewportNavigation", "Viewport Navigation"), // Localized context name for displaying
		FName(),
		FEditorStyle::GetStyleSetName() // Icon Style Set
	)
{
}

void FViewportNavigationCommands::RegisterCommands()
{
	UI_COMMAND(Forward, "Forward", "Moves the camera Forward", EUserInterfaceActionType::Button, FInputChord(EKeys::W));
	UI_COMMAND(Backward, "Backward", "Moves the camera Backward", EUserInterfaceActionType::Button, FInputChord(EKeys::S));
	UI_COMMAND(Left, "Left", "Moves the camera Left", EUserInterfaceActionType::Button, FInputChord(EKeys::A));
	UI_COMMAND(Right, "Right", "Moves the camera Right", EUserInterfaceActionType::Button, FInputChord(EKeys::D));

	UI_COMMAND(Up, "Up", "Moves the camera Up", EUserInterfaceActionType::Button, FInputChord(EKeys::E));
	UI_COMMAND(Down, "Down", "Moves the camera Down", EUserInterfaceActionType::Button, FInputChord(EKeys::Q));

	UI_COMMAND(FovZoomIn, "FOV Zoom In", "Narrows the camers FOV", EUserInterfaceActionType::Button, FInputChord(EKeys::C));
	UI_COMMAND(FovZoomOut, "FOV Zoom Out", "Widens the camera FOV", EUserInterfaceActionType::Button, FInputChord(EKeys::Z));
}

#undef LOCTEXT_NAMESPACE<|MERGE_RESOLUTION|>--- conflicted
+++ resolved
@@ -5124,11 +5124,6 @@
 		{
 			FEditorBuildUtils::UpdateTextureStreamingMaterialBindings(GetWorld());
 		}
-<<<<<<< HEAD
-		// Uncomment this to generate inital viewmode data.
-		// FEditorBuildUtils::CompileViewModeShaders(GetWorld(), InViewModeIndex);
-=======
->>>>>>> 33e6966e
 
 		PerspViewModeIndex = InViewModeIndex;
 		ApplyViewMode(PerspViewModeIndex, true, EngineShowFlags);
