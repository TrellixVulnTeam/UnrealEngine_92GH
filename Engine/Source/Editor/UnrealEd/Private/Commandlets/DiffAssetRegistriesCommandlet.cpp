--- conflicted
+++ resolved
@@ -1,8 +1,4 @@
-<<<<<<< HEAD
 // Copyright 1998-2019 Epic Games, Inc. All Rights Reserved.
-=======
-// Copyright 1998-2018 Epic Games, Inc. All Rights Reserved.
->>>>>>> 271e2139
 
 #include "Commandlets/DiffAssetRegistriesCommandlet.h"
 
@@ -875,10 +871,10 @@
 				UE_LOG(LogDiffAssets, Display, TEXT("%c %s : (Class=%s,NewSize=%d bytes,OldSize=%d bytes)"), classification, *AssetPath.ToString(), *ClassName.ToString(), ChangeInfo.ChangedBytes, PrevData->DiskSize);
 			}
 			//UE_LOG(LogDiffAssets, Display, TEXT("Source file changed: %s"), (flags & EAssetFlags::GuidChange) ? TEXT("true") : TEXT("false"));
-			if ((flags & EAssetFlags::GuidChange) && bMatchChangelists)
+			/*if ((flags & EAssetFlags::GuidChange) && bMatchChangelists)
 			{
 				UE_LOG(LogDiffAssets, Display, TEXT("Last change: %d"), Changelist);
-			}
+			}*/
 #if 0			
 			TArray<FAssetIdentifier> Dependencies;
 			NewState.GetDependencies(AssetPath, Dependencies, EAssetRegistryDependencyType::Hard);
