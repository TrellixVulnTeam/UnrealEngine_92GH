// Copyright Epic Games, Inc. All Rights Reserved.

#include "Commandlets/GatherTextFromMetadataCommandlet.h"
#include "UObject/Class.h"
#include "UObject/Package.h"
#include "UObject/UnrealType.h"
#include "Misc/Paths.h"
#include "Modules/ModuleManager.h"
#include "UObject/UObjectHash.h"
#include "UObject/UObjectIterator.h"
#include "UObject/PropertyIterator.h"
#include "SourceCodeNavigation.h"

DEFINE_LOG_CATEGORY_STATIC(LogGatherTextFromMetaDataCommandlet, Log, All);

//////////////////////////////////////////////////////////////////////////
//GatherTextFromMetaDataCommandlet

UGatherTextFromMetaDataCommandlet::UGatherTextFromMetaDataCommandlet(const FObjectInitializer& ObjectInitializer)
	: Super(ObjectInitializer)
{
}

int32 UGatherTextFromMetaDataCommandlet::Main( const FString& Params )
{
	// Parse command line - we're interested in the param vals
	TArray<FString> Tokens;
	TArray<FString> Switches;
	TMap<FString, FString> ParamVals;
	UCommandlet::ParseCommandLine(*Params, Tokens, Switches, ParamVals);

	//Set config file
	const FString* ParamVal = ParamVals.Find(FString(TEXT("Config")));
	FString GatherTextConfigPath;
	
	if ( ParamVal )
	{
		GatherTextConfigPath = *ParamVal;
	}
	else
	{
		UE_LOG(LogGatherTextFromMetaDataCommandlet, Error, TEXT("No config specified."));
		return -1;
	}

	//Set config section
	ParamVal = ParamVals.Find(FString(TEXT("Section")));
	FString SectionName;

	if ( ParamVal )
	{
		SectionName = *ParamVal;
	}
	else
	{
		UE_LOG(LogGatherTextFromMetaDataCommandlet, Error, TEXT("No config section specified."));
		return -1;
	}

	//Modules to Preload
	TArray<FString> ModulesToPreload;
	GetStringArrayFromConfig(*SectionName, TEXT("ModulesToPreload"), ModulesToPreload, GatherTextConfigPath);

	for (const FString& ModuleName : ModulesToPreload)
	{
		FModuleManager::Get().LoadModule(*ModuleName);
	}

	// IncludePathFilters
	TArray<FString> IncludePathFilters;
	GetPathArrayFromConfig(*SectionName, TEXT("IncludePathFilters"), IncludePathFilters, GatherTextConfigPath);

	// IncludePaths (DEPRECATED)
	{
		TArray<FString> IncludePaths;
		GetPathArrayFromConfig(*SectionName, TEXT("IncludePaths"), IncludePaths, GatherTextConfigPath);
		if (IncludePaths.Num())
		{
			IncludePathFilters.Append(IncludePaths);
			UE_LOG(LogGatherTextFromMetaDataCommandlet, Warning, TEXT("IncludePaths detected in section %s. IncludePaths is deprecated, please use IncludePathFilters."), *SectionName);
		}
	}

	if (IncludePathFilters.Num() == 0)
	{
		UE_LOG(LogGatherTextFromMetaDataCommandlet, Error, TEXT("No include path filters in section %s."), *SectionName);
		return -1;
	}

	// ExcludePathFilters
	TArray<FString> ExcludePathFilters;
	GetPathArrayFromConfig(*SectionName, TEXT("ExcludePathFilters"), ExcludePathFilters, GatherTextConfigPath);

	// ExcludePaths (DEPRECATED)
	{
		TArray<FString> ExcludePaths;
		GetPathArrayFromConfig(*SectionName, TEXT("ExcludePaths"), ExcludePaths, GatherTextConfigPath);
		if (ExcludePaths.Num())
		{
			ExcludePathFilters.Append(ExcludePaths);
			UE_LOG(LogGatherTextFromMetaDataCommandlet, Warning, TEXT("ExcludePaths detected in section %s. ExcludePaths is deprecated, please use ExcludePathFilters."), *SectionName);
		}
	}

	// Get whether we should gather editor-only data. Typically only useful for the localization of UE4 itself.
	if (!GetBoolFromConfig(*SectionName, TEXT("ShouldGatherFromEditorOnlyData"), ShouldGatherFromEditorOnlyData, GatherTextConfigPath))
	{
		ShouldGatherFromEditorOnlyData = false;
	}

	// FieldTypesToInclude/FieldTypesToExclude
	{
		auto GetFieldTypesArrayFromConfig = [this, &SectionName, &GatherTextConfigPath](const TCHAR* InConfigKey, TArray<const UClass*>& OutFieldTypes)
		{
			TArray<FString> FieldTypeStrs;
			GetStringArrayFromConfig(*SectionName, InConfigKey, FieldTypeStrs, GatherTextConfigPath);

			TArray<const UClass*> AllFieldTypes;
			AllFieldTypes.Add(UField::StaticClass());
			GetDerivedClasses(UField::StaticClass(), (TArray<UClass*>&)AllFieldTypes);

			for (const FString& FieldTypeStr : FieldTypeStrs)
			{
				const bool bIsWildcard = FieldTypeStr.GetCharArray().Contains(TEXT('*')) || FieldTypeStr.GetCharArray().Contains(TEXT('?'));
				if (bIsWildcard)
				{
					for (const UClass* FieldType : AllFieldTypes)
					{
						if (FieldType->GetName().MatchesWildcard(FieldTypeStr))
						{
							OutFieldTypes.Add(FieldType);
						}
					}
				}
				else
				{
					const UClass* FieldType = FindObject<UClass>(ANY_PACKAGE, *FieldTypeStr);
					if (!FieldType)
					{
						UE_LOG(LogGatherTextFromMetaDataCommandlet, Warning, TEXT("Field Type %s was not found (from %s in section %s). Did you forget a ModulesToPreload entry?"), *FieldTypeStr, InConfigKey, *SectionName);
						continue;
					}

					check(FieldType->IsChildOf<UField>());
					OutFieldTypes.Add(FieldType);
					GetDerivedClasses(FieldType, (TArray<UClass*>&)OutFieldTypes);
				}
			}
		};

		GetFieldTypesArrayFromConfig(TEXT("FieldTypesToInclude"), FieldTypesToInclude);
		GetFieldTypesArrayFromConfig(TEXT("FieldTypesToExclude"), FieldTypesToExclude);
	}

	// FieldOwnerTypesToInclude/FieldOwnerTypesToExclude
	{
		auto GetFieldOwnerTypesArrayFromConfig = [this, &SectionName, &GatherTextConfigPath](const TCHAR* InConfigKey, TArray<const UStruct*>& OutFieldOwnerTypes)
		{
			TArray<FString> FieldOwnerTypeStrs;
			GetStringArrayFromConfig(*SectionName, InConfigKey, FieldOwnerTypeStrs, GatherTextConfigPath);

			TArray<const UStruct*> AllFieldOwnerTypes;
			GetObjectsOfClass(UClass::StaticClass(), (TArray<UObject*>&)AllFieldOwnerTypes, false);
			GetObjectsOfClass(UScriptStruct::StaticClass(), (TArray<UObject*>&)AllFieldOwnerTypes, false);

			for (const FString& FieldOwnerTypeStr : FieldOwnerTypeStrs)
			{
				const bool bIsWildcard = FieldOwnerTypeStr.GetCharArray().Contains(TEXT('*')) || FieldOwnerTypeStr.GetCharArray().Contains(TEXT('?'));
				if (bIsWildcard)
				{
					for (const UStruct* FieldOwnerType : AllFieldOwnerTypes)
					{
						if (FieldOwnerType->GetName().MatchesWildcard(FieldOwnerTypeStr))
						{
							OutFieldOwnerTypes.Add(FieldOwnerType);
						}
					}
				}
				else
				{
					const UStruct* FieldOwnerType = FindObject<UStruct>(ANY_PACKAGE, *FieldOwnerTypeStr);
					if (!FieldOwnerType)
					{
						UE_LOG(LogGatherTextFromMetaDataCommandlet, Warning, TEXT("Field Owner Type %s was not found (from %s in section %s). Did you forget a ModulesToPreload entry?"), *FieldOwnerTypeStr, InConfigKey, *SectionName);
						continue;
					}

					OutFieldOwnerTypes.Add(FieldOwnerType);
					if (const UClass* FieldOwnerClass = Cast<UClass>(FieldOwnerType))
					{
						GetDerivedClasses(FieldOwnerClass, (TArray<UClass*>&)OutFieldOwnerTypes);
					}
				}
			}
		};

		GetFieldOwnerTypesArrayFromConfig(TEXT("FieldOwnerTypesToInclude"), FieldOwnerTypesToInclude);
		GetFieldOwnerTypesArrayFromConfig(TEXT("FieldOwnerTypesToExclude"), FieldOwnerTypesToExclude);
	}

	FGatherParameters Arguments;
	GetStringArrayFromConfig(*SectionName, TEXT("InputKeys"), Arguments.InputKeys, GatherTextConfigPath);
	GetStringArrayFromConfig(*SectionName, TEXT("OutputNamespaces"), Arguments.OutputNamespaces, GatherTextConfigPath);
	TArray<FString> OutputKeys;
	GetStringArrayFromConfig(*SectionName, TEXT("OutputKeys"), OutputKeys, GatherTextConfigPath);
	for(const auto& OutputKey : OutputKeys)
	{
		Arguments.OutputKeys.Add(FText::FromString(OutputKey));
	}

	// Execute gather.
	GatherTextFromUObjects(IncludePathFilters, ExcludePathFilters, Arguments);

	// Add any manifest dependencies if they were provided
	TArray<FString> ManifestDependenciesList;
	GetPathArrayFromConfig(*SectionName, TEXT("ManifestDependencies"), ManifestDependenciesList, GatherTextConfigPath);

	for (const FString& ManifestDependency : ManifestDependenciesList)
	{
		FText OutError;
		if (!GatherManifestHelper->AddDependency(ManifestDependency, &OutError))
		{
			UE_LOG(LogGatherTextFromMetaDataCommandlet, Error, TEXT("The GatherTextFromMetaData commandlet couldn't load the specified manifest dependency: '%'. %s"), *ManifestDependency, *OutError.ToString());
			return -1;
		}
	}

	return 0;
}

void UGatherTextFromMetaDataCommandlet::GatherTextFromUObjects(const TArray<FString>& IncludePaths, const TArray<FString>& ExcludePaths, const FGatherParameters& Arguments)
{
	const FFuzzyPathMatcher FuzzyPathMatcher = FFuzzyPathMatcher(IncludePaths, ExcludePaths);

	for(TObjectIterator<UField> It; It; ++It)
	{
<<<<<<< HEAD
		// Skip fields excluded by our filter
		if (!ShouldGatherFromField(*It))
		{
			continue;
		}

		FString SourceFilePath;
=======
		FString SourceFilePath;		
>>>>>>> fa8a8d0d
		FSourceCodeNavigation::FindClassHeaderPath(*It, SourceFilePath);
		SourceFilePath = FPaths::ConvertRelativePathToFull(SourceFilePath);
		check(!SourceFilePath.IsEmpty());

		const FFuzzyPathMatcher::EPathMatch PathMatch = FuzzyPathMatcher.TestPath(SourceFilePath);
		if (PathMatch != FFuzzyPathMatcher::Included)
		{
			continue;
		}

		const FName MetaDataPlatformName = GetSplitPlatformNameFromPath(SourceFilePath);

		UStruct* Struct = Cast<UStruct>(*It);
		if (Struct)
		{
			for (TFieldIterator<FField> FieldIt(Struct); FieldIt; ++FieldIt)
			{
				// Skip editor-only properties if we're not gathering for editor-only data.
				FProperty* Property = CastField<FProperty>(*FieldIt);
				if (Property && !ShouldGatherFromEditorOnlyData && Property->HasAnyPropertyFlags(CPF_EditorOnly))
				{
					continue;
				}
				GatherTextFromField(*FieldIt, Arguments, MetaDataPlatformName);
			}
		}

		GatherTextFromUObject(*It, Arguments, MetaDataPlatformName);
	}
}

template <typename TFieldType>
void GatherTextFromFieldImplementation(TFieldType* const Field, const UGatherTextFromMetaDataCommandlet::FGatherParameters& Arguments, const FName InPlatformName, FLocTextHelper* GatherManifestHelper)
{
	for (int32 i = 0; i < Arguments.InputKeys.Num(); ++i)
	{
		FFormatNamedArguments PatternArguments;
		PatternArguments.Add(TEXT("FieldPath"), FText::FromString(Field->GetFullGroupName(false)));

		if (Field->HasMetaData(*Arguments.InputKeys[i]))
		{
			const FString& MetaDataValue = Field->GetMetaData(*Arguments.InputKeys[i]);
			if (!MetaDataValue.IsEmpty())
			{
				PatternArguments.Add(TEXT("MetaDataValue"), FText::FromString(MetaDataValue));

<<<<<<< HEAD
				const UStruct* FieldOwnerType = Field->GetOwnerStruct();
=======
>>>>>>> fa8a8d0d
				const FString Namespace = Arguments.OutputNamespaces[i];
				FLocItem LocItem(MetaDataValue);
				FManifestContext Context;
				Context.Key = FText::Format(Arguments.OutputKeys[i], PatternArguments).ToString();
<<<<<<< HEAD
				Context.SourceLocation = FString::Printf(TEXT("From metadata for key %s of member %s in %s (type: %s, owner: %s)"), *Arguments.InputKeys[i], *Field->GetName(), *Field->GetFullGroupName(true), *Field->GetClass()->GetName(), FieldOwnerType ? *FieldOwnerType->GetName() : TEXT("<null>"));
=======
				Context.SourceLocation = FString::Printf(TEXT("From metadata for key %s of member %s in %s"), *Arguments.InputKeys[i], *Field->GetName(), *Field->GetFullGroupName(true));
>>>>>>> fa8a8d0d
				Context.PlatformName = InPlatformName;
				GatherManifestHelper->AddSourceText(Namespace, LocItem, Context);
			}
		}
	}
}


void UGatherTextFromMetaDataCommandlet::GatherTextFromUObject(UField* const Field, const FGatherParameters& Arguments, const FName InPlatformName)
{
	// Gather for object.
	{
		if (!Field->HasMetaData(TEXT("DisplayName")))
		{
			Field->SetMetaData(TEXT("DisplayName"), *FName::NameToDisplayString(Field->GetName(), false));
		}

		GatherTextFromFieldImplementation<UField>(Field, Arguments, InPlatformName, GatherManifestHelper.Get());
	}

	// For enums, also gather for enum values.
	{
		UEnum* Enum = Cast<UEnum>(Field);
		if (Enum)
		{
			const int32 ValueCount = Enum->NumEnums();
			for (int32 i = 0; i < ValueCount; ++i)
			{
				if (!Enum->HasMetaData(TEXT("DisplayName"), i))
				{
					Enum->SetMetaData(TEXT("DisplayName"), *FName::NameToDisplayString(Enum->GetNameStringByIndex(i), false), i);
				}

				for (int32 j = 0; j < Arguments.InputKeys.Num(); ++j)
				{
					FFormatNamedArguments PatternArguments;
					PatternArguments.Add(TEXT("FieldPath"), FText::FromString(Enum->GetFullGroupName(false) + TEXT(".") + Enum->GetNameStringByIndex(i)));

					if (Enum->HasMetaData(*Arguments.InputKeys[j], i))
					{
						const FString& MetaDataValue = Enum->GetMetaData(*Arguments.InputKeys[j], i);
						if (!MetaDataValue.IsEmpty())
						{
							PatternArguments.Add(TEXT("MetaDataValue"), FText::FromString(MetaDataValue));

							const FString Namespace = Arguments.OutputNamespaces[j];
							FLocItem LocItem(MetaDataValue);
							FManifestContext Context;
							Context.Key = FText::Format(Arguments.OutputKeys[j], PatternArguments).ToString();
							Context.SourceLocation = FString::Printf(TEXT("From metadata for key %s of enum value %s of enum %s in %s"), *Arguments.InputKeys[j], *Enum->GetNameStringByIndex(i), *Enum->GetName(), *Enum->GetFullGroupName(true));
							Context.PlatformName = InPlatformName;
							GatherManifestHelper->AddSourceText(Namespace, LocItem, Context);
						}
					}
				}
			}
		}
	}
}

<<<<<<< HEAD
bool UGatherTextFromMetaDataCommandlet::ShouldGatherFromField(const UField* Field)
{
	auto ShouldGatherFieldByType = [this, Field]()
	{
		if (FieldTypesToInclude.Num() == 0 && FieldTypesToExclude.Num() == 0)
		{
			return true;
		}

		const UClass* FieldClass = Field->GetClass();
		return (FieldTypesToInclude.Num() == 0 || FieldTypesToInclude.Contains(FieldClass))
			&& (FieldTypesToExclude.Num() == 0 || !FieldTypesToExclude.Contains(FieldClass));
	};

	auto ShouldGatherFieldByOwnerType = [this, Field]()
	{
		if (FieldOwnerTypesToInclude.Num() == 0 && FieldOwnerTypesToExclude.Num() == 0)
		{
			return true;
		}

		const UStruct* FieldOwnerType = Field->GetOwnerStruct();
		if (FieldOwnerType)
		{
			// Only properties and functions will have an owner struct type
			return (FieldOwnerTypesToInclude.Num() == 0 || FieldOwnerTypesToInclude.Contains(FieldOwnerType))
				&& (FieldOwnerTypesToExclude.Num() == 0 || !FieldOwnerTypesToExclude.Contains(FieldOwnerType));
		}

		return true;
	};

	return ShouldGatherFieldByType() && ShouldGatherFieldByOwnerType();
}

=======
>>>>>>> fa8a8d0d
void UGatherTextFromMetaDataCommandlet::GatherTextFromField(FField* const Field, const FGatherParameters& Arguments, const FName InPlatformName)
{
	if (!Field->HasMetaData(TEXT("DisplayName")))
	{
		Field->SetMetaData(TEXT("DisplayName"), *FName::NameToDisplayString(Field->GetName(), Field->IsA(FBoolProperty::StaticClass())));
	}

	GatherTextFromFieldImplementation<FField>(Field, Arguments, InPlatformName, GatherManifestHelper.Get());
}<|MERGE_RESOLUTION|>--- conflicted
+++ resolved
@@ -234,7 +234,6 @@
 
 	for(TObjectIterator<UField> It; It; ++It)
 	{
-<<<<<<< HEAD
 		// Skip fields excluded by our filter
 		if (!ShouldGatherFromField(*It))
 		{
@@ -242,9 +241,6 @@
 		}
 
 		FString SourceFilePath;
-=======
-		FString SourceFilePath;		
->>>>>>> fa8a8d0d
 		FSourceCodeNavigation::FindClassHeaderPath(*It, SourceFilePath);
 		SourceFilePath = FPaths::ConvertRelativePathToFull(SourceFilePath);
 		check(!SourceFilePath.IsEmpty());
@@ -291,19 +287,12 @@
 			{
 				PatternArguments.Add(TEXT("MetaDataValue"), FText::FromString(MetaDataValue));
 
-<<<<<<< HEAD
 				const UStruct* FieldOwnerType = Field->GetOwnerStruct();
-=======
->>>>>>> fa8a8d0d
 				const FString Namespace = Arguments.OutputNamespaces[i];
 				FLocItem LocItem(MetaDataValue);
 				FManifestContext Context;
 				Context.Key = FText::Format(Arguments.OutputKeys[i], PatternArguments).ToString();
-<<<<<<< HEAD
 				Context.SourceLocation = FString::Printf(TEXT("From metadata for key %s of member %s in %s (type: %s, owner: %s)"), *Arguments.InputKeys[i], *Field->GetName(), *Field->GetFullGroupName(true), *Field->GetClass()->GetName(), FieldOwnerType ? *FieldOwnerType->GetName() : TEXT("<null>"));
-=======
-				Context.SourceLocation = FString::Printf(TEXT("From metadata for key %s of member %s in %s"), *Arguments.InputKeys[i], *Field->GetName(), *Field->GetFullGroupName(true));
->>>>>>> fa8a8d0d
 				Context.PlatformName = InPlatformName;
 				GatherManifestHelper->AddSourceText(Namespace, LocItem, Context);
 			}
@@ -364,7 +353,6 @@
 	}
 }
 
-<<<<<<< HEAD
 bool UGatherTextFromMetaDataCommandlet::ShouldGatherFromField(const UField* Field)
 {
 	auto ShouldGatherFieldByType = [this, Field]()
@@ -400,8 +388,6 @@
 	return ShouldGatherFieldByType() && ShouldGatherFieldByOwnerType();
 }
 
-=======
->>>>>>> fa8a8d0d
 void UGatherTextFromMetaDataCommandlet::GatherTextFromField(FField* const Field, const FGatherParameters& Arguments, const FName InPlatformName)
 {
 	if (!Field->HasMetaData(TEXT("DisplayName")))
