// Copyright 1998-2019 Epic Games, Inc. All Rights Reserved.

#include "Commandlets/AssetRegistryGenerator.h"
#include "HAL/FileManager.h"
#include "Misc/FileHelper.h"
#include "Serialization/ArrayReader.h"
#include "Serialization/ArrayWriter.h"
#include "Misc/App.h"
#include "Serialization/JsonTypes.h"
#include "Serialization/JsonReader.h"
#include "Policies/PrettyJsonPrintPolicy.h"
#include "Serialization/JsonSerializer.h"
#include "Engine/Level.h"
#include "Engine/World.h"
#include "Settings/ProjectPackagingSettings.h"
#include "CollectionManagerTypes.h"
#include "ICollectionManager.h"
#include "CollectionManagerModule.h"
#include "Interfaces/ITargetPlatform.h"
#include "AssetRegistryModule.h"
#include "GameDelegates.h"
#include "Commandlets/ChunkDependencyInfo.h"
#include "IPlatformFileSandboxWrapper.h"
#include "Misc/ConfigCacheIni.h"
#include "Stats/StatsMisc.h"
#include "Templates/UniquePtr.h"
#include "Engine/AssetManager.h"

#include "Serialization/JsonWriter.h"
#include "Serialization/JsonReader.h"
#include "Serialization/JsonSerializer.h"

DEFINE_LOG_CATEGORY_STATIC(LogAssetRegistryGenerator, Log, All);

#define LOCTEXT_NAMESPACE "AssetRegistryGenerator"

#if WITH_EDITOR
#include "HAL/ThreadHeartBeat.h"
#endif

//////////////////////////////////////////////////////////////////////////
// Static functions
FName GetPackageNameFromDependencyPackageName(const FName RawPackageFName)
{
	FName PackageFName = RawPackageFName;
	if ((FPackageName::IsValidLongPackageName(RawPackageFName.ToString()) == false) &&
		(FPackageName::IsScriptPackage(RawPackageFName.ToString()) == false))
	{
		FText OutReason;
		if (!FPackageName::IsValidLongPackageName(RawPackageFName.ToString(), true, &OutReason))
		{
			const FText FailMessage = FText::Format(LOCTEXT("UnableToGeneratePackageName", "Unable to generate long package name for {0}. {1}"),
				FText::FromString(RawPackageFName.ToString()), OutReason);

			UE_LOG(LogAssetRegistryGenerator, Warning, TEXT("%s"), *(FailMessage.ToString()));
			return NAME_None;
		}


		FString LongPackageName;
		if (FPackageName::SearchForPackageOnDisk(RawPackageFName.ToString(), &LongPackageName) == false)
		{
			return NAME_None;
		}
		PackageFName = FName(*LongPackageName);
	}

	// don't include script packages in dependencies as they are always in memory
	if (FPackageName::IsScriptPackage(PackageFName.ToString()))
	{
		// no one likes script packages
		return NAME_None;
	}
	return PackageFName;
}


//////////////////////////////////////////////////////////////////////////
// FAssetRegistryGenerator

FAssetRegistryGenerator::FAssetRegistryGenerator(const ITargetPlatform* InPlatform)
	: AssetRegistry(FModuleManager::LoadModuleChecked<FAssetRegistryModule>(TEXT("AssetRegistry")).Get())
	, TargetPlatform(InPlatform)
	, bGenerateChunks(false)
	, bUseAssetManager(false)
	, HighestChunkId(0)
{
	DependencyInfo = GetMutableDefault<UChunkDependencyInfo>();

	bool bOnlyHardReferences = false;
	const UProjectPackagingSettings* const PackagingSettings = GetDefault<UProjectPackagingSettings>();
	if (PackagingSettings)
	{
		bOnlyHardReferences = PackagingSettings->bChunkHardReferencesOnly;
	}	

	DependencyType = bOnlyHardReferences ? EAssetRegistryDependencyType::Hard : EAssetRegistryDependencyType::Packages;

	if (UAssetManager::IsValid() && !FGameDelegates::Get().GetAssignStreamingChunkDelegate().IsBound() && !FGameDelegates::Get().GetGetPackageDependenciesForManifestGeneratorDelegate().IsBound())
	{
		bUseAssetManager = true;

		UAssetManager::Get().UpdateManagementDatabase();
	}

	InitializeChunkIdPakchunkIndexMapping();
}

FAssetRegistryGenerator::~FAssetRegistryGenerator()
{
	for (auto ChunkSet : ChunkManifests)
	{
		delete ChunkSet;
	}
	ChunkManifests.Empty();
	for (auto ChunkSet : FinalChunkManifests)
	{
		delete ChunkSet;
	}
	FinalChunkManifests.Empty();
}

bool FAssetRegistryGenerator::CleanTempPackagingDirectory(const FString& Platform) const
{
	FString TmpPackagingDir = GetTempPackagingDirectoryForPlatform(Platform);
	if (IFileManager::Get().DirectoryExists(*TmpPackagingDir))
	{
		if (!IFileManager::Get().DeleteDirectory(*TmpPackagingDir, false, true))
		{
			UE_LOG(LogAssetRegistryGenerator, Error, TEXT("Failed to delete directory: %s"), *TmpPackagingDir);
			return false;
		}
	}

	FString ChunkListDir = FPaths::Combine(*FPaths::ProjectLogDir(), TEXT("ChunkLists"));
	if (IFileManager::Get().DirectoryExists(*ChunkListDir))
	{
		if (!IFileManager::Get().DeleteDirectory(*ChunkListDir, false, true))
		{
			UE_LOG(LogAssetRegistryGenerator, Error, TEXT("Failed to delete directory: %s"), *ChunkListDir);
			return false;
		}
	}
	return true;
}

bool FAssetRegistryGenerator::ShouldPlatformGenerateStreamingInstallManifest(const ITargetPlatform* Platform) const
{
	if (Platform)
	{
		FConfigFile PlatformIniFile;
		FConfigCacheIni::LoadLocalIniFile(PlatformIniFile, TEXT("Game"), true, *Platform->IniPlatformName());
		FString ConfigString;
		if (PlatformIniFile.GetString(TEXT("/Script/UnrealEd.ProjectPackagingSettings"), TEXT("bGenerateChunks"), ConfigString))
		{
			return FCString::ToBool(*ConfigString);
		}
	}

	return false;
}


int64 FAssetRegistryGenerator::GetMaxChunkSizePerPlatform(const ITargetPlatform* Platform) const
{
	if ( Platform )
	{
		FConfigFile PlatformIniFile;
		FConfigCacheIni::LoadLocalIniFile(PlatformIniFile, TEXT("Game"), true, *Platform->IniPlatformName());
		FString ConfigString;
		if (PlatformIniFile.GetString(TEXT("/Script/UnrealEd.ProjectPackagingSettings"), TEXT("MaxChunkSize"), ConfigString))
		{
			return FCString::Atoi64(*ConfigString);
		}
	}

	return -1;
}

class FPackageFileSizeVisitor : public IPlatformFile::FDirectoryStatVisitor
{
	TMap<FString, int64>& PackageFileSizes;
public:
	FPackageFileSizeVisitor(TMap<FString, int64>& InFileSizes)
		: PackageFileSizes(InFileSizes)
	{}
	virtual bool Visit(const TCHAR* FilenameOrDirectory, const FFileStatData& StatData)
	{
		const TCHAR* Extensions[] = { TEXT(".uexp"), TEXT(".uasset"), TEXT(".ubulk"), TEXT(".ufont"), TEXT(".umap"), TEXT(".uptnl") };

		if (StatData.bIsDirectory)
			return true;

		const TCHAR* Extension = FCString::Strrchr(FilenameOrDirectory, '.');
		if (!Extension)
			return true;

		int32 ExtIndex = 0;
		for (; ExtIndex < ARRAY_COUNT(Extensions); ++ExtIndex)
		{
			if (0 == FCString::Stricmp(Extension, Extensions[ExtIndex]))
				break;
		}

		if (ExtIndex >= ARRAY_COUNT(Extensions))
			return true;

		int32 LengthWithoutExtension = Extension - FilenameOrDirectory;
		FString FilenameWithoutExtension(LengthWithoutExtension, FilenameOrDirectory);

		if (int64* CurrentPackageSize = PackageFileSizes.Find(FilenameWithoutExtension))
		{
			int64& TotalPackageSize = *CurrentPackageSize;
			TotalPackageSize += StatData.FileSize;
		}
		else
		{
			PackageFileSizes.Add(FilenameWithoutExtension, StatData.FileSize);
		}

		return true;
	}
};

<<<<<<< HEAD
=======
static void ParseChunkLayerAssignment(TArray<FString> ChunkLayerAssignmentArray, TMap<int32, int32>& OutChunkLayerAssignment)
{
	OutChunkLayerAssignment.Empty();

	const TCHAR* PropertyChunkId = TEXT("ChunkId=");
	const TCHAR* PropertyLayerId = TEXT("Layer=");
	for (FString& Entry : ChunkLayerAssignmentArray)
	{
		// Remove parentheses
		Entry.TrimStartAndEndInline();
		Entry.ReplaceInline(TEXT("("), TEXT(""));
		Entry.ReplaceInline(TEXT(")"), TEXT(""));

		int32 ChunkId = -1;
		int32 LayerId = -1;
		FParse::Value(*Entry, PropertyChunkId, ChunkId);
		FParse::Value(*Entry, PropertyLayerId, LayerId);

		if (ChunkId >= 0 && LayerId >= 0 && !OutChunkLayerAssignment.Contains(ChunkId))
		{
			OutChunkLayerAssignment.Add(ChunkId, LayerId);
		}
	}
}

static void AssignLayerChunkDelegate(const FAssignLayerChunkMap* ChunkManifest, const FString& Platform, const int32 ChunkIndex, int32& OutChunkLayer)
{
	OutChunkLayer = 0;

	FConfigFile PlatformIniFile;
	FConfigCacheIni::LoadLocalIniFile(PlatformIniFile, TEXT("Game"), true, *Platform);
	TArray<FString> ChunkLayerAssignmentArray;
	PlatformIniFile.GetArray(TEXT("/Script/UnrealEd.ProjectPackagingSettings"), TEXT("ChunkLayerAssignment"), ChunkLayerAssignmentArray);

	TMap<int32, int32> ChunkLayerAssignment;
	ParseChunkLayerAssignment(ChunkLayerAssignmentArray, ChunkLayerAssignment);

	int32* LayerId = ChunkLayerAssignment.Find(ChunkIndex);
	if (LayerId)
	{
		OutChunkLayer = *LayerId;
	}
}

>>>>>>> a1e6ec07
bool FAssetRegistryGenerator::GenerateStreamingInstallManifest(int64 InExtraFlavorChunkSize, FSandboxPlatformFile* InSandboxFile)
{
	const FString Platform = TargetPlatform->PlatformName();

	// empty out the current paklist directory
	FString TmpPackagingDir = GetTempPackagingDirectoryForPlatform(Platform);

	int64 MaxChunkSize = GetMaxChunkSizePerPlatform( TargetPlatform );

	if (InExtraFlavorChunkSize > 0)
	{
		TmpPackagingDir /= TEXT("ExtraFlavor");
		MaxChunkSize = InExtraFlavorChunkSize;
	}

	if (!IFileManager::Get().MakeDirectory(*TmpPackagingDir, true))
	{
		UE_LOG(LogAssetRegistryGenerator, Error, TEXT("Failed to create directory: %s"), *TmpPackagingDir);
		return false;
	}
	
	// open a file for writing the list of pak file lists that we've generated
	FString PakChunkListFilename = TmpPackagingDir / TEXT("pakchunklist.txt");
	TUniquePtr<FArchive> PakChunkListFile(IFileManager::Get().CreateFileWriter(*PakChunkListFilename));

	if (!PakChunkListFile)
	{
		UE_LOG(LogAssetRegistryGenerator, Error, TEXT("Failed to open output pakchunklist file %s"), *PakChunkListFilename);
		return false;
	}

	FString PakChunkLayerInfoFilename = FString::Printf(TEXT("%s/pakchunklayers.txt"), *TmpPackagingDir);
	TUniquePtr<FArchive> ChunkLayerFile(IFileManager::Get().CreateFileWriter(*PakChunkLayerInfoFilename));

	TArray<FString> CompressedChunkWildcards;
	{
		// never screw with server pak files.  This hack only cares about client platforms
		if (!TargetPlatform->IsServerOnly())
		{
			FConfigFile PlatformIniFile;
			FConfigCacheIni::LoadLocalIniFile(PlatformIniFile, TEXT("Game"), true, *TargetPlatform->IniPlatformName());
			FString ConfigString;
			PlatformIniFile.GetArray(TEXT("/Script/UnrealEd.ProjectPackagingSettings"), TEXT("CompressedChunkWildcard"), CompressedChunkWildcards);
		}
	}

	// Add manifests for any staging-time only groups
	if (bUseAssetManager && !TargetPlatform->HasSecurePackageFormat())
	{
		UE_LOG(LogAssetRegistryGenerator, Log, TEXT("Updating stage-only encryption manifests for platform %s"), *TargetPlatform->IniPlatformName());
		FContentEncryptionConfig ContentEncryptionConfig;
		UAssetManager::Get().GetContentEncryptionConfig(ContentEncryptionConfig);
		const FContentEncryptionConfig::TGroupMap& EncryptedNonUFSFileGroups = ContentEncryptionConfig.GetPackageGroupMap();
		
		for (const FContentEncryptionConfig::TGroupMap::ElementType& Element : EncryptedNonUFSFileGroups)
		{
			if (Element.Value.bStageTimeOnly)
			{
				UE_LOG(LogAssetRegistryGenerator, Log, TEXT("Adding stage-time only manifest for group '%s'"), *Element.Key.ToString());

				FName GroupName = Element.Key;
				const TSet<FName>& PackageNames = Element.Value.PackageNames;
				
				FChunkPackageSet* NewManifest = new FChunkPackageSet();
				for (FName PackageName : PackageNames)
				{
					NewManifest->Add(PackageName, FPackageName::LongPackageNameToFilename(PackageName.ToString()));
				}

				int32 ChunkID = UAssetManager::Get().GetContentEncryptionGroupChunkID(GroupName);
				int32 PakchunkIndex = GetPakchunkIndex(ChunkID);
				if (PakchunkIndex >= FinalChunkManifests.Num())
				{
					FinalChunkManifests.AddZeroed(PakchunkIndex - FinalChunkManifests.Num() + 1);
				}
				checkf(PakchunkIndex < FinalChunkManifests.Num(), TEXT("Chunk %i out of range. %i manifests available"), PakchunkIndex, FinalChunkManifests.Num() - 1);
				checkf(FinalChunkManifests[PakchunkIndex] == nullptr, TEXT("Manifest already exists for chunk %i"), PakchunkIndex);
				FinalChunkManifests[PakchunkIndex] = NewManifest;
			}
		}
	}

	TMap<FString, int64> PackageFileSizes;
	if (MaxChunkSize > 0)
	{
		FString SandboxPath = InSandboxFile->GetSandboxDirectory();
		SandboxPath.ReplaceInline(TEXT("[Platform]"), *Platform);
		FPackageFileSizeVisitor PackageSearch(PackageFileSizes);
		IFileManager::Get().IterateDirectoryStatRecursively(*SandboxPath, PackageSearch);
	}

	// generate per-chunk pak list files
	for (int32 PakchunkIndex = 0; PakchunkIndex < FinalChunkManifests.Num(); ++PakchunkIndex)
	{
		// Serialize chunk layers whether chunk is empty or not
		int32 TargetLayer = 0;
		FGameDelegates::Get().GetAssignLayerChunkDelegate().ExecuteIfBound(FinalChunkManifests[PakchunkIndex], Platform, PakchunkIndex, TargetLayer);

		FString LayerString = FString::Printf(TEXT("%d\r\n"), TargetLayer);
		ChunkLayerFile->Serialize(TCHAR_TO_ANSI(*LayerString), LayerString.Len());

		// Is this chunk empty?
		if (!FinalChunkManifests[PakchunkIndex] || FinalChunkManifests[PakchunkIndex]->Num() == 0)
		{
			continue;
		}

		int32 FilenameIndex = 0;
		TArray<FString> ChunkFilenames;
		FinalChunkManifests[PakchunkIndex]->GenerateValueArray(ChunkFilenames);
		bool bFinishedAllFiles = false;
		for (int32 SubChunkIndex = 0; !bFinishedAllFiles; ++SubChunkIndex)
		{
			const FString PakChunkFilename = (SubChunkIndex > 0)
				? FString::Printf(TEXT("pakchunk%d_s%d.txt"), PakchunkIndex, SubChunkIndex)
				: FString::Printf(TEXT("pakchunk%d.txt"), PakchunkIndex);

			const FString PakListFilename = FString::Printf(TEXT("%s/%s"), *TmpPackagingDir, *PakChunkFilename);
			TUniquePtr<FArchive> PakListFile(IFileManager::Get().CreateFileWriter(*PakListFilename));

			if (!PakListFile)
			{
				UE_LOG(LogAssetRegistryGenerator, Error, TEXT("Failed to open output paklist file %s"), *PakListFilename);
				return false;
			}

			FString PakChunkOptions;
			for (const FString& CompressedChunkWildcard : CompressedChunkWildcards)
			{
				if (PakChunkFilename.MatchesWildcard(CompressedChunkWildcard))
				{
					PakChunkOptions += " compressed";
					break;
				}
			}

			if (bUseAssetManager)
			{
				// For encryption chunks, PakchunkIndex equals ChunkID
				FGuid Guid = UAssetManager::Get().GetChunkEncryptionKeyGuid(PakchunkIndex);
				if (Guid.IsValid())
				{
					PakChunkOptions += TEXT(" encryptionkeyguid=") + Guid.ToString();

					// If this chunk has a seperate unique asset registry, add it to first subchunk's manifest here
					if (SubChunkIndex == 0)
					{
						// For chunks with unique asset registry name, pakchunkIndex should equal chunkid
						FName RegistryName = UAssetManager::Get().GetUniqueAssetRegistryName(PakchunkIndex);
						if (RegistryName != NAME_None)
						{
							FString AssetRegistryFilename = FString::Printf(TEXT("%s%sAssetRegistry%s.bin"), *InSandboxFile->GetSandboxDirectory(), *InSandboxFile->GetGameSandboxDirectoryName(), *RegistryName.ToString());
							ChunkFilenames.Add(AssetRegistryFilename);
						}
					}
				}
			}

			if (bUseAssetManager && SubChunkIndex == 0)
			{
				// Sort so the order is consistent. If load order is important then it should be specified as a load order file to UnrealPak
				ChunkFilenames.Sort();
			}

			int64 CurrentPakSize = 0;
			bFinishedAllFiles = true;
			for (; FilenameIndex < ChunkFilenames.Num(); ++FilenameIndex)
			{
				FString Filename = ChunkFilenames[FilenameIndex];
				FString PakListLine = FPaths::ConvertRelativePathToFull(Filename.Replace(TEXT("[Platform]"), *Platform));
				if (MaxChunkSize > 0)
				{
					const int64* PackageFileSize = PackageFileSizes.Find(PakListLine);
					CurrentPakSize += PackageFileSize ? *PackageFileSize : 0;
					if (MaxChunkSize < CurrentPakSize)
					{
						// early out if we are over memory limit
						bFinishedAllFiles = false;
						break;
					}
				}
				
				PakListLine.ReplaceInline(TEXT("/"), TEXT("\\"));
				PakListLine += TEXT("\r\n");
				PakListFile->Serialize(TCHAR_TO_ANSI(*PakListLine), PakListLine.Len());
			}

			PakListFile->Close();

			// add this pakfilelist to our master list of pakfilelists
			FString PakChunkListLine = FString::Printf(TEXT("%s%s\r\n"), *PakChunkFilename, *PakChunkOptions);
			PakChunkListFile->Serialize(TCHAR_TO_ANSI(*PakChunkListLine), PakChunkListLine.Len());
<<<<<<< HEAD

			int32 TargetLayer = 0;
			FGameDelegates::Get().GetAssignLayerChunkDelegate().ExecuteIfBound(FinalChunkManifests[PakchunkIndex], Platform, PakchunkIndex, TargetLayer);

			FString LayerString = FString::Printf(TEXT("%d\r\n"), TargetLayer);

			ChunkLayerFile->Serialize(TCHAR_TO_ANSI(*LayerString), LayerString.Len());
=======
>>>>>>> a1e6ec07
		}
	}

	ChunkLayerFile->Close();
	PakChunkListFile->Close();

	return true;
}

void FAssetRegistryGenerator::GenerateChunkManifestForPackage(const FName& PackageFName, const FString& PackagePathName, const FString& SandboxFilename, const FString& LastLoadedMapName, FSandboxPlatformFile* InSandboxFile)
{
	TArray<int32> TargetChunks;
	TArray<int32> ExistingChunkIDs;

	if (!bGenerateChunks)
	{
		TargetChunks.AddUnique(0);
		ExistingChunkIDs.AddUnique(0);
	}

	if (bGenerateChunks)
	{
		// Collect all chunk IDs associated with this package from the asset registry
		TArray<int32> RegistryChunkIDs = GetAssetRegistryChunkAssignments(PackageFName);

		ExistingChunkIDs = GetExistingPackageChunkAssignments(PackageFName);
		if (bUseAssetManager)
		{
			// No distinction between source of existing chunks for new flow
			RegistryChunkIDs.Append(ExistingChunkIDs);

			UAssetManager::Get().GetPackageChunkIds(PackageFName, TargetPlatform, RegistryChunkIDs, TargetChunks);
		}
		else
		{
			// Try to call game-specific delegate to determine the target chunk ID
			// FString Name = Package->GetPathName();
			if (FGameDelegates::Get().GetAssignStreamingChunkDelegate().IsBound())
			{
				FGameDelegates::Get().GetAssignStreamingChunkDelegate().ExecuteIfBound(PackagePathName, LastLoadedMapName, RegistryChunkIDs, ExistingChunkIDs, TargetChunks);
			}
			else
			{
				//Take asset registry assignments and existing assignments
				TargetChunks.Append(RegistryChunkIDs);
				TargetChunks.Append(ExistingChunkIDs);
			}
		}
	}

	// if the delegate requested a specific chunk assignment, add them package to it now.
	for (const auto& PackageChunk : TargetChunks)
	{
		AddPackageToManifest(SandboxFilename, PackageFName, PackageChunk);
	}
	// If the delegate requested to remove the package from any chunk, remove it now
	for (const auto& PackageChunk : ExistingChunkIDs)
	{
		if (!TargetChunks.Contains(PackageChunk))
		{
			RemovePackageFromManifest(PackageFName, PackageChunk);
		}
	}

}


void FAssetRegistryGenerator::CleanManifestDirectories()
{
	CleanTempPackagingDirectory(TargetPlatform->PlatformName());
}

bool FAssetRegistryGenerator::LoadPreviousAssetRegistry(const FString& Filename)
{
	// First try development asset registry
	FArrayReader SerializedAssetData;

	if (IFileManager::Get().FileExists(*Filename) && FFileHelper::LoadFileToArray(SerializedAssetData, *Filename))
	{
		FAssetRegistrySerializationOptions Options;
		Options.ModifyForDevelopment();

		return PreviousState.Serialize(SerializedAssetData, Options);
	}

	return false;
}

void FAssetRegistryGenerator::InjectEncryptionData(FAssetRegistryState& TargetState)
{
	if (bUseAssetManager)
	{
		UAssetManager& AssetManager = UAssetManager::Get();

		TMap<int32, FGuid> GuidCache;
		FContentEncryptionConfig EncryptionConfig;
		AssetManager.GetContentEncryptionConfig(EncryptionConfig);

		for (FContentEncryptionConfig::TGroupMap::ElementType EncryptedAssetSetElement : EncryptionConfig.GetPackageGroupMap())
		{
			FName SetName = EncryptedAssetSetElement.Key;
			TSet<FName>& EncryptedRootAssets = EncryptedAssetSetElement.Value.PackageNames;

			for (FName EncryptedRootPackageName : EncryptedRootAssets)
			{
				const TArray<const FAssetData*>& PackageAssets = TargetState.GetAssetsByPackageName(EncryptedRootPackageName);

				for (const FAssetData* PackageAsset : PackageAssets)
				{
					FAssetData* AssetData = const_cast<FAssetData*>(PackageAsset);

					if (AssetData)
					{
						FString GuidString;

						if (AssetData->ChunkIDs.Num() > 1)
						{
							UE_LOG(LogAssetRegistryGenerator, Error, TEXT("Encrypted root asset '%s' exists in two chunks. Only secondary assets should be shared between chunks."), *AssetData->ObjectPath.ToString());
						}
						else if (AssetData->ChunkIDs.Num() == 1)
						{
							int32 ChunkID = AssetData->ChunkIDs[0];
							FGuid Guid;

							if (GuidCache.Contains(ChunkID))
							{
								Guid = GuidCache[ChunkID];
							}
							else
							{
								Guid = GuidCache.Add(ChunkID, AssetManager.GetChunkEncryptionKeyGuid(ChunkID));
							}

							if (Guid.IsValid())
							{
								FAssetDataTagMap TagsAndValues = AssetData->TagsAndValues.GetMap();
								TagsAndValues.Add(UAssetManager::GetEncryptionKeyAssetTagName(), Guid.ToString());
								FAssetData NewAssetData = FAssetData(AssetData->PackageName, AssetData->PackagePath, AssetData->AssetName, AssetData->AssetClass, TagsAndValues, AssetData->ChunkIDs, AssetData->PackageFlags);
								TargetState.UpdateAssetData(AssetData, NewAssetData);
							}
						}
					}
				}
			}
		}
	}
}

bool FAssetRegistryGenerator::SaveManifests(FSandboxPlatformFile* InSandboxFile, int64 InExtraFlavorChunkSize)
{
	// Always do package dependency work, is required to modify asset registry
	FixupPackageDependenciesForChunks(InSandboxFile);

	if (bGenerateChunks)
	{	
		if (!GenerateStreamingInstallManifest(InExtraFlavorChunkSize, InSandboxFile))
		{
			return false;
		}

		// Generate map for the platform abstraction
		TMultiMap<FString, int32> PakchunkMap;	// asset -> ChunkIDs map
		TSet<int32> PakchunkIndicesInUse;
		const FString PlatformName = TargetPlatform->PlatformName();

		// Collect all unique chunk indices and map all files to their chunks
		for (int32 PakchunkIndex = 0; PakchunkIndex < FinalChunkManifests.Num(); ++PakchunkIndex)
		{
			if (FinalChunkManifests[PakchunkIndex] && FinalChunkManifests[PakchunkIndex]->Num())
			{
				PakchunkIndicesInUse.Add(PakchunkIndex);
				for (auto& Filename : *FinalChunkManifests[PakchunkIndex])
				{
					FString PlatFilename = Filename.Value.Replace(TEXT("[Platform]"), *PlatformName);
					PakchunkMap.Add(PlatFilename, PakchunkIndex);
				}
			}
		}

		// Sort our chunk IDs and file paths
		PakchunkMap.KeySort(TLess<FString>());
		PakchunkIndicesInUse.Sort(TLess<int32>());

		// Platform abstraction will generate any required platform-specific files for the chunks
		if (!TargetPlatform->GenerateStreamingInstallManifest(PakchunkMap, PakchunkIndicesInUse))
		{
			return false;
		}

		if (!bUseAssetManager)
		{
			// In new flow, this is written later
			GenerateAssetChunkInformationCSV(FPaths::Combine(*FPaths::ProjectLogDir(), TEXT("ChunkLists")), true);
		}
	}

	return true;
}

bool FAssetRegistryGenerator::ContainsMap(const FName& PackageName) const
{
	return PackagesContainingMaps.Contains(PackageName);
}

FAssetPackageData* FAssetRegistryGenerator::GetAssetPackageData(const FName& PackageName)
{
	return State.CreateOrGetAssetPackageData(PackageName);
}

void FAssetRegistryGenerator::UpdateKeptPackagesDiskData(const TArray<FName>& InKeptPackages)
{
	for (const FName& PackageName : InKeptPackages)
	{
		// Get mutable PackageData without creating it when it does not exist
		FAssetPackageData* PackageData =
			State.GetAssetPackageData(PackageName) ?
			State.CreateOrGetAssetPackageData(PackageName) :
			nullptr;
		const FAssetPackageData* PreviousPackageData =
			PreviousState.GetAssetPackageData(PackageName);

		if (!PackageData || !PreviousPackageData)
		{
			continue;
		}

		if (PackageData->PackageGuid != PreviousPackageData->PackageGuid)
		{
			continue;
		}

		PackageData->CookedHash = PreviousPackageData->CookedHash;
		PackageData->DiskSize = PreviousPackageData->DiskSize;
	}
}

void FAssetRegistryGenerator::UpdateKeptPackagesAssetData()
{
	for (FName PackageName : KeptPackages)
	{
		const TArray<const FAssetData*>& PreviousAssetDatas = PreviousState.GetAssetsByPackageName(PackageName);
		for (int I = 0; I < PreviousAssetDatas.Num(); ++I)
		{
			State.UpdateAssetData(*PreviousAssetDatas[I]);
		}
	}
}

void FAssetRegistryGenerator::Initialize(const TArray<FName> &InStartupPackages)
{
	StartupPackages.Append(InStartupPackages);

	FAssetRegistrySerializationOptions SaveOptions;

	// If the asset registry is still doing it's background scan, we need to wait for it to finish and tick it so that the results are flushed out
	while (AssetRegistry.IsLoadingAssets())
	{
		AssetRegistry.Tick(-1.0f);
		FThreadHeartBeat::Get().HeartBeat();
		FPlatformProcess::SleepNoStats(0.0001f);
	}

	ensureMsgf(!AssetRegistry.IsLoadingAssets(), TEXT("Cannot initialize asset registry generator while asset registry is still scanning source assets "));

	AssetRegistry.InitializeSerializationOptions(SaveOptions, TargetPlatform->IniPlatformName());

	AssetRegistry.InitializeTemporaryAssetRegistryState(State, SaveOptions);

	FGameDelegates::Get().GetAssignLayerChunkDelegate() = FAssignLayerChunkDelegate::CreateStatic(AssignLayerChunkDelegate);
}

void FAssetRegistryGenerator::ComputePackageDifferences(TSet<FName>& ModifiedPackages, TSet<FName>& NewPackages, TSet<FName>& RemovedPackages, TSet<FName>& IdenticalCookedPackages, TSet<FName>& IdenticalUncookedPackages, bool bRecurseModifications, bool bRecurseScriptModifications)
{
	TArray<FName> ModifiedScriptPackages;

	for (const TPair<FName, const FAssetPackageData*>& PackagePair : State.GetAssetPackageDataMap())
	{
		FName PackageName = PackagePair.Key;
		const FAssetPackageData* CurrentPackageData = PackagePair.Value;

		const FAssetPackageData* PreviousPackageData = PreviousState.GetAssetPackageData(PackageName);

		if (!PreviousPackageData)
		{
			NewPackages.Add(PackageName);
		}
		else if (CurrentPackageData->PackageGuid == PreviousPackageData->PackageGuid)
		{
			if (PreviousPackageData->DiskSize < 0)
			{
				IdenticalUncookedPackages.Add(PackageName);
			}
			else
			{
				IdenticalCookedPackages.Add(PackageName);
			}
		}
		else
		{
			if (FPackageName::IsScriptPackage(PackageName.ToString()))
			{
				ModifiedScriptPackages.Add(PackageName);
			}
			else
			{
			ModifiedPackages.Add(PackageName);
		}
	}
	}

	for (const TPair<FName, const FAssetPackageData*>& PackagePair : PreviousState.GetAssetPackageDataMap())
	{
		FName PackageName = PackagePair.Key;
		const FAssetPackageData* PreviousPackageData = PackagePair.Value;

		const FAssetPackageData* CurrentPackageData = State.GetAssetPackageData(PackageName);

		if (!CurrentPackageData)
		{
			RemovedPackages.Add(PackageName);
		}
	}

	if (bRecurseModifications)
	{
		// Recurse modified packages to their dependencies. This is needed because we only compare package guids
		TArray<FName> ModifiedPackagesToRecurse = ModifiedPackages.Array();

		if (bRecurseScriptModifications)
		{
			ModifiedPackagesToRecurse.Append(ModifiedScriptPackages);
		}

		for (int32 RecurseIndex = 0; RecurseIndex < ModifiedPackagesToRecurse.Num(); RecurseIndex++)
		{
			FName ModifiedPackage = ModifiedPackagesToRecurse[RecurseIndex];
			TArray<FAssetIdentifier> Referencers;
			State.GetReferencers(ModifiedPackage, Referencers, EAssetRegistryDependencyType::Hard);

			for (const FAssetIdentifier& Referencer : Referencers)
			{
				FName ReferencerPackage = Referencer.PackageName;
				if (!ModifiedPackages.Contains(ReferencerPackage) && (IdenticalCookedPackages.Contains(ReferencerPackage) || IdenticalUncookedPackages.Contains(ReferencerPackage)))
				{
					// Remove from identical list
					IdenticalCookedPackages.Remove(ReferencerPackage);
					IdenticalUncookedPackages.Remove(ReferencerPackage);

					ModifiedPackages.Add(ReferencerPackage);
					ModifiedPackagesToRecurse.Add(ReferencerPackage);
				}
			}
		}
	}
}

void FAssetRegistryGenerator::UpdateKeptPackages(const TArray<FName>& InKeptPackages)
{
	KeptPackages.Append(InKeptPackages);
	// Update disk data right away, disk data is only updated when packages are saved, and kept packages are never saved
	UpdateKeptPackagesDiskData(InKeptPackages);
	// Delay update of AssetData with TagsAndValues, this data may be modified up until serialization in SaveAssetRegistry
}

void FAssetRegistryGenerator::BuildChunkManifest(const TSet<FName>& InCookedPackages, const TSet<FName>& InDevelopmentOnlyPackages, FSandboxPlatformFile* InSandboxFile, bool bGenerateStreamingInstallManifest)
{
	// If we were asked to generate a streaming install manifest explicitly and we did not have bGenerateNoChunks set, we will generate chunks.
	// Otherwise, we will defer to the config settings for the platform.
	const UProjectPackagingSettings* PackagingSettings = Cast<UProjectPackagingSettings>(UProjectPackagingSettings::StaticClass()->GetDefaultObject());
	if (PackagingSettings->bGenerateNoChunks)
	{
		bGenerateChunks = false;
	}
	else
	{
		if (bGenerateStreamingInstallManifest)
		{
			bGenerateChunks = true;
		}
		else
		{
			bGenerateChunks = ShouldPlatformGenerateStreamingInstallManifest(TargetPlatform);
		}
	}

	CookedPackages = InCookedPackages;
	DevelopmentOnlyPackages = InDevelopmentOnlyPackages;

	TSet<FName> AllPackages;
	AllPackages.Append(CookedPackages);
	AllPackages.Append(DevelopmentOnlyPackages);

	// Prune our asset registry to cooked + dev only list
	FAssetRegistrySerializationOptions DevelopmentSaveOptions;
	AssetRegistry.InitializeSerializationOptions(DevelopmentSaveOptions, TargetPlatform->IniPlatformName());
	DevelopmentSaveOptions.ModifyForDevelopment();
	State.PruneAssetData(AllPackages, TSet<FName>(), DevelopmentSaveOptions);

	// Mark development only packages as explicitly -1 size to indicate it was not cooked
	for (FName DevelopmentOnlyPackage : DevelopmentOnlyPackages)
	{
		FAssetPackageData* PackageData = State.CreateOrGetAssetPackageData(DevelopmentOnlyPackage);
		PackageData->DiskSize = -1;
	}

	// initialize FoundIDList, PackageChunkIDMap
	const TMap<FName, const FAssetData*>& ObjectToDataMap = State.GetObjectPathToAssetDataMap();

	for (const TPair<FName, const FAssetData*>& Pair : ObjectToDataMap)
	{
		// Chunk Ids are safe to modify in place so do a const cast
		FAssetData& AssetData = *const_cast<FAssetData*>(Pair.Value);
		for (auto ChunkIt = AssetData.ChunkIDs.CreateConstIterator(); ChunkIt; ++ChunkIt)
		{
			int32 ChunkID = *ChunkIt;
			if (ChunkID < 0)
			{
				UE_LOG(LogAssetRegistryGenerator, Warning, TEXT("Out of range ChunkID: %d"), ChunkID);
				ChunkID = 0;
			}
			
			auto* FoundIDList = PackageChunkIDMap.Find(AssetData.PackageName);
			if (!FoundIDList)
			{
				FoundIDList = &PackageChunkIDMap.Add(AssetData.PackageName);
			}
			FoundIDList->AddUnique(ChunkID);
		}

			// Now clear the original chunk id list. We will fill it with real IDs when cooking.
			AssetData.ChunkIDs.Empty();

		// Update whether the owner package contains a map
		if (AssetData.GetClass()->IsChildOf(UWorld::StaticClass()) || AssetData.GetClass()->IsChildOf(ULevel::StaticClass()))
		{
			PackagesContainingMaps.Add(AssetData.PackageName);
		}
	}

	// add all the packages to the unassigned package list
	for (FName CookedPackage : CookedPackages)
	{
		const FString SandboxPath = InSandboxFile->ConvertToAbsolutePathForExternalAppForWrite(*FPackageName::LongPackageNameToFilename(CookedPackage.ToString()));

		AllCookedPackageSet.Add(CookedPackage, SandboxPath);
		UnassignedPackageSet.Add(CookedPackage, SandboxPath);
	}

	TArray<FName> UnassignedPackageList;

	// Old path has map specific code, new code doesn't care about map or load order
	if (!bUseAssetManager)
	{
		// Assign startup packages, these will generally end up in chunk 0
		FString StartupPackageMapName(TEXT("None"));
		for (FName CookedPackage : StartupPackages)
		{
			const FString SandboxPath = InSandboxFile->ConvertToAbsolutePathForExternalAppForWrite(*FPackageName::LongPackageNameToFilename(CookedPackage.ToString()));
			const FString PackagePathName = CookedPackage.ToString();
			AllCookedPackageSet.Add(CookedPackage, SandboxPath);
			GenerateChunkManifestForPackage(CookedPackage, PackagePathName, SandboxPath, StartupPackageMapName, InSandboxFile);
		}

		// Capture list at start as it may change during iteration
		UnassignedPackageSet.GenerateKeyArray(UnassignedPackageList);

		// assign chunks for all the map packages
		for (FName MapFName : UnassignedPackageList)
		{
			if (ContainsMap(MapFName) == false)
			{
				continue;
			}

			// get all the dependencies for this map
			TArray<FName> MapDependencies;
			ensure(GatherAllPackageDependencies(MapFName, MapDependencies));

			for (const auto& RawPackageFName : MapDependencies)
			{
				const FName PackageFName = GetPackageNameFromDependencyPackageName(RawPackageFName);

				if (PackageFName == NAME_None)
				{
					continue;
				}

				const FString PackagePathName = PackageFName.ToString();
				const FString MapName = MapFName.ToString();
				const FString* SandboxFilenamePtr = AllCookedPackageSet.Find(PackageFName);
				if (!SandboxFilenamePtr)
				{
					const FString SandboxPath = InSandboxFile->ConvertToAbsolutePathForExternalAppForWrite(*FPackageName::LongPackageNameToFilename(PackagePathName));

					AllCookedPackageSet.Add(PackageFName, SandboxPath);

					SandboxFilenamePtr = AllCookedPackageSet.Find(PackageFName);
					check(SandboxFilenamePtr);
				}
				const FString& SandboxFilename = *SandboxFilenamePtr;

				GenerateChunkManifestForPackage(PackageFName, PackagePathName, SandboxFilename, MapName, InSandboxFile);
			}
		}
	}

	// Capture list at start as it may change during iteration
	UnassignedPackageSet.GenerateKeyArray(UnassignedPackageList);

	// process the remaining unassigned packages
	for (FName PackageFName : UnassignedPackageList)
	{
		const FString& SandboxFilename = AllCookedPackageSet.FindChecked(PackageFName);
		const FString PackagePathName = PackageFName.ToString();

		GenerateChunkManifestForPackage(PackageFName, PackagePathName, SandboxFilename, FString(), InSandboxFile);
	}

	// anything that remains in the UnAssignedPackageSet will be put in chunk0 when we save the asset registry

}

void FAssetRegistryGenerator::PreSave(const TSet<FName>& InCookedPackages)
{
	if (bUseAssetManager)
	{
		UAssetManager::Get().PreSaveAssetRegistry(TargetPlatform, InCookedPackages);
	}
}

void FAssetRegistryGenerator::PostSave()
{
	if (bUseAssetManager)
	{
		UAssetManager::Get().PostSaveAssetRegistry();
	}
}

void FAssetRegistryGenerator::AddAssetToFileOrderRecursive(const FName& InPackageName, TArray<FName>& OutFileOrder, TSet<FName>& OutEncounteredNames, const TSet<FName>& InPackageNameSet, const TSet<FName>& InTopLevelAssets)
{
	if (!OutEncounteredNames.Contains(InPackageName))
	{
		OutEncounteredNames.Add(InPackageName);

		TArray<FName> Dependencies;
		AssetRegistry.GetDependencies(InPackageName, Dependencies, EAssetRegistryDependencyType::Hard);

		for (FName DependencyName : Dependencies)
		{
			if (InPackageNameSet.Contains(DependencyName))
			{
				if (!InTopLevelAssets.Contains(DependencyName))
				{
					AddAssetToFileOrderRecursive(DependencyName, OutFileOrder, OutEncounteredNames, InPackageNameSet, InTopLevelAssets);
				}
			}
		}

		OutFileOrder.Add(InPackageName);
	}
}

bool FAssetRegistryGenerator::SaveAssetRegistry(const FString& SandboxPath, bool bSerializeDevelopmentAssetRegistry, bool bForceNoFilter)
{
	UE_LOG(LogAssetRegistryGenerator, Display, TEXT("Saving asset registry."));
	const TMap<FName, const FAssetData*>& ObjectToDataMap = State.GetObjectPathToAssetDataMap();
	
	// Write development first, this will always write
	FAssetRegistrySerializationOptions DevelopmentSaveOptions;
	AssetRegistry.InitializeSerializationOptions(DevelopmentSaveOptions, TargetPlatform->IniPlatformName());
	DevelopmentSaveOptions.ModifyForDevelopment();

	// Write runtime registry, this can be excluded per game/platform
	FAssetRegistrySerializationOptions SaveOptions;
	AssetRegistry.InitializeSerializationOptions(SaveOptions, TargetPlatform->IniPlatformName());

	if (bForceNoFilter)
	{
		DevelopmentSaveOptions.DisableFilters();
		SaveOptions.DisableFilters();
	}

	// First flush the asset registry and make sure the asset data is in sync, as it may have been updated during cook
	AssetRegistry.Tick(-1.0f);
	AssetRegistry.InitializeTemporaryAssetRegistryState(State, SaveOptions, true);
	// Then possibly apply AssetData with TagsAndValues from a previous AssetRegistry for packages kept from a previous cook
	UpdateKeptPackagesAssetData();

	if (DevelopmentSaveOptions.bSerializeAssetRegistry && bSerializeDevelopmentAssetRegistry)
	{
		// Create development registry data, used for incremental cook and editor viewing
		FArrayWriter SerializedAssetRegistry;

		State.Serialize(SerializedAssetRegistry, DevelopmentSaveOptions);

		// Save the generated registry
		FString PlatformSandboxPath = SandboxPath.Replace(TEXT("[Platform]"), *TargetPlatform->PlatformName());
		PlatformSandboxPath.ReplaceInline(TEXT("AssetRegistry.bin"), TEXT("Metadata/DevelopmentAssetRegistry.bin"));
		FFileHelper::SaveArrayToFile(SerializedAssetRegistry, *PlatformSandboxPath);

		if (bGenerateChunks && bUseAssetManager)
		{
			FString ChunkListsPath = PlatformSandboxPath.Replace(TEXT("/DevelopmentAssetRegistry.bin"), TEXT(""));

			// Write out CSV file with chunking information
			GenerateAssetChunkInformationCSV(ChunkListsPath, false);
		}
	}

	if (SaveOptions.bSerializeAssetRegistry)
	{
		TMap<int32, FString> ChunkBucketNames;
		TMap<int32, TSet<int32>> ChunkBuckets;
		const int32 GenericChunkBucket = -1;
		ChunkBucketNames.Add(GenericChunkBucket, FString());

		// Pass over all chunks and build a mapping of chunk index to asset registry name. All chunks that don't have a unique registry are assigned to the "generic bucket"
		// which will be written to the master asset registry in chunk 0
		for (int32 PakchunkIndex = 0; PakchunkIndex < FinalChunkManifests.Num(); ++PakchunkIndex)
		{
			FChunkPackageSet* Manifest = FinalChunkManifests[PakchunkIndex];
			if (Manifest == nullptr)
			{
				continue;
			}

			bool bAddToGenericBucket = true;

			if (bUseAssetManager)
			{
				// For chunks with unique asset registry name, pakchunkIndex should equal chunkid
				FName RegistryName = UAssetManager::Get().GetUniqueAssetRegistryName(PakchunkIndex);
				if (RegistryName != NAME_None)
				{
					ChunkBuckets.FindOrAdd(PakchunkIndex).Add(PakchunkIndex);
					ChunkBucketNames.FindOrAdd(PakchunkIndex) = RegistryName.ToString();
					bAddToGenericBucket = false;
				}
			}

			if (bAddToGenericBucket)
			{
				ChunkBuckets.FindOrAdd(GenericChunkBucket).Add(PakchunkIndex);
			}
		}

		FString SandboxPathWithoutExtension = FPaths::ChangeExtension(SandboxPath, TEXT(""));
		FString SandboxPathExtension = FPaths::GetExtension(SandboxPath);

		for (TMap<int32, TSet<int32>>::ElementType& ChunkBucketElement : ChunkBuckets)
		{
			// Prune out the development only packages, and any assets that belong in a different chunk asset registry
			FAssetRegistryState NewState;
			NewState.InitializeFromExistingAndPrune(State, CookedPackages, TSet<FName>(), ChunkBucketElement.Value, SaveOptions);

			InjectEncryptionData(NewState);

			// Create runtime registry data
			FArrayWriter SerializedAssetRegistry;
			SerializedAssetRegistry.SetFilterEditorOnly(true);

			NewState.Serialize(SerializedAssetRegistry, SaveOptions);

			// Save the generated registry
			FString PlatformSandboxPath = SandboxPathWithoutExtension.Replace(TEXT("[Platform]"), *TargetPlatform->PlatformName());
			PlatformSandboxPath += ChunkBucketNames[ChunkBucketElement.Key] + TEXT(".") + SandboxPathExtension;

			FFileHelper::SaveArrayToFile(SerializedAssetRegistry, *PlatformSandboxPath);

			FString FilenameForLog;
			if (ChunkBucketElement.Key != GenericChunkBucket)
			{
				check(ChunkBucketElement.Key < FinalChunkManifests.Num());
				FChunkPackageSet* ChunkPackageSet = FinalChunkManifests[ChunkBucketElement.Key];
				check(ChunkPackageSet);
				FilenameForLog = FString::Printf(TEXT("[chunkbucket %i] "), ChunkBucketElement.Key);
			}
			UE_LOG(LogAssetRegistryGenerator, Display, TEXT("Generated asset registry %snum assets %d, size is %5.2fkb"), *FilenameForLog, NewState.GetNumAssets(), (float)SerializedAssetRegistry.Num() / 1024.f);
		}
	}

	UE_LOG(LogAssetRegistryGenerator, Display, TEXT("Done saving asset registry."));

	return true;
}

bool FAssetRegistryGenerator::WriteCookerOpenOrder()
{
	TSet<FName> PackageNameSet;
	TSet<FName> MapList;
	const TMap<FName, const FAssetData*>& ObjectToDataMap = State.GetObjectPathToAssetDataMap();
	for (const TPair<FName, const FAssetData*>& Pair : ObjectToDataMap)
	{
		FAssetData* AssetData = const_cast<FAssetData*>(Pair.Value);
		PackageNameSet.Add(AssetData->PackageName);

		// REPLACE WITH PRIORITY

		if (ContainsMap(AssetData->PackageName))
		{
			MapList.Add(AssetData->PackageName);
		}
	}

	FString CookerFileOrderString;
	{
		TArray<FName> TopLevelMapPackageNames;
		TArray<FName> TopLevelPackageNames;

		for (FName PackageName : PackageNameSet)
		{
			TArray<FName> Referencers;
			AssetRegistry.GetReferencers(PackageName, Referencers, EAssetRegistryDependencyType::Hard);

			bool bIsTopLevel = true;
			bool bIsMap = MapList.Contains(PackageName);

			if (!bIsMap && Referencers.Num() > 0)
			{
				for (auto ReferencerName : Referencers)
				{
					if (PackageNameSet.Contains(ReferencerName))
					{
						bIsTopLevel = false;
						break;
					}
				}
			}

			if (bIsTopLevel)
			{
				if (bIsMap)
				{
					TopLevelMapPackageNames.Add(PackageName);
				}
				else
				{
					TopLevelPackageNames.Add(PackageName);
				}
			}
		}

		TArray<FName> FileOrder;
		TSet<FName> EncounteredNames;
		for (FName PackageName : TopLevelPackageNames)
		{
			AddAssetToFileOrderRecursive(PackageName, FileOrder, EncounteredNames, PackageNameSet, MapList);
		}

		for (FName PackageName : TopLevelMapPackageNames)
		{
			AddAssetToFileOrderRecursive(PackageName, FileOrder, EncounteredNames, PackageNameSet, MapList);
		}

		int32 CurrentIndex = 0;
		for (FName PackageName : FileOrder)
		{
			bool bIsMap = MapList.Contains(PackageName);
			FString Filename = FPackageName::LongPackageNameToFilename(PackageName.ToString(), bIsMap ? FPackageName::GetMapPackageExtension() : FPackageName::GetAssetPackageExtension());
			FString Line = FString::Printf(TEXT("\"%s\" %i\n"), *Filename, CurrentIndex++);
			CookerFileOrderString.Append(Line);
		}
	}

	if (CookerFileOrderString.Len())
	{
		FString OpenOrderFilename = FString::Printf(TEXT("%sBuild/%s/FileOpenOrder/CookerOpenOrder.log"), *FPaths::ProjectDir(), *TargetPlatform->PlatformName());
		FFileHelper::SaveStringToFile(CookerFileOrderString, *OpenOrderFilename);
	}

	return true;
}

bool FAssetRegistryGenerator::GetPackageDependencyChain(FName SourcePackage, FName TargetPackage, TSet<FName>& VisitedPackages, TArray<FName>& OutDependencyChain)
{	
	//avoid crashing from circular dependencies.
	if (VisitedPackages.Contains(SourcePackage))
	{		
		return false;
	}
	VisitedPackages.Add(SourcePackage);

	if (SourcePackage == TargetPackage)
	{		
		OutDependencyChain.Add(SourcePackage);
		return true;
	}

	TArray<FName> SourceDependencies;
	if (GetPackageDependencies(SourcePackage, SourceDependencies, DependencyType) == false)
	{		
		return false;
	}

	int32 DependencyCounter = 0;
	while (DependencyCounter < SourceDependencies.Num())
	{		
		const FName& ChildPackageName = SourceDependencies[DependencyCounter];
		if (GetPackageDependencyChain(ChildPackageName, TargetPackage, VisitedPackages, OutDependencyChain))
		{
			OutDependencyChain.Add(SourcePackage);
			return true;
		}
		++DependencyCounter;
	}
	
	return false;
}

bool FAssetRegistryGenerator::GetPackageDependencies(FName PackageName, TArray<FName>& DependentPackageNames, EAssetRegistryDependencyType::Type InDependencyType)
{	
	if (FGameDelegates::Get().GetGetPackageDependenciesForManifestGeneratorDelegate().IsBound())
	{
		return FGameDelegates::Get().GetGetPackageDependenciesForManifestGeneratorDelegate().Execute(PackageName, DependentPackageNames, InDependencyType);
	}
	else
	{
		return AssetRegistry.GetDependencies(PackageName, DependentPackageNames, InDependencyType);
	}
}

bool FAssetRegistryGenerator::GatherAllPackageDependencies(FName PackageName, TArray<FName>& DependentPackageNames)
{	
	if (GetPackageDependencies(PackageName, DependentPackageNames, DependencyType) == false)
	{
		return false;
	}

	TSet<FName> VisitedPackages;
	VisitedPackages.Append(DependentPackageNames);

	int32 DependencyCounter = 0;
	while (DependencyCounter < DependentPackageNames.Num())
	{
		const FName& ChildPackageName = DependentPackageNames[DependencyCounter];
		++DependencyCounter;
		TArray<FName> ChildDependentPackageNames;
		if (GetPackageDependencies(ChildPackageName, ChildDependentPackageNames, DependencyType) == false)
		{
			return false;
		}

		for (const auto& ChildDependentPackageName : ChildDependentPackageNames)
		{
			if (!VisitedPackages.Contains(ChildDependentPackageName))
			{
				DependentPackageNames.Add(ChildDependentPackageName);
				VisitedPackages.Add(ChildDependentPackageName);
			}
		}
	}

	return true;
}

bool FAssetRegistryGenerator::GenerateAssetChunkInformationCSV(const FString& OutputPath, bool bWriteIndividualFiles)
{
	FString TmpString, TmpStringChunks;
	ANSICHAR HeaderText[] = "ChunkID, Package Name, Class Type, Hard or Soft Chunk, File Size, Other Chunks\n";

	const TMap<FName, const FAssetData*>& ObjectToDataMap = State.GetObjectPathToAssetDataMap();
	TArray<const FAssetData*> AssetDataList;
	for (const TPair<FName, const FAssetData*> Pair : ObjectToDataMap)
	{
		AssetDataList.Add(Pair.Value);
	}

	// Sort list so it's consistent over time
	AssetDataList.Sort([](const FAssetData& A, const FAssetData& B)
	{
		return A.ObjectPath.LexicalLess(B.ObjectPath);
	});

	// Create file for all chunks
	TUniquePtr<FArchive> AllChunksFile(IFileManager::Get().CreateFileWriter(*FPaths::Combine(*OutputPath, TEXT("AllChunksInfo.csv"))));
	if (!AllChunksFile.IsValid())
<<<<<<< HEAD
	{
		return false;
	}

	AllChunksFile->Serialize(HeaderText, sizeof(HeaderText)-1);

	// Create file for each chunk if needed
	TArray<TUniquePtr<FArchive>> ChunkFiles;
	if (bWriteIndividualFiles)
	{
		for (int32 PakchunkIndex = 0, ChunkNum = FinalChunkManifests.Num(); PakchunkIndex < ChunkNum; ++PakchunkIndex)
		{
			FArchive* ChunkFile = IFileManager::Get().CreateFileWriter(*FPaths::Combine(*OutputPath, *FString::Printf(TEXT("Chunks%dInfo.csv"), PakchunkIndex)));
			if (ChunkFile == nullptr)
			{
				return false;
			}
			ChunkFile->Serialize(HeaderText, sizeof(HeaderText)-1);
			ChunkFiles.Add(TUniquePtr<FArchive>(ChunkFile));
		}
	}

	for (const FAssetData* AssetDataPtr : AssetDataList)
	{
		const FAssetData& AssetData = *AssetDataPtr;
		const FAssetPackageData* PackageData = State.GetAssetPackageData(AssetData.PackageName);

		// Add only assets that have actually been cooked and belong to any chunk and that have a file size
		if (AssetData.ChunkIDs.Num() > 0 && PackageData->DiskSize > 0)
		{
			for (int32 PakchunkIndex : AssetData.ChunkIDs)
			{
=======
	{
		return false;
	}

	AllChunksFile->Serialize(HeaderText, sizeof(HeaderText)-1);

	// Create file for each chunk if needed
	TArray<TUniquePtr<FArchive>> ChunkFiles;
	if (bWriteIndividualFiles)
	{
		for (int32 PakchunkIndex = 0, ChunkNum = FinalChunkManifests.Num(); PakchunkIndex < ChunkNum; ++PakchunkIndex)
		{
			FArchive* ChunkFile = IFileManager::Get().CreateFileWriter(*FPaths::Combine(*OutputPath, *FString::Printf(TEXT("Chunks%dInfo.csv"), PakchunkIndex)));
			if (ChunkFile == nullptr)
			{
				return false;
			}
			ChunkFile->Serialize(HeaderText, sizeof(HeaderText)-1);
			ChunkFiles.Add(TUniquePtr<FArchive>(ChunkFile));
		}
	}

	for (const FAssetData* AssetDataPtr : AssetDataList)
	{
		const FAssetData& AssetData = *AssetDataPtr;
		const FAssetPackageData* PackageData = State.GetAssetPackageData(AssetData.PackageName);

		// Add only assets that have actually been cooked and belong to any chunk and that have a file size
		if (AssetData.ChunkIDs.Num() > 0 && PackageData->DiskSize > 0)
		{
			for (int32 PakchunkIndex : AssetData.ChunkIDs)
			{
>>>>>>> a1e6ec07
				const int64 FileSize = PackageData->DiskSize;
				FString SoftChain;
				bool bHardChunk = false;
				if (PakchunkIndex < ChunkManifests.Num())
				{
					bHardChunk = ChunkManifests[PakchunkIndex] && ChunkManifests[PakchunkIndex]->Contains(AssetData.PackageName);

					if (!bHardChunk)
					{
						SoftChain = GetShortestReferenceChain(AssetData.PackageName, PakchunkIndex);
					}
				}
				if (SoftChain.IsEmpty())
				{
					SoftChain = TEXT("Soft: Possibly Unassigned Asset");
				}

				// Build "other chunks" string or None if not part of
				TmpStringChunks.Empty(64);
				for (const auto& OtherChunk : AssetData.ChunkIDs)
				{
					if (OtherChunk != PakchunkIndex)
					{
						TmpString = FString::Printf(TEXT("%d "), OtherChunk);
					}
				}

				// Build csv line
				TmpString = FString::Printf(TEXT("%d,%s,%s,%s,%lld,%s\n"),
					PakchunkIndex,
					*AssetData.PackageName.ToString(),
					*AssetData.AssetClass.ToString(),
					bHardChunk ? TEXT("Hard") : *SoftChain,
					FileSize,
					AssetData.ChunkIDs.Num() == 1 ? TEXT("None") : *TmpStringChunks
				);

				// Write line to all chunks file and individual chunks files if requested
				{
					auto Src = StringCast<ANSICHAR>(*TmpString, TmpString.Len());
					AllChunksFile->Serialize((ANSICHAR*)Src.Get(), Src.Length() * sizeof(ANSICHAR));
					
					if (bWriteIndividualFiles)
					{
						ChunkFiles[PakchunkIndex]->Serialize((ANSICHAR*)Src.Get(), Src.Length() * sizeof(ANSICHAR));
					}
				}
			}
		}
	}

	return true;
}

void FAssetRegistryGenerator::AddPackageToManifest(const FString& PackageSandboxPath, FName PackageName, int32 ChunkId)
{
	HighestChunkId = ChunkId > HighestChunkId ? ChunkId : HighestChunkId;
	int32 PakchunkIndex = GetPakchunkIndex(ChunkId);

	while (PakchunkIndex >= ChunkManifests.Num())
	{
		ChunkManifests.Add(nullptr);
	}
	if (!ChunkManifests[PakchunkIndex])
	{
		ChunkManifests[PakchunkIndex] = new FChunkPackageSet();
	}
	ChunkManifests[PakchunkIndex]->Add(PackageName, PackageSandboxPath);
	//Safety check, it the package happens to exist in the unassigned list remove it now.
	UnassignedPackageSet.Remove(PackageName);
}


void FAssetRegistryGenerator::RemovePackageFromManifest(FName PackageName, int32 ChunkId)
{
	int32 PakchunkIndex = GetPakchunkIndex(ChunkId);

	if (ChunkManifests[PakchunkIndex])
	{
		ChunkManifests[PakchunkIndex]->Remove(PackageName);
	}
}

void FAssetRegistryGenerator::ResolveChunkDependencyGraph(const FChunkDependencyTreeNode& Node, const TSet<FName>& BaseAssetSet, TArray<TArray<FName>>& OutPackagesMovedBetweenChunks)
{
	if (FinalChunkManifests.Num() > Node.ChunkID && FinalChunkManifests[Node.ChunkID])
	{
		for (auto It = BaseAssetSet.CreateConstIterator(); It; ++It)
		{
			// Remove any assets belonging to our parents.			
			if (FinalChunkManifests[Node.ChunkID]->Remove(*It) > 0)
			{
				OutPackagesMovedBetweenChunks[Node.ChunkID].Add(*It);
				UE_LOG(LogAssetRegistryGenerator, Verbose, TEXT("Removed %s from chunk %i because it is duplicated in another chunk."), *It->ToString(), Node.ChunkID);
			}
		}
		
		TSet<FName> ModifiedAssetSet;
		
		// Add the current Chunk's assets
		for (auto It = FinalChunkManifests[Node.ChunkID]->CreateConstIterator(); It; ++It)//for (const auto It : *(FinalChunkManifests[Node.ChunkID]))
		{
			if (!ModifiedAssetSet.Num())
			{
				ModifiedAssetSet = BaseAssetSet;
			}
			
			ModifiedAssetSet.Add(It.Key());
		}
		
		const auto& AssetSet = ModifiedAssetSet.Num() ? ModifiedAssetSet : BaseAssetSet;
		for (const auto It : Node.ChildNodes)
		{
			ResolveChunkDependencyGraph(It, AssetSet, OutPackagesMovedBetweenChunks);
		}
	}
}

bool FAssetRegistryGenerator::CheckChunkAssetsAreNotInChild(const FChunkDependencyTreeNode& Node)
{
	for (const auto It : Node.ChildNodes)
	{
		if (!CheckChunkAssetsAreNotInChild(It))
		{
			return false;
		}
	}

	if (!(FinalChunkManifests.Num() > Node.ChunkID && FinalChunkManifests[Node.ChunkID]))
	{
		return true;
	}

	for (const auto ChildIt : Node.ChildNodes)
	{
		if(FinalChunkManifests.Num() > ChildIt.ChunkID && FinalChunkManifests[ChildIt.ChunkID])
		{
			for (auto It = FinalChunkManifests[Node.ChunkID]->CreateConstIterator(); It; ++It)
			{
				if (FinalChunkManifests[ChildIt.ChunkID]->Find(It.Key()))
				{
					return false;
				}
			}
		}
	}

	return true;
}

void FAssetRegistryGenerator::AddPackageAndDependenciesToChunk(FChunkPackageSet* ThisPackageSet, FName InPkgName, const FString& InSandboxFile, int32 PakchunkIndex, FSandboxPlatformFile* SandboxPlatformFile)
{
	FChunkPackageSet* InitialPackageSetForThisChunk = ChunkManifests.IsValidIndex(PakchunkIndex) ? ChunkManifests[PakchunkIndex] : nullptr;

	//Add this asset
	ThisPackageSet->Add(InPkgName, InSandboxFile);

	// Only gather dependencies the slow way if we're chunking or not using asset manager
	if (!bGenerateChunks || bUseAssetManager)
	{
		return;
	}

	//now add any dependencies
	TArray<FName> DependentPackageNames;
	if (GatherAllPackageDependencies(InPkgName, DependentPackageNames))
	{
		for (const auto& PkgName : DependentPackageNames)
		{
			bool bSkip = false;
			if (PakchunkIndex != 0 && FinalChunkManifests[0])
			{
				// Do not add if this asset was assigned to the 0 chunk. These assets always exist on disk
				bSkip = FinalChunkManifests[0]->Contains(PkgName);
			}
			if (!bSkip)
			{
				const FName FilteredPackageName = GetPackageNameFromDependencyPackageName(PkgName);
				if (FilteredPackageName == NAME_None)
				{
					continue;
				}
				FString DependentSandboxFile = SandboxPlatformFile->ConvertToAbsolutePathForExternalAppForWrite(*FPackageName::LongPackageNameToFilename(*FilteredPackageName.ToString()));
				if (!ThisPackageSet->Contains(FilteredPackageName))
				{
					if ((InitialPackageSetForThisChunk != nullptr) && InitialPackageSetForThisChunk->Contains(PkgName))
					{
						// Don't print anything out; it was pre-assigned to this chunk but we haven't gotten to it yet in the calling loop; we'll go ahead and grab it now
					}
					else
					{
						if (UE_LOG_ACTIVE(LogAssetRegistryGenerator, Verbose))
						{
							// It was not assigned to this chunk and we're forcing it to be dragged in, let the user known
							UE_LOG(LogAssetRegistryGenerator, Verbose, TEXT("Adding %s to chunk %i because %s depends on it."), *FilteredPackageName.ToString(), PakchunkIndex, *InPkgName.ToString());

							TSet<FName> VisitedPackages;
							TArray<FName> DependencyChain;
							GetPackageDependencyChain(InPkgName, PkgName, VisitedPackages, DependencyChain);
							for (const auto& ChainName : DependencyChain)
							{
								UE_LOG(LogAssetRegistryGenerator, Verbose, TEXT("\tchain: %s"), *ChainName.ToString());
							}
						}
					}
				}
				ThisPackageSet->Add(FilteredPackageName, DependentSandboxFile);
				UnassignedPackageSet.Remove(PkgName);
			}
		}
	}
}

void FAssetRegistryGenerator::FixupPackageDependenciesForChunks(FSandboxPlatformFile* InSandboxFile)
{
	UE_LOG(LogAssetRegistryGenerator, Log, TEXT("Starting FixupPackageDependenciesForChunks..."));
	SCOPE_LOG_TIME_IN_SECONDS(TEXT("... FixupPackageDependenciesForChunks complete."), nullptr);

	// Clear any existing manifests from the final array
	for (FChunkPackageSet* Manifest : FinalChunkManifests)
	{
		delete Manifest;
	}
	FinalChunkManifests.Empty();

	for (int32 PakchunkIndex = 0, MaxPakchunk = ChunkManifests.Num(); PakchunkIndex < MaxPakchunk; ++PakchunkIndex)
	{
		FinalChunkManifests.Add(nullptr);
		if (!ChunkManifests[PakchunkIndex])
		{
			continue;
		}
		FinalChunkManifests[PakchunkIndex] = new FChunkPackageSet();
		for (auto It = ChunkManifests[PakchunkIndex]->CreateConstIterator(); It; ++It)
		{
			AddPackageAndDependenciesToChunk(FinalChunkManifests[PakchunkIndex], It.Key(), It.Value(), PakchunkIndex, InSandboxFile);
		}
	}

	FConfigFile PlatformIniFile;
	FConfigCacheIni::LoadLocalIniFile(PlatformIniFile, TEXT("Engine"), true, *TargetPlatform->IniPlatformName());
	bool bSkipResolveChunkDependencyGraph = false;
	PlatformIniFile.GetBool(TEXT("Script/UnrealEd.ChunkDependencyInfo"), TEXT("bSkipResolveChunkDependencyGraph"), bSkipResolveChunkDependencyGraph);

	const FChunkDependencyTreeNode* ChunkDepGraph = DependencyInfo->GetOrBuildChunkDependencyGraph(!bSkipResolveChunkDependencyGraph ? HighestChunkId : 0);

	//Once complete, Add any remaining assets (that are not assigned to a chunk) to the first chunk.
	if (FinalChunkManifests.Num() == 0)
	{
		FinalChunkManifests.Add(nullptr);
	}
	if (!FinalChunkManifests[0])
	{
		FinalChunkManifests[0] = new FChunkPackageSet();
	}
	// Copy the remaining assets
	auto RemainingAssets = UnassignedPackageSet;
	for (auto It = RemainingAssets.CreateConstIterator(); It; ++It)
	{
		AddPackageAndDependenciesToChunk(FinalChunkManifests[0], It.Key(), It.Value(), 0, InSandboxFile);
	}

	if (!CheckChunkAssetsAreNotInChild(*ChunkDepGraph))
	{
		UE_LOG(LogAssetRegistryGenerator, Log, TEXT("Initial scan of chunks found duplicate assets in graph children"));
	}
		
	TArray<TArray<FName>> PackagesRemovedFromChunks;
	PackagesRemovedFromChunks.AddDefaulted(ChunkManifests.Num());

	//Finally, if the previous step may added any extra packages to the 0 chunk. Pull them out of other chunks and save space
	ResolveChunkDependencyGraph(*ChunkDepGraph, TSet<FName>(), PackagesRemovedFromChunks);

	for (int32 PakchunkIndex = 0; PakchunkIndex < ChunkManifests.Num(); ++PakchunkIndex)
	{
		if (!bUseAssetManager)
		{
			FName CollectionName(*FString::Printf(TEXT("PackagesRemovedFromChunk%i"), PakchunkIndex));
			if (CreateOrEmptyCollection(CollectionName))
			{
				WriteCollection(CollectionName, PackagesRemovedFromChunks[PakchunkIndex]);
			}
		}
	}

	for (int32 PakchunkIndex = 0, MaxPakchunk = ChunkManifests.Num(); PakchunkIndex < MaxPakchunk; ++PakchunkIndex)
	{
		const int32 ChunkManifestNum = ChunkManifests[PakchunkIndex] ? ChunkManifests[PakchunkIndex]->Num() : 0;
		const int32 FinalChunkManifestNum = FinalChunkManifests[PakchunkIndex] ? FinalChunkManifests[PakchunkIndex]->Num() : 0;
		UE_LOG(LogAssetRegistryGenerator, Log, TEXT("Chunk: %i, Started with %i packages, Final after dependency resolve: %i"), PakchunkIndex, ChunkManifestNum, FinalChunkManifestNum);
	}
	
	// Fix up the asset registry to reflect this chunk layout
	for (int32 PakchunkIndex = 0 ; PakchunkIndex < FinalChunkManifests.Num(); ++PakchunkIndex)
	{
		if (PakchunkIndex >= FinalChunkManifests.Num() || !FinalChunkManifests[PakchunkIndex])
		{
			continue;
		}
		for (const TPair<FName, FString>& Asset : *FinalChunkManifests[PakchunkIndex])
		{
			const TArray<const FAssetData*> AssetIndexArray = State.GetAssetsByPackageName(Asset.Key);
			for (const FAssetData* AssetData : AssetIndexArray)
			{
				// Chunk Ids are safe to modify in place
				const_cast<FAssetData*>(AssetData)->ChunkIDs.AddUnique(PakchunkIndex);
			}
		}
	}
}

void FAssetRegistryGenerator::FindShortestReferenceChain(TArray<FReferencePair> PackageNames, int32 PakchunkIndex, uint32& OutParentIndex, FString& OutChainPath)
{
	TArray<FReferencePair> ReferencesToCheck;
	uint32 Index = 0;
	for (const auto& Pkg : PackageNames)
	{
		if (ChunkManifests[PakchunkIndex] && ChunkManifests[PakchunkIndex]->Contains(Pkg.PackageName))
		{
			OutChainPath += TEXT("Soft: ");
			OutChainPath += Pkg.PackageName.ToString();
			OutParentIndex = Pkg.ParentNodeIndex;
			return;
		}
		TArray<FName> AssetReferences;
		AssetRegistry.GetReferencers(Pkg.PackageName, AssetReferences);
		for (const auto& Ref : AssetReferences)
		{
			if (!InspectedNames.Contains(Ref))
			{
				ReferencesToCheck.Add(FReferencePair(Ref, Index));
				InspectedNames.Add(Ref);
			}
		}

		++Index;
	}

	if (ReferencesToCheck.Num() > 0)
	{
		uint32 ParentIndex = INDEX_NONE;
		FindShortestReferenceChain(ReferencesToCheck, PakchunkIndex, ParentIndex, OutChainPath);

		if (ParentIndex < (uint32)PackageNames.Num())
		{
			OutChainPath += TEXT("->");
			OutChainPath += PackageNames[ParentIndex].PackageName.ToString();
			OutParentIndex = PackageNames[ParentIndex].ParentNodeIndex;
		}
	}
	else if (PackageNames.Num() > 0)
	{
		//best guess
		OutChainPath += TEXT("Soft From Unassigned Package? Best Guess: ");
		OutChainPath += PackageNames[0].PackageName.ToString();
		OutParentIndex = PackageNames[0].ParentNodeIndex;
	}
}

FString FAssetRegistryGenerator::GetShortestReferenceChain(FName PackageName, int32 PakchunkIndex)
{
	FString StringChain;
	TArray<FReferencePair> ReferencesToCheck;
	uint32 ParentIndex;
	ReferencesToCheck.Add(FReferencePair(PackageName, 0));
	InspectedNames.Empty();
	InspectedNames.Add(PackageName);
	FindShortestReferenceChain(ReferencesToCheck, PakchunkIndex, ParentIndex, StringChain);

	return StringChain;
}


bool FAssetRegistryGenerator::CreateOrEmptyCollection(FName CollectionName)
{
	ICollectionManager& CollectionManager = FCollectionManagerModule::GetModule().Get();

	if (CollectionManager.CollectionExists(CollectionName, ECollectionShareType::CST_Local))
	{
		return CollectionManager.EmptyCollection(CollectionName, ECollectionShareType::CST_Local);
	}
	else if (CollectionManager.CreateCollection(CollectionName, ECollectionShareType::CST_Local, ECollectionStorageMode::Static))
	{
		return true;
	}

	return false;
}

void FAssetRegistryGenerator::WriteCollection(FName CollectionName, const TArray<FName>& PackageNames)
{
	if (CreateOrEmptyCollection(CollectionName))
	{
		TArray<FName> AssetNames = PackageNames;

		// Convert package names to asset names
		for (FName& Name : AssetNames)
		{
			FString PackageName = Name.ToString();
			int32 LastPathDelimiter;
			if (PackageName.FindLastChar(TEXT('/'), /*out*/ LastPathDelimiter))
			{
				const FString AssetName = PackageName.Mid(LastPathDelimiter + 1);
				PackageName = PackageName + FString(TEXT(".")) + AssetName;
				Name = *PackageName;
			}
		}

		ICollectionManager& CollectionManager = FCollectionManagerModule::GetModule().Get();
		CollectionManager.AddToCollection(CollectionName, ECollectionShareType::CST_Local, AssetNames);

		UE_LOG(LogAssetRegistryGenerator, Log, TEXT("Updated collection %s"), *CollectionName.ToString());
	}
	else
	{
		UE_LOG(LogAssetRegistryGenerator, Warning, TEXT("Failed to update collection %s"), *CollectionName.ToString());
	}
}

int32 FAssetRegistryGenerator::GetPakchunkIndex(int32 ChunkId)
{
	if (ChunkIdPakchunkIndexMapping.Contains(ChunkId))
	{
		int32 NewChunkId = ChunkIdPakchunkIndexMapping[ChunkId];
		check(NewChunkId >= 0);
		return NewChunkId;
	}

	return ChunkId;
}

void FAssetRegistryGenerator::InitializeChunkIdPakchunkIndexMapping()
{
	FConfigFile PlatformIniFile;
	FConfigCacheIni::LoadLocalIniFile(PlatformIniFile, TEXT("Game"), true, *TargetPlatform->IniPlatformName());
	TArray<FString> ChunkMapping;
	PlatformIniFile.GetArray(TEXT("/Script/UnrealEd.ProjectPackagingSettings"), TEXT("ChunkIdPakchunkIndexMapping"), ChunkMapping);

	FPlatformMisc::ParseChunkIdPakchunkIndexMapping(ChunkMapping, ChunkIdPakchunkIndexMapping);

	// Validate ChunkIdPakchunkIndexMapping
	TArray<int32> AllChunkIDs;
	ChunkIdPakchunkIndexMapping.GetKeys(AllChunkIDs);
	for (int32 ChunkID : AllChunkIDs)
	{
		if(UAssetManager::Get().GetChunkEncryptionKeyGuid(ChunkID).IsValid()
			|| UAssetManager::Get().GetUniqueAssetRegistryName(ChunkID) != NAME_None)
		{
			UE_LOG(LogAssetRegistryGenerator, Error, TEXT("Chunks with encryption key guid or unique assetregistry name (Chunk %d) can not be mapped with ChunkIdPakchunkIndexMapping.  Mapping is removed."), ChunkID);
			ChunkIdPakchunkIndexMapping.Remove(ChunkID);
		}
	}
}
#undef LOCTEXT_NAMESPACE<|MERGE_RESOLUTION|>--- conflicted
+++ resolved
@@ -222,8 +222,6 @@
 	}
 };
 
-<<<<<<< HEAD
-=======
 static void ParseChunkLayerAssignment(TArray<FString> ChunkLayerAssignmentArray, TMap<int32, int32>& OutChunkLayerAssignment)
 {
 	OutChunkLayerAssignment.Empty();
@@ -268,7 +266,6 @@
 	}
 }
 
->>>>>>> a1e6ec07
 bool FAssetRegistryGenerator::GenerateStreamingInstallManifest(int64 InExtraFlavorChunkSize, FSandboxPlatformFile* InSandboxFile)
 {
 	const FString Platform = TargetPlatform->PlatformName();
@@ -461,16 +458,6 @@
 			// add this pakfilelist to our master list of pakfilelists
 			FString PakChunkListLine = FString::Printf(TEXT("%s%s\r\n"), *PakChunkFilename, *PakChunkOptions);
 			PakChunkListFile->Serialize(TCHAR_TO_ANSI(*PakChunkListLine), PakChunkListLine.Len());
-<<<<<<< HEAD
-
-			int32 TargetLayer = 0;
-			FGameDelegates::Get().GetAssignLayerChunkDelegate().ExecuteIfBound(FinalChunkManifests[PakchunkIndex], Platform, PakchunkIndex, TargetLayer);
-
-			FString LayerString = FString::Printf(TEXT("%d\r\n"), TargetLayer);
-
-			ChunkLayerFile->Serialize(TCHAR_TO_ANSI(*LayerString), LayerString.Len());
-=======
->>>>>>> a1e6ec07
 		}
 	}
 
@@ -1347,7 +1334,6 @@
 	// Create file for all chunks
 	TUniquePtr<FArchive> AllChunksFile(IFileManager::Get().CreateFileWriter(*FPaths::Combine(*OutputPath, TEXT("AllChunksInfo.csv"))));
 	if (!AllChunksFile.IsValid())
-<<<<<<< HEAD
 	{
 		return false;
 	}
@@ -1380,40 +1366,6 @@
 		{
 			for (int32 PakchunkIndex : AssetData.ChunkIDs)
 			{
-=======
-	{
-		return false;
-	}
-
-	AllChunksFile->Serialize(HeaderText, sizeof(HeaderText)-1);
-
-	// Create file for each chunk if needed
-	TArray<TUniquePtr<FArchive>> ChunkFiles;
-	if (bWriteIndividualFiles)
-	{
-		for (int32 PakchunkIndex = 0, ChunkNum = FinalChunkManifests.Num(); PakchunkIndex < ChunkNum; ++PakchunkIndex)
-		{
-			FArchive* ChunkFile = IFileManager::Get().CreateFileWriter(*FPaths::Combine(*OutputPath, *FString::Printf(TEXT("Chunks%dInfo.csv"), PakchunkIndex)));
-			if (ChunkFile == nullptr)
-			{
-				return false;
-			}
-			ChunkFile->Serialize(HeaderText, sizeof(HeaderText)-1);
-			ChunkFiles.Add(TUniquePtr<FArchive>(ChunkFile));
-		}
-	}
-
-	for (const FAssetData* AssetDataPtr : AssetDataList)
-	{
-		const FAssetData& AssetData = *AssetDataPtr;
-		const FAssetPackageData* PackageData = State.GetAssetPackageData(AssetData.PackageName);
-
-		// Add only assets that have actually been cooked and belong to any chunk and that have a file size
-		if (AssetData.ChunkIDs.Num() > 0 && PackageData->DiskSize > 0)
-		{
-			for (int32 PakchunkIndex : AssetData.ChunkIDs)
-			{
->>>>>>> a1e6ec07
 				const int64 FileSize = PackageData->DiskSize;
 				FString SoftChain;
 				bool bHardChunk = false;
