// Copyright 1998-2019 Epic Games, Inc. All Rights Reserved.

#include "Commandlets/AssetRegistryGenerator.h"
#include "HAL/FileManager.h"
#include "Misc/FileHelper.h"
#include "Serialization/ArrayReader.h"
#include "Serialization/ArrayWriter.h"
#include "Misc/App.h"
#include "Serialization/JsonTypes.h"
#include "Serialization/JsonReader.h"
#include "Policies/PrettyJsonPrintPolicy.h"
#include "Serialization/JsonSerializer.h"
#include "Engine/Level.h"
#include "Engine/World.h"
#include "Settings/ProjectPackagingSettings.h"
#include "CollectionManagerTypes.h"
#include "ICollectionManager.h"
#include "CollectionManagerModule.h"
#include "Interfaces/ITargetPlatform.h"
#include "AssetRegistryModule.h"
#include "GameDelegates.h"
#include "Commandlets/ChunkDependencyInfo.h"
#include "IPlatformFileSandboxWrapper.h"
#include "Misc/ConfigCacheIni.h"
#include "Stats/StatsMisc.h"
#include "Templates/UniquePtr.h"
#include "Engine/AssetManager.h"

#include "Serialization/JsonWriter.h"
#include "Serialization/JsonReader.h"
#include "Serialization/JsonSerializer.h"

DEFINE_LOG_CATEGORY_STATIC(LogAssetRegistryGenerator, Log, All);

#define LOCTEXT_NAMESPACE "AssetRegistryGenerator"

#if WITH_EDITOR
#include "HAL/ThreadHeartBeat.h"
#endif

//////////////////////////////////////////////////////////////////////////
// Static functions
FName GetPackageNameFromDependencyPackageName(const FName RawPackageFName)
{
	FName PackageFName = RawPackageFName;
	if ((FPackageName::IsValidLongPackageName(RawPackageFName.ToString()) == false) &&
		(FPackageName::IsScriptPackage(RawPackageFName.ToString()) == false))
	{
		FText OutReason;
		if (!FPackageName::IsValidLongPackageName(RawPackageFName.ToString(), true, &OutReason))
		{
			const FText FailMessage = FText::Format(LOCTEXT("UnableToGeneratePackageName", "Unable to generate long package name for {0}. {1}"),
				FText::FromString(RawPackageFName.ToString()), OutReason);

			UE_LOG(LogAssetRegistryGenerator, Warning, TEXT("%s"), *(FailMessage.ToString()));
			return NAME_None;
		}


		FString LongPackageName;
		if (FPackageName::SearchForPackageOnDisk(RawPackageFName.ToString(), &LongPackageName) == false)
		{
			return NAME_None;
		}
		PackageFName = FName(*LongPackageName);
	}

	// don't include script packages in dependencies as they are always in memory
	if (FPackageName::IsScriptPackage(PackageFName.ToString()))
	{
		// no one likes script packages
		return NAME_None;
	}
	return PackageFName;
}


//////////////////////////////////////////////////////////////////////////
// FAssetRegistryGenerator

FAssetRegistryGenerator::FAssetRegistryGenerator(const ITargetPlatform* InPlatform)
	: AssetRegistry(FModuleManager::LoadModuleChecked<FAssetRegistryModule>(TEXT("AssetRegistry")).Get())
	, TargetPlatform(InPlatform)
	, bGenerateChunks(false)
	, bUseAssetManager(false)
	, HighestChunkId(0)
{
	DependencyInfo = GetMutableDefault<UChunkDependencyInfo>();

	bool bOnlyHardReferences = false;
	const UProjectPackagingSettings* const PackagingSettings = GetDefault<UProjectPackagingSettings>();
	if (PackagingSettings)
	{
		bOnlyHardReferences = PackagingSettings->bChunkHardReferencesOnly;
	}	

	DependencyType = bOnlyHardReferences ? EAssetRegistryDependencyType::Hard : EAssetRegistryDependencyType::Packages;

	if (UAssetManager::IsValid() && !FGameDelegates::Get().GetAssignStreamingChunkDelegate().IsBound() && !FGameDelegates::Get().GetGetPackageDependenciesForManifestGeneratorDelegate().IsBound())
	{
		bUseAssetManager = true;

		UAssetManager::Get().UpdateManagementDatabase();
	}

	InitializeChunkIdPakchunkIndexMapping();
}

FAssetRegistryGenerator::~FAssetRegistryGenerator()
{
	for (auto ChunkSet : ChunkManifests)
	{
		delete ChunkSet;
	}
	ChunkManifests.Empty();
	for (auto ChunkSet : FinalChunkManifests)
	{
		delete ChunkSet;
	}
	FinalChunkManifests.Empty();
}

bool FAssetRegistryGenerator::CleanTempPackagingDirectory(const FString& Platform) const
{
	FString TmpPackagingDir = GetTempPackagingDirectoryForPlatform(Platform);
	if (IFileManager::Get().DirectoryExists(*TmpPackagingDir))
	{
		if (!IFileManager::Get().DeleteDirectory(*TmpPackagingDir, false, true))
		{
			UE_LOG(LogAssetRegistryGenerator, Error, TEXT("Failed to delete directory: %s"), *TmpPackagingDir);
			return false;
		}
	}

	FString ChunkListDir = FPaths::Combine(*FPaths::ProjectLogDir(), TEXT("ChunkLists"));
	if (IFileManager::Get().DirectoryExists(*ChunkListDir))
	{
		if (!IFileManager::Get().DeleteDirectory(*ChunkListDir, false, true))
		{
			UE_LOG(LogAssetRegistryGenerator, Error, TEXT("Failed to delete directory: %s"), *ChunkListDir);
			return false;
		}
	}
	return true;
}

bool FAssetRegistryGenerator::ShouldPlatformGenerateStreamingInstallManifest(const ITargetPlatform* Platform) const
{
	if (Platform)
	{
		FConfigFile PlatformIniFile;
		FConfigCacheIni::LoadLocalIniFile(PlatformIniFile, TEXT("Game"), true, *Platform->IniPlatformName());
		FString ConfigString;
		if (PlatformIniFile.GetString(TEXT("/Script/UnrealEd.ProjectPackagingSettings"), TEXT("bGenerateChunks"), ConfigString))
		{
			return FCString::ToBool(*ConfigString);
		}
	}

	return false;
}


int64 FAssetRegistryGenerator::GetMaxChunkSizePerPlatform(const ITargetPlatform* Platform) const
{
	if ( Platform )
	{
		FConfigFile PlatformIniFile;
		FConfigCacheIni::LoadLocalIniFile(PlatformIniFile, TEXT("Game"), true, *Platform->IniPlatformName());
		FString ConfigString;
		if (PlatformIniFile.GetString(TEXT("/Script/UnrealEd.ProjectPackagingSettings"), TEXT("MaxChunkSize"), ConfigString))
		{
			return FCString::Atoi64(*ConfigString);
		}
	}

	return -1;
}

class FPackageFileSizeVisitor : public IPlatformFile::FDirectoryStatVisitor
{
	TMap<FString, int64>& PackageFileSizes;
public:
	FPackageFileSizeVisitor(TMap<FString, int64>& InFileSizes)
		: PackageFileSizes(InFileSizes)
	{}
	virtual bool Visit(const TCHAR* FilenameOrDirectory, const FFileStatData& StatData)
	{
		const TCHAR* Extensions[] = { TEXT(".uexp"), TEXT(".uasset"), TEXT(".ubulk"), TEXT(".ufont"), TEXT(".umap"), TEXT(".uptnl") };

		if (StatData.bIsDirectory)
			return true;

		const TCHAR* Extension = FCString::Strrchr(FilenameOrDirectory, '.');
		if (!Extension)
			return true;

		int32 ExtIndex = 0;
		for (; ExtIndex < ARRAY_COUNT(Extensions); ++ExtIndex)
		{
			if (0 == FCString::Stricmp(Extension, Extensions[ExtIndex]))
				break;
		}

		if (ExtIndex >= ARRAY_COUNT(Extensions))
			return true;

		int32 LengthWithoutExtension = Extension - FilenameOrDirectory;
		FString FilenameWithoutExtension(LengthWithoutExtension, FilenameOrDirectory);

		if (int64* CurrentPackageSize = PackageFileSizes.Find(FilenameWithoutExtension))
		{
			int64& TotalPackageSize = *CurrentPackageSize;
			TotalPackageSize += StatData.FileSize;
		}
		else
		{
			PackageFileSizes.Add(FilenameWithoutExtension, StatData.FileSize);
		}

		return true;
	}
};

bool FAssetRegistryGenerator::GenerateStreamingInstallManifest(int64 InExtraFlavorChunkSize, FSandboxPlatformFile* InSandboxFile)
{
	const FString Platform = TargetPlatform->PlatformName();

	// empty out the current paklist directory
	FString TmpPackagingDir = GetTempPackagingDirectoryForPlatform(Platform);

	int64 MaxChunkSize = GetMaxChunkSizePerPlatform( TargetPlatform );

	if (InExtraFlavorChunkSize > 0)
	{
		TmpPackagingDir /= TEXT("ExtraFlavor");
		MaxChunkSize = InExtraFlavorChunkSize;
	}

	if (!IFileManager::Get().MakeDirectory(*TmpPackagingDir, true))
	{
		UE_LOG(LogAssetRegistryGenerator, Error, TEXT("Failed to create directory: %s"), *TmpPackagingDir);
		return false;
	}
	
	// open a file for writing the list of pak file lists that we've generated
	FString PakChunkListFilename = TmpPackagingDir / TEXT("pakchunklist.txt");
	TUniquePtr<FArchive> PakChunkListFile(IFileManager::Get().CreateFileWriter(*PakChunkListFilename));

	if (!PakChunkListFile)
	{
		UE_LOG(LogAssetRegistryGenerator, Error, TEXT("Failed to open output pakchunklist file %s"), *PakChunkListFilename);
		return false;
	}

	FString PakChunkLayerInfoFilename = FString::Printf(TEXT("%s/pakchunklayers.txt"), *TmpPackagingDir);
	TUniquePtr<FArchive> ChunkLayerFile(IFileManager::Get().CreateFileWriter(*PakChunkLayerInfoFilename));

	TArray<FString> CompressedChunkWildcards;
	{
		// never screw with server pak files.  This hack only cares about client platforms
		if (!TargetPlatform->IsServerOnly())
		{
			FConfigFile PlatformIniFile;
			FConfigCacheIni::LoadLocalIniFile(PlatformIniFile, TEXT("Game"), true, *TargetPlatform->IniPlatformName());
			FString ConfigString;
			PlatformIniFile.GetArray(TEXT("/Script/UnrealEd.ProjectPackagingSettings"), TEXT("CompressedChunkWildcard"), CompressedChunkWildcards);
		}
	}

	// Add manifests for any staging-time only groups
	if (bUseAssetManager && !TargetPlatform->HasSecurePackageFormat())
	{
		UE_LOG(LogAssetRegistryGenerator, Log, TEXT("Updating stage-only encryption manifests for platform %s"), *TargetPlatform->IniPlatformName());
		FContentEncryptionConfig ContentEncryptionConfig;
		UAssetManager::Get().GetContentEncryptionConfig(ContentEncryptionConfig);
		const FContentEncryptionConfig::TGroupMap& EncryptedNonUFSFileGroups = ContentEncryptionConfig.GetPackageGroupMap();
		
		for (const FContentEncryptionConfig::TGroupMap::ElementType& Element : EncryptedNonUFSFileGroups)
		{
			if (Element.Value.bStageTimeOnly)
			{
				UE_LOG(LogAssetRegistryGenerator, Log, TEXT("Adding stage-time only manifest for group '%s'"), *Element.Key.ToString());

				FName GroupName = Element.Key;
				const TSet<FName>& PackageNames = Element.Value.PackageNames;
				
				FChunkPackageSet* NewManifest = new FChunkPackageSet();
				for (FName PackageName : PackageNames)
				{
					NewManifest->Add(PackageName, FPackageName::LongPackageNameToFilename(PackageName.ToString()));
				}

				int32 ChunkID = UAssetManager::Get().GetContentEncryptionGroupChunkID(GroupName);
				int32 PakchunkIndex = GetPakchunkIndex(ChunkID);
				if (PakchunkIndex >= FinalChunkManifests.Num())
				{
					FinalChunkManifests.AddZeroed(PakchunkIndex - FinalChunkManifests.Num() + 1);
				}
				checkf(PakchunkIndex < FinalChunkManifests.Num(), TEXT("Chunk %i out of range. %i manifests available"), PakchunkIndex, FinalChunkManifests.Num() - 1);
				checkf(FinalChunkManifests[PakchunkIndex] == nullptr, TEXT("Manifest already exists for chunk %i"), PakchunkIndex);
				FinalChunkManifests[PakchunkIndex] = NewManifest;
			}
		}
	}

	TMap<FString, int64> PackageFileSizes;
	if (MaxChunkSize > 0)
	{
		FString SandboxPath = InSandboxFile->GetSandboxDirectory();
		SandboxPath.ReplaceInline(TEXT("[Platform]"), *Platform);
		FPackageFileSizeVisitor PackageSearch(PackageFileSizes);
		IFileManager::Get().IterateDirectoryStatRecursively(*SandboxPath, PackageSearch);
	}

	// generate per-chunk pak list files
	for (int32 PakchunkIndex = 0; PakchunkIndex < FinalChunkManifests.Num(); ++PakchunkIndex)
	{
		// Is this chunk empty?
		if (!FinalChunkManifests[PakchunkIndex] || FinalChunkManifests[PakchunkIndex]->Num() == 0)
		{
			continue;
		}

		int32 FilenameIndex = 0;
		TArray<FString> ChunkFilenames;
<<<<<<< HEAD
		FinalChunkManifests[Index]->GenerateValueArray(ChunkFilenames);
		bool bFinishedAllFiles = false;
		for (int32 SubChunkIndex = 0; !bFinishedAllFiles; ++SubChunkIndex)
		{
			const FString PakChunkFilename = (SubChunkIndex > 0)
				? FString::Printf(TEXT("pakchunk%d_s%d.txt"), Index, SubChunkIndex)
				: FString::Printf(TEXT("pakchunk%d.txt"), Index);

			const FString PakListFilename = FString::Printf(TEXT("%s/%s"), *TmpPackagingDir, *PakChunkFilename, Index);
			TUniquePtr<FArchive> PakListFile(IFileManager::Get().CreateFileWriter(*PakListFilename));

			if (!PakListFile)
			{
				UE_LOG(LogAssetRegistryGenerator, Error, TEXT("Failed to open output paklist file %s"), *PakListFilename);
				return false;
=======
		FinalChunkManifests[PakchunkIndex]->GenerateValueArray(ChunkFilenames);
		int32 SubChunkIndex = 0;
		while ( true )
		{
			FString PakChunkFilename = FString::Printf(TEXT("pakchunk%d.txt"), PakchunkIndex);
			if ( SubChunkIndex > 0 )
			{
				PakChunkFilename = FString::Printf(TEXT("pakchunk%d_s%d.txt"), PakchunkIndex, SubChunkIndex);
>>>>>>> a1a40f6b
			}

			FString PakChunkOptions;
			for (const FString& CompressedChunkWildcard : CompressedChunkWildcards)
			{
				if (PakChunkFilename.MatchesWildcard(CompressedChunkWildcard))
				{
					PakChunkOptions += " compressed";
					break;
				}
			}

			if (bUseAssetManager)
			{
				// For encryption chunks, PakchunkIndex equals ChunkID
				FGuid Guid = UAssetManager::Get().GetChunkEncryptionKeyGuid(PakchunkIndex);
				if (Guid.IsValid())
				{
					PakChunkOptions += TEXT(" encryptionkeyguid=") + Guid.ToString();

					// If this chunk has a seperate unique asset registry, add it to first subchunk's manifest here
					if (SubChunkIndex == 0)
					{
						// For chunks with unique asset registry name, pakchunkIndex should equal chunkid
						FName RegistryName = UAssetManager::Get().GetUniqueAssetRegistryName(PakchunkIndex);
						if (RegistryName != NAME_None)
						{
							FString AssetRegistryFilename = FString::Printf(TEXT("%s%sAssetRegistry%s.bin"), *InSandboxFile->GetSandboxDirectory(), *InSandboxFile->GetGameSandboxDirectoryName(), *RegistryName.ToString());
							ChunkFilenames.Add(AssetRegistryFilename);
						}
					}
				}
			}

<<<<<<< HEAD
			if (bUseAssetManager && SubChunkIndex == 0)
=======
			++SubChunkIndex;
			FString PakListFilename = FString::Printf(TEXT("%s/%s"), *TmpPackagingDir, *PakChunkFilename);
			TUniquePtr<FArchive> PakListFile(IFileManager::Get().CreateFileWriter(*PakListFilename));

			if (!PakListFile)
			{
				UE_LOG(LogAssetRegistryGenerator, Error, TEXT("Failed to open output paklist file %s"), *PakListFilename);
				return false;
			}

			int64 CurrentPakSize = 0;
			bool bFinishedAllFiles = true;

			if (bUseAssetManager)
>>>>>>> a1a40f6b
			{
				// Sort so the order is consistent. If load order is important then it should be specified as a load order file to UnrealPak
				ChunkFilenames.Sort();
			}

			int64 CurrentPakSize = 0;
			bFinishedAllFiles = true;
			for (; FilenameIndex < ChunkFilenames.Num(); ++FilenameIndex)
			{
				FString Filename = ChunkFilenames[FilenameIndex];
				FString PakListLine = FPaths::ConvertRelativePathToFull(Filename.Replace(TEXT("[Platform]"), *Platform));
				if (MaxChunkSize > 0)
				{
					const int64* PackageFileSize = PackageFileSizes.Find(PakListLine);
					CurrentPakSize += PackageFileSize ? *PackageFileSize : 0;
					if (MaxChunkSize < CurrentPakSize)
					{
						// early out if we are over memory limit
						bFinishedAllFiles = false;
						break;
					}
				}
				
				PakListLine.ReplaceInline(TEXT("/"), TEXT("\\"));
				PakListLine += TEXT("\r\n");
				PakListFile->Serialize(TCHAR_TO_ANSI(*PakListLine), PakListLine.Len());
			}

			PakListFile->Close();

			// add this pakfilelist to our master list of pakfilelists
			FString PakChunkListLine = FString::Printf(TEXT("%s%s\r\n"), *PakChunkFilename, *PakChunkOptions);
			PakChunkListFile->Serialize(TCHAR_TO_ANSI(*PakChunkListLine), PakChunkListLine.Len());

			int32 TargetLayer = 0;
			FGameDelegates::Get().GetAssignLayerChunkDelegate().ExecuteIfBound(FinalChunkManifests[PakchunkIndex], Platform, PakchunkIndex, TargetLayer);

			FString LayerString = FString::Printf(TEXT("%d\r\n"), TargetLayer);

			ChunkLayerFile->Serialize(TCHAR_TO_ANSI(*LayerString), LayerString.Len());
		}

	}

	ChunkLayerFile->Close();
	PakChunkListFile->Close();

	return true;
}

void FAssetRegistryGenerator::GenerateChunkManifestForPackage(const FName& PackageFName, const FString& PackagePathName, const FString& SandboxFilename, const FString& LastLoadedMapName, FSandboxPlatformFile* InSandboxFile)
{
	TArray<int32> TargetChunks;
	TArray<int32> ExistingChunkIDs;

	if (!bGenerateChunks)
	{
		TargetChunks.AddUnique(0);
		ExistingChunkIDs.AddUnique(0);
	}

	if (bGenerateChunks)
	{
		// Collect all chunk IDs associated with this package from the asset registry
		TArray<int32> RegistryChunkIDs = GetAssetRegistryChunkAssignments(PackageFName);

		ExistingChunkIDs = GetExistingPackageChunkAssignments(PackageFName);
		if (bUseAssetManager)
		{
			// No distinction between source of existing chunks for new flow
			RegistryChunkIDs.Append(ExistingChunkIDs);

			UAssetManager::Get().GetPackageChunkIds(PackageFName, TargetPlatform, RegistryChunkIDs, TargetChunks);
		}
		else
		{
			// Try to call game-specific delegate to determine the target chunk ID
			// FString Name = Package->GetPathName();
			if (FGameDelegates::Get().GetAssignStreamingChunkDelegate().IsBound())
			{
				FGameDelegates::Get().GetAssignStreamingChunkDelegate().ExecuteIfBound(PackagePathName, LastLoadedMapName, RegistryChunkIDs, ExistingChunkIDs, TargetChunks);
			}
			else
			{
				//Take asset registry assignments and existing assignments
				TargetChunks.Append(RegistryChunkIDs);
				TargetChunks.Append(ExistingChunkIDs);
			}
		}
	}

	// if the delegate requested a specific chunk assignment, add them package to it now.
	for (const auto& PackageChunk : TargetChunks)
	{
		AddPackageToManifest(SandboxFilename, PackageFName, PackageChunk);
	}
	// If the delegate requested to remove the package from any chunk, remove it now
	for (const auto& PackageChunk : ExistingChunkIDs)
	{
		if (!TargetChunks.Contains(PackageChunk))
		{
			RemovePackageFromManifest(PackageFName, PackageChunk);
		}
	}

}


void FAssetRegistryGenerator::CleanManifestDirectories()
{
	CleanTempPackagingDirectory(TargetPlatform->PlatformName());
}

bool FAssetRegistryGenerator::LoadPreviousAssetRegistry(const FString& Filename)
{
	// First try development asset registry
	FArrayReader SerializedAssetData;

	if (IFileManager::Get().FileExists(*Filename) && FFileHelper::LoadFileToArray(SerializedAssetData, *Filename))
	{
		FAssetRegistrySerializationOptions Options;
		Options.ModifyForDevelopment();

		return PreviousState.Serialize(SerializedAssetData, Options);
	}

	return false;
}

void FAssetRegistryGenerator::InjectEncryptionData(FAssetRegistryState& TargetState)
{
	if (bUseAssetManager)
	{
		UAssetManager& AssetManager = UAssetManager::Get();

		TMap<int32, FGuid> GuidCache;
		FContentEncryptionConfig EncryptionConfig;
		AssetManager.GetContentEncryptionConfig(EncryptionConfig);

		for (FContentEncryptionConfig::TGroupMap::ElementType EncryptedAssetSetElement : EncryptionConfig.GetPackageGroupMap())
		{
			FName SetName = EncryptedAssetSetElement.Key;
			TSet<FName>& EncryptedRootAssets = EncryptedAssetSetElement.Value.PackageNames;

			for (FName EncryptedRootPackageName : EncryptedRootAssets)
			{
				const TArray<const FAssetData*>& PackageAssets = TargetState.GetAssetsByPackageName(EncryptedRootPackageName);

				for (const FAssetData* PackageAsset : PackageAssets)
				{
					FAssetData* AssetData = const_cast<FAssetData*>(PackageAsset);

					if (AssetData)
					{
						FString GuidString;

						if (AssetData->ChunkIDs.Num() > 1)
						{
							UE_LOG(LogAssetRegistryGenerator, Error, TEXT("Encrypted primary asset '%s' exists in two chunks. Only secondary assets should be shared between chunks."));
						}
						else if (AssetData->ChunkIDs.Num() == 1)
						{
							int32 ChunkID = AssetData->ChunkIDs[0];
							FGuid Guid;

							if (GuidCache.Contains(ChunkID))
							{
								Guid = GuidCache[ChunkID];
							}
							else
							{
								Guid = GuidCache.Add(ChunkID, AssetManager.GetChunkEncryptionKeyGuid(ChunkID));
							}

							if (Guid.IsValid())
							{
								FAssetDataTagMap TagsAndValues = AssetData->TagsAndValues.GetMap();
								TagsAndValues.Add(UAssetManager::GetEncryptionKeyAssetTagName(), Guid.ToString());
								FAssetData NewAssetData = FAssetData(AssetData->PackageName, AssetData->PackagePath, AssetData->AssetName, AssetData->AssetClass, TagsAndValues, AssetData->ChunkIDs, AssetData->PackageFlags);
								TargetState.UpdateAssetData(AssetData, NewAssetData);
							}
						}
					}
				}
			}
		}
	}
}

bool FAssetRegistryGenerator::SaveManifests(FSandboxPlatformFile* InSandboxFile, int64 InExtraFlavorChunkSize)
{
	// Always do package dependency work, is required to modify asset registry
	FixupPackageDependenciesForChunks(InSandboxFile);

	if (bGenerateChunks)
	{	
		if (!GenerateStreamingInstallManifest(InExtraFlavorChunkSize, InSandboxFile))
		{
			return false;
		}

		// Generate map for the platform abstraction
		TMultiMap<FString, int32> PakchunkMap;	// asset -> ChunkIDs map
		TSet<int32> PakchunkIndicesInUse;
		const FString PlatformName = TargetPlatform->PlatformName();

		// Collect all unique chunk indices and map all files to their chunks
		for (int32 PakchunkIndex = 0; PakchunkIndex < FinalChunkManifests.Num(); ++PakchunkIndex)
		{
			if (FinalChunkManifests[PakchunkIndex] && FinalChunkManifests[PakchunkIndex]->Num())
			{
				PakchunkIndicesInUse.Add(PakchunkIndex);
				for (auto& Filename : *FinalChunkManifests[PakchunkIndex])
				{
					FString PlatFilename = Filename.Value.Replace(TEXT("[Platform]"), *PlatformName);
					PakchunkMap.Add(PlatFilename, PakchunkIndex);
				}
			}
		}

		// Sort our chunk IDs and file paths
		PakchunkMap.KeySort(TLess<FString>());
		PakchunkIndicesInUse.Sort(TLess<int32>());

		// Platform abstraction will generate any required platform-specific files for the chunks
		if (!TargetPlatform->GenerateStreamingInstallManifest(PakchunkMap, PakchunkIndicesInUse))
		{
			return false;
		}

		if (!bUseAssetManager)
		{
			// In new flow, this is written later
			GenerateAssetChunkInformationCSV(FPaths::Combine(*FPaths::ProjectLogDir(), TEXT("ChunkLists")), true);
		}
	}

	return true;
}

bool FAssetRegistryGenerator::ContainsMap(const FName& PackageName) const
{
	return PackagesContainingMaps.Contains(PackageName);
}

FAssetPackageData* FAssetRegistryGenerator::GetAssetPackageData(const FName& PackageName)
{
	return State.CreateOrGetAssetPackageData(PackageName);
}

void FAssetRegistryGenerator::Initialize(const TArray<FName> &InStartupPackages)
{
	StartupPackages.Append(InStartupPackages);

	FAssetRegistrySerializationOptions SaveOptions;

	// If the asset registry is still doing it's background scan, we need to wait for it to finish and tick it so that the results are flushed out
	while (AssetRegistry.IsLoadingAssets())
	{
		AssetRegistry.Tick(-1.0f);
		FThreadHeartBeat::Get().HeartBeat();
		FPlatformProcess::SleepNoStats(0.0001f);
	}

	ensureMsgf(!AssetRegistry.IsLoadingAssets(), TEXT("Cannot initialize asset registry generator while asset registry is still scanning source assets "));

	AssetRegistry.InitializeSerializationOptions(SaveOptions, TargetPlatform->IniPlatformName());

	AssetRegistry.InitializeTemporaryAssetRegistryState(State, SaveOptions);
}

void FAssetRegistryGenerator::ComputePackageDifferences(TSet<FName>& ModifiedPackages, TSet<FName>& NewPackages, TSet<FName>& RemovedPackages, TSet<FName>& IdenticalCookedPackages, TSet<FName>& IdenticalUncookedPackages, bool bRecurseModifications, bool bRecurseScriptModifications)
{
	TArray<FName> ModifiedScriptPackages;

	for (const TPair<FName, const FAssetPackageData*>& PackagePair : State.GetAssetPackageDataMap())
	{
		FName PackageName = PackagePair.Key;
		const FAssetPackageData* CurrentPackageData = PackagePair.Value;

		const FAssetPackageData* PreviousPackageData = PreviousState.GetAssetPackageData(PackageName);

		if (!PreviousPackageData)
		{
			NewPackages.Add(PackageName);
		}
		else if (CurrentPackageData->PackageGuid == PreviousPackageData->PackageGuid)
		{
			if (PreviousPackageData->DiskSize < 0)
			{
				IdenticalUncookedPackages.Add(PackageName);
			}
			else
			{
				IdenticalCookedPackages.Add(PackageName);
			}
		}
		else
		{
			if (FPackageName::IsScriptPackage(PackageName.ToString()))
			{
				ModifiedScriptPackages.Add(PackageName);
			}
			else
			{
			ModifiedPackages.Add(PackageName);
		}
	}
	}

	for (const TPair<FName, const FAssetPackageData*>& PackagePair : PreviousState.GetAssetPackageDataMap())
	{
		FName PackageName = PackagePair.Key;
		const FAssetPackageData* PreviousPackageData = PackagePair.Value;

		const FAssetPackageData* CurrentPackageData = State.GetAssetPackageData(PackageName);

		if (!CurrentPackageData)
		{
			RemovedPackages.Add(PackageName);
		}
	}

	if (bRecurseModifications)
	{
		// Recurse modified packages to their dependencies. This is needed because we only compare package guids
		TArray<FName> ModifiedPackagesToRecurse = ModifiedPackages.Array();

		if (bRecurseScriptModifications)
		{
			ModifiedPackagesToRecurse.Append(ModifiedScriptPackages);
		}

		for (int32 RecurseIndex = 0; RecurseIndex < ModifiedPackagesToRecurse.Num(); RecurseIndex++)
		{
			FName ModifiedPackage = ModifiedPackagesToRecurse[RecurseIndex];
			TArray<FAssetIdentifier> Referencers;
			State.GetReferencers(ModifiedPackage, Referencers, EAssetRegistryDependencyType::Hard);

			for (const FAssetIdentifier& Referencer : Referencers)
			{
				FName ReferencerPackage = Referencer.PackageName;
				if (!ModifiedPackages.Contains(ReferencerPackage) && (IdenticalCookedPackages.Contains(ReferencerPackage) || IdenticalUncookedPackages.Contains(ReferencerPackage)))
				{
					// Remove from identical list
					IdenticalCookedPackages.Remove(ReferencerPackage);
					IdenticalUncookedPackages.Remove(ReferencerPackage);

					ModifiedPackages.Add(ReferencerPackage);
					ModifiedPackagesToRecurse.Add(ReferencerPackage);
				}
			}
		}
	}
}

void FAssetRegistryGenerator::BuildChunkManifest(const TSet<FName>& InCookedPackages, const TSet<FName>& InDevelopmentOnlyPackages, FSandboxPlatformFile* InSandboxFile, bool bGenerateStreamingInstallManifest)
{
	// If we were asked to generate a streaming install manifest explicitly and we did not have bGenerateNoChunks set, we will generate chunks.
	// Otherwise, we will defer to the config settings for the platform.
	const UProjectPackagingSettings* PackagingSettings = Cast<UProjectPackagingSettings>(UProjectPackagingSettings::StaticClass()->GetDefaultObject());
	if (PackagingSettings->bGenerateNoChunks)
	{
		bGenerateChunks = false;
	}
	else
	{
		if (bGenerateStreamingInstallManifest)
		{
			bGenerateChunks = true;
		}
		else
		{
			bGenerateChunks = ShouldPlatformGenerateStreamingInstallManifest(TargetPlatform);
		}
	}

	CookedPackages = InCookedPackages;
	DevelopmentOnlyPackages = InDevelopmentOnlyPackages;

	TSet<FName> AllPackages;
	AllPackages.Append(CookedPackages);
	AllPackages.Append(DevelopmentOnlyPackages);

	// Prune our asset registry to cooked + dev only list
	FAssetRegistrySerializationOptions DevelopmentSaveOptions;
	AssetRegistry.InitializeSerializationOptions(DevelopmentSaveOptions, TargetPlatform->IniPlatformName());
	DevelopmentSaveOptions.ModifyForDevelopment();
	State.PruneAssetData(AllPackages, TSet<FName>(), DevelopmentSaveOptions);

	// Mark development only packages as explicitly -1 size to indicate it was not cooked
	for (FName DevelopmentOnlyPackage : DevelopmentOnlyPackages)
	{
		FAssetPackageData* PackageData = State.CreateOrGetAssetPackageData(DevelopmentOnlyPackage);
		PackageData->DiskSize = -1;
	}

	// initialize FoundIDList, PackageChunkIDMap
	const TMap<FName, const FAssetData*>& ObjectToDataMap = State.GetObjectPathToAssetDataMap();

	for (const TPair<FName, const FAssetData*>& Pair : ObjectToDataMap)
	{
		// Chunk Ids are safe to modify in place so do a const cast
		FAssetData& AssetData = *const_cast<FAssetData*>(Pair.Value);
		for (auto ChunkIt = AssetData.ChunkIDs.CreateConstIterator(); ChunkIt; ++ChunkIt)
		{
			int32 ChunkID = *ChunkIt;
			if (ChunkID < 0)
			{
				UE_LOG(LogAssetRegistryGenerator, Warning, TEXT("Out of range ChunkID: %d"), ChunkID);
				ChunkID = 0;
			}
			
			auto* FoundIDList = PackageChunkIDMap.Find(AssetData.PackageName);
			if (!FoundIDList)
			{
				FoundIDList = &PackageChunkIDMap.Add(AssetData.PackageName);
			}
			FoundIDList->AddUnique(ChunkID);
		}

			// Now clear the original chunk id list. We will fill it with real IDs when cooking.
			AssetData.ChunkIDs.Empty();

		// Update whether the owner package contains a map
		if (AssetData.GetClass()->IsChildOf(UWorld::StaticClass()) || AssetData.GetClass()->IsChildOf(ULevel::StaticClass()))
		{
			PackagesContainingMaps.Add(AssetData.PackageName);
		}
	}

	// add all the packages to the unassigned package list
	for (FName CookedPackage : CookedPackages)
	{
		const FString SandboxPath = InSandboxFile->ConvertToAbsolutePathForExternalAppForWrite(*FPackageName::LongPackageNameToFilename(CookedPackage.ToString()));

		AllCookedPackageSet.Add(CookedPackage, SandboxPath);
		UnassignedPackageSet.Add(CookedPackage, SandboxPath);
	}

	TArray<FName> UnassignedPackageList;

	// Old path has map specific code, new code doesn't care about map or load order
	if (!bUseAssetManager)
	{
		// Assign startup packages, these will generally end up in chunk 0
		FString StartupPackageMapName(TEXT("None"));
		for (FName CookedPackage : StartupPackages)
		{
			const FString SandboxPath = InSandboxFile->ConvertToAbsolutePathForExternalAppForWrite(*FPackageName::LongPackageNameToFilename(CookedPackage.ToString()));
			const FString PackagePathName = CookedPackage.ToString();
			AllCookedPackageSet.Add(CookedPackage, SandboxPath);
			GenerateChunkManifestForPackage(CookedPackage, PackagePathName, SandboxPath, StartupPackageMapName, InSandboxFile);
		}

		// Capture list at start as it may change during iteration
		UnassignedPackageSet.GenerateKeyArray(UnassignedPackageList);

		// assign chunks for all the map packages
		for (FName MapFName : UnassignedPackageList)
		{
			if (ContainsMap(MapFName) == false)
			{
				continue;
			}

			// get all the dependencies for this map
			TArray<FName> MapDependencies;
			ensure(GatherAllPackageDependencies(MapFName, MapDependencies));

			for (const auto& RawPackageFName : MapDependencies)
			{
				const FName PackageFName = GetPackageNameFromDependencyPackageName(RawPackageFName);

				if (PackageFName == NAME_None)
				{
					continue;
				}

				const FString PackagePathName = PackageFName.ToString();
				const FString MapName = MapFName.ToString();
				const FString* SandboxFilenamePtr = AllCookedPackageSet.Find(PackageFName);
				if (!SandboxFilenamePtr)
				{
					const FString SandboxPath = InSandboxFile->ConvertToAbsolutePathForExternalAppForWrite(*FPackageName::LongPackageNameToFilename(PackagePathName));

					AllCookedPackageSet.Add(PackageFName, SandboxPath);

					SandboxFilenamePtr = AllCookedPackageSet.Find(PackageFName);
					check(SandboxFilenamePtr);
				}
				const FString& SandboxFilename = *SandboxFilenamePtr;

				GenerateChunkManifestForPackage(PackageFName, PackagePathName, SandboxFilename, MapName, InSandboxFile);
			}
		}
	}

	// Capture list at start as it may change during iteration
	UnassignedPackageSet.GenerateKeyArray(UnassignedPackageList);

	// process the remaining unassigned packages
	for (FName PackageFName : UnassignedPackageList)
	{
		const FString& SandboxFilename = AllCookedPackageSet.FindChecked(PackageFName);
		const FString PackagePathName = PackageFName.ToString();

		GenerateChunkManifestForPackage(PackageFName, PackagePathName, SandboxFilename, FString(), InSandboxFile);
	}

	// anything that remains in the UnAssignedPackageSet will be put in chunk0 when we save the asset registry

}

void FAssetRegistryGenerator::PreSave(const TSet<FName>& InCookedPackages)
{
	if (bUseAssetManager)
	{
		UAssetManager::Get().PreSaveAssetRegistry(TargetPlatform, InCookedPackages);
	}
}

void FAssetRegistryGenerator::PostSave()
{
	if (bUseAssetManager)
	{
		UAssetManager::Get().PostSaveAssetRegistry();
	}
}

void FAssetRegistryGenerator::AddAssetToFileOrderRecursive(const FName& InPackageName, TArray<FName>& OutFileOrder, TSet<FName>& OutEncounteredNames, const TSet<FName>& InPackageNameSet, const TSet<FName>& InTopLevelAssets)
{
	if (!OutEncounteredNames.Contains(InPackageName))
	{
		OutEncounteredNames.Add(InPackageName);

		TArray<FName> Dependencies;
		AssetRegistry.GetDependencies(InPackageName, Dependencies, EAssetRegistryDependencyType::Hard);

		for (FName DependencyName : Dependencies)
		{
			if (InPackageNameSet.Contains(DependencyName))
			{
				if (!InTopLevelAssets.Contains(DependencyName))
				{
					AddAssetToFileOrderRecursive(DependencyName, OutFileOrder, OutEncounteredNames, InPackageNameSet, InTopLevelAssets);
				}
			}
		}

		OutFileOrder.Add(InPackageName);
	}
}

bool FAssetRegistryGenerator::SaveAssetRegistry(const FString& SandboxPath, bool bSerializeDevelopmentAssetRegistry, bool bForceNoFilter)
{
	UE_LOG(LogAssetRegistryGenerator, Display, TEXT("Saving asset registry."));
	const TMap<FName, const FAssetData*>& ObjectToDataMap = State.GetObjectPathToAssetDataMap();
	
	// Write development first, this will always write
	FAssetRegistrySerializationOptions DevelopmentSaveOptions;
	AssetRegistry.InitializeSerializationOptions(DevelopmentSaveOptions, TargetPlatform->IniPlatformName());
	DevelopmentSaveOptions.ModifyForDevelopment();

	// Write runtime registry, this can be excluded per game/platform
	FAssetRegistrySerializationOptions SaveOptions;
	AssetRegistry.InitializeSerializationOptions(SaveOptions, TargetPlatform->IniPlatformName());

	if (bForceNoFilter)
	{
		DevelopmentSaveOptions.DisableFilters();
		SaveOptions.DisableFilters();
	}

	// Flush the asset registry and make sure the asset data is in sync, as it may have been updated during cook
	AssetRegistry.Tick(-1.0f);

	AssetRegistry.InitializeTemporaryAssetRegistryState(State, SaveOptions, true);

	if (DevelopmentSaveOptions.bSerializeAssetRegistry && bSerializeDevelopmentAssetRegistry)
	{
		// Create development registry data, used for incremental cook and editor viewing
		FArrayWriter SerializedAssetRegistry;

		State.Serialize(SerializedAssetRegistry, DevelopmentSaveOptions);

		// Save the generated registry
		FString PlatformSandboxPath = SandboxPath.Replace(TEXT("[Platform]"), *TargetPlatform->PlatformName());
		PlatformSandboxPath.ReplaceInline(TEXT("AssetRegistry.bin"), TEXT("Metadata/DevelopmentAssetRegistry.bin"));
		FFileHelper::SaveArrayToFile(SerializedAssetRegistry, *PlatformSandboxPath);

		if (bGenerateChunks && bUseAssetManager)
		{
			FString ChunkListsPath = PlatformSandboxPath.Replace(TEXT("/DevelopmentAssetRegistry.bin"), TEXT(""));

			// Write out CSV file with chunking information
			GenerateAssetChunkInformationCSV(ChunkListsPath, false);
		}
	}

	if (SaveOptions.bSerializeAssetRegistry)
	{
		TMap<int32, FString> ChunkBucketNames;
		TMap<int32, TSet<int32>> ChunkBuckets;
		const int32 GenericChunkBucket = -1;
		ChunkBucketNames.Add(GenericChunkBucket, FString());

		// Pass over all chunks and build a mapping of chunk index to asset registry name. All chunks that don't have a unique registry are assigned to the "generic bucket"
		// which will be written to the master asset registry in chunk 0
		for (int32 PakchunkIndex = 0; PakchunkIndex < FinalChunkManifests.Num(); ++PakchunkIndex)
		{
			FChunkPackageSet* Manifest = FinalChunkManifests[PakchunkIndex];
			if (Manifest == nullptr)
			{
				continue;
			}

			bool bAddToGenericBucket = true;

			if (bUseAssetManager)
			{
				// For chunks with unique asset registry name, pakchunkIndex should equal chunkid
				FName RegistryName = UAssetManager::Get().GetUniqueAssetRegistryName(PakchunkIndex);
				if (RegistryName != NAME_None)
				{
					ChunkBuckets.FindOrAdd(PakchunkIndex).Add(PakchunkIndex);
					ChunkBucketNames.FindOrAdd(PakchunkIndex) = RegistryName.ToString();
					bAddToGenericBucket = false;
				}
			}

			if (bAddToGenericBucket)
			{
				ChunkBuckets.FindOrAdd(GenericChunkBucket).Add(PakchunkIndex);
			}
		}

		FString SandboxPathWithoutExtension = FPaths::ChangeExtension(SandboxPath, TEXT(""));
		FString SandboxPathExtension = FPaths::GetExtension(SandboxPath);

		for (TMap<int32, TSet<int32>>::ElementType& ChunkBucketElement : ChunkBuckets)
		{
			// Prune out the development only packages, and any assets that belong in a different chunk asset registry
			FAssetRegistryState NewState;
			NewState.InitializeFromExistingAndPrune(State, CookedPackages, TSet<FName>(), ChunkBucketElement.Value, SaveOptions);

			InjectEncryptionData(NewState);

			// Create runtime registry data
			FArrayWriter SerializedAssetRegistry;
			SerializedAssetRegistry.SetFilterEditorOnly(true);

			NewState.Serialize(SerializedAssetRegistry, SaveOptions);

			// Save the generated registry
			FString PlatformSandboxPath = SandboxPathWithoutExtension.Replace(TEXT("[Platform]"), *TargetPlatform->PlatformName());
			PlatformSandboxPath += ChunkBucketNames[ChunkBucketElement.Key] + TEXT(".") + SandboxPathExtension;

			FFileHelper::SaveArrayToFile(SerializedAssetRegistry, *PlatformSandboxPath);

			FString FilenameForLog;
			if (ChunkBucketElement.Key != GenericChunkBucket)
			{
				check(ChunkBucketElement.Key < FinalChunkManifests.Num());
				FChunkPackageSet* ChunkPackageSet = FinalChunkManifests[ChunkBucketElement.Key];
				check(ChunkPackageSet);
				FilenameForLog = FString::Printf(TEXT("[chunkbucket %i] "), ChunkBucketElement.Key);
			}
			UE_LOG(LogAssetRegistryGenerator, Display, TEXT("Generated asset registry %snum assets %d, size is %5.2fkb"), *FilenameForLog, NewState.GetNumAssets(), (float)SerializedAssetRegistry.Num() / 1024.f);
		}
	}

	UE_LOG(LogAssetRegistryGenerator, Display, TEXT("Done saving asset registry."));

	return true;
}

bool FAssetRegistryGenerator::WriteCookerOpenOrder()
{
	TSet<FName> PackageNameSet;
	TSet<FName> MapList;
	const TMap<FName, const FAssetData*>& ObjectToDataMap = State.GetObjectPathToAssetDataMap();
	for (const TPair<FName, const FAssetData*>& Pair : ObjectToDataMap)
	{
		FAssetData* AssetData = const_cast<FAssetData*>(Pair.Value);
		PackageNameSet.Add(AssetData->PackageName);

		// REPLACE WITH PRIORITY

		if (ContainsMap(AssetData->PackageName))
		{
			MapList.Add(AssetData->PackageName);
		}
	}

	FString CookerFileOrderString;
	{
		TArray<FName> TopLevelMapPackageNames;
		TArray<FName> TopLevelPackageNames;

		for (FName PackageName : PackageNameSet)
		{
			TArray<FName> Referencers;
			AssetRegistry.GetReferencers(PackageName, Referencers, EAssetRegistryDependencyType::Hard);

			bool bIsTopLevel = true;
			bool bIsMap = MapList.Contains(PackageName);

			if (!bIsMap && Referencers.Num() > 0)
			{
				for (auto ReferencerName : Referencers)
				{
					if (PackageNameSet.Contains(ReferencerName))
					{
						bIsTopLevel = false;
						break;
					}
				}
			}

			if (bIsTopLevel)
			{
				if (bIsMap)
				{
					TopLevelMapPackageNames.Add(PackageName);
				}
				else
				{
					TopLevelPackageNames.Add(PackageName);
				}
			}
		}

		TArray<FName> FileOrder;
		TSet<FName> EncounteredNames;
		for (FName PackageName : TopLevelPackageNames)
		{
			AddAssetToFileOrderRecursive(PackageName, FileOrder, EncounteredNames, PackageNameSet, MapList);
		}

		for (FName PackageName : TopLevelMapPackageNames)
		{
			AddAssetToFileOrderRecursive(PackageName, FileOrder, EncounteredNames, PackageNameSet, MapList);
		}

		int32 CurrentIndex = 0;
		for (FName PackageName : FileOrder)
		{
			bool bIsMap = MapList.Contains(PackageName);
			FString Filename = FPackageName::LongPackageNameToFilename(PackageName.ToString(), bIsMap ? FPackageName::GetMapPackageExtension() : FPackageName::GetAssetPackageExtension());
			FString Line = FString::Printf(TEXT("\"%s\" %i\n"), *Filename, CurrentIndex++);
			CookerFileOrderString.Append(Line);
		}
	}

	if (CookerFileOrderString.Len())
	{
		FString OpenOrderFilename = FString::Printf(TEXT("%sBuild/%s/FileOpenOrder/CookerOpenOrder.log"), *FPaths::ProjectDir(), *TargetPlatform->PlatformName());
		FFileHelper::SaveStringToFile(CookerFileOrderString, *OpenOrderFilename);
	}

	return true;
}

bool FAssetRegistryGenerator::GetPackageDependencyChain(FName SourcePackage, FName TargetPackage, TSet<FName>& VisitedPackages, TArray<FName>& OutDependencyChain)
{	
	//avoid crashing from circular dependencies.
	if (VisitedPackages.Contains(SourcePackage))
	{		
		return false;
	}
	VisitedPackages.Add(SourcePackage);

	if (SourcePackage == TargetPackage)
	{		
		OutDependencyChain.Add(SourcePackage);
		return true;
	}

	TArray<FName> SourceDependencies;
	if (GetPackageDependencies(SourcePackage, SourceDependencies, DependencyType) == false)
	{		
		return false;
	}

	int32 DependencyCounter = 0;
	while (DependencyCounter < SourceDependencies.Num())
	{		
		const FName& ChildPackageName = SourceDependencies[DependencyCounter];
		if (GetPackageDependencyChain(ChildPackageName, TargetPackage, VisitedPackages, OutDependencyChain))
		{
			OutDependencyChain.Add(SourcePackage);
			return true;
		}
		++DependencyCounter;
	}
	
	return false;
}

bool FAssetRegistryGenerator::GetPackageDependencies(FName PackageName, TArray<FName>& DependentPackageNames, EAssetRegistryDependencyType::Type InDependencyType)
{	
	if (FGameDelegates::Get().GetGetPackageDependenciesForManifestGeneratorDelegate().IsBound())
	{
		return FGameDelegates::Get().GetGetPackageDependenciesForManifestGeneratorDelegate().Execute(PackageName, DependentPackageNames, InDependencyType);
	}
	else
	{
		return AssetRegistry.GetDependencies(PackageName, DependentPackageNames, InDependencyType);
	}
}

bool FAssetRegistryGenerator::GatherAllPackageDependencies(FName PackageName, TArray<FName>& DependentPackageNames)
{	
	if (GetPackageDependencies(PackageName, DependentPackageNames, DependencyType) == false)
	{
		return false;
	}

	TSet<FName> VisitedPackages;
	VisitedPackages.Append(DependentPackageNames);

	int32 DependencyCounter = 0;
	while (DependencyCounter < DependentPackageNames.Num())
	{
		const FName& ChildPackageName = DependentPackageNames[DependencyCounter];
		++DependencyCounter;
		TArray<FName> ChildDependentPackageNames;
		if (GetPackageDependencies(ChildPackageName, ChildDependentPackageNames, DependencyType) == false)
		{
			return false;
		}

		for (const auto& ChildDependentPackageName : ChildDependentPackageNames)
		{
			if (!VisitedPackages.Contains(ChildDependentPackageName))
			{
				DependentPackageNames.Add(ChildDependentPackageName);
				VisitedPackages.Add(ChildDependentPackageName);
			}
		}
	}

	return true;
}

bool FAssetRegistryGenerator::GenerateAssetChunkInformationCSV(const FString& OutputPath, bool bWriteIndividualFiles)
{
	FString TmpString, TmpStringChunks;
	ANSICHAR HeaderText[] = "ChunkID, Package Name, Class Type, Hard or Soft Chunk, File Size, Other Chunks\n";

	const TMap<FName, const FAssetData*>& ObjectToDataMap = State.GetObjectPathToAssetDataMap();
	TArray<const FAssetData*> AssetDataList;
	for (const TPair<FName, const FAssetData*> Pair : ObjectToDataMap)
	{
		AssetDataList.Add(Pair.Value);
	}

	// Sort list so it's consistent over time
	AssetDataList.Sort([](const FAssetData& A, const FAssetData& B)
	{
		return A.ObjectPath < B.ObjectPath;
	});

<<<<<<< HEAD
	// Create file for all chunks
	TUniquePtr<FArchive> AllChunksFile(IFileManager::Get().CreateFileWriter(*FPaths::Combine(*OutputPath, TEXT("AllChunksInfo.csv"))));
	if (!AllChunksFile.IsValid())
	{
		return false;
	}

	AllChunksFile->Serialize(HeaderText, sizeof(HeaderText)-1);

	// Create file for each chunk if needed
	TArray<TUniquePtr<FArchive>> ChunkFiles;
	if (bWriteIndividualFiles)
=======
	for (int32 PakchunkIndex = 0; PakchunkIndex < FinalChunkManifests.Num(); ++PakchunkIndex)
>>>>>>> a1a40f6b
	{
		for (int32 ChunkID = 0, ChunkNum = FinalChunkManifests.Num(); ChunkID < ChunkNum; ++ChunkID)
		{
			FArchive* ChunkFile = IFileManager::Get().CreateFileWriter(*FPaths::Combine(*OutputPath, *FString::Printf(TEXT("Chunks%dInfo.csv"), ChunkID)));
			if (ChunkFile != nullptr)
			{
<<<<<<< HEAD
				return false;
			}
			ChunkFile->Serialize(HeaderText, sizeof(HeaderText)-1);
			ChunkFiles.Add(TUniquePtr<FArchive>(ChunkFile));
		}
	}

	for (const FAssetData* AssetDataPtr : AssetDataList)
	{
		const FAssetData& AssetData = *AssetDataPtr;
		const FAssetPackageData* PackageData = State.GetAssetPackageData(AssetData.PackageName);

		// Add only assets that have actually been cooked and belong to any chunk and that have a file size
		if (AssetData.ChunkIDs.Num() > 0 && PackageData->DiskSize > 0)
		{
			for (int32 ChunkID : AssetData.ChunkIDs)
			{
				const int64 FileSize = PackageData->DiskSize;
				FString SoftChain;
				bool bHardChunk = false;
				if (ChunkID < ChunkManifests.Num())
				{
					bHardChunk = ChunkManifests[ChunkID] && ChunkManifests[ChunkID]->Contains(AssetData.PackageName);

					if (!bHardChunk)
=======
				const FAssetPackageData* PackageData = State.GetAssetPackageData(AssetData.PackageName);
				if (AssetData.ChunkIDs.Contains(PakchunkIndex) && PackageData && PackageData->DiskSize >= 0)
				{
					int64 FileSize = PackageData->DiskSize;
					FString SoftChain;
					bool bHardChunk = false;
					if (PakchunkIndex < ChunkManifests.Num())
					{
						bHardChunk = ChunkManifests[PakchunkIndex] && ChunkManifests[PakchunkIndex]->Contains(AssetData.PackageName);
					
						if (!bHardChunk)
						{
							//
							SoftChain = GetShortestReferenceChain(AssetData.PackageName, PakchunkIndex);
						}
					}
					if (SoftChain.IsEmpty())
>>>>>>> a1a40f6b
					{
						SoftChain = GetShortestReferenceChain(AssetData.PackageName, ChunkID);
					}
				}
				if (SoftChain.IsEmpty())
				{
					SoftChain = TEXT("Soft: Possibly Unassigned Asset");
				}

<<<<<<< HEAD
				// Build "other chunks" string or None if not part of
				TmpStringChunks.Empty(64);
				for (const auto& OtherChunk : AssetData.ChunkIDs)
				{
					if (OtherChunk != ChunkID)
=======
					TmpString = FString::Printf(TEXT("%d,%s,%s,%s,%lld,"), PakchunkIndex, *AssetData.PackageName.ToString(), *AssetData.AssetClass.ToString(), bHardChunk ? TEXT("Hard") : *SoftChain, FileSize);
					CSVString += TmpString;
					PerChunkManifestCSV += TmpString;
					if (AssetData.ChunkIDs.Num() == 1)
>>>>>>> a1a40f6b
					{
						TmpString = FString::Printf(TEXT("%d "), OtherChunk);
					}
				}

				// Build csv line
				TmpString = FString::Printf(TEXT("%d,%s,%s,%s,%lld,%s\n"),
					ChunkID,
					*AssetData.PackageName.ToString(),
					*AssetData.AssetClass.ToString(),
					bHardChunk ? TEXT("Hard") : *SoftChain,
					FileSize,
					AssetData.ChunkIDs.Num() == 1 ? TEXT("None") : *TmpStringChunks
				);

				// Write line to all chunks file and individual chunks files if requested
				{
					auto Src = StringCast<ANSICHAR>(*TmpString, TmpString.Len());
					AllChunksFile->Serialize((ANSICHAR*)Src.Get(), Src.Length() * sizeof(ANSICHAR));
					
					if (bWriteIndividualFiles)
					{
<<<<<<< HEAD
						ChunkFiles[ChunkID]->Serialize((ANSICHAR*)Src.Get(), Src.Length() * sizeof(ANSICHAR));
					}
				}
			}
		}
=======
						for (const auto& OtherChunk : AssetData.ChunkIDs)
						{
							if (OtherChunk != PakchunkIndex)
							{
								TmpString = FString::Printf(TEXT("%d "), OtherChunk);
								CSVString += TmpString;
								PerChunkManifestCSV += TmpString;
							}
						}
						CSVString += EndLine;
						PerChunkManifestCSV += EndLine;
					}
				}
			}
		}

		if (bWriteIndividualFiles)
		{
			FFileHelper::SaveStringToFile(PerChunkManifestCSV, *FPaths::Combine(*OutputPath, *FString::Printf(TEXT("Chunks%dInfo.csv"), PakchunkIndex)));
		}
>>>>>>> a1a40f6b
	}

	return true;
}

void FAssetRegistryGenerator::AddPackageToManifest(const FString& PackageSandboxPath, FName PackageName, int32 ChunkId)
{
	HighestChunkId = ChunkId > HighestChunkId ? ChunkId : HighestChunkId;
	int32 PakchunkIndex = GetPakchunkIndex(ChunkId);

	while (PakchunkIndex >= ChunkManifests.Num())
	{
		ChunkManifests.Add(nullptr);
	}
	if (!ChunkManifests[PakchunkIndex])
	{
		ChunkManifests[PakchunkIndex] = new FChunkPackageSet();
	}
	ChunkManifests[PakchunkIndex]->Add(PackageName, PackageSandboxPath);
	//Safety check, it the package happens to exist in the unassigned list remove it now.
	UnassignedPackageSet.Remove(PackageName);
}


void FAssetRegistryGenerator::RemovePackageFromManifest(FName PackageName, int32 ChunkId)
{
	int32 PakchunkIndex = GetPakchunkIndex(ChunkId);

	if (ChunkManifests[PakchunkIndex])
	{
		ChunkManifests[PakchunkIndex]->Remove(PackageName);
	}
}

void FAssetRegistryGenerator::ResolveChunkDependencyGraph(const FChunkDependencyTreeNode& Node, const TSet<FName>& BaseAssetSet, TArray<TArray<FName>>& OutPackagesMovedBetweenChunks)
{
	if (FinalChunkManifests.Num() > Node.ChunkID && FinalChunkManifests[Node.ChunkID])
	{
		for (auto It = BaseAssetSet.CreateConstIterator(); It; ++It)
		{
			// Remove any assets belonging to our parents.			
			if (FinalChunkManifests[Node.ChunkID]->Remove(*It) > 0)
			{
				OutPackagesMovedBetweenChunks[Node.ChunkID].Add(*It);
				UE_LOG(LogAssetRegistryGenerator, Verbose, TEXT("Removed %s from chunk %i because it is duplicated in another chunk."), *It->ToString(), Node.ChunkID);
			}
		}
		
		TSet<FName> ModifiedAssetSet;
		
		// Add the current Chunk's assets
		for (auto It = FinalChunkManifests[Node.ChunkID]->CreateConstIterator(); It; ++It)//for (const auto It : *(FinalChunkManifests[Node.ChunkID]))
		{
			if (!ModifiedAssetSet.Num())
			{
				ModifiedAssetSet = BaseAssetSet;
			}
			
			ModifiedAssetSet.Add(It.Key());
		}
		
		const auto& AssetSet = ModifiedAssetSet.Num() ? ModifiedAssetSet : BaseAssetSet;
		for (const auto It : Node.ChildNodes)
		{
			ResolveChunkDependencyGraph(It, AssetSet, OutPackagesMovedBetweenChunks);
		}
	}
}

bool FAssetRegistryGenerator::CheckChunkAssetsAreNotInChild(const FChunkDependencyTreeNode& Node)
{
	for (const auto It : Node.ChildNodes)
	{
		if (!CheckChunkAssetsAreNotInChild(It))
		{
			return false;
		}
	}

	if (!(FinalChunkManifests.Num() > Node.ChunkID && FinalChunkManifests[Node.ChunkID]))
	{
		return true;
	}

	for (const auto ChildIt : Node.ChildNodes)
	{
		if(FinalChunkManifests.Num() > ChildIt.ChunkID && FinalChunkManifests[ChildIt.ChunkID])
		{
			for (auto It = FinalChunkManifests[Node.ChunkID]->CreateConstIterator(); It; ++It)
			{
				if (FinalChunkManifests[ChildIt.ChunkID]->Find(It.Key()))
				{
					return false;
				}
			}
		}
	}

	return true;
}

void FAssetRegistryGenerator::AddPackageAndDependenciesToChunk(FChunkPackageSet* ThisPackageSet, FName InPkgName, const FString& InSandboxFile, int32 PakchunkIndex, FSandboxPlatformFile* SandboxPlatformFile)
{
	FChunkPackageSet* InitialPackageSetForThisChunk = ChunkManifests.IsValidIndex(PakchunkIndex) ? ChunkManifests[PakchunkIndex] : nullptr;

	//Add this asset
	ThisPackageSet->Add(InPkgName, InSandboxFile);

	// Only gather dependencies the slow way if we're chunking or not using asset manager
	if (!bGenerateChunks || bUseAssetManager)
	{
		return;
	}

	//now add any dependencies
	TArray<FName> DependentPackageNames;
	if (GatherAllPackageDependencies(InPkgName, DependentPackageNames))
	{
		for (const auto& PkgName : DependentPackageNames)
		{
			bool bSkip = false;
			if (PakchunkIndex != 0 && FinalChunkManifests[0])
			{
				// Do not add if this asset was assigned to the 0 chunk. These assets always exist on disk
				bSkip = FinalChunkManifests[0]->Contains(PkgName);
			}
			if (!bSkip)
			{
				const FName FilteredPackageName = GetPackageNameFromDependencyPackageName(PkgName);
				if (FilteredPackageName == NAME_None)
				{
					continue;
				}
				FString DependentSandboxFile = SandboxPlatformFile->ConvertToAbsolutePathForExternalAppForWrite(*FPackageName::LongPackageNameToFilename(*FilteredPackageName.ToString()));
				if (!ThisPackageSet->Contains(FilteredPackageName))
				{
					if ((InitialPackageSetForThisChunk != nullptr) && InitialPackageSetForThisChunk->Contains(PkgName))
					{
						// Don't print anything out; it was pre-assigned to this chunk but we haven't gotten to it yet in the calling loop; we'll go ahead and grab it now
					}
					else
					{
						if (UE_LOG_ACTIVE(LogAssetRegistryGenerator, Verbose))
						{
							// It was not assigned to this chunk and we're forcing it to be dragged in, let the user known
							UE_LOG(LogAssetRegistryGenerator, Verbose, TEXT("Adding %s to chunk %i because %s depends on it."), *FilteredPackageName.ToString(), PakchunkIndex, *InPkgName.ToString());

							TSet<FName> VisitedPackages;
							TArray<FName> DependencyChain;
							GetPackageDependencyChain(InPkgName, PkgName, VisitedPackages, DependencyChain);
							for (const auto& ChainName : DependencyChain)
							{
								UE_LOG(LogAssetRegistryGenerator, Verbose, TEXT("\tchain: %s"), *ChainName.ToString());
							}
						}
					}
				}
				ThisPackageSet->Add(FilteredPackageName, DependentSandboxFile);
				UnassignedPackageSet.Remove(PkgName);
			}
		}
	}
}

void FAssetRegistryGenerator::FixupPackageDependenciesForChunks(FSandboxPlatformFile* InSandboxFile)
{
	UE_LOG(LogAssetRegistryGenerator, Log, TEXT("Starting FixupPackageDependenciesForChunks..."));
	SCOPE_LOG_TIME_IN_SECONDS(TEXT("... FixupPackageDependenciesForChunks complete."), nullptr);

	// Clear any existing manifests from the final array
	for (FChunkPackageSet* Manifest : FinalChunkManifests)
	{
		delete Manifest;
	}
	FinalChunkManifests.Empty();

	for (int32 PakchunkIndex = 0, MaxPakchunk = ChunkManifests.Num(); PakchunkIndex < MaxPakchunk; ++PakchunkIndex)
	{
		FinalChunkManifests.Add(nullptr);
		if (!ChunkManifests[PakchunkIndex])
		{
			continue;
		}
		FinalChunkManifests[PakchunkIndex] = new FChunkPackageSet();
		for (auto It = ChunkManifests[PakchunkIndex]->CreateConstIterator(); It; ++It)
		{
			AddPackageAndDependenciesToChunk(FinalChunkManifests[PakchunkIndex], It.Key(), It.Value(), PakchunkIndex, InSandboxFile);
		}
	}

	FConfigFile PlatformIniFile;
	FConfigCacheIni::LoadLocalIniFile(PlatformIniFile, TEXT("Engine"), true, *TargetPlatform->IniPlatformName());
	bool bSkipResolveChunkDependencyGraph = false;
	PlatformIniFile.GetBool(TEXT("Script/UnrealEd.ChunkDependencyInfo"), TEXT("bSkipResolveChunkDependencyGraph"), bSkipResolveChunkDependencyGraph);

	const FChunkDependencyTreeNode* ChunkDepGraph = DependencyInfo->GetOrBuildChunkDependencyGraph(!bSkipResolveChunkDependencyGraph ? HighestChunkId : 0);

	//Once complete, Add any remaining assets (that are not assigned to a chunk) to the first chunk.
	if (FinalChunkManifests.Num() == 0)
	{
		FinalChunkManifests.Add(nullptr);
	}
	if (!FinalChunkManifests[0])
	{
		FinalChunkManifests[0] = new FChunkPackageSet();
	}
	// Copy the remaining assets
	auto RemainingAssets = UnassignedPackageSet;
	for (auto It = RemainingAssets.CreateConstIterator(); It; ++It)
	{
		AddPackageAndDependenciesToChunk(FinalChunkManifests[0], It.Key(), It.Value(), 0, InSandboxFile);
	}

	if (!CheckChunkAssetsAreNotInChild(*ChunkDepGraph))
	{
		UE_LOG(LogAssetRegistryGenerator, Log, TEXT("Initial scan of chunks found duplicate assets in graph children"));
	}
		
	TArray<TArray<FName>> PackagesRemovedFromChunks;
	PackagesRemovedFromChunks.AddDefaulted(ChunkManifests.Num());

	//Finally, if the previous step may added any extra packages to the 0 chunk. Pull them out of other chunks and save space
	ResolveChunkDependencyGraph(*ChunkDepGraph, TSet<FName>(), PackagesRemovedFromChunks);

	for (int32 PakchunkIndex = 0; PakchunkIndex < ChunkManifests.Num(); ++PakchunkIndex)
	{
		if (!bUseAssetManager)
		{
			FName CollectionName(*FString::Printf(TEXT("PackagesRemovedFromChunk%i"), PakchunkIndex));
			if (CreateOrEmptyCollection(CollectionName))
			{
				WriteCollection(CollectionName, PackagesRemovedFromChunks[PakchunkIndex]);
			}
		}
	}

	for (int32 PakchunkIndex = 0, MaxPakchunk = ChunkManifests.Num(); PakchunkIndex < MaxPakchunk; ++PakchunkIndex)
	{
		const int32 ChunkManifestNum = ChunkManifests[PakchunkIndex] ? ChunkManifests[PakchunkIndex]->Num() : 0;
		const int32 FinalChunkManifestNum = FinalChunkManifests[PakchunkIndex] ? FinalChunkManifests[PakchunkIndex]->Num() : 0;
		UE_LOG(LogAssetRegistryGenerator, Log, TEXT("Chunk: %i, Started with %i packages, Final after dependency resolve: %i"), PakchunkIndex, ChunkManifestNum, FinalChunkManifestNum);
	}
	
	// Fix up the asset registry to reflect this chunk layout
	for (int32 PakchunkIndex = 0 ; PakchunkIndex < FinalChunkManifests.Num(); ++PakchunkIndex)
	{
		if (PakchunkIndex >= FinalChunkManifests.Num() || !FinalChunkManifests[PakchunkIndex])
		{
			continue;
		}
		for (const TPair<FName, FString>& Asset : *FinalChunkManifests[PakchunkIndex])
		{
			const TArray<const FAssetData*> AssetIndexArray = State.GetAssetsByPackageName(Asset.Key);
			for (const FAssetData* AssetData : AssetIndexArray)
			{
				// Chunk Ids are safe to modify in place
				const_cast<FAssetData*>(AssetData)->ChunkIDs.AddUnique(PakchunkIndex);
			}
		}
	}
}

void FAssetRegistryGenerator::FindShortestReferenceChain(TArray<FReferencePair> PackageNames, int32 PakchunkIndex, uint32& OutParentIndex, FString& OutChainPath)
{
	TArray<FReferencePair> ReferencesToCheck;
	uint32 Index = 0;
	for (const auto& Pkg : PackageNames)
	{
		if (ChunkManifests[PakchunkIndex] && ChunkManifests[PakchunkIndex]->Contains(Pkg.PackageName))
		{
			OutChainPath += TEXT("Soft: ");
			OutChainPath += Pkg.PackageName.ToString();
			OutParentIndex = Pkg.ParentNodeIndex;
			return;
		}
		TArray<FName> AssetReferences;
		AssetRegistry.GetReferencers(Pkg.PackageName, AssetReferences);
		for (const auto& Ref : AssetReferences)
		{
			if (!InspectedNames.Contains(Ref))
			{
				ReferencesToCheck.Add(FReferencePair(Ref, Index));
				InspectedNames.Add(Ref);
			}
		}

		++Index;
	}

	if (ReferencesToCheck.Num() > 0)
	{
		uint32 ParentIndex = INDEX_NONE;
		FindShortestReferenceChain(ReferencesToCheck, PakchunkIndex, ParentIndex, OutChainPath);

		if (ParentIndex < (uint32)PackageNames.Num())
		{
			OutChainPath += TEXT("->");
			OutChainPath += PackageNames[ParentIndex].PackageName.ToString();
			OutParentIndex = PackageNames[ParentIndex].ParentNodeIndex;
		}
	}
	else if (PackageNames.Num() > 0)
	{
		//best guess
		OutChainPath += TEXT("Soft From Unassigned Package? Best Guess: ");
		OutChainPath += PackageNames[0].PackageName.ToString();
		OutParentIndex = PackageNames[0].ParentNodeIndex;
	}
}

FString FAssetRegistryGenerator::GetShortestReferenceChain(FName PackageName, int32 PakchunkIndex)
{
	FString StringChain;
	TArray<FReferencePair> ReferencesToCheck;
	uint32 ParentIndex;
	ReferencesToCheck.Add(FReferencePair(PackageName, 0));
	InspectedNames.Empty();
	InspectedNames.Add(PackageName);
	FindShortestReferenceChain(ReferencesToCheck, PakchunkIndex, ParentIndex, StringChain);

	return StringChain;
}


bool FAssetRegistryGenerator::CreateOrEmptyCollection(FName CollectionName)
{
	ICollectionManager& CollectionManager = FCollectionManagerModule::GetModule().Get();

	if (CollectionManager.CollectionExists(CollectionName, ECollectionShareType::CST_Local))
	{
		return CollectionManager.EmptyCollection(CollectionName, ECollectionShareType::CST_Local);
	}
	else if (CollectionManager.CreateCollection(CollectionName, ECollectionShareType::CST_Local, ECollectionStorageMode::Static))
	{
		return true;
	}

	return false;
}

void FAssetRegistryGenerator::WriteCollection(FName CollectionName, const TArray<FName>& PackageNames)
{
	if (CreateOrEmptyCollection(CollectionName))
	{
		TArray<FName> AssetNames = PackageNames;

		// Convert package names to asset names
		for (FName& Name : AssetNames)
		{
			FString PackageName = Name.ToString();
			int32 LastPathDelimiter;
			if (PackageName.FindLastChar(TEXT('/'), /*out*/ LastPathDelimiter))
			{
				const FString AssetName = PackageName.Mid(LastPathDelimiter + 1);
				PackageName = PackageName + FString(TEXT(".")) + AssetName;
				Name = *PackageName;
			}
		}

		ICollectionManager& CollectionManager = FCollectionManagerModule::GetModule().Get();
		CollectionManager.AddToCollection(CollectionName, ECollectionShareType::CST_Local, AssetNames);

		UE_LOG(LogAssetRegistryGenerator, Log, TEXT("Updated collection %s"), *CollectionName.ToString());
	}
	else
	{
		UE_LOG(LogAssetRegistryGenerator, Warning, TEXT("Failed to update collection %s"), *CollectionName.ToString());
	}
}

int32 FAssetRegistryGenerator::GetPakchunkIndex(int32 ChunkId)
{
	if (ChunkIdPakchunkIndexMapping.Contains(ChunkId))
	{
		int32 NewChunkId = ChunkIdPakchunkIndexMapping[ChunkId];
		check(NewChunkId >= 0);
		return NewChunkId;
	}

	return ChunkId;
}

void FAssetRegistryGenerator::InitializeChunkIdPakchunkIndexMapping()
{
	FConfigFile PlatformIniFile;
	FConfigCacheIni::LoadLocalIniFile(PlatformIniFile, TEXT("Game"), true, *TargetPlatform->IniPlatformName());
	TArray<FString> ChunkMapping;
	PlatformIniFile.GetArray(TEXT("/Script/UnrealEd.ProjectPackagingSettings"), TEXT("ChunkIdPakchunkIndexMapping"), ChunkMapping);

	FPlatformMisc::ParseChunkIdPakchunkIndexMapping(ChunkMapping, ChunkIdPakchunkIndexMapping);

	// Validate ChunkIdPakchunkIndexMapping
	TArray<int32> AllChunkIDs;
	ChunkIdPakchunkIndexMapping.GetKeys(AllChunkIDs);
	for (int32 ChunkID : AllChunkIDs)
	{
		if(UAssetManager::Get().GetChunkEncryptionKeyGuid(ChunkID).IsValid()
			|| UAssetManager::Get().GetUniqueAssetRegistryName(ChunkID) != NAME_None)
		{
			UE_LOG(LogAssetRegistryGenerator, Error, TEXT("Chunks with encryption key guid or unique assetregistry name (Chunk %d) can not be mapped with ChunkIdPakchunkIndexMapping.  Mapping is removed."), ChunkID);
			ChunkIdPakchunkIndexMapping.Remove(ChunkID);
		}
	}
}
#undef LOCTEXT_NAMESPACE<|MERGE_RESOLUTION|>--- conflicted
+++ resolved
@@ -324,32 +324,21 @@
 
 		int32 FilenameIndex = 0;
 		TArray<FString> ChunkFilenames;
-<<<<<<< HEAD
-		FinalChunkManifests[Index]->GenerateValueArray(ChunkFilenames);
+		FinalChunkManifests[PakchunkIndex]->GenerateValueArray(ChunkFilenames);
 		bool bFinishedAllFiles = false;
 		for (int32 SubChunkIndex = 0; !bFinishedAllFiles; ++SubChunkIndex)
 		{
 			const FString PakChunkFilename = (SubChunkIndex > 0)
-				? FString::Printf(TEXT("pakchunk%d_s%d.txt"), Index, SubChunkIndex)
-				: FString::Printf(TEXT("pakchunk%d.txt"), Index);
-
-			const FString PakListFilename = FString::Printf(TEXT("%s/%s"), *TmpPackagingDir, *PakChunkFilename, Index);
+				? FString::Printf(TEXT("pakchunk%d_s%d.txt"), PakchunkIndex, SubChunkIndex)
+				: FString::Printf(TEXT("pakchunk%d.txt"), PakchunkIndex);
+
+			const FString PakListFilename = FString::Printf(TEXT("%s/%s"), *TmpPackagingDir, *PakChunkFilename, PakchunkIndex);
 			TUniquePtr<FArchive> PakListFile(IFileManager::Get().CreateFileWriter(*PakListFilename));
 
 			if (!PakListFile)
 			{
 				UE_LOG(LogAssetRegistryGenerator, Error, TEXT("Failed to open output paklist file %s"), *PakListFilename);
 				return false;
-=======
-		FinalChunkManifests[PakchunkIndex]->GenerateValueArray(ChunkFilenames);
-		int32 SubChunkIndex = 0;
-		while ( true )
-		{
-			FString PakChunkFilename = FString::Printf(TEXT("pakchunk%d.txt"), PakchunkIndex);
-			if ( SubChunkIndex > 0 )
-			{
-				PakChunkFilename = FString::Printf(TEXT("pakchunk%d_s%d.txt"), PakchunkIndex, SubChunkIndex);
->>>>>>> a1a40f6b
 			}
 
 			FString PakChunkOptions;
@@ -384,24 +373,7 @@
 				}
 			}
 
-<<<<<<< HEAD
 			if (bUseAssetManager && SubChunkIndex == 0)
-=======
-			++SubChunkIndex;
-			FString PakListFilename = FString::Printf(TEXT("%s/%s"), *TmpPackagingDir, *PakChunkFilename);
-			TUniquePtr<FArchive> PakListFile(IFileManager::Get().CreateFileWriter(*PakListFilename));
-
-			if (!PakListFile)
-			{
-				UE_LOG(LogAssetRegistryGenerator, Error, TEXT("Failed to open output paklist file %s"), *PakListFilename);
-				return false;
-			}
-
-			int64 CurrentPakSize = 0;
-			bool bFinishedAllFiles = true;
-
-			if (bUseAssetManager)
->>>>>>> a1a40f6b
 			{
 				// Sort so the order is consistent. If load order is important then it should be specified as a load order file to UnrealPak
 				ChunkFilenames.Sort();
@@ -1266,7 +1238,6 @@
 		return A.ObjectPath < B.ObjectPath;
 	});
 
-<<<<<<< HEAD
 	// Create file for all chunks
 	TUniquePtr<FArchive> AllChunksFile(IFileManager::Get().CreateFileWriter(*FPaths::Combine(*OutputPath, TEXT("AllChunksInfo.csv"))));
 	if (!AllChunksFile.IsValid())
@@ -1279,16 +1250,12 @@
 	// Create file for each chunk if needed
 	TArray<TUniquePtr<FArchive>> ChunkFiles;
 	if (bWriteIndividualFiles)
-=======
-	for (int32 PakchunkIndex = 0; PakchunkIndex < FinalChunkManifests.Num(); ++PakchunkIndex)
->>>>>>> a1a40f6b
-	{
-		for (int32 ChunkID = 0, ChunkNum = FinalChunkManifests.Num(); ChunkID < ChunkNum; ++ChunkID)
-		{
-			FArchive* ChunkFile = IFileManager::Get().CreateFileWriter(*FPaths::Combine(*OutputPath, *FString::Printf(TEXT("Chunks%dInfo.csv"), ChunkID)));
+	{
+		for (int32 PakchunkIndex = 0, ChunkNum = FinalChunkManifests.Num(); PakchunkIndex < ChunkNum; ++PakchunkIndex)
+		{
+			FArchive* ChunkFile = IFileManager::Get().CreateFileWriter(*FPaths::Combine(*OutputPath, *FString::Printf(TEXT("Chunks%dInfo.csv"), PakchunkIndex)));
 			if (ChunkFile != nullptr)
 			{
-<<<<<<< HEAD
 				return false;
 			}
 			ChunkFile->Serialize(HeaderText, sizeof(HeaderText)-1);
@@ -1304,56 +1271,30 @@
 		// Add only assets that have actually been cooked and belong to any chunk and that have a file size
 		if (AssetData.ChunkIDs.Num() > 0 && PackageData->DiskSize > 0)
 		{
-			for (int32 ChunkID : AssetData.ChunkIDs)
+			for (int32 PakchunkIndex : AssetData.ChunkIDs)
 			{
 				const int64 FileSize = PackageData->DiskSize;
 				FString SoftChain;
 				bool bHardChunk = false;
-				if (ChunkID < ChunkManifests.Num())
-				{
-					bHardChunk = ChunkManifests[ChunkID] && ChunkManifests[ChunkID]->Contains(AssetData.PackageName);
+				if (PakchunkIndex < ChunkManifests.Num())
+				{
+					bHardChunk = ChunkManifests[PakchunkIndex] && ChunkManifests[PakchunkIndex]->Contains(AssetData.PackageName);
 
 					if (!bHardChunk)
-=======
-				const FAssetPackageData* PackageData = State.GetAssetPackageData(AssetData.PackageName);
-				if (AssetData.ChunkIDs.Contains(PakchunkIndex) && PackageData && PackageData->DiskSize >= 0)
-				{
-					int64 FileSize = PackageData->DiskSize;
-					FString SoftChain;
-					bool bHardChunk = false;
-					if (PakchunkIndex < ChunkManifests.Num())
 					{
-						bHardChunk = ChunkManifests[PakchunkIndex] && ChunkManifests[PakchunkIndex]->Contains(AssetData.PackageName);
-					
-						if (!bHardChunk)
-						{
-							//
-							SoftChain = GetShortestReferenceChain(AssetData.PackageName, PakchunkIndex);
-						}
+						SoftChain = GetShortestReferenceChain(AssetData.PackageName, PakchunkIndex);
 					}
-					if (SoftChain.IsEmpty())
->>>>>>> a1a40f6b
-					{
-						SoftChain = GetShortestReferenceChain(AssetData.PackageName, ChunkID);
-					}
 				}
 				if (SoftChain.IsEmpty())
 				{
 					SoftChain = TEXT("Soft: Possibly Unassigned Asset");
 				}
 
-<<<<<<< HEAD
 				// Build "other chunks" string or None if not part of
 				TmpStringChunks.Empty(64);
 				for (const auto& OtherChunk : AssetData.ChunkIDs)
 				{
-					if (OtherChunk != ChunkID)
-=======
-					TmpString = FString::Printf(TEXT("%d,%s,%s,%s,%lld,"), PakchunkIndex, *AssetData.PackageName.ToString(), *AssetData.AssetClass.ToString(), bHardChunk ? TEXT("Hard") : *SoftChain, FileSize);
-					CSVString += TmpString;
-					PerChunkManifestCSV += TmpString;
-					if (AssetData.ChunkIDs.Num() == 1)
->>>>>>> a1a40f6b
+					if (OtherChunk != PakchunkIndex)
 					{
 						TmpString = FString::Printf(TEXT("%d "), OtherChunk);
 					}
@@ -1361,7 +1302,7 @@
 
 				// Build csv line
 				TmpString = FString::Printf(TEXT("%d,%s,%s,%s,%lld,%s\n"),
-					ChunkID,
+					PakchunkIndex,
 					*AssetData.PackageName.ToString(),
 					*AssetData.AssetClass.ToString(),
 					bHardChunk ? TEXT("Hard") : *SoftChain,
@@ -1376,34 +1317,11 @@
 					
 					if (bWriteIndividualFiles)
 					{
-<<<<<<< HEAD
-						ChunkFiles[ChunkID]->Serialize((ANSICHAR*)Src.Get(), Src.Length() * sizeof(ANSICHAR));
+						ChunkFiles[PakchunkIndex]->Serialize((ANSICHAR*)Src.Get(), Src.Length() * sizeof(ANSICHAR));
 					}
 				}
 			}
 		}
-=======
-						for (const auto& OtherChunk : AssetData.ChunkIDs)
-						{
-							if (OtherChunk != PakchunkIndex)
-							{
-								TmpString = FString::Printf(TEXT("%d "), OtherChunk);
-								CSVString += TmpString;
-								PerChunkManifestCSV += TmpString;
-							}
-						}
-						CSVString += EndLine;
-						PerChunkManifestCSV += EndLine;
-					}
-				}
-			}
-		}
-
-		if (bWriteIndividualFiles)
-		{
-			FFileHelper::SaveStringToFile(PerChunkManifestCSV, *FPaths::Combine(*OutputPath, *FString::Printf(TEXT("Chunks%dInfo.csv"), PakchunkIndex)));
-		}
->>>>>>> a1a40f6b
 	}
 
 	return true;
