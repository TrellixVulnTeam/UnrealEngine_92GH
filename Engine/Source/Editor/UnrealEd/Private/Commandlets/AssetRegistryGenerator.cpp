--- conflicted
+++ resolved
@@ -434,11 +434,7 @@
 			}
 
 			// Allow the extra data generation steps to run and add their output to the manifest
-<<<<<<< HEAD
-			if (ChunkDataGenerators.Num() > 0)
-=======
 			if (ChunkDataGenerators.Num() > 0 && SubChunkIndex == 0)
->>>>>>> 421d6516
 			{
 				TSet<FName> PackagesInChunk;
 				PackagesInChunk.Reserve(Manifest->Num());
