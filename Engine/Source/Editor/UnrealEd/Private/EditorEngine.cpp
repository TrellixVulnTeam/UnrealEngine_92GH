--- conflicted
+++ resolved
@@ -6195,15 +6195,9 @@
 	bool bShouldThrottle = false;
 
 	const bool bRunningCommandlet = IsRunningCommandlet();
-<<<<<<< HEAD
 
 	const bool bIsForeground = FPlatformApplicationMisc::IsThisApplicationForeground();
 
-=======
-
-	const bool bIsForeground = FPlatformApplicationMisc::IsThisApplicationForeground();
-
->>>>>>> 421d6516
 	if( !bIsForeground && !bRunningCommandlet )
 	{
 		const UEditorPerformanceSettings* Settings = GetDefault<UEditorPerformanceSettings>();
