// Copyright 1998-2019 Epic Games, Inc. All Rights Reserved.


#include "SGraphPin.h"
#include "Widgets/SBoxPanel.h"
#include "Widgets/Layout/SWrapBox.h"
#include "Widgets/Images/SImage.h"
#include "Widgets/Layout/SBox.h"
#include "Widgets/Input/SButton.h"
#include "GraphEditorSettings.h"
#include "SGraphPanel.h"
#include "GraphEditorDragDropAction.h"
#include "DragConnection.h"
#include "K2Node_Knot.h"
#include "EdGraphSchema_K2.h"
#include "Kismet2/BlueprintEditorUtils.h"
#include "Kismet2/KismetDebugUtilities.h"
#include "DragAndDrop/AssetDragDropOp.h"
#include "ScopedTransaction.h"
#include "SLevelOfDetailBranchNode.h"
#include "SPinTypeSelector.h"

/////////////////////////////////////////////////////
// FGraphPinHandle

FGraphPinHandle::FGraphPinHandle(UEdGraphPin* InPin)
{
	if (InPin != nullptr)
	{
		if (UEdGraphNode* Node = InPin->GetOwningNodeUnchecked())
		{
			NodeGuid = Node->NodeGuid;
			PinId = InPin->PinId;
		}
	}
}

UEdGraphPin* FGraphPinHandle::GetPinObj(const SGraphPanel& Panel) const
{
	UEdGraphPin* AssociatedPin = nullptr;
	if (IsValid())
	{
		TSharedPtr<SGraphNode> NodeWidget = Panel.GetNodeWidgetFromGuid(NodeGuid);
		if (NodeWidget.IsValid())
		{
			UEdGraphNode* NodeObj = NodeWidget->GetNodeObj();
			AssociatedPin = NodeObj->FindPinById(PinId);
		}
	}
	return AssociatedPin;
}

TSharedPtr<SGraphPin> FGraphPinHandle::FindInGraphPanel(const SGraphPanel& InPanel) const
{
	if (UEdGraphPin* ReferencedPin = GetPinObj(InPanel))
	{
		TSharedPtr<SGraphNode> GraphNode = InPanel.GetNodeWidgetFromGuid(NodeGuid);
		return GraphNode->FindWidgetForPin(ReferencedPin);
	}
	return TSharedPtr<SGraphPin>();
}


/////////////////////////////////////////////////////
// SGraphPin


SGraphPin::SGraphPin()
	: GraphPinObj(nullptr)
	, PinColorModifier(FLinearColor::White)
	, CachedNodeOffset(FVector2D::ZeroVector)
<<<<<<< HEAD
	, bGraphDataInvalid(false)
=======
>>>>>>> 20ec4101
	, bShowLabel(true)
	, bOnlyShowDefaultValue(false)
	, bIsMovingLinks(false)
	, bUsePinColorForText(false)
{
	IsEditable = true;

	// Make these names const so they're not created for every pin

	/** Original Pin Styles */
	static const FName NAME_Pin_Connected("Graph.Pin.Connected");
	static const FName NAME_Pin_Disconnected("Graph.Pin.Disconnected");

	/** Variant A Pin Styles */
	static const FName NAME_Pin_Connected_VarA("Graph.Pin.Connected_VarA");
	static const FName NAME_Pin_Disconnected_VarA("Graph.Pin.Disconnected_VarA");

	static const FName NAME_ArrayPin_Connected("Graph.ArrayPin.Connected");
	static const FName NAME_ArrayPin_Disconnected("Graph.ArrayPin.Disconnected");

	static const FName NAME_RefPin_Connected("Graph.RefPin.Connected");
	static const FName NAME_RefPin_Disconnected("Graph.RefPin.Disconnected");

	static const FName NAME_DelegatePin_Connected("Graph.DelegatePin.Connected");
	static const FName NAME_DelegatePin_Disconnected("Graph.DelegatePin.Disconnected");

	static const FName NAME_SetPin("Kismet.VariableList.SetTypeIcon");
	static const FName NAME_MapPinKey("Kismet.VariableList.MapKeyTypeIcon");
	static const FName NAME_MapPinValue("Kismet.VariableList.MapValueTypeIcon");

	static const FName NAME_Pin_Background("Graph.Pin.Background");
	static const FName NAME_Pin_BackgroundHovered("Graph.Pin.BackgroundHovered");

	const EBlueprintPinStyleType StyleType = GetDefault<UGraphEditorSettings>()->DataPinStyle;

	switch(StyleType)
	{
	case BPST_VariantA:
		CachedImg_Pin_Connected = FEditorStyle::GetBrush( NAME_Pin_Connected_VarA );
		CachedImg_Pin_Disconnected = FEditorStyle::GetBrush( NAME_Pin_Disconnected_VarA );
		break;
	case BPST_Original:
	default:
		CachedImg_Pin_Connected = FEditorStyle::GetBrush( NAME_Pin_Connected );
		CachedImg_Pin_Disconnected = FEditorStyle::GetBrush( NAME_Pin_Disconnected );
		break;
	}

	CachedImg_RefPin_Connected = FEditorStyle::GetBrush( NAME_RefPin_Connected );
	CachedImg_RefPin_Disconnected = FEditorStyle::GetBrush( NAME_RefPin_Disconnected );

	CachedImg_ArrayPin_Connected = FEditorStyle::GetBrush( NAME_ArrayPin_Connected );
	CachedImg_ArrayPin_Disconnected = FEditorStyle::GetBrush( NAME_ArrayPin_Disconnected );

	CachedImg_DelegatePin_Connected = FEditorStyle::GetBrush( NAME_DelegatePin_Connected );
	CachedImg_DelegatePin_Disconnected = FEditorStyle::GetBrush( NAME_DelegatePin_Disconnected );

	CachedImg_SetPin = FEditorStyle::GetBrush(NAME_SetPin);
	CachedImg_MapPinKey = FEditorStyle::GetBrush(NAME_MapPinKey);
	CachedImg_MapPinValue = FEditorStyle::GetBrush(NAME_MapPinValue);

	CachedImg_Pin_Background = FEditorStyle::GetBrush( NAME_Pin_Background );
	CachedImg_Pin_BackgroundHovered = FEditorStyle::GetBrush( NAME_Pin_BackgroundHovered );
}

void SGraphPin::Construct(const FArguments& InArgs, UEdGraphPin* InPin)
{
	bUsePinColorForText = InArgs._UsePinColorForText;
	this->SetCursor(EMouseCursor::Default);

	Visibility = TAttribute<EVisibility>(this, &SGraphPin::GetPinVisiblity);

	GraphPinObj = InPin;
	check(GraphPinObj != NULL);

	const UEdGraphSchema* Schema = GraphPinObj->GetSchema();
	checkf(
		Schema, 
		TEXT("Missing schema for pin: %s with outer: %s of type %s"), 
		*(GraphPinObj->GetName()),
		GraphPinObj->GetOuter() ? *(GraphPinObj->GetOuter()->GetName()) : TEXT("NULL OUTER"), 
		GraphPinObj->GetOuter() ? *(GraphPinObj->GetOuter()->GetClass()->GetName()) : TEXT("NULL OUTER")
	);

	const bool bIsInput = (GetDirection() == EGPD_Input);

	// Create the pin icon widget
	TSharedRef<SWidget> PinWidgetRef = SPinTypeSelector::ConstructPinTypeImage(
		TAttribute<const FSlateBrush*>::Create( TAttribute<const FSlateBrush*>::FGetter::CreateRaw(this, &SGraphPin::GetPinIcon ) ),
		TAttribute<FSlateColor>::Create( TAttribute<FSlateColor>::FGetter::CreateRaw(this, &SGraphPin::GetPinColor) ),
		TAttribute<const FSlateBrush*>::Create( TAttribute<const FSlateBrush*>::FGetter::CreateRaw(this, &SGraphPin::GetSecondaryPinIcon ) ),
		TAttribute<FSlateColor>::Create( TAttribute<FSlateColor>::FGetter::CreateRaw(this, &SGraphPin::GetSecondaryPinColor) ));
	PinImage = PinWidgetRef;

	PinWidgetRef->SetCursor( 
		TAttribute<TOptional<EMouseCursor::Type> >::Create (
			TAttribute<TOptional<EMouseCursor::Type> >::FGetter::CreateRaw( this, &SGraphPin::GetPinCursor )
		)
	);

	// Create the pin indicator widget (used for watched values)
	static const FName NAME_NoBorder("NoBorder");
	TSharedRef<SWidget> PinStatusIndicator =
		SNew(SButton)
		.ButtonStyle(FEditorStyle::Get(), NAME_NoBorder)
		.Visibility(this, &SGraphPin::GetPinStatusIconVisibility)
		.ContentPadding(0)
		.OnClicked(this, &SGraphPin::ClickedOnPinStatusIcon)
		[
			SNew(SImage)
			.Image(this, &SGraphPin::GetPinStatusIcon)
		];

	TSharedRef<SWidget> LabelWidget = GetLabelWidget(InArgs._PinLabelStyle);

	// Create the widget used for the pin body (status indicator, label, and value)
	LabelAndValue =
		SNew(SWrapBox)
		.PreferredWidth(150.f);

	if (!bIsInput)
	{
		LabelAndValue->AddSlot()
			.VAlign(VAlign_Center)
			[
				PinStatusIndicator
			];

		LabelAndValue->AddSlot()
			.VAlign(VAlign_Center)
			[
				LabelWidget
			];
	}
	else
	{
		LabelAndValue->AddSlot()
			.VAlign(VAlign_Center)
			[
				LabelWidget
			];

		ValueWidget = GetDefaultValueWidget();

		if (ValueWidget != SNullWidget::NullWidget)
		{
			TSharedPtr<SBox> ValueBox;
			LabelAndValue->AddSlot()
				.Padding(bIsInput ? FMargin(InArgs._SideToSideMargin, 0, 0, 0) : FMargin(0, 0, InArgs._SideToSideMargin, 0))
				.VAlign(VAlign_Center)
				[
					SAssignNew(ValueBox, SBox)
					.Padding(0.0f)
					[
						ValueWidget.ToSharedRef()
					]
				];

			if (!DoesWidgetHandleSettingEditingEnabled())
			{
				ValueBox->SetEnabled(TAttribute<bool>(this, &SGraphPin::IsEditingEnabled));
			}
		}

		LabelAndValue->AddSlot()
			.VAlign(VAlign_Center)
			[
				PinStatusIndicator
			];
	}

	TSharedPtr<SHorizontalBox> PinContent;
	if (bIsInput)
	{
		// Input pin
		FullPinHorizontalRowWidget = PinContent = 
			SNew(SHorizontalBox)
			+SHorizontalBox::Slot()
			.AutoWidth()
			.VAlign(VAlign_Center)
			.Padding(0, 0, InArgs._SideToSideMargin, 0)
			[
				PinWidgetRef
			]
			+SHorizontalBox::Slot()
			.AutoWidth()
			.VAlign(VAlign_Center)
			[
				LabelAndValue.ToSharedRef()
			];
	}
	else
	{
		// Output pin
		FullPinHorizontalRowWidget = PinContent = SNew(SHorizontalBox)
			+SHorizontalBox::Slot()
			.AutoWidth()
			.VAlign(VAlign_Center)
			[
				LabelAndValue.ToSharedRef()
			]
			+SHorizontalBox::Slot()
			.AutoWidth()
			.VAlign(VAlign_Center)
			.Padding(InArgs._SideToSideMargin, 0, 0, 0)
			[
				PinWidgetRef
			];
	}

	// Set up a hover for pins that is tinted the color of the pin.
	SBorder::Construct(SBorder::FArguments()
		.BorderImage(this, &SGraphPin::GetPinBorder)
		.BorderBackgroundColor(this, &SGraphPin::GetPinColor)
		.OnMouseButtonDown(this, &SGraphPin::OnPinNameMouseDown)
		[
			SNew(SLevelOfDetailBranchNode)
			.UseLowDetailSlot(this, &SGraphPin::UseLowDetailPinNames)
			.LowDetail()
			[
				//@TODO: Try creating a pin-colored line replacement that doesn't measure text / call delegates but still renders
				PinWidgetRef
			]
			.HighDetail()
			[
				PinContent.ToSharedRef()
			]
		]
	);

	TAttribute<FText> ToolTipAttribute = TAttribute<FText>::Create(TAttribute<FText>::FGetter::CreateSP(this, &SGraphPin::GetTooltipText));
	SetToolTipText(ToolTipAttribute);
}

TSharedRef<SWidget>	SGraphPin::GetDefaultValueWidget()
{
	return SNullWidget::NullWidget;
}

TSharedRef<SWidget> SGraphPin::GetLabelWidget(const FName& InLabelStyle)
{
	return SNew(STextBlock)
		.Text(this, &SGraphPin::GetPinLabel)
		.TextStyle(FEditorStyle::Get(), InLabelStyle)
		.Visibility(this, &SGraphPin::GetPinLabelVisibility)
		.ColorAndOpacity(this, &SGraphPin::GetPinTextColor);
}

void SGraphPin::SetIsEditable(TAttribute<bool> InIsEditable)
{
	IsEditable = InIsEditable;
}

FReply SGraphPin::OnPinMouseDown( const FGeometry& SenderGeometry, const FPointerEvent& MouseEvent )
{
	bIsMovingLinks = false;

	if (MouseEvent.GetEffectingButton() == EKeys::LeftMouseButton)
	{
		if (IsEditingEnabled())
		{
			if (MouseEvent.IsAltDown())
			{
				// Alt-Left clicking will break all existing connections to a pin
				const UEdGraphSchema* Schema = GraphPinObj->GetSchema();
				Schema->BreakPinLinks(*GraphPinObj, true);
				return FReply::Handled();
			}

			TSharedPtr<SGraphNode> OwnerNodePinned = OwnerNodePtr.Pin();
			if (MouseEvent.IsControlDown() && (GraphPinObj->LinkedTo.Num() > 0))
			{
				// Get a reference to the owning panel widget
				check(OwnerNodePinned.IsValid());
				TSharedPtr<SGraphPanel> OwnerPanelPtr = OwnerNodePinned->GetOwnerPanel();
				check(OwnerPanelPtr.IsValid());

				// Obtain the set of all pins within the panel
				TSet<TSharedRef<SWidget> > AllPins;
				OwnerPanelPtr->GetAllPins(AllPins);

				// Construct a UEdGraphPin->SGraphPin mapping for the full pin set
				TMap< FGraphPinHandle, TSharedRef<SGraphPin> > PinToPinWidgetMap;
				for (const TSharedRef<SWidget>& SomePinWidget : AllPins)
				{
					const SGraphPin& PinWidget = static_cast<const SGraphPin&>(SomePinWidget.Get());

					UEdGraphPin* GraphPin = PinWidget.GetPinObj();
					if (GraphPin->LinkedTo.Num() > 0)
					{
						PinToPinWidgetMap.Add(FGraphPinHandle(GraphPin), StaticCastSharedRef<SGraphPin>(SomePinWidget));
					}
				}

				// Define a local struct to temporarily store lookup information for pins that we are currently linked to
				struct FLinkedToPinInfo
				{
					// Pin name string
					FName PinName;

					// A weak reference to the node object that owns the pin
					TWeakObjectPtr<UEdGraphNode> OwnerNodePtr;

					// The direction of the pin
					EEdGraphPinDirection Direction;
				};

				// Build a lookup table containing information about the set of pins that we're currently linked to
				TArray<FLinkedToPinInfo> LinkedToPinInfoArray;
				for (UEdGraphPin* Pin : GetPinObj()->LinkedTo)
				{
					if (TSharedRef<SGraphPin>* PinWidget = PinToPinWidgetMap.Find(Pin))
					{
						check((*PinWidget)->OwnerNodePtr.IsValid());

						FLinkedToPinInfo PinInfo;
						PinInfo.PinName = (*PinWidget)->GetPinObj()->PinName;
						PinInfo.OwnerNodePtr = (*PinWidget)->OwnerNodePtr.Pin()->GetNodeObj();
						PinInfo.Direction = (*PinWidget)->GetPinObj()->Direction;
						LinkedToPinInfoArray.Add(MoveTemp(PinInfo));
					}
				}


				// Now iterate over our lookup table to find the instances of pin widgets that we had previously linked to
				TArray<TSharedRef<SGraphPin>> PinArray;
				for (FLinkedToPinInfo PinInfo : LinkedToPinInfoArray)
				{
					if (UEdGraphNode* OwnerNodeObj = PinInfo.OwnerNodePtr.Get())
					{
						for (UEdGraphPin* Pin : PinInfo.OwnerNodePtr.Get()->Pins)
						{
							if (Pin->PinName == PinInfo.PinName && Pin->Direction == PinInfo.Direction)
							{
								if (TSharedRef<SGraphPin>* pWidget = PinToPinWidgetMap.Find(FGraphPinHandle(Pin)))
								{
									PinArray.Add(*pWidget);
								}
							}
						}
					}
				}

				TSharedPtr<FDragDropOperation> DragEvent;
				if (PinArray.Num() > 0)
				{
					DragEvent = SpawnPinDragEvent(OwnerPanelPtr.ToSharedRef(), PinArray);
				}

				// Control-Left clicking will break all existing connections to a pin
				// Note: that for some nodes, this can cause reconstruction. In that case, pins we had previously linked to may now be destroyed. 
				//       So the break MUST come after the SpawnPinDragEvent(), since that acquires handles from PinArray (the pins need to be
				//       around for us to construct valid handles from).
				const UEdGraphSchema* Schema = GraphPinObj->GetSchema();
				Schema->BreakPinLinks(*GraphPinObj, true);

				if (DragEvent.IsValid())
				{
					bIsMovingLinks = true;
					return FReply::Handled().BeginDragDrop(DragEvent.ToSharedRef());
				}
				else
				{
					// Shouldn't get here, but just in case we lose our previous links somehow after breaking them, we'll just skip the drag.
					return FReply::Handled();
				}
			}

			if (!GraphPinObj->bNotConnectable)
			{
				// Start a drag-drop on the pin
				if (ensure(OwnerNodePinned.IsValid()))
				{
					TArray<TSharedRef<SGraphPin>> PinArray;
					PinArray.Add(SharedThis(this));

					return FReply::Handled().BeginDragDrop(SpawnPinDragEvent(OwnerNodePinned->GetOwnerPanel().ToSharedRef(), PinArray));
				}
				else
				{
					return FReply::Unhandled();
				}
			}
		}

		// It's not connectible, but we don't want anything above us to process this left click.
		return FReply::Handled();
	}
	else
	{
		return FReply::Unhandled();
	}
}

FReply SGraphPin::OnPinNameMouseDown( const FGeometry& SenderGeometry, const FPointerEvent& MouseEvent )
{
	const float LocalX = SenderGeometry.AbsoluteToLocal( MouseEvent.GetScreenSpacePosition() ).X;

	if ((GetDirection() == EGPD_Input) || FMath::Abs( SenderGeometry.GetLocalSize().X - LocalX ) < 60.f )
	{
		// Right half of the output pin or all of the input pin, treat it like a connection attempt
		return OnPinMouseDown(SenderGeometry, MouseEvent);
	}
	else
	{
		return FReply::Unhandled();
	}
}

FReply SGraphPin::OnMouseMove( const FGeometry& MyGeometry, const FPointerEvent& MouseEvent )
{
	bIsMovingLinks = MouseEvent.IsControlDown() && (GraphPinObj->LinkedTo.Num() > 0);

	return FReply::Unhandled();
}

TOptional<EMouseCursor::Type> SGraphPin::GetPinCursor() const
{
	check(PinImage.IsValid());

	if (PinImage->IsHovered())
	{
		if (bIsMovingLinks)
		{
			return EMouseCursor::GrabHandClosed;
		}
		else
		{
			return EMouseCursor::Crosshairs;
		}
	}
	else
	{
		return EMouseCursor::Default;
	}
}

TSharedRef<FDragDropOperation> SGraphPin::SpawnPinDragEvent(const TSharedRef<SGraphPanel>& InGraphPanel, const TArray< TSharedRef<SGraphPin> >& InStartingPins)
{
	FDragConnection::FDraggedPinTable PinHandles;
	PinHandles.Reserve(InStartingPins.Num());
	// since the graph can be refreshed and pins can be reconstructed/replaced 
	// behind the scenes, the DragDropOperation holds onto FGraphPinHandles 
	// instead of direct widgets/graph-pins
	for (const TSharedRef<SGraphPin>& PinWidget : InStartingPins)
	{
		PinHandles.Add(PinWidget->GetPinObj());
	}

	return FDragConnection::New(InGraphPanel, PinHandles);
}

/**
 * The system calls this method to notify the widget that a mouse button was release within it. This event is bubbled.
 *
 * @param MyGeometry The Geometry of the widget receiving the event
 * @param MouseEvent Information about the input event
 *
 * @return Whether the event was handled along with possible requests for the system to take action.
 */
FReply SGraphPin::OnMouseButtonUp( const FGeometry& MyGeometry, const FPointerEvent& MouseEvent )
{
	if (MouseEvent.IsShiftDown())
	{
		// Either store the shift-clicked pin or attempt to connect it if already stored
		TSharedPtr<SGraphPanel> OwnerPanelPtr = OwnerNodePtr.Pin()->GetOwnerPanel();
		check(OwnerPanelPtr.IsValid());
		if (OwnerPanelPtr->MarkedPin.IsValid())
		{
			// avoid creating transaction if toggling the marked pin
			if (!OwnerPanelPtr->MarkedPin.HasSameObject(this))
			{
				const FScopedTransaction Transaction( NSLOCTEXT("UnrealEd", "GraphEd_CreateConnection", "Create Pin Link") );
				TryHandlePinConnection(*OwnerPanelPtr->MarkedPin.Pin());
			}
			OwnerPanelPtr->MarkedPin.Reset();
		}
		else
		{
			OwnerPanelPtr->MarkedPin = SharedThis(this);
		}
		return FReply::Handled();
	}
	return FReply::Unhandled();
}

void SGraphPin::OnMouseEnter( const FGeometry& MyGeometry, const FPointerEvent& MouseEvent )
{
	if (!bIsHovered && ensure(!bGraphDataInvalid))
	{
		UEdGraphPin* MyPin = GetPinObj();
		if (MyPin && !MyPin->IsPendingKill() && MyPin->GetOuter() && MyPin->GetOuter()->IsA(UEdGraphNode::StaticClass()))
		{
			struct FHoverPinHelper
			{
				FHoverPinHelper(TSharedPtr<SGraphPanel> Panel, TSet<FEdGraphPinReference>& PinSet)
					: PinSetOut(PinSet), TargetPanel(Panel)
				{}

				void SetHovered(UEdGraphPin* Pin)
				{
					bool bAlreadyAdded = false;
					PinSetOut.Add(Pin, &bAlreadyAdded);
					if (bAlreadyAdded)
					{
						return;
					}
					TargetPanel->AddPinToHoverSet(Pin);
	
					for (UEdGraphPin* LinkedPin : Pin->LinkedTo)
					{
						int32 InputPinIndex = -1;
						int32 OutputPinIndex = -1;
						UEdGraphNode* InKnot = LinkedPin->GetOwningNodeUnchecked();
						if (InKnot != nullptr && InKnot->ShouldDrawNodeAsControlPointOnly(InputPinIndex, OutputPinIndex) == true &&
							InputPinIndex >= 0 && OutputPinIndex >= 0)
						{
							SetHovered(InKnot);
						}
					}
				}

			private:
				void SetHovered(UEdGraphNode* KnotNode)
				{
					bool bAlreadyTraversed = false;
					IntermediateNodes.Add(KnotNode, &bAlreadyTraversed);

					if (!bAlreadyTraversed)
					{
						for (UEdGraphPin* KnotPin : KnotNode->Pins)
						{
							SetHovered(KnotPin);
						}
					}
				}

			private:
				TSet<UEdGraphNode*> IntermediateNodes;
				TSet<FEdGraphPinReference>& PinSetOut;
				TSharedPtr<SGraphPanel>   TargetPanel;
			};


			TSharedPtr<SGraphPanel> Panel = OwnerNodePtr.Pin()->GetOwnerPanel();
			if (Panel.IsValid())
			{
				FHoverPinHelper(Panel, HoverPinSet).SetHovered(MyPin);
			}
		}
	}

	SCompoundWidget::OnMouseEnter(MyGeometry, MouseEvent);
}

void SGraphPin::OnMouseLeave( const FPointerEvent& MouseEvent )
{	
	TSharedPtr<SGraphPanel> Panel = OwnerNodePtr.Pin()->GetOwnerPanel();

	for (const FEdGraphPinReference& WeakPin : HoverPinSet)
	{
		if (UEdGraphPin* PinInNet = WeakPin.Get())
		{
			Panel->RemovePinFromHoverSet(PinInNet);
		}
	}
	HoverPinSet.Empty();

	SCompoundWidget::OnMouseLeave(MouseEvent);
}

void SGraphPin::OnDragEnter( const FGeometry& MyGeometry, const FDragDropEvent& DragDropEvent )
{
	TSharedPtr<FDragDropOperation> Operation = DragDropEvent.GetOperation();
	if (!Operation.IsValid())
	{
		return;
	}

	// Is someone dragging a connection?
	if (Operation->IsOfType<FGraphEditorDragDropAction>())
	{
		// Ensure that the pin is valid before using it
		if(GraphPinObj != NULL && !GraphPinObj->IsPendingKill() && GraphPinObj->GetOuter() != NULL && GraphPinObj->GetOuter()->IsA(UEdGraphNode::StaticClass()))
		{
			// Inform the Drag and Drop operation that we are hovering over this pin.
			TSharedPtr<FGraphEditorDragDropAction> DragConnectionOp = StaticCastSharedPtr<FGraphEditorDragDropAction>(Operation);
			DragConnectionOp->SetHoveredPin(GraphPinObj);
		}	

		// Pins treat being dragged over the same as being hovered outside of drag and drop if they know how to respond to the drag action.
		SBorder::OnMouseEnter( MyGeometry, DragDropEvent );
	}
}

void SGraphPin::OnDragLeave( const FDragDropEvent& DragDropEvent )
{
	TSharedPtr<FDragDropOperation> Operation = DragDropEvent.GetOperation();
	if (!Operation.IsValid())
	{
		return;
	}

	// Is someone dragging a connection?
	if (Operation->IsOfType<FGraphEditorDragDropAction>())
	{
		// Inform the Drag and Drop operation that we are not hovering any pins
		TSharedPtr<FGraphEditorDragDropAction> DragConnectionOp = StaticCastSharedPtr<FGraphEditorDragDropAction>(Operation);
		DragConnectionOp->SetHoveredPin(nullptr);

		SBorder::OnMouseLeave(DragDropEvent);
	}

	else if (Operation->IsOfType<FAssetDragDropOp>())
	{
		TSharedPtr<FAssetDragDropOp> AssetOp = StaticCastSharedPtr<FAssetDragDropOp>(Operation);
		AssetOp->ResetToDefaultToolTip();
	}
}

FReply SGraphPin::OnDragOver( const FGeometry& MyGeometry, const FDragDropEvent& DragDropEvent )
{
	TSharedPtr<FDragDropOperation> Operation = DragDropEvent.GetOperation();
	if (!Operation.IsValid())
	{
		return FReply::Unhandled();
	}

	if (Operation->IsOfType<FAssetDragDropOp>())
	{
		TSharedPtr<SGraphNode> NodeWidget = OwnerNodePtr.Pin();
		if (NodeWidget.IsValid())
		{
			UEdGraphNode* Node = NodeWidget->GetNodeObj();
			if(Node != NULL && Node->GetSchema() != NULL)
			{
				TSharedPtr<FAssetDragDropOp> AssetOp = StaticCastSharedPtr<FAssetDragDropOp>(Operation);
				bool bOkIcon = false;
				FString TooltipText;
				if (AssetOp->HasAssets())
				{
					Node->GetSchema()->GetAssetsPinHoverMessage(AssetOp->GetAssets(), GraphPinObj, TooltipText, bOkIcon);
				}
				const FSlateBrush* TooltipIcon = bOkIcon ? FEditorStyle::GetBrush(TEXT("Graph.ConnectorFeedback.OK")) : FEditorStyle::GetBrush(TEXT("Graph.ConnectorFeedback.Error"));;
				AssetOp->SetToolTip(FText::FromString(TooltipText), TooltipIcon);
					
				return FReply::Handled();
			}
		}
	}

	return FReply::Unhandled();
}

bool SGraphPin::TryHandlePinConnection(SGraphPin& OtherSPin)
{
	UEdGraphPin* PinA = GetPinObj();
	UEdGraphPin* PinB = OtherSPin.GetPinObj();
	UEdGraph* MyGraphObj = PinA->GetOwningNode()->GetGraph();

	return MyGraphObj->GetSchema()->TryCreateConnection(PinA, PinB);
}

FReply SGraphPin::OnDrop( const FGeometry& MyGeometry, const FDragDropEvent& DragDropEvent )
{
	TSharedPtr<SGraphNode> NodeWidget = OwnerNodePtr.Pin();
	bool bReadOnly = NodeWidget.IsValid() ? !NodeWidget->IsNodeEditable() : false;

	TSharedPtr<FDragDropOperation> Operation = DragDropEvent.GetOperation();
	if (!Operation.IsValid() || bReadOnly)
	{
		return FReply::Unhandled();
	}

	// Is someone dropping a connection onto this pin?
	if (Operation->IsOfType<FGraphEditorDragDropAction>())
	{
		TSharedPtr<FGraphEditorDragDropAction> DragConnectionOp = StaticCastSharedPtr<FGraphEditorDragDropAction>(Operation);

		FVector2D NodeAddPosition = FVector2D::ZeroVector;
		TSharedPtr<SGraphNode> OwnerNode = OwnerNodePtr.Pin();
		if (OwnerNode.IsValid())
		{
			NodeAddPosition	= OwnerNode->GetPosition() + MyGeometry.Position;

			//Don't have access to bounding information for node, using fixed offet that should work for most cases.
			const float FixedOffset = 200.0f;

			//Line it up vertically with pin
			NodeAddPosition.Y += MyGeometry.Size.Y;

			if(GetDirection() == EEdGraphPinDirection::EGPD_Input)
			{
				//left side just offset by fixed amount
				//@TODO: knowing the width of the node we are about to create would allow us to line this up more precisely,
				//       but this information is not available currently
				NodeAddPosition.X -= FixedOffset;
			}
			else
			{
				//right side we need the width of the pin + fixed amount because our reference position is the upper left corner of pin(which is variable length)
				NodeAddPosition.X += MyGeometry.Size.X + FixedOffset;
			}
			
		}

		return DragConnectionOp->DroppedOnPin(DragDropEvent.GetScreenSpacePosition(), NodeAddPosition);
	}
	// handle dropping an asset on the pin
	else if (Operation->IsOfType<FAssetDragDropOp>() && NodeWidget.IsValid())
	{
		UEdGraphNode* Node = NodeWidget->GetNodeObj();
		if(Node != NULL && Node->GetSchema() != NULL)
		{
			TSharedPtr<FAssetDragDropOp> AssetOp = StaticCastSharedPtr<FAssetDragDropOp>(Operation);
			if (AssetOp->HasAssets())
			{
				Node->GetSchema()->DroppedAssetsOnPin(AssetOp->GetAssets(), NodeWidget->GetPosition() + MyGeometry.Position, GraphPinObj);
			}
		}
		return FReply::Handled();
	}

	return FReply::Unhandled();
}

void SGraphPin::Tick( const FGeometry& AllottedGeometry, const double InCurrentTime, const float InDeltaTime )
{
	CachedNodeOffset = AllottedGeometry.AbsolutePosition/AllottedGeometry.Scale - OwnerNodePtr.Pin()->GetUnscaledPosition();
	CachedNodeOffset.Y += AllottedGeometry.Size.Y * 0.5f;
}

UEdGraphPin* SGraphPin::GetPinObj() const
{
	return GraphPinObj;
}

/** @param OwnerNode  The SGraphNode that this pin belongs to */
void SGraphPin::SetOwner( const TSharedRef<SGraphNode> OwnerNode )
{
	check( !OwnerNodePtr.IsValid() );
	OwnerNodePtr = OwnerNode;
}

EVisibility SGraphPin::IsPinVisibleAsAdvanced() const
{
	bool bHideAdvancedPin = false;
	const TSharedPtr<SGraphNode> NodeWidget = OwnerNodePtr.Pin();
	if (NodeWidget.IsValid())
	{
		if(const UEdGraphNode* Node = NodeWidget->GetNodeObj())
		{
			bHideAdvancedPin = (ENodeAdvancedPins::Hidden == Node->AdvancedPinDisplay);
		}
	}

	const bool bIsAdvancedPin = GraphPinObj && !GraphPinObj->IsPendingKill() && GraphPinObj->bAdvancedView;
	const bool bCanBeHidden = !IsConnected();
	return (bIsAdvancedPin && bHideAdvancedPin && bCanBeHidden) ? EVisibility::Collapsed : EVisibility::Visible;
}

FVector2D SGraphPin::GetNodeOffset() const
{
	return CachedNodeOffset;
}

FText SGraphPin::GetPinLabel() const
{
	if (UEdGraphNode* GraphNode = GetPinObj()->GetOwningNodeUnchecked())
	{
		return GraphNode->GetPinDisplayName(GetPinObj());
	}
	return FText::GetEmpty();
}

/** @return whether this pin is incoming or outgoing */
EEdGraphPinDirection SGraphPin::GetDirection() const
{
	return static_cast<EEdGraphPinDirection>(GraphPinObj->Direction);
}

bool SGraphPin::IsArray() const
{
	return GraphPinObj->PinType.IsArray();
}

bool SGraphPin::IsSet() const
{
	return GraphPinObj->PinType.IsSet();
}

bool SGraphPin::IsMap() const
{
	return GraphPinObj->PinType.IsMap();
}

bool SGraphPin::IsByMutableRef() const
{
	return GraphPinObj->PinType.bIsReference && !GraphPinObj->PinType.bIsConst;
}

bool SGraphPin::IsDelegate() const
{
	const UEdGraphSchema* Schema = GraphPinObj->GetSchema();
	return Schema && Schema->IsDelegateCategory(GraphPinObj->PinType.PinCategory);
}

/** @return whether this pin is connected to another pin */
bool SGraphPin::IsConnected() const
{
	return GraphPinObj->LinkedTo.Num() > 0;
}

/** @return The brush with which to pain this graph pin's incoming/outgoing bullet point */
const FSlateBrush* SGraphPin::GetPinIcon() const
{
	if (IsArray())
	{
		if (IsConnected())
		{
			return CachedImg_ArrayPin_Connected;
		}
		else
		{
			return CachedImg_ArrayPin_Disconnected;
		}
	}
	else if(IsDelegate())
	{
		if (IsConnected())
		{
			return CachedImg_DelegatePin_Connected;		
		}
		else
		{
			return CachedImg_DelegatePin_Disconnected;
		}
	}
	else if (GraphPinObj->bDisplayAsMutableRef || IsByMutableRef())
	{
		if (IsConnected())
		{
			return CachedImg_RefPin_Connected;		
		}
		else
		{
			return CachedImg_RefPin_Disconnected;
		}

	}
	else if (IsSet())
	{
		return CachedImg_SetPin;
	}
	else if (IsMap())
	{
		return CachedImg_MapPinKey;
	}
	else
	{
		if (IsConnected())
		{
			return CachedImg_Pin_Connected;
		}
		else
		{
			return CachedImg_Pin_Disconnected;
		}
	}
}

const FSlateBrush* SGraphPin::GetSecondaryPinIcon() const
{
	if( !GraphPinObj->IsPendingKill() && GraphPinObj->PinType.IsMap() )
	{
		return CachedImg_MapPinValue;
	}
	return nullptr;
}

const FSlateBrush* SGraphPin::GetPinBorder() const
{
	bool bIsMarkedPin = false;
	TSharedPtr<SGraphPanel> OwnerPanelPtr = OwnerNodePtr.Pin()->GetOwnerPanel();
	check(OwnerPanelPtr.IsValid());
	if (OwnerPanelPtr->MarkedPin.IsValid())
	{
		bIsMarkedPin = (OwnerPanelPtr->MarkedPin.Pin() == SharedThis(this));
	}

	return (IsHovered() || bIsMarkedPin || GraphPinObj->bIsDiffing || bOnlyShowDefaultValue) ? CachedImg_Pin_BackgroundHovered : CachedImg_Pin_Background;
}


FSlateColor SGraphPin::GetPinColor() const
{
	if (!GraphPinObj->IsPendingKill())
	{
		if (GraphPinObj->bIsDiffing)
		{
			return FSlateColor(FLinearColor(0.9f, 0.2f, 0.15f));
		}
		if (GraphPinObj->bOrphanedPin)
		{
			return FSlateColor(FLinearColor::Red);
		}
		if (const UEdGraphSchema* Schema = GraphPinObj->GetSchema())
		{
			if (!GetPinObj()->GetOwningNode()->IsNodeEnabled() || GetPinObj()->GetOwningNode()->IsDisplayAsDisabledForced() || !IsEditingEnabled() || GetPinObj()->GetOwningNode()->IsNodeUnrelated())
			{
				return Schema->GetPinTypeColor(GraphPinObj->PinType) * FLinearColor(1.0f, 1.0f, 1.0f, 0.5f);
			}

			return Schema->GetPinTypeColor(GraphPinObj->PinType) * PinColorModifier;
		}
	}

	return FLinearColor::White;
}

FSlateColor SGraphPin::GetSecondaryPinColor() const
{
	const UEdGraphSchema_K2* Schema = Cast<UEdGraphSchema_K2>(!GraphPinObj->IsPendingKill() ? GraphPinObj->GetSchema() : nullptr);
	return Schema ? Schema->GetSecondaryPinTypeColor(GraphPinObj->PinType) : FLinearColor::White;
}

FSlateColor SGraphPin::GetPinTextColor() const
{
	// If there is no schema there is no owning node (or basically this is a deleted node)
	if (UEdGraphNode* GraphNode = GraphPinObj->GetOwningNodeUnchecked())
	{
		const bool bDisabled = (!GraphNode->IsNodeEnabled() || GraphNode->IsDisplayAsDisabledForced() || !IsEditingEnabled() || GraphNode->IsNodeUnrelated());
		if (GraphPinObj->bOrphanedPin)
		{
			FLinearColor PinColor = FLinearColor::Red;
			if (bDisabled)
			{
				PinColor.A = .25;
			}
			return PinColor;
		}
		else if (bDisabled)
		{
			return FLinearColor(1.0f, 1.0f, 1.0f, 0.5f);
		}
		if (bUsePinColorForText)
		{
			return GetPinColor();
		}
	}
	return FLinearColor::White;
}


const FSlateBrush* SGraphPin::GetPinStatusIcon() const
{
	if (!GraphPinObj->IsPendingKill())
	{
		UEdGraphPin* WatchedPin = ((GraphPinObj->Direction == EGPD_Input) && (GraphPinObj->LinkedTo.Num() > 0)) ? GraphPinObj->LinkedTo[0] : GraphPinObj;

		if (UEdGraphNode* GraphNode = WatchedPin->GetOwningNodeUnchecked())
		{
			UBlueprint* Blueprint = FBlueprintEditorUtils::FindBlueprintForNodeChecked(GraphNode);

			if (FKismetDebugUtilities::IsPinBeingWatched(Blueprint, WatchedPin))
			{
				return FEditorStyle::GetBrush(TEXT("Graph.WatchedPinIcon_Pinned"));
			}
		}
	}

	return nullptr;
}

EVisibility SGraphPin::GetPinStatusIconVisibility() const
{
	if (GraphPinObj->IsPendingKill())
	{
		return EVisibility::Collapsed;
	}

	UEdGraphPin const* WatchedPin = ((GraphPinObj->Direction == EGPD_Input) && (GraphPinObj->LinkedTo.Num() > 0)) ? GraphPinObj->LinkedTo[0] : GraphPinObj;

	UEdGraphSchema const* Schema = GraphPinObj->GetSchema();
	return Schema && Schema->IsPinBeingWatched(WatchedPin) ? EVisibility::Visible : EVisibility::Collapsed;
}

FReply SGraphPin::ClickedOnPinStatusIcon()
{
	if (GraphPinObj->IsPendingKill())
	{
		return FReply::Handled();
	}

	UEdGraphPin* WatchedPin = ((GraphPinObj->Direction == EGPD_Input) && (GraphPinObj->LinkedTo.Num() > 0)) ? GraphPinObj->LinkedTo[0] : GraphPinObj;

	UEdGraphSchema const* Schema = GraphPinObj->GetSchema();
	Schema->ClearPinWatch(WatchedPin);

	return FReply::Handled();
}

EVisibility SGraphPin::GetDefaultValueVisibility() const
{
	// If this is only for showing default value, always show
	if (bOnlyShowDefaultValue)
	{
		return EVisibility::Visible;
	}

	// First ask schema
	const UEdGraphSchema* Schema = !GraphPinObj->IsPendingKill() ? GraphPinObj->GetSchema() : nullptr;
	if (Schema == nullptr || Schema->ShouldHidePinDefaultValue(GraphPinObj))
	{
		return EVisibility::Collapsed;
	}

	if (GraphPinObj->bNotConnectable && !GraphPinObj->bOrphanedPin)
	{
		// The only reason this pin exists is to show something, so do so
		return EVisibility::Visible;
	}

	if (GraphPinObj->Direction == EGPD_Output)
	{
		//@TODO: Should probably be a bLiteralOutput flag or a Schema call
		return EVisibility::Collapsed;
	}
	else
	{
		return IsConnected() ? EVisibility::Collapsed : EVisibility::Visible;
	}
}

void SGraphPin::SetShowLabel(bool bNewShowLabel)
{
	bShowLabel = bNewShowLabel;
}

void SGraphPin::SetOnlyShowDefaultValue(bool bNewOnlyShowDefaultValue)
{
	bOnlyShowDefaultValue = bNewOnlyShowDefaultValue;
}

FText SGraphPin::GetTooltipText() const
{
	if(!ensure(!bGraphDataInvalid))
	{
		return FText();
	}

	FText HoverText = FText::GetEmpty();

	UEdGraphNode* GraphNode = GraphPinObj && !GraphPinObj->IsPendingKill() ? GraphPinObj->GetOwningNodeUnchecked() : nullptr;
	if (GraphNode != nullptr)
	{
		FString HoverStr;
		GraphNode->GetPinHoverText(*GraphPinObj, /*out*/HoverStr);
		if (!HoverStr.IsEmpty())
		{
			HoverText = FText::FromString(HoverStr);
		}
	}

	return HoverText;
}

bool SGraphPin::IsEditingEnabled() const
{
	if (OwnerNodePtr.IsValid())
	{
		return OwnerNodePtr.Pin()->IsNodeEditable() && IsEditable.Get();
	}
	return IsEditable.Get();
}

bool SGraphPin::UseLowDetailPinNames() const
{
	SGraphNode* MyOwnerNode = OwnerNodePtr.Pin().Get();
	if (MyOwnerNode && MyOwnerNode->GetOwnerPanel().IsValid())
	{
		return MyOwnerNode->GetOwnerPanel()->GetCurrentLOD() <= EGraphRenderingLOD::LowDetail;
	}
	else
	{
		return false;
	}
}

EVisibility SGraphPin::GetPinVisiblity() const
{
	// The pin becomes too small to use at low LOD, so disable the hit test.
	if(UseLowDetailPinNames())
	{
		return EVisibility::HitTestInvisible;
	}
	return EVisibility::Visible;
}

bool SGraphPin::GetIsConnectable() const
{
	const bool bCanConnectToPin = !GraphPinObj->bNotConnectable;
	return bCanConnectToPin;
}<|MERGE_RESOLUTION|>--- conflicted
+++ resolved
@@ -69,10 +69,7 @@
 	: GraphPinObj(nullptr)
 	, PinColorModifier(FLinearColor::White)
 	, CachedNodeOffset(FVector2D::ZeroVector)
-<<<<<<< HEAD
 	, bGraphDataInvalid(false)
-=======
->>>>>>> 20ec4101
 	, bShowLabel(true)
 	, bOnlyShowDefaultValue(false)
 	, bIsMovingLinks(false)
@@ -1010,7 +1007,7 @@
 			FLinearColor PinColor = FLinearColor::Red;
 			if (bDisabled)
 			{
-				PinColor.A = .25;
+				PinColor.A = .25f;
 			}
 			return PinColor;
 		}
