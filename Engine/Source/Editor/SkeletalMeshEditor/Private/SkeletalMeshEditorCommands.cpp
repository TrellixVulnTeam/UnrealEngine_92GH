--- conflicted
+++ resolved
@@ -7,17 +7,10 @@
 
 void FSkeletalMeshEditorCommands::RegisterCommands()
 {
-<<<<<<< HEAD
-	UI_COMMAND(ReimportMesh, "Reimport Mesh", "Reimport the current mesh.", EUserInterfaceActionType::Button, FInputChord());
-	UI_COMMAND(ReimportMeshWithNewFile, "Reimport Mesh With New File", "Reimport the current mesh using a new source file.", EUserInterfaceActionType::Button, FInputChord());
-	UI_COMMAND(ReimportAllMesh, "Reimport All Mesh", "Reimport the current mesh and all the custom LODs.", EUserInterfaceActionType::Button, FInputChord());
-	UI_COMMAND(ReimportAllMeshWithNewFile, "Reimport All Mesh With New File", "Reimport the current mesh using a new source file and all the custom LODs (No new source file for LODs).", EUserInterfaceActionType::Button, FInputChord());
-=======
 	UI_COMMAND(ReimportMesh, "Reimport Base Mesh", "Reimport the base mesh.", EUserInterfaceActionType::Button, FInputChord());
 	UI_COMMAND(ReimportMeshWithNewFile, "Reimport Base Mesh With New File", "Reimport the base mesh using a new source file.", EUserInterfaceActionType::Button, FInputChord());
 	UI_COMMAND(ReimportAllMesh, "Reimport Base Mesh + LODs", "Reimport the base mesh and all the custom LODs.", EUserInterfaceActionType::Button, FInputChord());
 	UI_COMMAND(ReimportAllMeshWithNewFile, "Reimport Base Mesh + LODs With New File", "Reimport the base mesh using a new source file and all the custom LODs (No new source file for LODs).", EUserInterfaceActionType::Button, FInputChord());
->>>>>>> 1ca592a2
 
 	UI_COMMAND(MeshSectionSelection, "Section Selection", "Enables selecting Mesh Sections in the viewport (disables selecting bones using their physics shape).", EUserInterfaceActionType::ToggleButton, FInputChord());
 
