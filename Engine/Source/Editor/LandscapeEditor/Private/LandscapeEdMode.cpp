--- conflicted
+++ resolved
@@ -26,6 +26,7 @@
 #include "Toolkits/ToolkitManager.h"
 #include "LandscapeHeightfieldCollisionComponent.h"
 #include "InstancedFoliageActor.h"
+#include "EditorWorldExtension.h"
 #include "ViewportWorldInteraction.h"
 #include "VREditorInteractor.h"
 #include "LandscapeEdModeTools.h"
@@ -38,13 +39,13 @@
 
 // VR Editor
 #include "VREditorMode.h"
-#include "EditorWorldExtension.h"
 
 // Classes
 #include "LandscapeMaterialInstanceConstant.h"
 #include "LandscapeSplinesComponent.h"
 #include "ComponentReregisterContext.h"
 #include "EngineUtils.h"
+#include "IVREditorModule.h"
 
 #define LOCTEXT_NAMESPACE "Landscape"
 
@@ -478,23 +479,16 @@
 	}
 
 	// Register to find out about VR input events
-<<<<<<< HEAD
 	UViewportWorldInteraction* ViewportWorldInteraction = Cast<UViewportWorldInteraction>(GEditor->GetEditorWorldExtensionsManager()->GetEditorWorldExtensions(GetWorld())->FindExtension(UViewportWorldInteraction::StaticClass()));
 	if (ViewportWorldInteraction != nullptr)
-=======
-	TSharedPtr<FEditorWorldWrapper> EditorWorldWrapper = GEditor->GetEditorWorldManager()->GetEditorWorldWrapper(GetWorld(), false);
-	if (EditorWorldWrapper.IsValid())
->>>>>>> 7328f6ab
-	{
-		UViewportWorldInteraction* WorldInteraction = EditorWorldWrapper->GetViewportWorldInteraction();
-		if (WorldInteraction != nullptr)
-		{
-			WorldInteraction->OnViewportInteractionInputAction().RemoveAll(this);
-			WorldInteraction->OnViewportInteractionInputAction().AddRaw(this, &FEdModeLandscape::OnVRAction);
-
-			WorldInteraction->OnViewportInteractionHoverUpdate().RemoveAll(this);
-			WorldInteraction->OnViewportInteractionHoverUpdate().AddRaw(this, &FEdModeLandscape::OnVRHoverUpdate);
-		}
+	{
+
+			ViewportWorldInteraction->OnViewportInteractionInputAction().RemoveAll(this);
+			ViewportWorldInteraction->OnViewportInteractionInputAction().AddRaw(this, &FEdModeLandscape::OnVRAction);
+
+			ViewportWorldInteraction->OnViewportInteractionHoverUpdate().RemoveAll(this);
+			ViewportWorldInteraction->OnViewportInteractionHoverUpdate().AddRaw(this, &FEdModeLandscape::OnVRHoverUpdate);
+
 	}
 }
 
@@ -506,21 +500,8 @@
 	UViewportWorldInteraction* ViewportWorldInteraction = Cast<UViewportWorldInteraction>(GEditor->GetEditorWorldExtensionsManager()->GetEditorWorldExtensions(GetWorld())->FindExtension(UViewportWorldInteraction::StaticClass()));
 	if (ViewportWorldInteraction != nullptr)
 	{
-<<<<<<< HEAD
 		ViewportWorldInteraction->OnViewportInteractionInputAction().RemoveAll(this);
 		ViewportWorldInteraction->OnViewportInteractionHoverUpdate().RemoveAll(this);
-=======
-		TSharedPtr<FEditorWorldWrapper> EditorWorldWrapper = GEditor->GetEditorWorldManager()->GetEditorWorldWrapper(GetWorld(), false);
-		if (EditorWorldWrapper.IsValid())
-		{
-			UViewportWorldInteraction* WorldInteraction = EditorWorldWrapper->GetViewportWorldInteraction();
-			if (WorldInteraction != nullptr)
-			{
-				WorldInteraction->OnViewportInteractionInputAction().RemoveAll(this);
-				WorldInteraction->OnViewportInteractionHoverUpdate().RemoveAll(this);
-			}
-		}
->>>>>>> 7328f6ab
 	}
 	
 	FEditorSupportDelegates::WorldChange.Remove(OnWorldChangeDelegateHandle);
@@ -596,13 +577,8 @@
 {
 	if (InteractorPainting != nullptr && InteractorPainting == Interactor && IVREditorModule::Get().IsVREditorModeActive())
 	{
-<<<<<<< HEAD
 		UVREditorMode* VREditorMode = Cast<UVREditorMode>( GEditor->GetEditorWorldExtensionsManager()->GetEditorWorldExtensions( GetWorld() )->FindExtension( UVREditorMode::StaticClass() ) );
 		if( VREditorMode != nullptr && VREditorMode->IsActive() && Interactor != nullptr && Interactor->GetDraggingMode() == EViewportInteractionDraggingMode::Nothing )
-=======
-		UVREditorMode* VREditorMode = IVREditorModule::Get().GetVREditorMode();
-		if (VREditorMode != nullptr && VREditorMode->IsActive() && Interactor != nullptr)
->>>>>>> 7328f6ab
 		{
 			const UVREditorInteractor* VRInteractor = Cast<UVREditorInteractor>(Interactor);
 
@@ -612,23 +588,9 @@
 				FVector LaserPointerStart, LaserPointerEnd;
 				if (Interactor->GetLaserPointer( /* Out */ LaserPointerStart, /* Out */ LaserPointerEnd))
 				{
-<<<<<<< HEAD
 					if( LandscapeTrace( LaserPointerStart, LaserPointerEnd, HitLocation ) )
 					{
-						if( CurrentBrush )
-=======
-					if (LandscapeTrace(&ViewportClient, LaserPointerStart, LaserPointerEnd, HitLocation))
-					{
-						if (bIsPaintingInVR && !(CurrentToolTarget.TargetType == ELandscapeToolTargetType::Weightmap && CurrentToolTarget.LayerInfo == NULL))
-						{
-							if (CurrentTool->BeginTool(&ViewportClient, CurrentToolTarget, HitLocation, Interactor))
-							{
-								ToolActiveViewport = ViewportClient.Viewport;
-							}
-						}
-
 						if (CurrentBrush)
->>>>>>> 7328f6ab
 						{
 							// Inform the brush of the current location, to update the cursor
 							CurrentBrush->MouseMove(HitLocation.X, HitLocation.Y);
@@ -642,18 +604,11 @@
 
 void FEdModeLandscape::OnVRAction(FEditorViewportClient& ViewportClient, UViewportInteractor* Interactor, const struct FViewportActionKeyInput& Action, bool& bOutIsInputCaptured, bool& bWasHandled)
 {
-<<<<<<< HEAD
 	UVREditorMode* VREditorMode = Cast<UVREditorMode>( GEditor->GetEditorWorldExtensionsManager()->GetEditorWorldExtensions( GetWorld() )->FindExtension( UVREditorMode::StaticClass() ) );
 	// Never show the traditional Unreal transform widget.  It doesn't work in VR because we don't have hit proxies.
 	ViewportClient.EngineShowFlags.SetModeWidgets(false);
 
 	if (VREditorMode != nullptr && VREditorMode->IsActive() && Interactor != nullptr && Interactor->GetDraggingMode() == EViewportInteractionDraggingMode::Nothing)
-=======
-	// Never show the traditional Unreal transform widget.  It doesn't work in VR because we don't have hit proxies.
-	ViewportClient.EngineShowFlags.SetModeWidgets(false);
-
-	if (IVREditorModule::Get().IsVREditorModeActive() && Interactor != nullptr)
->>>>>>> 7328f6ab
 	{
 		if (Action.ActionType == ViewportWorldActionTypes::SelectAndMove)
 		{
@@ -2881,12 +2836,8 @@
 					Viewport.SetRealtime(bEnable, bStoreCurrentState);
 
 					// @todo vreditor: Force game view to true in VREditor since we can't use hitproxies and debug objects yet
-<<<<<<< HEAD
 					UVREditorMode* VREditorMode = Cast<UVREditorMode>( GEditor->GetEditorWorldExtensionsManager()->GetEditorWorldExtensions( GetWorld() )->FindExtension( UVREditorMode::StaticClass() ) );
 					if( VREditorMode != nullptr && VREditorMode->IsActive())
-=======
-					if (IVREditorModule::Get().IsVREditorModeActive())
->>>>>>> 7328f6ab
 					{
 						Viewport.SetGameView(true);
 					} 
