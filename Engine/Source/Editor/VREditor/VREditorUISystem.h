--- conflicted
+++ resolved
@@ -152,20 +152,14 @@
 	/** Sets the main windows to their default transform */
 	void SetDefaultWindowLayout();
 
-<<<<<<< HEAD
-=======
-
->>>>>>> b92180e0
+
 	/** Creates a VR-specific color picker. Gets bound to SColorPicker's creation override delegate */
 	void CreateVRColorPicker(const TSharedRef<SColorPicker>& ColorPicker);
 
 	/** Hides the VR-specific color picker. Gets bound to SColorPicker's destruction override delegate */
 	void DestroyVRColorPicker();
 
-<<<<<<< HEAD
-=======
-
->>>>>>> b92180e0
+
 protected:
 
 	/** Owning object */
