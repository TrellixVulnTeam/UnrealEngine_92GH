// Copyright 1998-2019 Epic Games, Inc. All Rights Reserved.

#pragma once

#include "CoreMinimal.h"
#include "Teleporter/VREditorTeleporter.h"
#include "UObject/ObjectMacros.h"
#include "UObject/Object.h"
#include "VISettings.h"
#include "VREditorInteractor.h"
#include "VRModeSettings.generated.h"

class UVREditorInteractor;
class AVREditorTeleporter;

UENUM()
enum class EInteractorHand : uint8
{
	/** Right hand */
	Right,

	/** Left hand */
	Left,
};

/**
* Implements the settings for VR Mode.
*/
UCLASS(config = EditorSettings)
class VREDITOR_API UVRModeSettings : public UVISettings
{
	GENERATED_BODY()

public:

	/** Default constructor that sets up CDO properties */
	UVRModeSettings();

	/**If true, wearing a Vive or Oculus Rift headset will automatically enter VR Editing mode */
	UPROPERTY(EditAnywhere, config, Category = "General", meta = (DisplayName = "Enable VR Mode Auto-Entry"))
	uint32 bEnableAutoVREditMode : 1;

	// Whether or not sequences should be autokeyed
	UPROPERTY(EditAnywhere, config, Category = "Cinematics")
	uint32 bAutokeySequences : 1;

	// Which hand should have the primary interactor laser on it
	UPROPERTY(EditAnywhere, config, Category = "General")
	EInteractorHand InteractorHand;

	/** Show the movement grid for orientation while moving through the world */
	UPROPERTY(EditAnywhere, config, Category = "World Movement")
	uint32 bShowWorldMovementGrid : 1;

	/** Dim the surroundings while moving through the world */
	UPROPERTY(EditAnywhere, config, Category = "World Movement")
	uint32 bShowWorldMovementPostProcess : 1;

	/** Display a progress bar while scaling that shows your current scale */
	UPROPERTY(EditAnywhere, config, Category = "UI Customization")
	uint32 bShowWorldScaleProgressBar : 1;

	/** Adjusts the brightness of the UI panels */
	UPROPERTY(EditAnywhere, config, Category = "UI Customization", meta = (DisplayName = "UI Panel Brightness", ClampMin = 0.01, ClampMax = 10.0))
	float UIBrightness;

	/** The size of the transform gizmo */
	UPROPERTY(EditAnywhere, config, Category = "UI Customization", meta = (ClampMin = 0.1, ClampMax = 2.0))
	float GizmoScale;

	/** The maximum time in seconds between two clicks for a double-click to register */
	UPROPERTY(EditAnywhere, config, Category = "Motion Controllers", meta = (ClampMin = 0.01, ClampMax = 1.0))
	float DoubleClickTime;

	/** The amount (between 0-1) you have to depress the Vive controller trigger to register a press */
	UPROPERTY(EditAnywhere, config, Category = "Motion Controllers", meta = (DisplayName = "Trigger Pressed Threshold (Vive)", ClampMin = 0.01, ClampMax = 1.0))
	float TriggerPressedThreshold_Vive;

	/** The amount (between 0-1) you have to depress the Oculus Touch controller trigger to register a press */
	UPROPERTY(EditAnywhere, config, Category = "Motion Controllers", meta = (DisplayName = "Trigger Pressed Threshold (Oculus Touch)", ClampMin = 0.01, ClampMax = 1.0))
	float TriggerPressedThreshold_Rift;

<<<<<<< HEAD
	/** The class we'll create our interactors from */
	UPROPERTY(EditAnywhere, config, Category = "Motion Controllers")
=======
	/** The controller to use when UnrealEd is in VR mode. Use VREditorInteractor get default editor behavior, or select a custom controller for special behavior */
	UPROPERTY(EditAnywhere, config, NoClear, Category = "Motion Controllers")
>>>>>>> a1e6ec07
	TSoftClassPtr<UVREditorInteractor> InteractorClass;

	/** The teleporter to use when UnrealEd is in VR mode. Use VREditorTeleporter to get default editor behavior, or select a custom teleporter */
	UPROPERTY( EditAnywhere, config, NoClear, Category = "Motion Controllers" )
	TSubclassOf<AVREditorTeleporter> TeleporterClass;

private:
#if WITH_EDITOR
	void PostEditChangeProperty(struct FPropertyChangedEvent& PropertyChangedEvent);
#endif
};<|MERGE_RESOLUTION|>--- conflicted
+++ resolved
@@ -80,13 +80,8 @@
 	UPROPERTY(EditAnywhere, config, Category = "Motion Controllers", meta = (DisplayName = "Trigger Pressed Threshold (Oculus Touch)", ClampMin = 0.01, ClampMax = 1.0))
 	float TriggerPressedThreshold_Rift;
 
-<<<<<<< HEAD
-	/** The class we'll create our interactors from */
-	UPROPERTY(EditAnywhere, config, Category = "Motion Controllers")
-=======
 	/** The controller to use when UnrealEd is in VR mode. Use VREditorInteractor get default editor behavior, or select a custom controller for special behavior */
 	UPROPERTY(EditAnywhere, config, NoClear, Category = "Motion Controllers")
->>>>>>> a1e6ec07
 	TSoftClassPtr<UVREditorInteractor> InteractorClass;
 
 	/** The teleporter to use when UnrealEd is in VR mode. Use VREditorTeleporter to get default editor behavior, or select a custom teleporter */
