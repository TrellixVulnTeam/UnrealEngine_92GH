--- conflicted
+++ resolved
@@ -65,20 +65,10 @@
 	 * @return True if the VREditor is currently running 
 	 */
 	virtual bool IsVREditorModeActive() = 0;
-
-<<<<<<< HEAD
 	/** 
 	* Get the current VREditor running
 	*
 	* @return The current VREditor running
 	*/
 	virtual class UVREditorMode* GetVRMode() = 0;
-=======
-	/**
-	 * Gets the current VR Editor mode that is running
-	 *
-	 * @return The current VREditor
-	 */
-	virtual class UVREditorMode* GetVREditorMode() = 0;
->>>>>>> 7328f6ab
 };
