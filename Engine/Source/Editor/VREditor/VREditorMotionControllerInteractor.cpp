// Copyright 1998-2017 Epic Games, Inc. All Rights Reserved.

#include "VREditorMotionControllerInteractor.h"
#include "GenericPlatform/GenericApplicationMessageHandler.h"
#include "Misc/App.h"
#include "Framework/Application/SlateApplication.h"
#include "Components/StaticMeshComponent.h"
#include "GenericPlatform/IInputInterface.h"
#include "Components/PointLightComponent.h"
#include "Engine/StaticMesh.h"
#include "Materials/MaterialInstance.h"
#include "Materials/MaterialInstanceDynamic.h"
#include "Engine/StaticMeshSocket.h"
#include "ViewportWorldInteraction.h"
#include "VREditorWorldInteraction.h"
#include "VREditorMode.h"
#include "VREditorUISystem.h"
#include "VREditorFloatingText.h"
#include "VREditorDockableWindow.h"
#include "VREditorRadialFloatingUI.h"
#include "UObject/Package.h"
#include "Engine/Engine.h"
#include "EngineGlobals.h"
#include "IMotionController.h"
#include "IHeadMountedDisplay.h"
#include "MotionControllerComponent.h"
#include "Features/IModularFeatures.h"
#include "Engine/Selection.h"
#include "VREditorWidgetComponent.h"
#include "LevelEditorActions.h"
#include "Components/SplineComponent.h"
#include "Components/SplineMeshComponent.h"
#include "DrawDebugHelpers.h"
#include "VREditorActions.h"
#include "VREditorAssetContainer.h"
#include "VRModeSettings.h"

namespace VREd
{
	//Laser
	static FAutoConsoleVariable OculusLaserPointerRotationOffset( TEXT( "VI.OculusLaserPointerRotationOffset" ), 0.0f, TEXT( "How much to rotate the laser pointer (pitch) relative to the forward vector of the controller (Oculus)" ) );
	static FAutoConsoleVariable ViveLaserPointerRotationOffset( TEXT( "VI.ViveLaserPointerRotationOffset" ), /* -57.8f */ 0.0f, TEXT( "How much to rotate the laser pointer (pitch) relative to the forward vector of the controller (Vive)" ) );
	static FAutoConsoleVariable OculusLaserPointerStartOffset( TEXT( "VI.OculusLaserPointerStartOffset" ), 2.8f, TEXT( "How far to offset the start of the laser pointer to avoid overlapping the hand mesh geometry (Oculus)" ) );
	static FAutoConsoleVariable ViveLaserPointerStartOffset( TEXT( "VI.ViveLaserPointerStartOffset" ), 1.25f /* 8.5f */, TEXT( "How far to offset the start of the laser pointer to avoid overlapping the hand mesh geometry (Vive)" ) );

	// Laser visuals
	static FAutoConsoleVariable LaserPointerRadius( TEXT( "VREd.LaserPointerRadius" ), .5f, TEXT( "Radius of the laser pointer line" ) );
	static FAutoConsoleVariable LaserPointerHoverBallRadius( TEXT( "VREd.LaserPointerHoverBallRadius" ), 1.0f, TEXT( "Radius of the visual cue for a hovered object along the laser pointer ray" ) );
	static FAutoConsoleVariable LaserPointerLightPullBackDistance( TEXT( "VREd.LaserPointerLightPullBackDistance" ), 2.5f, TEXT( "How far to pull back our little hover light from the impact surface" ) );
	static FAutoConsoleVariable LaserPointerLightRadius( TEXT( "VREd.LaserPointLightRadius" ), 10.0f, TEXT( "How big our hover light is" ) );
	static FAutoConsoleVariable LaserRadiusScaleWhenOverUI( TEXT( "VREd.LaserRadiusScaleWhenOverUI" ), 0.25f, TEXT( "How much to scale down the size of the laser pointer radius when over UI" ) );
	static FAutoConsoleVariable HoverBallRadiusScaleWhenOverUI(TEXT("VREd.HoverBallRadiusScaleWhenOverUI"), 0.4f, TEXT("How much to scale down the size of the hover ball when over UI"));
	//Trigger
	static FAutoConsoleVariable TriggerDeadZone_Vive( TEXT( "VI.TriggerDeadZone_Vive" ), 0.01f, TEXT( "Trigger dead zone.  The trigger must be fully released before we'll trigger a new 'light press'" ) );
	static FAutoConsoleVariable TriggerDeadZone_Rift( TEXT( "VI.TriggerDeadZone_Rift" ), 0.15f, TEXT( "Trigger dead zone.  The trigger must be fully released before we'll trigger a new 'light press'" ) );
	static FAutoConsoleVariable TriggerFullyPressedThreshold_Vive( TEXT( "VI.TriggerFullyPressedThreshold_Vive" ), 0.90f, TEXT( "Minimum trigger threshold before we consider the trigger 'fully pressed'" ) );
	static FAutoConsoleVariable TriggerFullyPressedThreshold_Rift( TEXT( "VI.TriggerFullyPressedThreshold_Rift" ), 0.99f, TEXT( "Minimum trigger threshold before we consider the trigger 'fully pressed'" ) );

	static FAutoConsoleVariable TrackpadAbsoluteDragSpeed( TEXT( "VREd.TrackpadAbsoluteDragSpeed" ), 40.0f, TEXT( "How fast objects move toward or away when you drag on the touchpad while carrying them" ) );
	static FAutoConsoleVariable TrackpadRelativeDragSpeed( TEXT( "VREd.TrackpadRelativeDragSpeed" ), 8.0f, TEXT( "How fast objects move toward or away when you hold a direction on an analog stick while carrying them" ) );
	static FAutoConsoleVariable InvertTrackpadVertical( TEXT( "VREd.InvertTrackpadVertical" ), 1, TEXT( "Toggles inverting the touch pad vertical axis" ) );
	static FAutoConsoleVariable MinVelocityForInertia( TEXT( "VREd.MinVelocityForMotionControllerInertia" ), 1.0f, TEXT( "Minimum velocity (in cm/frame in unscaled room space) before inertia will kick in when releasing objects (or the world)" ) );
	static FAutoConsoleVariable MinTrackpadOffsetBeforeRadialMenu( TEXT( "VREd.MinTrackpadOffsetBeforeRadialMenu" ), 0.5f, TEXT( "How far you have to hold the trackpad upward before you can placing objects instantly by pulling the trigger" ) );

	static FAutoConsoleVariable ShowControllerHelpLabels( TEXT( "VREd.ShowControllerHelpLabels" ), 0, TEXT( "Enables help text overlay when controllers are near the viewer" ) );
	static FAutoConsoleVariable HelpLabelFadeDuration( TEXT( "VREd.HelpLabelFadeDuration" ), 0.4f, TEXT( "Duration to fade controller help labels in and out" ) );
	static FAutoConsoleVariable HelpLabelFadeDistance( TEXT( "VREd.HelpLabelFadeDistance" ), 30.0f, TEXT( "Distance at which controller help labels should appear (in cm)" ) );

	static FAutoConsoleVariable MinJoystickOffsetBeforeFlick(TEXT("VREd.MinJoystickOffsetBeforeFlick"), 0.4f, TEXT("Dead zone for flick actions on the motion controller"));
	
	static FAutoConsoleVariable SequencerScrubMax(TEXT("VREd.SequencerScrubMax"), 2.0f, TEXT("Max fast forward or fast reverse magnitude"));

}

const FName UVREditorMotionControllerInteractor::TrackpadPositionX = FName( "TrackpadPositionX" );
const FName UVREditorMotionControllerInteractor::TrackpadPositionY = FName( "TrackpadPositionY" );
const FName UVREditorMotionControllerInteractor::TriggerAxis = FName( "TriggerAxis" );
const FName UVREditorMotionControllerInteractor::MotionController_Left_PressedTriggerAxis = FName( "MotionController_Left_PressedTriggerAxis" );
const FName UVREditorMotionControllerInteractor::MotionController_Right_PressedTriggerAxis = FName( "MotionController_Right_PressedTriggerAxis" );
const FName UVREditorMotionControllerInteractor::MotionController_Left_FullyPressedTriggerAxis = FName( "MotionController_Left_FullyPressedTriggerAxis" );
const FName UVREditorMotionControllerInteractor::MotionController_Right_FullyPressedTriggerAxis = FName( "MotionController_Right_FullyPressedTriggerAxis" );

namespace VREditorKeyNames
{
	// @todo vreditor input: Ideally these would not be needed, but SteamVR fires off it's "trigger pressed" event
	// well before the trigger is fully down (*click*)
	static const FName MotionController_Left_PressedTriggerAxis( "MotionController_Left_PressedTriggerAxis" );
	static const FName MotionController_Right_PressedTriggerAxis( "MotionController_Right_PressedTriggerAxis" );
	static const FName MotionController_Left_FullyPressedTriggerAxis( "MotionController_Left_FullyPressedTriggerAxis" );
	static const FName MotionController_Right_FullyPressedTriggerAxis( "MotionController_Right_FullyPressedTriggerAxis" );
}

namespace SteamVRControllerKeyNames
{
	static const FGamepadKeyNames::Type Touch0( "Steam_Touch_0" );
	static const FGamepadKeyNames::Type Touch1( "Steam_Touch_1" );
}


#define LOCTEXT_NAMESPACE "VREditor"

UVREditorMotionControllerInteractor::UVREditorMotionControllerInteractor( const FObjectInitializer& Initializer ) :
	Super( Initializer ),
	MotionControllerComponent( nullptr ),
	HandMeshComponent( nullptr ),
	LaserPointerMID( nullptr ),
	TranslucentLaserPointerMID( nullptr ),
	HoverMeshComponent( nullptr ),
	HoverPointLightComponent( nullptr ),
	HandMeshMID( nullptr ),
	ControllerHandSide( EControllerHand::Pad ),
	bHaveMotionController( false ),
	bIsTriggerFullyPressed( false ),
	bIsTriggerPressed( false ),
	bHasTriggerBeenReleasedSinceLastPress( true ),
	bIsTouchingTrackpad( false ),
	bIsPressingTrackpad( false ),
	TrackpadPosition( FVector2D::ZeroVector ),
	LastTrackpadPosition( FVector2D::ZeroVector ),
	bIsTrackpadPositionValid { false, false },
	LastTrackpadPositionUpdateTime( FTimespan::MinValue() ),
	LastActiveTrackpadUpdateTime( FTimespan::MinValue() ), 
	bForceShowLaser(false),
	ForceLaserColor(),
	bIsScrubbingSequence(false),
	LastSwipe(ETouchSwipeDirection::None),
	InitialTouchPosition(FVector2D::ZeroVector)
{
}


UVREditorMotionControllerInteractor::~UVREditorMotionControllerInteractor()
{
	Shutdown();
}


void UVREditorMotionControllerInteractor::Init( class UVREditorMode* InVRMode )
{
	Super::Init( InVRMode );
	bHaveMotionController = true;

	const EHMDDeviceType::Type HMDDeviceType = GetVRMode().GetHMDDeviceType();
	// Setup keys
	if ( ControllerHandSide == EControllerHand::Left )
	{
		AddKeyAction( EKeys::MotionController_Left_Grip1, FViewportActionKeyInput( ViewportWorldActionTypes::WorldMovement ) );
		AddKeyAction( UVREditorMotionControllerInteractor::MotionController_Left_FullyPressedTriggerAxis, FViewportActionKeyInput( ViewportWorldActionTypes::SelectAndMove_FullyPressed ) );
		AddKeyAction( UVREditorMotionControllerInteractor::MotionController_Left_PressedTriggerAxis, FViewportActionKeyInput( ViewportWorldActionTypes::SelectAndMove ) );
		AddKeyAction( SteamVRControllerKeyNames::Touch0, FViewportActionKeyInput( VRActionTypes::Touch ) );
		AddKeyAction( EKeys::MotionController_Left_TriggerAxis, FViewportActionKeyInput( UVREditorMotionControllerInteractor::TriggerAxis ) );
		AddKeyAction( EKeys::MotionController_Left_Thumbstick_X, FViewportActionKeyInput( UVREditorMotionControllerInteractor::TrackpadPositionX ) );
		AddKeyAction( EKeys::MotionController_Left_Thumbstick_Y, FViewportActionKeyInput( UVREditorMotionControllerInteractor::TrackpadPositionY ) );
		AddKeyAction( EKeys::MotionController_Left_Thumbstick, FViewportActionKeyInput( VRActionTypes::ConfirmRadialSelection ) );

		if ( HMDDeviceType == EHMDDeviceType::DT_SteamVR )
		{
			AddKeyAction( EKeys::MotionController_Left_Shoulder, FViewportActionKeyInput( VRActionTypes::Modifier ) );
		}
		else if( HMDDeviceType == EHMDDeviceType::DT_OculusRift )
		{
			AddKeyAction( EKeys::MotionController_Left_FaceButton1, FViewportActionKeyInput( VRActionTypes::Modifier ) );
			AddKeyAction( EKeys::MotionController_Left_FaceButton2, FViewportActionKeyInput( VRActionTypes::Modifier2 ) );
		}
	}
	else if ( ControllerHandSide == EControllerHand::Right )
	{
		AddKeyAction( EKeys::MotionController_Right_Grip1, FViewportActionKeyInput( ViewportWorldActionTypes::WorldMovement ) );
		AddKeyAction( UVREditorMotionControllerInteractor::MotionController_Right_FullyPressedTriggerAxis, FViewportActionKeyInput( ViewportWorldActionTypes::SelectAndMove_FullyPressed ) );
		AddKeyAction( UVREditorMotionControllerInteractor::MotionController_Right_PressedTriggerAxis, FViewportActionKeyInput( ViewportWorldActionTypes::SelectAndMove ) );
		AddKeyAction( SteamVRControllerKeyNames::Touch1, FViewportActionKeyInput( VRActionTypes::Touch ) );
		AddKeyAction( EKeys::MotionController_Right_TriggerAxis, FViewportActionKeyInput( UVREditorMotionControllerInteractor::TriggerAxis ) );
		AddKeyAction( EKeys::MotionController_Right_Thumbstick_X, FViewportActionKeyInput( UVREditorMotionControllerInteractor::TrackpadPositionX ) );
		AddKeyAction( EKeys::MotionController_Right_Thumbstick_Y, FViewportActionKeyInput( UVREditorMotionControllerInteractor::TrackpadPositionY ) );
		AddKeyAction( EKeys::MotionController_Right_Thumbstick, FViewportActionKeyInput( VRActionTypes::ConfirmRadialSelection ) );

		if ( HMDDeviceType == EHMDDeviceType::DT_SteamVR )
		{
			AddKeyAction( EKeys::MotionController_Right_Shoulder, FViewportActionKeyInput( VRActionTypes::Modifier ) );
		}
		else if ( HMDDeviceType == EHMDDeviceType::DT_OculusRift )
		{
			AddKeyAction( EKeys::MotionController_Right_FaceButton1, FViewportActionKeyInput( VRActionTypes::Modifier ) );
			AddKeyAction( EKeys::MotionController_Right_FaceButton2, FViewportActionKeyInput( VRActionTypes::Modifier2 ) );
		}
	}
}


float UVREditorMotionControllerInteractor::GetSlideDelta()
{
	return GetTrackpadSlideDelta();
}


void UVREditorMotionControllerInteractor::SetupComponent( AActor* OwningActor )
{
	// Setup a motion controller component.  This allows us to take advantage of late frame updates, so
	// our motion controllers won't lag behind the HMD
	{
		MotionControllerComponent = NewObject<UMotionControllerComponent>( OwningActor );
		OwningActor->AddOwnedComponent( MotionControllerComponent );
		MotionControllerComponent->SetupAttachment( OwningActor->GetRootComponent() );
		MotionControllerComponent->RegisterComponent();

		MotionControllerComponent->SetMobility( EComponentMobility::Movable );
		MotionControllerComponent->SetCollisionEnabled( ECollisionEnabled::NoCollision );

		MotionControllerComponent->Hand = ControllerHandSide;

		// @todo vreditor: Reenable late frame updates after we've sorted out why they cause popping artifacts on Rift
		MotionControllerComponent->bDisableLowLatencyUpdate = true;
	}

	const UVREditorAssetContainer& AssetContainer = VRMode->GetAssetContainer();

	// Hand mesh
	{
		HandMeshComponent = VRMode->CreateMotionControllerMesh( OwningActor, MotionControllerComponent ); 
		check( HandMeshComponent != nullptr );
		HandMeshComponent->SetCastShadow(false);

		UMaterialInterface* HandMeshMaterial = GetVRMode().GetHMDDeviceType() == EHMDDeviceType::DT_SteamVR ? AssetContainer.VivePreControllerMaterial : AssetContainer.OculusControllerMaterial;
		check( HandMeshMaterial != nullptr );
		HandMeshMID = UMaterialInstanceDynamic::Create( HandMeshMaterial, GetTransientPackage() );
		check( HandMeshMID != nullptr );
		HandMeshComponent->SetMaterial( 0, HandMeshMID );
	}

	{
		UMaterialInterface* LaserPointerMaterial = AssetContainer.LaserPointerMaterial;
		check(LaserPointerMaterial != nullptr);
		LaserPointerMID = UMaterialInstanceDynamic::Create(LaserPointerMaterial, GetTransientPackage());
		check(LaserPointerMID != nullptr);

		UMaterialInterface* TranslucentLaserPointerMaterial = AssetContainer.LaserPointerTranslucentMaterial;
		check(TranslucentLaserPointerMaterial != nullptr);
		TranslucentLaserPointerMID = UMaterialInstanceDynamic::Create(TranslucentLaserPointerMaterial, GetTransientPackage());
		check(TranslucentLaserPointerMID != nullptr);
	}

	// Hover cue for laser pointer
	{
		HoverMeshComponent = NewObject<UStaticMeshComponent>( OwningActor );
		OwningActor->AddOwnedComponent( HoverMeshComponent );
		HoverMeshComponent->SetupAttachment( OwningActor->GetRootComponent() );
		HoverMeshComponent->RegisterComponent();

		UStaticMesh* HoverMesh = AssetContainer.LaserPointerHoverMesh;
		check( HoverMesh != nullptr );
		HoverMeshComponent->SetStaticMesh( HoverMesh );
		HoverMeshComponent->SetMobility( EComponentMobility::Movable );
		HoverMeshComponent->SetCollisionEnabled( ECollisionEnabled::NoCollision );
		HoverMeshComponent->SetCastShadow(false);

		HoverMeshComponent->SetMaterial( 0, LaserPointerMID );
		HoverMeshComponent->SetMaterial( 1, TranslucentLaserPointerMID );

		// Add a light!
		{
			HoverPointLightComponent = NewObject<UPointLightComponent>( OwningActor );
			OwningActor->AddOwnedComponent( HoverPointLightComponent );
			HoverPointLightComponent->SetupAttachment( HoverMeshComponent );
			HoverPointLightComponent->RegisterComponent();

			HoverPointLightComponent->SetLightColor( FLinearColor::Red );
			//Hand.HoverPointLightComponent->SetLightColor( FLinearColor( 0.0f, 1.0f, 0.2f, 1.0f ) );
			HoverPointLightComponent->SetIntensity( 30.0f );	// @todo: VREditor tweak
			HoverPointLightComponent->SetMobility( EComponentMobility::Movable );
			HoverPointLightComponent->SetAttenuationRadius( VREd::LaserPointerLightRadius->GetFloat() );
			HoverPointLightComponent->bUseInverseSquaredFalloff = false;
			HoverPointLightComponent->SetCastShadows( false );
		}
	}

	{
		const int32 NumLaserSplinePoints = 12;

		UStaticMesh* MiddleSplineMesh = AssetContainer.LaserPointerMesh;
		check (MiddleSplineMesh != nullptr);
		UStaticMesh* StartSplineMesh = AssetContainer.LaserPointerStartMesh;
		check (StartSplineMesh != nullptr);
		UStaticMesh* EndSplineMesh = AssetContainer.LaserPointerEndMesh;
		check (EndSplineMesh != nullptr);

		LaserSplineComponent = NewObject<USplineComponent>(OwningActor);
		OwningActor->AddOwnedComponent(LaserSplineComponent);
		LaserSplineComponent->SetupAttachment(MotionControllerComponent);
		LaserSplineComponent->RegisterComponent();
		LaserSplineComponent->SetVisibility(false);

		for (int32 i = 0; i < NumLaserSplinePoints; i++)
		{
			USplineMeshComponent* SplineSegment = NewObject<USplineMeshComponent>(OwningActor);
			OwningActor->AddOwnedComponent(SplineSegment);
			SplineSegment->SetMobility(EComponentMobility::Movable);
			SplineSegment->SetCollisionEnabled(ECollisionEnabled::NoCollision);
			SplineSegment->PostPhysicsComponentTick.bCanEverTick = false;
			SplineSegment->SetupAttachment(MotionControllerComponent);

			UStaticMesh* StaticMesh = nullptr;
			if (i == 0)
			{
				StaticMesh = StartSplineMesh;
			}
			else if (i == NumLaserSplinePoints)
			{
				StaticMesh = EndSplineMesh;
			}
			else
			{
				StaticMesh = MiddleSplineMesh;
			}
			
			SplineSegment->SetStaticMesh(StaticMesh);
			SplineSegment->bTickInEditor = true;
			SplineSegment->bCastDynamicShadow = false;
			SplineSegment->CastShadow = false;
			SplineSegment->SetMaterial(0, LaserPointerMID);
			SplineSegment->SetMaterial(1, TranslucentLaserPointerMID);
			SplineSegment->SetVisibility(true);
			SplineSegment->RegisterComponent();

			LaserSplineMeshComponents.Add(SplineSegment);
		}
	}
}


void UVREditorMotionControllerInteractor::SetControllerHandSide( const EControllerHand InControllerHandSide )
{
	ControllerHandSide = InControllerHandSide;
}


void UVREditorMotionControllerInteractor::Shutdown()
{
	Super::Shutdown();

	MotionControllerComponent = nullptr;
	HandMeshComponent = nullptr;
	LaserPointerMID = nullptr;
	TranslucentLaserPointerMID = nullptr;
	HoverMeshComponent = nullptr;
	HoverPointLightComponent = nullptr;
	HandMeshComponent = nullptr;
}

void UVREditorMotionControllerInteractor::Tick( const float DeltaTime )
{
	Super::Tick( DeltaTime );
	
	{
		const float WorldScaleFactor = WorldInteraction->GetWorldScaleFactor();

		// @todo vreditor: Manually ticking motion controller components
		MotionControllerComponent->TickComponent( DeltaTime, ELevelTick::LEVELTICK_PauseTick, nullptr );

		// The hands need to stay the same size relative to our tracking space, so we inverse compensate for world to meters scale here
		// NOTE: We don't need to set the hand mesh location and rotation, as the MotionControllerComponent does that itself
		if ( ControllerHandSide == EControllerHand::Right &&
			GetHMDDeviceType() == EHMDDeviceType::DT_OculusRift )	// Oculus has asymmetrical controllers, so we mirror the mesh horizontally
		{
			HandMeshComponent->SetRelativeScale3D( FVector( WorldScaleFactor, -WorldScaleFactor, WorldScaleFactor ) );
		}
		else
		{
			HandMeshComponent->SetRelativeScale3D( FVector( WorldScaleFactor ) );
		}
	}

	UpdateRadialMenuInput(DeltaTime);

	{
		const float WorldScaleFactor = WorldInteraction->GetWorldScaleFactor();

		// Don't bother drawing hands if we're not currently tracking them.
		if ( bHaveMotionController )
		{
			HandMeshComponent->SetVisibility( true );
		}
		else
		{
			HandMeshComponent->SetVisibility( false );
		}

		// Offset the beginning of the laser pointer a bit, so that it doesn't overlap the hand mesh
		const float LaserPointerStartOffset =
			WorldScaleFactor *
			( GetVRMode().GetHMDDeviceType() == EHMDDeviceType::DT_OculusRift ? VREd::OculusLaserPointerStartOffset->GetFloat() : VREd::ViveLaserPointerStartOffset->GetFloat() );

		// The laser pointer needs to stay the same size relative to our tracking space, so we inverse compensate for world to meters scale here
		float LaserPointerRadius = VREd::LaserPointerRadius->GetFloat() * WorldScaleFactor;
		float HoverMeshRadius = VREd::LaserPointerHoverBallRadius->GetFloat() * WorldScaleFactor;

		// If we're hovering over something really close to the camera, go ahead and shrink the effect
		// @todo vreditor: Can we make this actually just sized based on distance automatically?  The beam and impact point are basically a cone.
		if( IsHoveringOverUI() )
		{
			LaserPointerRadius *= VREd::LaserRadiusScaleWhenOverUI->GetFloat();
			HoverMeshRadius *= VREd::HoverBallRadiusScaleWhenOverUI->GetFloat();
		}

		const bool bEvenIfBlocked = false;

		// If we're currently grabbing the world with this interactor
		const bool bDraggingWorld = (InteractorData.DraggingMode == EViewportInteractionDraggingMode::World || 
			(GetOtherInteractor() != nullptr && GetOtherInteractor()->GetInteractorData().DraggingMode == EViewportInteractionDraggingMode::World && InteractorData.DraggingMode == EViewportInteractionDraggingMode::AssistingDrag));

		FVector LaserPointerStart, LaserPointerEnd;
		const bool bHasLaser = GetLaserPointer(/* Out */ LaserPointerStart, /* Out */ LaserPointerEnd, bEvenIfBlocked);
		if (bForceShowLaser || (bHasLaser && !bDraggingWorld))
		{
			// Only show the laser if we're actually in VR
			SetLaserVisibility(GetVRMode().IsActuallyUsingVR());

			// NOTE: We don't need to set the laser pointer location and rotation, as the MotionControllerComponent will do
			// that later in the frame.  

			// If we're actively dragging something around, then we'll crop the laser length to the hover impact
			// point.  Otherwise, we always want the laser to protrude through hovered objects, so that you can
			// interact with translucent gizmo handles that are occluded by geometry
			if( IsHoveringOverGizmo() ||
				IsHoveringOverUI() || 
				IsHovering() )
			{
				LaserPointerEnd = GetHoverLocation();
			}

			if( IsHovering() && !GetIsLaserBlocked() )
			{
				const FVector DirectionTowardHoverLocation = (GetHoverLocation() - LaserPointerStart).GetSafeNormal();

				// The hover effect needs to stay the same size relative to our tracking space, so we inverse compensate for world to meters scale here
				HoverMeshComponent->SetRelativeScale3D( FVector( HoverMeshRadius * 2.0f ) * ( 0.25f + 1.0f - this->GetSelectAndMoveTriggerValue() * 0.75f ) );
				HoverMeshComponent->SetVisibility( true );
				HoverMeshComponent->SetWorldLocation( GetHoverLocation() );

				// Show the light too, unless it's on top of UI.  It looks too distracting on top of UI.
				HoverPointLightComponent->SetVisibility( !IsHoveringOverUI() );

				// Update radius for world scaling
				HoverPointLightComponent->SetAttenuationRadius( VREd::LaserPointerLightRadius->GetFloat() * WorldScaleFactor );

				// Pull hover light back a bit from the end of the ray
				const float PullBackAmount = VREd::LaserPointerLightPullBackDistance->GetFloat() * WorldInteraction->GetWorldScaleFactor();
				HoverPointLightComponent->SetWorldLocation( GetHoverLocation() - PullBackAmount * DirectionTowardHoverLocation );
			}
			else
			{
				HoverMeshComponent->SetVisibility( false );
				HoverPointLightComponent->SetVisibility( false );
			}
		}
		else
		{
			SetLaserVisibility(false);
			HoverMeshComponent->SetVisibility( false );
			HoverPointLightComponent->SetVisibility( false );
		}

		// Update the curved laser. No matter if we actually show the laser it needs to update, 
		// so if in the next frame it needs to be visible it won't interpolate from a previous location.
		{
			// Get the hand transform and forward vector.
			FTransform InteractorTransform;
			FVector InteractorForwardVector;
			GetTransformAndForwardVector( /* Out */ InteractorTransform, /* Out */ InteractorForwardVector);

			// Offset the start point of the laser.
			LaserPointerStart = InteractorTransform.GetLocation() + (InteractorForwardVector * FVector(LaserPointerStartOffset, 0.0f, 0.0f));

			UpdateSplineLaser(LaserPointerStart, LaserPointerEnd, InteractorForwardVector);
		}

		bForceShowLaser = false;
	}

	// Updating laser colors for both hands
	{
		FLinearColor ResultColor;
		float CrawlSpeed = 0.0f;
		float CrawlFade = 0.0f;

		if (ForceLaserColor.IsSet())
		{
			ResultColor = ForceLaserColor.GetValue();
			ForceLaserColor.Reset();
		}
		else
		{
			if (InteractorData.HoveringOverTransformGizmoComponent != nullptr)
			{
				ResultColor = WorldInteraction->GetColor(UViewportWorldInteraction::EColors::GizmoHover);
			}
			else
			{
				const EViewportInteractionDraggingMode DraggingMode = GetDraggingMode();
				if (DraggingMode == EViewportInteractionDraggingMode::World || 
					(DraggingMode == EViewportInteractionDraggingMode::AssistingDrag && GetOtherInteractor() != nullptr && GetOtherInteractor()->GetDraggingMode() == EViewportInteractionDraggingMode::World))
				{
					// We can teleport in this mode, so animate the laser a bit
					CrawlFade = 1.0f;
					CrawlSpeed = 5.0f;
					ResultColor = GetVRMode().GetColor(UVREditorMode::EColors::WorldDraggingColor);
				}
				else if (DraggingMode == EViewportInteractionDraggingMode::TransformablesAtLaserImpact ||
						 DraggingMode == EViewportInteractionDraggingMode::Material ||
						 DraggingMode == EViewportInteractionDraggingMode::TransformablesFreely ||
						 DraggingMode == EViewportInteractionDraggingMode::AssistingDrag)
				{
					ResultColor = GetVRMode().GetColor(UVREditorMode::EColors::SelectionColor);
				}
				else if (DraggingMode == EViewportInteractionDraggingMode::TransformablesWithGizmo)
				{
					ResultColor = WorldInteraction->GetColor(UViewportWorldInteraction::EColors::GizmoHover);
				}
				else if (DraggingMode == EViewportInteractionDraggingMode::Interactable ||
						(GetVRMode().GetUISystem().IsInteractorDraggingDockUI(this) && GetVRMode().GetUISystem().IsDraggingDockUI()))
				{
					ResultColor = GetVRMode().GetColor(UVREditorMode::EColors::UIColor);
				}
				else if (GetLastHoverComponent() != nullptr && GetLastHoverComponent()->GetOwner() != nullptr && GetLastHoverComponent()->GetOwner()->IsA(AVREditorDockableWindow::StaticClass()))
				{
					AVREditorDockableWindow* HoveredDockWindow = Cast<AVREditorDockableWindow>(GetLastHoverComponent()->GetOwner());
					if (HoveredDockWindow && HoveredDockWindow->GetSelectionBarMeshComponent() == GetLastHoverComponent())
					{
						ResultColor = GetVRMode().GetColor(UVREditorMode::EColors::UIColor);
					}
					else
					{
						ResultColor = GetVRMode().GetColor(UVREditorMode::EColors::DefaultColor);
					}
				}
				else if (ControllerType == EControllerType::UI)
				{
					ResultColor = GetVRMode().GetColor(UVREditorMode::EColors::UIColor);
				}
				else if (IsHoveringOverSelectedActor())
				{
					ResultColor = GetVRMode().GetColor(UVREditorMode::EColors::SelectionColor);
				}
				else
				{
					ResultColor = GetVRMode().GetColor(UVREditorMode::EColors::DefaultColor);
				}
			}
		}

		SetLaserVisuals(ResultColor, CrawlFade, CrawlSpeed);
	}

	UpdateHelpLabels();
}

void UVREditorMotionControllerInteractor::CalculateDragRay( float& InOutDragRayLength, float& InOutDragRayVelocity)
{
	const FTimespan CurrentTime = FTimespan::FromSeconds( FPlatformTime::Seconds() );
	const float WorldScaleFactor = WorldInteraction->GetWorldScaleFactor();

	// If we're dragging an object, go ahead and slide the object along the ray based on how far they slide their touch
	// Make sure they are touching the trackpad, otherwise we get bad data
	if ( bIsTrackpadPositionValid[ 1 ] )
	{
		const bool bIsAbsolute = ( GetVRMode().GetHMDDeviceType() == EHMDDeviceType::DT_SteamVR );
		float SlideDelta = GetTrackpadSlideDelta() * WorldScaleFactor;

		if ( !FMath::IsNearlyZero( SlideDelta ) )
		{
			InOutDragRayLength += SlideDelta;

			InOutDragRayVelocity = 0.0f;

			// Don't apply inertia unless the user dragged a decent amount this frame
			if ( bIsAbsolute && FMath::Abs( SlideDelta ) >= VREd::MinVelocityForInertia->GetFloat() * WorldScaleFactor )
			{
				// Don't apply inertia if our data is sort of old
				if ( CurrentTime - LastTrackpadPositionUpdateTime <= FTimespan::FromSeconds( 1.0f / 30.0f ) )
				{
					InOutDragRayVelocity = SlideDelta;
				}
			}

			// Don't go too far
			if ( InOutDragRayLength < 0.0f )
			{
				InOutDragRayLength = 0.0f;
				InOutDragRayVelocity = 0.0f;
			}
		}
	}
	else
	{
		if ( !FMath::IsNearlyZero( InOutDragRayVelocity ) )
		{
			// Apply drag ray length inertia
			InOutDragRayLength += InOutDragRayVelocity;

			// Don't go too far!
			if ( InOutDragRayLength < 0.0f )
			{
				InOutDragRayLength = 0.0f;
				InOutDragRayVelocity = 0.0f;
			}

			// Apply damping
			FVector RayVelocityVector( InOutDragRayVelocity, 0.0f, 0.0f );
			const bool bVelocitySensitive = true;
			WorldInteraction->ApplyVelocityDamping( RayVelocityVector, bVelocitySensitive );
			InOutDragRayVelocity = RayVelocityVector.X;
		}
		else
		{
			InOutDragRayVelocity = 0.0f;
		}
	}
}


EHMDDeviceType::Type UVREditorMotionControllerInteractor::GetHMDDeviceType() const
{
	return GEngine->HMDDevice.IsValid() ? GEngine->HMDDevice->GetHMDDeviceType() : EHMDDeviceType::DT_SteamVR; //@todo: ViewportInteraction, assumption that it's steamvr ??
}


void UVREditorMotionControllerInteractor::PreviewInputKey( FEditorViewportClient& ViewportClient, FViewportActionKeyInput& Action, const FKey Key, const EInputEvent Event, bool& bOutWasHandled )
{
	if (bIsScrubbingSequence && 
		GetControllerType() == EControllerType::UI && 
		Action.ActionType == ViewportWorldActionTypes::SelectAndMove &&
		Action.Event == IE_Pressed)
	{
		ToggleSequencerScrubbingMode();
		GetVRMode().GetUISystem().TryToSpawnRadialMenu(this, true);
	}

	// Update touch state
	if( Action.ActionType == VRActionTypes::Touch )
	{
		if( Event == IE_Pressed )
		{
			bIsTouchingTrackpad = true;

			// Set initial position when starting to touch the trackpad
			InitialTouchPosition = TrackpadPosition;
		}
		else if( Event == IE_Released )
		{
			bIsTouchingTrackpad = false;
			bIsTrackpadPositionValid[ 0 ] = false;
			bIsTrackpadPositionValid[ 1 ] = false;

			// Detect swipe on trackpad.
			const FVector2D SwipeDelta = LastTrackpadPosition - InitialTouchPosition;
			const float AbsSwipeDeltaX = FMath::Abs(SwipeDelta.X);
			const float AbsSwipeDeltaY = FMath::Abs(SwipeDelta.Y);
			if (!FMath::IsNearlyZero(SwipeDelta.X, 1.0f) && AbsSwipeDeltaX > AbsSwipeDeltaY)
			{
				if (SwipeDelta.X > 0)
				{
					LastSwipe = ETouchSwipeDirection::Right;
					UndoRedoFromSwipe(LastSwipe);
				}
				else if (SwipeDelta.X < 0)
				{
					LastSwipe = ETouchSwipeDirection::Left;
					UndoRedoFromSwipe(LastSwipe);
				}
			}
			else if (!FMath::IsNearlyZero(SwipeDelta.Y, 1.0f))
			{
				if (SwipeDelta.Y > 0)
				{
					LastSwipe = ETouchSwipeDirection::Up;
				}
				else if (SwipeDelta.Y < 0)
				{
					LastSwipe = ETouchSwipeDirection::Down;
				}
			}
		}
	}

	if( Action.ActionType == VRActionTypes::ConfirmRadialSelection )
	{
		bIsPressingTrackpad = Event == IE_Released ? false : true;
	}

	if( GetControllerType() == EControllerType::Laser )
	{
		// Are we holding "up" on the trackpad?
		const bool bIsHoldingUpOnTrackpad =
<<<<<<< HEAD
			this->bIsTrackpadPositionValid &&
			this->TrackpadPosition.Y >= VREd::MinTrackpadOffsetBeforeRadialMenu->GetFloat() &&
=======
			bIsTrackpadPositionValid[0] && bIsTrackpadPositionValid[1] &&
			TrackpadPosition.Y >= VREd::MinTrackpadOffsetBeforeRadialMenu->GetFloat() &&
>>>>>>> c08c13e0
			( GetHMDDeviceType() == EHMDDeviceType::DT_OculusRift || bIsPressingTrackpad );

		if( bIsHoldingUpOnTrackpad && Action.ActionType == ViewportWorldActionTypes::SelectAndMove && Event == IE_Pressed )
		{
			bOutWasHandled = true;

			// Try to place the object currently selected
			TArray<UObject*> ObjectsToPlace;
			{
				FEditorDelegates::LoadSelectedAssetsIfNeeded.Broadcast();
				GEditor->GetSelectedObjects()->GetSelectedObjects( /* Out */ ObjectsToPlace );
			}

			if( ObjectsToPlace.Num() > 0 )
			{
				Action.bIsInputCaptured = true;

				const bool bShouldInterpolateFromDragLocation = false;
				UActorFactory* FactoryToUse = nullptr;	// Use default factory
				GetVRMode().GetVREditorWorldInteraction()->StartPlacingObjects( ObjectsToPlace, FactoryToUse, this, bShouldInterpolateFromDragLocation );
			}
		}
	}


	Super::PreviewInputKey( ViewportClient, Action, Key, Event, bOutWasHandled );
}


void UVREditorMotionControllerInteractor::HandleInputKey( FEditorViewportClient& ViewportClient, FViewportActionKeyInput& Action, const FKey Key, const EInputEvent Event, bool& bOutWasHandled )
{
	if( !bOutWasHandled && Action.ActionType == VRActionTypes::ConfirmRadialSelection )
	{
		bOutWasHandled = true;
		const EViewportInteractionDraggingMode DraggingMode = GetDraggingMode();

		if( Event == IE_Pressed )
		{ 
			// Start dragging at laser impact when already dragging actors freely
			if( DraggingMode == EViewportInteractionDraggingMode::TransformablesFreely )
			{
				FVector PlaceAt = GetHoverLocation();
				const bool bIsPlacingActors = true;
				const bool bAllowInterpolationWhenPlacing = true;
				const bool bStartTransaction = true;
				const bool bWithGrabberSphere = false;	// Never use the grabber sphere when dragging at laser impact
				WorldInteraction->StartDragging( this, WorldInteraction->GetTransformGizmoActor()->GetRootComponent(), PlaceAt, bIsPlacingActors, bAllowInterpolationWhenPlacing, bStartTransaction, bWithGrabberSphere );
			}
		}
		else if( Event == IE_Released )
		{
			// Disable dragging at laser impact when releasing
			if( DraggingMode == EViewportInteractionDraggingMode::TransformablesAtLaserImpact )
			{
				SetDraggingMode( EViewportInteractionDraggingMode::TransformablesFreely );
			}
		}
	}

	ApplyButtonPressColors( Action );
}

void UVREditorMotionControllerInteractor::HandleInputAxis( FEditorViewportClient& ViewportClient, FViewportActionKeyInput& Action, const FKey Key, const float Delta, const float DeltaTime, bool& bOutWasHandled )
{
	if ( Action.ActionType == TriggerAxis )
	{
		const float TriggerPressedThreshold = ( GetHMDDeviceType() == EHMDDeviceType::DT_OculusRift ) ? GetDefault<UVRModeSettings>()->TriggerPressedThreshold_Rift : GetDefault<UVRModeSettings>()->TriggerPressedThreshold_Vive;
		const float TriggerDeadZone = ( GetHMDDeviceType() == EHMDDeviceType::DT_OculusRift ) ? VREd::TriggerDeadZone_Rift->GetFloat() : VREd::TriggerDeadZone_Vive->GetFloat();

		// Synthesize "lightly pressed" events for the trigger
		{
			// Store latest trigger value amount
			SelectAndMoveTriggerValue = Delta;

			if( !bIsTriggerPressed &&			// Don't fire if we are already pressed
				bHasTriggerBeenReleasedSinceLastPress &&	// Only if we've been fully released since the last time we fired
				Delta >= TriggerPressedThreshold )
			{
				bIsTriggerPressed = true;
				bHasTriggerBeenReleasedSinceLastPress = false;

				// Synthesize an input key for this light press
				const EInputEvent InputEvent = IE_Pressed;
				const bool bWasLightPressHandled = UViewportInteractor::HandleInputKey( ViewportClient, ControllerHandSide == EControllerHand::Left ? MotionController_Left_PressedTriggerAxis : MotionController_Right_PressedTriggerAxis, InputEvent );
			}
			else if ( bIsTriggerPressed && Delta < TriggerPressedThreshold )
			{
				bIsTriggerPressed = false;

				// Synthesize an input key for this light press
				const EInputEvent InputEvent = IE_Released;
				const bool bWasLightReleaseHandled = UViewportInteractor::HandleInputKey( ViewportClient, ControllerHandSide == EControllerHand::Left ? MotionController_Left_PressedTriggerAxis : MotionController_Right_PressedTriggerAxis, InputEvent );
			}
		}

		if ( !bHasTriggerBeenReleasedSinceLastPress && Delta < TriggerDeadZone )
		{
			bHasTriggerBeenReleasedSinceLastPress = true;
		}

		// Synthesize "fully pressed" events for the trigger
		{
			const float TriggerFullyPressedThreshold = (GetHMDDeviceType() == EHMDDeviceType::DT_OculusRift) ? VREd::TriggerFullyPressedThreshold_Rift->GetFloat() : VREd::TriggerFullyPressedThreshold_Vive->GetFloat();

			if ( !bIsTriggerFullyPressed &&	// Don't fire if we are already pressed
				 Delta >= TriggerFullyPressedThreshold )
			{
				bIsTriggerFullyPressed = true;

				const EInputEvent InputEvent = IE_Pressed;
				UViewportInteractor::HandleInputKey( ViewportClient, ControllerHandSide == EControllerHand::Left ? MotionController_Left_FullyPressedTriggerAxis : MotionController_Right_FullyPressedTriggerAxis, InputEvent );
			}
			else if ( bIsTriggerFullyPressed && Delta < TriggerPressedThreshold )
			{
				bIsTriggerFullyPressed = false;

				const EInputEvent InputEvent = IE_Released;
				UViewportInteractor::HandleInputKey( ViewportClient, ControllerHandSide == EControllerHand::Left ? MotionController_Left_FullyPressedTriggerAxis : MotionController_Right_FullyPressedTriggerAxis, InputEvent );
			}
		}
	}

	if ( !bOutWasHandled )
	{
		if ( Action.ActionType == VRActionTypes::TrackpadPositionX )
		{
			LastTrackpadPosition.X = bIsTrackpadPositionValid[ 0 ] ? TrackpadPosition.X : Delta;
			LastTrackpadPositionUpdateTime = FTimespan::FromSeconds( FPlatformTime::Seconds() );
			TrackpadPosition.X = Delta;
			bIsTrackpadPositionValid[ 0 ] = true;
		}

		if ( Action.ActionType == VRActionTypes::TrackpadPositionY )
		{
			float DeltaAxis = Delta;
			if ( VREd::InvertTrackpadVertical->GetInt() != 0 )
			{
				DeltaAxis = -DeltaAxis;	// Y axis is inverted from HMD
			}

			LastTrackpadPosition.Y = bIsTrackpadPositionValid[ 1 ] ? TrackpadPosition.Y : DeltaAxis;
			LastTrackpadPositionUpdateTime = FTimespan::FromSeconds( FPlatformTime::Seconds() );
			TrackpadPosition.Y = DeltaAxis;
			bIsTrackpadPositionValid[ 1 ] = true;
		}
	}

	Super::HandleInputAxis( ViewportClient, Action, Key, Delta, DeltaTime, bOutWasHandled );
}

void UVREditorMotionControllerInteractor::PollInput()
{
	bHaveMotionController = false;
	InteractorData.LastTransform = InteractorData.Transform;
	InteractorData.LastRoomSpaceTransform = InteractorData.RoomSpaceTransform;

	// Generic motion controllers
	TArray<IMotionController*> MotionControllers = IModularFeatures::Get().GetModularFeatureImplementations<IMotionController>( IMotionController::GetModularFeatureName() );
	for ( auto MotionController : MotionControllers )	// @todo viewportinteraction: Needs support for multiple pairs of motion controllers
	{
		if ( MotionController != nullptr && !bHaveMotionController )
		{
			FVector Location = FVector::ZeroVector;
			FRotator Rotation = FRotator::ZeroRotator;

			if ( MotionController->GetControllerOrientationAndPosition( WorldInteraction->GetMotionControllerID(), ControllerHandSide, /* Out */ Rotation, /* Out */ Location ) )
			{
				bHaveMotionController = true;
				InteractorData.RoomSpaceTransform = FTransform( Rotation.Quaternion(), Location, FVector( 1.0f ) );
				InteractorData.Transform = InteractorData.RoomSpaceTransform * WorldInteraction->GetRoomTransform();
			}
		}
	}
}

void UVREditorMotionControllerInteractor::PlayHapticEffect( const float Strength )
{
	IInputInterface* InputInterface = FSlateApplication::Get().GetInputInterface();
	if ( InputInterface )
	{
		const double CurrentTime = FPlatformTime::Seconds();

		//@todo viewportinteration
		FForceFeedbackValues ForceFeedbackValues;
		ForceFeedbackValues.LeftLarge = ControllerHandSide == EControllerHand::Left ? Strength : 0;
		ForceFeedbackValues.RightLarge = ControllerHandSide == EControllerHand::Right ? Strength : 0;

		// @todo vreditor: If an Xbox controller is plugged in, this causes both the motion controllers and the Xbox controller to vibrate!
		InputInterface->SetForceFeedbackChannelValues( WorldInteraction->GetMotionControllerID(), ForceFeedbackValues );
	}
}

bool UVREditorMotionControllerInteractor::GetTransformAndForwardVector( FTransform& OutHandTransform, FVector& OutForwardVector ) const
{
	if ( bHaveMotionController )
	{
		OutHandTransform = InteractorData.Transform;

		const float LaserPointerRotationOffset = GetHMDDeviceType() == EHMDDeviceType::DT_OculusRift ? VREd::OculusLaserPointerRotationOffset->GetFloat() : VREd::ViveLaserPointerRotationOffset->GetFloat();
		OutForwardVector = OutHandTransform.GetRotation().RotateVector( FRotator( LaserPointerRotationOffset, 0.0f, 0.0f ).RotateVector( FVector( 1.0f, 0.0f, 0.0f ) ) );

		return true;
	}

	return false;
}

float UVREditorMotionControllerInteractor::GetTrackpadSlideDelta( const bool Axis )
{
	const bool bIsAbsolute = ( GetVRMode().GetHMDDeviceType() == EHMDDeviceType::DT_SteamVR );
	float SlideDelta = 0.0f;
	if ( bIsTouchingTrackpad || !bIsAbsolute )
	{
		if ( bIsAbsolute )
		{
			SlideDelta = ( ( TrackpadPosition[Axis] - LastTrackpadPosition[Axis] ) * VREd::TrackpadAbsoluteDragSpeed->GetFloat() );
		}
		else
		{
			SlideDelta = ( TrackpadPosition[Axis] * VREd::TrackpadRelativeDragSpeed->GetFloat() );
		}
	}

	return SlideDelta;
}

EControllerHand UVREditorMotionControllerInteractor::GetControllerSide() const
{
	return ControllerHandSide;
}

UMotionControllerComponent* UVREditorMotionControllerInteractor::GetMotionControllerComponent() const
{
	return MotionControllerComponent;
}

bool UVREditorMotionControllerInteractor::IsTouchingTrackpad() const
{
	return bIsTouchingTrackpad;
}

FVector2D UVREditorMotionControllerInteractor::GetTrackpadPosition() const
{
	return TrackpadPosition;
}

FVector2D UVREditorMotionControllerInteractor::GetLastTrackpadPosition() const
{
	return LastTrackpadPosition;
}

bool UVREditorMotionControllerInteractor::IsTrackpadPositionValid( const int32 AxisIndex ) const
{
	return bIsTrackpadPositionValid[ AxisIndex ];
}

FTimespan& UVREditorMotionControllerInteractor::GetLastTrackpadPositionUpdateTime()
{
	return LastTrackpadPositionUpdateTime;
}

FTimespan& UVREditorMotionControllerInteractor::GetLastActiveTrackpadUpdateTime()
{
	return LastActiveTrackpadUpdateTime;
}

void UVREditorMotionControllerInteractor::SetForceShowLaser(const bool bInForceShow)
{
	bForceShowLaser = bInForceShow;
}

void UVREditorMotionControllerInteractor::SetForceLaserColor(const FLinearColor& InColor)
{
	ForceLaserColor = InColor;
}

/** Changes the color of the buttons on the handmesh */
void UVREditorMotionControllerInteractor::ApplyButtonPressColors( const FViewportActionKeyInput& Action )
{
	const float PressStrength = 10.0f;
	const FName ActionType = Action.ActionType;
	const EInputEvent Event = Action.Event;

	// Trigger
	if ( ActionType == ViewportWorldActionTypes::SelectAndMove )
	{
		static FName StaticTriggerParameter( "B1" );
		SetMotionControllerButtonPressedVisuals( Event, StaticTriggerParameter, PressStrength );
	}

	// Shoulder button
	if ( ActionType == ViewportWorldActionTypes::WorldMovement )
	{
		static FName StaticShoulderParameter( "B2" );
		SetMotionControllerButtonPressedVisuals( Event, StaticShoulderParameter, PressStrength );
	}

	// Trackpad
	if ( ActionType == VRActionTypes::ConfirmRadialSelection )
	{
		static FName StaticTrackpadParameter( "B3" );
		SetMotionControllerButtonPressedVisuals( Event, StaticTrackpadParameter, PressStrength );
	}

	// Modifier
	if( ActionType == VRActionTypes::Modifier )
	{
		static FName StaticModifierParameter( "B4" );
		SetMotionControllerButtonPressedVisuals( Event, StaticModifierParameter, PressStrength );
	}

	if( GetVRMode().GetHMDDeviceType() == EHMDDeviceType::DT_OculusRift && ActionType == VRActionTypes::Modifier2 )
	{
		static FName StaticModifierParameter( "B5" );
		SetMotionControllerButtonPressedVisuals( Event, StaticModifierParameter, PressStrength );
	}
}

void UVREditorMotionControllerInteractor::SetMotionControllerButtonPressedVisuals( const EInputEvent Event, const FName& ParameterName, const float PressStrength )
{
	if ( Event == IE_Pressed )
	{
		HandMeshMID->SetScalarParameterValue( ParameterName, PressStrength );
	}
	else if ( Event == IE_Released )
	{
		HandMeshMID->SetScalarParameterValue( ParameterName, 0.0f );
	}
}

void UVREditorMotionControllerInteractor::ShowHelpForHand( const bool bShowIt )
{
	if ( bShowIt != bWantHelpLabels )
	{
		bWantHelpLabels = bShowIt;

		const FTimespan CurrentTime = FTimespan::FromSeconds( FApp::GetCurrentTime() );
		const FTimespan TimeSinceStartedFadingOut = CurrentTime - HelpLabelShowOrHideStartTime;
		const FTimespan HelpLabelFadeDuration = FTimespan::FromSeconds( VREd::HelpLabelFadeDuration->GetFloat() );

		// If we were already fading, account for that here
		if ( TimeSinceStartedFadingOut < HelpLabelFadeDuration )
		{
			// We were already fading, so we'll reverse the time value so it feels continuous
			HelpLabelShowOrHideStartTime = CurrentTime - ( HelpLabelFadeDuration - TimeSinceStartedFadingOut );
		}
		else
		{
			HelpLabelShowOrHideStartTime = FTimespan::FromSeconds( FApp::GetCurrentTime() );
		}

		if ( bShowIt && HelpLabels.Num() == 0 )
		{
			for ( const auto& KeyToAction : KeyToActionMap )
			{
				const FKey Key = KeyToAction.Key;
				const FViewportActionKeyInput& Action = KeyToAction.Value;

				UStaticMeshSocket* Socket = FindMeshSocketForKey( HandMeshComponent->GetStaticMesh(), Key );
				if ( Socket != nullptr )
				{
					FText LabelText;
					FString ComponentName;

					if ( Action.ActionType == VRActionTypes::Modifier )
					{
						LabelText = LOCTEXT( "ModifierHelp", "Modifier" );
						ComponentName = TEXT( "ModifierHelp" );
					}
					else if ( Action.ActionType == ViewportWorldActionTypes::WorldMovement )
					{
						LabelText = LOCTEXT( "WorldMovementHelp", "Move World" );
						ComponentName = TEXT( "WorldMovementHelp" );
					}
					else if ( Action.ActionType == ViewportWorldActionTypes::SelectAndMove_FullyPressed )
					{
						LabelText = LOCTEXT( "SelectAndMove_FullyPressedHelp", "Select & Move" );
						ComponentName = TEXT( "SelectAndMove_FullyPressedHelp" );
					}
					else if ( Action.ActionType == ViewportWorldActionTypes::SelectAndMove )
					{
						LabelText = LOCTEXT( "SelectAndMove_Help", "Select & Move" );
						ComponentName = TEXT( "SelectAndMove_Help" );
					}
					else if ( Action.ActionType == VRActionTypes::Touch )
					{
						LabelText = LOCTEXT( "TouchHelp", "Slide" );
						ComponentName = TEXT( "TouchHelp" );
					}
					else if ( Action.ActionType == ViewportWorldActionTypes::Undo )
					{
						LabelText = LOCTEXT( "UndoHelp", "Undo" );
						ComponentName = TEXT( "UndoHelp" );
					}
					else if ( Action.ActionType == ViewportWorldActionTypes::Redo )
					{
						LabelText = LOCTEXT( "RedoHelp", "Redo" );
						ComponentName = TEXT( "RedoHelp" );
					}
					else if ( Action.ActionType == ViewportWorldActionTypes::Delete )
					{
						LabelText = LOCTEXT( "DeleteHelp", "Delete" );
						ComponentName = TEXT( "DeleteHelp" );
					}
					else if ( Action.ActionType == VRActionTypes::ConfirmRadialSelection )
					{
						LabelText = LOCTEXT( "ConfirmRadialSelectionHelp", "Radial Menu" );
						ComponentName = TEXT( "ConfirmRadialSelectionHelp" );
					}
					
					const bool bWithSceneComponent = false;	// Nope, we'll spawn our own inside AFloatingText
					check( VRMode );
					AFloatingText* FloatingText = GetVRMode().SpawnTransientSceneActor<AFloatingText>(ComponentName);
					FloatingText->SetText( LabelText );

					HelpLabels.Add( Key, FloatingText );
				}
			}
		}
	}
}


void UVREditorMotionControllerInteractor::UpdateHelpLabels()
{
	const FTimespan HelpLabelFadeDuration = FTimespan::FromSeconds( VREd::HelpLabelFadeDuration->GetFloat() );

	const FTransform HeadTransform = GetVRMode().GetHeadTransform();

	// Only show help labels if the hand is pretty close to the face
	const float DistanceToHead = ( GetTransform().GetLocation() - HeadTransform.GetLocation() ).Size();
	const float MinDistanceToHeadForHelp = VREd::HelpLabelFadeDistance->GetFloat() * GetVRMode().GetWorldScaleFactor();	// (in cm)
	bool bShowHelp = VREd::ShowControllerHelpLabels->GetInt() != 0 && DistanceToHead <= MinDistanceToHeadForHelp;

	// Don't show help if a UI is summoned on that hand
	if ( HasUIOnForearm() || GetVRMode().GetUISystem().IsShowingRadialMenu( this ) )
	{
		bShowHelp = false;
	}

	ShowHelpForHand( bShowHelp );

	// Have the labels finished fading out?  If so, we'll kill their actors!
	const FTimespan CurrentTime = FTimespan::FromSeconds( FApp::GetCurrentTime() );
	const FTimespan TimeSinceStartedFadingOut = CurrentTime - HelpLabelShowOrHideStartTime;
	if ( !bWantHelpLabels && ( TimeSinceStartedFadingOut > HelpLabelFadeDuration ) )
	{
		// Get rid of help text
		for ( auto& KeyAndValue : HelpLabels )
		{
			AFloatingText* FloatingText = KeyAndValue.Value;
			GetVRMode().DestroyTransientActor(FloatingText);
		}
		HelpLabels.Reset();
	}
	else
	{
		// Update fading state
		float FadeAlpha = FMath::Clamp( ( float ) TimeSinceStartedFadingOut.GetTotalSeconds() / ( float ) HelpLabelFadeDuration.GetTotalSeconds(), 0.0f, 1.0f );
		if ( !bWantHelpLabels )
		{
			FadeAlpha = 1.0f - FadeAlpha;
		}

		// Exponential falloff, so the fade is really obvious (gamma/HDR)
		FadeAlpha = FMath::Pow( FadeAlpha, 3.0f );

		for ( auto& KeyAndValue : HelpLabels )
		{
			const FKey Key = KeyAndValue.Key;
			AFloatingText* FloatingText = KeyAndValue.Value;

			UStaticMeshSocket* Socket = FindMeshSocketForKey( HandMeshComponent->GetStaticMesh(), Key );
			check( Socket != nullptr );
			FTransform SocketRelativeTransform( Socket->RelativeRotation, Socket->RelativeLocation, Socket->RelativeScale );

			// Oculus has asymmetrical controllers, so we the sock transform horizontally
			if ( ControllerHandSide == EControllerHand::Right &&
				GetVRMode().GetHMDDeviceType() == EHMDDeviceType::DT_OculusRift )
			{
				const FVector Scale3D = SocketRelativeTransform.GetLocation();
				SocketRelativeTransform.SetLocation( FVector( Scale3D.X, -Scale3D.Y, Scale3D.Z ) );
			}

			// Make sure the labels stay the same size even when the world is scaled
			FTransform HandTransformWithWorldToMetersScaling = GetTransform();
			HandTransformWithWorldToMetersScaling.SetScale3D( HandTransformWithWorldToMetersScaling.GetScale3D() * FVector( GetVRMode().GetWorldScaleFactor() ) );

			// Position right on top of the controller itself
			FTransform FloatingTextTransform = SocketRelativeTransform * HandTransformWithWorldToMetersScaling;
			FloatingText->SetActorTransform( FloatingTextTransform );

			// Orientate it toward the viewer
			FloatingText->Update( HeadTransform.GetLocation() );

			// Update fade state
			FloatingText->SetOpacity( FadeAlpha );
		}
	}
}


UStaticMeshSocket* UVREditorMotionControllerInteractor::FindMeshSocketForKey( UStaticMesh* StaticMesh, const FKey Key )
{
	// @todo vreditor: Hard coded mapping of socket names (e.g. "Shoulder") to expected names of sockets in the static mesh
	FName SocketName = NAME_None;
	if ( Key == EKeys::MotionController_Left_Shoulder || Key == EKeys::MotionController_Right_Shoulder )
	{
		static FName ShoulderSocketName( "Shoulder" );
		SocketName = ShoulderSocketName;
	}
	else if ( Key == EKeys::MotionController_Left_Trigger || Key == EKeys::MotionController_Right_Trigger ||
		Key == VREditorKeyNames::MotionController_Left_FullyPressedTriggerAxis || Key == VREditorKeyNames::MotionController_Right_FullyPressedTriggerAxis ||
		Key == VREditorKeyNames::MotionController_Left_PressedTriggerAxis || Key == VREditorKeyNames::MotionController_Right_PressedTriggerAxis )
	{
		static FName TriggerSocketName( "Trigger" );
		SocketName = TriggerSocketName;
	}
	else if ( Key == EKeys::MotionController_Left_Grip1 || Key == EKeys::MotionController_Right_Grip1 )
	{
		static FName GripSocketName( "Grip" );
		SocketName = GripSocketName;
	}
	else if ( Key == EKeys::MotionController_Left_Thumbstick || Key == EKeys::MotionController_Right_Thumbstick )
	{
		static FName ThumbstickSocketName( "Thumbstick" );
		SocketName = ThumbstickSocketName;
	}
	else if ( Key == SteamVRControllerKeyNames::Touch0 || Key == SteamVRControllerKeyNames::Touch1 )
	{
		static FName TouchSocketName( "Touch" );
		SocketName = TouchSocketName;
	}
	else if ( Key == EKeys::MotionController_Left_Thumbstick_Down || Key == EKeys::MotionController_Right_Thumbstick_Down )
	{
		static FName DownSocketName( "Down" );
		SocketName = DownSocketName;
	}
	else if ( Key == EKeys::MotionController_Left_Thumbstick_Up || Key == EKeys::MotionController_Right_Thumbstick_Up )
	{
		static FName UpSocketName( "Up" );
		SocketName = UpSocketName;
	}
	else if ( Key == EKeys::MotionController_Left_Thumbstick_Left || Key == EKeys::MotionController_Right_Thumbstick_Left )
	{
		static FName LeftSocketName( "Left" );
		SocketName = LeftSocketName;
	}
	else if ( Key == EKeys::MotionController_Left_Thumbstick_Right || Key == EKeys::MotionController_Right_Thumbstick_Right )
	{
		static FName RightSocketName( "Right" );
		SocketName = RightSocketName;
	}
	else if ( Key == EKeys::MotionController_Left_FaceButton1 || Key == EKeys::MotionController_Right_FaceButton1 )
	{
		static FName FaceButton1SocketName( "FaceButton1" );
		SocketName = FaceButton1SocketName;
	}
	else if ( Key == EKeys::MotionController_Left_FaceButton2 || Key == EKeys::MotionController_Right_FaceButton2 )
	{
		static FName FaceButton2SocketName( "FaceButton2" );
		SocketName = FaceButton2SocketName;
	}
	else if ( Key == EKeys::MotionController_Left_FaceButton3 || Key == EKeys::MotionController_Right_FaceButton3 )
	{
		static FName FaceButton3SocketName( "FaceButton3" );
		SocketName = FaceButton3SocketName;
	}
	else if ( Key == EKeys::MotionController_Left_FaceButton4 || Key == EKeys::MotionController_Right_FaceButton4 )
	{
		static FName FaceButton4SocketName( "FaceButton4" );
		SocketName = FaceButton4SocketName;
	}
	else
	{
		// Not a key that we care about
	}

	if ( SocketName != NAME_None )
	{
		UStaticMeshSocket* Socket = StaticMesh->FindSocket( SocketName );
		if ( Socket != nullptr )
		{
			return Socket;
		}
	}

	return nullptr;
};

void UVREditorMotionControllerInteractor::UpdateSplineLaser(const FVector& InStartLocation, const FVector& InEndLocation, const FVector& InForward)
{
	if (LaserSplineComponent)
	{
		// Clear the segments before updating it
		LaserSplineComponent->ClearSplinePoints(true);

		const FVector SmoothLaserDirection = InEndLocation - InStartLocation;
		float Distance = SmoothLaserDirection.Size();
		const FVector StraightLaserEndLocation = InStartLocation + (InForward * Distance);
		const int32 NumLaserSplinePoints = LaserSplineMeshComponents.Num();

		LaserSplineComponent->AddSplinePoint(InStartLocation, ESplineCoordinateSpace::World, false);
		for (int32 Index = 1; Index < NumLaserSplinePoints; Index++)
		{
			float Alpha = (float)Index / (float)NumLaserSplinePoints;
			Alpha = FMath::Sin(Alpha * PI * 0.5f);
			const FVector PointOnStraightLaser = FMath::Lerp(InStartLocation, StraightLaserEndLocation, Alpha);
			const FVector PointOnSmoothLaser = FMath::Lerp(InStartLocation, InEndLocation, Alpha);
			const FVector PointBetweenLasers = FMath::Lerp(PointOnStraightLaser, PointOnSmoothLaser, Alpha);
			LaserSplineComponent->AddSplinePoint(PointBetweenLasers, ESplineCoordinateSpace::World, false);
		}
		LaserSplineComponent->AddSplinePoint(InEndLocation, ESplineCoordinateSpace::World, false);

		// Update all the segments of the spline
		LaserSplineComponent->UpdateSpline();
		
		const float LaserPointerRadius = VREd::LaserPointerRadius->GetFloat() * VRMode->GetWorldScaleFactor();
		Distance *= 0.0001f;
		for (int32 Index = 0; Index < NumLaserSplinePoints; Index++)
		{
			USplineMeshComponent* SplineMeshComponent = LaserSplineMeshComponents[Index];
			check (SplineMeshComponent != nullptr);
			
			FVector StartLoc, StartTangent, EndLoc, EndTangent;
			LaserSplineComponent->GetLocationAndTangentAtSplinePoint(Index, StartLoc, StartTangent, ESplineCoordinateSpace::Local);
			LaserSplineComponent->GetLocationAndTangentAtSplinePoint(Index + 1, EndLoc, EndTangent, ESplineCoordinateSpace::Local);

			const float AlphaIndex = (float)Index / (float)NumLaserSplinePoints;
			const float AlphaDistance = Distance * AlphaIndex;
			float Radius = LaserPointerRadius * ((AlphaIndex * AlphaDistance) + 1);
			FVector2D LaserScale(Radius, Radius); 
			SplineMeshComponent->SetStartScale(LaserScale, false);
			
			const float NextAlphaIndex = (float)(Index + 1) / (float)NumLaserSplinePoints;
			const float NextAlphaDistance = Distance * NextAlphaIndex;
			Radius = LaserPointerRadius * ((NextAlphaIndex * NextAlphaDistance) + 1);
			LaserScale = FVector2D(Radius, Radius);
			SplineMeshComponent->SetEndScale(LaserScale, false);

			SplineMeshComponent->SetStartAndEnd(StartLoc, StartTangent, EndLoc, EndTangent, true);
		}
	}
}

void UVREditorMotionControllerInteractor::SetLaserVisibility(const bool bVisible)
{
	for (USplineMeshComponent* SplineMeshComponent : LaserSplineMeshComponents)
	{
		SplineMeshComponent->SetVisibility(bVisible);
	}
}

void UVREditorMotionControllerInteractor::SetLaserVisuals( const FLinearColor& NewColor, const float CrawlFade, const float CrawlSpeed )
{
	static FName StaticLaserColorParameterName( "LaserColor" );
	LaserPointerMID->SetVectorParameterValue( StaticLaserColorParameterName, NewColor );
	TranslucentLaserPointerMID->SetVectorParameterValue( StaticLaserColorParameterName, NewColor );

	static FName StaticCrawlParameterName( "Crawl" );
	LaserPointerMID->SetScalarParameterValue( StaticCrawlParameterName, CrawlFade );
	TranslucentLaserPointerMID->SetScalarParameterValue( StaticCrawlParameterName, CrawlFade );

	static FName StaticCrawlSpeedParameterName( "CrawlSpeed" );
	LaserPointerMID->SetScalarParameterValue( StaticCrawlSpeedParameterName, CrawlSpeed );
	TranslucentLaserPointerMID->SetScalarParameterValue( StaticCrawlSpeedParameterName, CrawlSpeed );

	static FName StaticHandTrimColorParameter( "TrimGlowColor" );
	HandMeshMID->SetVectorParameterValue( StaticHandTrimColorParameter, NewColor );

	HoverPointLightComponent->SetLightColor( NewColor );
}

void UVREditorMotionControllerInteractor::UpdateRadialMenuInput( const float DeltaTime )
{
	UVREditorUISystem& UISystem = GetVRMode().GetUISystem();
	const EHMDDeviceType::Type HMDDeviceType = GetVRMode().GetHMDDeviceType();
	//Update the radial menu
	EViewportInteractionDraggingMode DraggingMode = GetDraggingMode();
	if (ControllerType == EControllerType::UI)
	{
		if ((bIsTrackpadPositionValid[0] && bIsTrackpadPositionValid[1]) &&
			DraggingMode != EViewportInteractionDraggingMode::AssistingDrag)
		{
			if (bIsScrubbingSequence)
			{
				const FVector2D ReturnToCenter = FVector2D::ZeroVector;
				UISystem.GetRadialMenuFloatingUI()->HighlightSlot(ReturnToCenter);

				const float NewPlayRate = FMath::GetMappedRangeValueClamped(FVector2D(-1.0f, 1.0f), FVector2D(-1.0f*VREd::SequencerScrubMax->GetFloat(), VREd::SequencerScrubMax->GetFloat()), TrackpadPosition.X);
				FVREditorActionCallbacks::PlaySequenceAtRate(VRMode, NewPlayRate);
			}
			else
			{
				// Update the radial menu if we are already showing the radial menu
				if (UISystem.IsShowingRadialMenu(this))
				{
					if (UISystem.GetRadialMenuFloatingUI()->GetWidgetComponents().Num() > 0)
					{
						UISystem.GetRadialMenuFloatingUI()->HighlightSlot(TrackpadPosition);

						if (TrackpadPosition.GetAbsMax() > VREd::MinJoystickOffsetBeforeFlick->GetFloat())
						{
							LastActiveTrackpadUpdateTime = FTimespan::FromSeconds(FPlatformTime::Seconds());
						}
					}
				}
				else if (!UISystem.IsShowingRadialMenu(this) && 
					TrackpadPosition.GetAbsMax() > VREd::MinJoystickOffsetBeforeFlick->GetFloat())
				{
					const bool bForceRefresh = false;
					UISystem.TryToSpawnRadialMenu(this, bForceRefresh);
					LastActiveTrackpadUpdateTime = FTimespan::FromSeconds(FPlatformTime::Seconds());
				}
			}
		}
		// If we are not currently touching the Vive touchpad, reset the highlighted button
		else if (HMDDeviceType == EHMDDeviceType::DT_SteamVR && !bIsTouchingTrackpad)
		{
			if (UISystem.IsShowingRadialMenu(this))
			{
				const FVector2D ReturnToCenter = FVector2D::ZeroVector;
				UISystem.GetRadialMenuFloatingUI()->HighlightSlot(ReturnToCenter);
			}
		}
	}

	else if (ControllerType == EControllerType::Laser)
	{
		if (VRMode->GetHMDDeviceType() != EHMDDeviceType::DT_SteamVR &&
			(bIsTrackpadPositionValid[0] && bIsTrackpadPositionValid[1]) &&
			DraggingMode != EViewportInteractionDraggingMode::TransformablesWithGizmo &&
			DraggingMode != EViewportInteractionDraggingMode::TransformablesFreely &&
			DraggingMode != EViewportInteractionDraggingMode::TransformablesAtLaserImpact &&
			DraggingMode != EViewportInteractionDraggingMode::AssistingDrag)
		{
			// Move thumbstick left to undo
			if (TrackpadPosition.X < -1 * VREd::MinJoystickOffsetBeforeFlick->GetFloat() && 
				bFlickActionExecuted == false && 
				!IsHoveringOverUI())
			{
				VRMode->GetWorldInteraction().Undo();
				bFlickActionExecuted = true;
			}
			// Move thumbstick right to redo
			if (TrackpadPosition.X > VREd::MinJoystickOffsetBeforeFlick->GetFloat() &&
				bFlickActionExecuted == false &&
				!IsHoveringOverUI())
			{
				VRMode->GetWorldInteraction().Redo();
				bFlickActionExecuted = true;
			}
			// Center to reset
			// TODO: Remove finger from touchpad to reset vive
			if (FMath::IsNearlyZero(TrackpadPosition.X) &&
				!IsHoveringOverUI())
			{
				bFlickActionExecuted = false;
			}
		}
	}
}

void UVREditorMotionControllerInteractor::UndoRedoFromSwipe(const ETouchSwipeDirection InSwipeDirection)
{
	EViewportInteractionDraggingMode DraggingMode = GetDraggingMode();
	if (ControllerType == EControllerType::Laser &&
		VRMode->GetHMDDeviceType() == EHMDDeviceType::DT_SteamVR && 
		DraggingMode != EViewportInteractionDraggingMode::TransformablesWithGizmo &&
		DraggingMode != EViewportInteractionDraggingMode::TransformablesFreely &&
		DraggingMode != EViewportInteractionDraggingMode::TransformablesAtLaserImpact &&
		DraggingMode != EViewportInteractionDraggingMode::AssistingDrag)
	{
		if (InSwipeDirection == ETouchSwipeDirection::Left)
		{
			VRMode->GetWorldInteraction().Undo();
			bFlickActionExecuted = true;
		}
		else if (InSwipeDirection == ETouchSwipeDirection::Right)
		{
			VRMode->GetWorldInteraction().Redo();
			bFlickActionExecuted = true;
		}
	}
}

bool UVREditorMotionControllerInteractor::GetIsLaserBlocked() const
{
	return Super::GetIsLaserBlocked() || (ControllerType != EControllerType::Laser && ControllerType != EControllerType::AssistingLaser);
}

#undef LOCTEXT_NAMESPACE<|MERGE_RESOLUTION|>--- conflicted
+++ resolved
@@ -690,13 +690,8 @@
 	{
 		// Are we holding "up" on the trackpad?
 		const bool bIsHoldingUpOnTrackpad =
-<<<<<<< HEAD
-			this->bIsTrackpadPositionValid &&
-			this->TrackpadPosition.Y >= VREd::MinTrackpadOffsetBeforeRadialMenu->GetFloat() &&
-=======
 			bIsTrackpadPositionValid[0] && bIsTrackpadPositionValid[1] &&
 			TrackpadPosition.Y >= VREd::MinTrackpadOffsetBeforeRadialMenu->GetFloat() &&
->>>>>>> c08c13e0
 			( GetHMDDeviceType() == EHMDDeviceType::DT_OculusRift || bIsPressingTrackpad );
 
 		if( bIsHoldingUpOnTrackpad && Action.ActionType == ViewportWorldActionTypes::SelectAndMove && Event == IE_Pressed )
