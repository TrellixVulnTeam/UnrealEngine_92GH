--- conflicted
+++ resolved
@@ -412,11 +412,7 @@
 		if (bForceShowLaser || (bHasLaser && !bDraggingWorld))
 		{
 			// Only show the laser if we're actually in VR
-<<<<<<< HEAD
 			SetLaserVisibility(GetVRMode().IsActuallyUsingVR());
-=======
-			LaserPointerMeshComponent->SetVisibility(GetVRMode().IsActuallyUsingVR());
->>>>>>> 7328f6ab
 
 			// NOTE: We don't need to set the laser pointer location and rotation, as the MotionControllerComponent will do
 			// that later in the frame.  
