--- conflicted
+++ resolved
@@ -591,7 +591,7 @@
 		}
 		else if(InJsonValue->Type == EJson::Array)
 		{
-			auto JsonArray = InJsonValue->AsArray();
+			const TArray<TSharedPtr<FJsonValue>>& JsonArray = InJsonValue->AsArray();
 			if(JsonArray.Num() > 0)
 			{
 				// Some types are never interesting and the contents of the array should be ignored. Other types can be interesting, the contents of the array should be stored (even if
@@ -608,11 +608,16 @@
 			bValidPropetyValue = false;
 
 			// Go through all value/key pairs to see if any of them are searchable, remove the ones that are not
-			auto JsonObject = InJsonValue->AsObject();
-			for(auto Iter = JsonObject->Values.CreateIterator(); Iter; ++Iter)
-			{
-				if(!CheckIfJsonValueIsSearchable(Iter->Value))
+			const TSharedPtr<FJsonObject>& JsonObject = InJsonValue->AsObject();
+			for(TMap<FString, TSharedPtr<FJsonValue>>::TIterator Iter = JsonObject->Values.CreateIterator(); Iter; ++Iter)
+			{
+				// Empty keys don't convert to JSON, so we also remove the entry in that case. Note: This means the entry is not going to be searchable.
+				// @todo - Potentially use a placeholder string that uniquely identifies this as an empty key?
+				const bool bHasEmptyKey = Iter->Key.IsEmpty();
+
+				if(!CheckIfJsonValueIsSearchable(Iter->Value) || bHasEmptyKey)
 				{
+					// Note: It's safe to keep incrementing after this; the underlying logic maps to TSparseArray/TConstSetBitIterator::RemoveCurrent().
 					Iter.RemoveCurrent();
 				}
 				else
@@ -1697,11 +1702,7 @@
 			SearchArray[*IndexPtr].Blueprint = BlueprintObject;
 		}
 
-<<<<<<< HEAD
 		UnindexedAssets.Remove(AssetPath);
-=======
-		UncachedAssets.Remove(AssetPath);
->>>>>>> 271e2139
 	}
 }
 
@@ -2201,7 +2202,6 @@
 			CacheParams.OnFinished = InOptions.OnFinished;
 			CacheParams.OnCached.BindLambda([this](FName InAssetName)
 			{
-<<<<<<< HEAD
 				// Ensure removal in case it did not get re-indexed for some reason (e.g. not loaded, not a Blueprint asset, etc.)
 				PendingAssets.Remove(InAssetName);
 			});
@@ -2213,9 +2213,6 @@
 			if ((PendingAssets.Num() > 1) && !bIsPIESimulating)
 			{
 				CacheParams.OpFlags |= EFiBCacheOpFlags::ShowProgress;
-=======
-				BlueprintsToUpdate.Add(SearchData.AssetPath);
->>>>>>> 271e2139
 			}
 
 			// Keep popup notifications hidden during this operation
