// Copyright 1998-2019 Epic Games, Inc. All Rights Reserved.


#include "SSCSEditor.h"
#include "AssetData.h"
#include "Editor.h"
#include "Framework/MultiBox/MultiBoxBuilder.h"
#include "Components/PrimitiveComponent.h"
#include "EngineGlobals.h"
#include "Misc/FeedbackContext.h"
#include "Serialization/ObjectWriter.h"
#include "Serialization/ObjectReader.h"
#include "Layout/WidgetPath.h"
#include "SlateOptMacros.h"
#include "Framework/Application/MenuStack.h"
#include "Framework/Application/SlateApplication.h"
#include "Widgets/Layout/SSpacer.h"
#include "Widgets/Images/SImage.h"
#include "Widgets/Input/SButton.h"
#include "EditorStyleSet.h"
#include "Editor/UnrealEdEngine.h"
#include "ThumbnailRendering/ThumbnailManager.h"
#include "Components/ChildActorComponent.h"
#include "Kismet2/ComponentEditorUtils.h"
#include "Engine/Selection.h"
#include "UnrealEdGlobals.h"
#include "Kismet2/KismetEditorUtilities.h"
#include "EdGraphSchema_K2.h"
#include "GraphEditorActions.h"
#include "Toolkits/ToolkitManager.h"
#include "K2Node_Variable.h"
#include "K2Node_ComponentBoundEvent.h"
#include "K2Node_VariableGet.h"
#include "Kismet2/BlueprintEditorUtils.h"
#include "ComponentAssetBroker.h"
#include "ClassViewerFilter.h"
#include "Widgets/Input/SSearchBox.h"
#include "PropertyPath.h"

#include "AssetSelection.h"
#include "ScopedTransaction.h"

#include "Styling/SlateIconFinder.h"
#include "ClassIconFinder.h"
#include "DragAndDrop/AssetDragDropOp.h"

#include "ObjectTools.h"

#include "IDocumentation.h"
#include "Kismet2/Kismet2NameValidators.h"
#include "TutorialMetaData.h"
#include "Widgets/Text/SInlineEditableTextBlock.h"
#include "Framework/Commands/GenericCommands.h"

#include "Engine/InheritableComponentHandler.h"

#include "CreateBlueprintFromActorDialog.h"

#include "BPVariableDragDropAction.h"

#include "Framework/Notifications/NotificationManager.h"
#include "Widgets/Notifications/SNotificationList.h"

#include "AddToProjectConfig.h"
#include "GameProjectGenerationModule.h"
#include "FeaturedClasses.inl"

#include "BlueprintEditorSettings.h"
#include "EditorFontGlyphs.h"

#include "Algo/Find.h"
#include "ActorEditorUtils.h"

#include "EditorMenuSubsystem.h"
#include "SSCSEditorMenuContext.h"
#include "Kismet2/ComponentEditorContextMenuContex.h"

#define LOCTEXT_NAMESPACE "SSCSEditor"

DEFINE_LOG_CATEGORY_STATIC(LogSCSEditor, Log, All);

static const FName SCS_ColumnName_ComponentClass( "ComponentClass" );
static const FName SCS_ColumnName_Asset( "Asset" );
static const FName SCS_ColumnName_Mobility( "Mobility" );

//////////////////////////////////////////////////////////////////////////
// SSCSEditorDragDropTree
void SSCSEditorDragDropTree::Construct( const FArguments& InArgs )
{
	SCSEditor = InArgs._SCSEditor;

	STreeView<FSCSEditorTreeNodePtrType>::FArguments BaseArgs;
	BaseArgs.OnGenerateRow( InArgs._OnGenerateRow )
			.OnItemScrolledIntoView( InArgs._OnItemScrolledIntoView )
			.OnGetChildren( InArgs._OnGetChildren )
			.OnSetExpansionRecursive( InArgs._OnSetExpansionRecursive )
			.TreeItemsSource( InArgs._TreeItemsSource )
			.ItemHeight( InArgs._ItemHeight )
			.OnContextMenuOpening( InArgs._OnContextMenuOpening )
			.OnMouseButtonDoubleClick( InArgs._OnMouseButtonDoubleClick )
			.OnSelectionChanged( InArgs._OnSelectionChanged )
			.OnExpansionChanged( InArgs._OnExpansionChanged )
			.SelectionMode( InArgs._SelectionMode )
			.HeaderRow( InArgs._HeaderRow )
			.ClearSelectionOnClick( InArgs._ClearSelectionOnClick )
			.ExternalScrollbar( InArgs._ExternalScrollbar )
			.OnEnteredBadState( InArgs._OnTableViewBadState )
			.HighlightParentNodesForSelection(true);

	STreeView<FSCSEditorTreeNodePtrType>::Construct( BaseArgs );
}

FReply SSCSEditorDragDropTree::OnDragOver( const FGeometry& MyGeometry, const FDragDropEvent& DragDropEvent )
{
	FReply Handled = FReply::Unhandled();

	if (SCSEditor != nullptr)
	{
		TSharedPtr<FDragDropOperation> Operation = DragDropEvent.GetOperation();
		if (Operation.IsValid() && (Operation->IsOfType<FExternalDragOperation>() || Operation->IsOfType<FAssetDragDropOp>()))
		{
			Handled = AssetUtil::CanHandleAssetDrag(DragDropEvent);

			if (!Handled.IsEventHandled())
			{
				if (Operation->IsOfType<FAssetDragDropOp>())
				{
					const auto& AssetDragDropOp = StaticCastSharedPtr<FAssetDragDropOp>(Operation);

					for (const FAssetData& AssetData : AssetDragDropOp->GetAssets())
					{
						if (UClass* AssetClass = AssetData.GetClass())
						{
							if (AssetClass->IsChildOf(UClass::StaticClass()))
							{
								Handled = FReply::Handled();
								break;
							}
						}
					}
				}
			}
		}
	}

	return Handled;
}

FReply SSCSEditor::TryHandleAssetDragDropOperation(const FDragDropEvent& DragDropEvent)
{
	TSharedPtr<FDragDropOperation> Operation = DragDropEvent.GetOperation();
	if (Operation.IsValid() && (Operation->IsOfType<FExternalDragOperation>() || Operation->IsOfType<FAssetDragDropOp>()))
	{
		TArray< FAssetData > DroppedAssetData = AssetUtil::ExtractAssetDataFromDrag(Operation);
		const int32 NumAssets = DroppedAssetData.Num();

		if (NumAssets > 0)
		{
			GWarn->BeginSlowTask(LOCTEXT("LoadingAssets", "Loading Asset(s)"), true);
			bool bMarkBlueprintAsModified = false;

			for (int32 DroppedAssetIdx = 0; DroppedAssetIdx < NumAssets; ++DroppedAssetIdx)
			{
				const FAssetData& AssetData = DroppedAssetData[DroppedAssetIdx];

				if (!AssetData.IsAssetLoaded())
				{
					GWarn->StatusUpdate(DroppedAssetIdx, NumAssets, FText::Format(LOCTEXT("LoadingAsset", "Loading Asset {0}"), FText::FromName(AssetData.AssetName)));
				}

				UClass* AssetClass = AssetData.GetClass();
				UObject* Asset = AssetData.GetAsset();

				UBlueprint* BPClass = Cast<UBlueprint>(Asset);
				UClass* PotentialComponentClass = nullptr;
				UClass* PotentialActorClass = nullptr;

				if ((BPClass != nullptr) && (BPClass->GeneratedClass != nullptr))
				{
					if (BPClass->GeneratedClass->IsChildOf(UActorComponent::StaticClass()))
					{
						PotentialComponentClass = BPClass->GeneratedClass;
					}
					else if (BPClass->GeneratedClass->IsChildOf(AActor::StaticClass()))
					{
						PotentialActorClass = BPClass->GeneratedClass;
					}
				}
				else if (AssetClass->IsChildOf(UClass::StaticClass()))
				{
					UClass* AssetAsClass = CastChecked<UClass>(Asset);
					if (AssetAsClass->IsChildOf(UActorComponent::StaticClass()))
					{
						PotentialComponentClass = AssetAsClass;
					}
					else if (AssetAsClass->IsChildOf(AActor::StaticClass()))
					{
						PotentialActorClass = AssetAsClass;
					}
				}

				// Only set focus to the last item created
				const bool bSetFocusToNewItem = (DroppedAssetIdx == NumAssets - 1);

				TSubclassOf<UActorComponent> MatchingComponentClassForAsset = FComponentAssetBrokerage::GetPrimaryComponentForAsset(AssetClass);
				if (MatchingComponentClassForAsset != nullptr)
				{
					AddNewComponent(MatchingComponentClassForAsset, Asset, true, bSetFocusToNewItem );
					bMarkBlueprintAsModified = true;
				}
				else if ((PotentialComponentClass != nullptr) && !PotentialComponentClass->HasAnyClassFlags(CLASS_Deprecated | CLASS_Abstract | CLASS_NewerVersionExists))
				{
					if (PotentialComponentClass->HasMetaData(FBlueprintMetadata::MD_BlueprintSpawnableComponent))
					{
						AddNewComponent(PotentialComponentClass, nullptr, true, bSetFocusToNewItem );
						bMarkBlueprintAsModified = true;
					}
				}
				else if ((PotentialActorClass != nullptr) && !PotentialActorClass->HasAnyClassFlags(CLASS_Deprecated | CLASS_Abstract | CLASS_NewerVersionExists | CLASS_NotPlaceable))
				{
					AddNewComponent(UChildActorComponent::StaticClass(), PotentialActorClass, true, bSetFocusToNewItem );
					bMarkBlueprintAsModified = true;
				}
			}

			// Optimization: Only mark the blueprint as modified at the end
			if (bMarkBlueprintAsModified && EditorMode == EComponentEditorMode::BlueprintSCS)
			{
				UBlueprint* Blueprint = GetBlueprint();
				check(Blueprint != nullptr && Blueprint->SimpleConstructionScript != nullptr);

				Blueprint->Modify();
				SaveSCSCurrentState(Blueprint->SimpleConstructionScript);

				bAllowTreeUpdates = true;
				FBlueprintEditorUtils::MarkBlueprintAsStructurallyModified(Blueprint);
			}

			GWarn->EndSlowTask();
		}

		return FReply::Handled();
	}

	return FReply::Unhandled();
}

FReply SSCSEditorDragDropTree::OnDrop( const FGeometry& MyGeometry, const FDragDropEvent& DragDropEvent ) 
{
	if (SCSEditor != nullptr)
	{
		return SCSEditor->TryHandleAssetDragDropOperation(DragDropEvent);
	}
	else
	{
		return FReply::Unhandled();
	}
}



//////////////////////////////////////////////////////////////////////////
// FSCSRowDragDropOp - The drag-drop operation triggered when dragging a row in the components tree

class FSCSRowDragDropOp : public FKismetVariableDragDropAction
{
public:
	DRAG_DROP_OPERATOR_TYPE(FSCSRowDragDropOp, FKismetVariableDragDropAction)

	/** Available drop actions */
	enum EDropActionType
	{
		DropAction_None,
		DropAction_AttachTo,
		DropAction_DetachFrom,
		DropAction_MakeNewRoot,
		DropAction_AttachToOrMakeNewRoot
	};

	// FGraphEditorDragDropAction interface
	virtual void HoverTargetChanged() override;
	virtual FReply DroppedOnNode(FVector2D ScreenPosition, FVector2D GraphPosition) override;
	virtual FReply DroppedOnPanel(const TSharedRef< class SWidget >& Panel, FVector2D ScreenPosition, FVector2D GraphPosition, UEdGraph& Graph) override;
	// End of FGraphEditorDragDropAction

	/** Node(s) that we started the drag from */
	TArray<FSCSEditorTreeNodePtrType> SourceNodes;

	/** The type of drop action that's pending while dragging */
	EDropActionType PendingDropAction;

	static TSharedRef<FSCSRowDragDropOp> New(FName InVariableName, UStruct* InVariableSource, FNodeCreationAnalytic AnalyticCallback);
};

TSharedRef<FSCSRowDragDropOp> FSCSRowDragDropOp::New(FName InVariableName, UStruct* InVariableSource, FNodeCreationAnalytic AnalyticCallback)
{
	TSharedPtr<FSCSRowDragDropOp> Operation = MakeShareable(new FSCSRowDragDropOp);
	Operation->VariableName = InVariableName;
	Operation->VariableSource = InVariableSource;
	Operation->AnalyticCallback = AnalyticCallback;
	Operation->Construct();
	return Operation.ToSharedRef();
}

void FSCSRowDragDropOp::HoverTargetChanged()
{
	bool bHoverHandled = false;

	FSlateColor IconTint = FLinearColor::White;
	const FSlateBrush* ErrorSymbol = FEditorStyle::GetBrush(TEXT("Graph.ConnectorFeedback.Error"));

	if(SourceNodes.Num() > 1)
	{
		// Display an error message if attempting to drop multiple source items onto a node
		UEdGraphNode* VarNodeUnderCursor = Cast<UK2Node_Variable>(GetHoveredNode());
		if (VarNodeUnderCursor != NULL)
		{
			// Icon/text to draw on tooltip
			FText Message = LOCTEXT("InvalidMultiDropTarget", "Cannot replace node with multiple nodes");
			SetSimpleFeedbackMessage(ErrorSymbol, IconTint, Message);

			bHoverHandled = true;
		}
	}

	if (!bHoverHandled)
	{
		if (UProperty* VariableProperty = GetVariableProperty())
		{
			const FSlateBrush* PrimarySymbol;
			const FSlateBrush* SecondarySymbol;
			FSlateColor PrimaryColor;
			FSlateColor SecondaryColor;
			GetDefaultStatusSymbol(/*out*/ PrimarySymbol, /*out*/ PrimaryColor, /*out*/ SecondarySymbol, /*out*/ SecondaryColor);

			//Create feedback message with the function name.
			SetSimpleFeedbackMessage(PrimarySymbol, PrimaryColor, VariableProperty->GetDisplayNameText(), SecondarySymbol, SecondaryColor);
		}
		else
		{
			FText Message = LOCTEXT("CannotFindProperty", "Cannot find corresponding variable (make sure component has been assigned to one)");
			SetSimpleFeedbackMessage(ErrorSymbol, IconTint, Message);
		}
		bHoverHandled = true;
	}

	if(!bHoverHandled)
	{
		FKismetVariableDragDropAction::HoverTargetChanged();
	}
}

FReply FSCSRowDragDropOp::DroppedOnNode(FVector2D ScreenPosition, FVector2D GraphPosition)
{
	// Only allow dropping on another node if there is only a single source item
	if(SourceNodes.Num() == 1)
	{
		FKismetVariableDragDropAction::DroppedOnNode(ScreenPosition, GraphPosition);
	}
	return FReply::Handled();
}

FReply FSCSRowDragDropOp::DroppedOnPanel(const TSharedRef< class SWidget >& Panel, FVector2D ScreenPosition, FVector2D GraphPosition, UEdGraph& Graph)
{
	const FScopedTransaction Transaction(LOCTEXT("SCSEditorAddMultipleNodes", "Add Component Nodes"));

	TArray<UK2Node_VariableGet*> OriginalVariableNodes;
	Graph.GetNodesOfClass<UK2Node_VariableGet>(OriginalVariableNodes);

	// Add source items to the graph in turn
	for (FSCSEditorTreeNodePtrType& SourceNode : SourceNodes)
	{
		VariableName = SourceNode->GetVariableName();
		FKismetVariableDragDropAction::DroppedOnPanel(Panel, ScreenPosition, GraphPosition, Graph);

		GraphPosition.Y += 50;
	}

	TArray<UK2Node_VariableGet*> ResultVariableNodes;
	Graph.GetNodesOfClass<UK2Node_VariableGet>(ResultVariableNodes);

	if (ResultVariableNodes.Num() - OriginalVariableNodes.Num() > 1)
	{
		TSet<const UEdGraphNode*> NodeSelection;

		// Because there is more than one new node, lets grab all the nodes at the bottom of the list and add them to a set for selection
		for (int32 NodeIdx = ResultVariableNodes.Num() - 1; NodeIdx >= OriginalVariableNodes.Num(); --NodeIdx)
		{
			NodeSelection.Add(ResultVariableNodes[NodeIdx]);
		}
		Graph.SelectNodeSet(NodeSelection);
	}
	return FReply::Handled();
}

//////////////////////////////////////////////////////////////////////////
// FSCSEditorTreeNode

FSCSEditorTreeNode::FSCSEditorTreeNode(FSCSEditorTreeNode::ENodeType InNodeType)
	: ComponentTemplatePtr(nullptr)
	, NodeType(InNodeType)
	, FilterFlags((uint8)EFilteredState::Unknown)
{
}

FName FSCSEditorTreeNode::GetNodeID() const
{
	FName ItemName = GetVariableName();
	if (ItemName == NAME_None)
	{
		UActorComponent* ComponentTemplateOrInstance = GetComponentTemplate();
		if (ComponentTemplateOrInstance != nullptr)
		{
			ItemName = ComponentTemplateOrInstance->GetFName();
		}
	}
	return ItemName;
}

FName FSCSEditorTreeNode::GetVariableName() const
{
	return NAME_None;
}

FString FSCSEditorTreeNode::GetDisplayString() const
{
	return TEXT("GetDisplayString not overridden");
}

FText FSCSEditorTreeNode::GetDisplayName() const
{
	return LOCTEXT("GetDisplayNameNotOverridden", "GetDisplayName not overridden");
}

class USCS_Node* FSCSEditorTreeNode::GetSCSNode() const
{
	return nullptr;
}

UActorComponent* FSCSEditorTreeNode::GetOrCreateEditableComponentTemplate(UBlueprint* ActualEditedBlueprint) const
{
	return nullptr;
}

UBlueprint* FSCSEditorTreeNode::GetBlueprint() const
{
	USCS_Node* SCS_Node = GetSCSNode();
	UActorComponent* ComponentTemplate = GetComponentTemplate();

	if(SCS_Node)
	{
		USimpleConstructionScript* SCS = SCS_Node->GetSCS();
		if(SCS)
		{
			return SCS->GetBlueprint();
		}
	}
	else if(ComponentTemplate)
	{
		AActor* CDO = ComponentTemplate->GetOwner();
		if(CDO)
		{
			check(CDO->GetClass());

			return Cast<UBlueprint>(CDO->GetClass()->ClassGeneratedBy);
		}
	}

	return NULL;
}

FSCSEditorTreeNode::ENodeType FSCSEditorTreeNode::GetNodeType() const
{
	return NodeType;
}

UActorComponent* FSCSEditorTreeNode::GetComponentTemplate(bool bEvenIfPendingKill) const
{
	return ComponentTemplatePtr.Get(bEvenIfPendingKill);
}

void FSCSEditorTreeNode::SetComponentTemplate(UActorComponent* Component)
{
	ComponentTemplatePtr = Component;
}

bool FSCSEditorTreeNode::IsAttachedTo(FSCSEditorTreeNodePtrType InNodePtr) const
{ 
	FSCSEditorTreeNodePtrType TestParentPtr = ParentNodePtr;
	while(TestParentPtr.IsValid())
	{
		if(TestParentPtr == InNodePtr)
		{
			return true;
		}

		TestParentPtr = TestParentPtr->ParentNodePtr;
	}

	return false; 
}

void FSCSEditorTreeNode::UpdateCachedFilterState(bool bMatchesFilter, bool bUpdateParent)
{
	bool bFlagsChanged = false;
	if ((FilterFlags & EFilteredState::Unknown) == EFilteredState::Unknown)
	{
		FilterFlags   = 0x00;
		bFlagsChanged = true;
	}

	if (bMatchesFilter)
	{
		bFlagsChanged |= (FilterFlags & EFilteredState::MatchesFilter) == 0;
		FilterFlags |= EFilteredState::MatchesFilter;
	}
	else
	{
		bFlagsChanged |= (FilterFlags & EFilteredState::MatchesFilter) != 0;
		FilterFlags &= ~EFilteredState::MatchesFilter;
	}

	const bool bHadChildMatch = (FilterFlags & EFilteredState::ChildMatches) != 0;
	// refresh the cached child state (don't update the parent, we'll do that below if it's needed)
	RefreshCachedChildFilterState(/*bUpdateParent =*/false);

	bFlagsChanged |= bHadChildMatch != ((FilterFlags & EFilteredState::ChildMatches) != 0);
	if (bUpdateParent && bFlagsChanged)
	{
		ApplyFilteredStateToParent();
	}
}

void FSCSEditorTreeNode::RefreshCachedChildFilterState(bool bUpdateParent)
{
	const bool bContainedMatch = !IsFlaggedForFiltration();

	FilterFlags &= ~EFilteredState::ChildMatches;
	for (FSCSEditorTreeNodePtrType Child : Children)
	{
		if (!Child->IsFlaggedForFiltration())
		{
			FilterFlags |= EFilteredState::ChildMatches;
			break;
		}
	}
	const bool bContainsMatch = !IsFlaggedForFiltration();

	const bool bStateChange = bContainedMatch != bContainsMatch;
	if (bUpdateParent && bStateChange)
	{
		ApplyFilteredStateToParent();
	}
}

void FSCSEditorTreeNode::ApplyFilteredStateToParent()
{
	FSCSEditorTreeNode* Child = this;
	while (Child->ParentNodePtr.IsValid())
	{
		FSCSEditorTreeNode* Parent = Child->ParentNodePtr.Get();

		if ( !IsFlaggedForFiltration() )
		{
			if ((Parent->FilterFlags & EFilteredState::ChildMatches) == 0)
			{
				Parent->FilterFlags |= EFilteredState::ChildMatches;
			}
			else
			{
				// all parents from here on up should have the flag
				break;
			}
		}
		// have to see if this was the only child contributing to this flag
		else if (Parent->FilterFlags & EFilteredState::ChildMatches)
		{
			Parent->FilterFlags &= ~EFilteredState::ChildMatches;
			for (const FSCSEditorTreeNodePtrType& Sibling : Parent->Children)
			{
				if (Sibling.Get() == Child)
				{
					continue;
				}

				if (Sibling->FilterFlags & EFilteredState::FilteredInMask)
				{
					Parent->FilterFlags |= EFilteredState::ChildMatches;
					break;
				}
			}

			if (Parent->FilterFlags & EFilteredState::ChildMatches)
			{
				// another child added the flag back
				break;
			}
		}
		Child = Parent;
	}
}

FSCSEditorTreeNodePtrType FSCSEditorTreeNode::FindClosestParent(TArray<FSCSEditorTreeNodePtrType> InNodes)
{
	uint32 MinDepth = MAX_uint32;
	FSCSEditorTreeNodePtrType ClosestParentNodePtr;

	for(int32 i = 0; i < InNodes.Num() && MinDepth > 1; ++i)
	{
		if(InNodes[i].IsValid())
		{
			uint32 CurDepth = 0;
			if(InNodes[i]->FindChild(GetComponentTemplate(), true, &CurDepth).IsValid())
			{
				if(CurDepth < MinDepth)
				{
					MinDepth = CurDepth;
					ClosestParentNodePtr = InNodes[i];
				}
			}
		}
	}

	return ClosestParentNodePtr;
}

void FSCSEditorTreeNode::AddChild(FSCSEditorTreeNodePtrType InChildNodePtr)
{
	USCS_Node* SCS_Node = GetSCSNode();
	UActorComponent* ComponentTemplate = GetComponentTemplate();

	// Ensure the node is not already parented elsewhere
	if(InChildNodePtr->GetParent().IsValid())
	{
		InChildNodePtr->GetParent()->RemoveChild(InChildNodePtr);
	}

	// Add the given node as a child and link its parent
	Children.AddUnique(InChildNodePtr);
	InChildNodePtr->ParentNodePtr = AsShared();

	if (InChildNodePtr->FilterFlags != EFilteredState::Unknown && !InChildNodePtr->IsFlaggedForFiltration())
	{
		FSCSEditorTreeNodePtrType AncestorPtr = InChildNodePtr->ParentNodePtr;
		while (AncestorPtr.IsValid() && (AncestorPtr->FilterFlags & EFilteredState::ChildMatches) == 0)
		{
			AncestorPtr->FilterFlags |= EFilteredState::ChildMatches;
			AncestorPtr = AncestorPtr->GetParent();
		}
	}

	// Add a child node to the SCS tree node if not already present
	USCS_Node* SCS_ChildNode = InChildNodePtr->GetSCSNode();
	if(SCS_ChildNode != NULL)
	{
		// Get the SCS instance that owns the child node
		USimpleConstructionScript* SCS = SCS_ChildNode->GetSCS();
		if(SCS != NULL)
		{
			// If the parent is also a valid SCS node
			if(SCS_Node != NULL)
			{
				// If the parent and child are both owned by the same SCS instance
				if(SCS_Node->GetSCS() == SCS)
				{
					// Add the child into the parent's list of children
					if(!SCS_Node->GetChildNodes().Contains(SCS_ChildNode))
					{
						SCS_Node->AddChildNode(SCS_ChildNode);
					}
				}
				else
				{
					// Adds the child to the SCS root set if not already present
					SCS->AddNode(SCS_ChildNode);

					// Set parameters to parent this node to the "inherited" SCS node
					SCS_ChildNode->SetParent(SCS_Node);
				}
			}
			else if(ComponentTemplate != NULL)
			{
				// Adds the child to the SCS root set if not already present
				SCS->AddNode(SCS_ChildNode);

				// Set parameters to parent this node to the native component template
				SCS_ChildNode->SetParent(Cast<USceneComponent>(ComponentTemplate));
			}
			else
			{
				// Adds the child to the SCS root set if not already present
				SCS->AddNode(SCS_ChildNode);
			}
		}
	}
	else if (IsInstanced())
	{
		USceneComponent* ChildInstance = Cast<USceneComponent>(InChildNodePtr->GetComponentTemplate());
		if (ensure(ChildInstance != nullptr))
		{
			USceneComponent* ParentInstance = Cast<USceneComponent>(GetComponentTemplate());
			if (ensure(ParentInstance != nullptr))
			{
				// Handle attachment at the instance level
				if (ChildInstance->GetAttachParent() != ParentInstance)
				{
					AActor* Owner = ParentInstance->GetOwner();
					if (Owner->GetRootComponent() == ChildInstance)
					{
						Owner->SetRootComponent(ParentInstance);
					}
					ChildInstance->AttachToComponent(ParentInstance, FAttachmentTransformRules::KeepWorldTransform);
				}
			}
		}
	}
}

FSCSEditorTreeNodePtrType FSCSEditorTreeNode::AddChild(USCS_Node* InSCSNode, bool bInIsInherited)
{
	// Ensure that the given SCS node is valid
	check(InSCSNode != NULL);

	// If it doesn't already exist as a child node
	FSCSEditorTreeNodePtrType ChildNodePtr = FindChild(InSCSNode);
	if(!ChildNodePtr.IsValid())
	{
		// Add a child node to the SCS editor tree
		ChildNodePtr = MakeShareable(new FSCSEditorTreeNodeComponent(InSCSNode, bInIsInherited));
		AddChild(ChildNodePtr);
	}

	return ChildNodePtr;
}

FSCSEditorTreeNodePtrType FSCSEditorTreeNode::AddChildFromComponent(UActorComponent* InComponentTemplate)
{
	// Ensure that the given component template is valid
	check(InComponentTemplate != NULL);

	// If it doesn't already exist in the SCS editor tree
	FSCSEditorTreeNodePtrType ChildNodePtr = FindChild(InComponentTemplate);
	if(!ChildNodePtr.IsValid())
	{
		// Add a child node to the SCS editor tree
		ChildNodePtr = FactoryNodeFromComponent(InComponentTemplate);
		AddChild(ChildNodePtr);
	}

	return ChildNodePtr;
}

// Tries to find a SCS node that was likely responsible for creating the specified instance component.  Note: This is not always possible to do!
USCS_Node* FSCSEditorTreeNode::FindSCSNodeForInstance(UActorComponent* InstanceComponent, UClass* ClassToSearch)
{ 
	if ((ClassToSearch != nullptr) && InstanceComponent->IsCreatedByConstructionScript())
	{
		for (UClass* TestClass = ClassToSearch; TestClass->ClassGeneratedBy != nullptr; TestClass = TestClass->GetSuperClass())
		{
			if (UBlueprint* TestBP = Cast<UBlueprint>(TestClass->ClassGeneratedBy))
			{
				if (TestBP->SimpleConstructionScript != nullptr)
				{
					if (USCS_Node* Result = TestBP->SimpleConstructionScript->FindSCSNode(InstanceComponent->GetFName()))
					{
						return Result;
					}
				}
			}
		}
	}

	return nullptr;
}

FSCSEditorTreeNodePtrType FSCSEditorTreeNode::FactoryNodeFromComponent(UActorComponent* InComponent)
{
	check(InComponent);

	bool bComponentIsInAnInstance = false;

	AActor* Owner = InComponent->GetOwner();
	if ((Owner != nullptr) && !Owner->HasAllFlags(RF_ClassDefaultObject))
	{
		bComponentIsInAnInstance = true;
	}

	if (bComponentIsInAnInstance)
	{
		if (InComponent->CreationMethod == EComponentCreationMethod::Instance)
		{
			return MakeShareable(new FSCSEditorTreeNodeInstanceAddedComponent(Owner, InComponent));
		}
		else
		{
			return MakeShareable(new FSCSEditorTreeNodeInstancedInheritedComponent(Owner, InComponent));
		}
	}

	// Not an instanced component, either an SCS node or a native component in BP edit mode
	return MakeShareable(new FSCSEditorTreeNodeComponent(InComponent));
}

FSCSEditorTreeNodePtrType FSCSEditorTreeNode::FindChild(const USCS_Node* InSCSNode, bool bRecursiveSearch, uint32* OutDepth) const
{
	FSCSEditorTreeNodePtrType Result;

	// Ensure that the given SCS node is valid
	if(InSCSNode != NULL)
	{
		// Look for a match in our set of child nodes
		for(int32 ChildIndex = 0; ChildIndex < Children.Num() && !Result.IsValid(); ++ChildIndex)
		{
			if(InSCSNode == Children[ChildIndex]->GetSCSNode())
			{
				Result = Children[ChildIndex];
			}
			else if(bRecursiveSearch)
			{
				Result = Children[ChildIndex]->FindChild(InSCSNode, true, OutDepth);
			}
		}
	}

	if(OutDepth && Result.IsValid())
	{
		*OutDepth += 1;
	}

	return Result;
}

FSCSEditorTreeNodePtrType FSCSEditorTreeNode::FindChild(const UActorComponent* InComponentTemplate, bool bRecursiveSearch, uint32* OutDepth) const
{
	FSCSEditorTreeNodePtrType Result;

	// Ensure that the given component template is valid
	if(InComponentTemplate != NULL)
	{
		// Look for a match in our set of child nodes
		for(int32 ChildIndex = 0; ChildIndex < Children.Num() && !Result.IsValid(); ++ChildIndex)
		{
			if(InComponentTemplate == Children[ChildIndex]->GetComponentTemplate())
			{
				Result = Children[ChildIndex];
			}
			else if(bRecursiveSearch)
			{
				Result = Children[ChildIndex]->FindChild(InComponentTemplate, true, OutDepth);
			}
		}
	}

	if(OutDepth && Result.IsValid())
	{
		*OutDepth += 1;
	}

	return Result;
}

FSCSEditorTreeNodePtrType FSCSEditorTreeNode::FindChild(const FName& InVariableOrInstanceName, bool bRecursiveSearch, uint32* OutDepth) const
{
	FSCSEditorTreeNodePtrType Result;

	// Ensure that the given name is valid
	if(InVariableOrInstanceName != NAME_None)
	{
		// Look for a match in our set of child nodes
		for(int32 ChildIndex = 0; ChildIndex < Children.Num() && !Result.IsValid(); ++ChildIndex)
		{
			FName ItemName = Children[ChildIndex]->GetVariableName();
			if(ItemName == NAME_None && Children[ChildIndex]->GetNodeType() == ComponentNode)
			{
				UActorComponent* ComponentTemplateOrInstance = Children[ChildIndex]->GetComponentTemplate();
				check(ComponentTemplateOrInstance != nullptr);
				ItemName = ComponentTemplateOrInstance->GetFName();
			}

			if(InVariableOrInstanceName == ItemName)
			{
				Result = Children[ChildIndex];
			}
			else if(bRecursiveSearch)
			{
				Result = Children[ChildIndex]->FindChild(InVariableOrInstanceName, true, OutDepth);
			}
		}
	}

	if(OutDepth && Result.IsValid())
	{
		*OutDepth += 1;
	}

	return Result;
}

void FSCSEditorTreeNode::RemoveChild(FSCSEditorTreeNodePtrType InChildNodePtr)
{
	// Remove the given node as a child and reset its parent link
	Children.Remove(InChildNodePtr);
	InChildNodePtr->ParentNodePtr.Reset();
	InChildNodePtr->RemoveMeAsChild();

	if (InChildNodePtr->IsFlaggedForFiltration())
	{
		RefreshCachedChildFilterState(/*bUpdateParent =*/true);
	}
}

void FSCSEditorTreeNode::OnRequestRename(TUniquePtr<FScopedTransaction> InOngoingCreateTransaction)
{
	OngoingCreateTransaction = MoveTemp(InOngoingCreateTransaction); // Take responsibility to end the 'create + give initial name' transaction.
	RenameRequestedDelegate.ExecuteIfBound();
}

void FSCSEditorTreeNode::OnCompleteRename(const FText& InNewName)
{
	// If a 'create + give initial name' transaction exists, end it, the object is expected to have its initial name.
	OngoingCreateTransaction.Reset();
}

//////////////////////////////////////////////////////////////////////////
// FSCSEditorTreeNodeComponentBase

FName FSCSEditorTreeNodeComponentBase::GetVariableName() const
{
	FName VariableName = NAME_None;

	USCS_Node* SCS_Node = GetSCSNode();
	UActorComponent* ComponentTemplate = GetComponentTemplate();

	if (IsInstanced() && (SCS_Node == nullptr) && (ComponentTemplate != nullptr))
	{
		if (ComponentTemplate->GetOwner())
		{
			SCS_Node = FindSCSNodeForInstance(ComponentTemplate, ComponentTemplate->GetOwner()->GetClass());
		}
	}

	if (SCS_Node != NULL)
	{
		// Use the same variable name as is obtained by the compiler
		VariableName = SCS_Node->GetVariableName();
	}
	else if (ComponentTemplate != NULL)
	{
		// Try to find the component anchor variable name (first looks for an exact match then scans for any matching variable that points to the archetype in the CDO)
		VariableName = FComponentEditorUtils::FindVariableNameGivenComponentInstance(ComponentTemplate);
	}

	return VariableName;
}

FString FSCSEditorTreeNodeComponentBase::GetDisplayString() const
{
	FName VariableName = GetVariableName();
	UActorComponent* ComponentTemplate = GetComponentTemplate();

	UBlueprint* Blueprint = GetBlueprint();
	UClass* VariableOwner = (Blueprint != nullptr) ? Blueprint->SkeletonGeneratedClass : nullptr;

	bool const bHasValidVarName = (VariableName != NAME_None);
	bool const bIsArrayVariable = bHasValidVarName && (VariableOwner != nullptr) && 
		FindField<UArrayProperty>(VariableOwner, VariableName);

	// Only display SCS node variable names in the tree if they have not been autogenerated
	if ((VariableName != NAME_None) && !bIsArrayVariable)
	{
		return VariableName.ToString();
	}
	else if ( ComponentTemplate != nullptr )
	{
		return ComponentTemplate->GetFName().ToString();
	}
	else
	{
		FString UnnamedString = LOCTEXT("UnnamedToolTip", "Unnamed").ToString();
		FString NativeString = IsNative() ? LOCTEXT("NativeToolTip", "Native ").ToString() : TEXT("");

		if (ComponentTemplate != NULL)
		{
			return FString::Printf(TEXT("[%s %s%s]"), *UnnamedString, *NativeString, *ComponentTemplate->GetClass()->GetName());
		}
		else
		{
			return FString::Printf(TEXT("[%s %s]"), *UnnamedString, *NativeString);
		}
	}
}

//////////////////////////////////////////////////////////////////////////
// FSCSEditorTreeNodeInstancedInheritedComponent

FSCSEditorTreeNodeInstancedInheritedComponent::FSCSEditorTreeNodeInstancedInheritedComponent(AActor* Owner, UActorComponent* ComponentInstance)
{
	check(ComponentInstance != nullptr);

	InstancedComponentOwnerPtr = Owner;

			SetComponentTemplate(ComponentInstance);
}

bool FSCSEditorTreeNodeInstancedInheritedComponent::IsNative() const
{
	if (UActorComponent* Template = GetComponentTemplate())
	{
		return Template->CreationMethod == EComponentCreationMethod::Native;
	}
	else
	{
		return false;
	}
}

bool FSCSEditorTreeNodeInstancedInheritedComponent::IsRootComponent() const
{
	UActorComponent* Template = GetComponentTemplate();

	if (AActor* OwnerActor = InstancedComponentOwnerPtr.Get())
	{
		if (OwnerActor->GetRootComponent() == Template)
		{
			return true;
		}
	}

	return false;
}

bool FSCSEditorTreeNodeInstancedInheritedComponent::IsInheritedSCS() const
{
	return false;
}

bool FSCSEditorTreeNodeInstancedInheritedComponent::IsDefaultSceneRoot() const
{
	return false;
}

bool FSCSEditorTreeNodeInstancedInheritedComponent::CanEditDefaults() const
{
	UActorComponent* Template = GetComponentTemplate();
	return (Template ? Template->IsEditableWhenInherited() : false);
}

FText FSCSEditorTreeNodeInstancedInheritedComponent::GetDisplayName() const
{
	FName VariableName = GetVariableName();
	if (VariableName != NAME_None)
	{
		return FText::FromName(VariableName);
	}

	return FText::GetEmpty();
}

UActorComponent* FSCSEditorTreeNodeInstancedInheritedComponent::GetOrCreateEditableComponentTemplate(UBlueprint* ActualEditedBlueprint) const
{
	if (CanEditDefaults())
	{
		return GetComponentTemplate();
	}

	return nullptr;
}

//////////////////////////////////////////////////////////////////////////
// FSCSEditorTreeNodeInstanceAddedComponent

FSCSEditorTreeNodeInstanceAddedComponent::FSCSEditorTreeNodeInstanceAddedComponent(AActor* Owner, UActorComponent* InComponentTemplate)
{
	check(InComponentTemplate);
	InstancedComponentName = InComponentTemplate->GetFName();
	InstancedComponentOwnerPtr = Owner;
	SetComponentTemplate(InComponentTemplate);
}

bool FSCSEditorTreeNodeInstanceAddedComponent::IsRootComponent() const
{
	bool bIsRoot = true;
	UActorComponent* Template = GetComponentTemplate();

	if (Template != NULL)
	{
		AActor* CDO = Template->GetOwner();
		if (CDO != NULL)
		{
			// Evaluate to TRUE if we have a valid component reference that matches the native root component
			bIsRoot = (Template == CDO->GetRootComponent());
		}
	}

	return bIsRoot;
}

bool FSCSEditorTreeNodeInstanceAddedComponent::IsDefaultSceneRoot() const
{
	if (USceneComponent* SceneComponent = Cast<USceneComponent>(GetComponentTemplate()))
	{
		return SceneComponent->GetFName() == USceneComponent::GetDefaultSceneRootVariableName();
	}

	return false;
}

FString FSCSEditorTreeNodeInstanceAddedComponent::GetDisplayString() const
{
	return InstancedComponentName.ToString();
}

FText FSCSEditorTreeNodeInstanceAddedComponent::GetDisplayName() const
{
	return FText::FromName(InstancedComponentName);
}

UActorComponent* FSCSEditorTreeNodeInstanceAddedComponent::GetOrCreateEditableComponentTemplate(UBlueprint* ActualEditedBlueprint) const
{
	return GetComponentTemplate();
}

void FSCSEditorTreeNodeInstanceAddedComponent::RemoveMeAsChild()
{
	USceneComponent* ChildInstance = Cast<USceneComponent>(GetComponentTemplate());
	check(ChildInstance != nullptr);

	// Handle detachment at the instance level
	ChildInstance->DetachFromComponent(FDetachmentTransformRules::KeepWorldTransform);
}

void FSCSEditorTreeNodeInstanceAddedComponent::OnCompleteRename(const FText& InNewName)
{
<<<<<<< HEAD
	// If the 'rename' was part of an ongoing component creation, ensure the transaction is ended when the local object goes out of scope. (Must complete after the rename transaction below)
	TUniquePtr<FScopedTransaction> ScopedCreateTransaction(MoveTemp(OngoingCreateTransaction));

	// If a 'create' transaction is opened, the rename will be folded into it and will be invisible to the 'undo' as create + give a name is really just one operation from the user point of view.
	FScopedTransaction TransactionContext(LOCTEXT("RenameComponentVariable", "Rename Component Variable"));
=======
	bool bIsNonTransactionalRename = GetAndClearNonTransactionalRenameFlag();
	FScopedTransaction TransactionContext(LOCTEXT("RenameComponentVariable", "Rename Component Variable"), !bIsNonTransactionalRename);
>>>>>>> 271e2139

	UActorComponent* ComponentInstance = GetComponentTemplate();
	if(ComponentInstance == nullptr)
	{
		return;
	}

	ERenameFlags RenameFlags = REN_DontCreateRedirectors;
<<<<<<< HEAD
	
	// name collision could occur due to e.g. our archetype being updated and causing a conflict with our ComponentInstance:
	FString NewNameAsString = InNewName.ToString();
	if(StaticFindObject(UObject::StaticClass(), ComponentInstance->GetOuter(), *NewNameAsString) == nullptr)
=======
	if (bIsNonTransactionalRename)
>>>>>>> 271e2139
	{
		ComponentInstance->Rename(*NewNameAsString, nullptr, RenameFlags);
		InstancedComponentName = *NewNameAsString;
	}
<<<<<<< HEAD
	else
	{
=======
	
	// name collision could occur due to e.g. our archetype being updated and causing a conflict with our ComponentInstance:
	FString NewNameAsString = InNewName.ToString();
	if(StaticFindObject(UObject::StaticClass(), ComponentInstance->GetOuter(), *NewNameAsString) == nullptr)
	{
		ComponentInstance->Rename(*NewNameAsString, nullptr, RenameFlags);
		InstancedComponentName = *NewNameAsString;
	}
	else
	{
>>>>>>> 271e2139
		UObject* Collision = StaticFindObject(UObject::StaticClass(), ComponentInstance->GetOuter(), *NewNameAsString);
		if(Collision != ComponentInstance)
		{
			// use whatever name the ComponentInstance currently has:
			InstancedComponentName = ComponentInstance->GetFName();
		}
	}
}


//////////////////////////////////////////////////////////////////////////
// FSCSEditorTreeNodeComponent

FSCSEditorTreeNodeComponent::FSCSEditorTreeNodeComponent(USCS_Node* InSCSNode, bool bInIsInheritedSCS)
	: bIsInheritedSCS(bInIsInheritedSCS)
	, SCSNodePtr(InSCSNode)
{
	SetComponentTemplate(( InSCSNode != nullptr ) ? InSCSNode->ComponentTemplate : nullptr);
}

FSCSEditorTreeNodeComponent::FSCSEditorTreeNodeComponent(UActorComponent* InComponentTemplate)
	: bIsInheritedSCS(false)
	, SCSNodePtr(nullptr)
{
	check(InComponentTemplate != nullptr);

	SetComponentTemplate(InComponentTemplate);
	AActor* Owner = InComponentTemplate->GetOwner();
	if (Owner != nullptr)
	{
		ensureMsgf(Owner->HasAllFlags(RF_ClassDefaultObject), TEXT("Use a different node class for instanced components"));
	}
}

bool FSCSEditorTreeNodeComponent::IsNative() const
{
	return GetSCSNode() == NULL && GetComponentTemplate() != NULL;
}

bool FSCSEditorTreeNodeComponent::IsRootComponent() const
{
	bool bIsRoot = true;
	USCS_Node* SCS_Node = GetSCSNode();
	UActorComponent* ComponentTemplate = GetComponentTemplate();

	if (SCS_Node != NULL)
	{
		USimpleConstructionScript* SCS = SCS_Node->GetSCS();
		if (SCS != NULL)
		{
			// Evaluate to TRUE if we have an SCS node reference, it is contained in the SCS root set and does not have an external parent
			bIsRoot = SCS->GetRootNodes().Contains(SCS_Node) && SCS_Node->ParentComponentOrVariableName == NAME_None;
		}
	}
	else if (ComponentTemplate != NULL)
	{
		AActor* CDO = ComponentTemplate->GetOwner();
		if (CDO != NULL)
		{
			// Evaluate to TRUE if we have a valid component reference that matches the native root component
			bIsRoot = (ComponentTemplate == CDO->GetRootComponent());
		}
	}

	return bIsRoot;
}

bool FSCSEditorTreeNodeComponent::IsInheritedSCS() const
{
	return bIsInheritedSCS;
}

bool FSCSEditorTreeNodeComponent::IsDefaultSceneRoot() const
{
	if (USCS_Node* SCS_Node = GetSCSNode())
	{
		USimpleConstructionScript* SCS = SCS_Node->GetSCS();
		if (SCS != nullptr)
		{
			return SCS_Node == SCS->GetDefaultSceneRootNode();
		}
	}

	return false;
}

bool FSCSEditorTreeNodeComponent::CanEditDefaults() const
{
	bool bCanEdit = false;

	if (!IsNative())
	{
		USCS_Node* SCS_Node = GetSCSNode();
		bCanEdit = (SCS_Node != nullptr);
	}
	else if (UActorComponent* ComponentTemplate = GetComponentTemplate())
	{
		bCanEdit = FComponentEditorUtils::CanEditNativeComponent(ComponentTemplate);
	}

	return bCanEdit;
}

FText FSCSEditorTreeNodeComponent::GetDisplayName() const
{
	FName VariableName = GetVariableName();
	if (VariableName != NAME_None)
	{
		return FText::FromName(VariableName);
	}
	return FText::GetEmpty();
}

class USCS_Node* FSCSEditorTreeNodeComponent::GetSCSNode() const
{
	return SCSNodePtr.Get();
}

UActorComponent* FSCSEditorTreeNodeComponent::GetOrCreateEditableComponentTemplate(UBlueprint* ActualEditedBlueprint) const
{
	if (CanEditDefaults())
	{
		if (!IsNative() && IsInheritedSCS())
		{
			if (ActualEditedBlueprint != nullptr)
			{
				return INTERNAL_GetOverridenComponentTemplate(ActualEditedBlueprint, true);
			}
			else
			{
				return nullptr;
			}
		}

		return GetComponentTemplate();
	}

	return nullptr;
}

UActorComponent* FSCSEditorTreeNode::FindComponentInstanceInActor(const AActor* InActor) const
{
	USCS_Node* SCS_Node = GetSCSNode();
	UActorComponent* ComponentTemplate = GetComponentTemplate();

	UActorComponent* ComponentInstance = NULL;
	if (InActor != NULL)
	{
		if (SCS_Node != NULL)
		{
			FName VariableName = SCS_Node->GetVariableName();
			if (VariableName != NAME_None)
			{
				UWorld* World = InActor->GetWorld();
				UObjectPropertyBase* Property = FindField<UObjectPropertyBase>(InActor->GetClass(), VariableName);
				if (Property != NULL)
				{
					// Return the component instance that's stored in the property with the given variable name
					ComponentInstance = Cast<UActorComponent>(Property->GetObjectPropertyValue_InContainer(InActor));
				}
				else if (World != nullptr && World->WorldType == EWorldType::EditorPreview)
				{
					// If this is the preview actor, return the cached component instance that's being used for the preview actor prior to recompiling the Blueprint
					ComponentInstance = SCS_Node->EditorComponentInstance;
				}
			}
		}
		else if (ComponentTemplate != NULL)
		{
			TInlineComponentArray<UActorComponent*> Components;
			InActor->GetComponents(Components);
			ComponentInstance = FComponentEditorUtils::FindMatchingComponent(ComponentTemplate, Components);
		}
	}

	return ComponentInstance;
}

void FSCSEditorTreeNodeComponent::OnCompleteRename(const FText& InNewName)
{
	// If the 'rename' was part of the creation process, we need to complete the creation transaction as the component has a user confirmed name. (Must complete after rename transaction below)
	TUniquePtr<FScopedTransaction> ScopedOngoingCreateTransaction(MoveTemp(OngoingCreateTransaction));

	// If a 'create' transaction is opened, the rename will be folded into it and will be invisible to the 'undo' as 'create + give initial name' means creating an object from the user point of view.
	FScopedTransaction RenameTransaction(LOCTEXT("RenameComponentVariable", "Rename Component Variable"));

	FBlueprintEditorUtils::RenameComponentMemberVariable(GetBlueprint(), GetSCSNode(), FName(*InNewName.ToString()));
}

void FSCSEditorTreeNodeComponent::RemoveMeAsChild()
{
	// Remove the SCS node from the SCS tree, if present
	if (USCS_Node* SCS_ChildNode = GetSCSNode())
	{
		USimpleConstructionScript* SCS = SCS_ChildNode->GetSCS();
		if (SCS != NULL)
		{
			SCS->RemoveNode(SCS_ChildNode);
		}
	}
}

UActorComponent* FSCSEditorTreeNodeComponent::INTERNAL_GetOverridenComponentTemplate(UBlueprint* Blueprint, bool bCreateIfNecessary) const
{
	UActorComponent* OverriddenComponent = NULL;

	FComponentKey Key(GetSCSNode());

	const bool BlueprintCanOverrideComponentFromKey = Key.IsValid()
		&& Blueprint
		&& Blueprint->ParentClass
		&& Blueprint->ParentClass->IsChildOf(Key.GetComponentOwner());

	if (BlueprintCanOverrideComponentFromKey)
	{
		UInheritableComponentHandler* InheritableComponentHandler = Blueprint->GetInheritableComponentHandler(bCreateIfNecessary);
		if (InheritableComponentHandler)
		{
			OverriddenComponent = InheritableComponentHandler->GetOverridenComponentTemplate(Key);
			if (!OverriddenComponent && bCreateIfNecessary)
			{
				OverriddenComponent = InheritableComponentHandler->CreateOverridenComponentTemplate(Key);
			}
		}
	}
	return OverriddenComponent;
}

//////////////////////////////////////////////////////////////////////////
// FSCSEditorTreeNodeRootActor
FSCSEditorTreeNodePtrType FSCSEditorTreeNodeRootActor::GetSceneRootNode() const
{
	return SceneRootNodePtr;
}

void FSCSEditorTreeNodeRootActor::SetSceneRootNode(FSCSEditorTreeNodePtrType NewSceneRootNode)
{
	if (SceneRootNodePtr.IsValid())
	{
		ComponentNodes.Remove(SceneRootNodePtr);
	}

	SceneRootNodePtr = NewSceneRootNode;

	if (!ComponentNodes.Contains(SceneRootNodePtr))
	{
		ComponentNodes.Add(SceneRootNodePtr);
	}
}

const TArray<FSCSEditorTreeNodePtrType>& FSCSEditorTreeNodeRootActor::GetComponentNodes() const
{
	return ComponentNodes;
}

void FSCSEditorTreeNodeRootActor::AddChild(FSCSEditorTreeNodePtrType InChildNodePtr)
{
	if (InChildNodePtr->GetNodeType() == FSCSEditorTreeNode::ComponentNode)
	{
		ComponentNodes.Add(InChildNodePtr);
		USceneComponent* SceneComponent = Cast<USceneComponent>(InChildNodePtr->GetComponentTemplate());
		if (!SceneRootNodePtr.IsValid() && SceneComponent != nullptr)
		{
			SetSceneRootNode(InChildNodePtr);
		}

		// Make sure separators are shown
		if (SceneComponent != nullptr && !SceneComponentSeparatorNodePtr.IsValid())
		{
			SceneComponentSeparatorNodePtr = MakeShareable(new FSCSEditorTreeNodeSeparator());
			Super::AddChild(SceneComponentSeparatorNodePtr);
		}
		else if (SceneComponent == nullptr && !NonSceneComponentSeparatorNodePtr.IsValid())
		{
			NonSceneComponentSeparatorNodePtr = MakeShareable(new FSCSEditorTreeNodeSeparator());
			Super::AddChild(NonSceneComponentSeparatorNodePtr);
		}
	}
	
	Super::AddChild(InChildNodePtr);
}

void FSCSEditorTreeNodeRootActor::RemoveChild(FSCSEditorTreeNodePtrType InChildNodePtr)
{
	Super::RemoveChild(InChildNodePtr);

	int32 indexOfFirstSceneComponent = ComponentNodes.IndexOfByPredicate([](const FSCSEditorTreeNodePtrType& NodePtr)
	{
		return NodePtr->GetNodeType() == FSCSEditorTreeNode::ComponentNode && Cast<USceneComponent>(NodePtr->GetComponentTemplate());
	});

	if (indexOfFirstSceneComponent == -1 && SceneComponentSeparatorNodePtr.IsValid())
	{
		Super::RemoveChild(SceneComponentSeparatorNodePtr);
		SceneComponentSeparatorNodePtr = nullptr;
	}
	
	int32 indexOffFirstNonSceneComponent = ComponentNodes.IndexOfByPredicate([](const FSCSEditorTreeNodePtrType& NodePtr)
	{
		return NodePtr->GetNodeType() == FSCSEditorTreeNode::ComponentNode && !Cast<USceneComponent>(NodePtr->GetComponentTemplate());
	});

	if (indexOffFirstNonSceneComponent == -1 && NonSceneComponentSeparatorNodePtr.IsValid())
	{
		Super::RemoveChild(NonSceneComponentSeparatorNodePtr);
		NonSceneComponentSeparatorNodePtr = nullptr;
	}
}

FName FSCSEditorTreeNodeRootActor::GetNodeID() const
{
	if (Actor)
	{
		return Actor->GetFName();
	}
	return NAME_None;
}

void FSCSEditorTreeNodeRootActor::OnCompleteRename(const FText& InNewName)
{
	if (Actor && Actor->IsActorLabelEditable() && !InNewName.ToString().Equals(Actor->GetActorLabel(), ESearchCase::CaseSensitive))
	{
		const FScopedTransaction Transaction(LOCTEXT("SCSEditorRenameActorTransaction", "Rename Actor"));
		FActorLabelUtilities::RenameExistingActor(Actor, InNewName.ToString());
	}

	// Not expected to reach here with an ongoing create transaction, but if it does, end it.
	OngoingCreateTransaction.Reset();
}

//////////////////////////////////////////////////////////////////////////
// SSCS_RowWidget

void SSCS_RowWidget::Construct( const FArguments& InArgs, TSharedPtr<SSCSEditor> InSCSEditor, FSCSEditorTreeNodePtrType InNodePtr, TSharedPtr<STableViewBase> InOwnerTableView  )
{
	check(InNodePtr.IsValid());

	SCSEditor = InSCSEditor;
	TreeNodePtr = InNodePtr;

	bool bIsSeparator = InNodePtr->GetNodeType() == FSCSEditorTreeNode::SeparatorNode;
	
	auto Args = FSuperRowType::FArguments()
		.Style(bIsSeparator ?
			&FEditorStyle::Get().GetWidgetStyle<FTableRowStyle>("TableView.NoHoverTableRow") :
			&FEditorStyle::Get().GetWidgetStyle<FTableRowStyle>("SceneOutliner.TableViewRow")) //@todo create editor style for the SCS tree
		.Padding(FMargin(0.f, 0.f, 0.f, 4.f))
		.ShowSelection(!bIsSeparator)
		.OnDragDetected(this, &SSCS_RowWidget::HandleOnDragDetected)
		.OnDragEnter(this, &SSCS_RowWidget::HandleOnDragEnter)
		.OnDragLeave(this, &SSCS_RowWidget::HandleOnDragLeave)
		.OnCanAcceptDrop(this, &SSCS_RowWidget::HandleOnCanAcceptDrop)
		.OnAcceptDrop(this, &SSCS_RowWidget::HandleOnAcceptDrop);

	SMultiColumnTableRow<FSCSEditorTreeNodePtrType>::Construct( Args, InOwnerTableView.ToSharedRef() );
}

SSCS_RowWidget::~SSCS_RowWidget()
{
	// Clear delegate when widget goes away
	//Ask SCSEditor if Node is still active, if it isn't it might have been collected so we can't do anything to it
	TSharedPtr<SSCSEditor> Editor = SCSEditor.Pin();
	if(Editor.IsValid())
	{
		USCS_Node* SCS_Node = GetNode()->GetSCSNode();
		if(SCS_Node != NULL && Editor->IsNodeInSimpleConstructionScript(SCS_Node))
		{
			SCS_Node->SetOnNameChanged(FSCSNodeNameChanged());
		}
	}
}

BEGIN_SLATE_FUNCTION_BUILD_OPTIMIZATION
TSharedRef<SWidget> SSCS_RowWidget::GenerateWidgetForColumn( const FName& ColumnName )
{
	FSCSEditorTreeNodePtrType NodePtr = GetNode();
	
	if(ColumnName == SCS_ColumnName_ComponentClass)
	{
		// Setup a default icon brush.
		const FSlateBrush* ComponentIcon = FEditorStyle::GetBrush("SCS.NativeComponent");
		if(NodePtr->GetComponentTemplate() != NULL)
		{
			ComponentIcon = FSlateIconFinder::FindIconBrushForClass( NodePtr->GetComponentTemplate()->GetClass(), TEXT("SCS.Component") );
		}

		InlineWidget =
			SNew(SInlineEditableTextBlock)
				.Text(this, &SSCS_RowWidget::GetNameLabel)
				.OnVerifyTextChanged( this, &SSCS_RowWidget::OnNameTextVerifyChanged )
				.OnTextCommitted( this, &SSCS_RowWidget::OnNameTextCommit )
				.IsSelected( this, &SSCS_RowWidget::IsSelectedExclusively )
				.IsReadOnly(!NodePtr->CanRename() || (SCSEditor.IsValid() && !SCSEditor.Pin()->IsEditingAllowed()));

		NodePtr->SetRenameRequestedDelegate(FSCSEditorTreeNode::FOnRenameRequested::CreateSP(InlineWidget.Get(), &SInlineEditableTextBlock::EnterEditingMode));
		
		TSharedRef<SToolTip> Tooltip = CreateToolTipWidget();

		return	SNew(SHorizontalBox)
				.ToolTip(Tooltip)
				+SHorizontalBox::Slot()
					.AutoWidth()
					.VAlign(VAlign_Center)
					[
						SNew(SExpanderArrow, SharedThis(this))
					]
				+SHorizontalBox::Slot()
					.AutoWidth()
					.VAlign(VAlign_Center)
					[
						SNew(SImage)
						.Image(ComponentIcon)
						.ColorAndOpacity(this, &SSCS_RowWidget::GetColorTintForIcon)
					]
				+SHorizontalBox::Slot()
					.VAlign(VAlign_Center)
					.Padding(2, 0, 0, 0)
					[
						InlineWidget.ToSharedRef()
					];
	}
	else if(ColumnName == SCS_ColumnName_Asset)
	{
		return
			SNew(SHorizontalBox)
			+SHorizontalBox::Slot()
			.VAlign(VAlign_Center)
			.Padding(2, 0, 0, 0)
			[
				SNew(STextBlock)
				.Visibility(this, &SSCS_RowWidget::GetAssetVisibility)
				.Text(this, &SSCS_RowWidget::GetAssetName)
				.ToolTipText(this, &SSCS_RowWidget::GetAssetPath)
			];
	}
	else if (ColumnName == SCS_ColumnName_Mobility)
	{
		if (NodePtr->GetNodeType() == FSCSEditorTreeNode::ComponentNode)
		{
			TSharedPtr<SToolTip> MobilityTooltip = SNew(SToolTip)
				.Text(this, &SSCS_RowWidget::GetMobilityToolTipText);

			return SNew(SHorizontalBox)
				.ToolTip(MobilityTooltip)
				.Visibility(EVisibility::Visible) // so we still get tooltip text for an empty SHorizontalBox
				+ SHorizontalBox::Slot()
				.FillWidth(1.0f)
				[
					SNew(SImage)
					.Image(this, &SSCS_RowWidget::GetMobilityIconImage)
					.ToolTip(MobilityTooltip)
				];
		}
		else
		{
			return SNew(SSpacer);
		}
	}
	else
	{
		return	SNew(STextBlock)
				.Text( LOCTEXT("UnknownColumn", "Unknown Column") );
	}
}
END_SLATE_FUNCTION_BUILD_OPTIMIZATION

BEGIN_SLATE_FUNCTION_BUILD_OPTIMIZATION
void SSCS_RowWidget::AddToToolTipInfoBox(const TSharedRef<SVerticalBox>& InfoBox, const FText& Key, TSharedRef<SWidget> ValueIcon, const TAttribute<FText>& Value, bool bImportant)
{
	InfoBox->AddSlot()
		.AutoHeight()
		.Padding(0, 1)
		[
			SNew(SHorizontalBox)

			+ SHorizontalBox::Slot()
			.AutoWidth()
			.Padding(0, 0, 4, 0)
			[
				SNew(STextBlock)
				.TextStyle(FEditorStyle::Get(), bImportant ? "SCSEditor.ComponentTooltip.ImportantLabel" : "SCSEditor.ComponentTooltip.Label")
				.Text(FText::Format(LOCTEXT("AssetViewTooltipFormat", "{0}:"), Key))
			]

			+ SHorizontalBox::Slot()
			.AutoWidth()
			[
				ValueIcon
			]

			+ SHorizontalBox::Slot()
			.AutoWidth()
			[
				SNew(STextBlock)
				.TextStyle(FEditorStyle::Get(), bImportant ? "SCSEditor.ComponentTooltip.ImportantValue" : "SCSEditor.ComponentTooltip.Value")
				.Text(Value)
			]
		];
}
END_SLATE_FUNCTION_BUILD_OPTIMIZATION

BEGIN_SLATE_FUNCTION_BUILD_OPTIMIZATION
TSharedRef<SToolTip> SSCS_RowWidget::CreateToolTipWidget() const
{
	// Create a box to hold every line of info in the body of the tooltip
	TSharedRef<SVerticalBox> InfoBox = SNew(SVerticalBox);

	// 
	if (FSCSEditorTreeNode* TreeNode = GetNode().Get())
	{
		if (TreeNode->GetNodeType() == FSCSEditorTreeNode::ComponentNode)
		{
			// Add the tooltip
			if (UActorComponent* Template = TreeNode->GetComponentTemplate())
			{
				UClass* TemplateClass = Template->GetClass();
				FText ClassTooltip = TemplateClass->GetToolTipText(/*bShortTooltip=*/ true);

				InfoBox->AddSlot()
					.AutoHeight()
					.HAlign(HAlign_Center)
					.Padding(FMargin(0, 2, 0, 4))
					[
						SNew(STextBlock)
						.TextStyle(FEditorStyle::Get(), "SCSEditor.ComponentTooltip.ClassDescription")
						.Text(ClassTooltip)
						.WrapTextAt(400.0f)
					];
			}

			// Add introduction point
			AddToToolTipInfoBox(InfoBox, LOCTEXT("TooltipAddType", "Source"), SNullWidget::NullWidget, TAttribute<FText>::Create(TAttribute<FText>::FGetter::CreateSP(this, &SSCS_RowWidget::GetComponentAddSourceToolTipText)), false);
			if (TreeNode->IsInherited())
			{
				AddToToolTipInfoBox(InfoBox, LOCTEXT("TooltipIntroducedIn", "Introduced in"), SNullWidget::NullWidget, TAttribute<FText>::Create(TAttribute<FText>::FGetter::CreateSP(this, &SSCS_RowWidget::GetIntroducedInToolTipText)), false);
			}

			// Add mobility
			TSharedRef<SImage> MobilityIcon = SNew(SImage).Image(this, &SSCS_RowWidget::GetMobilityIconImage);
			AddToToolTipInfoBox(InfoBox, LOCTEXT("TooltipMobility", "Mobility"), MobilityIcon, TAttribute<FText>::Create(TAttribute<FText>::FGetter::CreateSP(this, &SSCS_RowWidget::GetMobilityToolTipText)), false);

			// Add asset if applicable to this node
			if (GetAssetVisibility() == EVisibility::Visible)
			{
				InfoBox->AddSlot()[SNew(SSpacer).Size(FVector2D(1.0f, 8.0f))];
				AddToToolTipInfoBox(InfoBox, LOCTEXT("TooltipAsset", "Asset"), SNullWidget::NullWidget, TAttribute<FText>(this, &SSCS_RowWidget::GetAssetName), false);
			}
		}
	}

	TSharedRef<SBorder> TooltipContent = SNew(SBorder)
		.BorderImage(FEditorStyle::GetBrush("NoBorder"))
		.Padding(0)
		[
			SNew(SVerticalBox)
			
			+SVerticalBox::Slot()
			.AutoHeight()
			.Padding(0, 0, 0, 4)
			[
				SNew(SVerticalBox)

				+ SVerticalBox::Slot()
				.AutoHeight()
				[
					SNew(SHorizontalBox)

					+ SHorizontalBox::Slot()
					.AutoWidth()
					.VAlign(VAlign_Center)
					.Padding(2)
					[
						SNew(STextBlock)
						.TextStyle(FEditorStyle::Get(), "SCSEditor.ComponentTooltip.Title")
						.Text(this, &SSCS_RowWidget::GetTooltipText)
					]
				]
			]

			+ SVerticalBox::Slot()
			.AutoHeight()
			[
				SNew(SBorder)
				.BorderImage(FEditorStyle::GetBrush("NoBorder"))
				.Padding(2)
				[
					InfoBox
				]
			]
		];

	return IDocumentation::Get()->CreateToolTip(TAttribute<FText>(this, &SSCS_RowWidget::GetTooltipText), TooltipContent, InfoBox, GetDocumentationLink(), GetDocumentationExcerptName());
}
END_SLATE_FUNCTION_BUILD_OPTIMIZATION

FSlateBrush const* SSCS_RowWidget::GetMobilityIconImage() const
{
	if (FSCSEditorTreeNode* TreeNode = GetNode().Get())
	{
		if (USceneComponent* SceneComponentTemplate = Cast<USceneComponent>(TreeNode->GetComponentTemplate()))
		{
			if (SceneComponentTemplate->Mobility == EComponentMobility::Movable)
			{
				return FEditorStyle::GetBrush(TEXT("ClassIcon.MovableMobilityIcon"));
			}
			else if (SceneComponentTemplate->Mobility == EComponentMobility::Stationary)
			{
				return FEditorStyle::GetBrush(TEXT("ClassIcon.StationaryMobilityIcon"));
			}

			// static components don't get an icon (because static is the most common
			// mobility type, and we'd like to keep the icon clutter to a minimum)
		}
	}

	return nullptr;
}

FText SSCS_RowWidget::GetMobilityToolTipText() const
{
	FText MobilityToolTip = LOCTEXT("ErrorNoMobilityTooltip", "Invalid component");

	if (FSCSEditorTreeNode* TreeNode = TreeNodePtr.Get())
	{
		if (USceneComponent* SceneComponentTemplate = Cast<USceneComponent>(TreeNode->GetComponentTemplate()))
		{
			if (SceneComponentTemplate->Mobility == EComponentMobility::Movable)
			{
				MobilityToolTip = LOCTEXT("MovableMobilityTooltip", "Movable");
			}
			else if (SceneComponentTemplate->Mobility == EComponentMobility::Stationary)
			{
				MobilityToolTip = LOCTEXT("StationaryMobilityTooltip", "Stationary");
			}
			else if (SceneComponentTemplate->Mobility == EComponentMobility::Static)
			{
				MobilityToolTip = LOCTEXT("StaticMobilityTooltip", "Static");
			}
			else
			{
				// make sure we're the mobility type we're expecting (we've handled Movable & Stationary)
				ensureMsgf(false, TEXT("Unhandled mobility type [%d], is this a new type that we don't handle here?"), SceneComponentTemplate->Mobility.GetValue());
				MobilityToolTip = LOCTEXT("UnknownMobilityTooltip", "Component with unknown mobility");
			}
		}
		else
		{
			MobilityToolTip = LOCTEXT("NoMobilityTooltip", "Non-scene component");
		}
	}

	return MobilityToolTip;
}

FText SSCS_RowWidget::GetComponentAddSourceToolTipText() const
{
	FText NodeType;
	
	if (FSCSEditorTreeNode* TreeNode = TreeNodePtr.Get())
	{
		if (TreeNode->IsInherited())
		{
			if (TreeNode->IsNative())
			{
				NodeType = LOCTEXT("InheritedNativeComponent", "Inherited (C++)");
			}
			else
			{
				NodeType = LOCTEXT("InheritedBlueprintComponent", "Inherited (Blueprint)");
			}
		}
		else
		{
			if (TreeNode->IsInstanced())
			{
				NodeType = LOCTEXT("ThisInstanceAddedComponent", "This actor instance");
			}
			else
			{
				NodeType = LOCTEXT("ThisBlueprintAddedComponent", "This Blueprint");
			}
		}
	}

	return NodeType;
}

FText SSCS_RowWidget::GetIntroducedInToolTipText() const
{
	FText IntroducedInTooltip = LOCTEXT("IntroducedInThisBPTooltip", "this class");

	if (FSCSEditorTreeNode* TreeNode = TreeNodePtr.Get())
	{
		if (TreeNode->IsInherited())
		{
			if (UActorComponent* ComponentTemplate = TreeNode->GetComponentTemplate())
			{
				UClass* BestClass = nullptr;
				AActor* OwningActor = ComponentTemplate->GetOwner();

				if (TreeNode->IsNative() && (OwningActor != nullptr))
				{
					for (UClass* TestClass = OwningActor->GetClass(); TestClass != AActor::StaticClass(); TestClass = TestClass->GetSuperClass())
					{
						if (TreeNode->FindComponentInstanceInActor(Cast<AActor>(TestClass->GetDefaultObject())))
						{
							BestClass = TestClass;
						}
						else
						{
							break;
						}
					}
				}
				else if (!TreeNode->IsNative())
				{
					USCS_Node* SCSNode = TreeNode->GetSCSNode();

					if ((SCSNode == nullptr) && (OwningActor != nullptr))
					{
						SCSNode = FSCSEditorTreeNode::FindSCSNodeForInstance(ComponentTemplate, OwningActor->GetClass());
					}

					if (SCSNode != nullptr)
					{
						if (UBlueprint* OwningBP = SCSNode->GetSCS()->GetBlueprint())
						{
							BestClass = OwningBP->GeneratedClass;
						}
					}
					else if (OwningActor != nullptr)
					{
						if (UBlueprint* OwningBP = UBlueprint::GetBlueprintFromClass(OwningActor->GetClass()))
						{
							BestClass = OwningBP->GeneratedClass;
						}
					}
				}

				if (BestClass == nullptr)
				{
					if (ComponentTemplate->IsCreatedByConstructionScript()) 
					{
						IntroducedInTooltip = LOCTEXT("IntroducedInUnknownError", "Unknown Blueprint Class (via an Add Component call)");
					} 
					else 
					{
						IntroducedInTooltip = LOCTEXT("IntroducedInNativeError", "Unknown native source (via C++ code)");
					}
				}
				else if (TreeNode->IsInstanced() && ComponentTemplate->CreationMethod == EComponentCreationMethod::Native && !ComponentTemplate->HasAnyFlags(RF_DefaultSubObject))
				{
					IntroducedInTooltip = FText::Format(LOCTEXT("IntroducedInCPPErrorFmt", "{0} (via C++ code)"), FBlueprintEditorUtils::GetFriendlyClassDisplayName(BestClass));
				}
				else if (TreeNode->IsInstanced() && ComponentTemplate->CreationMethod == EComponentCreationMethod::UserConstructionScript)
				{
					IntroducedInTooltip = FText::Format(LOCTEXT("IntroducedInUCSErrorFmt", "{0} (via an Add Component call)"), FBlueprintEditorUtils::GetFriendlyClassDisplayName(BestClass));
				}
				else
				{
					IntroducedInTooltip = FBlueprintEditorUtils::GetFriendlyClassDisplayName(BestClass);
				}
			}
			else
			{
				IntroducedInTooltip = LOCTEXT("IntroducedInNoTemplateError", "[no component template found]");
			}
		}
		else if (TreeNode->IsInstanced())
		{
			IntroducedInTooltip = LOCTEXT("IntroducedInThisActorInstanceTooltip", "this actor instance");
		}
	}

	return IntroducedInTooltip;
}

FText SSCS_RowWidget::GetAssetName() const
{
	FSCSEditorTreeNodePtrType NodePtr = GetNode();

	FText AssetName = LOCTEXT("None", "None");
	if(NodePtr.IsValid() && NodePtr->GetComponentTemplate())
	{
		UObject* Asset = FComponentAssetBrokerage::GetAssetFromComponent(NodePtr->GetComponentTemplate());
		if(Asset != NULL)
		{
			AssetName = FText::FromString(Asset->GetName());
		}
	}

	return AssetName;
}

FText SSCS_RowWidget::GetAssetPath() const
{
	FSCSEditorTreeNodePtrType NodePtr = GetNode();

	FText AssetName = LOCTEXT("None", "None");
	if(NodePtr.IsValid() && NodePtr->GetComponentTemplate())
	{
		UObject* Asset = FComponentAssetBrokerage::GetAssetFromComponent(NodePtr->GetComponentTemplate());
		if(Asset != NULL)
		{
			AssetName = FText::FromString(Asset->GetPathName());
		}
	}

	return AssetName;
}


EVisibility SSCS_RowWidget::GetAssetVisibility() const
{
	FSCSEditorTreeNodePtrType NodePtr = GetNode();

	if(NodePtr.IsValid() && NodePtr->GetComponentTemplate() && FComponentAssetBrokerage::SupportsAssets(NodePtr->GetComponentTemplate()))
	{
		return EVisibility::Visible;
	}
	else
	{
		return EVisibility::Hidden;
	}
}

FSlateColor SSCS_RowWidget::GetColorTintForIcon() const
{
	return GetColorTintForIcon(GetNode());
}

FSlateColor SSCS_RowWidget::GetColorTintForIcon(FSCSEditorTreeNodePtrType InNode)
{
	const FLinearColor InheritedBlueprintComponentColor(0.08f, 0.35f, 0.6f);
	const FLinearColor InstancedInheritedBlueprintComponentColor(0.08f, 0.35f, 0.6f);
	const FLinearColor InheritedNativeComponentColor(0.7f, 0.9f, 0.7f);
	const FLinearColor IntroducedHereColor(FLinearColor::White);
	
	if (InNode->IsInherited())
	{
		if (InNode->IsNative())
		{
			return InheritedNativeComponentColor;
		}
		else if (InNode->IsInstanced())
		{
			return InstancedInheritedBlueprintComponentColor;
		}
		else
		{
			return InheritedBlueprintComponentColor;
		}
	}
	else
	{
		return IntroducedHereColor;
	}
}

TSharedPtr<SWidget> SSCS_RowWidget::BuildSceneRootDropActionMenu(FSCSEditorTreeNodePtrType DroppedNodePtr)
{
	check(SCSEditor.IsValid());
	FMenuBuilder MenuBuilder(true, SCSEditor.Pin()->CommandList);

	MenuBuilder.BeginSection("SceneRootNodeDropActions", LOCTEXT("SceneRootNodeDropActionContextMenu", "Drop Actions"));
	{
		const FText DroppedVariableNameText = FText::FromName( DroppedNodePtr->GetVariableName() );
		const FText NodeVariableNameText = FText::FromName( GetNode()->GetVariableName() );

		bool bDroppedInSameBlueprint = true;
		if (SCSEditor.Pin()->GetEditorMode() == EComponentEditorMode::BlueprintSCS)
		{
			bDroppedInSameBlueprint = DroppedNodePtr->GetBlueprint() == GetBlueprint();
		}

		MenuBuilder.AddMenuEntry(
			LOCTEXT("DropActionLabel_AttachToRootNode", "Attach"),
			bDroppedInSameBlueprint 
			? FText::Format( LOCTEXT("DropActionToolTip_AttachToRootNode", "Attach {0} to {1}."), DroppedVariableNameText, NodeVariableNameText )
			: FText::Format( LOCTEXT("DropActionToolTip_AttachToRootNodeFromCopy", "Copy {0} to a new variable and attach it to {1}."), DroppedVariableNameText, NodeVariableNameText ),
			FSlateIcon(),
			FUIAction(
				FExecuteAction::CreateSP(this, &SSCS_RowWidget::OnAttachToDropAction, DroppedNodePtr),
				FCanExecuteAction()));

		FSCSEditorTreeNodePtrType NodePtr = GetNode();
		const bool bIsDefaultSceneRoot = NodePtr->IsDefaultSceneRoot();

		FText NewRootNodeText = bIsDefaultSceneRoot
			? FText::Format(LOCTEXT("DropActionToolTip_MakeNewRootNodeAndDelete", "Make {0} the new root. The default root will be deleted."), DroppedVariableNameText)
			: FText::Format(LOCTEXT("DropActionToolTip_MakeNewRootNode", "Make {0} the new root."), DroppedVariableNameText);

		FText NewRootNodeFromCopyText = bIsDefaultSceneRoot
			? FText::Format(LOCTEXT("DropActionToolTip_MakeNewRootNodeFromCopyAndDelete", "Copy {0} to a new variable and make it the new root. The default root will be deleted."), DroppedVariableNameText)
			: FText::Format(LOCTEXT("DropActionToolTip_MakeNewRootNodeFromCopy", "Copy {0} to a new variable and make it the new root."), DroppedVariableNameText);

		MenuBuilder.AddMenuEntry(
			LOCTEXT("DropActionLabel_MakeNewRootNode", "Make New Root"),
			bDroppedInSameBlueprint ? NewRootNodeText : NewRootNodeFromCopyText,
			FSlateIcon(),
			FUIAction(
				FExecuteAction::CreateSP(this, &SSCS_RowWidget::OnMakeNewRootDropAction, DroppedNodePtr),
				FCanExecuteAction()));
	}
	MenuBuilder.EndSection();

	return MenuBuilder.MakeWidget();
}

FReply SSCS_RowWidget::OnMouseButtonDown(const FGeometry& MyGeometry, const FPointerEvent& MouseEvent)
{
	if (MouseEvent.GetEffectingButton() == EKeys::LeftMouseButton && GetNode()->GetNodeType() != FSCSEditorTreeNode::SeparatorNode)
	{
		FReply Reply = SMultiColumnTableRow<FSCSEditorTreeNodePtrType>::OnMouseButtonDown( MyGeometry, MouseEvent );
		return Reply.DetectDrag( SharedThis(this) , EKeys::LeftMouseButton );
	}
	else
	{
		return FReply::Unhandled();
	}
}

FReply SSCS_RowWidget::HandleOnDragDetected( const FGeometry& MyGeometry, const FPointerEvent& MouseEvent )
{
	auto SCSEditorPtr = SCSEditor.Pin();
	if (MouseEvent.IsMouseButtonDown(EKeys::LeftMouseButton)
		&& SCSEditorPtr.IsValid()
		&& SCSEditorPtr->IsEditingAllowed()) //can only drag when editing
	{
		TArray<TSharedPtr<FSCSEditorTreeNode>> SelectedNodePtrs = SCSEditorPtr->GetSelectedNodes();
		if (SelectedNodePtrs.Num() == 0)
		{
			SelectedNodePtrs.Add(GetNode());
		}

		TSharedPtr<FSCSEditorTreeNode> FirstNode = SelectedNodePtrs[0];
		if (FirstNode->GetNodeType() == FSCSEditorTreeNode::ComponentNode)
		{
			// Do not use the Blueprint from FirstNode, it may still be referencing the parent.
			UBlueprint* Blueprint = GetBlueprint();
			const FName VariableName = FirstNode->GetVariableName();
			UStruct* VariableScope = (Blueprint != nullptr) ? Blueprint->SkeletonGeneratedClass : nullptr;

			TSharedRef<FSCSRowDragDropOp> Operation = FSCSRowDragDropOp::New(VariableName, VariableScope, FNodeCreationAnalytic());
			Operation->SetCtrlDrag(true); // Always put a getter
			Operation->PendingDropAction = FSCSRowDragDropOp::DropAction_None;
			Operation->SourceNodes = SelectedNodePtrs;

			return FReply::Handled().BeginDragDrop(Operation);
		}
	}
	
	return FReply::Unhandled();
}

void SSCS_RowWidget::HandleOnDragEnter( const FDragDropEvent& DragDropEvent )
{
	TSharedPtr<FDragDropOperation> Operation = DragDropEvent.GetOperation();
	if (!Operation.IsValid())
	{
		return;
	}

	TSharedPtr<FSCSRowDragDropOp> DragRowOp = DragDropEvent.GetOperationAs<FSCSRowDragDropOp>();
	if (DragRowOp.IsValid())
	{
		check(SCSEditor.IsValid());
		
		FText Message;
		FSlateColor IconColor = FLinearColor::White;
		
		for (const auto& SelectedNodePtr : DragRowOp->SourceNodes)
		{
			if (!SelectedNodePtr->CanReparent())
			{
				// We set the tooltip text here because it won't change across entry/leave events
				if (DragRowOp->SourceNodes.Num() == 1)
				{
					if (!SelectedNodePtr->IsSceneComponent())
					{
						Message = LOCTEXT("DropActionToolTip_Error_CannotReparent_NotSceneComponent", "The selected component is not a scene component and cannot be attached to other components.");
					}
					else if (SelectedNodePtr->IsInherited())
					{
						Message = LOCTEXT("DropActionToolTip_Error_CannotReparent_Inherited", "The selected component is inherited and cannot be reordered here.");
					}
					else
					{
						Message = LOCTEXT("DropActionToolTip_Error_CannotReparent", "The selected component cannot be moved.");
					}
				}
				else
				{
					Message = LOCTEXT("DropActionToolTip_Error_CannotReparentMultiple", "One or more of the selected components cannot be attached.");
				}
				break;
			}
		}

		if (Message.IsEmpty())
		{
			FSCSEditorTreeNodePtrType SceneRootNodePtr = SCSEditor.Pin()->GetSceneRootNode();
			check(SceneRootNodePtr.IsValid());

			FSCSEditorTreeNodePtrType NodePtr = GetNode();
			if ((NodePtr->GetNodeType() == FSCSEditorTreeNode::SeparatorNode) || (NodePtr->GetNodeType() == FSCSEditorTreeNode::RootActorNode))
			{
				// Don't show a feedback message if over a node that makes no sense, such as a separator or the instance node
				Message = LOCTEXT("DropActionToolTip_FriendlyError_DragToAComponent", "Drag to another component in order to attach to that component or become the root component.\nDrag to a Blueprint graph in order to drop a reference.");
			}

			// Validate each selected node being dragged against the node that belongs to this row. Exit the loop if we have a valid tooltip OR a valid pending drop action once all nodes in the selection have been validated.
			for (auto SourceNodeIter = DragRowOp->SourceNodes.CreateConstIterator(); SourceNodeIter && (Message.IsEmpty() || DragRowOp->PendingDropAction != FSCSRowDragDropOp::DropAction_None); ++SourceNodeIter)
			{
				FSCSEditorTreeNodePtrType DraggedNodePtr = *SourceNodeIter;
				check(DraggedNodePtr.IsValid());

				// Reset the pending drop action each time through the loop
				DragRowOp->PendingDropAction = FSCSRowDragDropOp::DropAction_None;

				// Get the component template objects associated with each node
				USceneComponent* HoveredTemplate = Cast<USceneComponent>(NodePtr->GetComponentTemplate());
				USceneComponent* DraggedTemplate = Cast<USceneComponent>(DraggedNodePtr->GetComponentTemplate());

				if (DraggedNodePtr == NodePtr)
				{
					// Attempted to drag and drop onto self
					if (DragRowOp->SourceNodes.Num() > 1)
					{
						Message = FText::Format(LOCTEXT("DropActionToolTip_Error_CannotAttachToSelfWithMultipleSelection", "Cannot attach the selected components here because it would result in {0} being attached to itself. Remove it from the selection and try again."), DraggedNodePtr->GetDisplayName());
					}
					else
					{
						Message = FText::Format(LOCTEXT("DropActionToolTip_Error_CannotAttachToSelf", "Cannot attach {0} to itself."), DraggedNodePtr->GetDisplayName());
					}
				}
				else if (NodePtr->IsAttachedTo(DraggedNodePtr))
				{
					// Attempted to drop a parent onto a child
					if (DragRowOp->SourceNodes.Num() > 1)
					{
						Message = FText::Format(LOCTEXT("DropActionToolTip_Error_CannotAttachToChildWithMultipleSelection", "Cannot attach the selected components here because it would result in {0} being attached to one of its children. Remove it from the selection and try again."), DraggedNodePtr->GetDisplayName());
					}
					else
					{
						Message = FText::Format(LOCTEXT("DropActionToolTip_Error_CannotAttachToChild", "Cannot attach {0} to one of its children."), DraggedNodePtr->GetDisplayName());
					}
				}
				else if (HoveredTemplate == NULL || DraggedTemplate == NULL)
				{
					if (HoveredTemplate == nullptr)
					{
						// Can't attach non-USceneComponent types
						Message = LOCTEXT("DropActionToolTip_Error_NotAttachable_NotSceneComponent", "Cannot attach to this component as it is not a scene component.");
					}
					else
					{
						// Can't attach non-USceneComponent types
						Message = LOCTEXT("DropActionToolTip_Error_NotAttachable", "Cannot attach to this component.");
					}
				}
				else if (NodePtr == SceneRootNodePtr)
				{
					bool bCanMakeNewRoot = false;
					bool bCanAttachToRoot = !DraggedNodePtr->IsDirectlyAttachedTo(NodePtr)
						&& HoveredTemplate->CanAttachAsChild(DraggedTemplate, NAME_None)
						&& DraggedTemplate->Mobility >= HoveredTemplate->Mobility
						&& (!HoveredTemplate->IsEditorOnly() || DraggedTemplate->IsEditorOnly());

					if (!NodePtr->CanReparent() && (!NodePtr->IsDefaultSceneRoot() || NodePtr->IsInherited()))
					{
						// Cannot make the dropped node the new root if we cannot reparent the current root
						Message = LOCTEXT("DropActionToolTip_Error_CannotReparentRootNode", "The root component in this Blueprint is inherited and cannot be replaced.");
					}
					else if (DraggedTemplate->IsEditorOnly() && !HoveredTemplate->IsEditorOnly())
					{
						// can't have a new root that's editor-only (when children would be around in-game)
						Message = LOCTEXT("DropActionToolTip_Error_CannotReparentEditorOnly", "Cannot re-parent game components under editor-only ones.");
					}
					else if (DraggedTemplate->Mobility > HoveredTemplate->Mobility)
					{
						// can't have a new root that's movable if the existing root is static or stationary
						Message = LOCTEXT("DropActionToolTip_Error_CannotReparentNonMovable", "Cannot replace a non-movable scene root with a movable component.");
					}
					else if (DragRowOp->SourceNodes.Num() > 1)
					{
						Message = LOCTEXT("DropActionToolTip_Error_CannotAssignMultipleRootNodes", "Cannot replace the scene root with multiple components. Please select only a single component and try again.");
					}
					else
					{
						bCanMakeNewRoot = true;
					}

					if (bCanMakeNewRoot && bCanAttachToRoot)
					{
						// User can choose to either attach to the current root or make the dropped node the new root
						Message = LOCTEXT("DropActionToolTip_AttachToOrMakeNewRoot", "Drop here to see available actions.");
						DragRowOp->PendingDropAction = FSCSRowDragDropOp::DropAction_AttachToOrMakeNewRoot;
					}
					else if (SCSEditor.Pin()->GetEditorMode() == EComponentEditorMode::BlueprintSCS && DraggedNodePtr->GetBlueprint() != GetBlueprint())
					{
						if (bCanMakeNewRoot)
						{
							if (NodePtr->IsDefaultSceneRoot())
							{
								// Only available action is to copy the dragged node to the other Blueprint and make it the new root
								// Default root will be deleted
								Message = FText::Format(LOCTEXT("DropActionToolTip_DropMakeNewRootNodeFromCopyAndDelete", "Drop here to copy {0} to a new variable and make it the new root. The default root will be deleted."), DraggedNodePtr->GetDisplayName());
							}
							else
							{
								// Only available action is to copy the dragged node to the other Blueprint and make it the new root
								Message = FText::Format(LOCTEXT("DropActionToolTip_DropMakeNewRootNodeFromCopy", "Drop here to copy {0} to a new variable and make it the new root."), DraggedNodePtr->GetDisplayName());
							}
							DragRowOp->PendingDropAction = FSCSRowDragDropOp::DropAction_MakeNewRoot;
						}
						else if (bCanAttachToRoot)
						{
							// Only available action is to copy the dragged node(s) to the other Blueprint and attach it to the root
							if (DragRowOp->SourceNodes.Num() > 1)
							{
								Message = FText::Format(LOCTEXT("DropActionToolTip_AttachComponentsToThisNodeFromCopyWithMultipleSelection", "Drop here to copy the selected components to new variables and attach them to {0}."), NodePtr->GetDisplayName());
							}
							else
							{
								Message = FText::Format(LOCTEXT("DropActionToolTip_AttachToThisNodeFromCopy", "Drop here to copy {0} to a new variable and attach it to {1}."), DraggedNodePtr->GetDisplayName(), NodePtr->GetDisplayName());
							}

							DragRowOp->PendingDropAction = FSCSRowDragDropOp::DropAction_AttachTo;
						}
					}
					else if (bCanMakeNewRoot)
					{
						if (NodePtr->IsDefaultSceneRoot())
						{
							// Only available action is to make the dragged node the new root
							// Default root will be deleted
							Message = FText::Format(LOCTEXT("DropActionToolTip_DropMakeNewRootNodeAndDelete", "Drop here to make {0} the new root. The default root will be deleted."), DraggedNodePtr->GetDisplayName());
						}
						else
						{
							// Only available action is to make the dragged node the new root
							Message = FText::Format(LOCTEXT("DropActionToolTip_DropMakeNewRootNode", "Drop here to make {0} the new root."), DraggedNodePtr->GetDisplayName());
						}
						DragRowOp->PendingDropAction = FSCSRowDragDropOp::DropAction_MakeNewRoot;
					}
					else if (bCanAttachToRoot)
					{
						// Only available action is to attach the dragged node(s) to the root
						if (DragRowOp->SourceNodes.Num() > 1)
						{
							Message = FText::Format(LOCTEXT("DropActionToolTip_AttachToThisNodeWithMultipleSelection", "Drop here to attach the selected components to {0}."), NodePtr->GetDisplayName());
						}
						else
						{
							Message = FText::Format(LOCTEXT("DropActionToolTip_AttachToThisNode", "Drop here to attach {0} to {1}."), DraggedNodePtr->GetDisplayName(), NodePtr->GetDisplayName());
						}

						DragRowOp->PendingDropAction = FSCSRowDragDropOp::DropAction_AttachTo;
					}
				}
				else if (DraggedNodePtr->IsDirectlyAttachedTo(NodePtr)) // if dropped onto parent
				{
					// Detach the dropped node(s) from the current node and reattach to the root node
					if (DragRowOp->SourceNodes.Num() > 1)
					{
						Message = FText::Format(LOCTEXT("DropActionToolTip_DetachFromThisNodeWithMultipleSelection", "Drop here to detach the selected components from {0}."), NodePtr->GetDisplayName());
					}
					else
					{
						Message = FText::Format(LOCTEXT("DropActionToolTip_DetachFromThisNode", "Drop here to detach {0} from {1}."), DraggedNodePtr->GetDisplayName(), NodePtr->GetDisplayName());
					}

					DragRowOp->PendingDropAction = FSCSRowDragDropOp::DropAction_DetachFrom;
				}
				else if (!DraggedTemplate->IsEditorOnly() && HoveredTemplate->IsEditorOnly())
				{
					// can't have a game component child nested under an editor-only one
					Message = LOCTEXT("DropActionToolTip_Error_CannotAttachToEditorOnly", "Cannot attach game components to editor-only ones.");
				}
				else if ((DraggedTemplate->Mobility == EComponentMobility::Static) && ((HoveredTemplate->Mobility == EComponentMobility::Movable) || (HoveredTemplate->Mobility == EComponentMobility::Stationary)))
				{
					// Can't attach Static components to mobile ones
					Message = LOCTEXT("DropActionToolTip_Error_CannotAttachStatic", "Cannot attach Static components to movable ones.");
				}
				else if ((DraggedTemplate->Mobility == EComponentMobility::Stationary) && (HoveredTemplate->Mobility == EComponentMobility::Movable))
				{
					// Can't attach Static components to mobile ones
					Message = LOCTEXT("DropActionToolTip_Error_CannotAttachStationary", "Cannot attach Stationary components to movable ones.");
				}
				else if ((NodePtr->IsInstanced() && HoveredTemplate->CreationMethod == EComponentCreationMethod::Native && !HoveredTemplate->HasAnyFlags(RF_DefaultSubObject)))
				{
					// Can't attach to post-construction C++-added components as they exist outside of the CDO and are not known at SCS execution time
					Message = LOCTEXT("DropActionToolTip_Error_CannotAttachCPPAdded", "Cannot attach to components added in post-construction C++ code.");
				}
				else if (NodePtr->IsInstanced() && HoveredTemplate->CreationMethod == EComponentCreationMethod::UserConstructionScript)
				{
					// Can't attach to UCS-added components as they exist outside of the CDO and are not known at SCS execution time
					Message = LOCTEXT("DropActionToolTip_Error_CannotAttachUCSAdded", "Cannot attach to components added in the Construction Script.");
				}
				else if (HoveredTemplate->CanAttachAsChild(DraggedTemplate, NAME_None))
				{
					// Attach the dragged node(s) to this node
					if (DraggedNodePtr->GetBlueprint() != GetBlueprint())
					{
						if (DragRowOp->SourceNodes.Num() > 1)
						{
							Message = FText::Format(LOCTEXT("DropActionToolTip_AttachToThisNodeFromCopyWithMultipleSelection", "Drop here to copy the selected nodes to new variables and attach them to {0}."), NodePtr->GetDisplayName());
						}
						else
						{
							Message = FText::Format(LOCTEXT("DropActionToolTip_AttachToThisNodeFromCopy", "Drop here to copy {0} to a new variable and attach it to {1}."), DraggedNodePtr->GetDisplayName(), NodePtr->GetDisplayName());
						}
					}
					else if (DragRowOp->SourceNodes.Num() > 1)
					{
						Message = FText::Format(LOCTEXT("DropActionToolTip_AttachToThisNodeWithMultipleSelection", "Drop here to attach the selected components to {0}."), NodePtr->GetDisplayName());
					}
					else
					{
						Message = FText::Format(LOCTEXT("DropActionToolTip_AttachToThisNode", "Drop here to attach {0} to {1}."), DraggedNodePtr->GetDisplayName(), NodePtr->GetDisplayName());
					}

					DragRowOp->PendingDropAction = FSCSRowDragDropOp::DropAction_AttachTo;
				}
				else
				{
					// The dropped node cannot be attached to the current node
					Message = FText::Format(LOCTEXT("DropActionToolTip_Error_TooManyAttachments", "Unable to attach {0} to {1}."), DraggedNodePtr->GetDisplayName(), NodePtr->GetDisplayName());
				}
			}
		}

		const FSlateBrush* StatusSymbol = DragRowOp->PendingDropAction != FSCSRowDragDropOp::DropAction_None
			? FEditorStyle::GetBrush(TEXT("Graph.ConnectorFeedback.OK"))
			: FEditorStyle::GetBrush(TEXT("Graph.ConnectorFeedback.Error"));

		if (Message.IsEmpty())
		{
			DragRowOp->SetFeedbackMessage(nullptr);
		}
		else
		{
			DragRowOp->SetSimpleFeedbackMessage(StatusSymbol, FLinearColor::White, Message);
		}
	}
	else if ( Operation->IsOfType<FExternalDragOperation>() || Operation->IsOfType<FAssetDragDropOp>() )
	{
		// defer to the tree widget's handler for this type of operation
		TSharedPtr<SSCSEditor> PinnedEditor = SCSEditor.Pin();
		if ( PinnedEditor.IsValid() && PinnedEditor->SCSTreeWidget.IsValid() )
		{
			// The widget geometry is irrelevant to the tree widget's OnDragEnter
			PinnedEditor->SCSTreeWidget->OnDragEnter( FGeometry(), DragDropEvent );
		}
	}
}

void SSCS_RowWidget::HandleOnDragLeave(const FDragDropEvent& DragDropEvent)
{
	TSharedPtr<FSCSRowDragDropOp> DragRowOp = DragDropEvent.GetOperationAs<FSCSRowDragDropOp>();
	if (DragRowOp.IsValid())
	{
		bool bCanReparentAllNodes = true;
		for(auto SourceNodeIter = DragRowOp->SourceNodes.CreateConstIterator(); SourceNodeIter && bCanReparentAllNodes; ++SourceNodeIter)
		{
			FSCSEditorTreeNodePtrType DraggedNodePtr = *SourceNodeIter;
			check(DraggedNodePtr.IsValid());

			bCanReparentAllNodes = DraggedNodePtr->CanReparent();
		}

		// Only clear the tooltip text if all dragged nodes support it
		if(bCanReparentAllNodes)
		{
			TSharedPtr<SWidget> NoWidget;
			DragRowOp->SetFeedbackMessage(NoWidget);
			DragRowOp->PendingDropAction = FSCSRowDragDropOp::DropAction_None;
		}
	}
}

TOptional<EItemDropZone> SSCS_RowWidget::HandleOnCanAcceptDrop(const FDragDropEvent& DragDropEvent, EItemDropZone DropZone, FSCSEditorTreeNodePtrType TargetItem)
{
	TOptional<EItemDropZone> ReturnDropZone;

	TSharedPtr<FDragDropOperation> Operation = DragDropEvent.GetOperation();
	if (Operation.IsValid())
	{
		if (Operation->IsOfType<FSCSRowDragDropOp>() && ( Cast<USceneComponent>(GetNode()->GetComponentTemplate()) != nullptr ))
		{
			TSharedPtr<FSCSRowDragDropOp> DragRowOp = StaticCastSharedPtr<FSCSRowDragDropOp>(Operation);
			check(DragRowOp.IsValid());

			if (DragRowOp->PendingDropAction != FSCSRowDragDropOp::DropAction_None)
			{
				ReturnDropZone = EItemDropZone::OntoItem;
			}
		}
		else if (Operation->IsOfType<FExternalDragOperation>() || Operation->IsOfType<FAssetDragDropOp>())
		{
			ReturnDropZone = EItemDropZone::OntoItem;
		}
	}

	return ReturnDropZone;
}

FReply SSCS_RowWidget::HandleOnAcceptDrop( const FDragDropEvent& DragDropEvent, EItemDropZone DropZone, FSCSEditorTreeNodePtrType TargetItem )
{
	TSharedPtr<FDragDropOperation> Operation = DragDropEvent.GetOperation();
	if (!Operation.IsValid())
	{
		return FReply::Handled();
	}
	
	if (Operation->IsOfType<FSCSRowDragDropOp>() && (Cast<USceneComponent>(GetNode()->GetComponentTemplate()) != nullptr))
	{
		TSharedPtr<FSCSRowDragDropOp> DragRowOp = StaticCastSharedPtr<FSCSRowDragDropOp>( Operation );	
		check(DragRowOp.IsValid());

		switch(DragRowOp->PendingDropAction)
		{
		case FSCSRowDragDropOp::DropAction_AttachTo:
			OnAttachToDropAction(DragRowOp->SourceNodes);
			break;
			
		case FSCSRowDragDropOp::DropAction_DetachFrom:
			OnDetachFromDropAction(DragRowOp->SourceNodes);
			break;

		case FSCSRowDragDropOp::DropAction_MakeNewRoot:
			check(DragRowOp->SourceNodes.Num() == 1);
			OnMakeNewRootDropAction(DragRowOp->SourceNodes[0]);
			break;

		case FSCSRowDragDropOp::DropAction_AttachToOrMakeNewRoot:
			{
				check(DragRowOp->SourceNodes.Num() == 1);
				FWidgetPath WidgetPath = DragDropEvent.GetEventPath() != nullptr ? *DragDropEvent.GetEventPath() : FWidgetPath();
				FSlateApplication::Get().PushMenu(
					SharedThis(this),
					WidgetPath,
					BuildSceneRootDropActionMenu(DragRowOp->SourceNodes[0]).ToSharedRef(),
					FSlateApplication::Get().GetCursorPos(),
					FPopupTransitionEffect(FPopupTransitionEffect::TypeInPopup)
				);
			}
			break;

		case FSCSRowDragDropOp::DropAction_None:
		default:
			break;
		}
	}
	else if (Operation->IsOfType<FExternalDragOperation>() || Operation->IsOfType<FAssetDragDropOp>())
	{
		// defer to the tree widget's handler for this type of operation
		TSharedPtr<SSCSEditor> PinnedEditor = SCSEditor.Pin();
		if ( PinnedEditor.IsValid() && PinnedEditor->SCSTreeWidget.IsValid() )
		{
			// The widget geometry is irrelevant to the tree widget's OnDrop
			PinnedEditor->SCSTreeWidget->OnDrop( FGeometry(), DragDropEvent );
		}
	}

	return FReply::Handled();
}

void SSCS_RowWidget::OnAttachToDropAction(const TArray<FSCSEditorTreeNodePtrType>& DroppedNodePtrs)
{
	FSCSEditorTreeNodePtrType NodePtr = GetNode();

	check(NodePtr.IsValid());
	check(DroppedNodePtrs.Num() > 0);

	TSharedPtr<SSCSEditor> SCSEditorPtr = SCSEditor.Pin();
	check(SCSEditorPtr.IsValid());

	bool bRegenerateTreeNodes = false;
	const FScopedTransaction TransactionContext(DroppedNodePtrs.Num() > 1 ? LOCTEXT("AttachComponents", "Attach Components") : LOCTEXT("AttachComponent", "Attach Component"));

	if (SCSEditorPtr->GetEditorMode() == EComponentEditorMode::BlueprintSCS)
	{
		// Get the current Blueprint context
		UBlueprint* Blueprint = GetBlueprint();
		check(Blueprint);

		// Get the current "preview" Actor instance
		AActor* PreviewActor = SCSEditorPtr->PreviewActor.Get();
		check(PreviewActor);

		for(const auto& DroppedNodePtr : DroppedNodePtrs)
		{
			// Clone the component if it's being dropped into a different SCS
			if(DroppedNodePtr->GetBlueprint() != Blueprint)
			{
				bRegenerateTreeNodes = true;

				check(DroppedNodePtr.IsValid());
				UActorComponent* ComponentTemplate = DroppedNodePtr->GetComponentTemplate();
				check(ComponentTemplate);

				// Note: This will mark the Blueprint as structurally modified
				UActorComponent* ClonedComponent = SCSEditorPtr->AddNewComponent(ComponentTemplate->GetClass(), nullptr);
				check(ClonedComponent);

				//Serialize object properties using write/read operations.
				TArray<uint8> SavedProperties;
				FObjectWriter Writer(ComponentTemplate, SavedProperties);
				FObjectReader(ClonedComponent, SavedProperties);

				// Attach the copied node to the target node (this will also detach it from the root if necessary)
				FSCSEditorTreeNodePtrType NewNodePtr = SCSEditorPtr->GetNodeFromActorComponent(ClonedComponent);
				if(NewNodePtr.IsValid())
				{
					NodePtr->AddChild(NewNodePtr);
				}
			}
			else
			{
				// Get the associated component template if it is a scene component, so we can adjust the transform
				USceneComponent* SceneComponentTemplate = Cast<USceneComponent>(DroppedNodePtr->GetComponentTemplate());

				// Cache current default values for propagation
				FVector OldRelativeLocation, OldRelativeScale3D;
				FRotator OldRelativeRotation;
				if(SceneComponentTemplate)
				{
					OldRelativeLocation = SceneComponentTemplate->RelativeLocation;
					OldRelativeRotation = SceneComponentTemplate->RelativeRotation;
					OldRelativeScale3D = SceneComponentTemplate->RelativeScale3D;
				}

				// Check for a valid parent node
				FSCSEditorTreeNodePtrType ParentNodePtr = DroppedNodePtr->GetParent();
				if(ParentNodePtr.IsValid())
				{
					// Detach the dropped node from its parent
					ParentNodePtr->RemoveChild(DroppedNodePtr);

					// If the associated component template is a scene component, maintain its preview world position
					if(SceneComponentTemplate)
					{
						// Save current state
						SceneComponentTemplate->Modify();

						// Reset the attach socket name
						SceneComponentTemplate->SetupAttachment(SceneComponentTemplate->GetAttachParent(), NAME_None);
						USCS_Node* SCS_Node = DroppedNodePtr->GetSCSNode();
						if(SCS_Node)
						{
							SCS_Node->Modify();
							SCS_Node->AttachToName = NAME_None;
						}

						// Attempt to locate a matching registered instance of the component template in the Actor context that's being edited
						USceneComponent* InstancedSceneComponent = Cast<USceneComponent>(DroppedNodePtr->FindComponentInstanceInActor(PreviewActor));
						if(InstancedSceneComponent && InstancedSceneComponent->IsRegistered())
						{
							// If we find a match, save off the world position
							FTransform ComponentToWorld = InstancedSceneComponent->GetComponentToWorld();
							SceneComponentTemplate->RelativeLocation = ComponentToWorld.GetTranslation();
							SceneComponentTemplate->RelativeRotation = ComponentToWorld.Rotator();
							SceneComponentTemplate->RelativeScale3D = ComponentToWorld.GetScale3D();
						}
					}
				}

				// Attach the dropped node to the given node
				NodePtr->AddChild(DroppedNodePtr);

				// Attempt to locate a matching instance of the parent component template in the Actor context that's being edited
				USceneComponent* ParentSceneComponent = Cast<USceneComponent>(NodePtr->FindComponentInstanceInActor(PreviewActor));
				if(SceneComponentTemplate && ParentSceneComponent && ParentSceneComponent->IsRegistered())
				{
					// If we find a match, calculate its new position relative to the scene root component instance in its current scene
					FTransform ComponentToWorld(SceneComponentTemplate->RelativeRotation, SceneComponentTemplate->RelativeLocation, SceneComponentTemplate->RelativeScale3D);
					FTransform ParentToWorld = SceneComponentTemplate->GetAttachSocketName() != NAME_None ? ParentSceneComponent->GetSocketTransform(SceneComponentTemplate->GetAttachSocketName(), RTS_World) : ParentSceneComponent->GetComponentToWorld();
					FTransform RelativeTM = ComponentToWorld.GetRelativeTransform(ParentToWorld);

					// Store new relative location value (if not set to absolute)
					if(!SceneComponentTemplate->bAbsoluteLocation)
					{
						SceneComponentTemplate->RelativeLocation = RelativeTM.GetTranslation();
					}

					// Store new relative rotation value (if not set to absolute)
					if(!SceneComponentTemplate->bAbsoluteRotation)
					{
						SceneComponentTemplate->RelativeRotation = RelativeTM.Rotator();
					}

					// Store new relative scale value (if not set to absolute)
					if(!SceneComponentTemplate->bAbsoluteScale)
					{
						SceneComponentTemplate->RelativeScale3D = RelativeTM.GetScale3D();
					}
				}

				// Propagate any default value changes out to all instances of the template. If we didn't do this, then instances could incorrectly override the new default value with the old default value when construction scripts are re-run.
				if(SceneComponentTemplate)
				{
					TArray<UObject*> InstancedSceneComponents;
					SceneComponentTemplate->GetArchetypeInstances(InstancedSceneComponents);
					for(int32 InstanceIndex = 0; InstanceIndex < InstancedSceneComponents.Num(); ++InstanceIndex)
					{
						USceneComponent* InstancedSceneComponent = Cast<USceneComponent>(InstancedSceneComponents[InstanceIndex]);
						if(InstancedSceneComponent != nullptr)
						{
							FComponentEditorUtils::ApplyDefaultValueChange(InstancedSceneComponent, InstancedSceneComponent->RelativeLocation, OldRelativeLocation, SceneComponentTemplate->RelativeLocation);
							FComponentEditorUtils::ApplyDefaultValueChange(InstancedSceneComponent, InstancedSceneComponent->RelativeRotation, OldRelativeRotation, SceneComponentTemplate->RelativeRotation);
							FComponentEditorUtils::ApplyDefaultValueChange(InstancedSceneComponent, InstancedSceneComponent->RelativeScale3D,  OldRelativeScale3D,  SceneComponentTemplate->RelativeScale3D);
						}
					}
				}
			}
		}
	}
	else    // EComponentEditorMode::ActorInstance
	{
		for(const auto& DroppedNodePtr : DroppedNodePtrs)
		{
			// Check for a valid parent node
			FSCSEditorTreeNodePtrType ParentNodePtr = DroppedNodePtr->GetParent();
			if(ParentNodePtr.IsValid())
			{
				// Detach the dropped node from its parent
				ParentNodePtr->RemoveChild(DroppedNodePtr);
			}

			// Attach the dropped node to the given node
			NodePtr->AddChild(DroppedNodePtr);
		}
	}

	check(SCSEditorPtr->SCSTreeWidget.IsValid());
	SCSEditorPtr->SCSTreeWidget->SetItemExpansion(NodePtr, true);

	PostDragDropAction(bRegenerateTreeNodes);
}

void SSCS_RowWidget::OnDetachFromDropAction(const TArray<FSCSEditorTreeNodePtrType>& DroppedNodePtrs)
{
	check(DroppedNodePtrs.Num() > 0);

	TSharedPtr<SSCSEditor> SCSEditorPtr = SCSEditor.Pin();
	check(SCSEditorPtr.IsValid());

	const FScopedTransaction TransactionContext(DroppedNodePtrs.Num() > 1 ? LOCTEXT("DetachComponents", "Detach Components") : LOCTEXT("DetachComponent", "Detach Component"));

	if (SCSEditorPtr->GetEditorMode() == EComponentEditorMode::BlueprintSCS)
	{
		// Get the current "preview" Actor instance
		AActor* PreviewActor = SCSEditorPtr->PreviewActor.Get();
		check(PreviewActor);

		for (const FSCSEditorTreeNodePtrType& DroppedNodePtr : DroppedNodePtrs)
		{
			FVector OldRelativeLocation, OldRelativeScale3D;
			FRotator OldRelativeRotation;

			check(DroppedNodePtr.IsValid());

			// Detach the node from its parent
			FSCSEditorTreeNodePtrType ParentNodePtr = DroppedNodePtr->GetParent();
			check(ParentNodePtr.IsValid());
			ParentNodePtr->RemoveChild(DroppedNodePtr);

			// If the associated component template is a scene component, maintain its current world position
			USceneComponent* SceneComponentTemplate = Cast<USceneComponent>(DroppedNodePtr->GetComponentTemplate());
			if(SceneComponentTemplate)
			{
				// Cache current default values for propagation
				OldRelativeLocation = SceneComponentTemplate->RelativeLocation;
				OldRelativeRotation = SceneComponentTemplate->RelativeRotation;
				OldRelativeScale3D = SceneComponentTemplate->RelativeScale3D;

				// Save current state
				SceneComponentTemplate->Modify();

				// Reset the attach socket name
				SceneComponentTemplate->SetupAttachment(SceneComponentTemplate->GetAttachParent(), NAME_None);
				USCS_Node* SCS_Node = DroppedNodePtr->GetSCSNode();
				if(SCS_Node)
				{
					SCS_Node->Modify();
					SCS_Node->AttachToName = NAME_None;
				}

				// Attempt to locate a matching instance of the component template in the Actor context that's being edited
				USceneComponent* InstancedSceneComponent = Cast<USceneComponent>(DroppedNodePtr->FindComponentInstanceInActor(PreviewActor));
				if(InstancedSceneComponent && InstancedSceneComponent->IsRegistered())
				{
					// If we find a match, save off the world position
					FTransform ComponentToWorld = InstancedSceneComponent->GetComponentToWorld();
					SceneComponentTemplate->RelativeLocation = ComponentToWorld.GetTranslation();
					SceneComponentTemplate->RelativeRotation = ComponentToWorld.Rotator();
					SceneComponentTemplate->RelativeScale3D = ComponentToWorld.GetScale3D();
				}
			}

			// Attach the dropped node to the current scene root node
			FSCSEditorTreeNodePtrType SceneRootNodePtr = SCSEditorPtr->GetSceneRootNode();
			check(SceneRootNodePtr.IsValid());
			SceneRootNodePtr->AddChild(DroppedNodePtr);

			// Attempt to locate a matching instance of the scene root component template in the Actor context that's being edited
			USceneComponent* InstancedSceneRootComponent = Cast<USceneComponent>(SceneRootNodePtr->FindComponentInstanceInActor(PreviewActor));
			if(SceneComponentTemplate && InstancedSceneRootComponent && InstancedSceneRootComponent->IsRegistered())
			{
				// If we find a match, calculate its new position relative to the scene root component instance in the preview scene
				FTransform ComponentToWorld(SceneComponentTemplate->RelativeRotation, SceneComponentTemplate->RelativeLocation, SceneComponentTemplate->RelativeScale3D);
				FTransform ParentToWorld = SceneComponentTemplate->GetAttachSocketName() != NAME_None ? InstancedSceneRootComponent->GetSocketTransform(SceneComponentTemplate->GetAttachSocketName(), RTS_World) : InstancedSceneRootComponent->GetComponentToWorld();
				FTransform RelativeTM = ComponentToWorld.GetRelativeTransform(ParentToWorld);

				// Store new relative location value (if not set to absolute)
				if(!SceneComponentTemplate->bAbsoluteLocation)
				{
					SceneComponentTemplate->RelativeLocation = RelativeTM.GetTranslation();
				}

				// Store new relative rotation value (if not set to absolute)
				if(!SceneComponentTemplate->bAbsoluteRotation)
				{
					SceneComponentTemplate->RelativeRotation = RelativeTM.Rotator();
				}

				// Store new relative scale value (if not set to absolute)
				if(!SceneComponentTemplate->bAbsoluteScale)
				{
					SceneComponentTemplate->RelativeScale3D = RelativeTM.GetScale3D();
				}
			}

			// Propagate any default value changes out to all instances of the template. If we didn't do this, then instances could incorrectly override the new default value with the old default value when construction scripts are re-run.
			if(SceneComponentTemplate)
			{
				TArray<UObject*> InstancedSceneComponents;
				SceneComponentTemplate->GetArchetypeInstances(InstancedSceneComponents);
				for(int32 InstanceIndex = 0; InstanceIndex < InstancedSceneComponents.Num(); ++InstanceIndex)
				{
					USceneComponent* InstancedSceneComponent = Cast<USceneComponent>(InstancedSceneComponents[InstanceIndex]);
					if(InstancedSceneComponent != nullptr)
					{
						FComponentEditorUtils::ApplyDefaultValueChange(InstancedSceneComponent, InstancedSceneComponent->RelativeLocation, OldRelativeLocation, SceneComponentTemplate->RelativeLocation);
						FComponentEditorUtils::ApplyDefaultValueChange(InstancedSceneComponent, InstancedSceneComponent->RelativeRotation, OldRelativeRotation, SceneComponentTemplate->RelativeRotation);
						FComponentEditorUtils::ApplyDefaultValueChange(InstancedSceneComponent, InstancedSceneComponent->RelativeScale3D,  OldRelativeScale3D,  SceneComponentTemplate->RelativeScale3D);
					}
				}
			}
		}
	}
	else    // EComponentEditorMode::ActorInstance
	{
		for (const FSCSEditorTreeNodePtrType& DroppedNodePtr : DroppedNodePtrs)
		{
			check(DroppedNodePtr.IsValid());

			// Detach the node from its parent
			FSCSEditorTreeNodePtrType ParentNodePtr = DroppedNodePtr->GetParent();
			check(ParentNodePtr.IsValid());
			ParentNodePtr->RemoveChild(DroppedNodePtr);

			// Attach the dropped node to the current scene root node
			FSCSEditorTreeNodePtrType SceneRootNodePtr = SCSEditorPtr->GetSceneRootNode();
			check(SceneRootNodePtr.IsValid());
			SceneRootNodePtr->AddChild(DroppedNodePtr);
		}
	}
	
	PostDragDropAction(false);
}

void SSCS_RowWidget::OnMakeNewRootDropAction(FSCSEditorTreeNodePtrType DroppedNodePtr)
{
	TSharedPtr<SSCSEditor> SCSEditorPtr = SCSEditor.Pin();
	check(SCSEditorPtr.IsValid());

	// Get the current scene root node
	FSCSEditorTreeNodePtrType SceneRootNodePtr = SCSEditorPtr->GetSceneRootNode();

	FSCSEditorTreeNodePtrType NodePtr = GetNode();

	// We cannot handle the drop action if any of these conditions fail on entry.
	if (!ensure(NodePtr.IsValid()) || !ensure(DroppedNodePtr.IsValid()) || !ensure(NodePtr == SceneRootNodePtr))
	{
		return;
	}

	// Create a transaction record
	const FScopedTransaction TransactionContext(LOCTEXT("MakeNewSceneRoot", "Make New Scene Root"));

	FSCSEditorTreeNodePtrType OldSceneRootNodePtr;

	// Remember whether or not we're replacing the default scene root
	bool bWasDefaultSceneRoot = SceneRootNodePtr.IsValid() && SceneRootNodePtr->IsDefaultSceneRoot();

	if (SCSEditorPtr->GetEditorMode() == EComponentEditorMode::BlueprintSCS)
	{
		// Get the current Blueprint context
		UBlueprint* Blueprint = GetBlueprint();
		check(Blueprint && Blueprint->SimpleConstructionScript);

		// Clone the component if it's being dropped into a different SCS
		if(DroppedNodePtr->GetBlueprint() != Blueprint)
		{
			UActorComponent* ComponentTemplate = DroppedNodePtr->GetComponentTemplate();
			check(ComponentTemplate);

			// Note: This will mark the Blueprint as structurally modified
			UActorComponent* ClonedComponent = SCSEditorPtr->AddNewComponent(ComponentTemplate->GetClass(), nullptr);
			check(ClonedComponent);

			//Serialize object properties using write/read operations.
			TArray<uint8> SavedProperties;
			FObjectWriter Writer(ComponentTemplate, SavedProperties);
			FObjectReader(ClonedComponent, SavedProperties);

			DroppedNodePtr = SCSEditorPtr->GetNodeFromActorComponent(ClonedComponent);
			check(DroppedNodePtr.IsValid());
		}

		if(DroppedNodePtr->GetParent().IsValid()
			&& DroppedNodePtr->GetBlueprint() == Blueprint)
		{
			// If the associated component template is a scene component, reset its transform since it will now become the root
			USceneComponent* SceneComponentTemplate = Cast<USceneComponent>(DroppedNodePtr->GetComponentTemplate());
			if(SceneComponentTemplate)
			{
				// Save current state
				SceneComponentTemplate->Modify();

				// Reset the attach socket name
				SceneComponentTemplate->SetupAttachment(SceneComponentTemplate->GetAttachParent(), NAME_None);
				USCS_Node* SCS_Node = DroppedNodePtr->GetSCSNode();
				if(SCS_Node)
				{
					SCS_Node->Modify();
					SCS_Node->AttachToName = NAME_None;
				}

				// Cache the current relative location and rotation values (for propagation)
				const FVector OldRelativeLocation = SceneComponentTemplate->RelativeLocation;
				const FRotator OldRelativeRotation = SceneComponentTemplate->RelativeRotation;

				// Reset the relative transform (location and rotation only; scale is preserved)
				SceneComponentTemplate->SetRelativeLocation(FVector::ZeroVector);
				SceneComponentTemplate->SetRelativeRotation(FRotator::ZeroRotator);

				// Propagate the root change & detachment to any instances of the template (done within the context of the current transaction)
				TArray<UObject*> ArchetypeInstances;
				SceneComponentTemplate->GetArchetypeInstances(ArchetypeInstances);
				FDetachmentTransformRules DetachmentTransformRules(EDetachmentRule::KeepWorld, EDetachmentRule::KeepWorld, EDetachmentRule::KeepRelative, true);
				for (int32 InstanceIndex = 0; InstanceIndex < ArchetypeInstances.Num(); ++InstanceIndex)
				{
					USceneComponent* SceneComponentInstance = Cast<USceneComponent>(ArchetypeInstances[InstanceIndex]);
					if (SceneComponentInstance != nullptr)
					{
						// Detach from root (keeping world transform, except for scale)
						SceneComponentInstance->DetachFromComponent(DetachmentTransformRules);

						// Propagate the default relative location & rotation reset from the template to the instance
						FComponentEditorUtils::ApplyDefaultValueChange(SceneComponentInstance, SceneComponentInstance->RelativeLocation, OldRelativeLocation, SceneComponentTemplate->RelativeLocation);
						FComponentEditorUtils::ApplyDefaultValueChange(SceneComponentInstance, SceneComponentInstance->RelativeRotation, OldRelativeRotation, SceneComponentTemplate->RelativeRotation);

						// Must also reset the root component here, so that RerunConstructionScripts() will cache the correct root component instance data
						AActor* Owner = SceneComponentInstance->GetOwner();
						if (Owner)
						{
							Owner->Modify();
							Owner->SetRootComponent(SceneComponentInstance);
						}
					}
				}
			}

			// Remove the dropped node from its existing parent
			DroppedNodePtr->GetParent()->RemoveChild(DroppedNodePtr);
		}

		check(bWasDefaultSceneRoot || SceneRootNodePtr->CanReparent());

		// Remove the current scene root node from the SCS context
		Blueprint->SimpleConstructionScript->RemoveNode(SceneRootNodePtr->GetSCSNode());

		// Save old root node
		OldSceneRootNodePtr = SceneRootNodePtr;

		// Set node we are dropping as new root
		SceneRootNodePtr = DroppedNodePtr;
		SCSEditorPtr->SetSceneRootNode(SceneRootNodePtr);

		// Add dropped node to the SCS context
		Blueprint->SimpleConstructionScript->AddNode(SceneRootNodePtr->GetSCSNode());

		// Remove or re-parent the old root
		if (OldSceneRootNodePtr.IsValid())
		{
			check(SceneRootNodePtr->CanReparent());

			// Set old root as child of new root
			SceneRootNodePtr->AddChild(OldSceneRootNodePtr);

			// Expand the new scene root as we've just added a child to it
			SCSEditorPtr->SetNodeExpansionState(SceneRootNodePtr, true);

			if (bWasDefaultSceneRoot)
			{
				SCSEditorPtr->RemoveComponentNode(OldSceneRootNodePtr);
			}
		}
	}
	else    // EComponentEditorMode::ActorInstance
	{
		if(DroppedNodePtr->GetParent().IsValid())
		{
			// Remove the dropped node from its existing parent
			DroppedNodePtr->GetParent()->RemoveChild(DroppedNodePtr);
		}

		// Save old root node
		OldSceneRootNodePtr = SceneRootNodePtr;

		// Set node we are dropping as new root
		SceneRootNodePtr = DroppedNodePtr;
		SCSEditorPtr->SetSceneRootNode(SceneRootNodePtr);

		// Remove or re-parent the old root
		if (OldSceneRootNodePtr.IsValid())
		{
			if (bWasDefaultSceneRoot)
			{
				SCSEditorPtr->RemoveComponentNode(OldSceneRootNodePtr);
				SCSEditorPtr->GetActorContext()->SetRootComponent(CastChecked<USceneComponent>(DroppedNodePtr->GetComponentTemplate()));
			}
			else
			{
				check(SceneRootNodePtr->CanReparent());

				// Set old root as child of new root
				SceneRootNodePtr->AddChild(OldSceneRootNodePtr);

				// Expand the new scene root as we've just added a child to it
				SCSEditorPtr->SetNodeExpansionState(SceneRootNodePtr, true);
			}
		}
	}

	PostDragDropAction(true);
}

void SSCS_RowWidget::PostDragDropAction(bool bRegenerateTreeNodes)
{
	GUnrealEd->ComponentVisManager.ClearActiveComponentVis();

	FSCSEditorTreeNodePtrType NodePtr = GetNode();

	TSharedPtr<SSCSEditor> PinnedEditor = SCSEditor.Pin();
	if(PinnedEditor.IsValid())
	{
		PinnedEditor->UpdateTree(bRegenerateTreeNodes);

		PinnedEditor->RefreshSelectionDetails();

		if (PinnedEditor->GetEditorMode() == EComponentEditorMode::BlueprintSCS)
		{
			if(NodePtr.IsValid())
			{
				UBlueprint* Blueprint = GetBlueprint();
				if(Blueprint != nullptr)
				{
					FBlueprintEditorUtils::PostEditChangeBlueprintActors(Blueprint, true);
				}
			}
		}
		else
		{
			AActor* ActorInstance = PinnedEditor->GetActorContext();
			if(ActorInstance)
			{
				ActorInstance->RerunConstructionScripts();
			}
		}
	}
}

FText SSCS_RowWidget::GetNameLabel() const
{
	if( InlineWidget.IsValid() && !InlineWidget->IsInEditMode() )
	{
		FSCSEditorTreeNodePtrType NodePtr = GetNode();
		if(NodePtr->IsInherited())
		{
			return FText::Format(LOCTEXT("NativeComponentFormatString","{0} (Inherited)"), FText::FromString(GetNode()->GetDisplayString()));
		}
	}

	// NOTE: Whatever this returns also becomes the variable name
	return FText::FromString(GetNode()->GetDisplayString());
}

FText SSCS_RowWidget::GetTooltipText() const
{
	FSCSEditorTreeNodePtrType NodePtr = GetNode();

	if (NodePtr->IsDefaultSceneRoot())
	{
		if (NodePtr->IsInherited())
		{
			return LOCTEXT("InheritedDefaultSceneRootToolTip", "This is the default scene root component. It cannot be copied, renamed or deleted.\nIt has been inherited from the parent class, so its properties cannot be edited here.\nNew scene components will automatically be attached to it.");
		}
		else
		{
			return LOCTEXT("DefaultSceneRootToolTip", "This is the default scene root component. It cannot be copied, renamed or deleted.\nIt can be replaced by drag/dropping another scene component over it.");
		}
	}
	else
	{
		UClass* Class = ( NodePtr->GetComponentTemplate() != nullptr ) ? NodePtr->GetComponentTemplate()->GetClass() : nullptr;
		const FText ClassDisplayName = FBlueprintEditorUtils::GetFriendlyClassDisplayName(Class);
		const FText ComponentDisplayName = NodePtr->GetDisplayName();


		FFormatNamedArguments Args;
		Args.Add(TEXT("ClassName"), ClassDisplayName);
		Args.Add(TEXT("NodeName"), FText::FromString(NodePtr->GetDisplayString()));

		return FText::Format(LOCTEXT("ComponentTooltip", "{NodeName} ({ClassName})"), Args);
	}
}

FString SSCS_RowWidget::GetDocumentationLink() const
{
	check(SCSEditor.IsValid());

	FSCSEditorTreeNodePtrType NodePtr = GetNode();
	if ((NodePtr == SCSEditor.Pin()->GetSceneRootNode()) || NodePtr->IsInherited())
	{
		return TEXT("Shared/Editors/BlueprintEditor/ComponentsMode");
	}

	return TEXT("");
}

FString SSCS_RowWidget::GetDocumentationExcerptName() const
{
	check(SCSEditor.IsValid());

	FSCSEditorTreeNodePtrType NodePtr = GetNode();
	if (NodePtr == SCSEditor.Pin()->GetSceneRootNode())
	{
		return TEXT("RootComponent");
	}
	else if (NodePtr->IsNative())
	{
		return TEXT("NativeComponents");
	}
	else if (NodePtr->IsInherited())
	{
		return TEXT("InheritedComponents");
	}

	return TEXT("");
}

UBlueprint* SSCS_RowWidget::GetBlueprint() const
{
	check(SCSEditor.IsValid());
	return SCSEditor.Pin()->GetBlueprint();
}

ESelectionMode::Type SSCS_RowWidget::GetSelectionMode() const
{
	FSCSEditorTreeNodePtrType NodePtr = GetNode();
	if (NodePtr->GetNodeType() == FSCSEditorTreeNode::SeparatorNode)
	{
		return ESelectionMode::None;
	}
	
	return SMultiColumnTableRow<FSCSEditorTreeNodePtrType>::GetSelectionMode();
}

bool SSCS_RowWidget::OnNameTextVerifyChanged(const FText& InNewText, FText& OutErrorMessage)
{
	FSCSEditorTreeNodePtrType NodePtr = GetNode();
	UBlueprint* Blueprint = GetBlueprint();

	const FString& NewTextStr = InNewText.ToString();

	if (!NewTextStr.IsEmpty())
	{
		if (NodePtr->GetVariableName().ToString() == NewTextStr)
		{
			return true;
		}

		const UActorComponent* ComponentInstance = NodePtr->GetComponentTemplate();
		if (ensure(ComponentInstance))
		{
			AActor* ExistingNameSearchScope = ComponentInstance->GetOwner();
			if ((ExistingNameSearchScope == nullptr) && (Blueprint != nullptr))
			{
				ExistingNameSearchScope = Cast<AActor>(Blueprint->GeneratedClass->GetDefaultObject());
			}

			if (!FComponentEditorUtils::IsValidVariableNameString(ComponentInstance, NewTextStr))
			{
				OutErrorMessage = LOCTEXT("RenameFailed_EngineReservedName", "This name is reserved for engine use.");
				return false;
			}
			else if (NewTextStr.Len() > NAME_SIZE)
			{
				FFormatNamedArguments Arguments;
				Arguments.Add(TEXT("CharCount"), NAME_SIZE);
				OutErrorMessage = FText::Format(LOCTEXT("ComponentRenameFailed_TooLong", "Component name must be less than {CharCount} characters long."), Arguments);
				return false;
			}
			else if (!FComponentEditorUtils::IsComponentNameAvailable(NewTextStr, ExistingNameSearchScope, ComponentInstance) 
					|| !FComponentEditorUtils::IsComponentNameAvailable(NewTextStr, ComponentInstance->GetOuter(), ComponentInstance ))
			{
				OutErrorMessage = LOCTEXT("RenameFailed_ExistingName", "Another component already has the same name.");
				return false;
			}
		}
		else
		{
			OutErrorMessage = LOCTEXT("RenameFailed_InvalidComponentInstance", "This node is referencing an invalid component instance and cannot be renamed. Perhaps it was destroyed?");
			return false;
		}
	}

	TSharedPtr<INameValidatorInterface> NameValidator;
	if (Blueprint != nullptr)
	{
		NameValidator = MakeShareable(new FKismetNameValidator(GetBlueprint(), NodePtr->GetVariableName()));
	}
	else
	{
		NameValidator = MakeShareable(new FStringSetNameValidator(NodePtr->GetComponentTemplate()->GetName()));
	}

	EValidatorResult ValidatorResult = NameValidator->IsValid(NewTextStr);
	if (ValidatorResult == EValidatorResult::AlreadyInUse)
	{
		OutErrorMessage = FText::Format(LOCTEXT("RenameFailed_InUse", "{0} is in use by another variable or function!"), InNewText);
	}
	else if (ValidatorResult == EValidatorResult::EmptyName)
	{
		OutErrorMessage = LOCTEXT("RenameFailed_LeftBlank", "Names cannot be left blank!");
	}
	else if (ValidatorResult == EValidatorResult::TooLong)
	{
		OutErrorMessage = LOCTEXT("RenameFailed_NameTooLong", "Names must have fewer than 100 characters!");
	}

	if (OutErrorMessage.IsEmpty())
	{
		return true;
	}

	return false;
}

void SSCS_RowWidget::OnNameTextCommit(const FText& InNewName, ETextCommit::Type InTextCommit)
{
	GetNode()->OnCompleteRename(InNewName);

	// No need to call UpdateTree() in SCS editor mode; it will already be called by MBASM internally
	check(SCSEditor.IsValid());
	TSharedPtr<SSCSEditor> PinnedEditor = SCSEditor.Pin();
	if (PinnedEditor.IsValid() && PinnedEditor->GetEditorMode() == EComponentEditorMode::ActorInstance)
	{
		PinnedEditor->UpdateTree(false);
	}
}

//////////////////////////////////////////////////////////////////////////
// SSCS_RowWidget_ActorRoot

TSharedRef<SWidget> SSCS_RowWidget_ActorRoot::GenerateWidgetForColumn(const FName& ColumnName)
{
	FSCSEditorTreeNodePtrType NodePtr = GetNode();

	// We've removed the other columns for now,  implement them for the root actor if necessary
	ensure(ColumnName == SCS_ColumnName_ComponentClass);

	// Create the name field
	TSharedPtr<SInlineEditableTextBlock> InlineEditableWidget =
		SNew(SInlineEditableTextBlock)
		.Text(this, &SSCS_RowWidget_ActorRoot::GetActorDisplayText)
		.OnVerifyTextChanged(this, &SSCS_RowWidget_ActorRoot::OnVerifyActorLabelChanged)
		.OnTextCommitted(this, &SSCS_RowWidget_ActorRoot::OnNameTextCommit)
		.IsSelected(this, &SSCS_RowWidget_ActorRoot::IsSelectedExclusively)
		.IsReadOnly(!NodePtr->CanRename() || (SCSEditor.IsValid() && !SCSEditor.Pin()->IsEditingAllowed()));

	NodePtr->SetRenameRequestedDelegate(FSCSEditorTreeNode::FOnRenameRequested::CreateSP(InlineEditableWidget.Get(), &SInlineEditableTextBlock::EnterEditingMode));

	return SNew(SHorizontalBox)
		.ToolTip(CreateToolTipWidget())

	+ SHorizontalBox::Slot()
		.AutoWidth()
		.VAlign(VAlign_Center)
		.Padding(FMargin(0.f, 0.f, 6.f, 0.f))
		[
			SNew(SImage)
			.Image(this, &SSCS_RowWidget_ActorRoot::GetActorIcon)
		]

	+ SHorizontalBox::Slot()
		.AutoWidth()
		.HAlign(HAlign_Left)
		.VAlign(VAlign_Center)
		.Padding(0.0f, 0.0f)
		[
			InlineEditableWidget.ToSharedRef()
		]

	+SHorizontalBox::Slot()
		.HAlign(HAlign_Left)
		.VAlign(VAlign_Center)
		.Padding(0.0f, 0.0f)
		[
			SNew(STextBlock)
			.Text(this, &SSCS_RowWidget_ActorRoot::GetActorContextText)
			.ColorAndOpacity(FSlateColor::UseForeground())
		];
}

TSharedRef<SToolTip> SSCS_RowWidget_ActorRoot::CreateToolTipWidget() const
{
	// Create a box to hold every line of info in the body of the tooltip
	TSharedRef<SVerticalBox> InfoBox = SNew(SVerticalBox);

	// Add class
	AddToToolTipInfoBox(InfoBox, LOCTEXT("TooltipClass", "Class"), SNullWidget::NullWidget, TAttribute<FText>::Create(TAttribute<FText>::FGetter::CreateSP(this, &SSCS_RowWidget_ActorRoot::GetActorClassNameText)), false);

	// Add super class
	AddToToolTipInfoBox(InfoBox, LOCTEXT("TooltipSuperClass", "Parent Class"), SNullWidget::NullWidget, TAttribute<FText>::Create(TAttribute<FText>::FGetter::CreateSP(this, &SSCS_RowWidget_ActorRoot::GetActorSuperClassNameText)), false);

	// Add mobility
	AddToToolTipInfoBox(InfoBox, LOCTEXT("TooltipMobility", "Mobility"), SNullWidget::NullWidget, TAttribute<FText>::Create(TAttribute<FText>::FGetter::CreateSP(this, &SSCS_RowWidget_ActorRoot::GetActorMobilityText)), false);

	TSharedRef<SBorder> TooltipContent = SNew(SBorder)
		.BorderImage(FEditorStyle::GetBrush("NoBorder"))
		.Padding(0)
		[
			SNew(SVerticalBox)

			+ SVerticalBox::Slot()
			.AutoHeight()
			.Padding(0, 0, 0, 4)
			[
				SNew(SVerticalBox)

				+ SVerticalBox::Slot()
				.AutoHeight()
				[
					SNew(SHorizontalBox)

					+ SHorizontalBox::Slot()
					.AutoWidth()
					.VAlign(VAlign_Center)
					.Padding(4)
					[
						SNew(STextBlock)
						.TextStyle(FEditorStyle::Get(), "SCSEditor.ComponentTooltip.Title")
						.Text(this, &SSCS_RowWidget_ActorRoot::GetActorDisplayText)
					]
				]
			]

			+ SVerticalBox::Slot()
			.AutoHeight()
			[
				SNew(SBorder)
				.BorderImage(FEditorStyle::GetBrush("NoBorder"))
				.Padding(4)
				[
					InfoBox
				]
			]
		];

	return IDocumentation::Get()->CreateToolTip(TAttribute<FText>(this, &SSCS_RowWidget_ActorRoot::GetActorDisplayText), TooltipContent, InfoBox, TEXT(""), TEXT(""));
}

bool SSCS_RowWidget_ActorRoot::OnVerifyActorLabelChanged(const FText& InLabel, FText& OutErrorMessage)
{
	return FActorEditorUtils::ValidateActorName(InLabel, OutErrorMessage);
}

const FSlateBrush* SSCS_RowWidget_ActorRoot::GetActorIcon() const
{
	if (SCSEditor.IsValid())
	{
		TSharedPtr<SSCSEditor> SCSEditorPtr = SCSEditor.Pin();
		if (SCSEditorPtr->ActorContext.IsSet())
		{
			return FClassIconFinder::FindIconForActor(SCSEditorPtr->GetActorContext());
		}
	}
	return nullptr;
}

FText SSCS_RowWidget_ActorRoot::GetActorDisplayText() const
{
	if (SCSEditor.IsValid())
	{
		TSharedPtr<SSCSEditor> SCSEditorPtr = SCSEditor.Pin();
		if (SCSEditorPtr->ActorContext.IsSet())
		{
			AActor* DefaultActor = SCSEditorPtr->ActorContext.Get();
			if( DefaultActor )
			{
				FString Name;
				UBlueprint* Blueprint = UBlueprint::GetBlueprintFromClass(DefaultActor->GetClass());
				if(Blueprint != nullptr && SCSEditorPtr->GetEditorMode() != EComponentEditorMode::ActorInstance)
				{
					Blueprint->GetName(Name);
				}
				else
				{
					Name = DefaultActor->GetActorLabel();
				}
				return FText::FromString(Name);
			}
		}
	}
	return FText::GetEmpty();
}

FText SSCS_RowWidget_ActorRoot::GetActorContextText() const
{
	if (SCSEditor.IsValid())
	{
		TSharedPtr<SSCSEditor> SCSEditorPtr = SCSEditor.Pin();
		if (AActor* DefaultActor = SCSEditorPtr->GetActorContext())
		{
			if (UBlueprint* Blueprint = UBlueprint::GetBlueprintFromClass(DefaultActor->GetClass()))
			{
				return LOCTEXT("ActorContext_self", " (self)");
			}
			else
			{
				return LOCTEXT("ActorContext_Instance", " (Instance)");
			}
		}
	}
	return FText::GetEmpty();
}

FText SSCS_RowWidget_ActorRoot::GetActorClassNameText() const
{
	FText Text;
	if (SCSEditor.IsValid())
	{
		TSharedPtr<SSCSEditor> SCSEditorPtr = SCSEditor.Pin();
		if (AActor* DefaultActor = SCSEditorPtr->GetActorContext())
		{
			Text = FText::FromString(DefaultActor->GetClass()->GetName());
		}
	}

	return Text;
}

FText SSCS_RowWidget_ActorRoot::GetActorSuperClassNameText() const
{
	FText Text;
	if (SCSEditor.IsValid())
	{
		TSharedPtr<SSCSEditor> SCSEditorPtr = SCSEditor.Pin();
		if (AActor* DefaultActor = SCSEditorPtr->GetActorContext())
		{
			Text = FText::FromString(DefaultActor->GetClass()->GetSuperClass()->GetName());
		}
	}

	return Text;
}

FText SSCS_RowWidget_ActorRoot::GetActorMobilityText() const
{
	FText Text;
	if (SCSEditor.IsValid())
	{
		TSharedPtr<SSCSEditor> SCSEditorPtr = SCSEditor.Pin();
		if (AActor* DefaultActor = SCSEditorPtr->GetActorContext())
		{
			USceneComponent* RootComponent = DefaultActor->GetRootComponent();

			FSCSEditorTreeNodePtrType SceneRootNodePtr = SCSEditorPtr->GetSceneRootNode();
			if ((RootComponent == nullptr) && SceneRootNodePtr.IsValid())
			{
				RootComponent = Cast<USceneComponent>(SceneRootNodePtr->GetComponentTemplate());
			}

			if (RootComponent != nullptr)
			{
				if (RootComponent->Mobility == EComponentMobility::Static)
				{
					Text = LOCTEXT("ComponentMobility_Static", "Static");
				}
				else if (RootComponent->Mobility == EComponentMobility::Stationary)
				{
					Text = LOCTEXT("ComponentMobility_Stationary", "Stationary");
				}
				else if (RootComponent->Mobility == EComponentMobility::Movable)
				{
					Text = LOCTEXT("ComponentMobility_Movable", "Movable");
				}
			}
			else
			{
				Text = LOCTEXT("ComponentMobility_NoRoot", "No root component, unknown mobility");
			}
		}
	}

	return Text;
}

//////////////////////////////////////////////////////////////////////////
// SSCS_RowWidget_Separator


TSharedRef<SWidget> SSCS_RowWidget_Separator::GenerateWidgetForColumn(const FName& ColumnName)
{
	return SNew(SBox)
		.Padding(1.f)
		[
			SNew(SBorder)
			.Padding(FEditorStyle::GetMargin(TEXT("Menu.Separator.Padding")))
			.BorderImage(FEditorStyle::GetBrush(TEXT("Menu.Separator")))
		];
}

//////////////////////////////////////////////////////////////////////////
// SSCSEditor

BEGIN_SLATE_FUNCTION_BUILD_OPTIMIZATION
void SSCSEditor::Construct( const FArguments& InArgs )
{
	EditorMode = InArgs._EditorMode;
	ActorContext = InArgs._ActorContext;
	AllowEditing = InArgs._AllowEditing;
	PreviewActor = InArgs._PreviewActor;
	OnSelectionUpdated = InArgs._OnSelectionUpdated;
	OnItemDoubleClicked = InArgs._OnItemDoubleClicked;
	OnHighlightPropertyInDetailsView = InArgs._OnHighlightPropertyInDetailsView;
	bUpdatingSelection = false;
	bAllowTreeUpdates = true;
	bIsDiffing = InArgs._IsDiffing;

	CommandList = MakeShareable( new FUICommandList );
	CommandList->MapAction( FGenericCommands::Get().Cut,
		FUIAction( FExecuteAction::CreateSP( this, &SSCSEditor::CutSelectedNodes ), 
		FCanExecuteAction::CreateSP( this, &SSCSEditor::CanCutNodes ) ) 
		);
	CommandList->MapAction( FGenericCommands::Get().Copy,
		FUIAction( FExecuteAction::CreateSP( this, &SSCSEditor::CopySelectedNodes ), 
		FCanExecuteAction::CreateSP( this, &SSCSEditor::CanCopyNodes ) ) 
		);
	CommandList->MapAction( FGenericCommands::Get().Paste,
		FUIAction( FExecuteAction::CreateSP( this, &SSCSEditor::PasteNodes ), 
		FCanExecuteAction::CreateSP( this, &SSCSEditor::CanPasteNodes ) ) 
		);
	CommandList->MapAction( FGenericCommands::Get().Duplicate,
		FUIAction( FExecuteAction::CreateSP( this, &SSCSEditor::OnDuplicateComponent ), 
		FCanExecuteAction::CreateSP( this, &SSCSEditor::CanDuplicateComponent ) ) 
		);

	CommandList->MapAction( FGenericCommands::Get().Delete,
		FUIAction( FExecuteAction::CreateSP( this, &SSCSEditor::OnDeleteNodes ), 
		FCanExecuteAction::CreateSP( this, &SSCSEditor::CanDeleteNodes ) ) 
		);

	CommandList->MapAction( FGenericCommands::Get().Rename,
			FUIAction( FExecuteAction::CreateSP( this, &SSCSEditor::OnRenameComponent),
			FCanExecuteAction::CreateSP( this, &SSCSEditor::CanRenameComponent ) ) 
		);

	CommandList->MapAction( FGraphEditorCommands::Get().FindReferences,
		FUIAction( FExecuteAction::CreateSP( this, &SSCSEditor::OnFindReferences ) )
	);

	FSlateBrush const* MobilityHeaderBrush = FEditorStyle::GetBrush(TEXT("ClassIcon.ComponentMobilityHeaderIcon"));
	
	TSharedPtr<SHeaderRow> HeaderRow = SNew(SHeaderRow)
		+ SHeaderRow::Column(SCS_ColumnName_ComponentClass)
		.DefaultLabel(LOCTEXT("Class", "Class"))
		.FillWidth(4);
	
	SCSTreeWidget = SNew(SSCSTreeType)
		.ToolTipText(LOCTEXT("DropAssetToAddComponent", "Drop asset here to add a component."))
		.SCSEditor(this)
		.TreeItemsSource(&RootNodes)
		.SelectionMode(ESelectionMode::Multi)
		.OnGenerateRow(this, &SSCSEditor::MakeTableRowWidget)
		.OnGetChildren(this, &SSCSEditor::OnGetChildrenForTree)
		.OnSetExpansionRecursive(this, &SSCSEditor::SetItemExpansionRecursive)
		.OnSelectionChanged(this, &SSCSEditor::OnTreeSelectionChanged)
		.OnContextMenuOpening(this, &SSCSEditor::CreateContextMenu)
		.OnItemScrolledIntoView(this, &SSCSEditor::OnItemScrolledIntoView)
		.OnMouseButtonDoubleClick(this, &SSCSEditor::HandleItemDoubleClicked)
		.ClearSelectionOnClick(InArgs._EditorMode == EComponentEditorMode::BlueprintSCS ? true : false)
		.OnTableViewBadState(this, &SSCSEditor::DumpTree)
		.ItemHeight(24)
		.HeaderRow
		(
			HeaderRow
		);

	SCSTreeWidget->GetHeaderRow()->SetVisibility(EVisibility::Collapsed);

	TSharedPtr<SWidget> Contents;

	FMenuBuilder EditBlueprintMenuBuilder( true, NULL );

	EditBlueprintMenuBuilder.BeginSection( NAME_None, LOCTEXT("EditBlueprintMenu_ExistingBlueprintHeader", "Existing Blueprint" ) );

	EditBlueprintMenuBuilder.AddMenuEntry
	(
		LOCTEXT("OpenBlueprintEditor", "Open Blueprint Editor"),
		LOCTEXT("OpenBlueprintEditor_ToolTip", "Opens the blueprint editor for this asset"),
		FSlateIcon(),
		FUIAction(FExecuteAction::CreateSP(this, &SSCSEditor::OnOpenBlueprintEditor, /*bForceCodeEditing=*/ false))
	);

	EditBlueprintMenuBuilder.AddMenuEntry
	(
		LOCTEXT("OpenBlueprintEditorScriptMode", "Add or Edit Script"),
		LOCTEXT("OpenBlueprintEditorScriptMode_ToolTip", "Opens the blueprint editor for this asset, showing the event graph"),
		FSlateIcon(),
		FUIAction(FExecuteAction::CreateSP(this, &SSCSEditor::OnOpenBlueprintEditor, /*bForceCodeEditing=*/ true))
	);

	EditBlueprintMenuBuilder.BeginSection(NAME_None, LOCTEXT("EditBlueprintMenu_InstanceHeader", "Instance modifications"));

	EditBlueprintMenuBuilder.AddMenuEntry
	(
		LOCTEXT("PushChangesToBlueprint", "Apply Instance Changes to Blueprint"),
		TAttribute<FText>(this, &SSCSEditor::OnGetApplyChangesToBlueprintTooltip),
		FSlateIcon(),
		FUIAction(FExecuteAction::CreateSP(this, &SSCSEditor::OnApplyChangesToBlueprint))
	);

	EditBlueprintMenuBuilder.AddMenuEntry
	(
		LOCTEXT("ResetToDefault", "Reset Instance Changes to Blueprint Default"),
		TAttribute<FText>(this, &SSCSEditor::OnGetResetToBlueprintDefaultsTooltip),
		FSlateIcon(),
		FUIAction(FExecuteAction::CreateSP(this, &SSCSEditor::OnResetToBlueprintDefaults))
	);

	EditBlueprintMenuBuilder.BeginSection( NAME_None, LOCTEXT("EditBlueprintMenu_NewHeader", "Create New" ) );
	//EditBlueprintMenuBuilder.AddMenuSeparator();

	EditBlueprintMenuBuilder.AddMenuEntry
	(
		LOCTEXT("CreateChildBlueprint", "Create Child Blueprint Class"),
		LOCTEXT("CreateChildBlueprintTooltip", "Creates a Child Blueprint Class based on the current Blueprint, allowing you to create variants easily.  This replaces the current actor instance with a new one based on the new Child Blueprint Class." ),
		FSlateIcon(),
		FUIAction(FExecuteAction::CreateSP(this, &SSCSEditor::PromoteToBlueprint))
	);

	TSharedPtr<SHorizontalBox> ButtonBox;
	TSharedPtr<SVerticalBox>   HeaderBox;
	TSharedPtr<SWidget> SearchBar =
		SAssignNew(FilterBox, SSearchBox)
			.HintText(EditorMode == EComponentEditorMode::ActorInstance ? LOCTEXT("SearchComponentsHint", "Search Components") : LOCTEXT("SearchHint", "Search"))
			.OnTextChanged(this, &SSCSEditor::OnFilterTextChanged);

	const bool  bInlineSearchBarWithButtons = (EditorMode == EComponentEditorMode::BlueprintSCS);

	bool bHideComponentClassCombo = InArgs._HideComponentClassCombo.Get();

	Contents = SNew(SVerticalBox)
	+ SVerticalBox::Slot()
	.Padding(0.0f)
	[
		SNew(SVerticalBox)
		+ SVerticalBox::Slot()
		.AutoHeight()
		.VAlign(VAlign_Top)
		.Padding(0)
		[
			SNew(SBorder)
			.Padding(0)
			.BorderImage(FEditorStyle::GetBrush("DetailsView.CategoryTop"))
			.AddMetaData<FTagMetaData>(FTagMetaData(TEXT("ComponentsPanel")))
			.BorderBackgroundColor( FLinearColor( .6,.6,.6, 1.0f ) )
			[
				SAssignNew(HeaderBox, SVerticalBox)
					+ SVerticalBox::Slot()
						.AutoHeight()
						.VAlign(VAlign_Top)
					[
						SAssignNew(ButtonBox, SHorizontalBox)
				
						+ SHorizontalBox::Slot()
						.Padding( 3.0f, 3.0f )
						.AutoWidth()
						.HAlign(HAlign_Left)
						[
							SNew(SComponentClassCombo)
							.AddMetaData<FTagMetaData>(FTagMetaData(TEXT("Actor.AddComponent")))
							.Visibility(bHideComponentClassCombo ? EVisibility::Hidden : EVisibility::Visible)
							.OnComponentClassSelected(this, &SSCSEditor::PerformComboAddClass)
							.ToolTipText(LOCTEXT("AddComponent_Tooltip", "Adds a new component to this actor"))
							.IsEnabled(AllowEditing)
						]

						//
						// horizontal slot (index) #1 => reserved for BP-editor search bar (see 'ButtonBox' usage below)

						+ SHorizontalBox::Slot()
						.FillWidth(1.0f)
						.HAlign(HAlign_Right)
						.Padding( 3.0f, 3.0f )
						[
							SNew( SButton )
							.AddMetaData<FTagMetaData>(FTagMetaData(TEXT("Actor.ConvertToBlueprint")))
							.Visibility( this, &SSCSEditor::GetPromoteToBlueprintButtonVisibility )
							.OnClicked( this, &SSCSEditor::OnPromoteToBlueprintClicked )
							.ButtonStyle(FEditorStyle::Get(), "FlatButton.Primary")
							.ContentPadding(FMargin(10,0))
							.ToolTip(IDocumentation::Get()->CreateToolTip(
								LOCTEXT("PromoteToBluerprintTooltip","Converts this actor into a reusable Blueprint Class that can have script behavior" ),
								NULL,
								TEXT("Shared/LevelEditor"),
								TEXT("ConvertToBlueprint")))
							[
								SNew(SHorizontalBox)
								.Clipping(EWidgetClipping::ClipToBounds)
						
								+ SHorizontalBox::Slot()
								.VAlign(VAlign_Center)
								.Padding(3.f)
								.AutoWidth()
								[
									SNew(STextBlock)
									.TextStyle(FEditorStyle::Get(), "ContentBrowser.TopBar.Font")
									.Font( FEditorStyle::Get().GetFontStyle( "FontAwesome.10" ) )
									.Text( FEditorFontGlyphs::Cogs )
								]

								+ SHorizontalBox::Slot()
								.VAlign(VAlign_Center)
								.Padding(3.f)
								.AutoWidth()
								[
									SNew(STextBlock)
									.TextStyle(FEditorStyle::Get(), "ContentBrowser.TopBar.Font")
									//.Text( LOCTEXT("PromoteToBlueprint", "Add Script") )
									.Text(LOCTEXT("PromoteToBlueprint", "Blueprint/Add Script"))
								]
							]
						]
						+ SHorizontalBox::Slot()
						.FillWidth(1.0f)
						.Padding( 3.0f, 3.0f )
						.HAlign(HAlign_Right)
						.Padding(3.0f, 3.0f)
						[
							SNew(SComboButton)
							.AddMetaData<FTagMetaData>(FTagMetaData(TEXT("Actor.EditBlueprint")))
							.Visibility(this, &SSCSEditor::GetEditBlueprintButtonVisibility)
							.ContentPadding(FMargin(10, 0))
							.ComboButtonStyle(FEditorStyle::Get(), "ToolbarComboButton")
							.ButtonStyle(FEditorStyle::Get(), "FlatButton.Primary")
							.ForegroundColor(FLinearColor::White)
							.ButtonContent()
							[
								SNew( SHorizontalBox )
								.Clipping(EWidgetClipping::ClipToBounds)

								+ SHorizontalBox::Slot()
								.AutoWidth()
								.VAlign(VAlign_Center)
								.Padding(3.f)
								[
									SNew(STextBlock)
									.TextStyle(FEditorStyle::Get(), "ContentBrowser.TopBar.Font")
									.Font(FEditorStyle::Get().GetFontStyle("FontAwesome.10"))
									.Text(FEditorFontGlyphs::Cogs)
								]
						
								+ SHorizontalBox::Slot()
								[
									SNew(STextBlock)
									.TextStyle(FEditorStyle::Get(), "ContentBrowser.TopBar.Font")
									.Text(LOCTEXT("EditBlueprint", "Edit Blueprint"))
								]
							]
							.MenuContent()
							[
								EditBlueprintMenuBuilder.MakeWidget()
							]
						]
					]

				//
				// vertical slot (index) #1 => reserved for instance-editor search bar (see 'HeaderBox' usage below)
			]
		]

		+ SVerticalBox::Slot()
		.Padding(0.0f, 0.0f)
		[
			SNew(SBorder)
			.Padding(2.0f)
			.BorderImage(FEditorStyle::GetBrush("SCSEditor.TreePanel"))
			.AddMetaData<FTagMetaData>(FTagMetaData(TEXT("ComponentsPanel")))
			[
				SCSTreeWidget.ToSharedRef()
			]
		]
	];

	// insert the search bar, depending on which editor this widget is in (depending on convert/edit button visibility)
	if (bInlineSearchBarWithButtons)
	{
		const int32 SearchBarHorizontalSlotIndex = 1;

		ButtonBox->InsertSlot(SearchBarHorizontalSlotIndex)
			.FillWidth(1.0f)
			.VAlign(VAlign_Center)
			.Padding(3.0f, 3.0f)
		[
			SearchBar.ToSharedRef()
		];
	}
	else
	{
		const int32 SearchBarVerticalSlotIndex = 1;

		HeaderBox->InsertSlot(SearchBarVerticalSlotIndex)
			.VAlign(VAlign_Center)
			.Padding(3.0f, 1.0f)
		[
			SearchBar.ToSharedRef()
		];
	}

	this->ChildSlot
	[
		Contents.ToSharedRef()
	];

	// Refresh the tree widget
	UpdateTree();

	if (EditorMode == EComponentEditorMode::ActorInstance)
	{
		GEngine->OnLevelComponentRequestRename().AddSP(this, &SSCSEditor::OnLevelComponentRequestRename);
		GEditor->OnObjectsReplaced().AddSP(this, &SSCSEditor::OnObjectsReplaced);
	}
}
END_SLATE_FUNCTION_BUILD_OPTIMIZATION


void SSCSEditor::OnLevelComponentRequestRename(const UActorComponent* InComponent)
{
	TArray< FSCSEditorTreeNodePtrType > SelectedItems = SCSTreeWidget->GetSelectedItems();
	
	FSCSEditorTreeNodePtrType Node = GetNodeFromActorComponent(InComponent);
	if (SelectedItems.Contains(Node) && CanRenameComponent())
	{
		OnRenameComponent();
	}
}

void SSCSEditor::OnObjectsReplaced(const TMap<UObject*, UObject*>& OldToNewInstanceMap)
{
	if (GetActorNode().IsValid())
	{
		ReplaceComponentReferencesInTree(GetActorNode()->GetComponentNodes(), OldToNewInstanceMap);
	}
}

void SSCSEditor::ReplaceComponentReferencesInTree(const TArray<FSCSEditorTreeNodePtrType>& Nodes, const TMap<UObject*, UObject*>& OldToNewInstanceMap)
{
	for (const FSCSEditorTreeNodePtrType& Node : Nodes)
	{
		if (Node.IsValid())
		{
			// We need to get the actual pointer to the old component which will be marked for pending kill, as these are the references which need updating
			const bool bEvenIfPendingKill = true;
			UActorComponent* ComponentTemplate = Node->GetComponentTemplate(bEvenIfPendingKill);
			if (ComponentTemplate)
			{
				UObject* const* NewComponentTemplatePtr = OldToNewInstanceMap.Find(ComponentTemplate);
				if (NewComponentTemplatePtr)
				{
					if (UActorComponent* NewComponentTemplate = Cast<UActorComponent>(*NewComponentTemplatePtr))
					{
						Node->SetComponentTemplate(NewComponentTemplate);
					}
				}
			}

			ReplaceComponentReferencesInTree(Node->GetChildren(), OldToNewInstanceMap);
		}
	}
}

UBlueprint* SSCSEditor::GetBlueprint() const
{
	if (AActor* Actor = GetActorContext())
	{
		UClass* ActorClass = Actor->GetClass();
		check(ActorClass != nullptr);

		return Cast<UBlueprint>(ActorClass->ClassGeneratedBy);
	}

	return nullptr;
}

FReply SSCSEditor::OnKeyDown( const FGeometry& MyGeometry, const FKeyEvent& InKeyEvent )
{
	if (CommandList->ProcessCommandBindings(InKeyEvent))
	{
		return FReply::Handled();
	}
	return FReply::Unhandled();
}

TSharedRef<ITableRow> SSCSEditor::MakeTableRowWidget( FSCSEditorTreeNodePtrType InNodePtr, const TSharedRef<STableViewBase>& OwnerTable )
{
	// Setup a meta tag for this node
	FGraphNodeMetaData TagMeta(TEXT("TableRow"));
	if (InNodePtr.IsValid() && InNodePtr->GetComponentTemplate() != NULL )
	{
		TagMeta.FriendlyName = FString::Printf(TEXT("TableRow,%s,0"), *InNodePtr->GetComponentTemplate()->GetReadableName());
	}

	// Create the node of the appropriate type
	if (InNodePtr->GetNodeType() == FSCSEditorTreeNode::RootActorNode)
	{
		return SNew(SSCS_RowWidget_ActorRoot, SharedThis(this), InNodePtr, OwnerTable);
	}
	else if (InNodePtr->GetNodeType() == FSCSEditorTreeNode::SeparatorNode)
	{
		return SNew(SSCS_RowWidget_Separator, SharedThis(this), InNodePtr, OwnerTable);
	}

	return SNew(SSCS_RowWidget, SharedThis(this), InNodePtr, OwnerTable)
		.AddMetaData<FTutorialMetaData>(TagMeta);
}

void SSCSEditor::GetSelectedItemsForContextMenu(TArray<FComponentEventConstructionData>& OutSelectedItems) const
{
	TArray<FSCSEditorTreeNodePtrType> SelectedTreeItems = SCSTreeWidget->GetSelectedItems();
	for ( auto NodeIter = SelectedTreeItems.CreateConstIterator(); NodeIter; ++NodeIter )
	{
		FComponentEventConstructionData NewItem;
		auto TreeNode = *NodeIter;
		NewItem.VariableName = TreeNode->GetVariableName();
		NewItem.Component = TreeNode->GetComponentTemplate();
		OutSelectedItems.Add(NewItem);
	}
}

void SSCSEditor::PopulateContextMenu(UEditorMenu* Menu)
{
	TArray<FSCSEditorTreeNodePtrType> SelectedItems = SCSTreeWidget->GetSelectedItems();

	if (SelectedItems.Num() > 0 || CanPasteNodes())
	{
		bool bOnlyShowPasteOption = false;

		if (SelectedItems.Num() > 0)
		{
			if (SelectedItems.Num() == 1 && SelectedItems[0]->GetNodeType() == FSCSEditorTreeNode::RootActorNode)
			{
				bOnlyShowPasteOption = true;
			}
			else
			{
				for (FSCSEditorTreeNodePtrType SelectedNode : SelectedItems)
				{
					if (SelectedNode->GetNodeType() != FSCSEditorTreeNode::ComponentNode)
					{
						bOnlyShowPasteOption = true;
						break;
					}
				}
				if (!bOnlyShowPasteOption)
				{
					TArray<UActorComponent*> SelectedComponents;
					TArray<FSCSEditorTreeNodePtrType> SelectedNodes = GetSelectedNodes();
					for (int32 i = 0; i < SelectedNodes.Num(); ++i)
					{
						// Get the current selected node reference
						FSCSEditorTreeNodePtrType SelectedNodePtr = SelectedNodes[i];
						check(SelectedNodePtr.IsValid());

						// Get the component template associated with the selected node
						UActorComponent* ComponentTemplate = SelectedNodePtr->GetComponentTemplate();
						if (ComponentTemplate)
						{
							SelectedComponents.Add(ComponentTemplate);
						}
					}

					if (EditorMode == EComponentEditorMode::BlueprintSCS)
					{
						FEditorMenuSection& BlueprintSCSSection = Menu->AddSection("BlueprintSCS");
						if (SelectedItems.Num() == 1)
						{
							BlueprintSCSSection.AddMenuEntry(FGraphEditorCommands::Get().FindReferences);
						}

						// Collect the classes of all selected objects
						TArray<UClass*> SelectionClasses;
						for( auto NodeIter = SelectedNodes.CreateConstIterator(); NodeIter; ++NodeIter )
						{
							auto TreeNode = *NodeIter;
							if( UActorComponent* ComponentTemplate = TreeNode->GetComponentTemplate() )
							{
								SelectionClasses.Add(ComponentTemplate->GetClass());
							}
						}

						if ( SelectionClasses.Num() )
						{
							// Find the common base class of all selected classes
							UClass* SelectedClass = UClass::FindCommonBase( SelectionClasses );
							// Build an event submenu if we can generate events
							if( FBlueprintEditorUtils::CanClassGenerateEvents( SelectedClass ))
							{
								BlueprintSCSSection.AddEntry(FEditorMenuEntry::InitSubMenu(
									Menu->GetMenuName(),
									"AddEventSubMenu",
									LOCTEXT("AddEventSubMenu", "Add Event"), 
									LOCTEXT("ActtionsSubMenu_ToolTip", "Add Event"), 
									FNewMenuDelegate::CreateStatic( &SSCSEditor::BuildMenuEventsSection,
									GetBlueprint(), SelectedClass, FCanExecuteAction::CreateSP(this, &SSCSEditor::IsEditingAllowed),
									FGetSelectedObjectsDelegate::CreateSP(this, &SSCSEditor::GetSelectedItemsForContextMenu))));
							}
						}
					}					

					FComponentEditorUtils::FillComponentContextMenuOptions(Menu, SelectedComponents);
				}
			}
		}
		else
		{
			bOnlyShowPasteOption = true;
		}

		if (bOnlyShowPasteOption)
		{
			FEditorMenuSection& Section = Menu->AddSection("PasteComponent", LOCTEXT("EditComponentHeading", "Edit") );
			{
				Section.AddMenuEntry( FGenericCommands::Get().Paste );
			}
		}
	}
}

void SSCSEditor::RegisterContextMenu()
{
	UEditorMenuSubsystem* EditorMenus = UEditorMenuSubsystem::Get();
	if (!EditorMenus->IsMenuRegistered("Kismet.SCSEditorContextMenu"))
	{
		UEditorMenu* Menu = EditorMenus->RegisterMenu("Kismet.SCSEditorContextMenu");
		Menu->AddDynamicSection("SCSEditorDynamic", FNewEditorMenuDelegate::CreateLambda([](UEditorMenu* InMenu)
		{
			USSCSEditorMenuContext* ContextObject = InMenu->FindContext<USSCSEditorMenuContext>();
			if (ContextObject && ContextObject->SCSEditor.IsValid())
			{
				ContextObject->SCSEditor.Pin()->PopulateContextMenu(InMenu);
			}
		}));
	}
}

TSharedPtr< SWidget > SSCSEditor::CreateContextMenu()
{
	TArray<FSCSEditorTreeNodePtrType> SelectedItems = SCSTreeWidget->GetSelectedItems();

	if (SelectedItems.Num() > 0 || CanPasteNodes())
	{
		RegisterContextMenu();
		USSCSEditorMenuContext* ContextObject = NewObject<USSCSEditorMenuContext>();
		ContextObject->SCSEditor = SharedThis(this);
		FEditorMenuContext EditorMenuContext(CommandList, TSharedPtr<FExtender>(), ContextObject);
		return UEditorMenuSubsystem::Get()->GenerateWidget("Kismet.SCSEditorContextMenu", EditorMenuContext);
	}
	return TSharedPtr<SWidget>();
}

void SSCSEditor::BuildMenuEventsSection(FMenuBuilder& Menu, UBlueprint* Blueprint, UClass* SelectedClass, FCanExecuteAction CanExecuteActionDelegate, FGetSelectedObjectsDelegate GetSelectedObjectsDelegate)
{
	// Get Selected Nodes
	TArray<FComponentEventConstructionData> SelectedNodes;
	GetSelectedObjectsDelegate.ExecuteIfBound( SelectedNodes );

	struct FMenuEntry
	{
		FText		Label;
		FText		ToolTip;
		FUIAction	UIAction;
	};

	TArray< FMenuEntry > Actions;
	TArray< FMenuEntry > NodeActions;
	// Build Events entries
	for (TFieldIterator<UMulticastDelegateProperty> PropertyIt(SelectedClass, EFieldIteratorFlags::IncludeSuper); PropertyIt; ++PropertyIt)
	{
		UProperty* Property = *PropertyIt;

		// Check for multicast delegates that we can safely assign
		if (!Property->HasAnyPropertyFlags(CPF_Parm) && Property->HasAllPropertyFlags(CPF_BlueprintAssignable))
		{
			FName EventName = Property->GetFName();
			int32 ComponentEventViewEntries = 0;
			// Add View Event Per Component
			for (auto NodeIter = SelectedNodes.CreateConstIterator(); NodeIter; ++NodeIter )
			{
				if( NodeIter->Component.IsValid() )
				{
					FName VariableName = NodeIter->VariableName;
					UObjectProperty* VariableProperty = FindField<UObjectProperty>( Blueprint->SkeletonGeneratedClass, VariableName );

					if( VariableProperty && FKismetEditorUtilities::FindBoundEventForComponent( Blueprint, EventName, VariableProperty->GetFName() ))
					{
						FMenuEntry NewEntry;
						NewEntry.Label = ( SelectedNodes.Num() > 1 ) ?	FText::Format( LOCTEXT("ViewEvent_ToolTipFor", "{0} for {1}"), FText::FromName( EventName ), FText::FromName( VariableName )) : 
																		FText::Format( LOCTEXT("ViewEvent_ToolTip", "{0}"), FText::FromName( EventName ));
						NewEntry.UIAction =	FUIAction(FExecuteAction::CreateStatic( &SSCSEditor::ViewEvent, Blueprint, EventName, *NodeIter ), CanExecuteActionDelegate);
						NodeActions.Add( NewEntry );
						ComponentEventViewEntries++;
					}
				}
			}
			if( ComponentEventViewEntries < SelectedNodes.Num() )
			{
			// Create menu Add entry
				FMenuEntry NewEntry;
				NewEntry.Label = FText::Format( LOCTEXT("AddEvent_ToolTip", "Add {0}" ), FText::FromName( EventName ));
				NewEntry.UIAction =	FUIAction(FExecuteAction::CreateStatic( &SSCSEditor::CreateEventsForSelection, Blueprint, EventName, GetSelectedObjectsDelegate), CanExecuteActionDelegate);
				Actions.Add( NewEntry );
		}
	}
}
	// Build Menu Sections
	Menu.BeginSection("AddComponentActions", LOCTEXT("AddEventHeader", "Add Event"));
	for (auto ItemIter = Actions.CreateConstIterator(); ItemIter; ++ItemIter )
	{
		Menu.AddMenuEntry( ItemIter->Label, ItemIter->ToolTip, FSlateIcon(), ItemIter->UIAction );
	}
	Menu.EndSection();
	Menu.BeginSection("ViewComponentActions", LOCTEXT("ViewEventHeader", "View Existing Events"));
	for (auto ItemIter = NodeActions.CreateConstIterator(); ItemIter; ++ItemIter )
	{
		Menu.AddMenuEntry( ItemIter->Label, ItemIter->ToolTip, FSlateIcon(), ItemIter->UIAction );
	}
	Menu.EndSection();
}

void SSCSEditor::CreateEventsForSelection(UBlueprint* Blueprint, FName EventName, FGetSelectedObjectsDelegate GetSelectedObjectsDelegate)
{	
	if (EventName != NAME_None)
	{
		TArray<FComponentEventConstructionData> SelectedNodes;
		GetSelectedObjectsDelegate.ExecuteIfBound(SelectedNodes);

		for (auto SelectionIter = SelectedNodes.CreateConstIterator(); SelectionIter; ++SelectionIter)
		{
			ConstructEvent( Blueprint, EventName, *SelectionIter );
		}
	}
}

void SSCSEditor::ConstructEvent(UBlueprint* Blueprint, const FName EventName, const FComponentEventConstructionData EventData)
{
	// Find the corresponding variable property in the Blueprint
	UObjectProperty* VariableProperty = FindField<UObjectProperty>(Blueprint->SkeletonGeneratedClass, EventData.VariableName );

	if( VariableProperty )
	{
		if (!FKismetEditorUtilities::FindBoundEventForComponent(Blueprint, EventName, VariableProperty->GetFName()))
		{
			FKismetEditorUtilities::CreateNewBoundEventForComponent(EventData.Component.Get(), EventName, Blueprint, VariableProperty);
		}
	}
}

void SSCSEditor::ViewEvent(UBlueprint* Blueprint, const FName EventName, const FComponentEventConstructionData EventData)
{
	// Find the corresponding variable property in the Blueprint
	UObjectProperty* VariableProperty = FindField<UObjectProperty>(Blueprint->SkeletonGeneratedClass, EventData.VariableName );

	if( VariableProperty )
	{
		const UK2Node_ComponentBoundEvent* ExistingNode = FKismetEditorUtilities::FindBoundEventForComponent(Blueprint, EventName, VariableProperty->GetFName());
		if (ExistingNode)
		{
			FKismetEditorUtilities::BringKismetToFocusAttentionOnObject(ExistingNode);
		}
	}
}

void SSCSEditor::OnFindReferences()
{
	TArray<FSCSEditorTreeNodePtrType> SelectedNodes = SCSTreeWidget->GetSelectedItems();
	if (SelectedNodes.Num() == 1)
	{
		TSharedPtr<IToolkit> FoundAssetEditor = FToolkitManager::Get().FindEditorForAsset(GetBlueprint());
		if (FoundAssetEditor.IsValid())
		{
			const FString VariableName = SelectedNodes[0]->GetVariableName().ToString();

			// Search for both an explicit variable reference (finds get/sets of exactly that var, without including related-sounding variables)
			// and a softer search for (VariableName) to capture bound component/widget event nodes which wouldn't otherwise show up
			//@TODO: This logic is duplicated in SMyBlueprint::OnFindReference(), keep in sync
			const FString SearchTerm = FString::Printf(TEXT("Nodes(VariableReference(MemberName=+\"%s\") || Name=\"(%s)\")"), *VariableName, *VariableName);

			TSharedRef<IBlueprintEditor> BlueprintEditor = StaticCastSharedRef<IBlueprintEditor>(FoundAssetEditor.ToSharedRef());
			BlueprintEditor->SummonSearchUI(true, SearchTerm);
		}
	}
}

bool SSCSEditor::CanDuplicateComponent() const
{
	if(!IsEditingAllowed())
	{
		return false;
	}

	return CanCopyNodes();
}

void SSCSEditor::OnDuplicateComponent()
{
	TArray<FSCSEditorTreeNodePtrType> SelectedNodes = SCSTreeWidget->GetSelectedItems();
	if(SelectedNodes.Num() > 0)
	{
		// Force the text box being edited (if any) to commit its text. The duplicate operation may trigger a regeneration of the tree view,
		// releasing all row widgets. If one row was in edit mode (rename/rename on create), it was released before losing the focus and
		// this would prevent the completion of the 'rename' or 'create + give initial name' transaction (occurring on focus lost).
		FSlateApplication::Get().ClearKeyboardFocus();

		const FScopedTransaction Transaction(SelectedNodes.Num() > 1 ? LOCTEXT("DuplicateComponents", "Duplicate Components") : LOCTEXT("DuplicateComponent", "Duplicate Component"));

		TMap<USceneComponent*, USceneComponent*> DuplicateSceneComponentMap;
		for (int32 i = 0; i < SelectedNodes.Num(); ++i)
		{
			if (UActorComponent* ComponentTemplate = SelectedNodes[i]->GetComponentTemplate())
			{
				USCS_Node* SCSNode = SelectedNodes[i]->GetSCSNode();
				check(SCSNode == nullptr || SCSNode->ComponentTemplate == ComponentTemplate);
				UActorComponent* CloneComponent = AddNewComponent(ComponentTemplate->GetClass(), (SCSNode ? (UObject*)SCSNode : ComponentTemplate));
				if (USceneComponent* SceneClone = Cast<USceneComponent>(CloneComponent))
				{
					DuplicateSceneComponentMap.Add(CastChecked<USceneComponent>(ComponentTemplate), SceneClone);
				}
			}
		}

		for (const TPair<USceneComponent*,USceneComponent*>& DuplicatedPair : DuplicateSceneComponentMap)
		{
			USceneComponent* OriginalComponent = DuplicatedPair.Key;
			USceneComponent* NewSceneComponent = DuplicatedPair.Value;

			if (EditorMode == EComponentEditorMode::BlueprintSCS)
			{
				// Ensure that any native attachment relationship inherited from the original copy is removed (to prevent a GLEO assertion)
				NewSceneComponent->DetachFromComponent(FDetachmentTransformRules::KeepWorldTransform);
			}
					
			// Attempt to locate the original node in the SCS tree
			FSCSEditorTreeNodePtrType OriginalNodePtr = FindTreeNode(OriginalComponent);
			if(OriginalNodePtr.IsValid())
			{
				// If we're duplicating the root then we're already a child of it so need to reparent, but we do need to reset the scale
				// otherwise we'll end up with the square of the root's scale instead of being the same size.
				if (OriginalNodePtr == GetSceneRootNode())
				{
					NewSceneComponent->RelativeScale3D = FVector(1.f);
				}
				else
				{
					// If the original node was parented, attempt to add the duplicate as a child of the same parent node if the parent is not
					// part of the duplicate set, otherwise parent to the parent's duplicate
					FSCSEditorTreeNodePtrType ParentNodePtr = OriginalNodePtr->GetParent();
					if (ParentNodePtr.IsValid())
					{
						if (USceneComponent** ParentDuplicateComponent = DuplicateSceneComponentMap.Find(Cast<USceneComponent>(ParentNodePtr->GetComponentTemplate())))
						{
							FSCSEditorTreeNodePtrType DuplicateParentNodePtr = FindTreeNode(*ParentDuplicateComponent);
							if (DuplicateParentNodePtr.IsValid())
							{
								ParentNodePtr = DuplicateParentNodePtr;
							}
						}

						// Locate the duplicate node (as a child of the current scene root node), and switch it to be a child of the original node's parent
						FSCSEditorTreeNodePtrType NewChildNodePtr = GetSceneRootNode()->FindChild(NewSceneComponent, true);
						if (NewChildNodePtr.IsValid())
						{
							// Note: This method will handle removal from the scene root node as well
							ParentNodePtr->AddChild(NewChildNodePtr);
						}
					}
				}
			}
		}
	}
}

void SSCSEditor::OnGetChildrenForTree( FSCSEditorTreeNodePtrType InNodePtr, TArray<FSCSEditorTreeNodePtrType>& OutChildren )
{
	if (InNodePtr.IsValid())
	{
		const TArray<FSCSEditorTreeNodePtrType>& Children = InNodePtr->GetChildren();
		OutChildren.Reserve(Children.Num());

		if (!GetFilterText().IsEmpty())
		{
			for (FSCSEditorTreeNodePtrType Child : Children)
			{
				if (!Child->IsFlaggedForFiltration())
				{
					OutChildren.Add(Child);
				}
			}
		}
		else
		{
			OutChildren = Children;
		}
	}
	else
	{
		OutChildren.Empty();
	}
}


UActorComponent* SSCSEditor::PerformComboAddClass(TSubclassOf<UActorComponent> ComponentClass, EComponentCreateAction::Type ComponentCreateAction, UObject* AssetOverride)
{
	UClass* NewClass = ComponentClass;

	UActorComponent* NewComponent = nullptr;

	if( ComponentCreateAction == EComponentCreateAction::CreateNewCPPClass )
	{
		NewClass = CreateNewCPPComponent( ComponentClass );
	}
	else if( ComponentCreateAction == EComponentCreateAction::CreateNewBlueprintClass )
	{
		NewClass = CreateNewBPComponent( ComponentClass );
	}

	if( NewClass != nullptr )
	{
		FEditorDelegates::LoadSelectedAssetsIfNeeded.Broadcast();
		USelection* Selection =  GEditor->GetSelectedObjects();

		bool bAddedComponent = false;

		// This adds components according to the type selected in the drop down. If the user
		// has the appropriate objects selected in the content browser then those are added,
		// else we go down the previous route of adding components by type.
		//
		// Furthermore don't try to match up assets for USceneComponent it will match lots of things and doesn't have any nice behavior for asset adds 
		if (Selection->Num() > 0 && !AssetOverride && NewClass != USceneComponent::StaticClass())
		{
			for(FSelectionIterator ObjectIter(*Selection); ObjectIter; ++ObjectIter)
			{
				UObject* Object = *ObjectIter;
				UClass*  Class	= Object->GetClass();

				TArray< TSubclassOf<UActorComponent> > ComponentClasses = FComponentAssetBrokerage::GetComponentsForAsset(Object);

				// if the selected asset supports the selected component type then go ahead and add it
				for(int32 ComponentIndex = 0; ComponentIndex < ComponentClasses.Num(); ComponentIndex++)
				{
					if(ComponentClasses[ComponentIndex]->IsChildOf(NewClass))
					{
						NewComponent = AddNewComponent(NewClass, Object);
						bAddedComponent = true;
						break;
					}
				}
			}
		}

		if(!bAddedComponent)
		{
			// As the SCS splits up the scene and actor components, can now add directly
			NewComponent = AddNewComponent(NewClass, AssetOverride);
		}
	}

	return NewComponent;
}

TArray<FSCSEditorTreeNodePtrType>  SSCSEditor::GetSelectedNodes() const
{
	TArray<FSCSEditorTreeNodePtrType> SelectedTreeNodes = SCSTreeWidget->GetSelectedItems();

	struct FCompareSelectedSCSEditorTreeNodes
	{
		FORCEINLINE bool operator()(const FSCSEditorTreeNodePtrType& A, const FSCSEditorTreeNodePtrType& B) const
		{
			return B.IsValid() && B->IsAttachedTo(A);
		}
	};

	// Ensure that nodes are ordered from parent to child (otherwise they are sorted in the order that they were selected)
	SelectedTreeNodes.Sort(FCompareSelectedSCSEditorTreeNodes());

	return SelectedTreeNodes;
}

FSCSEditorTreeNodePtrType SSCSEditor::GetNodeFromActorComponent(const UActorComponent* ActorComponent, bool bIncludeAttachedComponents) const
{
	FSCSEditorTreeNodePtrType NodePtr;

	if(ActorComponent)
	{
		if (EditorMode == EComponentEditorMode::BlueprintSCS)
		{
			// If the given component instance is not already an archetype object
			if (!ActorComponent->IsTemplate())
			{
				// Get the component owner's class object
				check(ActorComponent->GetOwner() != NULL);
				UClass* OwnerClass = ActorComponent->GetOwner()->GetClass();

				// If the given component is one that's created during Blueprint construction
				if (ActorComponent->IsCreatedByConstructionScript())
				{
					TArray<UBlueprint*> ParentBPStack;

					// Check the entire Class hierarchy for the node
					UBlueprint::GetBlueprintHierarchyFromClass(OwnerClass, ParentBPStack);

					for(int32 StackIndex = ParentBPStack.Num() - 1; StackIndex >= 0; --StackIndex)
					{
						if(ParentBPStack[StackIndex]->SimpleConstructionScript)
						{
							// Attempt to locate an SCS node with a variable name that matches the name of the given component
							for (USCS_Node* SCS_Node : ParentBPStack[StackIndex]->SimpleConstructionScript->GetAllNodes())
							{
								check(SCS_Node != NULL);
								if (SCS_Node->GetVariableName() == ActorComponent->GetFName())
								{
									// We found a match; redirect to the component archetype instance that may be associated with a tree node
									ActorComponent = SCS_Node->ComponentTemplate;
									break;
								}
							}

						}

					}
				}
				else
				{
					// Get the class default object
					const AActor* CDO = Cast<AActor>(OwnerClass->GetDefaultObject());
					if (CDO)
					{
						// Iterate over the Components array and attempt to find a component with a matching name
						for (UActorComponent* ComponentTemplate : CDO->GetComponents())
						{
							if (ComponentTemplate && ComponentTemplate->GetFName() == ActorComponent->GetFName())
							{
								// We found a match; redirect to the component archetype instance that may be associated with a tree node
								ActorComponent = ComponentTemplate;
								break;
							}
						}
					}
				}
			}
		}

		// If we have a valid component archetype instance, attempt to find a tree node that corresponds to it
		const TArray<FSCSEditorTreeNodePtrType>& Nodes = GetRootNodes();
		for (int32 i = 0; i < Nodes.Num() && !NodePtr.IsValid(); i++)
		{
			NodePtr = FindTreeNode(ActorComponent, Nodes[i]);
		}

		// If we didn't find it in the tree, step up the chain to the parent of the given component and recursively see if that is in the tree (unless the flag is false)
		if(!NodePtr.IsValid() && bIncludeAttachedComponents)
		{
			const USceneComponent* SceneComponent = Cast<const USceneComponent>(ActorComponent);
			if(SceneComponent && SceneComponent->GetAttachParent())
			{
				return GetNodeFromActorComponent(SceneComponent->GetAttachParent(), bIncludeAttachedComponents);
			}
		}
	}

	return NodePtr;
}

void SSCSEditor::SelectRoot()
{
	const TArray<FSCSEditorTreeNodePtrType>& Nodes = GetRootNodes();
	if (Nodes.Num() > 0)
	{
		SCSTreeWidget->SetSelection(Nodes[0]);
	}
}

void SSCSEditor::SelectNode(FSCSEditorTreeNodePtrType InNodeToSelect, bool IsCntrlDown) 
{
	if(SCSTreeWidget.IsValid() && InNodeToSelect.IsValid())
	{
		if(!IsCntrlDown)
		{
			SCSTreeWidget->SetSelection(InNodeToSelect);
		}
		else
		{
			SCSTreeWidget->SetItemSelection(InNodeToSelect, !SCSTreeWidget->IsItemSelected(InNodeToSelect));
		}
	}
}

void SSCSEditor::SetNodeExpansionState(FSCSEditorTreeNodePtrType InNodeToChange, const bool bIsExpanded)
{
	if(SCSTreeWidget.IsValid() && InNodeToChange.IsValid())
	{
		SCSTreeWidget->SetItemExpansion(InNodeToChange, bIsExpanded);
	}
}

static FSCSEditorTreeNode* FindRecursive( FSCSEditorTreeNode* Node, FName Name )
{
	if (Node->GetVariableName() == Name)
	{
		return Node;
	}
	else
	{
		for (const auto& Child : Node->GetChildren())
		{
			if (auto Result = FindRecursive(Child.Get(), Name))
			{
				return Result;
			}
		}
	}

	return nullptr;
}

void SSCSEditor::HighlightTreeNode(FName TreeNodeName, const class FPropertyPath& Property)
{
	for( const auto& Node : GetRootNodes() )
	{
		if( auto FoundNode = FindRecursive( Node.Get(), TreeNodeName ) )
		{
			SelectNode(FoundNode->AsShared(), false);

			if (Property != FPropertyPath())
			{
				// Invoke the delegate to highlight the property
				OnHighlightPropertyInDetailsView.ExecuteIfBound(Property);
			}

			return;
		}
	}
	
	ClearSelection();
}

void SSCSEditor::HighlightTreeNode(const USCS_Node* Node, FName Property)
{
	check(Node);
	auto TreeNode = FindTreeNode( Node );
	check( TreeNode.IsValid() );
	SelectNode( TreeNode, false );
	if( Property != FName() )
	{
		UActorComponent* Component = TreeNode->GetComponentTemplate();
		UProperty* CurrentProp = FindField<UProperty>(Component->GetClass(), Property);
		FPropertyPath Path;
		if( CurrentProp )
		{
			FPropertyInfo NewInfo(CurrentProp, -1);
			Path.ExtendPath(NewInfo);
		}

		// Invoke the delegate to highlight the property
		OnHighlightPropertyInDetailsView.ExecuteIfBound( Path );
	}
}

void SSCSEditor::UpdateTree(bool bRegenerateTreeNodes)
{
	check(SCSTreeWidget.IsValid());

	// Early exit if we're deferring tree updates
	if(!bAllowTreeUpdates)
	{
		return;
	}

	if(bRegenerateTreeNodes)
	{
		// Obtain the set of expandable tree nodes that are currently collapsed
		TSet<FSCSEditorTreeNodePtrType> CollapsedTreeNodes;
		GetCollapsedNodes(GetSceneRootNode(), CollapsedTreeNodes);

		// Obtain the list of selected items
		TArray<FSCSEditorTreeNodePtrType> SelectedTreeNodes = SCSTreeWidget->GetSelectedItems();

		// Clear the current tree
		if (SelectedTreeNodes.Num() != 0)
		{
			SCSTreeWidget->ClearSelection();
		}
		RootNodes.Empty();

		TSharedPtr<FSCSEditorTreeNode> ActorTreeNode = MakeShareable(new FSCSEditorTreeNodeRootActor(GetActorContext(),EditorMode == EComponentEditorMode::ActorInstance));
		RefreshFilteredState(ActorTreeNode, false);
		SCSTreeWidget->SetItemExpansion(ActorTreeNode, true);
		RootNodes.Add(ActorTreeNode);

		// Build the tree data source according to what mode we're in
		if (EditorMode == EComponentEditorMode::BlueprintSCS)
		{
			// Get the class default object
			AActor* CDO = nullptr;
			TArray<UBlueprint*> ParentBPStack;

			if(AActor* Actor = GetActorContext())
			{
				UClass* ActorClass = Actor->GetClass();
				if(ActorClass != nullptr)
				{
					CDO = ActorClass->GetDefaultObject<AActor>();

					// If it's a Blueprint-generated class, also get the inheritance stack
					UBlueprint::GetBlueprintHierarchyFromClass(ActorClass, ParentBPStack);
				}
			}

			if(CDO != nullptr)
			{
				
				TInlineComponentArray<UActorComponent*> Components;
				CDO->GetComponents(Components);

				// Add the native root component
				USceneComponent* RootComponent = CDO->GetRootComponent();
				if(RootComponent != nullptr)
				{
					Components.Remove(RootComponent);
					AddTreeNodeFromComponent(RootComponent, FindOrCreateParentForExistingComponent(RootComponent, GetActorNode()));
				}
				
				for (UActorComponent* Component : Components)
				{
						// Add the rest of the native base class SceneComponent hierarchy
					AddTreeNodeFromComponent(Component, FindOrCreateParentForExistingComponent(Component, GetActorNode()));
				}
			}

			// Add the full SCS tree node hierarchy (including SCS nodes inherited from parent blueprints)
			for(int32 StackIndex = ParentBPStack.Num() - 1; StackIndex >= 0; --StackIndex)
			{
				if(ParentBPStack[StackIndex]->SimpleConstructionScript != nullptr)
				{
					const TArray<USCS_Node*>& SCS_RootNodes = ParentBPStack[StackIndex]->SimpleConstructionScript->GetRootNodes();
					for(int32 NodeIndex = 0; NodeIndex < SCS_RootNodes.Num(); ++NodeIndex)
					{
						USCS_Node* SCS_Node = SCS_RootNodes[NodeIndex];
						check(SCS_Node != nullptr);

						FSCSEditorTreeNodePtrType NewNodePtr;
						if(SCS_Node->ParentComponentOrVariableName != NAME_None)
						{
							USceneComponent* ParentComponent = SCS_Node->GetParentComponentTemplate(ParentBPStack[0]);
							if(ParentComponent != nullptr)
							{
								FSCSEditorTreeNodePtrType ParentNodePtr = FindTreeNode(ParentComponent);
								if(ParentNodePtr.IsValid())
								{
									NewNodePtr = AddTreeNode(SCS_Node, ParentNodePtr, StackIndex > 0);
								}
							}
						}
						else
						{
							NewNodePtr = AddTreeNode(SCS_Node, ActorTreeNode, StackIndex > 0);
						}

						// Only necessary to do the following for inherited nodes (StackIndex > 0).
						if (NewNodePtr.IsValid() && StackIndex > 0)
						{
							// This call creates ICH override templates for the current Blueprint. Without this, the parent node
							// search above can fail when attempting to match an inherited node in the tree via component template.
							NewNodePtr->GetOrCreateEditableComponentTemplate(ParentBPStack[0]);
							for (FSCSEditorTreeNodePtrType ChildNodePtr : NewNodePtr->GetChildren())
							{
								if (ensure(ChildNodePtr.IsValid()))
								{
									ChildNodePtr->GetOrCreateEditableComponentTemplate(ParentBPStack[0]);
								}
							}
						}
					}
				}
			}

			AActor* PreviewActorInstance = PreviewActor.Get();
			if(PreviewActorInstance != nullptr && !GetDefault<UBlueprintEditorSettings>()->bHideConstructionScriptComponentsInDetailsView)
			{
				TInlineComponentArray<UActorComponent*> Components;
				PreviewActorInstance->GetComponents(Components);

				for (UActorComponent* Component : Components)
				{
					if(Component->CreationMethod == EComponentCreationMethod::UserConstructionScript)
					{
						AddTreeNodeFromComponent(Component, FindOrCreateParentForExistingComponent(Component, GetActorNode()));
					}
				}
			}
		}
		else    // EComponentEditorMode::ActorInstance
		{
			// Get the actor instance that we're editing
			if (AActor* ActorInstance = GetActorContext())
			{
				// Get the full set of instanced components
				TSet<UActorComponent*> ComponentsToAdd(ActorInstance->GetComponents());

				const bool bHideConstructionScriptComponentsInDetailsView = GetDefault<UBlueprintEditorSettings>()->bHideConstructionScriptComponentsInDetailsView;
				auto ShouldAddInstancedActorComponent = [bHideConstructionScriptComponentsInDetailsView](UActorComponent* ActorComp, USceneComponent* ParentSceneComp)
				{
					// Exclude nested DSOs attached to BP-constructed instances, which are not mutable.
					return (ActorComp != nullptr
						&& (!ActorComp->IsVisualizationComponent())
						&& (ActorComp->CreationMethod != EComponentCreationMethod::UserConstructionScript || !bHideConstructionScriptComponentsInDetailsView)
						&& (ParentSceneComp == nullptr || !ParentSceneComp->IsCreatedByConstructionScript() || !ActorComp->HasAnyFlags(RF_DefaultSubObject)))
						&& (ActorComp->CreationMethod != EComponentCreationMethod::Native || FComponentEditorUtils::CanEditNativeComponent(ActorComp));
				};

				for (auto It(ComponentsToAdd.CreateIterator()); It; ++It)
				{
					UActorComponent* ActorComp = *It;
					USceneComponent* SceneComp = Cast<USceneComponent>(ActorComp);
					USceneComponent* ParentSceneComp = SceneComp != nullptr ? SceneComp->GetAttachParent() : nullptr;
					if (!ShouldAddInstancedActorComponent(ActorComp, ParentSceneComp))
					{
						It.RemoveCurrent();
					}
				}

				TFunction<void(USceneComponent*,FSCSEditorTreeNodePtrType)> AddInstancedTreeNodesRecursive = [&](USceneComponent* Component, FSCSEditorTreeNodePtrType TreeNode)
				{
					if (Component != nullptr)
					{
						TArray<USceneComponent*> Components = Component->GetAttachChildren();
						for (USceneComponent* ChildComponent : Components)
						{
							if (ComponentsToAdd.Contains(ChildComponent)
								&& ChildComponent->GetOwner() == Component->GetOwner())
							{
								ComponentsToAdd.Remove(ChildComponent);

								FSCSEditorTreeNodePtrType NewParentNode = AddTreeNodeFromComponent(ChildComponent, TreeNode);
								AddInstancedTreeNodesRecursive(ChildComponent, NewParentNode);
							}
						}
					}
				};

				// Add the root component first (it may not be the first one)
				USceneComponent* RootComponent = ActorInstance->GetRootComponent();
				if(RootComponent != nullptr)
				{
					ComponentsToAdd.Remove(RootComponent);

					// Recursively add any instanced children that are already attached through the root, and keep track of added
					// instances. This will be a faster path than the loop below, because we create new parent tree nodes as we go.
					FSCSEditorTreeNodePtrType NewParentNode = AddTreeNodeFromComponent(RootComponent, FindOrCreateParentForExistingComponent(RootComponent, GetActorNode()));
					AddInstancedTreeNodesRecursive(RootComponent, NewParentNode);
				}

				// Sort components by type (always put scene components first in the tree)
				ComponentsToAdd.Sort([](const UActorComponent& A, const UActorComponent& /* B */)
				{
					return A.IsA<USceneComponent>();
				});

				// Now add any remaining instanced owned components not already added above. This will first add any
				// unattached scene components followed by any instanced non-scene components owned by the Actor instance.
				for (UActorComponent* ActorComp : ComponentsToAdd)
				{
					AddTreeNodeFromComponent(ActorComp, FindOrCreateParentForExistingComponent(ActorComp, GetActorNode()));
				}
			}
		}

		// Restore the previous expansion state on the new tree nodes
		TArray<FSCSEditorTreeNodePtrType> CollapsedTreeNodeArray = CollapsedTreeNodes.Array();
		for(int32 i = 0; i < CollapsedTreeNodeArray.Num(); ++i)
		{
			// Look for a component match in the new hierarchy; if found, mark it as collapsed to match the previous setting
			FSCSEditorTreeNodePtrType NodeToExpandPtr = FindTreeNode(CollapsedTreeNodeArray[i]->GetComponentTemplate());
			if(NodeToExpandPtr.IsValid())
			{
				SCSTreeWidget->SetItemExpansion(NodeToExpandPtr, false);
			}
		}

		if(SelectedTreeNodes.Num() > 0)
		{
			// Restore the previous selection state on the new tree nodes
			for (int i = 0; i < SelectedTreeNodes.Num(); ++i)
			{
				if (SelectedTreeNodes[i]->GetNodeType() == FSCSEditorTreeNode::RootActorNode)
				{
					SCSTreeWidget->SetItemSelection(ActorTreeNode, true);
				}
				else
				{
					FSCSEditorTreeNodePtrType NodeToSelectPtr = FindTreeNode(SelectedTreeNodes[i]->GetComponentTemplate());
					if (NodeToSelectPtr.IsValid())
					{
						SCSTreeWidget->SetItemSelection(NodeToSelectPtr, true);
					}
				}
			}

			if (GetEditorMode() != EComponentEditorMode::BlueprintSCS)
			{
				TArray<FSCSEditorTreeNodePtrType> NewSelectedTreeNodes = SCSTreeWidget->GetSelectedItems();
				if (NewSelectedTreeNodes.Num() == 0)
				{
					SCSTreeWidget->SetItemSelection(GetRootNodes()[0], true);
				}
			}
		}

		// If we have a pending deferred rename request, redirect it to the new tree node
		if(DeferredRenameRequest != NAME_None)
		{
			FSCSEditorTreeNodePtrType NodeToRenamePtr = FindTreeNode(DeferredRenameRequest);
			if(NodeToRenamePtr.IsValid())
			{
				SCSTreeWidget->RequestScrollIntoView(NodeToRenamePtr);
			}
		}
	}

	// refresh widget
	SCSTreeWidget->RequestTreeRefresh();
}

<<<<<<< HEAD
=======
void SSCSEditor::AddInstancedTreeNodesRecursive(USceneComponent* Component, FSCSEditorTreeNodePtrType TreeNode, TSet<UActorComponent*>& ComponentsToAdd)
{
	if (Component != nullptr)
	{
		for (USceneComponent* ChildComponent : Component->GetAttachChildren())
		{
			if (ComponentsToAdd.Contains(ChildComponent)
				&& ShouldAddInstancedActorComponent(ChildComponent, Component)
				&& ChildComponent->GetOwner() == Component->GetOwner())
			{
				ComponentsToAdd.Remove(ChildComponent);

				FSCSEditorTreeNodePtrType NewParentNode = AddTreeNodeFromComponent(ChildComponent, TreeNode);
				AddInstancedTreeNodesRecursive(ChildComponent, NewParentNode, ComponentsToAdd);
			}
		}
	}
}

bool SSCSEditor::ShouldAddInstancedActorComponent(UActorComponent* ActorComp, USceneComponent* ParentSceneComp) const
{
	// Exclude nested DSOs attached to BP-constructed instances, which are not mutable.
	return (ActorComp != nullptr
		&& (!ActorComp->IsVisualizationComponent())
		&& (ActorComp->CreationMethod != EComponentCreationMethod::UserConstructionScript || !GetDefault<UBlueprintEditorSettings>()->bHideConstructionScriptComponentsInDetailsView)
		&& (ParentSceneComp == nullptr || !ParentSceneComp->IsCreatedByConstructionScript() || !ActorComp->HasAnyFlags(RF_DefaultSubObject)))
		&& (ActorComp->CreationMethod != EComponentCreationMethod::Native || FComponentEditorUtils::CanEditNativeComponent(ActorComp) );
}

>>>>>>> 271e2139
void SSCSEditor::DumpTree()
{
	/* Example:

		[ACTOR] MyBlueprint (self)
		|
		[SEPARATOR]
		|
		DefaultSceneRoot (Inherited)
		|
		+- StaticMesh (Inherited)
		|  |
		|  +- Scene4 (Inherited)
		|  |
		|  +- Scene (Inherited)
		|     |
		|     +- Scene1 (Inherited)
		|  
		+- Scene2 (Inherited)
		|  |
		|  +- Scene3 (Inherited)
		|
		[SEPARATOR]
		|
		ProjectileMovement (Inherited)
	*/

	UE_LOG(LogSCSEditor, Log, TEXT("---------------------"));
	UE_LOG(LogSCSEditor, Log, TEXT(" STreeView NODE DUMP"));
	UE_LOG(LogSCSEditor, Log, TEXT("---------------------"));

	const UBlueprint* BlueprintContext = nullptr;
	const AActor* ActorInstance = GetActorContext();
	if (ActorInstance)
	{
		BlueprintContext = UBlueprint::GetBlueprintFromClass(ActorInstance->GetClass());
	}

	TArray<TArray<FSCSEditorTreeNodePtrType>> NodeListStack;
	NodeListStack.Push(RootNodes);

	auto LineSpacingLambda = [&NodeListStack](const TArray<FSCSEditorTreeNodePtrType>& NodeList, int32 CurrentDepth, const FString& Prefix)
	{
		bool bAddLineSpacing = false;
		for (int Depth = 0; Depth <= CurrentDepth && !bAddLineSpacing; ++Depth)
		{
			bAddLineSpacing = NodeListStack[Depth].Num() > 0;
		}

		if (bAddLineSpacing)
		{
			UE_LOG(LogSCSEditor, Log, TEXT(" %s%s"), *Prefix, NodeList.Num() > 0 ? TEXT("|") : TEXT(""));
		}
	};

	while (NodeListStack.Num() > 0)
	{
		const int32 CurrentDepth = NodeListStack.Num() - 1;
		TArray<FSCSEditorTreeNodePtrType>& NodeList = NodeListStack[CurrentDepth];
		if (NodeList.Num() > 0)
		{
			FString Prefix;
			for (int32 Depth = 1; Depth < CurrentDepth; ++Depth)
			{
				int32 NodeCount = NodeListStack[Depth].Num();
				if (Depth == 1)
				{
					NodeCount += NodeListStack[0].Num();
				}

				Prefix += (NodeCount > 0) ? TEXT("|  ") : TEXT("   ");
			}

			FString NodePrefix;
			if (CurrentDepth > 0)
			{
				NodePrefix = TEXT("+- ");
			}

			FSCSEditorTreeNodePtrType Node = NodeList[0];
			NodeList.RemoveAt(0);

			if (Node.IsValid())
			{
				FString NodeLabel = TEXT("[UNKNOWN]");
				switch (Node->GetNodeType())
				{
				case FSCSEditorTreeNode::ENodeType::RootActorNode:
					switch (EditorMode)
					{
					case EComponentEditorMode::ActorInstance:
						NodeLabel = TEXT("[ACTOR]");
						break;

					case EComponentEditorMode::BlueprintSCS:
						NodeLabel = TEXT("[BLUEPRINT]");
						break;
					}

					if (BlueprintContext)
					{
						NodeLabel += FString::Printf(TEXT(" %s (self)"), *BlueprintContext->GetName());
					}
					else if (ActorInstance)
					{
						NodeLabel += FString::Printf(TEXT(" %s (Instance)"), *ActorInstance->GetActorLabel());
					}
					break;

				case FSCSEditorTreeNode::ENodeType::SeparatorNode:
					NodeLabel = TEXT("[SEPARATOR]");
					break;

				case FSCSEditorTreeNode::ENodeType::ComponentNode:
					NodeLabel = Node->GetDisplayString();
					if (Node->IsInherited())
					{
						NodeLabel += TEXT(" (Inherited)");
					}
					break;
				}

				UE_LOG(LogSCSEditor, Log, TEXT(" %s%s%s"), *Prefix, *NodePrefix, *NodeLabel);

				const TArray<FSCSEditorTreeNodePtrType>& Children = Node->GetChildren();
				if (Children.Num() > 0)
				{
					if (CurrentDepth > 1)
					{
						UE_LOG(LogSCSEditor, Log, TEXT(" %s%s|"), *Prefix, NodeListStack[CurrentDepth].Num() > 0 ? TEXT("|  ") : TEXT("   "));
					}
					else if (CurrentDepth == 1)
					{
						UE_LOG(LogSCSEditor, Log, TEXT(" %s%s|"), *Prefix, NodeListStack[0].Num() > 0 ? TEXT("|  ") : TEXT("   "));
					}
					else
					{
						UE_LOG(LogSCSEditor, Log, TEXT(" %s|"), *Prefix);
					}

					NodeListStack.Push(Children);
				}
				else
				{
					LineSpacingLambda(NodeList, CurrentDepth, Prefix);
				}
			}
			else
			{
				UE_LOG(LogSCSEditor, Log, TEXT(" %s%s[INVALID]"), *Prefix, *NodePrefix);
				
				LineSpacingLambda(NodeList, CurrentDepth, Prefix);
			}
		}
		else
		{
			NodeListStack.Pop();
		}
	}

	UE_LOG(LogSCSEditor, Log, TEXT("--------(end)--------"));
}

const TArray<FSCSEditorTreeNodePtrType>& SSCSEditor::GetRootNodes() const
{
	return RootNodes;
}

FSCSEditorActorNodePtrType SSCSEditor::GetActorNode() const
{
	if (RootNodes.Num() > 0)
	{
		return StaticCastSharedPtr<FSCSEditorTreeNodeRootActor>(RootNodes[0]);
	}

	return FSCSEditorActorNodePtrType();
}

FSCSEditorTreeNodePtrType SSCSEditor::GetSceneRootNode() const
	{
	FSCSEditorActorNodePtrType ActorNode = GetActorNode();
	if (ActorNode.IsValid())
		{
		return ActorNode->GetSceneRootNode();
		}

	return FSCSEditorTreeNodePtrType();
	}

void SSCSEditor::SetSceneRootNode(FSCSEditorTreeNodePtrType NewSceneRootNode)
{
	GetActorNode()->SetSceneRootNode(NewSceneRootNode);
}

class FComponentClassParentFilter : public IClassViewerFilter
{
public:
	FComponentClassParentFilter(const TSubclassOf<UActorComponent>& InComponentClass) : ComponentClass(InComponentClass) {}

	virtual bool IsClassAllowed(const FClassViewerInitializationOptions& InInitOptions, const UClass* InClass, TSharedRef< FClassViewerFilterFuncs > InFilterFuncs ) override
	{
		return InClass->IsChildOf(ComponentClass);
	}

	virtual bool IsUnloadedClassAllowed(const FClassViewerInitializationOptions& InInitOptions, const TSharedRef< const IUnloadedBlueprintData > InUnloadedClassData, TSharedRef< FClassViewerFilterFuncs > InFilterFuncs) override
	{
		return InUnloadedClassData->IsChildOf(ComponentClass);
	}

	TSubclassOf<UActorComponent> ComponentClass;
};

typedef FComponentClassParentFilter FNativeComponentClassParentFilter;

class FBlueprintComponentClassParentFilter : public FComponentClassParentFilter
{
public:
	FBlueprintComponentClassParentFilter(const TSubclassOf<UActorComponent>& InComponentClass) : FComponentClassParentFilter(InComponentClass) {}

	virtual bool IsClassAllowed(const FClassViewerInitializationOptions& InInitOptions, const UClass* InClass, TSharedRef< FClassViewerFilterFuncs > InFilterFuncs ) override
	{
		return FComponentClassParentFilter::IsClassAllowed(InInitOptions, InClass, InFilterFuncs) && FKismetEditorUtilities::CanCreateBlueprintOfClass(InClass);
	}
};

UClass* SSCSEditor::CreateNewCPPComponent( TSubclassOf<UActorComponent> ComponentClass )
{
	TSharedPtr<SWindow> ParentWindow = FSlateApplication::Get().FindWidgetWindow(SharedThis(this));

	FString AddedClassName;
	auto OnCodeAddedToProject = [&AddedClassName](const FString& ClassName, const FString& ClassPath, const FString& ModuleName)
	{
		if(!ClassName.IsEmpty() && !ClassPath.IsEmpty())
		{
			AddedClassName = FString::Printf(TEXT("/Script/%s.%s"), *ModuleName, *ClassName);
		}
	};

	FGameProjectGenerationModule::Get().OpenAddCodeToProjectDialog(
		FAddToProjectConfig()
		.WindowTitle(LOCTEXT("AddNewC++Component", "Add C++ Component"))
		.ParentWindow(ParentWindow)
		.Modal()
		.OnAddedToProject(FOnAddedToProject::CreateLambda(OnCodeAddedToProject))
		.FeatureComponentClasses()
		.AllowableParents(MakeShareable( new FNativeComponentClassParentFilter(ComponentClass) ))
		.DefaultClassPrefix(TEXT("New"))
	);


	return LoadClass<UActorComponent>(nullptr, *AddedClassName, nullptr, LOAD_None, nullptr);
}

UClass* SSCSEditor::CreateNewBPComponent(TSubclassOf<UActorComponent> ComponentClass)
{
	UClass* NewClass = nullptr;

	auto OnAddedToProject = [&](const FString& ClassName, const FString& PackagePath, const FString& ModuleName)
	{
		if(!ClassName.IsEmpty() && !PackagePath.IsEmpty())
		{
			if (UPackage* Package = FindPackage(nullptr, *PackagePath))
			{
				if (UBlueprint* NewBP = FindObjectFast<UBlueprint>(Package, *ClassName))	
				{
					NewClass = NewBP->GeneratedClass;

					TArray<UObject*> Objects;
					Objects.Emplace(NewBP);
					GEditor->SyncBrowserToObjects(Objects);

					// Open the editor for the new blueprint
					FAssetEditorManager::Get().OpenEditorForAsset(NewBP);
				}
			}
		}
	};

	FGameProjectGenerationModule::Get().OpenAddBlueprintToProjectDialog(
		FAddToProjectConfig()
		.WindowTitle(LOCTEXT("AddNewBlueprintComponent", "Add Blueprint Component"))
		.ParentWindow(FSlateApplication::Get().FindWidgetWindow(SharedThis(this)))
		.Modal()
		.AllowableParents(MakeShareable( new FBlueprintComponentClassParentFilter(ComponentClass) ))
		.FeatureComponentClasses()
		.OnAddedToProject(FOnAddedToProject::CreateLambda(OnAddedToProject))
		.DefaultClassPrefix(TEXT("New"))
	);

	return NewClass;
}

void SSCSEditor::ClearSelection()
{
	if ( bUpdatingSelection == false )
	{
		check(SCSTreeWidget.IsValid());
		SCSTreeWidget->ClearSelection();
	}
}

void SSCSEditor::SaveSCSCurrentState( USimpleConstructionScript* SCSObj )
{
	if( SCSObj )
	{
		SCSObj->Modify();

		const TArray<USCS_Node*>& SCS_RootNodes = SCSObj->GetRootNodes();
		for(int32 i = 0; i < SCS_RootNodes.Num(); ++i)
		{
			SaveSCSNode( SCS_RootNodes[i] );
		}
	}
}

void SSCSEditor::SaveSCSNode( USCS_Node* Node )
{
	if( Node )
	{
		Node->Modify();

		for ( USCS_Node* ChildNode : Node->GetChildNodes() )
		{
			SaveSCSNode( ChildNode );
		}
	}
}

bool SSCSEditor::IsEditingAllowed() const
{
	return AllowEditing.Get() && nullptr == GEditor->PlayWorld;
}

UActorComponent* SSCSEditor::AddNewComponent( UClass* NewComponentClass, UObject* Asset, const bool bSkipMarkBlueprintModified, const bool bSetFocusToNewItem )
{
	if (NewComponentClass->ClassWithin && NewComponentClass->ClassWithin != UObject::StaticClass())
	{
		FNotificationInfo Info(LOCTEXT("AddComponentFailed", "Cannot add components that have \"Within\" markup"));
		Info.Image = FEditorStyle::GetBrush(TEXT("Icons.Error"));
		Info.bFireAndForget = true;
		Info.bUseSuccessFailIcons = false;
		Info.ExpireDuration = 5.0f;

		FSlateNotificationManager::Get().AddNotification(Info);
		return nullptr;
	}

	// If an 'add' transaction is ongoing, it is most likely because AddNewComponent() is being called in a tight loop inside a larger transaction (e.g. 'duplicate')
	// and bSetFocusToNewItem was true for each element.
	if (DeferredOngoingCreateTransaction.IsValid() && bSetFocusToNewItem)
	{
		// Close the ongoing 'add' sub-transaction before staring another one. The user will not be able to edit the name of that component because the
		// new component is going to still focus.
		DeferredOngoingCreateTransaction.Reset();
	}

	// Begin a transaction. The transaction will end when the component name will be provided/confirmed by the user.
	TUniquePtr<FScopedTransaction> AddTransaction = MakeUnique<FScopedTransaction>( LOCTEXT("AddComponent", "Add Component") );

	UActorComponent* NewComponent = nullptr;
	FName TemplateVariableName;

	USCS_Node* SCSNode = Cast<USCS_Node>(Asset);
	UActorComponent* ComponentTemplate = (SCSNode ? SCSNode->ComponentTemplate : Cast<UActorComponent>(Asset));

	if (SCSNode)
	{
		TemplateVariableName = SCSNode->GetVariableName();
		Asset = nullptr;
	}
	else if (ComponentTemplate)
	{
		Asset = nullptr;
	}

	if (EditorMode == EComponentEditorMode::BlueprintSCS)
	{
		UBlueprint* Blueprint = GetBlueprint();
		check(Blueprint != nullptr && Blueprint->SimpleConstructionScript != nullptr);
		
		Blueprint->Modify();
		SaveSCSCurrentState(Blueprint->SimpleConstructionScript);

		// Defer Blueprint class regeneration and tree updates if we need to copy object properties from a source template.
		const bool bMarkBlueprintModified = !ComponentTemplate && !bSkipMarkBlueprintModified;
		if(!bMarkBlueprintModified)
		{
			bAllowTreeUpdates = false;
		}
		
		FName NewVariableName;
		if (ComponentTemplate)
		{
			if (!TemplateVariableName.IsNone())
			{
				NewVariableName = TemplateVariableName;
			}
			else
			{
				FString TemplateName = ComponentTemplate->GetName();
				NewVariableName = (TemplateName.EndsWith(USimpleConstructionScript::ComponentTemplateNameSuffix) 
									? FName(*TemplateName.LeftChop(USimpleConstructionScript::ComponentTemplateNameSuffix.Len()))
									: ComponentTemplate->GetFName());
			}
		}
		else if (Asset)
		{
			NewVariableName = *FComponentEditorUtils::GenerateValidVariableNameFromAsset(Asset, nullptr);
		}
		NewComponent = AddNewNode(MoveTemp(AddTransaction), Blueprint->SimpleConstructionScript->CreateNode(NewComponentClass, NewVariableName), Asset, bMarkBlueprintModified, bSetFocusToNewItem);

		if (ComponentTemplate)
		{
			//Serialize object properties using write/read operations.
			TArray<uint8> SavedProperties;
			FObjectWriter Writer(ComponentTemplate, SavedProperties);
			FObjectReader(NewComponent, SavedProperties);
			NewComponent->UpdateComponentToWorld();

			// Wait until here to mark as structurally modified because we don't want any RerunConstructionScript() calls to happen until AFTER we've serialized properties from the source object.
			if (!bSkipMarkBlueprintModified)
			{
				bAllowTreeUpdates = true;
				FBlueprintEditorUtils::MarkBlueprintAsStructurallyModified(Blueprint);
			}
		}
	}
	else    // EComponentEditorMode::ActorInstance
	{
		if (ComponentTemplate)
		{
			// Create a duplicate of the provided template
			UActorComponent* NewInstanceComponent = FComponentEditorUtils::DuplicateComponent(ComponentTemplate);
			FSCSEditorTreeNodePtrType ParentNodePtr = FindParentForNewComponent(NewInstanceComponent);
			NewComponent = AddNewNodeForInstancedComponent(MoveTemp(AddTransaction), NewInstanceComponent, ParentNodePtr, nullptr, bSetFocusToNewItem);
		}
		else if (AActor* ActorInstance = GetActorContext())
		{
			// No template, so create a wholly new component
			ActorInstance->Modify();

			// Create an appropriate name for the new component
			FName NewComponentName = NAME_None;
			if (Asset)
			{
				NewComponentName = *FComponentEditorUtils::GenerateValidVariableNameFromAsset(Asset, ActorInstance);
			}
			else
			{
				NewComponentName = *FComponentEditorUtils::GenerateValidVariableName(NewComponentClass, ActorInstance);
			}

			// Get the set of owned components that exists prior to instancing the new component.
			TInlineComponentArray<UActorComponent*> PreInstanceComponents;
			ActorInstance->GetComponents(PreInstanceComponents);

			// Construct the new component and attach as needed
			UActorComponent* NewInstanceComponent = NewObject<UActorComponent>(ActorInstance, NewComponentClass, NewComponentName, RF_Transactional);
			FSCSEditorTreeNodePtrType ParentNodePtr = FindParentForNewComponent(NewInstanceComponent);
						
			// Do Scene Attachment if this new Comnponent is a USceneComponent
			if (USceneComponent* NewSceneComponent = Cast<USceneComponent>(NewInstanceComponent))
			{
				if(ParentNodePtr->GetNodeType() == FSCSEditorTreeNode::RootActorNode)
				{
					ActorInstance->SetRootComponent(NewSceneComponent);
				}
				else
				{
					USceneComponent* AttachTo = Cast<USceneComponent>(ParentNodePtr->GetComponentTemplate());
					if (AttachTo == nullptr)
					{
						AttachTo = ActorInstance->GetRootComponent();
					}
					check(AttachTo != nullptr);
					NewSceneComponent->AttachToComponent(AttachTo, FAttachmentTransformRules::KeepRelativeTransform);
				}
			}

			// If the component was created from/for a particular asset, assign it now
			if (Asset)
			{
				FComponentAssetBrokerage::AssignAssetToComponent(NewInstanceComponent, Asset);
			}

			// Add to SerializedComponents array so it gets saved
			ActorInstance->AddInstanceComponent(NewInstanceComponent);
			NewInstanceComponent->OnComponentCreated();
			NewInstanceComponent->RegisterComponent();

			// Register any new components that may have been created during construction of the instanced component, but were not explicitly registered.
			TInlineComponentArray<UActorComponent*> PostInstanceComponents;
			ActorInstance->GetComponents(PostInstanceComponents);
			for (UActorComponent* ActorComponent : PostInstanceComponents)
			{
				if (!ActorComponent->IsRegistered() && ActorComponent->bAutoRegister && !ActorComponent->IsPendingKill() && !PreInstanceComponents.Contains(ActorComponent))
				{
					ActorComponent->RegisterComponent();
				}
			}

			// Rerun construction scripts
			ActorInstance->RerunConstructionScripts();

			NewComponent = AddNewNodeForInstancedComponent(MoveTemp(AddTransaction), NewInstanceComponent, ParentNodePtr, Asset, bSetFocusToNewItem);
		}
	}

	return NewComponent;
}

FSCSEditorTreeNodePtrType SSCSEditor::FindOrCreateParentForExistingComponent(UActorComponent* InActorComponent, FSCSEditorActorNodePtrType ActorRootNode)
{
	check(InActorComponent != nullptr);

	USceneComponent* SceneComponent = Cast<USceneComponent>(InActorComponent);
	if (SceneComponent == nullptr)
	{
		check(ActorRootNode.IsValid());
		check(ActorRootNode->GetNodeType() == FSCSEditorTreeNode::RootActorNode);
		return ActorRootNode;
	}

	FSCSEditorTreeNodePtrType ParentNodePtr;
	if (SceneComponent->GetAttachParent() != nullptr
		&& (EditorMode != EComponentEditorMode::ActorInstance || SceneComponent->GetAttachParent()->GetOwner() == GetActorContext()))
	{
		// Attempt to find the parent node in the current tree
		ParentNodePtr = FindTreeNode(SceneComponent->GetAttachParent());
		if (!ParentNodePtr.IsValid())
{
			// If the actual attach parent wasn't found, attempt to find its archetype.
			// This handles the BP editor case where we might add UCS component nodes taken
			// from the preview actor instance, which are not themselves template objects.
			ParentNodePtr = FindTreeNode(Cast<USceneComponent>(SceneComponent->GetAttachParent()->GetArchetype()));
			if (!ParentNodePtr.IsValid())
			{
				// Recursively add the parent node to the tree if it does not exist yet
				ParentNodePtr = AddTreeNodeFromComponent(SceneComponent->GetAttachParent(), FindOrCreateParentForExistingComponent(SceneComponent->GetAttachParent(), ActorRootNode));
			}
		}
	}

	if (!ParentNodePtr.IsValid())
	{
		ParentNodePtr = ActorRootNode->GetSceneRootNode();
	}

	// Actor doesn't have a root component yet
	if (!ParentNodePtr.IsValid())
	{
		ParentNodePtr = ActorRootNode; 
	}

	return ParentNodePtr;
}

FSCSEditorTreeNodePtrType SSCSEditor::FindParentForNewComponent(UActorComponent* NewComponent) const
	{
	// Find Parent to attach to (depending on the new Node type).
	FSCSEditorTreeNodePtrType TargetParentNode;
		TArray<FSCSEditorTreeNodePtrType> SelectedTreeNodes;
	if (SCSTreeWidget.IsValid() && SCSTreeWidget->GetSelectedItems(SelectedTreeNodes))
	{
		TargetParentNode = SelectedTreeNodes[0];
	}

	if (USceneComponent* NewSceneComponent = Cast<USceneComponent>(NewComponent))
	{
		if (TargetParentNode.IsValid())
		{
			if (TargetParentNode->GetNodeType() == FSCSEditorTreeNode::RootActorNode)
			{
				FSCSEditorActorNodePtrType TargetActorNode = StaticCastSharedPtr<FSCSEditorTreeNodeRootActor>(TargetParentNode);
				if (TargetActorNode.IsValid())
				{
					TargetParentNode = TargetActorNode->GetSceneRootNode();
					USceneComponent* CastTargetToSceneComponent = Cast<USceneComponent>(TargetParentNode->GetComponentTemplate());
					if (CastTargetToSceneComponent == nullptr || !NewSceneComponent->CanAttachAsChild(CastTargetToSceneComponent, NAME_None))
					{
						TargetParentNode = GetSceneRootNode(); // Default to SceneRoot
				}
			}
		}
			else if(TargetParentNode->GetNodeType() == FSCSEditorTreeNode::ComponentNode)
			{
				USceneComponent* CastTargetToSceneComponent = Cast<USceneComponent>(TargetParentNode->GetComponentTemplate());
				if (CastTargetToSceneComponent == nullptr || !NewSceneComponent->CanAttachAsChild(CastTargetToSceneComponent, NAME_None))
				{
					TargetParentNode = GetSceneRootNode(); // Default to SceneRoot
				}
			}
		}
		else
		{
			TargetParentNode = GetSceneRootNode();
		}
	}
	else
	{
		if (TargetParentNode.IsValid())
		{
			while (TargetParentNode->GetNodeType() == FSCSEditorTreeNode::ComponentNode)
			{
				TargetParentNode = TargetParentNode->GetParent();
			}
		}
		else
		{
			TargetParentNode = GetActorNode();
		}

		check(TargetParentNode->GetNodeType() == FSCSEditorTreeNode::RootActorNode);
	}

	return TargetParentNode;
	}

FSCSEditorTreeNodePtrType SSCSEditor::FindParentForNewNode(USCS_Node* NewNode) const
	{
	return FindParentForNewComponent(NewNode->ComponentTemplate);
}

UActorComponent* SSCSEditor::AddNewNode(TUniquePtr<FScopedTransaction> InOngoingCreateTransaction, USCS_Node* NewNode, UObject* Asset, bool bMarkBlueprintModified, bool bSetFocusToNewItem)
{
	check(NewNode != nullptr);

	if(Asset)
	{
		FComponentAssetBrokerage::AssignAssetToComponent(NewNode->ComponentTemplate, Asset);
	}

	FSCSEditorTreeNodePtrType NewNodePtr;
	FSCSEditorTreeNodePtrType ParentNodePtr = FindParentForNewNode(NewNode);
	
	UBlueprint* Blueprint = GetBlueprint();
	check(Blueprint != nullptr && Blueprint->SimpleConstructionScript != nullptr);

		// Add the new node to the editor tree
	NewNodePtr = AddTreeNode(NewNode, ParentNodePtr, /*bIsInheritedSCS=*/ false);

	// Potentially adjust variable names for any child blueprints
	const FName VariableName = NewNode->GetVariableName();
	if(VariableName != NAME_None)
	{
		FBlueprintEditorUtils::ValidateBlueprintChildVariables(Blueprint, VariableName);
	}
	
	if(bSetFocusToNewItem)
	{
		// Select and request a rename on the new component
		SCSTreeWidget->SetSelection(NewNodePtr);
		OnRenameComponent(MoveTemp(InOngoingCreateTransaction));
	}

	// Will call UpdateTree as part of OnBlueprintChanged handling
	if(bMarkBlueprintModified)
	{
		FBlueprintEditorUtils::MarkBlueprintAsStructurallyModified(Blueprint);
	}
	else
	{
		UpdateTree();
	}

	return NewNode->ComponentTemplate;
}

UActorComponent* SSCSEditor::AddNewNodeForInstancedComponent(TUniquePtr<FScopedTransaction> InOngoingCreateTransaction, UActorComponent* NewInstanceComponent, FSCSEditorTreeNodePtrType InParentNodePtr, UObject* Asset, bool bSetFocusToNewItem)
{
	check(NewInstanceComponent != nullptr);

	FSCSEditorTreeNodePtrType NewNodePtr;

	// Add the new node to the editor tree
	NewNodePtr = AddTreeNodeFromComponent(NewInstanceComponent, InParentNodePtr);

	if(bSetFocusToNewItem)
	{
		// Select and request a rename on the new component
		SCSTreeWidget->SetSelection(NewNodePtr);
		OnRenameComponent(MoveTemp(InOngoingCreateTransaction));
	}

	UpdateTree(false);

	return NewInstanceComponent;
}

bool SSCSEditor::IsComponentSelected(const UPrimitiveComponent* PrimComponent) const
{
	check(PrimComponent);

	if (SCSTreeWidget.IsValid())
	{
		FSCSEditorTreeNodePtrType NodePtr = GetNodeFromActorComponent(PrimComponent, false);
		if (NodePtr.IsValid())
		{
			return SCSTreeWidget->IsItemSelected(NodePtr);
		}
		else
		{
			UChildActorComponent* PossiblySelectedComponent = nullptr;
			AActor* ComponentOwner = PrimComponent->GetOwner();
			while (ComponentOwner->IsChildActor())
			{
				PossiblySelectedComponent = ComponentOwner->GetParentComponent();
				ComponentOwner = ComponentOwner->GetParentActor();
			}

			if (PossiblySelectedComponent)
			{
				NodePtr = GetNodeFromActorComponent(PossiblySelectedComponent, false);
				if (NodePtr.IsValid())
				{
					return SCSTreeWidget->IsItemSelected(NodePtr);
				}
			}
		}
	}

	return false;
}

void SSCSEditor::SetSelectionOverride(UPrimitiveComponent* PrimComponent) const
{
	PrimComponent->SelectionOverrideDelegate = UPrimitiveComponent::FSelectionOverride::CreateSP(this, &SSCSEditor::IsComponentSelected);
	PrimComponent->PushSelectionToProxy();
}

bool SSCSEditor::CanCutNodes() const
{
	return CanCopyNodes() && CanDeleteNodes();
}

void SSCSEditor::CutSelectedNodes()
{
	TArray<FSCSEditorTreeNodePtrType> SelectedNodes = GetSelectedNodes();
	const FScopedTransaction Transaction( SelectedNodes.Num() > 1 ? LOCTEXT("CutComponents", "Cut Components") : LOCTEXT("CutComponent", "Cut Component") );

	CopySelectedNodes();
	OnDeleteNodes();
}

bool SSCSEditor::CanCopyNodes() const
{
	TArray<UActorComponent*> ComponentsToCopy;
	TArray<FSCSEditorTreeNodePtrType> SelectedNodes = GetSelectedNodes();
	for (int32 i = 0; i < SelectedNodes.Num(); ++i)
	{
		// Get the current selected node reference
		FSCSEditorTreeNodePtrType SelectedNodePtr = SelectedNodes[i];
		check(SelectedNodePtr.IsValid());

		// Get the component template associated with the selected node
		UActorComponent* ComponentTemplate = SelectedNodePtr->GetComponentTemplate();
		if (ComponentTemplate)
		{
			ComponentsToCopy.Add(ComponentTemplate);
		}
	}

	// Verify that the components can be copied
	return FComponentEditorUtils::CanCopyComponents(ComponentsToCopy);
}

void SSCSEditor::CopySelectedNodes()
{
	// Distill the selected nodes into a list of components to copy
	TArray<UActorComponent*> ComponentsToCopy;
	TArray<FSCSEditorTreeNodePtrType> SelectedNodes = GetSelectedNodes();
	for (int32 i = 0; i < SelectedNodes.Num(); ++i)
	{
		// Get the current selected node reference
		FSCSEditorTreeNodePtrType SelectedNodePtr = SelectedNodes[i];
		check(SelectedNodePtr.IsValid());

		// Get the component template associated with the selected node
		UActorComponent* ComponentTemplate = SelectedNodePtr->GetComponentTemplate();
		if (ComponentTemplate)
		{
			ComponentsToCopy.Add(ComponentTemplate);

			if (EditorMode == EComponentEditorMode::BlueprintSCS)
			{
				// CopyComponents uses component attachment to maintain hierarchy, but the SCS templates are not
				// setup with a relationship to each other. Briefly setup the attachment between the templates being
				// copied so that the hierarchy is retained upon pasting
				if (USceneComponent* SceneTemplate = Cast<USceneComponent>(ComponentTemplate))
				{
					FSCSEditorTreeNodePtrType SelectedParentNodePtr = SelectedNodePtr->GetParent();
					if (SelectedParentNodePtr.IsValid())
					{
						if (USceneComponent* ParentSceneTemplate = Cast<USceneComponent>(SelectedParentNodePtr->GetComponentTemplate()))
						{
							SceneTemplate->SetupAttachment(ParentSceneTemplate);
						}
					}
				}
			}
		}
	}

	// Copy the components to the clipboard
	FComponentEditorUtils::CopyComponents(ComponentsToCopy);

	if (EditorMode == EComponentEditorMode::BlueprintSCS)
	{
		for (UActorComponent* ComponentTemplate : ComponentsToCopy)
		{
			if (USceneComponent* SceneTemplate = Cast<USceneComponent>(ComponentTemplate))
			{
				// clear back out any temporary attachments we set up for the copy
				SceneTemplate->SetupAttachment(nullptr);
			}
		}
	}
}

bool SSCSEditor::CanPasteNodes() const
{
	if(!IsEditingAllowed())
	{
		return false;
	}

	FSCSEditorTreeNodePtrType SceneRootNodePtr = GetSceneRootNode();
	return SceneRootNodePtr.IsValid() && FComponentEditorUtils::CanPasteComponents(Cast<USceneComponent>(SceneRootNodePtr->GetComponentTemplate()), SceneRootNodePtr->IsDefaultSceneRoot(), true);
}

void SSCSEditor::PasteNodes()
{
	const FScopedTransaction Transaction(LOCTEXT("PasteComponents", "Paste Component(s)"));

	if (EditorMode == EComponentEditorMode::BlueprintSCS)
	{
		// Get the components to paste from the clipboard
		TMap<FName, FName> ParentMap;
		TMap<FName, UActorComponent*> NewObjectMap;
		FComponentEditorUtils::GetComponentsFromClipboard(ParentMap, NewObjectMap, true);
		
		// Clear the current selection
		SCSTreeWidget->ClearSelection();

		// Get the blueprint that's being edited
		UBlueprint* Blueprint = GetBlueprint();
		check(Blueprint != nullptr && Blueprint->SimpleConstructionScript != nullptr);

		Blueprint->Modify();
		SaveSCSCurrentState(Blueprint->SimpleConstructionScript);

		// stop allowing tree updates
		bool bRestoreAllowTreeUpdates = bAllowTreeUpdates;
		bAllowTreeUpdates = false;

		// Create a new tree node for each new (pasted) component
		FSCSEditorTreeNodePtrType FirstNode;
		TMap<FName, FSCSEditorTreeNodePtrType> NewNodeMap;
		for (const TPair<FName, UActorComponent*>& NewObjectPair : NewObjectMap)
		{
			// Get the component object instance
			UActorComponent* NewActorComponent = NewObjectPair.Value;
			check(NewActorComponent);

			// Create a new SCS node to contain the new component and add it to the tree
			NewActorComponent = AddNewNode(TUniquePtr<FScopedTransaction>(), Blueprint->SimpleConstructionScript->CreateNodeAndRenameComponent(NewActorComponent), nullptr, false, false);

			if (NewActorComponent)
			{
				// Locate the node that corresponds to the new component template or instance
				FSCSEditorTreeNodePtrType NewNodePtr = FindTreeNode(NewActorComponent);
				if (NewNodePtr.IsValid())
				{
					// Add the new node to the node map
					NewNodeMap.Add(NewObjectPair.Key, NewNodePtr);

					// Update the selection to include the new node
					SCSTreeWidget->SetItemSelection(NewNodePtr, true);

					if (!FirstNode.IsValid())
					{
						FirstNode = NewNodePtr;
					}
				}
			}
		}

		// Restore the node hierarchy from the original copy
		for (const TPair<FName, FSCSEditorTreeNodePtrType>& NewNodePair : NewNodeMap)
		{
			// If an entry exists in the set of known parent nodes for the current node
			if (ParentMap.Contains(NewNodePair.Key))
			{
				// Get the parent node name
				FName ParentName = ParentMap[NewNodePair.Key];
				if (NewNodeMap.Contains(ParentName))
				{
					// Reattach the current node to the parent node (this will also handle detachment from the scene root node)
					NewNodeMap[ParentName]->AddChild(NewNodePair.Value);

					// Ensure that the new node is expanded to show the child node(s)
					SCSTreeWidget->SetItemExpansion(NewNodeMap[ParentName], true);
				}
			}
		}

		// allow tree updates again
		bAllowTreeUpdates = bRestoreAllowTreeUpdates;

		// scroll the first node into view
		if (FirstNode.IsValid())
		{
			SCSTreeWidget->RequestScrollIntoView(FirstNode);
		}

		// Modify the Blueprint generated class structure (this will also call UpdateTree() as a result)
		FBlueprintEditorUtils::MarkBlueprintAsStructurallyModified(Blueprint);
	}
	else    // EComponentEditorMode::ActorInstance
	{
		// Determine where in the hierarchy to paste (default to the root)
		USceneComponent* TargetComponent = GetActorContext()->GetRootComponent();
		for (FSCSEditorTreeNodePtrType SelectedNodePtr : GetSelectedNodes())
		{
			check(SelectedNodePtr.IsValid());

			if (USceneComponent* SceneComponent = Cast<USceneComponent>(SelectedNodePtr->GetComponentTemplate()))
			{
				TargetComponent = SceneComponent;
				break;
			}
		}

		// Paste the components
		TArray<UActorComponent*> PastedComponents;
		FComponentEditorUtils::PasteComponents(PastedComponents, GetActorContext(), TargetComponent);

		if (PastedComponents.Num() > 0)
		{
			// We only want the pasted node(s) to be selected
			SCSTreeWidget->ClearSelection();
			UpdateTree();

			// Select the nodes that correspond to the pasted components
			for (UActorComponent* PastedComponent : PastedComponents)
			{
				FSCSEditorTreeNodePtrType PastedNode = GetNodeFromActorComponent(PastedComponent);
				if (PastedNode.IsValid())
				{
					SCSTreeWidget->SetItemSelection(PastedNode, true);
				}
			}
		}
	}
}

bool SSCSEditor::CanDeleteNodes() const
{
	if(!IsEditingAllowed())
	{
		return false;
	}

	TArray<FSCSEditorTreeNodePtrType> SelectedNodes = SCSTreeWidget->GetSelectedItems();
	for (int32 i = 0; i < SelectedNodes.Num(); ++i)
	{
		if (!SelectedNodes[i]->CanDelete()) {return false;}
	}
	return SelectedNodes.Num() > 0;
}

void SSCSEditor::OnDeleteNodes()
{
	// Invalidate any active component in the visualizer
	GUnrealEd->ComponentVisManager.ClearActiveComponentVis();

	const FScopedTransaction Transaction( LOCTEXT("RemoveComponents", "Remove Components") );

	if (EditorMode == EComponentEditorMode::BlueprintSCS)
	{
		UBlueprint* Blueprint = GetBlueprint();
		check(Blueprint != nullptr);

		// Get the current render info for the blueprint. If this is NULL then the blueprint is not currently visualizable (no visible primitive components)
		FThumbnailRenderingInfo* RenderInfo = GUnrealEd->GetThumbnailManager()->GetRenderingInfo( Blueprint );

		// Remove node(s) from SCS
		TArray<FSCSEditorTreeNodePtrType> SelectedNodes = SCSTreeWidget->GetSelectedItems();
		for (int32 i = 0; i < SelectedNodes.Num(); ++i)
		{
			FSCSEditorTreeNodePtrType Node = SelectedNodes[i];

			USCS_Node* SCS_Node = Node->GetSCSNode();
			if(SCS_Node != nullptr)
			{
				USimpleConstructionScript* SCS = SCS_Node->GetSCS();
				check(SCS != nullptr && Blueprint == SCS->GetBlueprint());

				// Saving objects for restoring purpose.
				Blueprint->Modify();
				SaveSCSCurrentState( SCS );
			}

			RemoveComponentNode(Node);
		}

		// Will call UpdateTree as part of OnBlueprintChanged handling
		FBlueprintEditorUtils::MarkBlueprintAsStructurallyModified(Blueprint);

		// If we had a thumbnail before we deleted any components, check to see if we should clear it
		// If we deleted the final visualizable primitive from the blueprint, GetRenderingInfo should return NULL
		FThumbnailRenderingInfo* NewRenderInfo = GUnrealEd->GetThumbnailManager()->GetRenderingInfo( Blueprint );
		if ( RenderInfo && !NewRenderInfo )
		{
			// We removed the last visible primitive component, clear the thumbnail
			const FString BPFullName = FString::Printf(TEXT("%s %s"), *Blueprint->GetClass()->GetName(), *Blueprint->GetPathName());
			UPackage* BPPackage = Blueprint->GetOutermost();
			ThumbnailTools::CacheEmptyThumbnail( BPFullName, BPPackage );
		}
	}
	else    // EComponentEditorMode::ActorInstance
	{
		if (AActor* ActorInstance = GetActorContext())
		{
			ActorInstance->Modify();
		}

		TArray<UActorComponent*> ComponentsToDelete;
		TArray<FSCSEditorTreeNodePtrType> SelectedNodes = GetSelectedNodes();
		for (int32 i = 0; i < SelectedNodes.Num(); ++i)
		{
			// Get the current selected node reference
			FSCSEditorTreeNodePtrType SelectedNodePtr = SelectedNodes[i];
			check(SelectedNodePtr.IsValid());

			// Get the component template associated with the selected node
			UActorComponent* ComponentTemplate = SelectedNodePtr->GetComponentTemplate();
			if (ComponentTemplate)
			{
				ComponentsToDelete.Add(ComponentTemplate);
			}
		}

		UActorComponent* ComponentToSelect = nullptr;
		int32 NumDeletedComponents = FComponentEditorUtils::DeleteComponents(ComponentsToDelete, ComponentToSelect);
		if (NumDeletedComponents > 0)
		{
			if (ComponentToSelect)
			{
				FSCSEditorTreeNodePtrType NodeToSelect = GetNodeFromActorComponent(ComponentToSelect);
				if (NodeToSelect.IsValid())
				{
					SCSTreeWidget->SetSelection(NodeToSelect);
				}
			}

			// Rebuild the tree view to reflect the new component hierarchy
			UpdateTree();
		}
	}

	// Do this AFTER marking the Blueprint as modified
	UpdateSelectionFromNodes(SCSTreeWidget->GetSelectedItems());
}

void SSCSEditor::RemoveComponentNode(FSCSEditorTreeNodePtrType InNodePtr)
{
	check(InNodePtr.IsValid());

	if (EditorMode == EComponentEditorMode::BlueprintSCS)
	{
		USCS_Node* SCS_Node = InNodePtr->GetSCSNode();
		if(SCS_Node != NULL)
		{
			// Clear selection if current
			if (SCSTreeWidget->GetSelectedItems().Contains(InNodePtr))
			{
				SCSTreeWidget->ClearSelection();
			}

			USimpleConstructionScript* SCS = SCS_Node->GetSCS();
			check(SCS != nullptr);

			// Remove any instances of variable accessors from the blueprint graphs
			UBlueprint* Blueprint = SCS->GetBlueprint();
			if(Blueprint != nullptr)
			{
				FBlueprintEditorUtils::RemoveVariableNodes(Blueprint, InNodePtr->GetVariableName());
			}

			// Remove node from SCS tree
			SCS->RemoveNodeAndPromoteChildren(SCS_Node);

			// Clear the delegate
			SCS_Node->SetOnNameChanged(FSCSNodeNameChanged());

			// on removal, since we don't move the template from the GeneratedClass (which we shouldn't, as it would create a 
			// discrepancy with existing instances), we rename it instead so that we can re-use the name without having to compile  
			// (we still have a problem if they attempt to name it to what ever we choose here, but that is unlikely)
			// note: skip this for the default scene root; we don't actually destroy that node when it's removed, so we don't need the template to be renamed.
			if (!InNodePtr->IsDefaultSceneRoot() && SCS_Node->ComponentTemplate != nullptr)
			{
				const FName TemplateName = SCS_Node->ComponentTemplate->GetFName();
				const FString RemovedName = SCS_Node->GetVariableName().ToString() + TEXT("_REMOVED_") + FGuid::NewGuid().ToString();

				SCS_Node->ComponentTemplate->Modify();
				SCS_Node->ComponentTemplate->Rename(*RemovedName, /*NewOuter =*/nullptr, REN_DontCreateRedirectors);

				if (Blueprint)
				{
					// Children need to have their inherited component template instance of the component renamed out of the way as well
					TArray<UClass*> ChildrenOfClass;
					GetDerivedClasses(Blueprint->GeneratedClass, ChildrenOfClass);

					for (UClass* ChildClass : ChildrenOfClass)
					{
						UBlueprintGeneratedClass* BPChildClass = CastChecked<UBlueprintGeneratedClass>(ChildClass);

						if (UActorComponent* Component = (UActorComponent*)FindObjectWithOuter(BPChildClass, UActorComponent::StaticClass(), TemplateName))
						{
							Component->Modify();
							Component->Rename(*RemovedName, /*NewOuter =*/nullptr, REN_DontCreateRedirectors);
						}
					}
				}
			}
		}
	}
	else    // EComponentEditorMode::ActorInstance
	{
		AActor* ActorInstance = GetActorContext();

		UActorComponent* ComponentInstance = InNodePtr->GetComponentTemplate();
		if ((ActorInstance != nullptr) && (ComponentInstance != nullptr))
		{
			// Clear selection if current
			if (SCSTreeWidget->GetSelectedItems().Contains(InNodePtr))
			{
				SCSTreeWidget->ClearSelection();
			}

			const bool bWasDefaultSceneRoot = InNodePtr.IsValid() && InNodePtr->IsDefaultSceneRoot();

			// Destroy the component instance
			ComponentInstance->Modify();
			ComponentInstance->DestroyComponent(!bWasDefaultSceneRoot);
		}
	}
}

void SSCSEditor::UpdateSelectionFromNodes(const TArray<FSCSEditorTreeNodePtrType> &SelectedNodes)
{
	bUpdatingSelection = true;

	// Notify that the selection has updated
	OnSelectionUpdated.ExecuteIfBound(SelectedNodes);

	bUpdatingSelection = false;
}

void SSCSEditor::RefreshSelectionDetails()
{
	UpdateSelectionFromNodes(SCSTreeWidget->GetSelectedItems());
}

void SSCSEditor::OnTreeSelectionChanged(FSCSEditorTreeNodePtrType, ESelectInfo::Type /*SelectInfo*/)
{
	UpdateSelectionFromNodes(SCSTreeWidget->GetSelectedItems());
}

bool SSCSEditor::IsNodeInSimpleConstructionScript( USCS_Node* Node ) const
{
	check(Node);

	USimpleConstructionScript* NodeSCS = Node->GetSCS();
	if(NodeSCS != NULL)
	{
		return NodeSCS->GetAllNodes().Contains(Node);
	}
	
	return false;
}

FSCSEditorTreeNodePtrType SSCSEditor::AddTreeNode(USCS_Node* InSCSNode, FSCSEditorTreeNodePtrType InParentNodePtr, const bool bIsInheritedSCS)
{
	FSCSEditorTreeNodePtrType NewNodePtr;

	check(InSCSNode != nullptr && InParentNodePtr.IsValid());

	// During diffs, ComponentTemplates can easily be null, so prevent these checks.
	if (!bIsDiffing && InSCSNode->ComponentTemplate)
	{
		checkf(InSCSNode->ParentComponentOrVariableName == NAME_None
			|| (!InSCSNode->bIsParentComponentNative && InParentNodePtr->GetSCSNode() != nullptr && InParentNodePtr->GetSCSNode()->GetVariableName() == InSCSNode->ParentComponentOrVariableName)
			|| (InSCSNode->bIsParentComponentNative && InParentNodePtr->GetComponentTemplate() != nullptr && InParentNodePtr->GetComponentTemplate()->GetFName() == InSCSNode->ParentComponentOrVariableName),
			TEXT("Failed to add SCS node %s to tree:\n- bIsParentComponentNative=%d\n- Stored ParentComponentOrVariableName=%s\n- Actual ParentComponentOrVariableName=%s"),
			*InSCSNode->GetVariableName().ToString(),
			!!InSCSNode->bIsParentComponentNative,
			*InSCSNode->ParentComponentOrVariableName.ToString(),
			!InSCSNode->bIsParentComponentNative
			? (InParentNodePtr->GetSCSNode() != nullptr ? *InParentNodePtr->GetSCSNode()->GetVariableName().ToString() : TEXT("NULL"))
			: (InParentNodePtr->GetComponentTemplate() != nullptr ? *InParentNodePtr->GetComponentTemplate()->GetFName().ToString() : TEXT("NULL")));
	}
	
	// Determine whether or not the given node is inherited from a parent Blueprint
	USimpleConstructionScript* NodeSCS = InSCSNode->GetSCS();

			// do this first, because we need a FSCSEditorTreeNodePtrType for the new node
	NewNodePtr = InParentNodePtr->AddChild(InSCSNode, bIsInheritedSCS);
			RefreshFilteredState(NewNodePtr, /*bRecursive =*/false);


	if( InSCSNode->ComponentTemplate && 
		InSCSNode->ComponentTemplate->IsA(USceneComponent::StaticClass()) && 
		InParentNodePtr->GetNodeType() == FSCSEditorTreeNode::ComponentNode)
	{
		bool bParentIsEditorOnly = InParentNodePtr->GetComponentTemplate()->IsEditorOnly();
			// if you can't nest this new node under the proposed parent (then swap the two)
		if (bParentIsEditorOnly && !InSCSNode->ComponentTemplate->IsEditorOnly() && InParentNodePtr->CanReparent())
			{
			FSCSEditorTreeNodePtrType OldParentPtr = InParentNodePtr;
			InParentNodePtr = OldParentPtr->GetParent();

				OldParentPtr->RemoveChild(NewNodePtr);
				NodeSCS->RemoveNode(OldParentPtr->GetSCSNode());

				// if the grandparent node is invalid (assuming this means that the parent node was the scene-root)
			if (!InParentNodePtr.IsValid())
				{
				check(OldParentPtr == GetSceneRootNode());
				SetSceneRootNode(NewNodePtr);
				NodeSCS->AddNode(NewNodePtr->GetSCSNode());
				}
				else 
				{
				InParentNodePtr->AddChild(NewNodePtr);
				}

				// move the proposed parent in as a child to the new node
				NewNodePtr->AddChild(OldParentPtr);
			} // if bParentIsEditorOnly...
		}
		else 
		{
		// If the SCS root node array does not already contain the given node, this will add it (this should only occur after node creation)
		if(NodeSCS != nullptr)
			{
			NodeSCS->AddNode(InSCSNode);
		}
	}

	// Expand parent nodes by default
	SCSTreeWidget->SetItemExpansion(InParentNodePtr, true);

	// Recursively add the given SCS node's child nodes
	for (USCS_Node* ChildNode : InSCSNode->GetChildNodes())
	{
		AddTreeNode(ChildNode, NewNodePtr, bIsInheritedSCS);
	}

	return NewNodePtr;
}

FSCSEditorTreeNodePtrType SSCSEditor::AddTreeNodeFromComponent(UActorComponent* InActorComponent, FSCSEditorTreeNodePtrType InParentTreeNode)
{
	check(InActorComponent != NULL);
	ensure(!InActorComponent->IsPendingKill());

	FSCSEditorTreeNodePtrType NewNodePtr = InParentTreeNode->FindChild(InActorComponent);
	if (!NewNodePtr.IsValid())
			{
		NewNodePtr = FSCSEditorTreeNode::FactoryNodeFromComponent(InActorComponent);
		InParentTreeNode->AddChild(NewNodePtr);
		RefreshFilteredState(NewNodePtr, false);
				}

	SCSTreeWidget->SetItemExpansion(NewNodePtr, true);

	return NewNodePtr;
}

FSCSEditorTreeNodePtrType SSCSEditor::FindTreeNode(const USCS_Node* InSCSNode, FSCSEditorTreeNodePtrType InStartNodePtr) const
{
	FSCSEditorTreeNodePtrType NodePtr;
	if(InSCSNode != NULL)
	{
		// Start at the scene root node if none was given
		if(!InStartNodePtr.IsValid())
		{
			InStartNodePtr = GetSceneRootNode();
		}

		if(InStartNodePtr.IsValid())
		{
			// Check to see if the given SCS node matches the given tree node
			if(InStartNodePtr->GetSCSNode() == InSCSNode)
			{
				NodePtr = InStartNodePtr;
			}
			else
			{
				// Recursively search for the node in our child set
				NodePtr = InStartNodePtr->FindChild(InSCSNode);
				if(!NodePtr.IsValid())
				{
					for(int32 i = 0; i < InStartNodePtr->GetChildren().Num() && !NodePtr.IsValid(); ++i)
					{
						NodePtr = FindTreeNode(InSCSNode, InStartNodePtr->GetChildren()[i]);
					}
				}
			}
		}
	}

	return NodePtr;
}

FSCSEditorTreeNodePtrType SSCSEditor::FindTreeNode(const UActorComponent* InComponent, FSCSEditorTreeNodePtrType InStartNodePtr) const
{
	FSCSEditorTreeNodePtrType NodePtr;
	if(InComponent != NULL)
	{
		// Start at the scene root node if none was given
		if(!InStartNodePtr.IsValid())
		{
			InStartNodePtr = GetActorNode();
		}

		if(InStartNodePtr.IsValid())
		{
			// Check to see if the given component template matches the given tree node
			// 
			// For certain node types, GetOrCreateEditableComponentTemplate() will handle retrieving 
			// the "OverridenComponentTemplate" which may be what we're looking for in some 
			// cases; if not, then we fall back to just checking GetComponentTemplate()
			if (InStartNodePtr->GetOrCreateEditableComponentTemplate(GetBlueprint()) == InComponent)
			{
				NodePtr = InStartNodePtr;
			}
			else if (InStartNodePtr->GetComponentTemplate() == InComponent)
			{
				NodePtr = InStartNodePtr;
			}
			else
			{
				// Recursively search for the node in our child set
				NodePtr = InStartNodePtr->FindChild(InComponent);
				if(!NodePtr.IsValid())
				{
					for(int32 i = 0; i < InStartNodePtr->GetChildren().Num() && !NodePtr.IsValid(); ++i)
					{
						NodePtr = FindTreeNode(InComponent, InStartNodePtr->GetChildren()[i]);
					}
				}
			}
		}
	}

	return NodePtr;
}

FSCSEditorTreeNodePtrType SSCSEditor::FindTreeNode(const FName& InVariableOrInstanceName, FSCSEditorTreeNodePtrType InStartNodePtr) const
{
	FSCSEditorTreeNodePtrType NodePtr;
	if(InVariableOrInstanceName != NAME_None)
	{
		// Start at the root node if none was given
		if(!InStartNodePtr.IsValid())
		{
			InStartNodePtr = GetActorNode();
		}

		if(InStartNodePtr.IsValid())
		{
			FName ItemName = InStartNodePtr->GetNodeID();

			// Check to see if the given name matches the item name
			if(InVariableOrInstanceName == ItemName)
			{
				NodePtr = InStartNodePtr;
			}
			else
			{
				// Recursively search for the node in our child set
				NodePtr = InStartNodePtr->FindChild(InVariableOrInstanceName);
				if(!NodePtr.IsValid())
				{
					for(int32 i = 0; i < InStartNodePtr->GetChildren().Num() && !NodePtr.IsValid(); ++i)
					{
						NodePtr = FindTreeNode(InVariableOrInstanceName, InStartNodePtr->GetChildren()[i]);
					}
				}
			}
		}
	}

	return NodePtr;
}

void SSCSEditor::OnItemScrolledIntoView( FSCSEditorTreeNodePtrType InItem, const TSharedPtr<ITableRow>& InWidget)
{
	if(DeferredRenameRequest != NAME_None)
	{
		FName ItemName = InItem->GetNodeID();
		if(DeferredRenameRequest == ItemName)
		{
			DeferredRenameRequest = NAME_None;
			InItem->OnRequestRename(MoveTemp(DeferredOngoingCreateTransaction)); // Transfer responsibility to end the 'create + give initial name' transaction to the tree item if such transaction is ongoing.
		}
	}
}

void SSCSEditor::HandleItemDoubleClicked(FSCSEditorTreeNodePtrType InItem)
{
	// Notify that the selection has updated
	OnItemDoubleClicked.ExecuteIfBound(InItem);
}

void SSCSEditor::OnRenameComponent()
{
	OnRenameComponent(nullptr); // null means that the rename is not part of the creation process (create + give initial name).
}

void SSCSEditor::OnRenameComponent(TUniquePtr<FScopedTransaction> InComponentCreateTransaction)
{
	TArray< FSCSEditorTreeNodePtrType > SelectedItems = SCSTreeWidget->GetSelectedItems();

	// Should already be prevented from making it here.
	check(SelectedItems.Num() == 1);

	DeferredRenameRequest = SelectedItems[0]->GetNodeID();

	check(!DeferredOngoingCreateTransaction.IsValid()); // If this fails, something in the chain of responsibility failed to end the previous transaction.
	DeferredOngoingCreateTransaction = MoveTemp(InComponentCreateTransaction); // If a 'create + give initial name' transaction is ongoing, take responsibility of ending it until the selected item is scrolled into view.

	SCSTreeWidget->RequestScrollIntoView(SelectedItems[0]);

	if (DeferredOngoingCreateTransaction.IsValid() && !PostTickHandle.IsValid())
	{
		// Ensure the item will be scrolled into view during the frame (See explanation in OnPostTick()).
		PostTickHandle = FSlateApplication::Get().OnPostTick().AddSP(this, &SSCSEditor::OnPostTick);
	}
}

void SSCSEditor::OnPostTick(float)
{
	// If a 'create + give initial name' is ongoing and the transaction ownership was not transferred during the frame it was requested, it is most likely because the newly
	// created item could not be scrolled into view (should say 'teleported', the scrolling is not animated). The tree view will not put the item in view if the there is
	// no space left to display the item. (ex a splitter where all the display space is used by the other component). End the transaction before starting a new frame. The user
	// will not be able to rename on creation, the widget is likely not in view and cannot be edited anyway.
	DeferredOngoingCreateTransaction.Reset();

	// The post tick event handler is not required anymore.
	FSlateApplication::Get().OnPostTick().Remove(PostTickHandle);
	PostTickHandle.Reset();
}

bool SSCSEditor::CanRenameComponent() const
{
	return IsEditingAllowed() && SCSTreeWidget->GetSelectedItems().Num() == 1 && SCSTreeWidget->GetSelectedItems()[0]->CanRename();
}

void SSCSEditor::GetCollapsedNodes(const FSCSEditorTreeNodePtrType& InNodePtr, TSet<FSCSEditorTreeNodePtrType>& OutCollapsedNodes) const
{
	if(InNodePtr.IsValid())
	{
		const TArray<FSCSEditorTreeNodePtrType>& Children = InNodePtr->GetChildren();
		if(Children.Num() > 0)
		{
			if(!SCSTreeWidget->IsItemExpanded(InNodePtr))
			{
				OutCollapsedNodes.Add(InNodePtr);
			}

			for(int32 i = 0; i < Children.Num(); ++i)
			{
				GetCollapsedNodes(Children[i], OutCollapsedNodes);
			}
		}
	}
}

EVisibility SSCSEditor::GetPromoteToBlueprintButtonVisibility() const
{
	EVisibility ButtonVisibility = EVisibility::Collapsed;
	if (EditorMode == EComponentEditorMode::ActorInstance)
	{
		if (GetBlueprint() == nullptr)
		{
			ButtonVisibility = EVisibility::Visible;
		}
	}

	return ButtonVisibility;
}

EVisibility SSCSEditor::GetEditBlueprintButtonVisibility() const
{
	EVisibility ButtonVisibility = EVisibility::Collapsed;
	if (EditorMode == EComponentEditorMode::ActorInstance)
	{
		if (GetBlueprint() != nullptr)
		{
			ButtonVisibility = EVisibility::Visible;
		}
	}

	return ButtonVisibility;
}

FText SSCSEditor::OnGetApplyChangesToBlueprintTooltip() const
{
	int32 NumChangedProperties = 0;

	AActor* Actor = GetActorContext();
	UBlueprint* Blueprint = (Actor != nullptr) ? Cast<UBlueprint>(Actor->GetClass()->ClassGeneratedBy) : nullptr;

	if(Actor != NULL && Blueprint != NULL && Actor->GetClass()->ClassGeneratedBy == Blueprint)
	{
		AActor* BlueprintCDO = Actor->GetClass()->GetDefaultObject<AActor>();
		if(BlueprintCDO != NULL)
		{
			const EditorUtilities::ECopyOptions::Type CopyOptions = (EditorUtilities::ECopyOptions::Type)(EditorUtilities::ECopyOptions::PreviewOnly|EditorUtilities::ECopyOptions::OnlyCopyEditOrInterpProperties|EditorUtilities::ECopyOptions::SkipInstanceOnlyProperties);
			NumChangedProperties += EditorUtilities::CopyActorProperties(Actor, BlueprintCDO, CopyOptions);
		}
		NumChangedProperties += Actor->GetInstanceComponents().Num();
	}


	if(NumChangedProperties == 0)
	{
		return LOCTEXT("DisabledPushToBlueprintDefaults_ToolTip", "Replaces the Blueprint's defaults with any altered property values.");
	}
	else if(NumChangedProperties > 1)
	{
		return FText::Format(LOCTEXT("PushToBlueprintDefaults_ToolTip", "Click to apply {0} changed properties to the Blueprint."), FText::AsNumber(NumChangedProperties));
	}
	else
	{
		return LOCTEXT("PushOneToBlueprintDefaults_ToolTip", "Click to apply 1 changed property to the Blueprint.");
	}
}

FText SSCSEditor::OnGetResetToBlueprintDefaultsTooltip() const
{
	int32 NumChangedProperties = 0;

	AActor* Actor = GetActorContext();
	UBlueprint* Blueprint = (Actor != nullptr) ? Cast<UBlueprint>(Actor->GetClass()->ClassGeneratedBy) : nullptr;
	if(Actor != NULL && Blueprint != NULL && Actor->GetClass()->ClassGeneratedBy == Blueprint)
	{
		AActor* BlueprintCDO = Actor->GetClass()->GetDefaultObject<AActor>();
		if(BlueprintCDO != NULL)
		{
			const EditorUtilities::ECopyOptions::Type CopyOptions = (EditorUtilities::ECopyOptions::Type)(EditorUtilities::ECopyOptions::PreviewOnly|EditorUtilities::ECopyOptions::OnlyCopyEditOrInterpProperties);
			NumChangedProperties += EditorUtilities::CopyActorProperties(BlueprintCDO, Actor, CopyOptions);
		}
		NumChangedProperties += Actor->GetInstanceComponents().Num();
	}

	if(NumChangedProperties == 0)
	{
		return LOCTEXT("DisabledResetBlueprintDefaults_ToolTip", "Resets altered properties back to their Blueprint default values.");
	}
	else if(NumChangedProperties > 1)
	{
		return FText::Format(LOCTEXT("ResetToBlueprintDefaults_ToolTip", "Click to reset {0} changed properties to their Blueprint default values."), FText::AsNumber(NumChangedProperties));
	}
	else
	{
		return LOCTEXT("ResetOneToBlueprintDefaults_ToolTip", "Click to reset 1 changed property to its Blueprint default value.");
	}
}

void SSCSEditor::OnOpenBlueprintEditor(bool bForceCodeEditing) const
{
	if (AActor* ActorInstance = GetActorContext())
	{
		if (UBlueprint* Blueprint = Cast<UBlueprint>(ActorInstance->GetClass()->ClassGeneratedBy))
		{
			if (bForceCodeEditing && (Blueprint->UbergraphPages.Num() > 0))
			{
				FKismetEditorUtilities::BringKismetToFocusAttentionOnObject(Blueprint->GetLastEditedUberGraph());
			}
			else
			{
				FAssetEditorManager::Get().OpenEditorForAsset(Blueprint);
			}
		}
	}
}

/** 
This struct saves and deselects all selected instanced components (from given actor), then finds them (in recreated actor instance, after compilation) and selects them again.
*/
struct FRestoreSelectedInstanceComponent
{
	TWeakObjectPtr<UClass> ActorClass;
	FName ActorName;
	TWeakObjectPtr<UObject> ActorOuter;

	struct FComponentKey
	{
		FName Name;
		TWeakObjectPtr<UClass> Class;

		FComponentKey(FName InName, UClass* InClass) : Name(InName), Class(InClass) {}
	};
	TArray<FComponentKey> ComponentKeys;

	FRestoreSelectedInstanceComponent()
		: ActorClass(nullptr)
		, ActorOuter(nullptr)
	{ }

	void Save(AActor* InActor)
	{
		check(InActor);
		ActorClass = InActor->GetClass();
		ActorName = InActor->GetFName();
		ActorOuter = InActor->GetOuter();

		check(GEditor);
		TArray<UActorComponent*> ComponentsToSaveAndDelesect;
		for (auto Iter = GEditor->GetSelectedComponentIterator(); Iter; ++Iter)
		{
			UActorComponent* Component = CastChecked<UActorComponent>(*Iter, ECastCheckedType::NullAllowed);
			if (Component && InActor->GetInstanceComponents().Contains(Component))
			{
				ComponentsToSaveAndDelesect.Add(Component);
			}
		}

		for (UActorComponent* Component : ComponentsToSaveAndDelesect)
		{
			USelection* SelectedComponents = GEditor->GetSelectedComponents();
			if (ensure(SelectedComponents))
			{
				ComponentKeys.Add(FComponentKey(Component->GetFName(), Component->GetClass()));
				SelectedComponents->Deselect(Component);
			}
		}
	}

	void Restore()
	{
		AActor* Actor = (ActorClass.IsValid() && ActorOuter.IsValid()) 
			? Cast<AActor>((UObject*)FindObjectWithOuter(ActorOuter.Get(), ActorClass.Get(), ActorName)) 
			: nullptr;
		if (Actor)
		{
			for (const FComponentKey& IterKey : ComponentKeys)
			{
				UActorComponent* const* ComponentPtr = Algo::FindByPredicate(Actor->GetComponents(), [&](UActorComponent* InComp)
				{
					return InComp && (InComp->GetFName() == IterKey.Name) && (InComp->GetClass() == IterKey.Class.Get());
				});
				if (ComponentPtr && *ComponentPtr)
				{
					check(GEditor);
					GEditor->SelectComponent(*ComponentPtr, true, false);
				}
			}
		}
	}
};

void SSCSEditor::OnApplyChangesToBlueprint() const
{
	int32 NumChangedProperties = 0;

	AActor* Actor = GetActorContext();
	UBlueprint* Blueprint = (Actor != nullptr) ? Cast<UBlueprint>(Actor->GetClass()->ClassGeneratedBy) : nullptr;

	if (Actor != NULL && Blueprint != NULL && Actor->GetClass()->ClassGeneratedBy == Blueprint)
	{
		// Cache the actor label as by the time we need it, it may be invalid
		const FString ActorLabel = Actor->GetActorLabel();
		FRestoreSelectedInstanceComponent RestoreSelectedInstanceComponent;
		{
			const FScopedTransaction Transaction(LOCTEXT("PushToBlueprintDefaults_Transaction", "Apply Changes to Blueprint"));

			// The component selection state should be maintained
			GEditor->GetSelectedComponents()->Modify();

			Actor->Modify();

			// Mark components that are either native or from the SCS as modified so they will be restored
			for (UActorComponent* ActorComponent : Actor->GetComponents())
			{
				if (ActorComponent && (ActorComponent->CreationMethod == EComponentCreationMethod::SimpleConstructionScript || ActorComponent->CreationMethod == EComponentCreationMethod::Native))
				{
					ActorComponent->Modify();
				}
			}

			// Perform the actual copy
			{
				AActor* BlueprintCDO = Actor->GetClass()->GetDefaultObject<AActor>();
				if (BlueprintCDO != NULL)
				{
					const EditorUtilities::ECopyOptions::Type CopyOptions = (EditorUtilities::ECopyOptions::Type)(EditorUtilities::ECopyOptions::OnlyCopyEditOrInterpProperties | EditorUtilities::ECopyOptions::PropagateChangesToArchetypeInstances | EditorUtilities::ECopyOptions::SkipInstanceOnlyProperties);
					NumChangedProperties = EditorUtilities::CopyActorProperties(Actor, BlueprintCDO, CopyOptions);
					if (Actor->GetInstanceComponents().Num() > 0)
					{
						RestoreSelectedInstanceComponent.Save(Actor);
						FKismetEditorUtilities::AddComponentsToBlueprint(Blueprint, Actor->GetInstanceComponents());
						NumChangedProperties += Actor->GetInstanceComponents().Num();
						Actor->ClearInstanceComponents(true);
					}
					if (NumChangedProperties > 0)
					{
						Actor = nullptr; // It is unsafe to use Actor after this point as it may have been reinstanced, so set it to null to make this obvious
					}
				}
			}
		}

		// Compile the BP outside of the transaction
 		if (NumChangedProperties > 0)
 		{
			FBlueprintEditorUtils::MarkBlueprintAsModified(Blueprint);
			FKismetEditorUtilities::CompileBlueprint(Blueprint);
			RestoreSelectedInstanceComponent.Restore();
 		}

		// Set up a notification record to indicate success/failure
		FNotificationInfo NotificationInfo(FText::GetEmpty());
		NotificationInfo.FadeInDuration = 1.0f;
		NotificationInfo.FadeOutDuration = 2.0f;
		NotificationInfo.bUseLargeFont = false;
		SNotificationItem::ECompletionState CompletionState;
		if (NumChangedProperties > 0)
		{
			if (NumChangedProperties > 1)
			{
				FFormatNamedArguments Args;
				Args.Add(TEXT("BlueprintName"), FText::FromName(Blueprint->GetFName()));
				Args.Add(TEXT("NumChangedProperties"), NumChangedProperties);
				Args.Add(TEXT("ActorName"), FText::FromString(ActorLabel));
				NotificationInfo.Text = FText::Format(LOCTEXT("PushToBlueprintDefaults_ApplySuccess", "Updated Blueprint {BlueprintName} ({NumChangedProperties} property changes applied from actor {ActorName})."), Args);
			}
			else
			{
				FFormatNamedArguments Args;
				Args.Add(TEXT("BlueprintName"), FText::FromName(Blueprint->GetFName()));
				Args.Add(TEXT("ActorName"), FText::FromString(ActorLabel));
				NotificationInfo.Text = FText::Format(LOCTEXT("PushOneToBlueprintDefaults_ApplySuccess", "Updated Blueprint {BlueprintName} (1 property change applied from actor {ActorName})."), Args);
			}
			CompletionState = SNotificationItem::CS_Success;
		}
		else
		{
			NotificationInfo.Text = LOCTEXT("PushToBlueprintDefaults_ApplyFailed", "No properties were copied");
			CompletionState = SNotificationItem::CS_Fail;
		}

		// Add the notification to the queue
		const TSharedPtr<SNotificationItem> Notification = FSlateNotificationManager::Get().AddNotification(NotificationInfo);
		Notification->SetCompletionState(CompletionState);
	}
}

void SSCSEditor::OnResetToBlueprintDefaults() const
{
	int32 NumChangedProperties = 0;

	AActor* Actor = GetActorContext();
	UBlueprint* Blueprint = (Actor != nullptr) ? Cast<UBlueprint>(Actor->GetClass()->ClassGeneratedBy) : nullptr;

	if ((Actor != NULL) && (Blueprint != NULL) && (Actor->GetClass()->ClassGeneratedBy == Blueprint))
	{
		const FScopedTransaction Transaction(LOCTEXT("ResetToBlueprintDefaults_Transaction", "Reset to Class Defaults"));

		{
			AActor* BlueprintCDO = Actor->GetClass()->GetDefaultObject<AActor>();
			if (BlueprintCDO != NULL)
			{
				const EditorUtilities::ECopyOptions::Type CopyOptions = (EditorUtilities::ECopyOptions::Type)(EditorUtilities::ECopyOptions::OnlyCopyEditOrInterpProperties | EditorUtilities::ECopyOptions::CallPostEditChangeProperty);
				NumChangedProperties = EditorUtilities::CopyActorProperties(BlueprintCDO, Actor, CopyOptions);
			}
			NumChangedProperties += Actor->GetInstanceComponents().Num();
			Actor->ClearInstanceComponents(true);
		}

		// Set up a notification record to indicate success/failure
		FNotificationInfo NotificationInfo(FText::GetEmpty());
		NotificationInfo.FadeInDuration = 1.0f;
		NotificationInfo.FadeOutDuration = 2.0f;
		NotificationInfo.bUseLargeFont = false;
		SNotificationItem::ECompletionState CompletionState;
		if (NumChangedProperties > 0)
		{
			if (NumChangedProperties > 1)
			{
				FFormatNamedArguments Args;
				Args.Add(TEXT("BlueprintName"), FText::FromName(Blueprint->GetFName()));
				Args.Add(TEXT("NumChangedProperties"), NumChangedProperties);
				Args.Add(TEXT("ActorName"), FText::FromString(Actor->GetActorLabel()));
				NotificationInfo.Text = FText::Format(LOCTEXT("ResetToBlueprintDefaults_ApplySuccess", "Reset {ActorName} ({NumChangedProperties} property changes applied from Blueprint {BlueprintName})."), Args);
			}
			else
			{
				FFormatNamedArguments Args;
				Args.Add(TEXT("BlueprintName"), FText::FromName(Blueprint->GetFName()));
				Args.Add(TEXT("ActorName"), FText::FromString(Actor->GetActorLabel()));
				NotificationInfo.Text = FText::Format(LOCTEXT("ResetOneToBlueprintDefaults_ApplySuccess", "Reset {ActorName} (1 property change applied from Blueprint {BlueprintName})."), Args);
			}
			CompletionState = SNotificationItem::CS_Success;
		}
		else
		{
			NotificationInfo.Text = LOCTEXT("ResetToBlueprintDefaults_Failed", "No properties were reset");
			CompletionState = SNotificationItem::CS_Fail;
		}

		// Add the notification to the queue
		const TSharedPtr<SNotificationItem> Notification = FSlateNotificationManager::Get().AddNotification(NotificationInfo);
		Notification->SetCompletionState(CompletionState);
	}
}

void SSCSEditor::PromoteToBlueprint() const
{
	bool bHarvest = false;
	FCreateBlueprintFromActorDialog::OpenDialog(bHarvest, GetActorContext());
}

FReply SSCSEditor::OnPromoteToBlueprintClicked()
{
	PromoteToBlueprint();
	return FReply::Handled();
}

/** Returns the Actor context for which we are viewing/editing the SCS.  Can return null.  Should not be cached as it may change from frame to frame. */
AActor* SSCSEditor::GetActorContext() const
{
	return ActorContext.Get(nullptr);
}

void SSCSEditor::SetItemExpansionRecursive(FSCSEditorTreeNodePtrType Model, bool bInExpansionState)
{
	SetNodeExpansionState(Model, bInExpansionState);
	for (const FSCSEditorTreeNodePtrType& Child : Model->GetChildren())
	{
		if (Child.IsValid())
		{
			SetItemExpansionRecursive(Child, bInExpansionState);
		}
	}
}

FText SSCSEditor::GetFilterText() const
{
	return FilterBox->GetText();
}

void SSCSEditor::OnFilterTextChanged(const FText& InFilterText)
{
	struct OnFilterTextChanged_Inner
	{
		static FSCSEditorTreeNodePtrType ExpandToFilteredChildren(SSCSEditor* SCSEditor, FSCSEditorTreeNodePtrType TreeNode)
		{
			FSCSEditorTreeNodePtrType NodeToFocus;

			const TArray<FSCSEditorTreeNodePtrType>& Children = TreeNode->GetChildren();
			// iterate backwards so we select from the top down
			for (int32 ChildIndex = Children.Num() - 1; ChildIndex >= 0; --ChildIndex)
			{
				const FSCSEditorTreeNodePtrType& Child = Children[ChildIndex];
				if (!Child->IsFlaggedForFiltration())
				{
					SCSEditor->SetNodeExpansionState(TreeNode, /*bIsExpanded =*/true);
					NodeToFocus = ExpandToFilteredChildren(SCSEditor, Child);
				}
			}

			if (!NodeToFocus.IsValid() && !TreeNode->IsFlaggedForFiltration())
			{
				NodeToFocus = TreeNode;
			}
			return NodeToFocus;
		}
	};

	FSCSEditorTreeNodePtrType NewSelection;
	const bool bIsFilterBlank = GetFilterText().IsEmpty();

	bool bRootItemFilteredBackIn = false;
	// iterate backwards so we select from the top down
	for (int32 ComponentIndex = RootNodes.Num() - 1; ComponentIndex >= 0; --ComponentIndex)
	{
		FSCSEditorTreeNodePtrType Node = RootNodes[ComponentIndex];

		const bool bWasFilteredOut = Node->IsFlaggedForFiltration();
		bool bFilteredOut = RefreshFilteredState(Node, true);

		if (!bFilteredOut)
		{
			if (!bIsFilterBlank)
			{
				NewSelection = OnFilterTextChanged_Inner::ExpandToFilteredChildren(this, Node);
			}
			bRootItemFilteredBackIn |= bWasFilteredOut;
		}
	}

	if (NewSelection.IsValid() && !SCSTreeWidget->IsItemSelected(NewSelection))
	{
		SelectNode(NewSelection, /*IsCntrlDown =*/false);
	}
	
	UpdateTree(/*bRegenerateTreeNodes =*/false);
}

bool SSCSEditor::RefreshFilteredState(FSCSEditorTreeNodePtrType TreeNode, bool bRecursive)
{
	FString FilterText = FText::TrimPrecedingAndTrailing( GetFilterText() ).ToString();
	TArray<FString> FilterTerms;
	FilterText.ParseIntoArray(FilterTerms, TEXT(" "), /*CullEmpty =*/true);

	struct RefreshFilteredState_Inner
	{
		static void RefreshFilteredState(FSCSEditorTreeNodePtrType TreeNodeIn, const TArray<FString>& FilterTermsIn, bool bRecursiveIn)
		{
			if (bRecursiveIn)
			{
				for (FSCSEditorTreeNodePtrType Child : TreeNodeIn->GetChildren())
				{
					RefreshFilteredState(Child, FilterTermsIn, bRecursiveIn);
				}
			}
			
			FString DisplayStr = TreeNodeIn->GetDisplayString();

			bool bIsFilteredOut = false;
			for (const FString& FilterTerm : FilterTermsIn)
			{
				if (!DisplayStr.Contains(FilterTerm))
				{
					bIsFilteredOut = true;
				}
			}
			// if we're not recursing, then assume this is for a new node and we need to update the parent
			// otherwise, assume the parent was hit as part of the recursion
			TreeNodeIn->UpdateCachedFilterState(!bIsFilteredOut, /*bUpdateParent =*/!bRecursiveIn);
		}
	};

	RefreshFilteredState_Inner::RefreshFilteredState(TreeNode, FilterTerms, bRecursive);
	return TreeNode->IsFlaggedForFiltration();
}

#undef LOCTEXT_NAMESPACE
<|MERGE_RESOLUTION|>--- conflicted
+++ resolved
@@ -999,7 +999,7 @@
 
 	InstancedComponentOwnerPtr = Owner;
 
-			SetComponentTemplate(ComponentInstance);
+	SetComponentTemplate(ComponentInstance);
 }
 
 bool FSCSEditorTreeNodeInstancedInheritedComponent::IsNative() const
@@ -1131,16 +1131,11 @@
 
 void FSCSEditorTreeNodeInstanceAddedComponent::OnCompleteRename(const FText& InNewName)
 {
-<<<<<<< HEAD
 	// If the 'rename' was part of an ongoing component creation, ensure the transaction is ended when the local object goes out of scope. (Must complete after the rename transaction below)
 	TUniquePtr<FScopedTransaction> ScopedCreateTransaction(MoveTemp(OngoingCreateTransaction));
 
 	// If a 'create' transaction is opened, the rename will be folded into it and will be invisible to the 'undo' as create + give a name is really just one operation from the user point of view.
 	FScopedTransaction TransactionContext(LOCTEXT("RenameComponentVariable", "Rename Component Variable"));
-=======
-	bool bIsNonTransactionalRename = GetAndClearNonTransactionalRenameFlag();
-	FScopedTransaction TransactionContext(LOCTEXT("RenameComponentVariable", "Rename Component Variable"), !bIsNonTransactionalRename);
->>>>>>> 271e2139
 
 	UActorComponent* ComponentInstance = GetComponentTemplate();
 	if(ComponentInstance == nullptr)
@@ -1149,33 +1144,16 @@
 	}
 
 	ERenameFlags RenameFlags = REN_DontCreateRedirectors;
-<<<<<<< HEAD
 	
 	// name collision could occur due to e.g. our archetype being updated and causing a conflict with our ComponentInstance:
 	FString NewNameAsString = InNewName.ToString();
 	if(StaticFindObject(UObject::StaticClass(), ComponentInstance->GetOuter(), *NewNameAsString) == nullptr)
-=======
-	if (bIsNonTransactionalRename)
->>>>>>> 271e2139
 	{
 		ComponentInstance->Rename(*NewNameAsString, nullptr, RenameFlags);
 		InstancedComponentName = *NewNameAsString;
 	}
-<<<<<<< HEAD
 	else
 	{
-=======
-	
-	// name collision could occur due to e.g. our archetype being updated and causing a conflict with our ComponentInstance:
-	FString NewNameAsString = InNewName.ToString();
-	if(StaticFindObject(UObject::StaticClass(), ComponentInstance->GetOuter(), *NewNameAsString) == nullptr)
-	{
-		ComponentInstance->Rename(*NewNameAsString, nullptr, RenameFlags);
-		InstancedComponentName = *NewNameAsString;
-	}
-	else
-	{
->>>>>>> 271e2139
 		UObject* Collision = StaticFindObject(UObject::StaticClass(), ComponentInstance->GetOuter(), *NewNameAsString);
 		if(Collision != ComponentInstance)
 		{
@@ -4647,7 +4625,7 @@
 				
 				for (UActorComponent* Component : Components)
 				{
-						// Add the rest of the native base class SceneComponent hierarchy
+					// Add the rest of the native base class SceneComponent hierarchy
 					AddTreeNodeFromComponent(Component, FindOrCreateParentForExistingComponent(Component, GetActorNode()));
 				}
 			}
@@ -4846,38 +4824,6 @@
 	SCSTreeWidget->RequestTreeRefresh();
 }
 
-<<<<<<< HEAD
-=======
-void SSCSEditor::AddInstancedTreeNodesRecursive(USceneComponent* Component, FSCSEditorTreeNodePtrType TreeNode, TSet<UActorComponent*>& ComponentsToAdd)
-{
-	if (Component != nullptr)
-	{
-		for (USceneComponent* ChildComponent : Component->GetAttachChildren())
-		{
-			if (ComponentsToAdd.Contains(ChildComponent)
-				&& ShouldAddInstancedActorComponent(ChildComponent, Component)
-				&& ChildComponent->GetOwner() == Component->GetOwner())
-			{
-				ComponentsToAdd.Remove(ChildComponent);
-
-				FSCSEditorTreeNodePtrType NewParentNode = AddTreeNodeFromComponent(ChildComponent, TreeNode);
-				AddInstancedTreeNodesRecursive(ChildComponent, NewParentNode, ComponentsToAdd);
-			}
-		}
-	}
-}
-
-bool SSCSEditor::ShouldAddInstancedActorComponent(UActorComponent* ActorComp, USceneComponent* ParentSceneComp) const
-{
-	// Exclude nested DSOs attached to BP-constructed instances, which are not mutable.
-	return (ActorComp != nullptr
-		&& (!ActorComp->IsVisualizationComponent())
-		&& (ActorComp->CreationMethod != EComponentCreationMethod::UserConstructionScript || !GetDefault<UBlueprintEditorSettings>()->bHideConstructionScriptComponentsInDetailsView)
-		&& (ParentSceneComp == nullptr || !ParentSceneComp->IsCreatedByConstructionScript() || !ActorComp->HasAnyFlags(RF_DefaultSubObject)))
-		&& (ActorComp->CreationMethod != EComponentCreationMethod::Native || FComponentEditorUtils::CanEditNativeComponent(ActorComp) );
-}
-
->>>>>>> 271e2139
 void SSCSEditor::DumpTree()
 {
 	/* Example:
@@ -5057,15 +5003,15 @@
 }
 
 FSCSEditorTreeNodePtrType SSCSEditor::GetSceneRootNode() const
-	{
+{
 	FSCSEditorActorNodePtrType ActorNode = GetActorNode();
 	if (ActorNode.IsValid())
-		{
+	{
 		return ActorNode->GetSceneRootNode();
-		}
+	}
 
 	return FSCSEditorTreeNodePtrType();
-	}
+}
 
 void SSCSEditor::SetSceneRootNode(FSCSEditorTreeNodePtrType NewSceneRootNode)
 {
@@ -5436,10 +5382,10 @@
 }
 
 FSCSEditorTreeNodePtrType SSCSEditor::FindParentForNewComponent(UActorComponent* NewComponent) const
-	{
+{
 	// Find Parent to attach to (depending on the new Node type).
 	FSCSEditorTreeNodePtrType TargetParentNode;
-		TArray<FSCSEditorTreeNodePtrType> SelectedTreeNodes;
+	TArray<FSCSEditorTreeNodePtrType> SelectedTreeNodes;
 	if (SCSTreeWidget.IsValid() && SCSTreeWidget->GetSelectedItems(SelectedTreeNodes))
 	{
 		TargetParentNode = SelectedTreeNodes[0];
@@ -5454,14 +5400,18 @@
 				FSCSEditorActorNodePtrType TargetActorNode = StaticCastSharedPtr<FSCSEditorTreeNodeRootActor>(TargetParentNode);
 				if (TargetActorNode.IsValid())
 				{
-					TargetParentNode = TargetActorNode->GetSceneRootNode();
-					USceneComponent* CastTargetToSceneComponent = Cast<USceneComponent>(TargetParentNode->GetComponentTemplate());
-					if (CastTargetToSceneComponent == nullptr || !NewSceneComponent->CanAttachAsChild(CastTargetToSceneComponent, NAME_None))
-					{
-						TargetParentNode = GetSceneRootNode(); // Default to SceneRoot
-				}
-			}
-		}
+					FSCSEditorTreeNodePtrType TargetSceneRootNode = TargetActorNode->GetSceneRootNode();
+					if (TargetSceneRootNode.IsValid())
+					{
+						TargetParentNode = TargetSceneRootNode;
+						USceneComponent* CastTargetToSceneComponent = Cast<USceneComponent>(TargetParentNode->GetComponentTemplate());
+						if (CastTargetToSceneComponent == nullptr || !NewSceneComponent->CanAttachAsChild(CastTargetToSceneComponent, NAME_None))
+						{
+							TargetParentNode = GetSceneRootNode(); // Default to SceneRoot
+						}
+					}
+				}
+			}
 			else if(TargetParentNode->GetNodeType() == FSCSEditorTreeNode::ComponentNode)
 			{
 				USceneComponent* CastTargetToSceneComponent = Cast<USceneComponent>(TargetParentNode->GetComponentTemplate());
@@ -5497,7 +5447,7 @@
 	}
 
 FSCSEditorTreeNodePtrType SSCSEditor::FindParentForNewNode(USCS_Node* NewNode) const
-	{
+{
 	return FindParentForNewComponent(NewNode->ComponentTemplate);
 }
 
@@ -5516,7 +5466,7 @@
 	UBlueprint* Blueprint = GetBlueprint();
 	check(Blueprint != nullptr && Blueprint->SimpleConstructionScript != nullptr);
 
-		// Add the new node to the editor tree
+	// Add the new node to the editor tree
 	NewNodePtr = AddTreeNode(NewNode, ParentNodePtr, /*bIsInheritedSCS=*/ false);
 
 	// Potentially adjust variable names for any child blueprints
@@ -6085,46 +6035,45 @@
 	// Determine whether or not the given node is inherited from a parent Blueprint
 	USimpleConstructionScript* NodeSCS = InSCSNode->GetSCS();
 
-			// do this first, because we need a FSCSEditorTreeNodePtrType for the new node
+	// do this first, because we need a FSCSEditorTreeNodePtrType for the new node
 	NewNodePtr = InParentNodePtr->AddChild(InSCSNode, bIsInheritedSCS);
-			RefreshFilteredState(NewNodePtr, /*bRecursive =*/false);
-
-
+	RefreshFilteredState(NewNodePtr, /*bRecursive =*/false);
+	
 	if( InSCSNode->ComponentTemplate && 
 		InSCSNode->ComponentTemplate->IsA(USceneComponent::StaticClass()) && 
 		InParentNodePtr->GetNodeType() == FSCSEditorTreeNode::ComponentNode)
 	{
 		bool bParentIsEditorOnly = InParentNodePtr->GetComponentTemplate()->IsEditorOnly();
-			// if you can't nest this new node under the proposed parent (then swap the two)
+		// if you can't nest this new node under the proposed parent (then swap the two)
 		if (bParentIsEditorOnly && !InSCSNode->ComponentTemplate->IsEditorOnly() && InParentNodePtr->CanReparent())
-			{
+		{
 			FSCSEditorTreeNodePtrType OldParentPtr = InParentNodePtr;
 			InParentNodePtr = OldParentPtr->GetParent();
 
-				OldParentPtr->RemoveChild(NewNodePtr);
-				NodeSCS->RemoveNode(OldParentPtr->GetSCSNode());
-
-				// if the grandparent node is invalid (assuming this means that the parent node was the scene-root)
+			OldParentPtr->RemoveChild(NewNodePtr);
+			NodeSCS->RemoveNode(OldParentPtr->GetSCSNode());
+
+			// if the grandparent node is invalid (assuming this means that the parent node was the scene-root)
 			if (!InParentNodePtr.IsValid())
-				{
+			{
 				check(OldParentPtr == GetSceneRootNode());
 				SetSceneRootNode(NewNodePtr);
 				NodeSCS->AddNode(NewNodePtr->GetSCSNode());
-				}
-				else 
-				{
+			}
+			else 
+			{
 				InParentNodePtr->AddChild(NewNodePtr);
-				}
-
-				// move the proposed parent in as a child to the new node
-				NewNodePtr->AddChild(OldParentPtr);
-			} // if bParentIsEditorOnly...
-		}
-		else 
-		{
+			}
+
+			// move the proposed parent in as a child to the new node
+			NewNodePtr->AddChild(OldParentPtr);
+		} // if bParentIsEditorOnly...
+	}
+	else 
+	{
 		// If the SCS root node array does not already contain the given node, this will add it (this should only occur after node creation)
 		if(NodeSCS != nullptr)
-			{
+		{
 			NodeSCS->AddNode(InSCSNode);
 		}
 	}
@@ -6148,11 +6097,11 @@
 
 	FSCSEditorTreeNodePtrType NewNodePtr = InParentTreeNode->FindChild(InActorComponent);
 	if (!NewNodePtr.IsValid())
-			{
+	{
 		NewNodePtr = FSCSEditorTreeNode::FactoryNodeFromComponent(InActorComponent);
 		InParentTreeNode->AddChild(NewNodePtr);
 		RefreshFilteredState(NewNodePtr, false);
-				}
+	}
 
 	SCSTreeWidget->SetItemExpansion(NewNodePtr, true);
 
