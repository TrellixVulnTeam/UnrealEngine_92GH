--- conflicted
+++ resolved
@@ -247,8 +247,6 @@
 	}
 
 protected:
-<<<<<<< HEAD
-=======
 	/** FImaginaryFiBData Interface */
 	virtual bool TrySpecialHandleJsonValue(FText InKey, TSharedPtr< FJsonValue > InJsonValue) override;
 	virtual FSearchResult CreateSearchResult_Internal(FSearchResult InTemplate) const override
@@ -258,7 +256,6 @@
 	/** End FImaginaryFiBData Interface */
 
 private:
->>>>>>> fa8a8d0d
 	/** TRUE if the FProperty this metadata represents is hidden */
 	bool bIsHidden;
 
