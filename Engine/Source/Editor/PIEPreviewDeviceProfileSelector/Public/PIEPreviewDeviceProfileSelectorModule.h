--- conflicted
+++ resolved
@@ -42,11 +42,7 @@
 	virtual TSharedRef<SWindow> CreatePIEPreviewDeviceWindow(FVector2D ClientSize, FText WindowTitle, EAutoCenter AutoCenterType, FVector2D ScreenPosition, TOptional<float> MaxWindowWidth, TOptional<float> MaxWindowHeight) override;
 
 	/** call this after the window is created and registered to the application to setup display related parameters */
-<<<<<<< HEAD
-	virtual void PrepareDeviceDisplay() override;
-=======
 	virtual void OnWindowReady(TSharedRef<SWindow> Window) override;
->>>>>>> 15f50b57
 	
 	virtual const FPIEPreviewDeviceContainer& GetPreviewDeviceContainer() ;
 	TSharedPtr<FPIEPreviewDeviceContainerCategory> GetPreviewDeviceRootCategory() const { return EnumeratedDevices.GetRootCategory(); }
@@ -66,15 +62,12 @@
 		return TEXT("MobileTargetDevice=");
 	}
 
-<<<<<<< HEAD
-=======
 	/** callback function registered in UGameViewportClient::OnViewportCreated needed to disable mouse capture/lock	*/
 	void OnViewportCreated();
 
 	/** callback function registered in FCoreDelegates::OnFEngineLoopInitComplete needed to position and show the window */
 	void OnEngineInitComplete();
 
->>>>>>> 15f50b57
 	void InitPreviewDevice();
 	static FString GetDeviceSpecificationContentDir();
 	bool ReadDeviceSpecification();
@@ -82,12 +75,9 @@
 
 	void UpdateDisplayResolution();
 
-<<<<<<< HEAD
-=======
 	/** this function will attempt to load the last known window position and scaling factor */
 	bool ReadWindowConfig();
 
->>>>>>> 15f50b57
 private:
 	bool bInitialized;
 	FString DeviceProfile;
@@ -104,12 +94,9 @@
 	TSharedPtr<class FPIEPreviewDevice> Device;
 
 	TWeakPtr<class SPIEPreviewWindow> WindowWPtr;
-<<<<<<< HEAD
-=======
 
 	FVector2D InitialWindowPosition;
 	float InitialWindowScaleValue;
 
 	TSharedPtr<class SGameLayerManager> GameLayerManagerWidget;
->>>>>>> 15f50b57
 };