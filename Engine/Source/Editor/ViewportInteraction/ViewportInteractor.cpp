--- conflicted
+++ resolved
@@ -310,11 +310,7 @@
 												// Capture undo state
 												bSelectionChanged = true;
 												TrackingTransaction.TransCount++;
-<<<<<<< HEAD
-												TrackingTransaction.Begin( LOCTEXT( "UndoSelectingActors", "Select Actor" ) );
-=======
 												TrackingTransaction.Begin( LOCTEXT( "SelectActor", "Select Actor" ) );
->>>>>>> c08c13e0
 
 												GEditor->SelectNone( true, true );
 												GEditor->SelectActor( Actor, true, true );
@@ -322,11 +318,7 @@
 											else if ( SelectionModification == ESelectionModification::Toggle )
 											{
 												TrackingTransaction.TransCount++;
-<<<<<<< HEAD
-												TrackingTransaction.Begin( LOCTEXT( "UndoSelectingActors", "Toggle Actor Selection" ) );
-=======
 												TrackingTransaction.Begin( LOCTEXT( "ToggleActorSelection", "Toggle Actor Selection" ) );
->>>>>>> c08c13e0
 
 												GEditor->SelectActor( Actor, !Actor->IsSelected(), true );
 												bSelectionChanged = true;
@@ -431,13 +423,8 @@
 					InteractorData.TransformGizmoInteractionType = ETransformGizmoInteractionType::None;
 					InteractorData.OptionalHandlePlacement.Reset();
 					InteractorData.GizmoStartTransform = FTransform::Identity;
-<<<<<<< HEAD
-					InteractorData.GizmoLastTransform = InteractorData.GizmoTargetTransform = InteractorData.GizmoUnsnappedTargetTransform = InteractorData.GizmoInterpolationSnapshotTransform = InteractorData.GizmoStartTransform;
-					InteractorData.GizmoStartLocalBounds = FBox( 0 );
-=======
 					InteractorData.GizmoStartLocalBounds = FBox(ForceInit);
 					InteractorData.GizmoLastTransform = InteractorData.GizmoTargetTransform = InteractorData.GizmoUnsnappedTargetTransform = InteractorData.GizmoInterpolationSnapshotTransform = InteractorData.GizmoStartTransform;
->>>>>>> c08c13e0
 					InteractorData.GizmoSpaceFirstDragUpdateOffsetAlongAxis = FVector::ZeroVector;
 					InteractorData.GizmoSpaceDragDeltaFromStartOffset = FVector::ZeroVector;
 
