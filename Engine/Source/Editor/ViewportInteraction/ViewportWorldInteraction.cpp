// Copyright 1998-2017 Epic Games, Inc. All Rights Reserved.

#include "ViewportWorldInteraction.h"
#include "Materials/MaterialInterface.h"
#include "Components/PrimitiveComponent.h"
#include "Components/StaticMeshComponent.h"
#include "Settings/LevelEditorViewportSettings.h"
#include "Editor/UnrealEdEngine.h"
#include "EngineGlobals.h"
#include "Engine/StaticMesh.h"
#include "Materials/MaterialInstanceDynamic.h"
#include "GameFramework/WorldSettings.h"
#include "Engine/Selection.h"
#include "DrawDebugHelpers.h"
#include "EditorModeManager.h"
#include "UnrealEdGlobals.h"
#include "MouseCursorInteractor.h"
#include "ViewportInteractableInterface.h"
#include "ViewportDragOperation.h"
#include "VIGizmoHandle.h"
#include "Gizmo/VIPivotTransformGizmo.h"
#include "ViewportWorldInteractionManager.h"
#include "IViewportInteractionModule.h"
#include "ViewportTransformer.h"
#include "ActorTransformer.h"
#include "SnappingUtils.h"
#include "ScopedTransaction.h"

#include "DrawDebugHelpers.h"

//Sound
#include "Kismet/GameplayStatics.h"
#include "ViewportInteractionStyle.h"
#include "ViewportInteractionAssetContainer.h"

// For actor placement
#include "IHeadMountedDisplay.h"
#include "EngineUtils.h"
#include "ActorViewportTransformable.h"

#define LOCTEXT_NAMESPACE "ViewportWorldInteraction"

namespace VI
{
	static FAutoConsoleVariable GizmoScaleInDesktop( TEXT( "VI.GizmoScaleInDesktop" ), 0.35f, TEXT( "How big the transform gizmo should be when used in desktop mode" ) );
	static FAutoConsoleVariable ScaleSensitivity( TEXT( "VI.ScaleSensitivity" ), 0.005f, TEXT( "Sensitivity for scaling" ) );
	static FAutoConsoleVariable GizmoRotationSensitivity( TEXT( "VI.GizmoRotationSensitivity" ), 0.25f, TEXT( "How much to rotate as the user drags on a rotation gizmo handle" ) );
	static FAutoConsoleVariable ScaleWorldFromFloor( TEXT( "VI.ScaleWorldFromFloor" ), 0, TEXT( "Whether the world should scale relative to your tracking space floor instead of the center of your hand locations" ) );
	static FAutoConsoleVariable ScaleWorldWithDynamicPivot( TEXT( "VI.ScaleWorldWithDynamicPivot" ), 1, TEXT( "Whether to compute a new center point for scaling relative from by looking at how far either controller moved relative to the last frame" ) );
	static FAutoConsoleVariable AllowVerticalWorldMovement( TEXT( "VI.AllowVerticalWorldMovement" ), 1, TEXT( "Whether you can move your tracking space away from the origin or not" ) );
	static FAutoConsoleVariable AllowWorldRotationPitchAndRoll( TEXT( "VI.AllowWorldRotationPitchAndRoll" ), 0, TEXT( "When enabled, you'll not only be able to yaw, but also pitch and roll the world when rotating by gripping with two hands" ) );
	static FAutoConsoleVariable InertiaVelocityBoost( TEXT( "VI.InertiaVelocityBoost" ), 0.5f, TEXT( "How much to scale object velocity when releasing dragged simulating objects in Simulate mode" ) );
	static FAutoConsoleVariable SweepPhysicsWhileSimulating( TEXT( "VI.SweepPhysicsWhileSimulating" ), 0, TEXT( "If enabled, simulated objects won't be able to penetrate other objects while being dragged in Simulate mode" ) );
	static FAutoConsoleVariable PlacementInterpolationDuration( TEXT( "VI.PlacementInterpolationDuration" ), 0.6f, TEXT( "How long we should interpolate newly-placed objects to their target location." ) );
	static FAutoConsoleVariable PlacementOffsetScaleWhileSimulating( TEXT( "VI.PlacementOffsetScaleWhileSimulating" ), 0.25f, TEXT( "How far to additionally offset objects (as a scalar percentage of the gizmo bounds) from the placement impact point while simulate mode is active" ) );

	static FAutoConsoleVariable SmoothSnap( TEXT( "VI.SmoothSnap" ), 1, TEXT( "When enabled with grid snap, transformed objects will smoothly blend to their new location (instead of teleporting instantly)" ) );
	static FAutoConsoleVariable SmoothSnapSpeed( TEXT( "VI.SmoothSnapSpeed" ), 30.0f, TEXT( "How quickly objects should interpolate to their new position when grid snapping is enabled" ) );
	static FAutoConsoleVariable ElasticSnap( TEXT( "VI.ElasticSnap" ), 1, TEXT( "When enabled with grid snap, you can 'pull' objects slightly away from their snapped position" ) );
	static FAutoConsoleVariable ElasticSnapStrength( TEXT( "VI.ElasticSnapStrength" ), 0.3f, TEXT( "How much objects should 'reach' toward their unsnapped position when elastic snapping is enabled with grid snap" ) );
	static FAutoConsoleVariable ScaleMax( TEXT( "VI.ScaleMax" ), 6000.0f, TEXT( "Maximum world scale in centimeters" ) );
	static FAutoConsoleVariable ScaleMin( TEXT( "VI.ScaleMin" ), 10.0f, TEXT( "Minimum world scale in centimeters" ) );
	static FAutoConsoleVariable DragAtLaserImpactInterpolationDuration( TEXT( "VI.DragAtLaserImpactInterpolationDuration" ), 0.1f, TEXT( "How long we should interpolate objects between positions when dragging under the laser's impact point" ) );
	static FAutoConsoleVariable DragAtLaserImpactInterpolationThreshold( TEXT( "VI.DragAtLaserImpactInterpolationThreshold" ), 5.0f, TEXT( "Minimum distance jumped between frames before we'll force interpolation mode to activated" ) );

	static FAutoConsoleVariable ForceGizmoPivotToCenterOfObjectsBounds( TEXT( "VI.ForceGizmoPivotToCenterOfObjectsBounds" ), 0, TEXT( "When enabled, the gizmo's pivot will always be centered on the selected objects.  Otherwise, we use the pivot of the last selected object." ) );
	static FAutoConsoleVariable GizmoHandleHoverScale( TEXT( "VI.GizmoHandleHoverScale" ), 1.5f, TEXT( "How much to scale up transform gizmo handles when hovered over" ) );
	static FAutoConsoleVariable GizmoHandleHoverAnimationDuration( TEXT( "VI.GizmoHandleHoverAnimationDuration" ), 0.1f, TEXT( "How quickly to animate gizmo handle hover state" ) );
	static FAutoConsoleVariable ShowTransformGizmo( TEXT( "VI.ShowTransformGizmo" ), 1, TEXT( "Whether the transform gizmo should be shown for selected objects" ) );
	static FAutoConsoleVariable DragTranslationVelocityStopEpsilon( TEXT( "VI.DragTranslationVelocityStopEpsilon" ), KINDA_SMALL_NUMBER, TEXT( "When dragging inertia falls below this value (cm/frame), we'll stop inertia and finalize the drag" ) );
	static FAutoConsoleVariable SnapGridSize( TEXT( "VI.SnapGridSize" ), 3.0f, TEXT( "How big the snap grid should be.  At 1.0, this will be the maximum of the gizmo's bounding box and a multiple of the current grid snap size" ) );
	static FAutoConsoleVariable SnapGridLineWidth( TEXT( "VI.SnapGridLineWidth" ), 3.0f, TEXT( "Width of the grid lines on the snap grid" ) );
	static FAutoConsoleVariable MinVelocityForInertia( TEXT( "VI.MinVelocityForInertia" ), 1.0f, TEXT( "Minimum velocity (in cm/frame in unscaled room space) before inertia will kick in when releasing objects (or the world)" ) );
	static FAutoConsoleVariable GridHapticFeedbackStrength( TEXT( "VI.GridHapticFeedbackStrength" ), 0.4f, TEXT( "Default strength for haptic feedback when moving across grid points" ) );

	static FAutoConsoleVariable UseTransientActors( TEXT( "VI.UseTransientActors" ), 1, TEXT( "For debugging only, allows you to turn off transient on newly-spawned VR editor actors." ) );

	static FAutoConsoleVariable EnableGuides(TEXT("VI.EnableGuides"), 0, TEXT("Whether or not guidelines should be enabled. Off by default, set to 1 to enable."));
	static FAutoConsoleVariable AlignCandidateDistance(TEXT("VI.AlignCandidateDistance"), 2.0f, TEXT("The distance candidate actors can be from our transformable (in multiples of our transformable's size"));
	static FAutoConsoleVariable ForceSnapDistance(TEXT("VI.ForceSnapDistance"), 25.0f, TEXT("The distance (in % of transformable size) where guide lines indicate that actors are aligned"));

	static FAutoConsoleVariable ForceShowCursor(TEXT("VI.ForceShowCursor"), 0, TEXT("Whether or not the mirror window's cursor should be enabled. Off by default, set to 1 to enable."));
	static FAutoConsoleVariable SFXMultiplier(TEXT("VI.SFXMultiplier"), 1.5f, TEXT("Default Sound Effect Volume Multiplier"));
}

const FString UViewportWorldInteraction::AssetContainerPath = FString("/Engine/VREditor/ViewportInteractionAssetContainerData");

struct FGuideData
{
	const AActor* AlignedActor;
	FVector LocalOffset;
	FVector SnapPoint;
	FVector GuideStart;
	FVector GuideEnd;
	FColor GuideColor;
	float DrawAlpha;
	float GuideLength;
};

// @todo vreditor: Hacky inline implementation of a double vector.  Move elsewhere and polish or get rid.
struct DVector
{
	double X;
	double Y;
	double Z;

	DVector()
	{
	}

	DVector( const DVector& V )
		: X( V.X ), Y( V.Y ), Z( V.Z )
	{
	}

	DVector( const FVector& V )
		: X( V.X ), Y( V.Y ), Z( V.Z )
	{
	}

	DVector( double InX, double InY, double InZ )
		: X( InX ), Y( InY ), Z( InZ )
	{
	}

	DVector operator+( const DVector& V ) const
	{
		return DVector( X + V.X, Y + V.Y, Z + V.Z );
	}

	DVector operator-( const DVector& V ) const
	{
		return DVector( X - V.X, Y - V.Y, Z - V.Z );
	}

	DVector operator*( double Scale ) const
	{
		return DVector( X * Scale, Y * Scale, Z * Scale );
	}

	double operator|( const DVector& V ) const
	{
		return X*V.X + Y*V.Y + Z*V.Z;
	}

	FVector ToFVector() const
	{
		return FVector( ( float ) X, ( float ) Y, ( float ) Z );
	}
};

// @todo vreditor: Move elsewhere or get rid
static void SegmentDistToSegmentDouble( DVector A1, DVector B1, DVector A2, DVector B2, DVector& OutP1, DVector& OutP2 )
{
	const double Epsilon = 1.e-10;

	// Segments
	const	DVector	S1 = B1 - A1;
	const	DVector	S2 = B2 - A2;
	const	DVector	S3 = A1 - A2;

	const	double	Dot11 = S1 | S1;	// always >= 0
	const	double	Dot22 = S2 | S2;	// always >= 0
	const	double	Dot12 = S1 | S2;
	const	double	Dot13 = S1 | S3;
	const	double	Dot23 = S2 | S3;

	// Numerator
	double	N1, N2;

	// Denominator
	const	double	D = Dot11*Dot22 - Dot12*Dot12;	// always >= 0
	double	D1 = D;		// T1 = N1 / D1, default D1 = D >= 0
	double	D2 = D;		// T2 = N2 / D2, default D2 = D >= 0

						// compute the line parameters of the two closest points
	if ( D < Epsilon )
	{
		// the lines are almost parallel
		N1 = 0.0;	// force using point A on segment S1
		D1 = 1.0;	// to prevent possible division by 0 later
		N2 = Dot23;
		D2 = Dot22;
	}
	else
	{
		// get the closest points on the infinite lines
		N1 = ( Dot12*Dot23 - Dot22*Dot13 );
		N2 = ( Dot11*Dot23 - Dot12*Dot13 );

		if ( N1 < 0.0 )
		{
			// t1 < 0.0 => the s==0 edge is visible
			N1 = 0.0;
			N2 = Dot23;
			D2 = Dot22;
		}
		else if ( N1 > D1 )
		{
			// t1 > 1 => the t1==1 edge is visible
			N1 = D1;
			N2 = Dot23 + Dot12;
			D2 = Dot22;
		}
	}

	if ( N2 < 0.0 )
	{
		// t2 < 0 => the t2==0 edge is visible
		N2 = 0.0;

		// recompute t1 for this edge
		if ( -Dot13 < 0.0 )
		{
			N1 = 0.0;
		}
		else if ( -Dot13 > Dot11 )
		{
			N1 = D1;
		}
		else
		{
			N1 = -Dot13;
			D1 = Dot11;
		}
	}
	else if ( N2 > D2 )
	{
		// t2 > 1 => the t2=1 edge is visible
		N2 = D2;

		// recompute t1 for this edge
		if ( ( -Dot13 + Dot12 ) < 0.0 )
		{
			N1 = 0.0;
		}
		else if ( ( -Dot13 + Dot12 ) > Dot11 )
		{
			N1 = D1;
		}
		else
		{
			N1 = ( -Dot13 + Dot12 );
			D1 = Dot11;
		}
	}

	// finally do the division to get the points' location
	const double T1 = ( FMath::Abs( N1 ) < Epsilon ? 0.0 : N1 / D1 );
	const double T2 = ( FMath::Abs( N2 ) < Epsilon ? 0.0 : N2 / D2 );

	// return the closest points
	OutP1 = A1 + S1 * T1;
	OutP2 = A2 + S2 * T2;
}


UViewportWorldInteraction::UViewportWorldInteraction():
	Super(),
	bDraggedSinceLastSelection( false ),
	LastDragGizmoStartTransform( FTransform::Identity ),
	TrackingTransaction( FTrackingTransaction() ),
	AppTimeEntered( FTimespan::Zero() ),
	DefaultOptionalViewportClient( nullptr ),
	LastFrameNumberInputWasPolled( 0 ),
	MotionControllerID( 0 ),	// @todo ViewportInteraction: We only support a single controller, and we assume the first controller are the motion controls
	LastWorldToMetersScale( 100.0f ),
	bSkipInteractiveWorldMovementThisFrame( false ),
	RoomTransformToSetOnFrame(),
	bAreTransformablesMoving( false ),
	bIsInterpolatingTransformablesFromSnapshotTransform( false ),
	bFreezePlacementWhileInterpolatingTransformables( false ),
	TransformablesInterpolationStartTime( FTimespan::Zero() ),
	TransformablesInterpolationDuration( 1.0f ),
	TransformGizmoActor( nullptr ),
	TransformGizmoClass( APivotTransformGizmo::StaticClass() ),
	GizmoLocalBounds( FBox(ForceInit) ),
	StartDragAngleOnRotation(),
	DraggingRotationHandleDirection(),
	bShouldTransformGizmoBeVisible( true ),
	TransformGizmoScale( VI::GizmoScaleInDesktop->GetFloat() ),
<<<<<<< HEAD
=======
	GizmoType(),
>>>>>>> c08c13e0
	SnapGridActor( nullptr ),
	SnapGridMeshComponent( nullptr ),
	SnapGridMID( nullptr ),
	DraggedInteractable( nullptr ),
	DefaultMouseCursorInteractor( nullptr ),
	DefaultMouseCursorInteractorRefCount( 0 ),
	bIsInVR( false ),
<<<<<<< HEAD
	bActive( false ),
=======
>>>>>>> c08c13e0
	bUseInputPreprocessor( false ),
	bAllowWorldMovement( true ),
	CurrentDeltaTime(0.0f),
	bShouldSuppressCursor(false),
	CurrentTickNumber(0),
	AssetContainer(nullptr),
	bPlayNextRefreshTransformGizmoSound(true)
{
}


void UViewportWorldInteraction::Init()
{
	Colors.SetNumZeroed( (int32)EColors::TotalCount );
	{
		Colors[(int32)EColors::DefaultColor] = FLinearColor(0.7f, 0.7f, 0.7f, 1.0f);
		Colors[(int32)EColors::Forward] = FLinearColor(0.594f, 0.0197f, 0.0f, 1.0f);
		Colors[(int32)EColors::Right] = FLinearColor(0.1349f, 0.3959f, 0.0f, 1.0f);
		Colors[(int32)EColors::Up] = FLinearColor(0.0251f, 0.207f, 0.85f, 1.0f);
		Colors[(int32)EColors::GizmoHover] = FLinearColor::Yellow;
		Colors[(int32)EColors::GizmoDragging] = FLinearColor::Yellow;
	}

	AppTimeEntered = FTimespan::FromSeconds( FApp::GetCurrentTime() );

	// Setup the asset container.
	AssetContainer = LoadObject<UViewportInteractionAssetContainer>(nullptr, *UViewportWorldInteraction::AssetContainerPath);
	check(AssetContainer != nullptr);

	IViewportWorldInteractionManager& WorldInteractionManager = IViewportInteractionModule::Get().GetWorldInteractionManager();
	WorldInteractionManager.SetCurrentViewportWorldInteraction( this );

	// Start with the default transformer
	SetTransformer( nullptr );

	//Spawn the transform gizmo at init so we do not hitch when selecting our first object
	SpawnTransformGizmoIfNeeded();

	const bool bShouldBeVisible = false;
	const bool bPropagateToChildren = true;
	TransformGizmoActor->GetRootComponent()->SetVisibility( bShouldBeVisible, bPropagateToChildren );


	/** This will make sure this is not ticking after the editor has been closed. */
	GEditor->OnEditorClose().AddUObject( this, &UViewportWorldInteraction::Shutdown );

	// We need a mouse cursor!
	this->AddMouseCursorInteractor();

<<<<<<< HEAD
	bActive = true;
=======
	SetActive(true);
>>>>>>> c08c13e0

	CandidateActors.Reset();

	// Pretend that actor selection changed, so that our gizmo refreshes right away based on which objects are selected
	GEditor->NoteSelectionChange();

	CurrentTickNumber = 0;
}

void UViewportWorldInteraction::Shutdown()
{
<<<<<<< HEAD
	bActive = false;
=======
	SetActive(false);
>>>>>>> c08c13e0

	if( DefaultMouseCursorInteractorRefCount == 1 )
	{
		this->ReleaseMouseCursorInteractor();
	}

	DestroyActors();
	DefaultOptionalViewportClient = nullptr;

	IViewportWorldInteractionManager& WorldInteractionManager = IViewportInteractionModule::Get().GetWorldInteractionManager();
	WorldInteractionManager.SetCurrentViewportWorldInteraction( nullptr );

	AppTimeEntered = FTimespan::Zero();

	for ( UViewportInteractor* Interactor : Interactors )
	{
		Interactor->Shutdown();
		Interactor->MarkPendingKill();
	}

	Interactors.Empty();
	Transformables.Empty();
	Colors.Empty();

	OnHoverUpdateEvent.Clear();
	OnPreviewInputActionEvent.Clear();
	OnInputActionEvent.Clear();
	OnKeyInputEvent.Clear();
	OnAxisInputEvent.Clear();
	OnStopDraggingEvent.Clear();

	TransformGizmoActor = nullptr;
	SnapGridActor = nullptr;
	SnapGridMeshComponent = nullptr;
	SnapGridMID = nullptr;
	DraggedInteractable = nullptr;
	if( ViewportTransformer != nullptr )
	{
		ViewportTransformer->Shutdown();
		ViewportTransformer = nullptr;
	}

	AssetContainer = nullptr;
<<<<<<< HEAD
=======

	GizmoType.Reset();
>>>>>>> c08c13e0

	USelection::SelectionChangedEvent.RemoveAll( this );
	GEditor->OnEditorClose().RemoveAll( this );
}

void UViewportWorldInteraction::TransitionWorld(UWorld* NewWorld)
{
	Super::TransitionWorld(NewWorld);

	for (UViewportInteractor* Interactor : Interactors)
	{
		Interactor->Rename(nullptr, NewWorld->PersistentLevel);
	}
}

void UViewportWorldInteraction::EnteredSimulateInEditor()
{
	// Make sure transformables get updated
	GEditor->NoteSelectionChange();
}

void UViewportWorldInteraction::LeftSimulateInEditor()
{
	// Make sure transformables get updated
	GEditor->NoteSelectionChange();
}

void UViewportWorldInteraction::OnEditorClosed()
{
	if( IsActive() )
	{
		Shutdown();
	}
}

void UViewportWorldInteraction::Tick( float DeltaSeconds )
{
	CurrentDeltaTime = DeltaSeconds;

	if( RoomTransformToSetOnFrame.IsSet() )
	{
		const uint32 SetOnFrameNumber = RoomTransformToSetOnFrame.GetValue().Get<1>();
		if( SetOnFrameNumber == CurrentTickNumber )
		{
			const FTransform& NewRoomTransform = RoomTransformToSetOnFrame.GetValue().Get<0>();
			SetRoomTransform( NewRoomTransform );
			RoomTransformToSetOnFrame.Reset();
		}
	}

	OnPreWorldInteractionTickEvent.Broadcast( DeltaSeconds );

	// Get the latest interactor data, and fill in our its data with fresh transforms
	PollInputIfNeeded();

	// Update hover. Note that hover can also be updated when ticking our sub-systems below.
	HoverTick( DeltaSeconds );

	InteractionTick( DeltaSeconds );

	// Update all the interactors
	for ( UViewportInteractor* Interactor : Interactors )
	{
		Interactor->Tick( DeltaSeconds );
	}

	OnPostWorldInteractionTickEvent.Broadcast( DeltaSeconds );

	for (UViewportInteractor* Interactor : Interactors)
	{
		Interactor->ResetLaserEnd();
	}

	CurrentTickNumber++;
}

void UViewportWorldInteraction::AddInteractor( UViewportInteractor* Interactor )
{
	Interactor->SetWorldInteraction( this );
	Interactors.AddUnique( Interactor ); 
}

void UViewportWorldInteraction::RemoveInteractor( UViewportInteractor* Interactor )
{
	Interactor->RemoveOtherInteractor();
	Interactors.Remove( Interactor );
}


void UViewportWorldInteraction::SetTransformer( UViewportTransformer* NewTransformer )
{
	// Clear all existing transformables
	SetTransformables( TArray< TUniquePtr< class FViewportTransformable > >() );

	if( ViewportTransformer != nullptr )
	{
		ViewportTransformer->Shutdown();
		ViewportTransformer = nullptr;
	}

	this->ViewportTransformer = NewTransformer;

	if( ViewportTransformer == nullptr )
	{
		ViewportTransformer = NewObject<UActorTransformer>();
	}
	check( ViewportTransformer != nullptr );

	ViewportTransformer->Init( this );
}


void UViewportWorldInteraction::SetTransformables( TArray< TUniquePtr< class FViewportTransformable > >&& NewTransformables )
{
	// We're dealing with a new set of transformables, so clear out anything that was going on with the old ones.
	bDraggedSinceLastSelection = false;
	LastDragGizmoStartTransform = FTransform::Identity;
	bIsInterpolatingTransformablesFromSnapshotTransform = false;
	bFreezePlacementWhileInterpolatingTransformables = false;
	TransformablesInterpolationStartTime = FTimespan::Zero();
	TransformablesInterpolationDuration = 1.0f;

	// Clear our last dragging mode on all interactors, so no inertia from the last objects we dragged will
	// be applied to the new transformables.
	for( UViewportInteractor* Interactor : Interactors )
	{
		FViewportInteractorData& InteractorData = Interactor->GetInteractorData();
		InteractorData.LastDraggingMode = EViewportInteractionDraggingMode::Nothing;
	}

	Transformables = MoveTemp( NewTransformables );

	const bool bNewObjectsSelected = true;
	RefreshTransformGizmo( bNewObjectsSelected );
<<<<<<< HEAD
}

void UViewportWorldInteraction::SetDefaultOptionalViewportClient(const TSharedPtr<class FEditorViewportClient>& InEditorViewportClient)
{
	DefaultOptionalViewportClient = InEditorViewportClient.Get();
=======
>>>>>>> c08c13e0
}

void UViewportWorldInteraction::SetDefaultOptionalViewportClient(const TSharedPtr<class FEditorViewportClient>& InEditorViewportClient)
{
	DefaultOptionalViewportClient = InEditorViewportClient.Get();
}

void UViewportWorldInteraction::PairInteractors( UViewportInteractor* FirstInteractor, UViewportInteractor* SecondInteractor )
{
	FirstInteractor->SetOtherInteractor( SecondInteractor );
	SecondInteractor->SetOtherInteractor( FirstInteractor );
}

bool UViewportWorldInteraction::InputKey( FEditorViewportClient* InViewportClient, FViewport* Viewport, FKey Key, EInputEvent Event )
{
	bool bWasHandled = false;

<<<<<<< HEAD
	if( bActive )
=======
	if( IsActive() )
>>>>>>> c08c13e0
	{
		check(InViewportClient != nullptr);
		OnKeyInputEvent.Broadcast(InViewportClient, Key, Event, bWasHandled);

<<<<<<< HEAD
		if( !bWasHandled || !bActive )
=======
		if( !bWasHandled || !IsActive() )
>>>>>>> c08c13e0
		{
			for( UViewportInteractor* Interactor : Interactors )
			{
				bWasHandled = Interactor->HandleInputKey( *InViewportClient, Key, Event );

				// Stop iterating if the input was handled by an Interactor
<<<<<<< HEAD
				if( bWasHandled || !bActive )
=======
				if( bWasHandled || !IsActive() )
>>>>>>> c08c13e0
				{
					break;
				}
			}
		}
	}

	if( bWasHandled )
	{
		// This is a temporary workaround so that we don't steal the handling of the drag tool from the viewport client
		FInputEventState InputState( InViewportClient->Viewport, Key, Event );
		const bool bMarqueeSelecting = InputState.IsAltButtonPressed() && InputState.IsCtrlButtonPressed() && Key == EKeys::LeftMouseButton;
		if( bMarqueeSelecting )
		{
			bWasHandled = false;
		}
	}

	return bWasHandled;
}

bool UViewportWorldInteraction::PreprocessedInputKey( const FKey Key, const EInputEvent Event )
{
	if( DefaultOptionalViewportClient != nullptr && bUseInputPreprocessor == true )
	{
		return InputKey( DefaultOptionalViewportClient, DefaultOptionalViewportClient->Viewport, Key, Event );
	}

	return false;
}

bool UViewportWorldInteraction::InputAxis( FEditorViewportClient* InViewportClient, FViewport* Viewport, int32 ControllerId, FKey Key, float Delta, float DeltaTime )
{
	bool bWasHandled = false;

<<<<<<< HEAD
	if( bActive )
=======
	if( IsActive() )
>>>>>>> c08c13e0
	{
		check( InViewportClient != nullptr );
		OnAxisInputEvent.Broadcast( InViewportClient, ControllerId, Key, Delta, DeltaTime, bWasHandled );

<<<<<<< HEAD
		if( !bWasHandled || !bActive )
=======
		if( !bWasHandled || !IsActive() )
>>>>>>> c08c13e0
		{
			for( UViewportInteractor* Interactor : Interactors )
			{
				bWasHandled = Interactor->HandleInputAxis( *InViewportClient, Key, Delta, DeltaTime );

				// Stop iterating if the input was handled by an interactor
<<<<<<< HEAD
				if( bWasHandled || !bActive )
=======
				if( bWasHandled || !IsActive() )
>>>>>>> c08c13e0
				{
					break;
				}
			}
		}
	}

	return bWasHandled;
}

bool UViewportWorldInteraction::PreprocessedInputAxis( const int32 ControllerId, const FKey Key, const float Delta, const float DeltaTime )
{
	if( DefaultOptionalViewportClient != nullptr && bUseInputPreprocessor == true )
	{
		return InputAxis( DefaultOptionalViewportClient, DefaultOptionalViewportClient->Viewport, ControllerId, Key, Delta, DeltaTime );
	}

	return false;
}

FTransform UViewportWorldInteraction::GetRoomTransform() const
{
	FTransform RoomTransform;
	if( DefaultOptionalViewportClient != nullptr )
	{
		RoomTransform = FTransform(
			DefaultOptionalViewportClient->GetViewRotation().Quaternion(),
			DefaultOptionalViewportClient->GetViewLocation(),
			FVector( 1.0f ) );
	}
	return RoomTransform;
}

FTransform UViewportWorldInteraction::GetRoomSpaceHeadTransform() const
{
	FTransform HeadTransform = FTransform::Identity;
	if( HaveHeadTransform() )
	{
		FQuat RoomSpaceHeadOrientation;
		FVector RoomSpaceHeadLocation;
		GEngine->HMDDevice->GetCurrentOrientationAndPosition( /* Out */ RoomSpaceHeadOrientation, /* Out */ RoomSpaceHeadLocation );

		HeadTransform = FTransform(
			RoomSpaceHeadOrientation,
			RoomSpaceHeadLocation,
			FVector( 1.0f ) );
	}

	return HeadTransform;
}


FTransform UViewportWorldInteraction::GetHeadTransform() const
{
	return GetRoomSpaceHeadTransform() * GetRoomTransform();
}


bool UViewportWorldInteraction::HaveHeadTransform() const
{
	return DefaultOptionalViewportClient != nullptr && GEngine->HMDDevice.IsValid() && GEngine->HMDDevice->IsStereoEnabled();
}


void UViewportWorldInteraction::SetRoomTransform( const FTransform& NewRoomTransform )
{
	if( DefaultOptionalViewportClient != nullptr )
	{
		DefaultOptionalViewportClient->SetViewLocation( NewRoomTransform.GetLocation() );
		DefaultOptionalViewportClient->SetViewRotation( NewRoomTransform.GetRotation().Rotator() );

		// Forcibly dirty the viewport camera location
		const bool bDollyCamera = false;
		DefaultOptionalViewportClient->MoveViewportCamera( FVector::ZeroVector, FRotator::ZeroRotator, bDollyCamera );
	}
}

float UViewportWorldInteraction::GetWorldScaleFactor() const
{
	return GetWorld()->GetWorldSettings()->WorldToMeters / 100.0f;
}

FEditorViewportClient* UViewportWorldInteraction::GetDefaultOptionalViewportClient() const
{
	return DefaultOptionalViewportClient;
}

void UViewportWorldInteraction::Undo()
{
	PlaySound(AssetContainer->UndoSound, TransformGizmoActor->GetActorLocation());
	bPlayNextRefreshTransformGizmoSound = false;
	ExecCommand(FString("TRANSACTION UNDO"));
}

void UViewportWorldInteraction::Redo()
{
	PlaySound(AssetContainer->RedoSound, TransformGizmoActor->GetActorLocation());
	bPlayNextRefreshTransformGizmoSound = false;
	ExecCommand(FString("TRANSACTION REDO"));
}

void UViewportWorldInteraction::DeleteSelectedObjects()
{
	ExecCommand(FString("DELETE"));
}

void UViewportWorldInteraction::Copy()
{
	// @todo vreditor: Needs CanExecute()  (see LevelEditorActions.cpp)
	ExecCommand(FString("EDIT COPY"));
}

void UViewportWorldInteraction::Paste()
{
	// @todo vreditor: Needs CanExecute()  (see LevelEditorActions.cpp)
	// @todo vreditor: Needs "paste here" style pasting (TO=HERE), but with ray
	ExecCommand(FString("EDIT PASTE"));
}

void UViewportWorldInteraction::Duplicate()
{
	ExecCommand(FString("DUPLICATE"));
}

void UViewportWorldInteraction::Deselect()
{
	GEditor->SelectNone( true, true );
}

void UViewportWorldInteraction::HoverTick( const float DeltaTime )
{
	for ( UViewportInteractor* Interactor : Interactors )
	{
		bool bWasHandled = false;
		FViewportInteractorData& InteractorData = Interactor->GetInteractorData();
		
		Interactor->ResetHoverState();
		
		FHitResult HitHoverResult = Interactor->GetHitResultFromLaserPointer();

		const bool bIsHoveringOverTransformGizmo =
			HitHoverResult.Actor.IsValid() &&
			HitHoverResult.Actor == TransformGizmoActor;

		// Prefer transform gizmo hover over everything else
		if( !bIsHoveringOverTransformGizmo )
		{
			FVector HoverImpactPoint = FVector::ZeroVector;
			OnHoverUpdateEvent.Broadcast( Interactor, /* In/Out */ HoverImpactPoint, /* In/Out */ bWasHandled );
			if( bWasHandled )
			{
				Interactor->SetHoverLocation(HoverImpactPoint);
			}
		}
		
		if ( !bWasHandled )
		{
			UActorComponent* NewHoveredActorComponent = nullptr;

			if ( HitHoverResult.Actor.IsValid() )
			{
				USceneComponent* HoveredActorComponent = HitHoverResult.GetComponent();
				AActor* Actor = HitHoverResult.Actor.Get();

				if ( HoveredActorComponent && IsInteractableComponent( HoveredActorComponent ) )
				{
					HoveredObjects.Add( FViewportHoverTarget( Actor ) );

					Interactor->SetHoverLocation(HitHoverResult.ImpactPoint);

					bWasHandled = true;

					if ( Actor == TransformGizmoActor )
					{
						NewHoveredActorComponent = HoveredActorComponent;
						InteractorData.HoveringOverTransformGizmoComponent = HoveredActorComponent;
						InteractorData.HoverHapticCheckLastHoveredGizmoComponent = HitHoverResult.GetComponent();
					}
					else
					{
						IViewportInteractableInterface* Interactable = Cast<IViewportInteractableInterface>( Actor );
						if ( Interactable )
						{
							NewHoveredActorComponent = HoveredActorComponent;

							// Check if the current hovered component of the interactor is different from the hitresult component
							if ( NewHoveredActorComponent != InteractorData.LastHoveredActorComponent && !IsOtherInteractorHoveringOverComponent( Interactor, NewHoveredActorComponent ) )
							{
								Interactable->OnHoverEnter( Interactor, HitHoverResult );
							}

							Interactable->OnHover( Interactor );
						}
					}
				}
			}

			// Leave hovered interactable
			//@todo ViewportInteraction: This does not take into account when the other interactors are already hovering over this interactable
			if ( InteractorData.LastHoveredActorComponent != nullptr && ( InteractorData.LastHoveredActorComponent != NewHoveredActorComponent || NewHoveredActorComponent == nullptr ) 
				&& !IsOtherInteractorHoveringOverComponent( Interactor, NewHoveredActorComponent ) )
			{
				AActor* HoveredActor = InteractorData.LastHoveredActorComponent->GetOwner();
				if ( HoveredActor )
				{
					IViewportInteractableInterface* Interactable = Cast<IViewportInteractableInterface>( HoveredActor );
					if ( Interactable )
					{
						Interactable->OnHoverLeave( Interactor, NewHoveredActorComponent );
					}
				}
			}

			//Update the hovered actor component with the new component
			InteractorData.LastHoveredActorComponent = NewHoveredActorComponent;
		}

		if (InteractorData.LastHoveredActorComponent == nullptr && HitHoverResult.GetComponent() != nullptr)
		{
			InteractorData.LastHoveredActorComponent = HitHoverResult.GetComponent();
		}
	}
}

void UViewportWorldInteraction::InteractionTick( const float DeltaTime )
{
	const FTimespan CurrentTime = FTimespan::FromSeconds( FPlatformTime::Seconds() );
	const float WorldToMetersScale = GetWorld()->GetWorldSettings()->WorldToMeters;

	// Update viewport with any objects that are currently hovered over
	{
		if( DefaultOptionalViewportClient != nullptr )
		{
			const bool bUseEditorSelectionHoverFeedback = GEditor != NULL && GetDefault<ULevelEditorViewportSettings>()->bEnableViewportHoverFeedback;
			if( bUseEditorSelectionHoverFeedback && DefaultOptionalViewportClient->IsLevelEditorClient())
			{
				FLevelEditorViewportClient* LevelEditorViewportClient = static_cast<FLevelEditorViewportClient*>( DefaultOptionalViewportClient );
				LevelEditorViewportClient->UpdateHoveredObjects( HoveredObjects );
			}
		}
		// This will be filled in again during the next input update
		HoveredObjects.Reset();
	}

	const float WorldScaleFactor = GetWorldScaleFactor();

	// Move selected actors
	UViewportInteractor* DraggingWithInteractor = nullptr;
	UViewportInteractor* AssistingDragWithInteractor = nullptr;

	for ( UViewportInteractor* Interactor : Interactors )
	{
		bool bCanSlideRayLength = false;
		FViewportInteractorData& InteractorData = Interactor->GetInteractorData();

		if( InteractorData.DraggingMode == EViewportInteractionDraggingMode::TransformablesWithGizmo ||
			InteractorData.DraggingMode == EViewportInteractionDraggingMode::TransformablesFreely ||
			InteractorData.DraggingMode == EViewportInteractionDraggingMode::TransformablesAtLaserImpact )
		{
			check( DraggingWithInteractor == nullptr );	// Only support dragging one thing at a time right now!
			DraggingWithInteractor = Interactor;

			if ( InteractorData.DraggingMode != EViewportInteractionDraggingMode::TransformablesAtLaserImpact )
			{
				if( !InteractorData.bDraggingWithGrabberSphere )
				{
					bCanSlideRayLength = true;
				}
			}
		}

		if ( InteractorData.DraggingMode == EViewportInteractionDraggingMode::AssistingDrag )
		{
			check( AssistingDragWithInteractor == nullptr );	// Only support assisting one thing at a time right now!
			AssistingDragWithInteractor = Interactor;

			if( !InteractorData.bDraggingWithGrabberSphere )
			{
				bCanSlideRayLength = true;
			}
		}

		if ( bCanSlideRayLength )
		{
			Interactor->CalculateDragRay( InteractorData.DragRayLength, InteractorData.DragRayLengthVelocity );
		}
	}

	UViewportInteractor* InertiaFromInteractor = nullptr;
	for ( UViewportInteractor* Interactor : Interactors )
	{
		FViewportInteractorData& InteractorData = Interactor->GetInteractorData();
			
		if( InteractorData.DraggingMode == EViewportInteractionDraggingMode::TransformablesWithGizmo ||
			InteractorData.DraggingMode == EViewportInteractionDraggingMode::TransformablesFreely ||
			InteractorData.DraggingMode == EViewportInteractionDraggingMode::TransformablesAtLaserImpact ||
			( InteractorData.DraggingMode == EViewportInteractionDraggingMode::World && bAllowWorldMovement ) )
		{
			// Are we dragging with two interactors ?
			UViewportInteractor* OtherInteractor = nullptr;
			if ( AssistingDragWithInteractor != nullptr )
			{
				OtherInteractor = AssistingDragWithInteractor;
			}

			UViewportInteractor* OtherInteractorThatWasAssistingDrag = GetOtherInteractorIntertiaContribute( Interactor );

			FVector DraggedTo = InteractorData.Transform.GetLocation();
			FVector DragDelta = DraggedTo - InteractorData.LastTransform.GetLocation();
			FVector DragDeltaFromStart = DraggedTo - InteractorData.ImpactLocationAtDragStart;

			FVector OtherHandDraggedTo = FVector::ZeroVector;
			FVector OtherHandDragDelta = FVector::ZeroVector;
			FVector OtherHandDragDeltaFromStart = FVector::ZeroVector;
			if( OtherInteractor != nullptr )
			{
				OtherHandDraggedTo = OtherInteractor->GetInteractorData().Transform.GetLocation();
				OtherHandDragDelta = OtherHandDraggedTo - OtherInteractor->GetInteractorData().LastTransform.GetLocation();
				OtherHandDragDeltaFromStart = DraggedTo - OtherInteractor->GetInteractorData().ImpactLocationAtDragStart;
			}
			else if( OtherInteractorThatWasAssistingDrag != nullptr )
			{
				OtherHandDragDelta = OtherInteractorThatWasAssistingDrag->GetInteractorData().DragTranslationVelocity;
				OtherHandDraggedTo = OtherInteractorThatWasAssistingDrag->GetInteractorData().LastDragToLocation + OtherHandDragDelta;
				OtherHandDragDeltaFromStart = OtherHandDraggedTo - OtherInteractorThatWasAssistingDrag->GetInteractorData().ImpactLocationAtDragStart;
			}


			FVector LaserPointerStart = InteractorData.Transform.GetLocation();
			FVector LaserPointerDirection = InteractorData.Transform.GetUnitAxis( EAxis::X );
			FVector LaserPointerEnd = InteractorData.Transform.GetLocation();

			if( InteractorData.DraggingMode == EViewportInteractionDraggingMode::TransformablesWithGizmo ||
				InteractorData.DraggingMode == EViewportInteractionDraggingMode::TransformablesFreely ||
				InteractorData.DraggingMode == EViewportInteractionDraggingMode::TransformablesAtLaserImpact )
			{
				// Move objects using the laser pointer (in world space)
				if( InteractorData.bDraggingWithGrabberSphere )
				{
					FSphere GrabberSphere;
					if( Interactor->GetGrabberSphere( /* Out */ GrabberSphere ) )
					{
						// @todo grabber:  Fill in	LaserPointerStart	LaserPointerEnd		LaserPointerDirection   (not used for anything when in TransformablesFreely mode)

						const FVector RotatedOffsetFromSphereCenterAtDragStart = InteractorData.ImpactLocationAtDragStart - InteractorData.GrabberSphereLocationAtDragStart;
						const FVector UnrotatedOffsetFromSphereCenterAtDragStart = InteractorData.InteractorRotationAtDragStart.UnrotateVector( RotatedOffsetFromSphereCenterAtDragStart );
						DraggedTo = GrabberSphere.Center + InteractorData.Transform.GetRotation().RotateVector( UnrotatedOffsetFromSphereCenterAtDragStart );

						const FVector WorldSpaceDragDelta = DraggedTo - InteractorData.LastDragToLocation;
						DragDelta = WorldSpaceDragDelta;
						InteractorData.DragTranslationVelocity = WorldSpaceDragDelta;

						const FVector WorldSpaceDeltaFromStart = DraggedTo - InteractorData.ImpactLocationAtDragStart;
						DragDeltaFromStart = WorldSpaceDeltaFromStart;

						InteractorData.LastDragToLocation = DraggedTo;

						// Update hover location (we only do this when dragging using the laser pointer)
						Interactor->SetHoverLocation(DraggedTo);
					}
					else
					{
						// We lost our grabber sphere, so cancel the drag
						StopDragging( Interactor );
					}
				}
				else if( Interactor->GetLaserPointer( /* Out */ LaserPointerStart, /* Out */ LaserPointerEnd ) )
				{
					LaserPointerDirection = ( LaserPointerEnd - LaserPointerStart ).GetSafeNormal();

					if( InteractorData.DraggingMode == EViewportInteractionDraggingMode::TransformablesAtLaserImpact )
					{
						// Check to see if the laser pointer is over something we can drop on
						FVector HitLocation = FVector::ZeroVector;
						bool bHitSomething = FindPlacementPointUnderLaser( Interactor, /* Out */ HitLocation );
						if( !bHitSomething )
						{
							HitLocation = LaserPointerStart + LaserPointerDirection * InteractorData.DragRayLength;
						}

						if( InteractorData.bIsFirstDragUpdate || !bFreezePlacementWhileInterpolatingTransformables || !bIsInterpolatingTransformablesFromSnapshotTransform )
						{
							InteractorData.DragRayLength = ( LaserPointerStart - HitLocation ).Size();
							DraggedTo = HitLocation;

							// If the object moved reasonably far between frames, it might be because the angle we were aligning
							// the object with during placement changed radically.  To avoid it popping, we smoothly interpolate
							// it's position over a very short timespan
							if( !bIsInterpolatingTransformablesFromSnapshotTransform )	// Let the last animation finish first
							{
								const FVector WorldSpaceDragDelta = InteractorData.bIsFirstDragUpdate ? FVector::ZeroVector : ( DraggedTo - InteractorData.LastDragToLocation );
								const float ScaledDragDistance = WorldSpaceDragDelta.Size() * WorldScaleFactor;
								if( ScaledDragDistance >= VI::DragAtLaserImpactInterpolationThreshold->GetFloat() )
								{
									bIsInterpolatingTransformablesFromSnapshotTransform = true;
									bFreezePlacementWhileInterpolatingTransformables = true;
									TransformablesInterpolationStartTime = CurrentTime;
									TransformablesInterpolationDuration = VI::DragAtLaserImpactInterpolationDuration->GetFloat();

									// Snapshot time!
									InteractorData.GizmoInterpolationSnapshotTransform = InteractorData.GizmoLastTransform;
								}
							}
						}
						else
						{
							// Keep interpolating toward the previous placement location
							check( bFreezePlacementWhileInterpolatingTransformables );
							DraggedTo = InteractorData.LastDragToLocation;
						}
					}
					else
					{
						DraggedTo = LaserPointerStart + LaserPointerDirection * InteractorData.DragRayLength;
					}

					const FVector WorldSpaceDragDelta = DraggedTo - InteractorData.LastDragToLocation;
					DragDelta = WorldSpaceDragDelta;
					InteractorData.DragTranslationVelocity = WorldSpaceDragDelta;

					const FVector WorldSpaceDeltaFromStart = DraggedTo - InteractorData.ImpactLocationAtDragStart;
					DragDeltaFromStart = WorldSpaceDeltaFromStart;

					InteractorData.LastDragToLocation = DraggedTo;

					// Update hover location (we only do this when dragging using the laser pointer)
					Interactor->SetHoverLocation(FMath::ClosestPointOnLine(LaserPointerStart, LaserPointerEnd, DraggedTo));
				}
				else
				{
					// We lost our laser pointer, so cancel the drag
					StopDragging( Interactor );
				}

				if( OtherInteractor != nullptr )	// @todo grabber: Second hand support (should be doable)
				{
					FVector OtherHandLaserPointerStart, OtherHandLaserPointerEnd;
					if( OtherInteractor->GetLaserPointer( /* Out */ OtherHandLaserPointerStart, /* Out */ OtherHandLaserPointerEnd ) )
					{
						FViewportInteractorData& OtherInteractorData = OtherInteractor->GetInteractorData();

						const FVector OtherHandLaserPointerDirection = ( OtherHandLaserPointerEnd - OtherHandLaserPointerStart ).GetSafeNormal();
						OtherHandDraggedTo = OtherHandLaserPointerStart + OtherHandLaserPointerDirection * OtherInteractorData.DragRayLength;

						const FVector OtherHandWorldSpaceDragDelta = OtherHandDraggedTo - OtherInteractorData.LastDragToLocation;
						OtherHandDragDelta = OtherHandWorldSpaceDragDelta;
						OtherInteractorData.DragTranslationVelocity = OtherHandWorldSpaceDragDelta;

						const FVector OtherHandWorldSpaceDeltaFromStart = OtherHandDraggedTo - OtherInteractorData.ImpactLocationAtDragStart;
						OtherHandDragDeltaFromStart = OtherHandWorldSpaceDeltaFromStart;

						OtherInteractorData.LastDragToLocation = OtherHandDraggedTo;

						// Only hover if we're using the laser pointer
						OtherInteractor->SetHoverLocation(OtherHandDraggedTo);
					}
					else
					{
						// We lost our laser pointer, so cancel the drag assist
						StopDragging( OtherInteractor );
					}
				}
			}
			else if( ensure( InteractorData.DraggingMode == EViewportInteractionDraggingMode::World ) )
			{
				// While we're changing WorldToMetersScale every frame, our room-space hand locations will be scaled as well!  We need to
				// inverse compensate for this scaling so that we can figure out how much the hands actually moved as if no scale happened.
				// This only really matters when we're performing world scaling interactively.
				const FVector RoomSpaceUnscaledHandLocation = ( InteractorData.RoomSpaceTransform.GetLocation() / WorldToMetersScale ) * LastWorldToMetersScale;
				const FVector RoomSpaceUnscaledHandDelta = ( RoomSpaceUnscaledHandLocation - InteractorData.LastRoomSpaceTransform.GetLocation() );

				// Move the world (in room space)
				DraggedTo = InteractorData.LastRoomSpaceTransform.GetLocation() + RoomSpaceUnscaledHandDelta;

				InteractorData.DragTranslationVelocity = RoomSpaceUnscaledHandDelta;
				DragDelta = RoomSpaceUnscaledHandDelta;

				InteractorData.LastDragToLocation = DraggedTo;

				// Two handed?
				if( OtherInteractor != nullptr )
				{
					FViewportInteractorData& OtherInteractorData = OtherInteractor->GetInteractorData();

					const FVector OtherHandRoomSpaceUnscaledLocation = ( OtherInteractorData.RoomSpaceTransform.GetLocation() / WorldToMetersScale ) * LastWorldToMetersScale;
					const FVector OtherHandRoomSpaceUnscaledHandDelta = ( OtherHandRoomSpaceUnscaledLocation - OtherInteractorData.LastRoomSpaceTransform.GetLocation() );

					OtherHandDraggedTo = OtherInteractorData.LastRoomSpaceTransform.GetLocation() + OtherHandRoomSpaceUnscaledHandDelta;

					OtherInteractorData.DragTranslationVelocity = OtherHandRoomSpaceUnscaledHandDelta;
					OtherHandDragDelta = OtherHandRoomSpaceUnscaledHandDelta;

					OtherInteractorData.LastDragToLocation = OtherHandDraggedTo;
				}
			}

			{
				const bool bIsMouseCursorInteractor = Cast<UMouseCursorInteractor>( Interactor ) != nullptr;
				{
					// Don't bother with inertia if we're not moving very fast.  This filters out tiny accidental movements.
					const FVector RoomSpaceHandDelta = bIsMouseCursorInteractor ?
						( DragDelta ) :	// For the mouse cursor the interactor origin won't change unless the camera moves, so just test the distance we dragged instead.
						( InteractorData.RoomSpaceTransform.GetLocation() - InteractorData.LastRoomSpaceTransform.GetLocation() );
					if( RoomSpaceHandDelta.Size() < VI::MinVelocityForInertia->GetFloat() * WorldScaleFactor )
					{
						InteractorData.DragTranslationVelocity = FVector::ZeroVector;
					}
					if( AssistingDragWithInteractor != nullptr )
					{
						FViewportInteractorData& AssistingOtherInteractorData = AssistingDragWithInteractor->GetInteractorData();
						const FVector OtherHandRoomSpaceHandDelta = ( AssistingOtherInteractorData.RoomSpaceTransform.GetLocation() - AssistingOtherInteractorData.LastRoomSpaceTransform.GetLocation() );
						if( OtherHandRoomSpaceHandDelta.Size() < VI::MinVelocityForInertia->GetFloat() * WorldScaleFactor )
						{
							AssistingOtherInteractorData.DragTranslationVelocity = FVector::ZeroVector;
						}
					}
				}
			}

			const FVector OldViewLocation = DefaultOptionalViewportClient != nullptr ? DefaultOptionalViewportClient->GetViewLocation() : FVector::ZeroVector;

			// Dragging transform gizmo handle
			const bool bWithTwoHands = ( OtherInteractor != nullptr || OtherInteractorThatWasAssistingDrag != nullptr );
			const bool bIsLaserPointerValid = true;
			FVector UnsnappedDraggedTo = FVector::ZeroVector;
			UpdateDragging(
				DeltaTime,
				InteractorData.bIsFirstDragUpdate, 
				InteractorData.DraggingMode, 
				InteractorData.TransformGizmoInteractionType, 
				bWithTwoHands,
				InteractorData.OptionalHandlePlacement, 
				DragDelta, 
				OtherHandDragDelta,
				DraggedTo,
				OtherHandDraggedTo,
				DragDeltaFromStart, 
				OtherHandDragDeltaFromStart,
				LaserPointerStart, 
				LaserPointerDirection, 
				Interactor->GetLaserPointerMaxLength(),
				bIsLaserPointerValid, 
				InteractorData.GizmoStartTransform, 
				InteractorData.GizmoLastTransform,
				InteractorData.GizmoTargetTransform,
				InteractorData.GizmoUnsnappedTargetTransform,
				InteractorData.GizmoInterpolationSnapshotTransform,
				InteractorData.GizmoStartLocalBounds,
				InteractorData.DraggingTransformGizmoComponent.Get(),
				/* In/Out */ InteractorData.GizmoSpaceFirstDragUpdateOffsetAlongAxis,
				/* In/Out */ InteractorData.GizmoSpaceDragDeltaFromStartOffset,
				InteractorData.bIsDrivingVelocityOfSimulatedTransformables,
				/* Out */ UnsnappedDraggedTo );


			// Make sure the hover point is right on the position that we're dragging the object to.  This is important
			// when constraining dragged objects to a single axis or a plane
			if( InteractorData.DraggingMode == EViewportInteractionDraggingMode::TransformablesWithGizmo )
			{
				InteractorData.HoverLocation = FMath::ClosestPointOnSegment( UnsnappedDraggedTo, LaserPointerStart, LaserPointerEnd );
			}

			if( OtherInteractorThatWasAssistingDrag != nullptr )
			{
				OtherInteractorThatWasAssistingDrag->GetInteractorData().LastDragToLocation = OtherHandDraggedTo;

				// Apply damping
				const bool bVelocitySensitive = InteractorData.DraggingMode == EViewportInteractionDraggingMode::World;
				ApplyVelocityDamping( OtherInteractorThatWasAssistingDrag->GetInteractorData().DragTranslationVelocity, bVelocitySensitive );
			}

			// If we were dragging the world, then play some haptic feedback
			if( InteractorData.DraggingMode == EViewportInteractionDraggingMode::World )
			{
				const FVector NewViewLocation = DefaultOptionalViewportClient != nullptr ? DefaultOptionalViewportClient->GetViewLocation() : FVector::ZeroVector;

				// @todo vreditor: Consider doing this for inertial moves too (we need to remember the last hand that invoked the move.)

				const float RoomSpaceHapticTranslationInterval = 25.0f;		// @todo vreditor tweak: Hard coded haptic distance
				const float WorldSpaceHapticTranslationInterval = RoomSpaceHapticTranslationInterval * WorldScaleFactor;

				bool bCrossedGridLine = false;
				for( int32 AxisIndex = 0; AxisIndex < 3; ++AxisIndex )
				{
					const int32 OldGridCellIndex = FMath::TruncToInt( OldViewLocation[ AxisIndex ] / WorldSpaceHapticTranslationInterval );
					const int32 NewGridCellIndex = FMath::TruncToInt( NewViewLocation[ AxisIndex ] / WorldSpaceHapticTranslationInterval );
					if( OldGridCellIndex != NewGridCellIndex )
					{
						bCrossedGridLine = true;
					}
				}

				if( bCrossedGridLine )
				{				
					// @todo vreditor: Make this a velocity-sensitive strength?
					const float ForceFeedbackStrength = VI::GridHapticFeedbackStrength->GetFloat();		// @todo vreditor tweak: Force feedback strength and enable/disable should be user configurable in options
					Interactor->PlayHapticEffect( ForceFeedbackStrength );
					if ( bWithTwoHands )
					{
						Interactor->GetOtherInteractor()->PlayHapticEffect( ForceFeedbackStrength );
					}
				}
			}
		}
		else if ( InteractorData.DraggingMode == EViewportInteractionDraggingMode::Interactable )
		{
			if ( DraggedInteractable )
			{
				UViewportDragOperationComponent* DragOperationComponent = DraggedInteractable->GetDragOperationComponent();
				if ( DragOperationComponent )
				{
					UViewportDragOperation* DragOperation = DragOperationComponent->GetDragOperation();
					if ( DragOperation )
					{
						DragOperation->ExecuteDrag( Interactor, DraggedInteractable );
					}
				}
			}
			else
			{
				InteractorData.DraggingMode = EViewportInteractionDraggingMode::Nothing;
			}
		}
		// If we're not actively dragging, apply inertia to any selected elements that we've dragged around recently
		else 
		{
			if( !InteractorData.DragTranslationVelocity.IsNearlyZero( VI::DragTranslationVelocityStopEpsilon->GetFloat() ) &&
				!InteractorData.bWasAssistingDrag && 	// If we were only assisting, let the other hand take care of doing the update
				!InteractorData.bIsDrivingVelocityOfSimulatedTransformables )	// If simulation mode is on, let the physics engine take care of inertia
			{
				if( InteractorData.LastDraggingMode == EViewportInteractionDraggingMode::TransformablesWithGizmo ||
					InteractorData.LastDraggingMode == EViewportInteractionDraggingMode::TransformablesFreely ||
					InteractorData.LastDraggingMode == EViewportInteractionDraggingMode::TransformablesAtLaserImpact )
				{
					InertiaFromInteractor = Interactor;
				}

				const FVector DragDelta = InteractorData.DragTranslationVelocity;
				const FVector DraggedTo = InteractorData.LastDragToLocation + DragDelta;
				const FVector DragDeltaFromStart = DraggedTo - InteractorData.ImpactLocationAtDragStart;

				UViewportInteractor* OtherInteractorThatWasAssistingDrag = GetOtherInteractorIntertiaContribute( Interactor );

				const bool bWithTwoHands = ( OtherInteractorThatWasAssistingDrag != nullptr );

				FVector OtherHandDragDelta = FVector::ZeroVector;
				FVector OtherHandDragDeltaFromStart = FVector::ZeroVector;
				FVector OtherHandDraggedTo = FVector::ZeroVector;
				if( bWithTwoHands )
				{
					FViewportInteractorData& OtherInteractorThatWasAssistingDragData = OtherInteractorThatWasAssistingDrag->GetInteractorData();
					OtherHandDragDelta = OtherInteractorThatWasAssistingDragData.DragTranslationVelocity;
					OtherHandDraggedTo = OtherInteractorThatWasAssistingDragData.LastDragToLocation + OtherHandDragDelta;
					OtherHandDragDeltaFromStart = OtherHandDraggedTo - OtherInteractorThatWasAssistingDragData.ImpactLocationAtDragStart;
				}

				const bool bIsLaserPointerValid = false;	// Laser pointer has moved on to other things
				FVector UnsnappedDraggedTo = FVector::ZeroVector;
				UpdateDragging(
					DeltaTime,
					InteractorData.bIsFirstDragUpdate, 
					InteractorData.LastDraggingMode, 
					InteractorData.TransformGizmoInteractionType, 
					bWithTwoHands, 
					InteractorData.OptionalHandlePlacement, 
					DragDelta, 
					OtherHandDragDelta,
					DraggedTo,
					OtherHandDraggedTo,
					DragDeltaFromStart, 
					OtherHandDragDeltaFromStart,
					FVector::ZeroVector,	// No valid laser pointer during inertia
					FVector::ZeroVector,	// No valid laser pointer during inertia
					0.0f,		// No valid laser pointer during inertia
					bIsLaserPointerValid, 
					InteractorData.GizmoStartTransform, 
					InteractorData.GizmoLastTransform,
					InteractorData.GizmoTargetTransform,
					InteractorData.GizmoUnsnappedTargetTransform,
					InteractorData.GizmoInterpolationSnapshotTransform,
					InteractorData.GizmoStartLocalBounds,
					InteractorData.DraggingTransformGizmoComponent.Get(),
					/* In/Out */ InteractorData.GizmoSpaceFirstDragUpdateOffsetAlongAxis,
					/* In/Out */ InteractorData.GizmoSpaceDragDeltaFromStartOffset,
					InteractorData.bIsDrivingVelocityOfSimulatedTransformables,
					/* Out */ UnsnappedDraggedTo );

				InteractorData.LastDragToLocation = DraggedTo;
				const bool bVelocitySensitive = InteractorData.LastDraggingMode == EViewportInteractionDraggingMode::World;
				ApplyVelocityDamping( InteractorData.DragTranslationVelocity, bVelocitySensitive );

				if( OtherInteractorThatWasAssistingDrag != nullptr )
				{
					FViewportInteractorData& OtherInteractorThatWasAssistingDragData = OtherInteractorThatWasAssistingDrag->GetInteractorData();
					OtherInteractorThatWasAssistingDragData.LastDragToLocation = OtherHandDraggedTo;
					ApplyVelocityDamping( OtherInteractorThatWasAssistingDragData.DragTranslationVelocity, bVelocitySensitive );
				}
			}
			else
			{
				InteractorData.DragTranslationVelocity = FVector::ZeroVector;
			}
		}
	}


	// Update transformables
	const bool bSmoothSnappingEnabled = IsSmoothSnappingEnabled();
	if ( bAreTransformablesMoving && ( bSmoothSnappingEnabled || bIsInterpolatingTransformablesFromSnapshotTransform ) )
	{
		const float SmoothSnapSpeed = VI::SmoothSnapSpeed->GetFloat();
		const bool bUseElasticSnapping = bSmoothSnappingEnabled && 
										VI::ElasticSnap->GetInt() > 0 && 
										DraggingWithInteractor != nullptr &&	// Only while we're still dragging stuff!
										VI::EnableGuides->GetInt() == 0;	// Not while using actor align/snap
		const float ElasticSnapStrength = VI::ElasticSnapStrength->GetFloat();

		float InterpProgress = 1.0f;
		const bool bWasInterpolationNeeded = bIsInterpolatingTransformablesFromSnapshotTransform;
		bool bDidInterpolationFinishThisUpdate = false;
		if( bIsInterpolatingTransformablesFromSnapshotTransform )
		{
			InterpProgress = FMath::Clamp( (float)( CurrentTime - TransformablesInterpolationStartTime ).GetTotalSeconds() / TransformablesInterpolationDuration, 0.0f, 1.0f );
			if( InterpProgress >= 1.0f - KINDA_SMALL_NUMBER )
			{
				// Finished interpolating
				bIsInterpolatingTransformablesFromSnapshotTransform = false;
				bFreezePlacementWhileInterpolatingTransformables = false;
				bDidInterpolationFinishThisUpdate = true;
			}
		}

		bool bIsStillSmoothSnapping = false;

		UViewportInteractor* TransformingInteractor = DraggingWithInteractor != nullptr ? DraggingWithInteractor : InertiaFromInteractor;
		if( TransformingInteractor != nullptr )
		{
			FViewportInteractorData& InteractorData = TransformingInteractor->GetInteractorData();

			FTransform ActualGizmoTargetTransform = InteractorData.GizmoTargetTransform;

			// If 'elastic snapping' is turned on, we'll have the object 'reach' toward its unsnapped position, so
			// that the user always has visual feedback when they are dragging something around, even if they
			// haven't dragged far enough to overcome the snap threshold.
			if( bUseElasticSnapping )
			{
				ActualGizmoTargetTransform.BlendWith( InteractorData.GizmoUnsnappedTargetTransform, ElasticSnapStrength );
			}

			FTransform InterpolatedGizmoTransform = ActualGizmoTargetTransform;
			if( !ActualGizmoTargetTransform.Equals( InteractorData.GizmoLastTransform, 0.0f ) )
			{
				// If we're really close, just snap it.
				if( ActualGizmoTargetTransform.Equals( InteractorData.GizmoLastTransform, KINDA_SMALL_NUMBER ) )
				{
					InterpolatedGizmoTransform = InteractorData.GizmoLastTransform = ActualGizmoTargetTransform;
				}
				else
				{
					bIsStillSmoothSnapping = true;

					InterpolatedGizmoTransform.Blend(
						InteractorData.GizmoLastTransform,
						ActualGizmoTargetTransform,
						FMath::Min( 1.0f, SmoothSnapSpeed * FMath::Min( DeltaTime, 1.0f / 30.0f ) ) );
				}
				InteractorData.GizmoLastTransform = InterpolatedGizmoTransform;
			}

			if( bIsInterpolatingTransformablesFromSnapshotTransform )
			{
				InterpolatedGizmoTransform.BlendWith( InteractorData.GizmoInterpolationSnapshotTransform, 1.0f - InterpProgress );
			}

			for ( TUniquePtr<FViewportTransformable>& TransformablePtr : Transformables )
			{
				FViewportTransformable& Transformable = *TransformablePtr;

				// Update the transform!
				// NOTE: We never sweep while smooth-snapping as the object will never end up where we want it to
				// due to friction with the ground and other objects.
				const bool bSweep = false;
				Transformable.ApplyTransform( Transformable.StartTransform * InteractorData.GizmoStartTransform.Inverse() * InterpolatedGizmoTransform, bSweep );
			}
		}

		// Did we finish interpolating in this update?  If so, we need to finalize things and notify everyone
		if( bAreTransformablesMoving &&
			DraggingWithInteractor == nullptr &&
			InertiaFromInteractor == nullptr &&
			( !bWasInterpolationNeeded || bDidInterpolationFinishThisUpdate ) && 
			!bIsStillSmoothSnapping )
		{
			FinishedMovingTransformables();
		}
<<<<<<< HEAD
	}
	else
	{
		// Neither smooth snapping or interpolation is enabled right now, but the transformables could have some velocity
		// applied.  We'll check to see whether they've come to a rest, and if so finalize their positions.
		if( bAreTransformablesMoving && 
			DraggingWithInteractor == nullptr &&
			InertiaFromInteractor == nullptr )
		{
			FinishedMovingTransformables();
		}
	}


	// Refresh the transform gizmo every frame, just in case actors were moved by some external
	// influence.  Also, some features of the transform gizmo respond to camera position (like the
	// measurement text labels), so it just makes sense to keep it up to date.
	{
		const bool bNewObjectsSelected = false;
		RefreshTransformGizmo( bNewObjectsSelected );
=======
>>>>>>> c08c13e0
	}
	else
	{
		// Neither smooth snapping or interpolation is enabled right now, but the transformables could have some velocity
		// applied.  We'll check to see whether they've come to a rest, and if so finalize their positions.
		if( bAreTransformablesMoving && 
			DraggingWithInteractor == nullptr &&
			InertiaFromInteractor == nullptr )
		{
			FinishedMovingTransformables();
		}
	}


	// Refresh the transform gizmo every frame, just in case actors were moved by some external
	// influence.  Also, some features of the transform gizmo respond to camera position (like the
	// measurement text labels), so it just makes sense to keep it up to date.
	{
		const bool bNewObjectsSelected = false;
		RefreshTransformGizmo( bNewObjectsSelected );
	}



	LastWorldToMetersScale = WorldToMetersScale;
} 

bool UViewportWorldInteraction::IsInteractableComponent( const UActorComponent* Component ) const
{
	bool bResult = false;

	// Don't interact primitive components that have been set as not selectable
	if (Component != nullptr)
	{
		const UPrimitiveComponent* ComponentAsPrimitive = Cast<UPrimitiveComponent>(Component);
		if (ComponentAsPrimitive != nullptr)
		{
			bResult = (ComponentAsPrimitive->bSelectable == true);
		}
	}
	
	return bResult;
}

ABaseTransformGizmo* UViewportWorldInteraction::GetTransformGizmoActor()
{
	SpawnTransformGizmoIfNeeded();
	return TransformGizmoActor;
}

void UViewportWorldInteraction::SetDraggedSinceLastSelection( const bool bNewDraggedSinceLastSelection )
{
	bDraggedSinceLastSelection = bNewDraggedSinceLastSelection;
}

void UViewportWorldInteraction::SetLastDragGizmoStartTransform( const FTransform NewLastDragGizmoStartTransform )
{
	LastDragGizmoStartTransform = NewLastDragGizmoStartTransform;
}

TArray<UViewportInteractor*>& UViewportWorldInteraction::GetInteractors()
{
	return Interactors;
}

BEGIN_FUNCTION_BUILD_OPTIMIZATION
void UViewportWorldInteraction::UpdateDragging(
	const float DeltaTime,
	bool& bIsFirstDragUpdate,
	const EViewportInteractionDraggingMode DraggingMode,
	const ETransformGizmoInteractionType InteractionType,
	const bool bWithTwoHands,
	const TOptional<FTransformGizmoHandlePlacement> OptionalHandlePlacement,
	const FVector& DragDelta,
	const FVector& OtherHandDragDelta,
	const FVector& DraggedTo,
	const FVector& OtherHandDraggedTo,
	const FVector& DragDeltaFromStart,
	const FVector& OtherHandDragDeltaFromStart,
	const FVector& LaserPointerStart,
	const FVector& LaserPointerDirection,
	const float LaserPointerMaxLength,
	const bool bIsLaserPointerValid,
	const FTransform& GizmoStartTransform,
	FTransform& GizmoLastTransform,
	FTransform& GizmoTargetTransform,
	FTransform& GizmoUnsnappedTargetTransform,
	const FTransform& GizmoInterpolationSnapshotTransform,
	const FBox& GizmoStartLocalBounds,
	const USceneComponent* const DraggingTransformGizmoComponent,
	FVector& GizmoSpaceFirstDragUpdateOffsetAlongAxis,
	FVector& DragDeltaFromStartOffset,
	bool& bIsDrivingVelocityOfSimulatedTransformables,
	FVector& OutUnsnappedDraggedTo )
{
	// IMPORTANT NOTE: Depending on the DraggingMode, the incoming coordinates can be in different coordinate spaces.
	//		-> When dragging objects around, everything is in world space unless otherwise specified in the variable name.
	//		-> When dragging the world around, everything is in room space unless otherwise specified.

	bool bMovedTransformGizmo = false;

	// This will be set to true if we want to set the physics velocity on the dragged objects based on how far
	// we dragged this frame.  Used for pushing objects around in Simulate mode.  If this is set to false, we'll
	// simply zero out the velocities instead to cancel out the physics engine's applied forces (e.g. gravity) 
	// while we're dragging objects around (otherwise, the objects will spaz out as soon as dragging stops.)
	bool bShouldApplyVelocitiesFromDrag = false;

	// Always snap objects relative to where they were when we first grabbed them.  We never want objects to immediately
	// teleport to the closest snap, but instead snaps should always be relative to the gizmo center
	// NOTE: While placing objects, we always snap in world space, since the initial position isn't really at all useful
	const bool bLocalSpaceSnapping =
		GetTransformGizmoCoordinateSpace() == COORD_Local &&
		DraggingMode != EViewportInteractionDraggingMode::TransformablesAtLaserImpact;
	const FVector SnapGridBase = ( DraggingMode == EViewportInteractionDraggingMode::TransformablesAtLaserImpact ||  bLocalSpaceSnapping ) ? FVector::ZeroVector : GizmoStartTransform.GetLocation();


	// Okay, time to move stuff!  We'll do this part differently depending on whether we're dragging actual actors around
	// or we're moving the camera (aka. dragging the world)
	if( DraggingMode == EViewportInteractionDraggingMode::TransformablesWithGizmo ||
		DraggingMode == EViewportInteractionDraggingMode::TransformablesAtLaserImpact )
	{
		FVector OutClosestPointOnLaser;
		FVector ConstrainedDragDeltaFromStart = ComputeConstrainedDragDeltaFromStart(
			bIsFirstDragUpdate,
			InteractionType,
			OptionalHandlePlacement,
			DragDeltaFromStart,
			LaserPointerStart,
			LaserPointerDirection,
			bIsLaserPointerValid,
			GizmoStartTransform,
			LaserPointerMaxLength,
			/* In/Out */ GizmoSpaceFirstDragUpdateOffsetAlongAxis,
			/* In/Out */ DragDeltaFromStartOffset,
			/* Out */ OutClosestPointOnLaser);

		FVector OriginalConstrainedDragDelta = ConstrainedDragDeltaFromStart;
		ConstrainedDragDeltaFromStart = GizmoStartTransform.GetLocation() + ConstrainedDragDeltaFromStart;

		// Set out put for hover point
		OutUnsnappedDraggedTo = GizmoStartTransform.GetLocation() + OutClosestPointOnLaser;


		// Grid snap!
		FVector DesiredGizmoLocation = ConstrainedDragDeltaFromStart;
		FVector SnappedDraggedTo = DesiredGizmoLocation;
		if ((InteractionType == ETransformGizmoInteractionType::Translate ||
			InteractionType == ETransformGizmoInteractionType::TranslateOnPlane) || 
			DraggingMode == EViewportInteractionDraggingMode::TransformablesAtLaserImpact)
		{
			const bool bShouldConstrainMovement = true;
			SnappedDraggedTo = SnapLocation(bLocalSpaceSnapping, DesiredGizmoLocation, GizmoStartTransform, SnapGridBase, bShouldConstrainMovement, OriginalConstrainedDragDelta);
		}

		// Two passes.  First update the real transform.  Then update the unsnapped transform.
		for ( int32 PassIndex = 0; PassIndex < 2; ++PassIndex )
		{
			const bool bIsUpdatingUnsnappedTarget = ( PassIndex == 1 );
			const FVector& PassDraggedTo = bIsUpdatingUnsnappedTarget ? ConstrainedDragDeltaFromStart : SnappedDraggedTo;

			if( InteractionType == ETransformGizmoInteractionType::Translate ||
				InteractionType == ETransformGizmoInteractionType::TranslateOnPlane )
			{
				// Translate the gizmo!
				FTransform& PassGizmoTargetTransform = bIsUpdatingUnsnappedTarget ? GizmoUnsnappedTargetTransform : GizmoTargetTransform;

				PassGizmoTargetTransform.SetLocation( PassDraggedTo );

				bMovedTransformGizmo = true;
				bShouldApplyVelocitiesFromDrag = true;
			}
			else if ( InteractionType == ETransformGizmoInteractionType::StretchAndReposition )
			{
				// We only support stretching by a handle currently
				const FTransformGizmoHandlePlacement& HandlePlacement = OptionalHandlePlacement.GetValue();

				const FVector PassGizmoSpaceDraggedTo = GizmoStartTransform.InverseTransformPositionNoScale( PassDraggedTo );

				FBox NewGizmoLocalBounds = GizmoStartLocalBounds;
				FVector GizmoSpacePivotLocation = FVector::ZeroVector;
				for ( int32 AxisIndex = 0; AxisIndex < 3; ++AxisIndex )
				{
					// Figure out how much the gizmo bounds changes
					if ( HandlePlacement.Axes[ AxisIndex ] == ETransformGizmoHandleDirection::Negative )	// Negative direction
					{
						GizmoSpacePivotLocation[ AxisIndex ] = GizmoStartLocalBounds.Max[ AxisIndex ];
						NewGizmoLocalBounds.Min[ AxisIndex ] = GizmoStartLocalBounds.Min[ AxisIndex ] + PassGizmoSpaceDraggedTo[ AxisIndex ];

					}
					else if ( HandlePlacement.Axes[ AxisIndex ] == ETransformGizmoHandleDirection::Positive )	// Positive direction
					{
						GizmoSpacePivotLocation[ AxisIndex ] = GizmoStartLocalBounds.Min[ AxisIndex ];
						NewGizmoLocalBounds.Max[ AxisIndex ] = GizmoStartLocalBounds.Max[ AxisIndex ] + PassGizmoSpaceDraggedTo[ AxisIndex ];
					}
					else
					{
						// Must be ETransformGizmoHandleDirection::Center.  
						GizmoSpacePivotLocation[ AxisIndex ] = GizmoStartLocalBounds.GetCenter()[ AxisIndex ];
					}
				}
				
				const FVector GizmoStartLocalSize = GizmoStartLocalBounds.GetSize();
				const FVector NewGizmoLocalSize = NewGizmoLocalBounds.GetSize();

				FVector NewGizmoLocalScaleFromStart = FVector( 1.0f );
				for( int32 AxisIndex = 0; AxisIndex < 3; ++AxisIndex )
				{
					if( !FMath::IsNearlyZero( GizmoStartLocalSize[AxisIndex] ) )
					{
						NewGizmoLocalScaleFromStart[AxisIndex] = NewGizmoLocalSize[AxisIndex] / GizmoStartLocalSize[AxisIndex];
					}
					else
					{
						// Zero scale.  This is allowed in Unreal, for better or worse.
						NewGizmoLocalScaleFromStart[AxisIndex] = 0.0f;
					}
				}

				// Stretch and reposition the gizmo!
				{
					FTransform& PassGizmoTargetTransform = bIsUpdatingUnsnappedTarget ? GizmoUnsnappedTargetTransform : GizmoTargetTransform;

					{
						const FVector GizmoSpaceTransformableStartLocation = GizmoStartTransform.InverseTransformPositionNoScale( GizmoStartTransform.GetLocation() );
						const FVector NewGizmoSpaceLocation = ( GizmoSpaceTransformableStartLocation - GizmoSpacePivotLocation ) * NewGizmoLocalScaleFromStart + GizmoSpacePivotLocation;
						PassGizmoTargetTransform.SetLocation( GizmoStartTransform.TransformPosition( NewGizmoSpaceLocation ) );
					}

					// @todo vreditor: This scale is still in gizmo space, but we're setting it in world space
					PassGizmoTargetTransform.SetScale3D( GizmoStartTransform.GetScale3D() * NewGizmoLocalScaleFromStart );

					bMovedTransformGizmo = true;
					bShouldApplyVelocitiesFromDrag = false;
				}
			}
			else if ( InteractionType == ETransformGizmoInteractionType::Scale || InteractionType == ETransformGizmoInteractionType::UniformScale )
			{
				const FTransformGizmoHandlePlacement& HandlePlacement = OptionalHandlePlacement.GetValue();

				int32 CenterHandleCount, FacingAxisIndex, CenterAxisIndex;
				HandlePlacement.GetCenterHandleCountAndFacingAxisIndex( /* Out */ CenterHandleCount, /* Out */ FacingAxisIndex, /* Out */ CenterAxisIndex );

				const FVector PassGizmoSpaceDraggedTo = GizmoStartTransform.InverseTransformPositionNoScale( PassDraggedTo );

				const float ScaleSensitivity = VI::ScaleSensitivity->GetFloat();
				float AddedScaleOnAxis = 0.0f;
				if ( InteractionType == ETransformGizmoInteractionType::Scale )
				{
					AddedScaleOnAxis = PassGizmoSpaceDraggedTo[ FacingAxisIndex ] * ScaleSensitivity;

					// Invert if we we are scaling on the negative side of the gizmo
					if ( DraggingTransformGizmoComponent && DraggingTransformGizmoComponent->GetRelativeTransform().GetLocation()[ FacingAxisIndex ] < 0 )
					{
						AddedScaleOnAxis *= -1;
					}
				}
				else if ( InteractionType == ETransformGizmoInteractionType::UniformScale )
				{
					// Always use Z for uniform scale
					const FVector RelativeDraggedTo = PassDraggedTo - GizmoStartTransform.GetLocation();
					AddedScaleOnAxis = RelativeDraggedTo.Z * ScaleSensitivity;
				}

				// Scale the gizmo!
				{
					FTransform& PassGizmoTargetTransform = bIsUpdatingUnsnappedTarget ? GizmoUnsnappedTargetTransform : GizmoTargetTransform;
					FVector NewTotalScale = GizmoStartTransform.GetScale3D();

					if ( InteractionType == ETransformGizmoInteractionType::Scale )
					{
						NewTotalScale[ FacingAxisIndex ] += AddedScaleOnAxis;
					}
					else if ( InteractionType == ETransformGizmoInteractionType::UniformScale )
					{
						NewTotalScale += FVector( AddedScaleOnAxis );
					}

					// Scale snap!
					if ( !bIsUpdatingUnsnappedTarget && FSnappingUtils::IsScaleSnapEnabled() )
					{
						FSnappingUtils::SnapScale( NewTotalScale, FVector::ZeroVector );
					}

					PassGizmoTargetTransform.SetScale3D( NewTotalScale );
					bMovedTransformGizmo = true;
					bShouldApplyVelocitiesFromDrag = true;
				}
			}
			else if ( InteractionType == ETransformGizmoInteractionType::Rotate )
			{
				// We only support rotating by a handle currently
				const FTransformGizmoHandlePlacement& HandlePlacement = OptionalHandlePlacement.GetValue();

				int32 CenterHandleCount, FacingAxisIndex, CenterAxisIndex;
				HandlePlacement.GetCenterHandleCountAndFacingAxisIndex( /* Out */ CenterHandleCount, /* Out */ FacingAxisIndex, /* Out */ CenterAxisIndex );
				check( CenterAxisIndex != INDEX_NONE );

				// Get the local location of the rotation handle
				FVector HandleRelativeLocation = FVector::ZeroVector;
				for ( int32 AxisIndex = 0; AxisIndex < 3; ++AxisIndex )
				{
					if ( HandlePlacement.Axes[ AxisIndex ] == ETransformGizmoHandleDirection::Negative )	// Negative direction
					{
						HandleRelativeLocation[ AxisIndex ] = GizmoStartLocalBounds.Min[ AxisIndex ];
					}
					else if ( HandlePlacement.Axes[ AxisIndex ] == ETransformGizmoHandleDirection::Positive )	// Positive direction
					{
						HandleRelativeLocation[ AxisIndex ] = GizmoStartLocalBounds.Max[ AxisIndex ];
					}
					else // ETransformGizmoHandleDirection::Center
					{
						HandleRelativeLocation[ AxisIndex ] = GizmoStartLocalBounds.GetCenter()[ AxisIndex ];
					}
				}

				const FVector GizmoSpaceRotationAxis = ( CenterAxisIndex == 0 ) ? FVector::ForwardVector : ( CenterAxisIndex == 1 ? FVector::RightVector : FVector::UpVector );

				// Make a vector that points along the tangent vector of the bounding box edge
				const FVector GizmoSpaceTowardHandleVector = ( HandleRelativeLocation - GizmoStartLocalBounds.GetCenter() ).GetSafeNormal();
				const FVector GizmoSpaceDiagonalAxis = FQuat( GizmoSpaceRotationAxis, FMath::DegreesToRadians( 90.0f ) ).RotateVector( GizmoSpaceTowardHandleVector );

				// Figure out how far we've dragged in the direction of the diagonal axis.
				const float RotationProgress = FVector::DotProduct( DragDeltaFromStart, GizmoStartTransform.TransformVectorNoScale( GizmoSpaceDiagonalAxis ) );

				const float RotationDegreesAroundAxis = RotationProgress * VI::GizmoRotationSensitivity->GetFloat();
				const FQuat RotationDeltaFromStart = FQuat( GizmoSpaceRotationAxis, FMath::DegreesToRadians( RotationDegreesAroundAxis ) );

				const FTransform WorldToGizmo = GizmoStartTransform.Inverse();

				// Rotate (and reposition) the gizmo!
				{
					// @todo mesheditor: This stuff doesn't make as much sense now that we're transforming the gizmo itself instead of individual objects.
					// We can simplify this code along with similar code blocks in this function!
					const FTransform GizmoSpaceStartTransform = GizmoStartTransform * WorldToGizmo;
					FTransform GizmoSpaceRotatedTransform = GizmoSpaceStartTransform * RotationDeltaFromStart;

					// Snap rotation in gizmo space
					if ( !bIsUpdatingUnsnappedTarget )
					{
						FRotator SnappedRotation = GizmoSpaceRotatedTransform.GetRotation().Rotator();
						FSnappingUtils::SnapRotatorToGrid( SnappedRotation );
						GizmoSpaceRotatedTransform.SetRotation( SnappedRotation.Quaternion() );
					}

					const FTransform WorldSpaceRotatedTransform = GizmoSpaceRotatedTransform * GizmoStartTransform;

					FTransform& PassGizmoTargetTransform = bIsUpdatingUnsnappedTarget ? GizmoUnsnappedTargetTransform : GizmoTargetTransform;
					PassGizmoTargetTransform = WorldSpaceRotatedTransform;
					bMovedTransformGizmo = true;
					bShouldApplyVelocitiesFromDrag = false;
				}
			}
			else if ( InteractionType == ETransformGizmoInteractionType::RotateOnAngle )
			{
				const FTransformGizmoHandlePlacement& HandlePlacement = OptionalHandlePlacement.GetValue();

				int32 CenterHandleCount, FacingAxisIndex, CenterAxisIndex;
				HandlePlacement.GetCenterHandleCountAndFacingAxisIndex( /* Out */ CenterHandleCount, /* Out */ FacingAxisIndex, /* Out */ CenterAxisIndex );

				FVector GizmoSpaceFacingAxisVector = UGizmoHandleGroup::GetAxisVector( FacingAxisIndex, HandlePlacement.Axes[ FacingAxisIndex ] );

				if ( DraggingTransformGizmoComponent )
				{
					const FTransform WorldToGizmo = GizmoStartTransform.Inverse();

					FTransform NewGizmoToWorld;
					{
						if ( !DraggingRotationHandleDirection.IsSet() )
						{
							DraggingRotationHandleDirection = DraggingTransformGizmoComponent->GetComponentTransform().GetRotation().Vector();
							DraggingRotationHandleDirection->Normalize();
						}

						// Get the laser pointer intersection on the plane of the handle
						const FPlane RotationPlane = FPlane( GizmoStartTransform.GetLocation(), DraggingRotationHandleDirection.GetValue() );
						
						const FVector LaserImpactOnRotationPlane = FMath::LinePlaneIntersection( LaserPointerStart, LaserPointerStart + LaserPointerDirection, RotationPlane);

						{
							FTransform GizmoTransformNoRotation = FTransform(FRotator::ZeroRotator, GizmoStartTransform.GetLocation());
							const ECoordSystem CoordSystem = GLevelEditorModeTools().GetCoordSystem(true);
							if (CoordSystem == COORD_Local)
							{
								GizmoTransformNoRotation.SetRotation(GizmoStartTransform.GetRotation());
							}

							LocalIntersectPointOnRotationGizmo = GizmoTransformNoRotation.InverseTransformPositionNoScale(LaserImpactOnRotationPlane);
						}

						// Set output for hover point
						OutUnsnappedDraggedTo = LaserImpactOnRotationPlane;

						// Relative offset of the intersection on the plane
						const FVector GizmoSpaceLaserImpactOnRotationPlane = WorldToGizmo.TransformPosition( LaserImpactOnRotationPlane );
						FVector RotatedIntersectLocationOnPlane;
						if ( GLevelEditorModeTools().GetCoordSystem( true ) == COORD_Local )
						{
							RotatedIntersectLocationOnPlane = GizmoSpaceFacingAxisVector.Rotation().UnrotateVector( GizmoSpaceLaserImpactOnRotationPlane );
						}
						else
						{
							RotatedIntersectLocationOnPlane = GizmoStartTransform.TransformVector( GizmoSpaceFacingAxisVector ).Rotation().UnrotateVector( GizmoSpaceLaserImpactOnRotationPlane );
						}

						// Get the angle between the center and the intersected point
						float AngleToIntersectedLocation = FMath::Atan2( RotatedIntersectLocationOnPlane.Y, RotatedIntersectLocationOnPlane.Z );
						if ( !StartDragAngleOnRotation.IsSet() )
						{
							StartDragAngleOnRotation = AngleToIntersectedLocation;
						}
						
						// Delta rotation in gizmo space between the starting and the intersection rotation
						const float AngleDeltaRotationFromStart = FMath::FindDeltaAngleRadians( AngleToIntersectedLocation, StartDragAngleOnRotation.GetValue() );
						const FQuat GizmoSpaceDeltaRotation = FQuat( GizmoSpaceFacingAxisVector, AngleDeltaRotationFromStart );

						// Snap rotation in gizmo space
						FTransform GizmoSpaceRotatedTransform( GizmoSpaceDeltaRotation );
						if ( !bIsUpdatingUnsnappedTarget )
						{
							FRotator SnappedRotation = GizmoSpaceRotatedTransform.GetRotation().Rotator();
							FSnappingUtils::SnapRotatorToGrid( SnappedRotation );
							GizmoSpaceRotatedTransform.SetRotation( SnappedRotation.Quaternion() );
						}
						NewGizmoToWorld = GizmoSpaceRotatedTransform * GizmoStartTransform;
					}

					// Rotate the gizmo!
					{
						FTransform& PassTargetTransform = bIsUpdatingUnsnappedTarget ? GizmoUnsnappedTargetTransform : GizmoTargetTransform;
						PassTargetTransform = NewGizmoToWorld;
						bMovedTransformGizmo = true;
						bShouldApplyVelocitiesFromDrag = true;
					}
				}
			}
		}
	}
	else if ( DraggingMode == EViewportInteractionDraggingMode::TransformablesFreely ||
			  DraggingMode == EViewportInteractionDraggingMode::World )
	{
		FVector TranslationOffset = FVector::ZeroVector;
		FQuat RotationOffset = FQuat::Identity;
		FVector ScaleOffset = FVector( 1.0f );

		bool bHasPivotLocation = false;
		FVector PivotLocation = FVector::ZeroVector;

		if ( bWithTwoHands )
		{
			// Rotate/scale while simultaneously counter-translating (two hands)

			// NOTE: The reason that we use per-frame deltas (rather than the delta from the start of the whole interaction,
			// like we do with the other interaction modes), is because the point that we're rotating/scaling relative to
			// actually changes every update as the user moves their hands.  So it's iteratively getting the user to
			// the result they naturally expect.

			const FVector LineStart = DraggedTo;
			const FVector LineStartDelta = DragDelta;
			const float LineStartDistance = LineStartDelta.Size();
			const FVector LastLineStart = LineStart - LineStartDelta;

			const FVector LineEnd = OtherHandDraggedTo;
			const FVector LineEndDelta = OtherHandDragDelta;
			const float LineEndDistance = LineEndDelta.Size();
			const FVector LastLineEnd = LineEnd - LineEndDelta;

			// Choose a point along the new line segment to rotate and scale relative to.  We'll weight it toward the
			// side of the line that moved the most this update.
			const float TotalDistance = LineStartDistance + LineEndDistance;
			float LineStartToEndActivityWeight = 0.5f;	// Default to right in the center, if no distance moved yet.
			if ( VI::ScaleWorldWithDynamicPivot->GetInt() != 0 && !FMath::IsNearlyZero( TotalDistance ) )	// Avoid division by zero
			{
				LineStartToEndActivityWeight = LineStartDistance / TotalDistance;
			}

			PivotLocation = FMath::Lerp( LastLineStart, LastLineEnd, LineStartToEndActivityWeight );
			bHasPivotLocation = true;

			if ( DraggingMode == EViewportInteractionDraggingMode::World && VI::ScaleWorldFromFloor->GetInt() != 0 )
			{
				PivotLocation.Z = 0.0f;
			}

			// @todo vreditor debug
			if ( false )
			{
				const FTransform LinesRelativeTo = DraggingMode == EViewportInteractionDraggingMode::World ? GetRoomTransform() : FTransform::Identity;
				DrawDebugLine( GetWorld(), LinesRelativeTo.TransformPosition( LineStart ), LinesRelativeTo.TransformPosition( LineEnd ), FColor::Green, false, 0.0f );
				DrawDebugLine( GetWorld(), LinesRelativeTo.TransformPosition( LastLineStart ), LinesRelativeTo.TransformPosition( LastLineEnd ), FColor::Red, false, 0.0f );

				DrawDebugSphere( GetWorld(), LinesRelativeTo.TransformPosition( PivotLocation ), 2.5f * GetWorldScaleFactor(), 32, FColor::White, false, 0.0f );
			}

			const float LastLineLength = ( LastLineEnd - LastLineStart ).Size();
			const float LineLength = ( LineEnd - LineStart ).Size();
			ScaleOffset = FVector( LineLength / LastLineLength );
			//			ScaleOffset = FVector( 0.98f + 0.04f * FMath::MakePulsatingValue( FPlatformTime::Seconds(), 0.1f ) ); // FVector( LineLength / LastLineLength );

			// How much did the line rotate since last time?
			RotationOffset = FQuat::FindBetweenVectors( LastLineEnd - LastLineStart, LineEnd - LineStart );

			// For translation, only move proportionally to the common vector between the two deltas.  Basically,
			// you need to move both hands in the same direction to translate while gripping with two hands.
			const FVector AverageDelta = ( DragDelta + OtherHandDragDelta ) * 0.5f;
			const float TranslationWeight = FMath::Max( 0.0f, FVector::DotProduct( DragDelta.GetSafeNormal(), OtherHandDragDelta.GetSafeNormal() ) );
			TranslationOffset = FMath::Lerp( FVector::ZeroVector, AverageDelta, TranslationWeight );
		}
		else
		{
			// Translate only (one hand)
			TranslationOffset = DragDelta;
		}

		if ( VI::AllowVerticalWorldMovement->GetInt() == 0 )
		{
			TranslationOffset.Z = 0.0f;
		}


		if ( DraggingMode == EViewportInteractionDraggingMode::TransformablesFreely )
		{
			if( !bHasPivotLocation )
			{
				PivotLocation = GizmoUnsnappedTargetTransform.GetLocation();
				bHasPivotLocation = true;
			}

			FTransform NewGizmoToWorld = FTransform::Identity;
			{
				const FTransform ScaleOffsetTransform( FQuat::Identity, FVector::ZeroVector, ScaleOffset );
				const FTransform TranslationOffsetTransform( FQuat::Identity, TranslationOffset );
				const FTransform RotationOffsetTransform( RotationOffset, FVector::ZeroVector );

				const FTransform PivotToWorld = FTransform( FQuat::Identity, PivotLocation );
				const FTransform WorldToPivot = FTransform( FQuat::Identity, -PivotLocation );
				NewGizmoToWorld = GizmoUnsnappedTargetTransform * WorldToPivot * ScaleOffsetTransform * RotationOffsetTransform * PivotToWorld * TranslationOffsetTransform;
			}

			// Grid snap!
			FTransform SnappedNewGizmoToWorld = NewGizmoToWorld;
			{
				const FVector GizmoDragDelta = NewGizmoToWorld.GetLocation() - GizmoUnsnappedTargetTransform.GetLocation();
				const bool bShouldConstrainMovement = false;
				SnappedNewGizmoToWorld.SetLocation( SnapLocation( bLocalSpaceSnapping, NewGizmoToWorld.GetLocation(), GizmoUnsnappedTargetTransform, SnapGridBase, bShouldConstrainMovement, GizmoDragDelta) );
			}

			// Two passes.  First update the real transform.  Then update the unsnapped transform.
			for( int32 PassIndex = 0; PassIndex < 2; ++PassIndex )
			{
				const bool bIsUpdatingUnsnappedTarget = ( PassIndex == 1 );

				const FTransform NewTransform = ( bIsUpdatingUnsnappedTarget ? NewGizmoToWorld : SnappedNewGizmoToWorld );

				FTransform& PassGizmoTargetTransform = bIsUpdatingUnsnappedTarget ? GizmoUnsnappedTargetTransform : GizmoTargetTransform;
				PassGizmoTargetTransform = NewTransform;
				bMovedTransformGizmo = true;
				bShouldApplyVelocitiesFromDrag = true;
			}
		}
		else if ( DraggingMode == EViewportInteractionDraggingMode::World && !bSkipInteractiveWorldMovementThisFrame )
		{
			FTransform RoomTransform = GetRoomTransform();

			// Adjust world scale
			const float WorldScaleOffset = ScaleOffset.GetAbsMax();
			if ( WorldScaleOffset != 0.0f )
			{
				const float OldWorldToMetersScale = GetWorld()->GetWorldSettings()->WorldToMeters;
				const float NewWorldToMetersScale = OldWorldToMetersScale / WorldScaleOffset;

				// NOTE: Instead of clamping, we simply skip changing the W2M this frame if it's out of bounds.  Clamping makes our math more complicated.
				if ( !FMath::IsNearlyEqual(NewWorldToMetersScale, OldWorldToMetersScale) &&
					NewWorldToMetersScale >= GetMinScale() && NewWorldToMetersScale <= GetMaxScale() )
				{
					SetWorldToMetersScale(NewWorldToMetersScale);
					CompensateRoomTransformForWorldScale(RoomTransform, NewWorldToMetersScale, PivotLocation);
				}
			}

			// Apply rotation and translation
			{
				FTransform RotationOffsetTransform = FTransform::Identity;
				RotationOffsetTransform.SetRotation( RotationOffset );

				if ( VI::AllowWorldRotationPitchAndRoll->GetInt() == 0 )
				{
					// Eliminate pitch and roll in rotation offset.  We don't want the user to get sick!
					FRotator YawRotationOffset = RotationOffset.Rotator();
					YawRotationOffset.Pitch = YawRotationOffset.Roll = 0.0f;
					RotationOffsetTransform.SetRotation( YawRotationOffset.Quaternion() );
				}

				// Move the camera in the opposite direction, so it feels to the user as if they're dragging the entire world around
				const FTransform TranslationOffsetTransform( FQuat::Identity, TranslationOffset );
				const FTransform PivotToWorld = FTransform( FQuat::Identity, PivotLocation ) * RoomTransform;
				const FTransform WorldToPivot = PivotToWorld.Inverse();
				RoomTransform = TranslationOffsetTransform.Inverse() * RoomTransform * WorldToPivot * RotationOffsetTransform.Inverse() * PivotToWorld;
			}

			RoomTransformToSetOnFrame = MakeTuple( RoomTransform, CurrentTickNumber + 1 );
		}
	}


	// If we're not using smooth snapping, go ahead and immediately update the transforms of all objects.  If smooth
	// snapping is enabled, this will be done in Tick() instead.
	if (bMovedTransformGizmo)
	{
		// Update velocity if we're simulating in editor
		if (GEditor->bIsSimulatingInEditor)
		{
			FVector MoveDelta = GizmoUnsnappedTargetTransform.GetLocation() - GizmoLastTransform.GetLocation();
			if( bShouldApplyVelocitiesFromDrag )
			{
				bIsDrivingVelocityOfSimulatedTransformables = true;
			}
			else
			{
				MoveDelta = FVector::ZeroVector;
			}

			for (TUniquePtr<FViewportTransformable>& TransformablePtr : Transformables)
			{
				FViewportTransformable& Transformable = *TransformablePtr;

				// @todo VREditor physics: When freely transforming, should set angular velocity too (will pivot be the same though??)
				if (Transformable.IsPhysicallySimulated())
				{
					Transformable.SetLinearVelocity( ( MoveDelta * VI::InertiaVelocityBoost->GetFloat() ) / DeltaTime );
				}
			}
		}

		const bool bSmoothSnappingEnabled = IsSmoothSnappingEnabled();
		if (!bSmoothSnappingEnabled && !bIsInterpolatingTransformablesFromSnapshotTransform)
		{
			GizmoLastTransform = GizmoTargetTransform;
			const bool bSweep = bShouldApplyVelocitiesFromDrag && VI::SweepPhysicsWhileSimulating->GetInt() != 0 && bIsDrivingVelocityOfSimulatedTransformables;
			for (TUniquePtr<FViewportTransformable>& TransformablePtr : Transformables)
			{
				FViewportTransformable& Transformable = *TransformablePtr;

				// Update the transform!
				Transformable.ApplyTransform(Transformable.StartTransform * GizmoStartTransform.Inverse() * GizmoTargetTransform , bSweep);
			}
		}
	}

	bIsFirstDragUpdate = false;
	bSkipInteractiveWorldMovementThisFrame = false;
}

END_FUNCTION_BUILD_OPTIMIZATION

FVector UViewportWorldInteraction::ComputeConstrainedDragDeltaFromStart( 
	const bool bIsFirstDragUpdate, 
	const ETransformGizmoInteractionType InteractionType, 
	const TOptional<FTransformGizmoHandlePlacement> OptionalHandlePlacement, 
	const FVector& DragDeltaFromStart, 
	const FVector& LaserPointerStart, 
	const FVector& LaserPointerDirection, 
	const bool bIsLaserPointerValid, 
	const FTransform& GizmoStartTransform, 
	const float LaserPointerMaxLength,
	FVector& GizmoSpaceFirstDragUpdateOffsetAlongAxis, 
	FVector& GizmoSpaceDragDeltaFromStartOffset,
	FVector& OutClosestPointOnLaser) const
{
	FVector ConstrainedGizmoSpaceDeltaFromStart;

	bool bConstrainDirectlyToLineOrPlane = false;
	if ( OptionalHandlePlacement.IsSet() )
	{
		// Constrain to line/plane
		const FTransformGizmoHandlePlacement& HandlePlacement = OptionalHandlePlacement.GetValue();

		int32 CenterHandleCount, FacingAxisIndex, CenterAxisIndex;
		HandlePlacement.GetCenterHandleCountAndFacingAxisIndex( /* Out */ CenterHandleCount, /* Out */ FacingAxisIndex, /* Out */ CenterAxisIndex );

		// Our laser pointer ray won't be valid for inertial transform, since it's already moved on to other things.  But the existing velocity should already be on axis.
		bConstrainDirectlyToLineOrPlane = ( CenterHandleCount == 2 ) && bIsLaserPointerValid;
		if ( bConstrainDirectlyToLineOrPlane )
		{
			const FVector GizmoSpaceLaserPointerStart = GizmoStartTransform.InverseTransformPosition( LaserPointerStart );
			const FVector GizmoSpaceLaserPointerDirection = GizmoStartTransform.InverseTransformVectorNoScale( LaserPointerDirection );

			FVector GizmoSpaceConstraintAxis =
				FacingAxisIndex == 0 ? FVector::ForwardVector : ( FacingAxisIndex == 1 ? FVector::RightVector : FVector::UpVector );
			if ( HandlePlacement.Axes[ FacingAxisIndex ] == ETransformGizmoHandleDirection::Negative )
			{
				GizmoSpaceConstraintAxis *= -1.0f;
			}

			const bool bOnPlane = ( InteractionType == ETransformGizmoInteractionType::TranslateOnPlane );
			if ( bOnPlane )
			{
				const FPlane GizmoSpaceConstrainToPlane( FVector::ZeroVector, GizmoSpaceConstraintAxis );

				// 2D Plane
				FVector GizmoSpacePointOnPlane = FVector::ZeroVector;
				if ( !FMath::SegmentPlaneIntersection(
					GizmoSpaceLaserPointerStart,
					GizmoSpaceLaserPointerStart + LaserPointerMaxLength * GizmoSpaceLaserPointerDirection,
					GizmoSpaceConstrainToPlane,
					/* Out */ GizmoSpacePointOnPlane ) )
				{
					// No intersect.  Default to no delta.
					GizmoSpacePointOnPlane = FVector::ZeroVector;
				}

				// Gizmo space is defined as the starting position of the interaction, so we simply take the closest position
				// along the plane as our delta from the start in gizmo space
				ConstrainedGizmoSpaceDeltaFromStart = GizmoSpacePointOnPlane;

				// Set out for the closest point on laser for clipping
				OutClosestPointOnLaser = GizmoStartTransform.TransformVector(GizmoSpacePointOnPlane);
			}
			else
			{
				// 1D Line
				const float AxisSegmentLength = LaserPointerMaxLength * 2.0f;	// @todo vreditor: We're creating a line segment to represent an infinitely long axis, but really it just needs to be further than our laser pointer can reach

				DVector GizmoSpaceClosestPointOnLaserDouble, GizmoSpaceClosestPointOnAxisDouble;
				SegmentDistToSegmentDouble(
					GizmoSpaceLaserPointerStart, DVector( GizmoSpaceLaserPointerStart ) + DVector( GizmoSpaceLaserPointerDirection ) * LaserPointerMaxLength,
					DVector( GizmoSpaceConstraintAxis ) * -AxisSegmentLength, DVector( GizmoSpaceConstraintAxis ) * AxisSegmentLength,
					/* Out */ GizmoSpaceClosestPointOnLaserDouble,
					/* Out */ GizmoSpaceClosestPointOnAxisDouble );

				// Gizmo space is defined as the starting position of the interaction, so we simply take the closest position
				// along the axis as our delta from the start in gizmo space
				ConstrainedGizmoSpaceDeltaFromStart = GizmoSpaceClosestPointOnAxisDouble.ToFVector();

				// Set out for the closest point on laser for clipping
				OutClosestPointOnLaser = GizmoStartTransform.TransformVector(GizmoSpaceClosestPointOnLaserDouble.ToFVector());
			}

			// Account for the handle position on the outside of the bounds.  This is a bit confusing but very important for dragging
			// to feel right.  When constraining movement to either a plane or single axis, we always want the object to move exactly 
			// to the location under the laser/cursor -- it's an absolute movement.  But if we did that on the first update frame, it 
			// would teleport from underneath the gizmo handle to that location. 
			{
				if ( bIsFirstDragUpdate )
				{
					GizmoSpaceFirstDragUpdateOffsetAlongAxis = ConstrainedGizmoSpaceDeltaFromStart;
				}
				ConstrainedGizmoSpaceDeltaFromStart -= GizmoSpaceFirstDragUpdateOffsetAlongAxis;

				// OK, it gets even more complicated.  When dragging and releasing for inertial movement, this code path
				// will no longer be executed (because the hand/laser has moved on to doing other things, and our drag
				// is driven by velocity only).  So we need to remember the LAST offset from the object's position to
				// where we actually constrained it to, and continue to apply that delta during the inertial drag.
				// That actually happens in the code block near the bottom of this function.
				const FVector GizmoSpaceDragDeltaFromStart = GizmoStartTransform.InverseTransformVectorNoScale( DragDeltaFromStart );
				GizmoSpaceDragDeltaFromStartOffset = ConstrainedGizmoSpaceDeltaFromStart - GizmoSpaceDragDeltaFromStart;
			}
		}
	}

	if ( !bConstrainDirectlyToLineOrPlane )
	{
		ConstrainedGizmoSpaceDeltaFromStart = GizmoStartTransform.InverseTransformVectorNoScale( DragDeltaFromStart );

		// Apply axis constraint if we have one (and we haven't already constrained directly to a line)
		if ( OptionalHandlePlacement.IsSet() )
		{
			// OK in this case, inertia is moving our selected objects while they remain constrained to
			// either a plane or a single axis.  Every frame, we need to apply the original delta between
			// where the laser was aiming and where the object was constrained to on the LAST frame before
			// the user released the object and it moved inertially.  See the big comment up above for 
			// more information.  Inertial movement of constrained objects is actually very complicated!
			ConstrainedGizmoSpaceDeltaFromStart += GizmoSpaceDragDeltaFromStartOffset;

			const bool bOnPlane = ( InteractionType == ETransformGizmoInteractionType::TranslateOnPlane );

			const FTransformGizmoHandlePlacement& HandlePlacement = OptionalHandlePlacement.GetValue();
			for ( int32 AxisIndex = 0; AxisIndex < 3; ++AxisIndex )
			{
				if ( bOnPlane )
				{
					if ( HandlePlacement.Axes[ AxisIndex ] == ETransformGizmoHandleDirection::Positive )
					{
						// Lock the opposing axes out (plane translation)
						ConstrainedGizmoSpaceDeltaFromStart[ AxisIndex ] = 0.0f;
					}
				}
				else
				{
					if ( HandlePlacement.Axes[ AxisIndex ] == ETransformGizmoHandleDirection::Center )
					{
						// Lock the centered axis out (line translation)
						ConstrainedGizmoSpaceDeltaFromStart[ AxisIndex ] = 0.0f;
					}
				}
			}
		}
	}

	FVector ConstrainedWorldSpaceDeltaFromStart = GizmoStartTransform.TransformVectorNoScale( ConstrainedGizmoSpaceDeltaFromStart );
	return ConstrainedWorldSpaceDeltaFromStart;
}

void UViewportWorldInteraction::StartDragging( UViewportInteractor* Interactor, UActorComponent* ClickedTransformGizmoComponent, const FVector& HitLocation, const bool bIsPlacingNewObjects, const bool bAllowInterpolationWhenPlacing, const bool bStartTransaction, const bool bWithGrabberSphere )
{
	bool bHaveGrabberSphere = false;
	bool bHaveLaserPointer = false;
	FSphere GrabberSphere = FSphere( 0 );
	FVector LaserPointerStart = FVector::ZeroVector;
	FVector LaserPointerEnd = FVector::ZeroVector;

	if( bWithGrabberSphere )
	{
		bHaveGrabberSphere = Interactor->GetGrabberSphere( /* Out */ GrabberSphere );
		check( bHaveGrabberSphere );
	}
	else
	{
		bHaveLaserPointer = Interactor->GetLaserPointer( /* Out */ LaserPointerStart, /* Out */ LaserPointerEnd );
		check( bHaveLaserPointer );
	}

	FViewportInteractorData& InteractorData = Interactor->GetInteractorData();

	if( bStartTransaction )
	{
		// Capture undo state
		TrackingTransaction.TransCount++;
		TrackingTransaction.Begin( LOCTEXT( "MovingObjects", "Move Object" ) );
	}
	else
	{
		// Did you forget to use an FScopedTransaction?  If GUndo was null, then most likely we forgot to wrap this call within an editor transaction.
		// The only exception is in Simulate mode, where Undo is not allowed.
		check( GUndo != nullptr || GEditor == nullptr || GEditor->bIsSimulatingInEditor );
	}
	
	// Suspend actor/component modification during each delta step to avoid recording unnecessary overhead into the transaction buffer
	GEditor->DisableDeltaModification( true );

	// Give the interactor a chance to do something when starting dragging
	Interactor->OnStartDragging( HitLocation, bIsPlacingNewObjects );

	const bool bUsingGizmo = ClickedTransformGizmoComponent != nullptr;
	check( !bUsingGizmo || ( ClickedTransformGizmoComponent->GetOwner() == TransformGizmoActor ) );

	const bool bShouldUseLaserImpactDrag = bIsPlacingNewObjects;
	// Start dragging the objects right away!
	InteractorData.DraggingMode = InteractorData.LastDraggingMode = bShouldUseLaserImpactDrag ? EViewportInteractionDraggingMode::TransformablesAtLaserImpact :
		( bUsingGizmo ? EViewportInteractionDraggingMode::TransformablesWithGizmo : EViewportInteractionDraggingMode::TransformablesFreely );

	bAreTransformablesMoving = true;

	// Starting a new drag, so make sure the other hand doesn't think it's assisting us
	if( Interactor->GetOtherInteractor() != nullptr )
	{
		FViewportInteractorData& OtherInteractorData = Interactor->GetOtherInteractor()->GetInteractorData();
		OtherInteractorData.bWasAssistingDrag = false;
	}

	InteractorData.bDraggingWithGrabberSphere = bWithGrabberSphere;
	InteractorData.bIsFirstDragUpdate = true;
	InteractorData.bWasAssistingDrag = false;
	if( bWithGrabberSphere )
	{
		// NOTE: With the grabber sphere, we don't allow the user to shift the drag ray distance
		InteractorData.DragRayLength = 0.0f;
	}
	else
	{
		InteractorData.DragRayLength = ( HitLocation - LaserPointerStart ).Size();
	}
	InteractorData.LastDragToLocation = HitLocation;
	InteractorData.InteractorRotationAtDragStart = InteractorData.Transform.GetRotation();
	InteractorData.GrabberSphereLocationAtDragStart = bWithGrabberSphere ? GrabberSphere.Center : FVector::ZeroVector;
	InteractorData.ImpactLocationAtDragStart = HitLocation;
	InteractorData.DragTranslationVelocity = FVector::ZeroVector;
	InteractorData.DragRayLengthVelocity = 0.0f;
	InteractorData.bIsDrivingVelocityOfSimulatedTransformables = false;

	// Start dragging the transform gizmo.  Even if the user clicked on the actor itself, we'll use
	// the gizmo to transform it.
	if ( bUsingGizmo )
	{
		InteractorData.DraggingTransformGizmoComponent = Cast<USceneComponent>( ClickedTransformGizmoComponent );
	}
	else
	{
		InteractorData.DraggingTransformGizmoComponent = nullptr;
	}

	if ( TransformGizmoActor != nullptr )
	{
		InteractorData.TransformGizmoInteractionType = TransformGizmoActor->GetInteractionType( InteractorData.DraggingTransformGizmoComponent.Get(), InteractorData.OptionalHandlePlacement );
		InteractorData.GizmoStartTransform = TransformGizmoActor->GetTransform();
		InteractorData.GizmoStartLocalBounds = GizmoLocalBounds;
	}
	else
	{
		InteractorData.TransformGizmoInteractionType = ETransformGizmoInteractionType::None;
		InteractorData.GizmoStartTransform = FTransform::Identity;
<<<<<<< HEAD
		InteractorData.GizmoStartLocalBounds = FBox( 0 );
=======
		InteractorData.GizmoStartLocalBounds = FBox(ForceInit);
>>>>>>> c08c13e0
	}
	InteractorData.GizmoLastTransform = InteractorData.GizmoTargetTransform = InteractorData.GizmoUnsnappedTargetTransform = InteractorData.GizmoInterpolationSnapshotTransform = InteractorData.GizmoStartTransform;
	InteractorData.GizmoSpaceFirstDragUpdateOffsetAlongAxis = FVector::ZeroVector;	// Will be determined on first update
	InteractorData.GizmoSpaceDragDeltaFromStartOffset = FVector::ZeroVector;	// Set every frame while dragging

	bDraggedSinceLastSelection = true;
	LastDragGizmoStartTransform = InteractorData.GizmoStartTransform;

	// Make sure all of our transformables are reset to their initial transform before we start dragging them
	for( TUniquePtr<FViewportTransformable>& Transformable : Transformables )
	{
		Transformable->StartTransform = Transformable->GetTransform();
	}

	// Calculate the offset between the average location and the hit location after setting the transformables for the new selected objects
	InteractorData.StartHitLocationToTransformableCenter = CalculateAverageLocationOfTransformables() - HitLocation;

	// If we're placing actors, start interpolating to their actual location.  This helps smooth everything out when
	// using the laser impact point as the target transform
	if( bIsPlacingNewObjects && bAllowInterpolationWhenPlacing )
	{
		bIsInterpolatingTransformablesFromSnapshotTransform = true;
		bFreezePlacementWhileInterpolatingTransformables = false;	// Always update the placement location when dragging out new objects
		const FTimespan CurrentTime = FTimespan::FromSeconds( FPlatformTime::Seconds() );
		TransformablesInterpolationStartTime = CurrentTime;
		TransformablesInterpolationDuration = VI::PlacementInterpolationDuration->GetFloat();
	}

	// Play a haptic effect when objects are picked up
	Interactor->PlayHapticEffect( Interactor->GetDragHapticFeedbackStrength() );

	if (ViewportTransformer)
	{
		ViewportTransformer->OnStartDragging(Interactor);
	}

	OnStartDraggingEvent.Broadcast( Interactor );
}


void UViewportWorldInteraction::StopDragging( UViewportInteractor* Interactor )
{
	FViewportInteractorData& InteractorData = Interactor->GetInteractorData();
	if ( InteractorData.DraggingMode != EViewportInteractionDraggingMode::Nothing )
	{
		OnStopDraggingEvent.Broadcast( Interactor );

		// If the other hand started dragging after we started, allow that hand to "take over" the drag, so the user
		// doesn't have to click again to continue their action.  Inertial effects of the hand that stopped dragging
		// will still be in effect.
		FViewportInteractorData* OtherInteractorData = nullptr;
		if( Interactor->GetOtherInteractor() != nullptr )
		{
			OtherInteractorData = &Interactor->GetOtherInteractor()->GetInteractorData();
		}
		
		if ( OtherInteractorData != nullptr && OtherInteractorData->DraggingMode == EViewportInteractionDraggingMode::AssistingDrag )
		{
			// The other hand takes over whatever this hand was doing
			OtherInteractorData->DraggingMode = OtherInteractorData->LastDraggingMode = InteractorData.DraggingMode;
			OtherInteractorData->bIsDrivingVelocityOfSimulatedTransformables = InteractorData.bIsDrivingVelocityOfSimulatedTransformables;

			OtherInteractorData->GizmoStartTransform = InteractorData.GizmoStartTransform;
			OtherInteractorData->GizmoLastTransform = InteractorData.GizmoLastTransform;
			OtherInteractorData->GizmoTargetTransform = InteractorData.GizmoTargetTransform;
			OtherInteractorData->GizmoUnsnappedTargetTransform = InteractorData.GizmoUnsnappedTargetTransform;
			OtherInteractorData->GizmoInterpolationSnapshotTransform = InteractorData.GizmoInterpolationSnapshotTransform;
			OtherInteractorData->GizmoStartLocalBounds = InteractorData.GizmoStartLocalBounds;

			// The other hand is no longer assisting, as it's now the primary interacting hand.
			OtherInteractorData->bWasAssistingDrag = false;

			// The hand that stopped dragging will be remembered as "assisting" the other hand, so that its
			// inertia will still influence interactions
			InteractorData.bWasAssistingDrag = true;
		}
		else
		{
			if ( InteractorData.DraggingMode == EViewportInteractionDraggingMode::Interactable )
			{
				if ( DraggedInteractable )
				{
					DraggedInteractable->OnDragRelease( Interactor );
					UViewportDragOperationComponent* DragOperationComponent =  DraggedInteractable->GetDragOperationComponent();
					if ( DragOperationComponent )
					{
						DragOperationComponent->ClearDragOperation();
					}
				}
			}
			else if ( InteractorData.DraggingMode == EViewportInteractionDraggingMode::TransformablesWithGizmo ||
					  InteractorData.DraggingMode == EViewportInteractionDraggingMode::TransformablesFreely ||
					  InteractorData.DraggingMode == EViewportInteractionDraggingMode::TransformablesAtLaserImpact )
			{
				// No hand is dragging the objects anymore.
				if ( InteractorData.DraggingMode == EViewportInteractionDraggingMode::TransformablesWithGizmo &&
					 InteractorData.TransformGizmoInteractionType == ETransformGizmoInteractionType::RotateOnAngle )
				{
					StartDragAngleOnRotation.Reset();
					DraggingRotationHandleDirection.Reset();
				}

				// If we're not dragging anything around, check to see if transformables have come to a rest.
				const bool bTransformablesStillMoving =
					bAreTransformablesMoving &&
					( IsSmoothSnappingEnabled() ||
					  !InteractorData.DragTranslationVelocity.IsNearlyZero( VI::DragTranslationVelocityStopEpsilon->GetFloat() ) ||
					  bIsInterpolatingTransformablesFromSnapshotTransform );
				if( !bTransformablesStillMoving )
				{
					// Finalize the drag
					FinishedMovingTransformables();
				}	

				if (ViewportTransformer)
				{
					ViewportTransformer->OnStopDragging(Interactor);
				}
			}
		}

		InteractorData.DraggingMode = EViewportInteractionDraggingMode::Nothing;
	}
}


void UViewportWorldInteraction::FinishedMovingTransformables()
{
	bAreTransformablesMoving = false;
	bIsInterpolatingTransformablesFromSnapshotTransform = false;
	bFreezePlacementWhileInterpolatingTransformables = false;
	TransformablesInterpolationStartTime = FTimespan::Zero();
	TransformablesInterpolationDuration = 1.0f;

	OnFinishedMovingTransformablesEvent.Broadcast();

	// Finalize undo
	{
		// @todo vreditor undo: This doesn't actually encapsulate any inertial movement that happens after the drag is released! 
		// We need to figure out whether that matters or not.  Also, look into PostEditMove( bFinished=true ) and how that relates to this.
		--TrackingTransaction.TransCount;
		TrackingTransaction.End();
		GEditor->DisableDeltaModification( false );
	}
}


void UViewportWorldInteraction::SetUseInputPreprocessor( bool bInUseInputPreprocessor )
{
	bUseInputPreprocessor = bInUseInputPreprocessor;
}

void UViewportWorldInteraction::AllowWorldMovement(bool bAllow)
{
	bAllowWorldMovement = bAllow;
}

bool UViewportWorldInteraction::FindPlacementPointUnderLaser( UViewportInteractor* Interactor, FVector& OutHitLocation )
{
	// Check to see if the laser pointer is over something we can drop on
	bool bHitSomething = false;
	FVector HitLocation = FVector::ZeroVector;

	bool bAnyPhysicallySimulatedTransformables = false;
	static TArray<AActor*> IgnoredActors;
	{
		IgnoredActors.Reset();

		// Don't trace against stuff that we're dragging!
		for( TUniquePtr<FViewportTransformable>& TransformablePtr : Transformables )
		{
			FViewportTransformable& Transformable = *TransformablePtr;

			Transformable.UpdateIgnoredActorList( IgnoredActors );

			if( Transformable.IsPhysicallySimulated() )
			{
				bAnyPhysicallySimulatedTransformables = true;
			}
		} 
	}


	const bool bIgnoreGizmos = true;		// Never place on top of gizmos, just ignore them
	const bool bEvenIfUIIsInFront = true;	// Don't let the UI block placement
	FHitResult HitResult = Interactor->GetHitResultFromLaserPointer( &IgnoredActors, bIgnoreGizmos, nullptr, bEvenIfUIIsInFront );
	if( HitResult.Actor.IsValid() )
	{
		bHitSomething = true;
		HitLocation = HitResult.ImpactPoint;
	}

	if( bHitSomething )
	{
		FViewportInteractorData& InteractorData = Interactor->GetInteractorData();

		// Pull back from the impact point
		{
			const FVector GizmoSpaceImpactNormal = InteractorData.GizmoStartTransform.InverseTransformVectorNoScale( HitResult.ImpactNormal );

			FVector ExtremePointOnBox;
			const FVector ExtremeDirection = -GizmoSpaceImpactNormal;
			const FBox& Box = GizmoLocalBounds;
			{
				const FVector ExtremePoint(
					ExtremeDirection.X >= 0.0f ? Box.Max.X : Box.Min.X,
					ExtremeDirection.Y >= 0.0f ? Box.Max.Y : Box.Min.Y,
					ExtremeDirection.Z >= 0.0f ? Box.Max.Z : Box.Min.Z );
				const float ProjectionDistance = FVector::DotProduct( ExtremePoint, ExtremeDirection );

				const float ExtraOffset = 
					( bAnyPhysicallySimulatedTransformables && GEditor->bIsSimulatingInEditor ) ? ( GizmoLocalBounds.GetSize().GetAbsMax() * VI::PlacementOffsetScaleWhileSimulating->GetFloat() ) : 0.0f;

				ExtremePointOnBox = ExtremeDirection * ( ProjectionDistance + ExtraOffset );
			}

			const FVector WorldSpaceExtremePointOnBox = InteractorData.GizmoStartTransform.TransformVectorNoScale( ExtremePointOnBox );

			HitLocation -= WorldSpaceExtremePointOnBox;
			HitLocation -= InteractorData.StartHitLocationToTransformableCenter;
		}

		OutHitLocation = HitLocation;
	}

	return bHitSomething;
}

FTrackingTransaction& UViewportWorldInteraction::GetTrackingTransaction()
{
	return TrackingTransaction;
}

bool UViewportWorldInteraction::IsSmoothSnappingEnabled() const
{
	// @todo vreditor perf: We could cache this, perhaps.  There are a few other places we do similar checks. O(N).
	bool bAnyPhysicallySimulatedTransformables = false;
	for( const TUniquePtr<FViewportTransformable>& TransformablePtr : Transformables )
	{
		FViewportTransformable& Transformable = *TransformablePtr;
		if( Transformable.IsPhysicallySimulated() )
		{
			bAnyPhysicallySimulatedTransformables = true;
		}
	}

	const float SmoothSnapSpeed = VI::SmoothSnapSpeed->GetFloat();
	const bool bSmoothSnappingEnabled =
		( !GEditor->bIsSimulatingInEditor || !bAnyPhysicallySimulatedTransformables ) &&
		( FSnappingUtils::IsSnapToGridEnabled() || FSnappingUtils::IsRotationSnapEnabled() || FSnappingUtils::IsScaleSnapEnabled() || VI::EnableGuides->GetInt() == 1) &&
		VI::SmoothSnap->GetInt() != 0 &&
		!FMath::IsNearlyZero( SmoothSnapSpeed );

	return bSmoothSnappingEnabled;
}

void UViewportWorldInteraction::PollInputIfNeeded()
{
	if ( LastFrameNumberInputWasPolled != GFrameNumber )
	{
		for ( UViewportInteractor* Interactor : Interactors )
		{
			Interactor->PollInput();
		}

		LastFrameNumberInputWasPolled = GFrameNumber;
	}
}


void UViewportWorldInteraction::RefreshTransformGizmo( const bool bNewObjectsSelected )
{
	if ( IsTransformGizmoVisible() )
	{
		SpawnTransformGizmoIfNeeded();

		// Make sure the gizmo is visible
		const bool bShouldBeVisible = true;
		const bool bPropagateToChildren = true;
		TransformGizmoActor->GetRootComponent()->SetVisibility( bShouldBeVisible, bPropagateToChildren );
<<<<<<< HEAD

=======
>>>>>>> c08c13e0

		UViewportInteractor* DraggingWithInteractor = nullptr;
		static TArray< UActorComponent* > HoveringOverHandles;
		HoveringOverHandles.Reset();
		for( UViewportInteractor* Interactor : Interactors )
		{
			FViewportInteractorData& InteractorData = Interactor->GetInteractorData();
			if( InteractorData.DraggingMode == EViewportInteractionDraggingMode::TransformablesWithGizmo ||
				InteractorData.DraggingMode == EViewportInteractionDraggingMode::TransformablesFreely ||
				InteractorData.DraggingMode == EViewportInteractionDraggingMode::TransformablesAtLaserImpact )
			{
				DraggingWithInteractor = Interactor;
			}

			UActorComponent* HoveringOverHandle = InteractorData.HoveringOverTransformGizmoComponent.Get();
			if( HoveringOverHandle != nullptr )
			{
				HoveringOverHandles.Add( HoveringOverHandle );
			}
		}
		const bool bAllHandlesVisible = ( DraggingWithInteractor == nullptr );
		UActorComponent* SingleVisibleHandle = ( DraggingWithInteractor != nullptr ) ? DraggingWithInteractor->GetInteractorData().DraggingTransformGizmoComponent.Get() : nullptr;


		const ECoordSystem CurrentCoordSystem = GetTransformGizmoCoordinateSpace();
		const bool bIsWorldSpaceGizmo = ( CurrentCoordSystem == COORD_World );

		FViewportTransformable& LastTransformable = *Transformables.Last();

		// Use the location and orientation of the last selected object, to be consistent with the regular editor's gizmo
		FTransform GizmoToWorld = LastTransformable.GetTransform();
		GizmoToWorld.RemoveScaling();	// We don't need the pivot itself to be scaled

		if ( bIsWorldSpaceGizmo )
		{
			GizmoToWorld.SetRotation( FQuat::Identity );
		}

		// Create a gizmo-local bounds around all of the selected objects
		FBox GizmoSpaceSelectedObjectsBounds;
		GizmoSpaceSelectedObjectsBounds.Init();
		{

			for ( TUniquePtr<FViewportTransformable>& TransformablePtr : Transformables )
			{
				FViewportTransformable& Transformable = *TransformablePtr;

				// Get the bounding box into the local space of the gizmo
				const FBox GizmoSpaceBounds = Transformable.BuildBoundingBox( GizmoToWorld );
				GizmoSpaceSelectedObjectsBounds += GizmoSpaceBounds;
			}
		}

		// Don't show gizmo rotation and scale handles when we're dealing with a single unoriented
		// point in space (such as a mesh vertex), which can't reasonably be rotated or scaled.
		const bool bHaveSingleUnorientedPoint =
			Transformables.Num() == 1 &&
			Transformables[ 0 ]->IsUnorientedPoint();
		const bool bAllowRotationAndScaleHandles = !bHaveSingleUnorientedPoint;

		if( ( Transformables.Num() > 1 && this->ViewportTransformer->ShouldCenterTransformGizmoPivot() ) ||
			  VI::ForceGizmoPivotToCenterOfObjectsBounds->GetInt() > 0 )
		{
			const FVector GizmoSpaceBoundsCenterLocation = GizmoSpaceSelectedObjectsBounds.GetCenter();
			GizmoToWorld.SetLocation( GizmoToWorld.TransformPosition( GizmoSpaceBoundsCenterLocation ) );
			GizmoSpaceSelectedObjectsBounds = GizmoSpaceSelectedObjectsBounds.ShiftBy( -GizmoSpaceBoundsCenterLocation );
		}

		if ( bNewObjectsSelected )
		{
			TransformGizmoActor->OnNewObjectsSelected();
		}

		const EGizmoHandleTypes CurrentGizmoType = GetCurrentGizmoType();
		const ECoordSystem GizmoCoordinateSpace = GetTransformGizmoCoordinateSpace();

		GizmoLocalBounds = GizmoSpaceSelectedObjectsBounds;

		// If the user has an HMD on, use the head location for gizmo distance-based sizing, otherwise use the active
		// level editing viewport's camera location.
		// @todo gizmo: Ideally the gizmo would be sized separately for every viewport it's visible within
		FVector ViewerLocation = GizmoToWorld.GetLocation();
		if( HaveHeadTransform() )
		{
			ViewerLocation = GetHeadTransform().GetLocation();
		}
		else if( GCurrentLevelEditingViewportClient != nullptr )
		{
			ViewerLocation = GCurrentLevelEditingViewportClient->GetViewLocation();
		}

		TransformGizmoActor->UpdateGizmo( 
<<<<<<< HEAD
			GizmoType, 
=======
			CurrentGizmoType,
>>>>>>> c08c13e0
			GizmoCoordinateSpace, 
			GizmoToWorld, 
			GizmoSpaceSelectedObjectsBounds, 
			ViewerLocation, 
			TransformGizmoScale, 
			bAllHandlesVisible, 
			bAllowRotationAndScaleHandles,
			SingleVisibleHandle,
			HoveringOverHandles, 
			VI::GizmoHandleHoverScale->GetFloat(), 
			VI::GizmoHandleHoverAnimationDuration->GetFloat() );

		// Only draw if snapping is turned on
		SpawnGridMeshActor();
		if ( FSnappingUtils::IsSnapToGridEnabled() )
		{
<<<<<<< HEAD
	        const bool bShouldBeVisible = true;
	        const bool bPropagateToChildren = true;
	        SnapGridActor->GetRootComponent()->SetVisibility( bShouldBeVisible, bPropagateToChildren );
=======
	        const bool bShouldGridBeVisible = true;
	        const bool bPropagateToGridChildren = true;
	        SnapGridActor->GetRootComponent()->SetVisibility( bShouldGridBeVisible, bPropagateToGridChildren );
>>>>>>> c08c13e0

			const float GizmoAnimationAlpha = TransformGizmoActor->GetAnimationAlpha();

			// Position the grid snap actor
			const FVector GizmoLocalBoundsBottom( 0.0f, 0.0f, GizmoLocalBounds.Min.Z );
			const float SnapGridZOffset = 0.1f;	// @todo vreditor tweak: Offset the grid position a little bit to avoid z-fighting with objects resting directly on a floor
			const FVector SnapGridLocation = GizmoToWorld.TransformPosition( GizmoLocalBoundsBottom ) + FVector( 0.0f, 0.0f, SnapGridZOffset );
			SnapGridActor->SetActorLocationAndRotation( SnapGridLocation, GizmoToWorld.GetRotation() );

			// Figure out how big to make the snap grid.  We'll use a multiplier of the object's bounding box size (ignoring local 
			// height, because we currently only draw the grid at the bottom of the object.)
			FBox GizmoLocalBoundsFlattened = GizmoLocalBounds;
			GizmoLocalBoundsFlattened.Min.Z = GizmoLocalBoundsFlattened.Max.Z = 0.0f;
			const FBox GizmoWorldBoundsFlattened = GizmoLocalBoundsFlattened.TransformBy( GizmoToWorld );

			// Make sure we're at least as big as the gizmo bounds, but also large enough that you can see at least a few grid cells (depending on your snap size)
			const float SnapGridSize = 
				FMath::Max( GizmoWorldBoundsFlattened.GetSize().GetAbsMax(), GEditor->GetGridSize() * 2.5f ) * VI::SnapGridSize->GetFloat();

			// The mesh is 100x100, so we'll scale appropriately
			const float SnapGridScale = SnapGridSize / 100.0f;
			SnapGridActor->SetActorScale3D( FVector( SnapGridScale ) );

			EViewportInteractionDraggingMode DraggingMode = EViewportInteractionDraggingMode::Nothing;
			FVector GizmoStartLocationWhileDragging = FVector::ZeroVector;
			for ( UViewportInteractor* Interactor : Interactors )
			{
				const FViewportInteractorData& InteractorData = Interactor->GetInteractorData();
				if ( InteractorData.DraggingMode == EViewportInteractionDraggingMode::TransformablesFreely ||
					InteractorData.DraggingMode == EViewportInteractionDraggingMode::TransformablesWithGizmo ||
					InteractorData.DraggingMode == EViewportInteractionDraggingMode::TransformablesAtLaserImpact )
				{
					DraggingMode = InteractorData.DraggingMode;
					GizmoStartLocationWhileDragging = InteractorData.GizmoStartTransform.GetLocation();
					break;
				}
				else if ( bDraggedSinceLastSelection &&
					( InteractorData.LastDraggingMode == EViewportInteractionDraggingMode::TransformablesFreely ||
					InteractorData.LastDraggingMode == EViewportInteractionDraggingMode::TransformablesWithGizmo ||
					InteractorData.LastDraggingMode == EViewportInteractionDraggingMode::TransformablesAtLaserImpact ) )
				{
					DraggingMode = InteractorData.LastDraggingMode;
					GizmoStartLocationWhileDragging = LastDragGizmoStartTransform.GetLocation();
				}
			}

			FVector SnapGridCenter = SnapGridLocation;
			if ( DraggingMode != EViewportInteractionDraggingMode::Nothing )
			{
				SnapGridCenter = GizmoStartLocationWhileDragging;
			}

			// Fade the grid in with the transform gizmo
			const float GridAlpha = GizmoAnimationAlpha;

			// Animate the grid a little bit
			const FLinearColor GridColor = FLinearColor::LerpUsingHSV(
				FLinearColor::White,
				FLinearColor::Yellow,
				FMath::MakePulsatingValue( GetTimeSinceEntered().GetTotalSeconds(), 0.5f ) ).CopyWithNewOpacity( GridAlpha );

			const float GridInterval = GEditor->GetGridSize();

			// If the grid size is very small, shrink the size of our lines so that they don't overlap
			float LineWidth = VI::SnapGridLineWidth->GetFloat();
			while ( GridInterval < LineWidth * 3.0f )	// @todo vreditor tweak
			{
				LineWidth *= 0.5f;
			}

			{
				// Update snap grid material state
				UMaterialInstanceDynamic* LocalSnapGridMID = GetSnapGridMID();

				static FName GridColorParameterName( "GridColor" );
				LocalSnapGridMID->SetVectorParameterValue( GridColorParameterName, GridColor );

				static FName GridCenterParameterName( "GridCenter" );
				LocalSnapGridMID->SetVectorParameterValue( GridCenterParameterName, SnapGridCenter );

				static FName GridIntervalParameterName( "GridInterval" );
				LocalSnapGridMID->SetScalarParameterValue( GridIntervalParameterName, GridInterval );

				static FName GridRadiusParameterName( "GridRadius" );
				LocalSnapGridMID->SetScalarParameterValue( GridRadiusParameterName, SnapGridSize * 0.5f );

				static FName LineWidthParameterName( "LineWidth" );
				LocalSnapGridMID->SetScalarParameterValue( LineWidthParameterName, LineWidth );

				FMatrix GridRotationMatrix = GizmoToWorld.ToMatrixNoScale().Inverse();
				GridRotationMatrix.SetOrigin( FVector::ZeroVector );

				static FName GridRotationMatrixXParameterName( "GridRotationMatrixX" );
				static FName GridRotationMatrixYParameterName( "GridRotationMatrixY" );
				static FName GridRotationMatrixZParameterName( "GridRotationMatrixZ" );
				LocalSnapGridMID->SetVectorParameterValue( GridRotationMatrixXParameterName, GridRotationMatrix.GetScaledAxis( EAxis::X ) );
				LocalSnapGridMID->SetVectorParameterValue( GridRotationMatrixYParameterName, GridRotationMatrix.GetScaledAxis( EAxis::Y ) );
				LocalSnapGridMID->SetVectorParameterValue( GridRotationMatrixZParameterName, GridRotationMatrix.GetScaledAxis( EAxis::Z ) );
			}
		}
		else
		{
			// Grid snap not enabled
<<<<<<< HEAD
	        const bool bShouldBeVisible = false;
	        const bool bPropagateToChildren = true;
	        SnapGridActor->GetRootComponent()->SetVisibility( bShouldBeVisible, bPropagateToChildren );
		}

		if (bNewObjectsSelected && bPlayNextRefreshTransformGizmoSound)
		{
			PlaySound(AssetContainer->SelectionChangeSound, TransformGizmoActor->GetActorLocation());
		}

=======
	        const bool bShouldGridBeVisible = false;
	        const bool bPropagateToGridChildren = true;
	        SnapGridActor->GetRootComponent()->SetVisibility( bShouldGridBeVisible, bPropagateToGridChildren );
		}

		if (bNewObjectsSelected && bPlayNextRefreshTransformGizmoSound)
		{
			PlaySound(AssetContainer->SelectionChangeSound, TransformGizmoActor->GetActorLocation());
		}

>>>>>>> c08c13e0
		bPlayNextRefreshTransformGizmoSound = true;
	}
	else
	{
		// Nothing selected or the gizmo was asked to be hidden
		if( TransformGizmoActor != nullptr )
		{
	        const bool bShouldBeVisible = false;
	        const bool bPropagateToChildren = true;
	        TransformGizmoActor->GetRootComponent()->SetVisibility( bShouldBeVisible, bPropagateToChildren );
		}
		GizmoLocalBounds = FBox(ForceInit);

		// Hide the snap actor
		if( SnapGridActor != nullptr )
		{
			SnapGridActor->GetRootComponent()->SetVisibility( false );
		}
	}
}

void UViewportWorldInteraction::SpawnTransformGizmoIfNeeded()
{
	// Check if there no gizmo or if the wrong gizmo is being used
	bool bSpawnNewGizmo = false;
	if ( TransformGizmoActor == nullptr || TransformGizmoActor->GetClass() != TransformGizmoClass )
	{
		bSpawnNewGizmo = true;
	}

	if ( bSpawnNewGizmo )
	{
		// Destroy the previous gizmo
		if ( TransformGizmoActor != nullptr )
		{
			TransformGizmoActor->Destroy();
		}

		// Create the correct gizmo
		const bool bWithSceneComponent = false;	// We already have our own scene component
		TransformGizmoActor = CastChecked<ABaseTransformGizmo>(SpawnTransientSceneActor(TransformGizmoClass, TEXT( "PivotTransformGizmo" ), bWithSceneComponent));

		check( TransformGizmoActor != nullptr );
		TransformGizmoActor->SetOwnerWorldInteraction( this );

		if ( !IsTransformGizmoVisible() )
		{
	        const bool bShouldBeVisible = false;
	        const bool bPropagateToChildren = true;
	        TransformGizmoActor->GetRootComponent()->SetVisibility( bShouldBeVisible, bPropagateToChildren );
		}
	}
}

void UViewportWorldInteraction::SetTransformGizmoVisible( const bool bShouldBeVisible )
{
	bShouldTransformGizmoBeVisible = bShouldBeVisible;

	// NOTE: The actual visibility change will be applied the next tick when RefreshTransformGizmo() is called
}

bool UViewportWorldInteraction::ShouldTransformGizmoBeVisible() const
{
	return bShouldTransformGizmoBeVisible;
}

bool UViewportWorldInteraction::IsTransformGizmoVisible() const
{
	return ( Transformables.Num() > 0 && VI::ShowTransformGizmo->GetInt() != 0 && bShouldTransformGizmoBeVisible && !HasTransformableWithVelocityInSimulate() );
}

void UViewportWorldInteraction::SetTransformGizmoScale( const float NewScale )
{
	TransformGizmoScale = NewScale;

	// NOTE: The actual scale change will be applied the next tick when RefreshTransformGizmo() is called
}

float UViewportWorldInteraction::GetTransformGizmoScale() const
{
	return TransformGizmoScale;
}

void UViewportWorldInteraction::ApplyVelocityDamping( FVector& Velocity, const bool bVelocitySensitive )
{
	const float InertialMovementZeroEpsilon = 0.01f;	// @todo vreditor tweak
	if ( !Velocity.IsNearlyZero( InertialMovementZeroEpsilon ) )
	{
		// Apply damping
		if ( bVelocitySensitive )
		{
			const float DampenMultiplierAtLowSpeeds = 0.94f;	// @todo vreditor tweak
			const float DampenMultiplierAtHighSpeeds = 0.99f;	// @todo vreditor tweak
			const float SpeedForMinimalDamping = 2.5f * GetWorldScaleFactor();	// cm/frame	// @todo vreditor tweak
			const float SpeedBasedDampeningScalar = FMath::Clamp( Velocity.Size(), 0.0f, SpeedForMinimalDamping ) / SpeedForMinimalDamping;	// @todo vreditor: Probably needs a curve applied to this to compensate for our framerate insensitivity
			Velocity = Velocity * FMath::Lerp( DampenMultiplierAtLowSpeeds, DampenMultiplierAtHighSpeeds, SpeedBasedDampeningScalar );	// @todo vreditor: Frame rate sensitive damping.  Make use of delta time!
		}
		else
		{
			Velocity = Velocity * 0.95f;
		}
	}

	if ( Velocity.IsNearlyZero( InertialMovementZeroEpsilon ) )
	{
		Velocity = FVector::ZeroVector;
	}
}

void UViewportWorldInteraction::CycleTransformGizmoCoordinateSpace()
{
	const bool bGetRawValue = true;
	const ECoordSystem CurrentCoordSystem = GLevelEditorModeTools().GetCoordSystem( bGetRawValue );
	SetTransformGizmoCoordinateSpace( CurrentCoordSystem == COORD_World ? COORD_Local : COORD_World );
}

void UViewportWorldInteraction::SetTransformGizmoCoordinateSpace( const ECoordSystem NewCoordSystem )
{
	GLevelEditorModeTools().SetCoordSystem( NewCoordSystem );
}

ECoordSystem UViewportWorldInteraction::GetTransformGizmoCoordinateSpace() const
{
	const bool bGetRawValue = false;
	const ECoordSystem CurrentCoordSystem = GLevelEditorModeTools().GetCoordSystem( bGetRawValue );
	return CurrentCoordSystem;
}

float UViewportWorldInteraction::GetMaxScale()
{
	return VI::ScaleMax->GetFloat();
}

float UViewportWorldInteraction::GetMinScale()
{
	return VI::ScaleMin->GetFloat();
}

void UViewportWorldInteraction::SetWorldToMetersScale( const float NewWorldToMetersScale, const bool bCompensateRoomWorldScale  /*= false*/ )
{
	// @todo vreditor: This is bad because we're clobbering the world settings which will be saved with the map.  Instead we need to 
	// be able to apply an override before the scene view gets it

	ENGINE_API extern float GNewWorldToMetersScale;
	GNewWorldToMetersScale = NewWorldToMetersScale;
	OnWorldScaleChangedEvent.Broadcast(NewWorldToMetersScale);

	if (bCompensateRoomWorldScale)
	{
		const FVector RoomspacePivotLocation = GetRoomSpaceHeadTransform().GetLocation();
		FTransform NewRoomTransform = GetRoomTransform();
		CompensateRoomTransformForWorldScale(NewRoomTransform, NewWorldToMetersScale, RoomspacePivotLocation);
		RoomTransformToSetOnFrame = MakeTuple( NewRoomTransform, CurrentTickNumber + 1 );
	}
}

UViewportInteractor* UViewportWorldInteraction::GetOtherInteractorIntertiaContribute( UViewportInteractor* Interactor )
{
	// Check to see if the other hand has any inertia to contribute
	UViewportInteractor* OtherInteractorThatWasAssistingDrag = nullptr;
	{
		UViewportInteractor* OtherInteractor = Interactor->GetOtherInteractor();
		if( OtherInteractor != nullptr  )
		{
			FViewportInteractorData& OtherHandInteractorData = OtherInteractor->GetInteractorData();

			// If the other hand isn't doing anything, but the last thing it was doing was assisting a drag, then allow it
			// to contribute inertia!
			if ( OtherHandInteractorData.DraggingMode == EViewportInteractionDraggingMode::Nothing && OtherHandInteractorData.bWasAssistingDrag )
			{
				if ( !OtherHandInteractorData.DragTranslationVelocity.IsNearlyZero( VI::DragTranslationVelocityStopEpsilon->GetFloat() ) )
				{
					OtherInteractorThatWasAssistingDrag = OtherInteractor;
				}
			}
		}
	}

	return OtherInteractorThatWasAssistingDrag;
}

void UViewportWorldInteraction::DestroyActors()
{
	if(TransformGizmoActor != nullptr)
	{
		DestroyTransientActor(TransformGizmoActor);
		TransformGizmoActor = nullptr;
	}

	if(SnapGridActor != nullptr)
	{
		DestroyTransientActor(SnapGridActor);
		SnapGridActor = nullptr;
		SnapGridMeshComponent = nullptr;
	}

	if(SnapGridMID != nullptr)
	{
		SnapGridMID->MarkPendingKill();
		SnapGridMID = nullptr;
	}
}

bool UViewportWorldInteraction::AreAligningToActors()
<<<<<<< HEAD
{
	return (VI::EnableGuides->GetInt() == 1) ? true : false;
}

bool UViewportWorldInteraction::HasCandidatesSelected()
{
=======
{
	return (VI::EnableGuides->GetInt() == 1) ? true : false;
}

bool UViewportWorldInteraction::HasCandidatesSelected()
{
>>>>>>> c08c13e0
	return CandidateActors.Num() > 0 ? true : false;
}

void UViewportWorldInteraction::SetSelectionAsCandidates()
{
	if (HasCandidatesSelected())
	{
		CandidateActors.Reset();
	}
	else if (VI::EnableGuides->GetInt() == 1)
	{
		TArray<TUniquePtr<FViewportTransformable>> NewTransformables;

		USelection* ActorSelectionSet = GEditor->GetSelectedActors();

		static TArray<UObject*> SelectedActorObjects;
		SelectedActorObjects.Reset();
		ActorSelectionSet->GetSelectedObjects(AActor::StaticClass(), /* Out */ SelectedActorObjects);

		for (UObject* SelectedActorObject : SelectedActorObjects)
		{
			AActor* SelectedActor = CastChecked<AActor>(SelectedActorObject);
			CandidateActors.Add(SelectedActor);
		}

		Deselect();
	}
}

FVector UViewportWorldInteraction::GetLocalIntersectPointOnRotationGizmo() const
{
	return LocalIntersectPointOnRotationGizmo;
}

float UViewportWorldInteraction::GetCurrentDeltaTime() const
{
	return CurrentDeltaTime;
}

bool UViewportWorldInteraction::ShouldSuppressExistingCursor() const
{
	if (VI::ForceShowCursor->GetInt() == 1)
	{
		return false;
	}
	else
	{
		return bShouldSuppressCursor;
	}

}

const UViewportInteractionAssetContainer& UViewportWorldInteraction::GetAssetContainer() const
{
	return *AssetContainer;
}

const class UViewportInteractionAssetContainer& UViewportWorldInteraction::LoadAssetContainer()
{
	return *LoadObject<UViewportInteractionAssetContainer>(nullptr, *UViewportWorldInteraction::AssetContainerPath);
}

void UViewportWorldInteraction::PlaySound(USoundBase* SoundBase, const FVector& InWorldLocation, const float InVolume /*= 1.0f*/)
{
<<<<<<< HEAD
	if (bActive)
=======
	if (IsActive() && GEditor != nullptr && GEditor->CanPlayEditorSound())
>>>>>>> c08c13e0
	{
		const float Volume = InVolume*VI::SFXMultiplier->GetFloat();
		UGameplayStatics::PlaySoundAtLocation(GetWorld(), SoundBase, InWorldLocation, FRotator::ZeroRotator, Volume);
	}
}

void UViewportWorldInteraction::SetInVR(const bool bInVR)
{
	bIsInVR = bInVR;
}

bool UViewportWorldInteraction::IsInVR() const
{
	return bIsInVR;
}

EGizmoHandleTypes UViewportWorldInteraction::GetCurrentGizmoType() const
{
<<<<<<< HEAD
	switch( GLevelEditorModeTools().GetWidgetMode() )
	{
		case FWidget::WM_TranslateRotateZ:
			return EGizmoHandleTypes::All;

		case FWidget::WM_Translate:
			return EGizmoHandleTypes::Translate;

		case FWidget::WM_Rotate:
			return EGizmoHandleTypes::Rotate;

		case FWidget::WM_Scale:
			return EGizmoHandleTypes::Scale;
=======
	if (GizmoType.IsSet())
	{
		return GizmoType.GetValue();
	}
	else
	{
		switch( GLevelEditorModeTools().GetWidgetMode() )
		{
			case FWidget::WM_TranslateRotateZ:
				return EGizmoHandleTypes::All;

			case FWidget::WM_Translate:
				return EGizmoHandleTypes::Translate;

			case FWidget::WM_Rotate:
				return EGizmoHandleTypes::Rotate;

			case FWidget::WM_Scale:
				return EGizmoHandleTypes::Scale;
		}
>>>>>>> c08c13e0
	}

	return EGizmoHandleTypes::Translate;
}

void UViewportWorldInteraction::SetGizmoHandleType( const EGizmoHandleTypes InGizmoHandleType )
{
<<<<<<< HEAD
	switch( InGizmoHandleType )
	{
		case EGizmoHandleTypes::All:
			// @todo gizmo: This handle type requires an editor preference to be enabled.  Think about how we actually want to expose the 'universal' gizmo type
			GLevelEditorModeTools().SetWidgetMode( FWidget::WM_TranslateRotateZ );
=======
	GizmoType.Reset();

	switch( InGizmoHandleType )
	{
		case EGizmoHandleTypes::All:
			GizmoType = InGizmoHandleType;
>>>>>>> c08c13e0
			break;

		case EGizmoHandleTypes::Translate:
			GLevelEditorModeTools().SetWidgetMode( FWidget::WM_Translate );
			break;

		case EGizmoHandleTypes::Rotate:
			GLevelEditorModeTools().SetWidgetMode( FWidget::WM_Rotate );
			break;

		case EGizmoHandleTypes::Scale:
			GLevelEditorModeTools().SetWidgetMode( FWidget::WM_Scale );
			break;

		check(0);
	}
}

void UViewportWorldInteraction::SetTransformGizmoClass( const TSubclassOf<ABaseTransformGizmo>& NewTransformGizmoClass )
{
	TransformGizmoClass = NewTransformGizmoClass;
}

void UViewportWorldInteraction::SetDraggedInteractable( IViewportInteractableInterface* InDraggedInteractable, UViewportInteractor* Interactor )
{
	Interactor->SetDraggingMode(EViewportInteractionDraggingMode::Interactable);
	DraggedInteractable = InDraggedInteractable;
	if ( DraggedInteractable && DraggedInteractable->GetDragOperationComponent() )
	{
		DraggedInteractable->GetDragOperationComponent()->StartDragOperation();
	}
}

bool UViewportWorldInteraction::IsOtherInteractorHoveringOverComponent( UViewportInteractor* Interactor, UActorComponent* Component ) const
{
	bool bResult = false;

	if ( Interactor && Component )
	{
		for ( UViewportInteractor* CurrentInteractor : Interactors )
		{
			if ( CurrentInteractor != Interactor && CurrentInteractor->GetLastHoverComponent() == Component )
			{
				bResult = true;
				break;
			}
		}
	}

	return bResult;
}

void UViewportWorldInteraction::SpawnGridMeshActor()
{
	// Snap grid mesh
	if( SnapGridActor == nullptr )
	{
		const bool bWithSceneComponent = false;
		SnapGridActor = SpawnTransientSceneActor<AActor>(TEXT("SnapGrid"), bWithSceneComponent);

		SnapGridMeshComponent = NewObject<UStaticMeshComponent>( SnapGridActor );
		SnapGridMeshComponent->MarkAsEditorOnlySubobject();
		SnapGridActor->AddOwnedComponent( SnapGridMeshComponent );
		SnapGridActor->SetRootComponent( SnapGridMeshComponent );
		SnapGridMeshComponent->RegisterComponent();

		UStaticMesh* GridMesh = AssetContainer->GridMesh;
		check( GridMesh != nullptr );
		SnapGridMeshComponent->SetStaticMesh( GridMesh );
		SnapGridMeshComponent->SetMobility( EComponentMobility::Movable );
		SnapGridMeshComponent->SetCollisionEnabled( ECollisionEnabled::NoCollision );

		UMaterialInterface* GridMaterial = AssetContainer->GridMaterial;
		check( GridMaterial != nullptr );

		SnapGridMID = UMaterialInstanceDynamic::Create( GridMaterial, GetTransientPackage() );
		check( SnapGridMID != nullptr );
		SnapGridMeshComponent->SetMaterial( 0, SnapGridMID );

		// The grid starts off hidden
		SnapGridMeshComponent->SetVisibility( false );
	}
}

FVector UViewportWorldInteraction::CalculateAverageLocationOfTransformables()
{
	FVector Result = FVector::ZeroVector;

	for( TUniquePtr<FViewportTransformable>& TransformablePtr : Transformables )
	{
		Result += TransformablePtr.Get()->GetTransform().GetLocation();
	}

	Result /= Transformables.Num();

	return Result;
}

FLinearColor UViewportWorldInteraction::GetColor(const EColors Color, const float Multiplier /*= 1.f*/) const
<<<<<<< HEAD
{
	return Colors[ (int32)Color ] * Multiplier;
}


void UViewportWorldInteraction::AddMouseCursorInteractor()
{
	if( ++DefaultMouseCursorInteractorRefCount == 1 )
	{
		// Add a mouse cursor
		DefaultMouseCursorInteractor = NewObject<UMouseCursorInteractor>();
		DefaultMouseCursorInteractor->Init();
		this->AddInteractor( DefaultMouseCursorInteractor );
	}
}

void UViewportWorldInteraction::ReleaseMouseCursorInteractor()
{
	if( --DefaultMouseCursorInteractorRefCount == 0 )
	{
		DefaultMouseCursorInteractorRefCount = 0;

		// Remove mouse cursor
		DefaultMouseCursorInteractor->Shutdown();
		this->RemoveInteractor( DefaultMouseCursorInteractor );
		DefaultMouseCursorInteractor = nullptr;
	}
	else
	{
		check( DefaultMouseCursorInteractorRefCount >= 0 );
	}
}

FVector UViewportWorldInteraction::FindTransformGizmoAlignPoint(const FTransform& GizmoStartTransform, const FTransform& DesiredGizmoTransform, const bool bShouldConstrainMovement, FVector ConstraintAxes)
{
	struct Local
	{
		static TArray<FVector> FindLocalSnapPoints(const FBox InBox)
		{
			TArray<FVector> PotentialSnapPoints;
			FVector BoxCenter;
			FVector BoxExtents;

			InBox.GetCenterAndExtents(BoxCenter, BoxExtents);

			FVector PotentialSnapPoint = FVector::ZeroVector;

			// Potential snap points are:
			// The center of each face
			for (int32 X = -1; X < 2; ++X)
			{
				PotentialSnapPoint[0] = X*BoxExtents[0];
				PotentialSnapPoints.AddUnique(PotentialSnapPoint);
				// The center of each edge
				for (int32 Y = -1; Y < 2; ++Y)
				{
					PotentialSnapPoint[1] = Y*BoxExtents[1];
					PotentialSnapPoints.AddUnique(PotentialSnapPoint);
					// Each corner
					for (int32 Z = -1; Z < 2; ++Z)
					{
						PotentialSnapPoint[2] = Z*BoxExtents[2];
						PotentialSnapPoints.AddUnique(PotentialSnapPoint);
					}
				}
			}
			return PotentialSnapPoints;
		}
	};

	TArray<FGuideData> PotentialGizmoGuides;
	// Get all the potential snap points on the transform gizmo at the desired location
	const TArray<FVector> DesiredGizmoLocalGizmoSnapPoints = Local::FindLocalSnapPoints(GizmoLocalBounds);
	DrawBoxBrackets(GizmoLocalBounds, DesiredGizmoTransform, FLinearColor::Yellow);

	// Don't let the guide lines be shorter than the local bounding box extent in any direction. 
	// This helps when objects are close together
	FVector GizmoLocalBoundsExtents;
	FVector GizmoLocalBoundsCenter;
	GizmoLocalBounds.GetCenterAndExtents(GizmoLocalBoundsCenter, GizmoLocalBoundsExtents);
	const FVector MinGuideLength = GizmoLocalBoundsExtents - GizmoLocalBoundsCenter;
	
	if(bShouldConstrainMovement)
	{
		ConstraintAxes = GizmoStartTransform.InverseTransformVector(ConstraintAxes);
	}

	// Our snap distances are some percentage of the transform gizmo's dimensions
	const float AdjustedSnapDistance = (VI::ForceSnapDistance->GetFloat() / 100.0f) * 2.0f * (MinGuideLength.GetAbsMax());
	int32 NumberOfMatchesNeeded = 0;
	if (bShouldConstrainMovement)
	{
		for (int32 PointAxis = 0; PointAxis < 3; ++PointAxis)
		{
			if (!FMath::IsNearlyZero(ConstraintAxes[PointAxis], 0.0001f))
			{
				NumberOfMatchesNeeded++;
			}
		}
	}
	else
	{
		NumberOfMatchesNeeded = 3;
	}

	TArray<const AActor*> UsingCandidateActors;
	if (HasCandidatesSelected())
	{	
		for (const AActor* SelectedCandidateActor : CandidateActors)
		{
			// Don't align to yourself, the entire world, or any actors hidden in the editor
			if (!SelectedCandidateActor->IsSelected()
				&& SelectedCandidateActor != GetWorld()->GetDefaultBrush()
				&& SelectedCandidateActor->IsHiddenEd() == false
				&& !SelectedCandidateActor->IsEditorOnly()
				&& SelectedCandidateActor->GetRootComponent() != nullptr
				&& !SelectedCandidateActor->GetRootComponent()->IsEditorOnly())
			{
				UsingCandidateActors.Add(SelectedCandidateActor);
				const FBox LocalActorBoundingBox = SelectedCandidateActor->CalculateComponentsBoundingBoxInLocalSpace();
				DrawBoxBrackets(LocalActorBoundingBox, SelectedCandidateActor->GetTransform(), FLinearColor::Blue);
			}
		}
	}
	else
	{
		// Find all possible candidates for alignment
		// TODO: add the world grid
		// TODO: remove anything it might not make sense to align to
		const float CompareDistance = VI::AlignCandidateDistance->GetFloat() * MinGuideLength.GetAbsMax();
		const FVector Start = DesiredGizmoTransform.GetLocation();
		const FVector End = DesiredGizmoTransform.GetLocation();
		TArray<FOverlapResult> OutOverlaps;
		bool const bHit = GetWorld()->OverlapMultiByChannel(OutOverlaps, Start, FQuat::Identity, ECC_Visibility, FCollisionShape::MakeSphere(CompareDistance));

		if (bHit)
		{
			for (FOverlapResult OverlapResult : OutOverlaps)
			{
				const AActor* PossibleCandidateActor = OverlapResult.GetActor();

				// Don't align to yourself, the entire world, or any actors hidden in the editor
				if (!PossibleCandidateActor->IsSelected()
					&& PossibleCandidateActor != GetWorld()->GetDefaultBrush()
					&& PossibleCandidateActor->IsHiddenEd() == false
					&& !PossibleCandidateActor->IsEditorOnly()
					&& PossibleCandidateActor->GetRootComponent() != nullptr
					&& !PossibleCandidateActor->GetRootComponent()->IsEditorOnly())
				{
					{
						// Check if our candidate actor is close enough (comparison multiplier * maximum dimension of actor)
						if (
							(DesiredGizmoTransform.GetLocation() - PossibleCandidateActor->GetActorLocation()).GetAbsMin() <= CompareDistance)
						{
							UsingCandidateActors.Add(PossibleCandidateActor);
						}
					}
				}
			}
		}
	}

	for (const AActor* CandidateActor : UsingCandidateActors)
	{
		// Get the gizmo space snap points for the stationary candidate actor
		const FBox LocalActorBox = CandidateActor->CalculateComponentsBoundingBoxInLocalSpace();
		const TArray<FVector> LocalCandidateSnapPoints = Local::FindLocalSnapPoints(LocalActorBox);

		// Set up the initial guide information for X, Y, and Z guide line
		FGuideData InitialGuideHelper;
		InitialGuideHelper.AlignedActor = CandidateActor;
		InitialGuideHelper.LocalOffset = InitialGuideHelper.SnapPoint = InitialGuideHelper.GuideStart = InitialGuideHelper.GuideEnd = FVector::ZeroVector;
		InitialGuideHelper.GuideColor = FLinearColor::Black.ToFColor(/*bSRGB=*/ true);
		InitialGuideHelper.DrawAlpha = 1.0f;
		InitialGuideHelper.GuideLength = 10000000.0f;

		for (const FVector LocalCandidateSnapPoint : LocalCandidateSnapPoints)
		{
			FVector WorldCandidateSnapPoint = CandidateActor->ActorToWorld().TransformPosition(LocalCandidateSnapPoint);
			FVector DesiredGizmoLocalCandidateSnapPoint = DesiredGizmoTransform.InverseTransformPosition(WorldCandidateSnapPoint);
			// Check it against each moving snap point
			for (const FVector DesiredGizmoLocalGizmoSnapPoint : DesiredGizmoLocalGizmoSnapPoints)
			{
				FVector WorldGizmoSnapPoint = DesiredGizmoTransform.TransformPosition(DesiredGizmoLocalGizmoSnapPoint);
				int32 NumberOfMatchingAxes = 0;
				FVector DesiredGizmoLocalOffset = FVector::ZeroVector;
				for (int32 PointAxis = 0; PointAxis < 3; ++PointAxis)
				{
					// If we are within the snap distance and can snap along that axis
					if (FMath::Abs(DesiredGizmoLocalCandidateSnapPoint[PointAxis] - DesiredGizmoLocalGizmoSnapPoint[PointAxis]) <= AdjustedSnapDistance &&
						(!FMath::IsNearlyZero(ConstraintAxes[PointAxis], 0.0001f) ||
							!bShouldConstrainMovement ))
					{
						NumberOfMatchingAxes++;
						DesiredGizmoLocalOffset[PointAxis] = DesiredGizmoLocalCandidateSnapPoint[PointAxis] - DesiredGizmoLocalGizmoSnapPoint[PointAxis];
					}
				}

				if (NumberOfMatchingAxes >= NumberOfMatchesNeeded)
				{
					FVector DesiredGizmoLocalGuideStart = DesiredGizmoLocalGizmoSnapPoint + DesiredGizmoLocalOffset;

					// Transform the goal location into world space
					const FVector WorldGuideStart = DesiredGizmoTransform.TransformPosition( DesiredGizmoLocalGuideStart );

					InitialGuideHelper.LocalOffset = DesiredGizmoLocalOffset;
					InitialGuideHelper.GuideLength = (WorldCandidateSnapPoint - WorldGuideStart).Size();
					InitialGuideHelper.GuideStart = WorldGuideStart;
					InitialGuideHelper.GuideEnd = WorldCandidateSnapPoint;
					InitialGuideHelper.SnapPoint = WorldGizmoSnapPoint;
					InitialGuideHelper.GuideColor = FLinearColor::Yellow.ToFColor(/*bSRGB=*/ true);
					PotentialGizmoGuides.Add(InitialGuideHelper);	
				}
			}
		}
	}

	// Now find the best guide from all available point combinations
	FGuideData AlignedGuide;
	bool bFoundAlignedTransform = false;
	float AlignedDeltaSize = 10000000.0f;
	for (FGuideData PotentialGizmoGuide : PotentialGizmoGuides)
	{	
		const float OffsetSize = PotentialGizmoGuide.LocalOffset.Size();

		// Keep finding the guide with the shortest offset size
		if (OffsetSize < AlignedDeltaSize && !FMath::IsNearlyZero(OffsetSize))
		{
			bFoundAlignedTransform = true;
			AlignedGuide = PotentialGizmoGuide;
			AlignedDeltaSize = OffsetSize;
		}
	}

	FVector LastBestAlignedLocationOffset = FVector::ZeroVector;
	if (bFoundAlignedTransform)
	{
		LastBestAlignedLocationOffset = GizmoStartTransform.InverseTransformPosition(AlignedGuide.GuideStart) - GizmoStartTransform.InverseTransformPosition(AlignedGuide.SnapPoint);
	}

	return LastBestAlignedLocationOffset;
}

void UViewportWorldInteraction::AddActorToExcludeFromHitTests( AActor* ActorToExcludeFromHitTests )
{
	ActorsToExcludeFromHitTest.Add( ActorToExcludeFromHitTests );

	// Remove expired entries
	for( int32 ActorIndex = 0; ActorIndex < ActorsToExcludeFromHitTest.Num(); ++ActorIndex )
	{
		if( !ActorsToExcludeFromHitTest[ ActorIndex ].IsValid() )
		{
			ActorsToExcludeFromHitTest.RemoveAtSwap( ActorIndex-- );
		}
	}
}




void UViewportWorldInteraction::DrawBoxBrackets(const FBox InActor, const FTransform LocalToWorld, const FLinearColor BracketColor)
{
	struct Local
	{
		static void GetBoundingVectors(const FBox LocalBox, FVector& OutVectorMin, FVector& OutVectorMax)
		{
			OutVectorMin = FVector(BIG_NUMBER);
			OutVectorMax = FVector(-BIG_NUMBER);


			// MinVector
			OutVectorMin.X = FMath::Min<float>(LocalBox.Min.X, OutVectorMin.X);
			OutVectorMin.Y = FMath::Min<float>(LocalBox.Min.Y, OutVectorMin.Y);
			OutVectorMin.Z = FMath::Min<float>(LocalBox.Min.Z, OutVectorMin.Z);
			// MaxVector
			OutVectorMax.X = FMath::Max<float>(LocalBox.Max.X, OutVectorMax.X);
			OutVectorMax.Y = FMath::Max<float>(LocalBox.Max.Y, OutVectorMax.Y);
			OutVectorMax.Z = FMath::Max<float>(LocalBox.Max.Z, OutVectorMax.Z);
		}
	};

	const FColor GROUP_COLOR = BracketColor.ToFColor(/*bSRGB=*/ true);

	FVector MinVector;
	FVector MaxVector;
	Local::GetBoundingVectors(InActor, MinVector, MaxVector);

	// Create a bracket offset to determine the length of our corner axises
	const float BracketOffset = FVector::Dist(MinVector, MaxVector) * 0.1f;

	// Calculate bracket corners based on min/max vectors
	TArray<FVector> BracketCorners;

	// Bottom Corners
	BracketCorners.Add(FVector(MinVector.X, MinVector.Y, MinVector.Z));
	BracketCorners.Add(FVector(MinVector.X, MaxVector.Y, MinVector.Z));
	BracketCorners.Add(FVector(MaxVector.X, MaxVector.Y, MinVector.Z));
	BracketCorners.Add(FVector(MaxVector.X, MinVector.Y, MinVector.Z));

	// Top Corners
	BracketCorners.Add(FVector(MinVector.X, MinVector.Y, MaxVector.Z));
	BracketCorners.Add(FVector(MinVector.X, MaxVector.Y, MaxVector.Z));
	BracketCorners.Add(FVector(MaxVector.X, MaxVector.Y, MaxVector.Z));
	BracketCorners.Add(FVector(MaxVector.X, MinVector.Y, MaxVector.Z));

	for (int32 BracketCornerIndex = 0; BracketCornerIndex < BracketCorners.Num(); ++BracketCornerIndex)
	{
		// Direction corner axis should be pointing based on min/max
		const FVector CORNER = BracketCorners[BracketCornerIndex];
		const int32 DIR_X = CORNER.X == MaxVector.X ? -1 : 1;
		const int32 DIR_Y = CORNER.Y == MaxVector.Y ? -1 : 1;
		const int32 DIR_Z = CORNER.Z == MaxVector.Z ? -1 : 1;

		const FVector LocalBracketX = FVector(CORNER.X + (BracketOffset * DIR_X), CORNER.Y, CORNER.Z);
		const FVector LocalBracketY = FVector(CORNER.X, CORNER.Y + (BracketOffset * DIR_Y), CORNER.Z);
		const FVector LocalBracketZ = FVector(CORNER.X, CORNER.Y, CORNER.Z + (BracketOffset * DIR_Z));

		const FVector WorldCorner = LocalToWorld.TransformPosition(CORNER);
		const FVector WorldBracketX = LocalToWorld.TransformPosition(LocalBracketX);
		const FVector WorldBracketY = LocalToWorld.TransformPosition(LocalBracketY);
		const FVector WorldBracketZ = LocalToWorld.TransformPosition(LocalBracketZ);

		DrawDebugLine(GetWorld(), WorldCorner, WorldBracketX, GROUP_COLOR, false, -1.0f, 1.0f, 2.0f);
		DrawDebugLine(GetWorld(), WorldCorner, WorldBracketY, GROUP_COLOR, false, -1.0f, 1.0f, 2.0f);
		DrawDebugLine(GetWorld(), WorldCorner, WorldBracketZ, GROUP_COLOR, false, -1.0f, 1.0f, 2.0f);
	}

}

void UViewportWorldInteraction::CompensateRoomTransformForWorldScale(FTransform& InOutRoomTransform, const float InNewWorldToMetersScale, const FVector& InRoomPivotLocation)
{
	const float OldWorldToMetersScale = GetWorld()->GetWorldSettings()->WorldToMeters;

	// Because the tracking space size has changed, but our head position within that space relative to the origin
	// of the room is the same (before scaling), we need to offset our location within the tracking space to compensate.
	// This makes the user feel like their head and hands remain in the same location.
	const FVector WorldSpacePivotLocation = InOutRoomTransform.TransformPosition(InRoomPivotLocation);
	const FVector NewRoomSpacePivotLocation = (InRoomPivotLocation / OldWorldToMetersScale) * InNewWorldToMetersScale;
	const FVector NewWorldSpacePivotLocation = InOutRoomTransform.TransformPosition(NewRoomSpacePivotLocation);
	const FVector WorldSpacePivotDelta = (NewWorldSpacePivotLocation - WorldSpacePivotLocation);
	const FVector NewWorldSpaceRoomLocation = InOutRoomTransform.GetLocation() - WorldSpacePivotDelta;

	InOutRoomTransform.SetLocation(NewWorldSpaceRoomLocation);
}

bool UViewportWorldInteraction::HasTransformableWithVelocityInSimulate() const
{
	bool bResult = false;

	// Only check if we are in simulate and if the world of this extension is actually the world simulating.
	if (GEditor->bIsSimulatingInEditor && GetWorld() == GEditor->PlayWorld)
	{
		for (const TUniquePtr<FViewportTransformable>& TransformablePtr : Transformables)
		{
			const FViewportTransformable& Transformable = *TransformablePtr;

			if (!Transformable.GetLinearVelocity().IsNearlyZero(1.0f))
			{
				bResult = true;
				break;
			}
		}
	}

	return bResult;
}

FVector UViewportWorldInteraction::SnapLocation(const bool bLocalSpaceSnapping, const FVector& DesiredGizmoLocation, const FTransform &GizmoStartTransform, const FVector SnapGridBase, const bool bShouldConstrainMovement, const FVector AlignAxes)
{
=======
{
	return Colors[ (int32)Color ] * Multiplier;
}


void UViewportWorldInteraction::AddMouseCursorInteractor()
{
	if( ++DefaultMouseCursorInteractorRefCount == 1 )
	{
		// Add a mouse cursor
		DefaultMouseCursorInteractor = NewObject<UMouseCursorInteractor>();
		DefaultMouseCursorInteractor->Init();
		this->AddInteractor( DefaultMouseCursorInteractor );
	}
}

void UViewportWorldInteraction::ReleaseMouseCursorInteractor()
{
	if( --DefaultMouseCursorInteractorRefCount == 0 )
	{
		DefaultMouseCursorInteractorRefCount = 0;

		// Remove mouse cursor
		DefaultMouseCursorInteractor->Shutdown();
		this->RemoveInteractor( DefaultMouseCursorInteractor );
		DefaultMouseCursorInteractor = nullptr;
	}
	else
	{
		check( DefaultMouseCursorInteractorRefCount >= 0 );
	}
}

FVector UViewportWorldInteraction::FindTransformGizmoAlignPoint(const FTransform& GizmoStartTransform, const FTransform& DesiredGizmoTransform, const bool bShouldConstrainMovement, FVector ConstraintAxes)
{
	struct Local
	{
		static TArray<FVector> FindLocalSnapPoints(const FBox InBox)
		{
			TArray<FVector> PotentialSnapPoints;
			FVector BoxCenter;
			FVector BoxExtents;

			InBox.GetCenterAndExtents(BoxCenter, BoxExtents);

			FVector PotentialSnapPoint = FVector::ZeroVector;

			// Potential snap points are:
			// The center of each face
			for (int32 X = -1; X < 2; ++X)
			{
				PotentialSnapPoint[0] = X*BoxExtents[0];
				PotentialSnapPoints.AddUnique(PotentialSnapPoint);
				// The center of each edge
				for (int32 Y = -1; Y < 2; ++Y)
				{
					PotentialSnapPoint[1] = Y*BoxExtents[1];
					PotentialSnapPoints.AddUnique(PotentialSnapPoint);
					// Each corner
					for (int32 Z = -1; Z < 2; ++Z)
					{
						PotentialSnapPoint[2] = Z*BoxExtents[2];
						PotentialSnapPoints.AddUnique(PotentialSnapPoint);
					}
				}
			}
			return PotentialSnapPoints;
		}
	};

	TArray<FGuideData> PotentialGizmoGuides;
	// Get all the potential snap points on the transform gizmo at the desired location
	const TArray<FVector> DesiredGizmoLocalGizmoSnapPoints = Local::FindLocalSnapPoints(GizmoLocalBounds);
	DrawBoxBrackets(GizmoLocalBounds, DesiredGizmoTransform, FLinearColor::Yellow);

	// Don't let the guide lines be shorter than the local bounding box extent in any direction. 
	// This helps when objects are close together
	FVector GizmoLocalBoundsExtents;
	FVector GizmoLocalBoundsCenter;
	GizmoLocalBounds.GetCenterAndExtents(GizmoLocalBoundsCenter, GizmoLocalBoundsExtents);
	const FVector MinGuideLength = GizmoLocalBoundsExtents - GizmoLocalBoundsCenter;
	
	if(bShouldConstrainMovement)
	{
		ConstraintAxes = GizmoStartTransform.InverseTransformVector(ConstraintAxes);
	}

	// Our snap distances are some percentage of the transform gizmo's dimensions
	const float AdjustedSnapDistance = (VI::ForceSnapDistance->GetFloat() / 100.0f) * 2.0f * (MinGuideLength.GetAbsMax());
	int32 NumberOfMatchesNeeded = 0;
	if (bShouldConstrainMovement)
	{
		for (int32 PointAxis = 0; PointAxis < 3; ++PointAxis)
		{
			if (!FMath::IsNearlyZero(ConstraintAxes[PointAxis], 0.0001f))
			{
				NumberOfMatchesNeeded++;
			}
		}
	}
	else
	{
		NumberOfMatchesNeeded = 3;
	}

	TArray<const AActor*> UsingCandidateActors;
	if (HasCandidatesSelected())
	{	
		for (const AActor* SelectedCandidateActor : CandidateActors)
		{
			// Don't align to yourself, the entire world, or any actors hidden in the editor
			if (!SelectedCandidateActor->IsSelected()
				&& SelectedCandidateActor != GetWorld()->GetDefaultBrush()
				&& SelectedCandidateActor->IsHiddenEd() == false
				&& !SelectedCandidateActor->IsEditorOnly()
				&& SelectedCandidateActor->GetRootComponent() != nullptr
				&& !SelectedCandidateActor->GetRootComponent()->IsEditorOnly())
			{
				UsingCandidateActors.Add(SelectedCandidateActor);
				const FBox LocalActorBoundingBox = SelectedCandidateActor->CalculateComponentsBoundingBoxInLocalSpace();
				DrawBoxBrackets(LocalActorBoundingBox, SelectedCandidateActor->GetTransform(), FLinearColor::Blue);
			}
		}
	}
	else
	{
		// Find all possible candidates for alignment
		// TODO: add the world grid
		// TODO: remove anything it might not make sense to align to
		const float CompareDistance = VI::AlignCandidateDistance->GetFloat() * MinGuideLength.GetAbsMax();
		const FVector Start = DesiredGizmoTransform.GetLocation();
		const FVector End = DesiredGizmoTransform.GetLocation();
		TArray<FOverlapResult> OutOverlaps;
		bool const bHit = GetWorld()->OverlapMultiByChannel(OutOverlaps, Start, FQuat::Identity, ECC_Visibility, FCollisionShape::MakeSphere(CompareDistance));

		if (bHit)
		{
			for (FOverlapResult OverlapResult : OutOverlaps)
			{
				const AActor* PossibleCandidateActor = OverlapResult.GetActor();

				// Don't align to yourself, the entire world, or any actors hidden in the editor
				if (!PossibleCandidateActor->IsSelected()
					&& PossibleCandidateActor != GetWorld()->GetDefaultBrush()
					&& PossibleCandidateActor->IsHiddenEd() == false
					&& !PossibleCandidateActor->IsEditorOnly()
					&& PossibleCandidateActor->GetRootComponent() != nullptr
					&& !PossibleCandidateActor->GetRootComponent()->IsEditorOnly())
				{
					{
						// Check if our candidate actor is close enough (comparison multiplier * maximum dimension of actor)
						if (
							(DesiredGizmoTransform.GetLocation() - PossibleCandidateActor->GetActorLocation()).GetAbsMin() <= CompareDistance)
						{
							UsingCandidateActors.Add(PossibleCandidateActor);
						}
					}
				}
			}
		}
	}

	for (const AActor* CandidateActor : UsingCandidateActors)
	{
		// Get the gizmo space snap points for the stationary candidate actor
		const FBox LocalActorBox = CandidateActor->CalculateComponentsBoundingBoxInLocalSpace();
		const TArray<FVector> LocalCandidateSnapPoints = Local::FindLocalSnapPoints(LocalActorBox);

		// Set up the initial guide information for X, Y, and Z guide line
		FGuideData InitialGuideHelper;
		InitialGuideHelper.AlignedActor = CandidateActor;
		InitialGuideHelper.LocalOffset = InitialGuideHelper.SnapPoint = InitialGuideHelper.GuideStart = InitialGuideHelper.GuideEnd = FVector::ZeroVector;
		InitialGuideHelper.GuideColor = FLinearColor::Black.ToFColor(/*bSRGB=*/ true);
		InitialGuideHelper.DrawAlpha = 1.0f;
		InitialGuideHelper.GuideLength = 10000000.0f;

		for (const FVector LocalCandidateSnapPoint : LocalCandidateSnapPoints)
		{
			FVector WorldCandidateSnapPoint = CandidateActor->ActorToWorld().TransformPosition(LocalCandidateSnapPoint);
			FVector DesiredGizmoLocalCandidateSnapPoint = DesiredGizmoTransform.InverseTransformPosition(WorldCandidateSnapPoint);
			// Check it against each moving snap point
			for (const FVector DesiredGizmoLocalGizmoSnapPoint : DesiredGizmoLocalGizmoSnapPoints)
			{
				FVector WorldGizmoSnapPoint = DesiredGizmoTransform.TransformPosition(DesiredGizmoLocalGizmoSnapPoint);
				int32 NumberOfMatchingAxes = 0;
				FVector DesiredGizmoLocalOffset = FVector::ZeroVector;
				for (int32 PointAxis = 0; PointAxis < 3; ++PointAxis)
				{
					// If we are within the snap distance and can snap along that axis
					if (FMath::Abs(DesiredGizmoLocalCandidateSnapPoint[PointAxis] - DesiredGizmoLocalGizmoSnapPoint[PointAxis]) <= AdjustedSnapDistance &&
						(!FMath::IsNearlyZero(ConstraintAxes[PointAxis], 0.0001f) ||
							!bShouldConstrainMovement ))
					{
						NumberOfMatchingAxes++;
						DesiredGizmoLocalOffset[PointAxis] = DesiredGizmoLocalCandidateSnapPoint[PointAxis] - DesiredGizmoLocalGizmoSnapPoint[PointAxis];
					}
				}

				if (NumberOfMatchingAxes >= NumberOfMatchesNeeded)
				{
					FVector DesiredGizmoLocalGuideStart = DesiredGizmoLocalGizmoSnapPoint + DesiredGizmoLocalOffset;

					// Transform the goal location into world space
					const FVector WorldGuideStart = DesiredGizmoTransform.TransformPosition( DesiredGizmoLocalGuideStart );

					InitialGuideHelper.LocalOffset = DesiredGizmoLocalOffset;
					InitialGuideHelper.GuideLength = (WorldCandidateSnapPoint - WorldGuideStart).Size();
					InitialGuideHelper.GuideStart = WorldGuideStart;
					InitialGuideHelper.GuideEnd = WorldCandidateSnapPoint;
					InitialGuideHelper.SnapPoint = WorldGizmoSnapPoint;
					InitialGuideHelper.GuideColor = FLinearColor::Yellow.ToFColor(/*bSRGB=*/ true);
					PotentialGizmoGuides.Add(InitialGuideHelper);	
				}
			}
		}
	}

	// Now find the best guide from all available point combinations
	FGuideData AlignedGuide;
	bool bFoundAlignedTransform = false;
	float AlignedDeltaSize = 10000000.0f;
	for (FGuideData PotentialGizmoGuide : PotentialGizmoGuides)
	{	
		const float OffsetSize = PotentialGizmoGuide.LocalOffset.Size();

		// Keep finding the guide with the shortest offset size
		if (OffsetSize < AlignedDeltaSize && !FMath::IsNearlyZero(OffsetSize))
		{
			bFoundAlignedTransform = true;
			AlignedGuide = PotentialGizmoGuide;
			AlignedDeltaSize = OffsetSize;
		}
	}

	FVector LastBestAlignedLocationOffset = FVector::ZeroVector;
	if (bFoundAlignedTransform)
	{
		LastBestAlignedLocationOffset = GizmoStartTransform.InverseTransformPosition(AlignedGuide.GuideStart) - GizmoStartTransform.InverseTransformPosition(AlignedGuide.SnapPoint);
	}

	return LastBestAlignedLocationOffset;
}

void UViewportWorldInteraction::AddActorToExcludeFromHitTests( AActor* ActorToExcludeFromHitTests )
{
	ActorsToExcludeFromHitTest.Add( ActorToExcludeFromHitTests );

	// Remove expired entries
	for( int32 ActorIndex = 0; ActorIndex < ActorsToExcludeFromHitTest.Num(); ++ActorIndex )
	{
		if( !ActorsToExcludeFromHitTest[ ActorIndex ].IsValid() )
		{
			ActorsToExcludeFromHitTest.RemoveAtSwap( ActorIndex-- );
		}
	}
}




void UViewportWorldInteraction::DrawBoxBrackets(const FBox InActor, const FTransform LocalToWorld, const FLinearColor BracketColor)
{
	struct Local
	{
		static void GetBoundingVectors(const FBox LocalBox, FVector& OutVectorMin, FVector& OutVectorMax)
		{
			OutVectorMin = FVector(BIG_NUMBER);
			OutVectorMax = FVector(-BIG_NUMBER);


			// MinVector
			OutVectorMin.X = FMath::Min<float>(LocalBox.Min.X, OutVectorMin.X);
			OutVectorMin.Y = FMath::Min<float>(LocalBox.Min.Y, OutVectorMin.Y);
			OutVectorMin.Z = FMath::Min<float>(LocalBox.Min.Z, OutVectorMin.Z);
			// MaxVector
			OutVectorMax.X = FMath::Max<float>(LocalBox.Max.X, OutVectorMax.X);
			OutVectorMax.Y = FMath::Max<float>(LocalBox.Max.Y, OutVectorMax.Y);
			OutVectorMax.Z = FMath::Max<float>(LocalBox.Max.Z, OutVectorMax.Z);
		}
	};

	const FColor GROUP_COLOR = BracketColor.ToFColor(/*bSRGB=*/ true);

	FVector MinVector;
	FVector MaxVector;
	Local::GetBoundingVectors(InActor, MinVector, MaxVector);

	// Create a bracket offset to determine the length of our corner axises
	const float BracketOffset = FVector::Dist(MinVector, MaxVector) * 0.1f;

	// Calculate bracket corners based on min/max vectors
	TArray<FVector> BracketCorners;

	// Bottom Corners
	BracketCorners.Add(FVector(MinVector.X, MinVector.Y, MinVector.Z));
	BracketCorners.Add(FVector(MinVector.X, MaxVector.Y, MinVector.Z));
	BracketCorners.Add(FVector(MaxVector.X, MaxVector.Y, MinVector.Z));
	BracketCorners.Add(FVector(MaxVector.X, MinVector.Y, MinVector.Z));

	// Top Corners
	BracketCorners.Add(FVector(MinVector.X, MinVector.Y, MaxVector.Z));
	BracketCorners.Add(FVector(MinVector.X, MaxVector.Y, MaxVector.Z));
	BracketCorners.Add(FVector(MaxVector.X, MaxVector.Y, MaxVector.Z));
	BracketCorners.Add(FVector(MaxVector.X, MinVector.Y, MaxVector.Z));

	for (int32 BracketCornerIndex = 0; BracketCornerIndex < BracketCorners.Num(); ++BracketCornerIndex)
	{
		// Direction corner axis should be pointing based on min/max
		const FVector CORNER = BracketCorners[BracketCornerIndex];
		const int32 DIR_X = CORNER.X == MaxVector.X ? -1 : 1;
		const int32 DIR_Y = CORNER.Y == MaxVector.Y ? -1 : 1;
		const int32 DIR_Z = CORNER.Z == MaxVector.Z ? -1 : 1;

		const FVector LocalBracketX = FVector(CORNER.X + (BracketOffset * DIR_X), CORNER.Y, CORNER.Z);
		const FVector LocalBracketY = FVector(CORNER.X, CORNER.Y + (BracketOffset * DIR_Y), CORNER.Z);
		const FVector LocalBracketZ = FVector(CORNER.X, CORNER.Y, CORNER.Z + (BracketOffset * DIR_Z));

		const FVector WorldCorner = LocalToWorld.TransformPosition(CORNER);
		const FVector WorldBracketX = LocalToWorld.TransformPosition(LocalBracketX);
		const FVector WorldBracketY = LocalToWorld.TransformPosition(LocalBracketY);
		const FVector WorldBracketZ = LocalToWorld.TransformPosition(LocalBracketZ);

		DrawDebugLine(GetWorld(), WorldCorner, WorldBracketX, GROUP_COLOR, false, -1.0f, 1.0f, 2.0f);
		DrawDebugLine(GetWorld(), WorldCorner, WorldBracketY, GROUP_COLOR, false, -1.0f, 1.0f, 2.0f);
		DrawDebugLine(GetWorld(), WorldCorner, WorldBracketZ, GROUP_COLOR, false, -1.0f, 1.0f, 2.0f);
	}

}

void UViewportWorldInteraction::CompensateRoomTransformForWorldScale(FTransform& InOutRoomTransform, const float InNewWorldToMetersScale, const FVector& InRoomPivotLocation)
{
	const float OldWorldToMetersScale = GetWorld()->GetWorldSettings()->WorldToMeters;

	// Because the tracking space size has changed, but our head position within that space relative to the origin
	// of the room is the same (before scaling), we need to offset our location within the tracking space to compensate.
	// This makes the user feel like their head and hands remain in the same location.
	const FVector WorldSpacePivotLocation = InOutRoomTransform.TransformPosition(InRoomPivotLocation);
	const FVector NewRoomSpacePivotLocation = (InRoomPivotLocation / OldWorldToMetersScale) * InNewWorldToMetersScale;
	const FVector NewWorldSpacePivotLocation = InOutRoomTransform.TransformPosition(NewRoomSpacePivotLocation);
	const FVector WorldSpacePivotDelta = (NewWorldSpacePivotLocation - WorldSpacePivotLocation);
	const FVector NewWorldSpaceRoomLocation = InOutRoomTransform.GetLocation() - WorldSpacePivotDelta;

	InOutRoomTransform.SetLocation(NewWorldSpaceRoomLocation);
}

bool UViewportWorldInteraction::HasTransformableWithVelocityInSimulate() const
{
	bool bResult = false;

	// Only check if we are in simulate and if the world of this extension is actually the world simulating.
	if (GEditor->bIsSimulatingInEditor && GetWorld() == GEditor->PlayWorld)
	{
		for (const TUniquePtr<FViewportTransformable>& TransformablePtr : Transformables)
		{
			const FViewportTransformable& Transformable = *TransformablePtr;

			if (!Transformable.GetLinearVelocity().IsNearlyZero(1.0f))
			{
				bResult = true;
				break;
			}
		}
	}

	return bResult;
}

FVector UViewportWorldInteraction::SnapLocation(const bool bLocalSpaceSnapping, const FVector& DesiredGizmoLocation, const FTransform &GizmoStartTransform, const FVector SnapGridBase, const bool bShouldConstrainMovement, const FVector AlignAxes)
{
>>>>>>> c08c13e0
	bool bTransformableAlignmentUsed = false;
	FVector SnappedGizmoLocation = DesiredGizmoLocation;

	const FVector GizmoSpaceDesiredGizmoLocation = GizmoStartTransform.InverseTransformPosition( DesiredGizmoLocation );
	
	if ((VI::EnableGuides->GetInt() == 1) && bLocalSpaceSnapping && ViewportTransformer->CanAlignToActors() == true)
	{
		FTransform DesiredGizmoTransform = GizmoStartTransform;
		DesiredGizmoTransform.SetLocation( DesiredGizmoLocation );

		FVector LocationOffset = FVector::ZeroVector;
		LocationOffset = FindTransformGizmoAlignPoint(GizmoStartTransform, DesiredGizmoTransform, bShouldConstrainMovement, AlignAxes);
		
		if (!LocationOffset.IsZero())
		{
			bTransformableAlignmentUsed = true;
			const FVector GizmoSpaceSnappedGizmoLocation = GizmoSpaceDesiredGizmoLocation + LocationOffset;
			SnappedGizmoLocation = GizmoStartTransform.TransformPosition( GizmoSpaceSnappedGizmoLocation );
		}
	}

	if (FSnappingUtils::IsSnapToGridEnabled() && !bTransformableAlignmentUsed)
	{
		// Snap in local space, if we need to
		if (bLocalSpaceSnapping)
		{
			FVector GizmoSpaceSnappedGizmoLocation = GizmoSpaceDesiredGizmoLocation;
			FSnappingUtils::SnapPointToGrid(GizmoSpaceSnappedGizmoLocation, SnapGridBase);
			SnappedGizmoLocation = GizmoStartTransform.TransformPosition(GizmoSpaceSnappedGizmoLocation);
		}
		else
		{
			FSnappingUtils::SnapPointToGrid(SnappedGizmoLocation, SnapGridBase);
		}
	}	

	return SnappedGizmoLocation;
}

#undef LOCTEXT_NAMESPACE
<|MERGE_RESOLUTION|>--- conflicted
+++ resolved
@@ -279,10 +279,7 @@
 	DraggingRotationHandleDirection(),
 	bShouldTransformGizmoBeVisible( true ),
 	TransformGizmoScale( VI::GizmoScaleInDesktop->GetFloat() ),
-<<<<<<< HEAD
-=======
 	GizmoType(),
->>>>>>> c08c13e0
 	SnapGridActor( nullptr ),
 	SnapGridMeshComponent( nullptr ),
 	SnapGridMID( nullptr ),
@@ -290,10 +287,6 @@
 	DefaultMouseCursorInteractor( nullptr ),
 	DefaultMouseCursorInteractorRefCount( 0 ),
 	bIsInVR( false ),
-<<<<<<< HEAD
-	bActive( false ),
-=======
->>>>>>> c08c13e0
 	bUseInputPreprocessor( false ),
 	bAllowWorldMovement( true ),
 	CurrentDeltaTime(0.0f),
@@ -343,11 +336,7 @@
 	// We need a mouse cursor!
 	this->AddMouseCursorInteractor();
 
-<<<<<<< HEAD
-	bActive = true;
-=======
 	SetActive(true);
->>>>>>> c08c13e0
 
 	CandidateActors.Reset();
 
@@ -359,11 +348,7 @@
 
 void UViewportWorldInteraction::Shutdown()
 {
-<<<<<<< HEAD
-	bActive = false;
-=======
 	SetActive(false);
->>>>>>> c08c13e0
 
 	if( DefaultMouseCursorInteractorRefCount == 1 )
 	{
@@ -407,11 +392,8 @@
 	}
 
 	AssetContainer = nullptr;
-<<<<<<< HEAD
-=======
 
 	GizmoType.Reset();
->>>>>>> c08c13e0
 
 	USelection::SelectionChangedEvent.RemoveAll( this );
 	GEditor->OnEditorClose().RemoveAll( this );
@@ -546,14 +528,6 @@
 
 	const bool bNewObjectsSelected = true;
 	RefreshTransformGizmo( bNewObjectsSelected );
-<<<<<<< HEAD
-}
-
-void UViewportWorldInteraction::SetDefaultOptionalViewportClient(const TSharedPtr<class FEditorViewportClient>& InEditorViewportClient)
-{
-	DefaultOptionalViewportClient = InEditorViewportClient.Get();
-=======
->>>>>>> c08c13e0
 }
 
 void UViewportWorldInteraction::SetDefaultOptionalViewportClient(const TSharedPtr<class FEditorViewportClient>& InEditorViewportClient)
@@ -571,31 +545,19 @@
 {
 	bool bWasHandled = false;
 
-<<<<<<< HEAD
-	if( bActive )
-=======
 	if( IsActive() )
->>>>>>> c08c13e0
 	{
 		check(InViewportClient != nullptr);
 		OnKeyInputEvent.Broadcast(InViewportClient, Key, Event, bWasHandled);
 
-<<<<<<< HEAD
-		if( !bWasHandled || !bActive )
-=======
 		if( !bWasHandled || !IsActive() )
->>>>>>> c08c13e0
 		{
 			for( UViewportInteractor* Interactor : Interactors )
 			{
 				bWasHandled = Interactor->HandleInputKey( *InViewportClient, Key, Event );
 
 				// Stop iterating if the input was handled by an Interactor
-<<<<<<< HEAD
-				if( bWasHandled || !bActive )
-=======
 				if( bWasHandled || !IsActive() )
->>>>>>> c08c13e0
 				{
 					break;
 				}
@@ -631,31 +593,19 @@
 {
 	bool bWasHandled = false;
 
-<<<<<<< HEAD
-	if( bActive )
-=======
 	if( IsActive() )
->>>>>>> c08c13e0
 	{
 		check( InViewportClient != nullptr );
 		OnAxisInputEvent.Broadcast( InViewportClient, ControllerId, Key, Delta, DeltaTime, bWasHandled );
 
-<<<<<<< HEAD
-		if( !bWasHandled || !bActive )
-=======
 		if( !bWasHandled || !IsActive() )
->>>>>>> c08c13e0
 		{
 			for( UViewportInteractor* Interactor : Interactors )
 			{
 				bWasHandled = Interactor->HandleInputAxis( *InViewportClient, Key, Delta, DeltaTime );
 
 				// Stop iterating if the input was handled by an interactor
-<<<<<<< HEAD
-				if( bWasHandled || !bActive )
-=======
 				if( bWasHandled || !IsActive() )
->>>>>>> c08c13e0
 				{
 					break;
 				}
@@ -1451,7 +1401,6 @@
 		{
 			FinishedMovingTransformables();
 		}
-<<<<<<< HEAD
 	}
 	else
 	{
@@ -1472,30 +1421,7 @@
 	{
 		const bool bNewObjectsSelected = false;
 		RefreshTransformGizmo( bNewObjectsSelected );
-=======
->>>>>>> c08c13e0
-	}
-	else
-	{
-		// Neither smooth snapping or interpolation is enabled right now, but the transformables could have some velocity
-		// applied.  We'll check to see whether they've come to a rest, and if so finalize their positions.
-		if( bAreTransformablesMoving && 
-			DraggingWithInteractor == nullptr &&
-			InertiaFromInteractor == nullptr )
-		{
-			FinishedMovingTransformables();
-		}
-	}
-
-
-	// Refresh the transform gizmo every frame, just in case actors were moved by some external
-	// influence.  Also, some features of the transform gizmo respond to camera position (like the
-	// measurement text labels), so it just makes sense to keep it up to date.
-	{
-		const bool bNewObjectsSelected = false;
-		RefreshTransformGizmo( bNewObjectsSelected );
-	}
-
+	}
 
 
 	LastWorldToMetersScale = WorldToMetersScale;
@@ -2374,11 +2300,7 @@
 	{
 		InteractorData.TransformGizmoInteractionType = ETransformGizmoInteractionType::None;
 		InteractorData.GizmoStartTransform = FTransform::Identity;
-<<<<<<< HEAD
-		InteractorData.GizmoStartLocalBounds = FBox( 0 );
-=======
 		InteractorData.GizmoStartLocalBounds = FBox(ForceInit);
->>>>>>> c08c13e0
 	}
 	InteractorData.GizmoLastTransform = InteractorData.GizmoTargetTransform = InteractorData.GizmoUnsnappedTargetTransform = InteractorData.GizmoInterpolationSnapshotTransform = InteractorData.GizmoStartTransform;
 	InteractorData.GizmoSpaceFirstDragUpdateOffsetAlongAxis = FVector::ZeroVector;	// Will be determined on first update
@@ -2659,10 +2581,6 @@
 		const bool bShouldBeVisible = true;
 		const bool bPropagateToChildren = true;
 		TransformGizmoActor->GetRootComponent()->SetVisibility( bShouldBeVisible, bPropagateToChildren );
-<<<<<<< HEAD
-
-=======
->>>>>>> c08c13e0
 
 		UViewportInteractor* DraggingWithInteractor = nullptr;
 		static TArray< UActorComponent* > HoveringOverHandles;
@@ -2755,11 +2673,7 @@
 		}
 
 		TransformGizmoActor->UpdateGizmo( 
-<<<<<<< HEAD
-			GizmoType, 
-=======
 			CurrentGizmoType,
->>>>>>> c08c13e0
 			GizmoCoordinateSpace, 
 			GizmoToWorld, 
 			GizmoSpaceSelectedObjectsBounds, 
@@ -2776,15 +2690,9 @@
 		SpawnGridMeshActor();
 		if ( FSnappingUtils::IsSnapToGridEnabled() )
 		{
-<<<<<<< HEAD
-	        const bool bShouldBeVisible = true;
-	        const bool bPropagateToChildren = true;
-	        SnapGridActor->GetRootComponent()->SetVisibility( bShouldBeVisible, bPropagateToChildren );
-=======
 	        const bool bShouldGridBeVisible = true;
 	        const bool bPropagateToGridChildren = true;
 	        SnapGridActor->GetRootComponent()->SetVisibility( bShouldGridBeVisible, bPropagateToGridChildren );
->>>>>>> c08c13e0
 
 			const float GizmoAnimationAlpha = TransformGizmoActor->GetAnimationAlpha();
 
@@ -2888,18 +2796,6 @@
 		else
 		{
 			// Grid snap not enabled
-<<<<<<< HEAD
-	        const bool bShouldBeVisible = false;
-	        const bool bPropagateToChildren = true;
-	        SnapGridActor->GetRootComponent()->SetVisibility( bShouldBeVisible, bPropagateToChildren );
-		}
-
-		if (bNewObjectsSelected && bPlayNextRefreshTransformGizmoSound)
-		{
-			PlaySound(AssetContainer->SelectionChangeSound, TransformGizmoActor->GetActorLocation());
-		}
-
-=======
 	        const bool bShouldGridBeVisible = false;
 	        const bool bPropagateToGridChildren = true;
 	        SnapGridActor->GetRootComponent()->SetVisibility( bShouldGridBeVisible, bPropagateToGridChildren );
@@ -2910,7 +2806,6 @@
 			PlaySound(AssetContainer->SelectionChangeSound, TransformGizmoActor->GetActorLocation());
 		}
 
->>>>>>> c08c13e0
 		bPlayNextRefreshTransformGizmoSound = true;
 	}
 	else
@@ -3115,21 +3010,12 @@
 }
 
 bool UViewportWorldInteraction::AreAligningToActors()
-<<<<<<< HEAD
 {
 	return (VI::EnableGuides->GetInt() == 1) ? true : false;
 }
 
 bool UViewportWorldInteraction::HasCandidatesSelected()
 {
-=======
-{
-	return (VI::EnableGuides->GetInt() == 1) ? true : false;
-}
-
-bool UViewportWorldInteraction::HasCandidatesSelected()
-{
->>>>>>> c08c13e0
 	return CandidateActors.Num() > 0 ? true : false;
 }
 
@@ -3194,11 +3080,7 @@
 
 void UViewportWorldInteraction::PlaySound(USoundBase* SoundBase, const FVector& InWorldLocation, const float InVolume /*= 1.0f*/)
 {
-<<<<<<< HEAD
-	if (bActive)
-=======
 	if (IsActive() && GEditor != nullptr && GEditor->CanPlayEditorSound())
->>>>>>> c08c13e0
 	{
 		const float Volume = InVolume*VI::SFXMultiplier->GetFloat();
 		UGameplayStatics::PlaySoundAtLocation(GetWorld(), SoundBase, InWorldLocation, FRotator::ZeroRotator, Volume);
@@ -3217,21 +3099,6 @@
 
 EGizmoHandleTypes UViewportWorldInteraction::GetCurrentGizmoType() const
 {
-<<<<<<< HEAD
-	switch( GLevelEditorModeTools().GetWidgetMode() )
-	{
-		case FWidget::WM_TranslateRotateZ:
-			return EGizmoHandleTypes::All;
-
-		case FWidget::WM_Translate:
-			return EGizmoHandleTypes::Translate;
-
-		case FWidget::WM_Rotate:
-			return EGizmoHandleTypes::Rotate;
-
-		case FWidget::WM_Scale:
-			return EGizmoHandleTypes::Scale;
-=======
 	if (GizmoType.IsSet())
 	{
 		return GizmoType.GetValue();
@@ -3252,7 +3119,6 @@
 			case FWidget::WM_Scale:
 				return EGizmoHandleTypes::Scale;
 		}
->>>>>>> c08c13e0
 	}
 
 	return EGizmoHandleTypes::Translate;
@@ -3260,20 +3126,12 @@
 
 void UViewportWorldInteraction::SetGizmoHandleType( const EGizmoHandleTypes InGizmoHandleType )
 {
-<<<<<<< HEAD
-	switch( InGizmoHandleType )
-	{
-		case EGizmoHandleTypes::All:
-			// @todo gizmo: This handle type requires an editor preference to be enabled.  Think about how we actually want to expose the 'universal' gizmo type
-			GLevelEditorModeTools().SetWidgetMode( FWidget::WM_TranslateRotateZ );
-=======
 	GizmoType.Reset();
 
 	switch( InGizmoHandleType )
 	{
 		case EGizmoHandleTypes::All:
 			GizmoType = InGizmoHandleType;
->>>>>>> c08c13e0
 			break;
 
 		case EGizmoHandleTypes::Translate:
@@ -3373,7 +3231,6 @@
 }
 
 FLinearColor UViewportWorldInteraction::GetColor(const EColors Color, const float Multiplier /*= 1.f*/) const
-<<<<<<< HEAD
 {
 	return Colors[ (int32)Color ] * Multiplier;
 }
@@ -3743,377 +3600,6 @@
 
 FVector UViewportWorldInteraction::SnapLocation(const bool bLocalSpaceSnapping, const FVector& DesiredGizmoLocation, const FTransform &GizmoStartTransform, const FVector SnapGridBase, const bool bShouldConstrainMovement, const FVector AlignAxes)
 {
-=======
-{
-	return Colors[ (int32)Color ] * Multiplier;
-}
-
-
-void UViewportWorldInteraction::AddMouseCursorInteractor()
-{
-	if( ++DefaultMouseCursorInteractorRefCount == 1 )
-	{
-		// Add a mouse cursor
-		DefaultMouseCursorInteractor = NewObject<UMouseCursorInteractor>();
-		DefaultMouseCursorInteractor->Init();
-		this->AddInteractor( DefaultMouseCursorInteractor );
-	}
-}
-
-void UViewportWorldInteraction::ReleaseMouseCursorInteractor()
-{
-	if( --DefaultMouseCursorInteractorRefCount == 0 )
-	{
-		DefaultMouseCursorInteractorRefCount = 0;
-
-		// Remove mouse cursor
-		DefaultMouseCursorInteractor->Shutdown();
-		this->RemoveInteractor( DefaultMouseCursorInteractor );
-		DefaultMouseCursorInteractor = nullptr;
-	}
-	else
-	{
-		check( DefaultMouseCursorInteractorRefCount >= 0 );
-	}
-}
-
-FVector UViewportWorldInteraction::FindTransformGizmoAlignPoint(const FTransform& GizmoStartTransform, const FTransform& DesiredGizmoTransform, const bool bShouldConstrainMovement, FVector ConstraintAxes)
-{
-	struct Local
-	{
-		static TArray<FVector> FindLocalSnapPoints(const FBox InBox)
-		{
-			TArray<FVector> PotentialSnapPoints;
-			FVector BoxCenter;
-			FVector BoxExtents;
-
-			InBox.GetCenterAndExtents(BoxCenter, BoxExtents);
-
-			FVector PotentialSnapPoint = FVector::ZeroVector;
-
-			// Potential snap points are:
-			// The center of each face
-			for (int32 X = -1; X < 2; ++X)
-			{
-				PotentialSnapPoint[0] = X*BoxExtents[0];
-				PotentialSnapPoints.AddUnique(PotentialSnapPoint);
-				// The center of each edge
-				for (int32 Y = -1; Y < 2; ++Y)
-				{
-					PotentialSnapPoint[1] = Y*BoxExtents[1];
-					PotentialSnapPoints.AddUnique(PotentialSnapPoint);
-					// Each corner
-					for (int32 Z = -1; Z < 2; ++Z)
-					{
-						PotentialSnapPoint[2] = Z*BoxExtents[2];
-						PotentialSnapPoints.AddUnique(PotentialSnapPoint);
-					}
-				}
-			}
-			return PotentialSnapPoints;
-		}
-	};
-
-	TArray<FGuideData> PotentialGizmoGuides;
-	// Get all the potential snap points on the transform gizmo at the desired location
-	const TArray<FVector> DesiredGizmoLocalGizmoSnapPoints = Local::FindLocalSnapPoints(GizmoLocalBounds);
-	DrawBoxBrackets(GizmoLocalBounds, DesiredGizmoTransform, FLinearColor::Yellow);
-
-	// Don't let the guide lines be shorter than the local bounding box extent in any direction. 
-	// This helps when objects are close together
-	FVector GizmoLocalBoundsExtents;
-	FVector GizmoLocalBoundsCenter;
-	GizmoLocalBounds.GetCenterAndExtents(GizmoLocalBoundsCenter, GizmoLocalBoundsExtents);
-	const FVector MinGuideLength = GizmoLocalBoundsExtents - GizmoLocalBoundsCenter;
-	
-	if(bShouldConstrainMovement)
-	{
-		ConstraintAxes = GizmoStartTransform.InverseTransformVector(ConstraintAxes);
-	}
-
-	// Our snap distances are some percentage of the transform gizmo's dimensions
-	const float AdjustedSnapDistance = (VI::ForceSnapDistance->GetFloat() / 100.0f) * 2.0f * (MinGuideLength.GetAbsMax());
-	int32 NumberOfMatchesNeeded = 0;
-	if (bShouldConstrainMovement)
-	{
-		for (int32 PointAxis = 0; PointAxis < 3; ++PointAxis)
-		{
-			if (!FMath::IsNearlyZero(ConstraintAxes[PointAxis], 0.0001f))
-			{
-				NumberOfMatchesNeeded++;
-			}
-		}
-	}
-	else
-	{
-		NumberOfMatchesNeeded = 3;
-	}
-
-	TArray<const AActor*> UsingCandidateActors;
-	if (HasCandidatesSelected())
-	{	
-		for (const AActor* SelectedCandidateActor : CandidateActors)
-		{
-			// Don't align to yourself, the entire world, or any actors hidden in the editor
-			if (!SelectedCandidateActor->IsSelected()
-				&& SelectedCandidateActor != GetWorld()->GetDefaultBrush()
-				&& SelectedCandidateActor->IsHiddenEd() == false
-				&& !SelectedCandidateActor->IsEditorOnly()
-				&& SelectedCandidateActor->GetRootComponent() != nullptr
-				&& !SelectedCandidateActor->GetRootComponent()->IsEditorOnly())
-			{
-				UsingCandidateActors.Add(SelectedCandidateActor);
-				const FBox LocalActorBoundingBox = SelectedCandidateActor->CalculateComponentsBoundingBoxInLocalSpace();
-				DrawBoxBrackets(LocalActorBoundingBox, SelectedCandidateActor->GetTransform(), FLinearColor::Blue);
-			}
-		}
-	}
-	else
-	{
-		// Find all possible candidates for alignment
-		// TODO: add the world grid
-		// TODO: remove anything it might not make sense to align to
-		const float CompareDistance = VI::AlignCandidateDistance->GetFloat() * MinGuideLength.GetAbsMax();
-		const FVector Start = DesiredGizmoTransform.GetLocation();
-		const FVector End = DesiredGizmoTransform.GetLocation();
-		TArray<FOverlapResult> OutOverlaps;
-		bool const bHit = GetWorld()->OverlapMultiByChannel(OutOverlaps, Start, FQuat::Identity, ECC_Visibility, FCollisionShape::MakeSphere(CompareDistance));
-
-		if (bHit)
-		{
-			for (FOverlapResult OverlapResult : OutOverlaps)
-			{
-				const AActor* PossibleCandidateActor = OverlapResult.GetActor();
-
-				// Don't align to yourself, the entire world, or any actors hidden in the editor
-				if (!PossibleCandidateActor->IsSelected()
-					&& PossibleCandidateActor != GetWorld()->GetDefaultBrush()
-					&& PossibleCandidateActor->IsHiddenEd() == false
-					&& !PossibleCandidateActor->IsEditorOnly()
-					&& PossibleCandidateActor->GetRootComponent() != nullptr
-					&& !PossibleCandidateActor->GetRootComponent()->IsEditorOnly())
-				{
-					{
-						// Check if our candidate actor is close enough (comparison multiplier * maximum dimension of actor)
-						if (
-							(DesiredGizmoTransform.GetLocation() - PossibleCandidateActor->GetActorLocation()).GetAbsMin() <= CompareDistance)
-						{
-							UsingCandidateActors.Add(PossibleCandidateActor);
-						}
-					}
-				}
-			}
-		}
-	}
-
-	for (const AActor* CandidateActor : UsingCandidateActors)
-	{
-		// Get the gizmo space snap points for the stationary candidate actor
-		const FBox LocalActorBox = CandidateActor->CalculateComponentsBoundingBoxInLocalSpace();
-		const TArray<FVector> LocalCandidateSnapPoints = Local::FindLocalSnapPoints(LocalActorBox);
-
-		// Set up the initial guide information for X, Y, and Z guide line
-		FGuideData InitialGuideHelper;
-		InitialGuideHelper.AlignedActor = CandidateActor;
-		InitialGuideHelper.LocalOffset = InitialGuideHelper.SnapPoint = InitialGuideHelper.GuideStart = InitialGuideHelper.GuideEnd = FVector::ZeroVector;
-		InitialGuideHelper.GuideColor = FLinearColor::Black.ToFColor(/*bSRGB=*/ true);
-		InitialGuideHelper.DrawAlpha = 1.0f;
-		InitialGuideHelper.GuideLength = 10000000.0f;
-
-		for (const FVector LocalCandidateSnapPoint : LocalCandidateSnapPoints)
-		{
-			FVector WorldCandidateSnapPoint = CandidateActor->ActorToWorld().TransformPosition(LocalCandidateSnapPoint);
-			FVector DesiredGizmoLocalCandidateSnapPoint = DesiredGizmoTransform.InverseTransformPosition(WorldCandidateSnapPoint);
-			// Check it against each moving snap point
-			for (const FVector DesiredGizmoLocalGizmoSnapPoint : DesiredGizmoLocalGizmoSnapPoints)
-			{
-				FVector WorldGizmoSnapPoint = DesiredGizmoTransform.TransformPosition(DesiredGizmoLocalGizmoSnapPoint);
-				int32 NumberOfMatchingAxes = 0;
-				FVector DesiredGizmoLocalOffset = FVector::ZeroVector;
-				for (int32 PointAxis = 0; PointAxis < 3; ++PointAxis)
-				{
-					// If we are within the snap distance and can snap along that axis
-					if (FMath::Abs(DesiredGizmoLocalCandidateSnapPoint[PointAxis] - DesiredGizmoLocalGizmoSnapPoint[PointAxis]) <= AdjustedSnapDistance &&
-						(!FMath::IsNearlyZero(ConstraintAxes[PointAxis], 0.0001f) ||
-							!bShouldConstrainMovement ))
-					{
-						NumberOfMatchingAxes++;
-						DesiredGizmoLocalOffset[PointAxis] = DesiredGizmoLocalCandidateSnapPoint[PointAxis] - DesiredGizmoLocalGizmoSnapPoint[PointAxis];
-					}
-				}
-
-				if (NumberOfMatchingAxes >= NumberOfMatchesNeeded)
-				{
-					FVector DesiredGizmoLocalGuideStart = DesiredGizmoLocalGizmoSnapPoint + DesiredGizmoLocalOffset;
-
-					// Transform the goal location into world space
-					const FVector WorldGuideStart = DesiredGizmoTransform.TransformPosition( DesiredGizmoLocalGuideStart );
-
-					InitialGuideHelper.LocalOffset = DesiredGizmoLocalOffset;
-					InitialGuideHelper.GuideLength = (WorldCandidateSnapPoint - WorldGuideStart).Size();
-					InitialGuideHelper.GuideStart = WorldGuideStart;
-					InitialGuideHelper.GuideEnd = WorldCandidateSnapPoint;
-					InitialGuideHelper.SnapPoint = WorldGizmoSnapPoint;
-					InitialGuideHelper.GuideColor = FLinearColor::Yellow.ToFColor(/*bSRGB=*/ true);
-					PotentialGizmoGuides.Add(InitialGuideHelper);	
-				}
-			}
-		}
-	}
-
-	// Now find the best guide from all available point combinations
-	FGuideData AlignedGuide;
-	bool bFoundAlignedTransform = false;
-	float AlignedDeltaSize = 10000000.0f;
-	for (FGuideData PotentialGizmoGuide : PotentialGizmoGuides)
-	{	
-		const float OffsetSize = PotentialGizmoGuide.LocalOffset.Size();
-
-		// Keep finding the guide with the shortest offset size
-		if (OffsetSize < AlignedDeltaSize && !FMath::IsNearlyZero(OffsetSize))
-		{
-			bFoundAlignedTransform = true;
-			AlignedGuide = PotentialGizmoGuide;
-			AlignedDeltaSize = OffsetSize;
-		}
-	}
-
-	FVector LastBestAlignedLocationOffset = FVector::ZeroVector;
-	if (bFoundAlignedTransform)
-	{
-		LastBestAlignedLocationOffset = GizmoStartTransform.InverseTransformPosition(AlignedGuide.GuideStart) - GizmoStartTransform.InverseTransformPosition(AlignedGuide.SnapPoint);
-	}
-
-	return LastBestAlignedLocationOffset;
-}
-
-void UViewportWorldInteraction::AddActorToExcludeFromHitTests( AActor* ActorToExcludeFromHitTests )
-{
-	ActorsToExcludeFromHitTest.Add( ActorToExcludeFromHitTests );
-
-	// Remove expired entries
-	for( int32 ActorIndex = 0; ActorIndex < ActorsToExcludeFromHitTest.Num(); ++ActorIndex )
-	{
-		if( !ActorsToExcludeFromHitTest[ ActorIndex ].IsValid() )
-		{
-			ActorsToExcludeFromHitTest.RemoveAtSwap( ActorIndex-- );
-		}
-	}
-}
-
-
-
-
-void UViewportWorldInteraction::DrawBoxBrackets(const FBox InActor, const FTransform LocalToWorld, const FLinearColor BracketColor)
-{
-	struct Local
-	{
-		static void GetBoundingVectors(const FBox LocalBox, FVector& OutVectorMin, FVector& OutVectorMax)
-		{
-			OutVectorMin = FVector(BIG_NUMBER);
-			OutVectorMax = FVector(-BIG_NUMBER);
-
-
-			// MinVector
-			OutVectorMin.X = FMath::Min<float>(LocalBox.Min.X, OutVectorMin.X);
-			OutVectorMin.Y = FMath::Min<float>(LocalBox.Min.Y, OutVectorMin.Y);
-			OutVectorMin.Z = FMath::Min<float>(LocalBox.Min.Z, OutVectorMin.Z);
-			// MaxVector
-			OutVectorMax.X = FMath::Max<float>(LocalBox.Max.X, OutVectorMax.X);
-			OutVectorMax.Y = FMath::Max<float>(LocalBox.Max.Y, OutVectorMax.Y);
-			OutVectorMax.Z = FMath::Max<float>(LocalBox.Max.Z, OutVectorMax.Z);
-		}
-	};
-
-	const FColor GROUP_COLOR = BracketColor.ToFColor(/*bSRGB=*/ true);
-
-	FVector MinVector;
-	FVector MaxVector;
-	Local::GetBoundingVectors(InActor, MinVector, MaxVector);
-
-	// Create a bracket offset to determine the length of our corner axises
-	const float BracketOffset = FVector::Dist(MinVector, MaxVector) * 0.1f;
-
-	// Calculate bracket corners based on min/max vectors
-	TArray<FVector> BracketCorners;
-
-	// Bottom Corners
-	BracketCorners.Add(FVector(MinVector.X, MinVector.Y, MinVector.Z));
-	BracketCorners.Add(FVector(MinVector.X, MaxVector.Y, MinVector.Z));
-	BracketCorners.Add(FVector(MaxVector.X, MaxVector.Y, MinVector.Z));
-	BracketCorners.Add(FVector(MaxVector.X, MinVector.Y, MinVector.Z));
-
-	// Top Corners
-	BracketCorners.Add(FVector(MinVector.X, MinVector.Y, MaxVector.Z));
-	BracketCorners.Add(FVector(MinVector.X, MaxVector.Y, MaxVector.Z));
-	BracketCorners.Add(FVector(MaxVector.X, MaxVector.Y, MaxVector.Z));
-	BracketCorners.Add(FVector(MaxVector.X, MinVector.Y, MaxVector.Z));
-
-	for (int32 BracketCornerIndex = 0; BracketCornerIndex < BracketCorners.Num(); ++BracketCornerIndex)
-	{
-		// Direction corner axis should be pointing based on min/max
-		const FVector CORNER = BracketCorners[BracketCornerIndex];
-		const int32 DIR_X = CORNER.X == MaxVector.X ? -1 : 1;
-		const int32 DIR_Y = CORNER.Y == MaxVector.Y ? -1 : 1;
-		const int32 DIR_Z = CORNER.Z == MaxVector.Z ? -1 : 1;
-
-		const FVector LocalBracketX = FVector(CORNER.X + (BracketOffset * DIR_X), CORNER.Y, CORNER.Z);
-		const FVector LocalBracketY = FVector(CORNER.X, CORNER.Y + (BracketOffset * DIR_Y), CORNER.Z);
-		const FVector LocalBracketZ = FVector(CORNER.X, CORNER.Y, CORNER.Z + (BracketOffset * DIR_Z));
-
-		const FVector WorldCorner = LocalToWorld.TransformPosition(CORNER);
-		const FVector WorldBracketX = LocalToWorld.TransformPosition(LocalBracketX);
-		const FVector WorldBracketY = LocalToWorld.TransformPosition(LocalBracketY);
-		const FVector WorldBracketZ = LocalToWorld.TransformPosition(LocalBracketZ);
-
-		DrawDebugLine(GetWorld(), WorldCorner, WorldBracketX, GROUP_COLOR, false, -1.0f, 1.0f, 2.0f);
-		DrawDebugLine(GetWorld(), WorldCorner, WorldBracketY, GROUP_COLOR, false, -1.0f, 1.0f, 2.0f);
-		DrawDebugLine(GetWorld(), WorldCorner, WorldBracketZ, GROUP_COLOR, false, -1.0f, 1.0f, 2.0f);
-	}
-
-}
-
-void UViewportWorldInteraction::CompensateRoomTransformForWorldScale(FTransform& InOutRoomTransform, const float InNewWorldToMetersScale, const FVector& InRoomPivotLocation)
-{
-	const float OldWorldToMetersScale = GetWorld()->GetWorldSettings()->WorldToMeters;
-
-	// Because the tracking space size has changed, but our head position within that space relative to the origin
-	// of the room is the same (before scaling), we need to offset our location within the tracking space to compensate.
-	// This makes the user feel like their head and hands remain in the same location.
-	const FVector WorldSpacePivotLocation = InOutRoomTransform.TransformPosition(InRoomPivotLocation);
-	const FVector NewRoomSpacePivotLocation = (InRoomPivotLocation / OldWorldToMetersScale) * InNewWorldToMetersScale;
-	const FVector NewWorldSpacePivotLocation = InOutRoomTransform.TransformPosition(NewRoomSpacePivotLocation);
-	const FVector WorldSpacePivotDelta = (NewWorldSpacePivotLocation - WorldSpacePivotLocation);
-	const FVector NewWorldSpaceRoomLocation = InOutRoomTransform.GetLocation() - WorldSpacePivotDelta;
-
-	InOutRoomTransform.SetLocation(NewWorldSpaceRoomLocation);
-}
-
-bool UViewportWorldInteraction::HasTransformableWithVelocityInSimulate() const
-{
-	bool bResult = false;
-
-	// Only check if we are in simulate and if the world of this extension is actually the world simulating.
-	if (GEditor->bIsSimulatingInEditor && GetWorld() == GEditor->PlayWorld)
-	{
-		for (const TUniquePtr<FViewportTransformable>& TransformablePtr : Transformables)
-		{
-			const FViewportTransformable& Transformable = *TransformablePtr;
-
-			if (!Transformable.GetLinearVelocity().IsNearlyZero(1.0f))
-			{
-				bResult = true;
-				break;
-			}
-		}
-	}
-
-	return bResult;
-}
-
-FVector UViewportWorldInteraction::SnapLocation(const bool bLocalSpaceSnapping, const FVector& DesiredGizmoLocation, const FTransform &GizmoStartTransform, const FVector SnapGridBase, const bool bShouldConstrainMovement, const FVector AlignAxes)
-{
->>>>>>> c08c13e0
 	bool bTransformableAlignmentUsed = false;
 	FVector SnappedGizmoLocation = DesiredGizmoLocation;
 
