// Copyright 1998-2019 Epic Games, Inc. All Rights Reserved.


#include "SAnimationEditorViewport.h"
#include "Widgets/Layout/SBorder.h"
#include "Widgets/Text/STextBlock.h"
#include "EditorStyleSet.h"
#include "Styling/CoreStyle.h"
#include "Framework/Application/SlateApplication.h"
#include "Widgets/Input/SEditableTextBox.h"
#include "Widgets/Input/SButton.h"
#include "Animation/AnimMontage.h"
#include "Preferences/PersonaOptions.h"
#include "Rendering/SkeletalMeshRenderData.h"

#include "SAnimationScrubPanel.h"
#include "SAnimMontageScrubPanel.h"
#include "SAnimViewportToolBar.h"
#include "AnimViewportMenuCommands.h"
#include "AnimViewportShowCommands.h"
#include "AnimViewportLODCommands.h"
#include "AnimViewportPlaybackCommands.h"
#include "AnimPreviewInstance.h"
#include "Widgets/Input/STextComboBox.h"
#include "IEditableSkeleton.h"
#include "EditorViewportCommands.h"
#include "TabSpawners.h"
#include "ShowFlagMenuCommands.h"
#include "BufferVisualizationMenuCommands.h"
#include "UICommandList_Pinnable.h"
#include "IPersonaEditorModeManager.h"
#include "AssetViewerSettings.h"
#include "Editor/EditorPerProjectUserSettings.h"
#include "Materials/Material.h"
#include "EditorFontGlyphs.h"

#include "SkeletalMeshTypes.h"
#include "IPersonaToolkit.h"
#include "Subsystems/AssetEditorSubsystem.h"

#define LOCTEXT_NAMESPACE "PersonaViewportToolbar"

//////////////////////////////////////////////////////////////////////////
// SAnimationEditorViewport

void SAnimationEditorViewport::Construct(const FArguments& InArgs, const FAnimationEditorViewportRequiredArgs& InRequiredArgs)
{
	PreviewScenePtr = InRequiredArgs.PreviewScene;
	TabBodyPtr = InRequiredArgs.TabBody;
	AssetEditorToolkitPtr = InRequiredArgs.AssetEditorToolkit;
	Extenders = InArgs._Extenders;
	ContextName = InArgs._ContextName;
	bShowShowMenu = InArgs._ShowShowMenu;
	bShowLODMenu = InArgs._ShowLODMenu;
	bShowPlaySpeedMenu = InArgs._ShowPlaySpeedMenu;
	bShowStats = InArgs._ShowStats;
	bShowFloorOptions = InArgs._ShowFloorOptions;
	bShowTurnTable = InArgs._ShowTurnTable;
	bShowPhysicsMenu = InArgs._ShowPhysicsMenu;
	ViewportIndex = InRequiredArgs.ViewportIndex;

	SEditorViewport::Construct(
		SEditorViewport::FArguments()
			.IsEnabled(FSlateApplication::Get().GetNormalExecutionAttribute())
			.AddMetaData<FTagMetaData>(TEXT("Persona.Viewport"))
		);

	Client->VisibilityDelegate.BindSP(this, &SAnimationEditorViewport::IsVisible);

	// restore last used feature level
	auto ScenePtr = PreviewScenePtr.Pin();
	if (ScenePtr.IsValid())
	{
		UWorld* World = ScenePtr->GetWorld();
		if (World != nullptr)
		{
			World->ChangeFeatureLevel(GWorld->FeatureLevel);
		}
	}

	UEditorEngine* Editor = (UEditorEngine*)GEngine;
	PreviewFeatureLevelChangedHandle = Editor->OnPreviewFeatureLevelChanged().AddLambda([this](ERHIFeatureLevel::Type NewFeatureLevel)
		{
			auto ScenePtr = PreviewScenePtr.Pin();
			if (ScenePtr.IsValid())
			{
				UWorld* World = ScenePtr->GetWorld();
				if (World != nullptr)
				{
					World->ChangeFeatureLevel(NewFeatureLevel);
				}
			}
		});
}

SAnimationEditorViewport::~SAnimationEditorViewport()
{
	UEditorEngine* Editor = (UEditorEngine*)GEngine;
	Editor->OnPreviewFeatureLevelChanged().Remove(PreviewFeatureLevelChangedHandle);
}

void SAnimationEditorViewport::PopulateViewportOverlays(TSharedRef<SOverlay> Overlay)
{
	SEditorViewport::PopulateViewportOverlays(Overlay);

	// add the feature level display widget
	Overlay->AddSlot()
		.VAlign(VAlign_Bottom)
		.HAlign(HAlign_Right)
		.Padding(5.0f)
		[
			BuildFeatureLevelWidget()
		];
}

TSharedRef<FEditorViewportClient> SAnimationEditorViewport::MakeEditorViewportClient()
{
	// Create an animation viewport client
	LevelViewportClient = MakeShareable(new FAnimationViewportClient(PreviewScenePtr.Pin().ToSharedRef(), SharedThis(this), AssetEditorToolkitPtr.Pin().ToSharedRef(), ViewportIndex, bShowStats));

	LevelViewportClient->ViewportType = LVT_Perspective;
	LevelViewportClient->bSetListenerPosition = false;
	LevelViewportClient->SetViewLocation(EditorViewportDefs::DefaultPerspectiveViewLocation);
	LevelViewportClient->SetViewRotation(EditorViewportDefs::DefaultPerspectiveViewRotation);

	return LevelViewportClient.ToSharedRef();
}

TSharedPtr<SWidget> SAnimationEditorViewport::MakeViewportToolbar()
{
	return SAssignNew(ViewportToolbar, SAnimViewportToolBar, TabBodyPtr.Pin(), SharedThis(this))
		.Cursor(EMouseCursor::Default)
		.Extenders(Extenders)
		.ContextName(ContextName)
		.ShowShowMenu(bShowShowMenu)
		.ShowLODMenu(bShowLODMenu)
		.ShowPlaySpeedMenu(bShowPlaySpeedMenu)
		.ShowFloorOptions(bShowFloorOptions)
		.ShowTurnTable(bShowTurnTable)
		.ShowPhysicsMenu(bShowPhysicsMenu);
}

void SAnimationEditorViewport::PostUndo( bool bSuccess )
{
	LevelViewportClient->Invalidate();
}

void SAnimationEditorViewport::PostRedo( bool bSuccess )
{
	LevelViewportClient->Invalidate();
}

void SAnimationEditorViewport::OnFocusViewportToSelection()
{
	TSharedRef<FAnimationViewportClient> AnimViewportClient = StaticCastSharedRef<FAnimationViewportClient>(LevelViewportClient.ToSharedRef());
	AnimViewportClient->SetCameraFollowMode(EAnimationViewportCameraFollowMode::None);
	AnimViewportClient->FocusViewportOnPreviewMesh(false);
}

void SAnimationEditorViewport::BindCommands()
{
	SEditorViewport::BindCommands();

	FShowFlagMenuCommands::Get().BindCommands(*CommandList, Client);
	FBufferVisualizationMenuCommands::Get().BindCommands(*CommandList, Client);
}

//////////////////////////////////////////////////////////////////////////
// SAnimationEditorViewportTabBody

SAnimationEditorViewportTabBody::SAnimationEditorViewportTabBody()
	: SelectedTurnTableSpeed(EAnimationPlaybackSpeeds::Normal)
	, SelectedTurnTableMode(EPersonaTurnTableMode::Stopped)
	, SectionsDisplayMode(ESectionDisplayMode::None)
{
}

SAnimationEditorViewportTabBody::~SAnimationEditorViewportTabBody()
{
	// Close viewport
	if (LevelViewportClient.IsValid())
	{
		LevelViewportClient->Viewport = NULL;
	}

	// Release our reference to the viewport client
	LevelViewportClient.Reset();
}

bool SAnimationEditorViewportTabBody::CanUseGizmos() const
{
	if (bAlwaysShowTransformToolbar)
	{
		return true;
	}

	class UDebugSkelMeshComponent* Component = GetPreviewScene()->GetPreviewMeshComponent();

	if (Component != NULL)
	{
		if (Component->bForceRefpose)
		{
			return false;
		}
		else if (Component->IsPreviewOn())
		{
			return true;
		}
	}

	return false;
}

FText ConcatenateLine(const FText& InText, const FText& InNewLine)
{
	if(InText.IsEmpty())
	{
		return InNewLine;
	}

	return FText::Format(LOCTEXT("ViewportTextNewlineFormatter", "{0}\n{1}"), InText, InNewLine);
}

FText SAnimationEditorViewportTabBody::GetDisplayString() const
{
	class UDebugSkelMeshComponent* Component = GetPreviewScene()->GetPreviewMeshComponent();
	TSharedPtr<IEditableSkeleton> EditableSkeleton = GetPreviewScene()->GetPersonaToolkit()->GetEditableSkeleton();
	FName TargetSkeletonName = EditableSkeleton.IsValid() ? EditableSkeleton->GetSkeleton().GetFName() : NAME_None;

	FText DefaultText;

	if (Component != NULL)
	{
		if (Component->bForceRefpose)
		{
			DefaultText = LOCTEXT("ReferencePose", "Reference pose");
		}
		else if (Component->IsPreviewOn())
		{
			DefaultText = FText::Format(LOCTEXT("Previewing", "Previewing {0}"), FText::FromString(Component->GetPreviewText()));
		}
		else if (Component->AnimClass != NULL)
		{
			TSharedPtr<FBlueprintEditor> BPEditor = BlueprintEditorPtr.Pin();
			const bool bWarnAboutBoneManip = BPEditor.IsValid() && BPEditor->IsModeCurrent(FPersonaModes::AnimBlueprintEditMode);
			if (bWarnAboutBoneManip)
			{
				DefaultText = FText::Format(LOCTEXT("PreviewingAnimBP_WarnDisabled", "Previewing {0}. \nBone manipulation is disabled in this mode. "), FText::FromString(Component->AnimClass->GetName()));
			}
			else
			{
				DefaultText = FText::Format(LOCTEXT("PreviewingAnimBP", "Previewing {0}"), FText::FromString(Component->AnimClass->GetName()));
			}
		}
		else if (Component->SkeletalMesh == NULL && TargetSkeletonName != NAME_None)
		{
			DefaultText = FText::Format(LOCTEXT("NoMeshFound", "No skeletal mesh found for skeleton '{0}'"), FText::FromName(TargetSkeletonName));
		}
	}

	if(OnGetViewportText.IsBound())
	{
		DefaultText = ConcatenateLine(DefaultText, OnGetViewportText.Execute(EViewportCorner::TopLeft));
	}

	TSharedPtr<FAnimationViewportClient> AnimViewportClient = StaticCastSharedPtr<FAnimationViewportClient>(LevelViewportClient);

	if(AnimViewportClient->IsShowingMeshStats())
	{
		DefaultText = ConcatenateLine(DefaultText, AnimViewportClient->GetDisplayInfo(AnimViewportClient->IsDetailedMeshStats()));
	}
	else if(AnimViewportClient->IsShowingSelectedNodeStats())
	{
		// Allow edit modes (inc. skeletal control modes) to draw with the canvas, and collect on screen strings to draw later
		if (AnimViewportClient->GetPersonaModeManager())
		{
			TArray<FText> EditModeDebugText;
			AnimViewportClient->GetPersonaModeManager()->GetOnScreenDebugInfo(EditModeDebugText);

			for(FText& Text : EditModeDebugText)
			{
				DefaultText = ConcatenateLine(DefaultText, Text);
			}
		}
	}

	if(Component)
	{
		for(const FGetExtendedViewportText& TextDelegate : Component->GetExtendedViewportTextDelegates())
		{
			DefaultText = ConcatenateLine(DefaultText, TextDelegate.Execute());
		}
	}

	return DefaultText;
}

TSharedRef<IPersonaViewportState> SAnimationEditorViewportTabBody::SaveState() const
{
	TSharedRef<FPersonaModeSharedData> State = MakeShareable(new(FPersonaModeSharedData));
	State->Save(StaticCastSharedRef<FAnimationViewportClient>(LevelViewportClient.ToSharedRef()));
	return State;
}

void SAnimationEditorViewportTabBody::RestoreState(TSharedRef<IPersonaViewportState> InState)
{
	TSharedRef<FPersonaModeSharedData> State = StaticCastSharedRef<FPersonaModeSharedData>(InState);
	State->Restore(StaticCastSharedRef<FAnimationViewportClient>(LevelViewportClient.ToSharedRef()));
}

FEditorViewportClient& SAnimationEditorViewportTabBody::GetViewportClient() const
{
	return *LevelViewportClient;
}

TSharedRef<IPinnedCommandList> SAnimationEditorViewportTabBody::GetPinnedCommandList() const
{
	return ViewportWidget->GetViewportToolbar()->GetPinnedCommandList().ToSharedRef();
}

TWeakPtr<SWidget> SAnimationEditorViewportTabBody::AddNotification(TAttribute<EMessageSeverity::Type> InSeverity, TAttribute<bool> InCanBeDismissed, const TSharedRef<SWidget>& InNotificationWidget)
{
	TSharedPtr<SBorder> ContainingWidget = nullptr;
	TWeakPtr<SWidget> WeakNotificationWidget = InNotificationWidget;

	auto GetPadding = [WeakNotificationWidget]()
	{
		if(WeakNotificationWidget.IsValid())
		{
			return WeakNotificationWidget.Pin()->GetVisibility() == EVisibility::Visible ? FMargin(2.0f) : FMargin(0.0f);
		}

		return FMargin(0.0f);
	};

	auto GetVisibility = [WeakNotificationWidget]()
	{
		if(WeakNotificationWidget.IsValid())
		{
			return WeakNotificationWidget.Pin()->GetVisibility();
		}

		return EVisibility::Collapsed;
	};

	auto GetBrushForSeverity = [InSeverity]()
	{
		switch(InSeverity.Get())
		{
		case EMessageSeverity::CriticalError:
		case EMessageSeverity::Error:
			return FEditorStyle::GetBrush("AnimViewport.Notification.Error");
		case EMessageSeverity::PerformanceWarning:
		case EMessageSeverity::Warning:
			return FEditorStyle::GetBrush("AnimViewport.Notification.Warning");
		default:
		case EMessageSeverity::Info:
			return FEditorStyle::GetBrush("AnimViewport.Notification.Message");
		}
	};

	TSharedPtr<SHorizontalBox> BodyBox = nullptr;

	ViewportNotificationsContainer->AddSlot()
	.HAlign(HAlign_Right)
	.AutoHeight()
	.Padding(MakeAttributeLambda(GetPadding))
	[
		SAssignNew(ContainingWidget, SBorder)
		.Visibility_Lambda(GetVisibility)
		.BorderImage_Lambda(GetBrushForSeverity)
		[
			SAssignNew(BodyBox, SHorizontalBox)
			+SHorizontalBox::Slot()
			.FillWidth(1.0f)
			[
				InNotificationWidget
			]
		]
	];

	TWeakPtr<SWidget> WeakContainingWidget = ContainingWidget;
	auto DismissNotification = [this, WeakContainingWidget]()
	{
		if(WeakContainingWidget.IsValid())
		{
			RemoveNotification(WeakContainingWidget.Pin().ToSharedRef());
		}

		return FReply::Handled();
	};

	auto GetDismissButtonVisibility = [InCanBeDismissed]()
	{
		return InCanBeDismissed.Get() ? EVisibility::Visible : EVisibility::Collapsed;
	};

	// add dismiss button
	BodyBox->InsertSlot(0)
	.AutoWidth()
	.HAlign(HAlign_Center)
	.VAlign(VAlign_Top)
	[
		SNew(SButton)
		.Visibility_Lambda(GetDismissButtonVisibility)
		.ButtonStyle(FEditorStyle::Get(), "AnimViewport.Notification.CloseButton")
		.ToolTipText(LOCTEXT("DismissNotificationToolTip", "Dismiss this notification."))
		.OnClicked_Lambda(DismissNotification)
	];

	return ContainingWidget;
}

void SAnimationEditorViewportTabBody::RemoveNotification(const TWeakPtr<SWidget>& InContainingWidget)
{
	if(InContainingWidget.IsValid())
	{
		ViewportNotificationsContainer->RemoveSlot(InContainingWidget.Pin().ToSharedRef());
	}
}

void SAnimationEditorViewportTabBody::RefreshViewport()
{
	LevelViewportClient->Invalidate();
}

bool SAnimationEditorViewportTabBody::IsVisible() const
{
	return ViewportWidget.IsValid();
}

FReply SAnimationEditorViewportTabBody::OnKeyDown(const FGeometry& MyGeometry, const FKeyEvent& InKeyEvent)
{
	if (UICommandList.IsValid() && UICommandList->ProcessCommandBindings(InKeyEvent))
	{
		return FReply::Handled();
	}
	return FReply::Unhandled();
}


void SAnimationEditorViewportTabBody::Construct(const FArguments& InArgs, const TSharedRef<class IPersonaPreviewScene>& InPreviewScene, const TSharedRef<class FAssetEditorToolkit>& InAssetEditorToolkit, int32 InViewportIndex)
{
	UICommandList = MakeShareable(new FUICommandList_Pinnable);

	PreviewScenePtr = StaticCastSharedRef<FAnimationEditorPreviewScene>(InPreviewScene);
	AssetEditorToolkitPtr = InAssetEditorToolkit;
	BlueprintEditorPtr = InArgs._BlueprintEditor;
	bShowTimeline = InArgs._ShowTimeline;
	bAlwaysShowTransformToolbar = InArgs._AlwaysShowTransformToolbar;
	OnInvokeTab = InArgs._OnInvokeTab;
	OnGetViewportText = InArgs._OnGetViewportText;

	// register delegates for change notifications
	InPreviewScene->RegisterOnAnimChanged(FOnAnimChanged::CreateSP(this, &SAnimationEditorViewportTabBody::AnimChanged));
	InPreviewScene->RegisterOnPreviewMeshChanged(FOnPreviewMeshChanged::CreateSP(this, &SAnimationEditorViewportTabBody::HandlePreviewMeshChanged));

	const FSlateFontInfo SmallLayoutFont = FCoreStyle::GetDefaultFontStyle("Regular", 9);

	FAnimViewportMenuCommands::Register();
	FAnimViewportShowCommands::Register();
	FAnimViewportLODCommands::Register();
	FAnimViewportPlaybackCommands::Register();

	// Build toolbar widgets
	UVChannelCombo = SNew(STextComboBox)
		.OptionsSource(&UVChannels)
		.Font(SmallLayoutFont)
		.OnSelectionChanged(this, &SAnimationEditorViewportTabBody::ComboBoxSelectionChanged);

	PopulateSkinWeightProfileNames();
	
	SkinWeightCombo = SNew(SNameComboBox)
		.OptionsSource(&SkinWeightProfileNames)
		.InitiallySelectedItem(SkinWeightProfileNames.Num() > 0 ? SkinWeightProfileNames[0] : nullptr)
		.OnComboBoxOpening(FOnComboBoxOpening::CreateLambda([this]() 
		{ 
			// Retrieve currently selected value, and check whether or not it is still valid, it could be that a profile has been renamed or removed without updating the entries
			FName Name = SkinWeightCombo->GetSelectedItem().IsValid() ? *SkinWeightCombo->GetSelectedItem().Get() : NAME_None;
			PopulateSkinWeightProfileNames();
			const int32 Index = SkinWeightProfileNames.IndexOfByPredicate([Name](TSharedPtr<FName> SearchName) { return Name == *SearchName; });
			if (Index != INDEX_NONE)
			{
				SkinWeightCombo->SetSelectedItem(SkinWeightProfileNames[Index]);
			}

		}))
		.OnSelectionChanged(SNameComboBox::FOnNameSelectionChanged::CreateLambda([WeakScenePtr = PreviewScenePtr](TSharedPtr<FName> SelectedProfile, ESelectInfo::Type SelectInfo)
		{
			// Apply the skin weight profile to the component, according to the selected the name, 
			if (WeakScenePtr.IsValid() && SelectedProfile.IsValid())
			{
				UDebugSkelMeshComponent* MeshComponent = WeakScenePtr.Pin()->GetPreviewMeshComponent();
				if (MeshComponent)
				{
					MeshComponent->ClearSkinWeightProfile();

					if (*SelectedProfile != NAME_None)
					{
						MeshComponent->SetSkinWeightProfile(*SelectedProfile);
					}					
				}
			}
		}));	

	FAnimationEditorViewportRequiredArgs ViewportArgs(InPreviewScene, SharedThis(this), InAssetEditorToolkit, InViewportIndex);

	ViewportWidget = SNew(SAnimationEditorViewport, ViewportArgs)
		.Extenders(InArgs._Extenders)
		.ContextName(InArgs._ContextName)
		.ShowShowMenu(InArgs._ShowShowMenu)
		.ShowLODMenu(InArgs._ShowLODMenu)
		.ShowPlaySpeedMenu(InArgs._ShowPlaySpeedMenu)
		.ShowStats(InArgs._ShowStats)
		.ShowFloorOptions(InArgs._ShowFloorOptions)
		.ShowTurnTable(InArgs._ShowTurnTable)
		.ShowPhysicsMenu(InArgs._ShowPhysicsMenu);

	TSharedPtr<SVerticalBox> ViewportContainer = nullptr;
	this->ChildSlot
	[
		SAssignNew(ViewportContainer, SVerticalBox)

		// Build our toolbar level toolbar
		+SVerticalBox::Slot()
		.FillHeight(1)
		[
			SNew(SOverlay)

			// The viewport
			+SOverlay::Slot()
			[
				ViewportWidget.ToSharedRef()
			]

			// The 'dirty/in-error' indicator text in the bottom-right corner
			+SOverlay::Slot()
			.Padding(8)
			.VAlign(VAlign_Bottom)
			.HAlign(HAlign_Right)
			[
				SAssignNew(ViewportNotificationsContainer, SVerticalBox)
			]
		]
	];

	if(bShowTimeline && ViewportContainer.IsValid())
	{
		ViewportContainer->AddSlot()
		.AutoHeight()
		[
			SAssignNew(ScrubPanelContainer, SVerticalBox)
			+SVerticalBox::Slot()
			.AutoHeight()
			[
				SNew(SAnimationScrubPanel, GetPreviewScene())
				.ViewInputMin(this, &SAnimationEditorViewportTabBody::GetViewMinInput)
				.ViewInputMax(this, &SAnimationEditorViewportTabBody::GetViewMaxInput)
				.bAllowZoom(true)
			]
		];

		UpdateScrubPanel(InPreviewScene->GetPreviewAnimationAsset());
	}

	LevelViewportClient = ViewportWidget->GetViewportClient();

	TSharedRef<FAnimationViewportClient> AnimViewportClient = StaticCastSharedRef<FAnimationViewportClient>(LevelViewportClient.ToSharedRef());

	// Load the view mode from config
	AnimViewportClient->SetViewMode(AnimViewportClient->ConfigOption->GetAssetEditorOptions(AssetEditorToolkitPtr.Pin()->GetEditorName()).ViewportConfigs[InViewportIndex].ViewModeIndex);
	UpdateShowFlagForMeshEdges();


	OnSetTurnTableMode(SelectedTurnTableMode);
	OnSetTurnTableSpeed(SelectedTurnTableSpeed);

	BindCommands();

	PopulateNumUVChannels();
	PopulateSkinWeightProfileNames();

	GetPreviewScene()->OnRecordingStateChanged().AddSP(this, &SAnimationEditorViewportTabBody::AddRecordingNotification);
	if (GetPreviewScene()->GetPreviewMesh())
	{
		GetPreviewScene()->GetPreviewMesh()->OnPostMeshCached().AddSP(this, &SAnimationEditorViewportTabBody::UpdateSkinWeightSelection);
	}

	AddPostProcessNotification();

	AddMinLODNotification();

	AddSkinWeightProfileNotification();
}

void SAnimationEditorViewportTabBody::BindCommands()
{
	FUICommandList_Pinnable& CommandList = *UICommandList;

	//Bind menu commands
	const FAnimViewportMenuCommands& MenuActions = FAnimViewportMenuCommands::Get();

	CommandList.MapAction(
		MenuActions.CameraFollowNone,
		FExecuteAction::CreateSP(this, &SAnimationEditorViewportTabBody::SetCameraFollowMode, EAnimationViewportCameraFollowMode::None, FName()),
		FCanExecuteAction::CreateSP(this, &SAnimationEditorViewportTabBody::CanChangeCameraMode),
		FIsActionChecked::CreateSP(this, &SAnimationEditorViewportTabBody::IsCameraFollowEnabled, EAnimationViewportCameraFollowMode::None));

	CommandList.MapAction(
		MenuActions.CameraFollowBounds,
		FExecuteAction::CreateSP(this, &SAnimationEditorViewportTabBody::SetCameraFollowMode, EAnimationViewportCameraFollowMode::Bounds, FName()),
		FCanExecuteAction::CreateSP(this, &SAnimationEditorViewportTabBody::CanChangeCameraMode),
		FIsActionChecked::CreateSP(this, &SAnimationEditorViewportTabBody::IsCameraFollowEnabled, EAnimationViewportCameraFollowMode::Bounds));

	CommandList.MapAction(
		MenuActions.JumpToDefaultCamera,
		FExecuteAction::CreateSP(this, &SAnimationEditorViewportTabBody::JumpToDefaultCamera),
		FCanExecuteAction::CreateSP(this, &SAnimationEditorViewportTabBody::HasDefaultCameraSet));

	CommandList.MapAction(
		MenuActions.SaveCameraAsDefault,
		FExecuteAction::CreateSP(this, &SAnimationEditorViewportTabBody::SaveCameraAsDefault),
		FCanExecuteAction::CreateSP(this, &SAnimationEditorViewportTabBody::CanSaveCameraAsDefault));

	CommandList.MapAction(
		MenuActions.ClearDefaultCamera,
		FExecuteAction::CreateSP(this, &SAnimationEditorViewportTabBody::ClearDefaultCamera),
		FCanExecuteAction::CreateSP(this, &SAnimationEditorViewportTabBody::HasDefaultCameraSet));

	CommandList.MapAction(
		MenuActions.PreviewSceneSettings,
		FExecuteAction::CreateSP(this, &SAnimationEditorViewportTabBody::OpenPreviewSceneSettings));

	TSharedRef<FAnimationViewportClient> EditorViewportClientRef = GetAnimationViewportClient();

	CommandList.MapAction(
		MenuActions.SetCPUSkinning,
		FExecuteAction::CreateSP(EditorViewportClientRef, &FAnimationViewportClient::ToggleCPUSkinning),
		FCanExecuteAction(),
		FIsActionChecked::CreateSP(EditorViewportClientRef, &FAnimationViewportClient::IsSetCPUSkinningChecked));

	CommandList.MapAction(
		MenuActions.SetShowNormals,
		FExecuteAction::CreateSP( EditorViewportClientRef, &FAnimationViewportClient::ToggleShowNormals ),
		FCanExecuteAction(),
		FIsActionChecked::CreateSP( EditorViewportClientRef, &FAnimationViewportClient::IsSetShowNormalsChecked ) );

	CommandList.MapAction(
		MenuActions.SetShowTangents,
		FExecuteAction::CreateSP( EditorViewportClientRef, &FAnimationViewportClient::ToggleShowTangents ),
		FCanExecuteAction(),
		FIsActionChecked::CreateSP( EditorViewportClientRef, &FAnimationViewportClient::IsSetShowTangentsChecked ) );

	CommandList.MapAction(
		MenuActions.SetShowBinormals,
		FExecuteAction::CreateSP( EditorViewportClientRef, &FAnimationViewportClient::ToggleShowBinormals ),
		FCanExecuteAction(),
		FIsActionChecked::CreateSP( EditorViewportClientRef, &FAnimationViewportClient::IsSetShowBinormalsChecked ) );

	//Bind Show commands
	const FAnimViewportShowCommands& ViewportShowMenuCommands = FAnimViewportShowCommands::Get();

	CommandList.MapAction(
		ViewportShowMenuCommands.ShowRetargetBasePose,
		FExecuteAction::CreateSP(this, &SAnimationEditorViewportTabBody::ShowRetargetBasePose),
		FCanExecuteAction::CreateSP(this, &SAnimationEditorViewportTabBody::CanShowRetargetBasePose),
		FIsActionChecked::CreateSP(this, &SAnimationEditorViewportTabBody::IsShowRetargetBasePoseEnabled));

	CommandList.MapAction(
		ViewportShowMenuCommands.ShowBound,
		FExecuteAction::CreateSP(this, &SAnimationEditorViewportTabBody::ShowBound),
		FCanExecuteAction::CreateSP(this, &SAnimationEditorViewportTabBody::CanShowBound),
		FIsActionChecked::CreateSP(this, &SAnimationEditorViewportTabBody::IsShowBoundEnabled));

	CommandList.MapAction(
		ViewportShowMenuCommands.UseInGameBound,
		FExecuteAction::CreateSP(this, &SAnimationEditorViewportTabBody::UseInGameBound),
		FCanExecuteAction::CreateSP(this, &SAnimationEditorViewportTabBody::CanUseInGameBound),
		FIsActionChecked::CreateSP(this, &SAnimationEditorViewportTabBody::IsUsingInGameBound));

	CommandList.MapAction(
		ViewportShowMenuCommands.UseFixedBounds,
		FExecuteAction::CreateSP(this, &SAnimationEditorViewportTabBody::UseFixedBounds),
		FCanExecuteAction::CreateSP(this, &SAnimationEditorViewportTabBody::CanUseFixedBounds),
		FIsActionChecked::CreateSP(this, &SAnimationEditorViewportTabBody::IsUsingFixedBounds));

	CommandList.MapAction(
		ViewportShowMenuCommands.UsePreSkinnedBounds,
		FExecuteAction::CreateSP(this, &SAnimationEditorViewportTabBody::UsePreSkinnedBounds),
		FCanExecuteAction::CreateSP(this, &SAnimationEditorViewportTabBody::CanUsePreSkinnedBounds),
		FIsActionChecked::CreateSP(this, &SAnimationEditorViewportTabBody::IsUsingPreSkinnedBounds));

	CommandList.MapAction(
		ViewportShowMenuCommands.ShowPreviewMesh,
		FExecuteAction::CreateSP(this, &SAnimationEditorViewportTabBody::ToggleShowPreviewMesh),
		FCanExecuteAction::CreateSP(this, &SAnimationEditorViewportTabBody::CanShowPreviewMesh),
		FIsActionChecked::CreateSP(this, &SAnimationEditorViewportTabBody::IsShowPreviewMeshEnabled));

	CommandList.MapAction(
		ViewportShowMenuCommands.ShowMorphTargets,
		FExecuteAction::CreateSP(this, &SAnimationEditorViewportTabBody::OnShowMorphTargets),
		FCanExecuteAction(),
		FIsActionChecked::CreateSP(this, &SAnimationEditorViewportTabBody::IsShowingMorphTargets));

	CommandList.MapAction( 
		ViewportShowMenuCommands.ShowBoneNames,
		FExecuteAction::CreateSP(this, &SAnimationEditorViewportTabBody::OnShowBoneNames),
		FCanExecuteAction(),
		FIsActionChecked::CreateSP(this, &SAnimationEditorViewportTabBody::IsShowingBoneNames));

	CommandList.MapAction( 
		ViewportShowMenuCommands.ShowRawAnimation,
		FExecuteAction::CreateSP(this, &SAnimationEditorViewportTabBody::OnShowRawAnimation),
		FCanExecuteAction(),
		FIsActionChecked::CreateSP(this, &SAnimationEditorViewportTabBody::IsShowingRawAnimation));

	CommandList.MapAction( 
		ViewportShowMenuCommands.ShowNonRetargetedAnimation,
		FExecuteAction::CreateSP(this, &SAnimationEditorViewportTabBody::OnShowNonRetargetedAnimation),
		FCanExecuteAction(),
		FIsActionChecked::CreateSP(this, &SAnimationEditorViewportTabBody::IsShowingNonRetargetedPose));

	CommandList.MapAction( 
		ViewportShowMenuCommands.ShowAdditiveBaseBones,
		FExecuteAction::CreateSP(this, &SAnimationEditorViewportTabBody::OnShowAdditiveBase),
		FCanExecuteAction::CreateSP(this, &SAnimationEditorViewportTabBody::IsPreviewingAnimation),
		FIsActionChecked::CreateSP(this, &SAnimationEditorViewportTabBody::IsShowingAdditiveBase));

	CommandList.MapAction(
		ViewportShowMenuCommands.ShowSourceRawAnimation,
		FExecuteAction::CreateSP(this, &SAnimationEditorViewportTabBody::OnShowSourceRawAnimation),
		FCanExecuteAction(),
		FIsActionChecked::CreateSP(this, &SAnimationEditorViewportTabBody::IsShowingSourceRawAnimation));

	CommandList.MapAction(
		ViewportShowMenuCommands.ShowBakedAnimation,
		FExecuteAction::CreateSP(this, &SAnimationEditorViewportTabBody::OnShowBakedAnimation),
		FCanExecuteAction(),
		FIsActionChecked::CreateSP(this, &SAnimationEditorViewportTabBody::IsShowingBakedAnimation));

	//Display info
	CommandList.BeginGroup(TEXT("MeshDisplayInfo"));

	CommandList.MapAction( 
		ViewportShowMenuCommands.ShowDisplayInfoBasic,
		FExecuteAction::CreateSP(this, &SAnimationEditorViewportTabBody::OnShowDisplayInfo, (int32)EDisplayInfoMode::Basic),
		FCanExecuteAction(),
		FIsActionChecked::CreateSP(this, &SAnimationEditorViewportTabBody::IsShowingMeshInfo, (int32)EDisplayInfoMode::Basic));

	CommandList.MapAction(
		ViewportShowMenuCommands.ShowDisplayInfoDetailed,
		FExecuteAction::CreateSP(this, &SAnimationEditorViewportTabBody::OnShowDisplayInfo, (int32)EDisplayInfoMode::Detailed),
		FCanExecuteAction(),
		FIsActionChecked::CreateSP(this, &SAnimationEditorViewportTabBody::IsShowingMeshInfo, (int32)EDisplayInfoMode::Detailed));

	CommandList.MapAction(
		ViewportShowMenuCommands.ShowDisplayInfoSkelControls,
		FExecuteAction::CreateSP(this, &SAnimationEditorViewportTabBody::OnShowDisplayInfo, (int32)EDisplayInfoMode::SkeletalControls),
		FCanExecuteAction(),
		FIsActionChecked::CreateSP(this, &SAnimationEditorViewportTabBody::IsShowingMeshInfo, (int32)EDisplayInfoMode::SkeletalControls));

	CommandList.MapAction(
		ViewportShowMenuCommands.HideDisplayInfo,
		FExecuteAction::CreateSP(this, &SAnimationEditorViewportTabBody::OnShowDisplayInfo, (int32)EDisplayInfoMode::None),
		FCanExecuteAction(),
		FIsActionChecked::CreateSP(this, &SAnimationEditorViewportTabBody::IsShowingMeshInfo, (int32)EDisplayInfoMode::None));

	CommandList.EndGroup();

	//Material overlay option
	CommandList.BeginGroup(TEXT("MaterialOverlay"));

	CommandList.MapAction(
		ViewportShowMenuCommands.ShowOverlayNone,
		FExecuteAction::CreateSP(this, &SAnimationEditorViewportTabBody::OnShowOverlayNone),
		FCanExecuteAction(),
		FIsActionChecked::CreateSP(this, &SAnimationEditorViewportTabBody::IsShowingOverlayNone));

	CommandList.MapAction( 
		ViewportShowMenuCommands.ShowBoneWeight,
		FExecuteAction::CreateSP(this, &SAnimationEditorViewportTabBody::OnShowOverlayBoneWeight),
		FCanExecuteAction(),
		FIsActionChecked::CreateSP(this, &SAnimationEditorViewportTabBody::IsShowingOverlayBoneWeight));

	CommandList.MapAction(
		ViewportShowMenuCommands.ShowMorphTargetVerts,
		FExecuteAction::CreateSP(this, &SAnimationEditorViewportTabBody::OnShowOverlayMorphTargetVert),
		FCanExecuteAction(),
		FIsActionChecked::CreateSP(this, &SAnimationEditorViewportTabBody::IsShowingOverlayMorphTargetVerts));
	
	CommandList.EndGroup();

	// Show sockets
	CommandList.MapAction( 
		ViewportShowMenuCommands.ShowSockets,
		FExecuteAction::CreateSP(this, &SAnimationEditorViewportTabBody::OnShowSockets),
		FCanExecuteAction(),
		FIsActionChecked::CreateSP(this, &SAnimationEditorViewportTabBody::IsShowingSockets));

	// Set bone drawing mode
	CommandList.BeginGroup(TEXT("BoneDrawingMode"));

	CommandList.MapAction(
		ViewportShowMenuCommands.ShowBoneDrawNone,
		FExecuteAction::CreateSP(this, &SAnimationEditorViewportTabBody::OnSetBoneDrawMode, (int32)EBoneDrawMode::None),
		FCanExecuteAction(),
		FIsActionChecked::CreateSP(this, &SAnimationEditorViewportTabBody::IsBoneDrawModeSet, (int32)EBoneDrawMode::None));

	CommandList.MapAction(
		ViewportShowMenuCommands.ShowBoneDrawSelected,
		FExecuteAction::CreateSP(this, &SAnimationEditorViewportTabBody::OnSetBoneDrawMode, (int32)EBoneDrawMode::Selected),
		FCanExecuteAction(),
		FIsActionChecked::CreateSP(this, &SAnimationEditorViewportTabBody::IsBoneDrawModeSet, (int32)EBoneDrawMode::Selected));

	CommandList.MapAction(
		ViewportShowMenuCommands.ShowBoneDrawSelectedAndParents,
		FExecuteAction::CreateSP(this, &SAnimationEditorViewportTabBody::OnSetBoneDrawMode, (int32)EBoneDrawMode::SelectedAndParents),
		FCanExecuteAction(),
		FIsActionChecked::CreateSP(this, &SAnimationEditorViewportTabBody::IsBoneDrawModeSet, (int32)EBoneDrawMode::SelectedAndParents));

	CommandList.MapAction(
		ViewportShowMenuCommands.ShowBoneDrawAll,
		FExecuteAction::CreateSP(this, &SAnimationEditorViewportTabBody::OnSetBoneDrawMode, (int32)EBoneDrawMode::All),
		FCanExecuteAction(),
		FIsActionChecked::CreateSP(this, &SAnimationEditorViewportTabBody::IsBoneDrawModeSet, (int32)EBoneDrawMode::All));

	CommandList.EndGroup();

	// Set bone local axes mode
	CommandList.BeginGroup(TEXT("BoneLocalAxesMode"));

	CommandList.MapAction( 
		ViewportShowMenuCommands.ShowLocalAxesNone,
		FExecuteAction::CreateSP(this, &SAnimationEditorViewportTabBody::OnSetLocalAxesMode, (int32)ELocalAxesMode::None),
		FCanExecuteAction(),
		FIsActionChecked::CreateSP(this, &SAnimationEditorViewportTabBody::IsLocalAxesModeSet, (int32)ELocalAxesMode::None));
	
	CommandList.MapAction( 
		ViewportShowMenuCommands.ShowLocalAxesSelected,
		FExecuteAction::CreateSP(this, &SAnimationEditorViewportTabBody::OnSetLocalAxesMode, (int32)ELocalAxesMode::Selected),
		FCanExecuteAction(),
		FIsActionChecked::CreateSP(this, &SAnimationEditorViewportTabBody::IsLocalAxesModeSet, (int32)ELocalAxesMode::Selected));
	
	CommandList.MapAction( 
		ViewportShowMenuCommands.ShowLocalAxesAll,
		FExecuteAction::CreateSP(this, &SAnimationEditorViewportTabBody::OnSetLocalAxesMode, (int32)ELocalAxesMode::All),
		FCanExecuteAction(),
		FIsActionChecked::CreateSP(this, &SAnimationEditorViewportTabBody::IsLocalAxesModeSet, (int32)ELocalAxesMode::All));

	CommandList.EndGroup();

#if WITH_APEX_CLOTHING

	//Clothing show options
	CommandList.MapAction( 
		ViewportShowMenuCommands.EnableClothSimulation,
		FExecuteAction::CreateSP(this, &SAnimationEditorViewportTabBody::OnEnableClothSimulation),
		FCanExecuteAction(),
		FIsActionChecked::CreateSP(this, &SAnimationEditorViewportTabBody::IsClothSimulationEnabled));

	CommandList.MapAction( 
		ViewportShowMenuCommands.ResetClothSimulation,
		FExecuteAction::CreateSP(this, &SAnimationEditorViewportTabBody::OnResetClothSimulation),
		FCanExecuteAction::CreateSP(this, &SAnimationEditorViewportTabBody::IsClothSimulationEnabled));

	CommandList.MapAction( 
		ViewportShowMenuCommands.EnableCollisionWithAttachedClothChildren,
		FExecuteAction::CreateSP(this, &SAnimationEditorViewportTabBody::OnEnableCollisionWithAttachedClothChildren),
		FCanExecuteAction(),
		FIsActionChecked::CreateSP(this, &SAnimationEditorViewportTabBody::IsEnablingCollisionWithAttachedClothChildren));

	CommandList.MapAction(
		ViewportShowMenuCommands.PauseClothWithAnim,
		FExecuteAction::CreateSP(this, &SAnimationEditorViewportTabBody::OnPauseClothingSimWithAnim),
		FCanExecuteAction(),
		FIsActionChecked::CreateSP(this, &SAnimationEditorViewportTabBody::IsPausingClothingSimWithAnim));

	CommandList.BeginGroup(TEXT("ClothSectionDisplayMode"));

	CommandList.MapAction(
		ViewportShowMenuCommands.ShowAllSections,
		FExecuteAction::CreateSP(this, &SAnimationEditorViewportTabBody::OnSetSectionsDisplayMode, ESectionDisplayMode::ShowAll),
		FCanExecuteAction(),
		FIsActionChecked::CreateSP(this, &SAnimationEditorViewportTabBody::IsSectionsDisplayMode, ESectionDisplayMode::ShowAll));

	CommandList.MapAction(
		ViewportShowMenuCommands.ShowOnlyClothSections,
		FExecuteAction::CreateSP(this, &SAnimationEditorViewportTabBody::OnSetSectionsDisplayMode, ESectionDisplayMode::ShowOnlyClothSections),
		FCanExecuteAction(),
		FIsActionChecked::CreateSP(this, &SAnimationEditorViewportTabBody::IsSectionsDisplayMode, ESectionDisplayMode::ShowOnlyClothSections));

	CommandList.MapAction(
		ViewportShowMenuCommands.HideOnlyClothSections,
		FExecuteAction::CreateSP(this, &SAnimationEditorViewportTabBody::OnSetSectionsDisplayMode, ESectionDisplayMode::HideOnlyClothSections),
		FCanExecuteAction(),
		FIsActionChecked::CreateSP(this, &SAnimationEditorViewportTabBody::IsSectionsDisplayMode, ESectionDisplayMode::HideOnlyClothSections));

	CommandList.EndGroup();

#endif// #if WITH_APEX_CLOTHING		

	GetPreviewScene()->RegisterOnSelectedLODChanged(FOnSelectedLODChanged::CreateSP(this, &SAnimationEditorViewportTabBody::OnLODModelChanged));
	//Bind LOD preview menu commands
	const FAnimViewportLODCommands& ViewportLODMenuCommands = FAnimViewportLODCommands::Get();

	CommandList.BeginGroup(TEXT("LOD"));

	//LOD Auto
	CommandList.MapAction( 
		ViewportLODMenuCommands.LODAuto,
		FExecuteAction::CreateSP(this, &SAnimationEditorViewportTabBody::OnSetLODModel, 0),
		FCanExecuteAction(),
		FIsActionChecked::CreateSP(this, &SAnimationEditorViewportTabBody::IsLODModelSelected, 0));

	// LOD 0
	CommandList.MapAction(
		ViewportLODMenuCommands.LOD0,
		FExecuteAction::CreateSP(this, &SAnimationEditorViewportTabBody::OnSetLODModel, 1),
		FCanExecuteAction(),
		FIsActionChecked::CreateSP(this, &SAnimationEditorViewportTabBody::IsLODModelSelected, 1));

	// all other LODs will be added dynamically

	CommandList.EndGroup();

	CommandList.MapAction(
		ViewportShowMenuCommands.AutoAlignFloorToMesh,
		FExecuteAction::CreateSP(this, &SAnimationEditorViewportTabBody::OnToggleAutoAlignFloor),
		FCanExecuteAction(),
		FIsActionChecked::CreateSP(this, &SAnimationEditorViewportTabBody::IsAutoAlignFloor));
	
	//Bind LOD preview menu commands
	const FAnimViewportPlaybackCommands& ViewportPlaybackCommands = FAnimViewportPlaybackCommands::Get();

	CommandList.BeginGroup(TEXT("PlaybackSpeeds"));

	//Create a menu item for each playback speed in EAnimationPlaybackSpeeds
	for(int32 i = 0; i < int(EAnimationPlaybackSpeeds::NumPlaybackSpeeds); ++i)
	{
		CommandList.MapAction( 
			ViewportPlaybackCommands.PlaybackSpeedCommands[i],
			FExecuteAction::CreateSP(this, &SAnimationEditorViewportTabBody::OnSetPlaybackSpeed, i),
			FCanExecuteAction(),
			FIsActionChecked::CreateSP(this, &SAnimationEditorViewportTabBody::IsPlaybackSpeedSelected, i));
	}

	CommandList.EndGroup();

	CommandList.MapAction(
		ViewportShowMenuCommands.MuteAudio,
		FExecuteAction::CreateSP(this, &SAnimationEditorViewportTabBody::OnToggleMuteAudio),
		FCanExecuteAction(),
		FIsActionChecked::CreateSP(this, &SAnimationEditorViewportTabBody::IsAudioMuted));

	CommandList.MapAction(
		ViewportShowMenuCommands.UseAudioAttenuation,
		FExecuteAction::CreateSP(this, &SAnimationEditorViewportTabBody::OnToggleUseAudioAttenuation),
		FCanExecuteAction(),
		FIsActionChecked::CreateSP(this, &SAnimationEditorViewportTabBody::IsAudioAttenuationEnabled));

	CommandList.MapAction(
		ViewportShowMenuCommands.ProcessRootMotion,
		FExecuteAction::CreateSP(this, &SAnimationEditorViewportTabBody::OnTogglePreviewRootMotion),
		FCanExecuteAction(),
		FIsActionChecked::CreateSP(this, &SAnimationEditorViewportTabBody::IsPreviewingRootMotion));

	CommandList.MapAction(
		ViewportShowMenuCommands.DisablePostProcessBlueprint,
		FExecuteAction::CreateSP(this, &SAnimationEditorViewportTabBody::OnToggleDisablePostProcess),
		FCanExecuteAction::CreateSP(this, &SAnimationEditorViewportTabBody::CanDisablePostProcess),
		FIsActionChecked::CreateSP(this, &SAnimationEditorViewportTabBody::IsDisablePostProcessChecked));

	CommandList.BeginGroup(TEXT("TurnTableSpeeds"));

	// Turn Table Controls
	for (int32 i = 0; i < int(EAnimationPlaybackSpeeds::NumPlaybackSpeeds); ++i)
	{
		CommandList.MapAction(
			ViewportPlaybackCommands.TurnTableSpeeds[i],
			FExecuteAction::CreateSP(this, &SAnimationEditorViewportTabBody::OnSetTurnTableSpeed, i),
			FCanExecuteAction(),
			FIsActionChecked::CreateSP(this, &SAnimationEditorViewportTabBody::IsTurnTableSpeedSelected, i));
	}

	CommandList.EndGroup();

	CommandList.BeginGroup(TEXT("TurnTableMode"));

	CommandList.MapAction(
		ViewportPlaybackCommands.PersonaTurnTablePlay,
		FExecuteAction::CreateSP(this, &SAnimationEditorViewportTabBody::OnSetTurnTableMode, int32(EPersonaTurnTableMode::Playing)),
		FCanExecuteAction(),
		FIsActionChecked::CreateSP(this, &SAnimationEditorViewportTabBody::IsTurnTableModeSelected, int32(EPersonaTurnTableMode::Playing)));

	CommandList.MapAction(
		ViewportPlaybackCommands.PersonaTurnTablePause,
		FExecuteAction::CreateSP(this, &SAnimationEditorViewportTabBody::OnSetTurnTableMode, int32(EPersonaTurnTableMode::Paused)),
		FCanExecuteAction(),
		FIsActionChecked::CreateSP(this, &SAnimationEditorViewportTabBody::IsTurnTableModeSelected, int32(EPersonaTurnTableMode::Paused)));

	CommandList.MapAction(
		ViewportPlaybackCommands.PersonaTurnTableStop,
		FExecuteAction::CreateSP(this, &SAnimationEditorViewportTabBody::OnSetTurnTableMode, int32(EPersonaTurnTableMode::Stopped)),
		FCanExecuteAction(),
		FIsActionChecked::CreateSP(this, &SAnimationEditorViewportTabBody::IsTurnTableModeSelected, int32(EPersonaTurnTableMode::Stopped)));

	CommandList.EndGroup();

	CommandList.MapAction(
		FEditorViewportCommands::Get().FocusViewportToSelection,
		FExecuteAction::CreateSP(this, &SAnimationEditorViewportTabBody::HandleFocusCamera));
}

void SAnimationEditorViewportTabBody::OnSetTurnTableSpeed(int32 SpeedIndex)
{
	SelectedTurnTableSpeed = (EAnimationPlaybackSpeeds::Type)SpeedIndex;

	UDebugSkelMeshComponent* PreviewComponent = GetPreviewScene()->GetPreviewMeshComponent();
	if (PreviewComponent)
	{
		PreviewComponent->TurnTableSpeedScaling = EAnimationPlaybackSpeeds::Values[SelectedTurnTableSpeed];
	}
}

bool SAnimationEditorViewportTabBody::IsTurnTableSpeedSelected(int32 SpeedIndex) const
{
	return (SelectedTurnTableSpeed == SpeedIndex);
}

void SAnimationEditorViewportTabBody::OnSetTurnTableMode(int32 ModeIndex)
{
	SelectedTurnTableMode = (EPersonaTurnTableMode::Type)ModeIndex;

	UDebugSkelMeshComponent* PreviewComponent = GetPreviewScene()->GetPreviewMeshComponent();
	if (PreviewComponent)
	{
		PreviewComponent->TurnTableMode = SelectedTurnTableMode;

		if (SelectedTurnTableMode == EPersonaTurnTableMode::Stopped)
		{
			PreviewComponent->SetRelativeRotation(FRotator::ZeroRotator);
		}
	}
}

bool SAnimationEditorViewportTabBody::IsTurnTableModeSelected(int32 ModeIndex) const
{
	return (SelectedTurnTableMode == ModeIndex);
}

int32 SAnimationEditorViewportTabBody::GetLODModelCount() const
{
	UDebugSkelMeshComponent* PreviewComponent = GetPreviewScene()->GetPreviewMeshComponent();
	if( PreviewComponent && PreviewComponent->SkeletalMesh )
	{
		return PreviewComponent->SkeletalMesh->GetResourceForRendering()->LODRenderData.Num();
	}
	return 0;
}

void SAnimationEditorViewportTabBody::OnShowMorphTargets()
{
	if (UDebugSkelMeshComponent* PreviewComponent = GetPreviewScene()->GetPreviewMeshComponent())
	{
		PreviewComponent->bDisableMorphTarget = !PreviewComponent->bDisableMorphTarget;
		PreviewComponent->MarkRenderStateDirty();
		RefreshViewport();
	}
}

void SAnimationEditorViewportTabBody::OnShowBoneNames()
{
	if (UDebugSkelMeshComponent* PreviewComponent = GetPreviewScene()->GetPreviewMeshComponent())
	{
		PreviewComponent->bShowBoneNames = !PreviewComponent->bShowBoneNames;
		PreviewComponent->MarkRenderStateDirty();
		RefreshViewport();
	}
}

void SAnimationEditorViewportTabBody::OnShowRawAnimation()
{
	if (UDebugSkelMeshComponent* PreviewComponent = GetPreviewScene()->GetPreviewMeshComponent())
	{
		PreviewComponent->bDisplayRawAnimation = !PreviewComponent->bDisplayRawAnimation;
		PreviewComponent->MarkRenderStateDirty();
	}
}

void SAnimationEditorViewportTabBody::OnShowNonRetargetedAnimation()
{
	if (UDebugSkelMeshComponent* PreviewComponent = GetPreviewScene()->GetPreviewMeshComponent())
	{
		PreviewComponent->bDisplayNonRetargetedPose = !PreviewComponent->bDisplayNonRetargetedPose;
		PreviewComponent->MarkRenderStateDirty();
	}
}

void SAnimationEditorViewportTabBody::OnShowSourceRawAnimation()
{
	if (UDebugSkelMeshComponent* PreviewComponent = GetPreviewScene()->GetPreviewMeshComponent())
	{
		PreviewComponent->bDisplaySourceAnimation = !PreviewComponent->bDisplaySourceAnimation;
		PreviewComponent->MarkRenderStateDirty();
	}
}

void SAnimationEditorViewportTabBody::OnShowBakedAnimation()
{
	if (UDebugSkelMeshComponent* PreviewComponent = GetPreviewScene()->GetPreviewMeshComponent())
	{
		PreviewComponent->bDisplayBakedAnimation = !PreviewComponent->bDisplayBakedAnimation;
		PreviewComponent->MarkRenderStateDirty();
	}
}

void SAnimationEditorViewportTabBody::OnShowAdditiveBase()
{
	if (UDebugSkelMeshComponent* PreviewComponent = GetPreviewScene()->GetPreviewMeshComponent())
	{
		PreviewComponent->bDisplayAdditiveBasePose = !PreviewComponent->bDisplayAdditiveBasePose;
		PreviewComponent->MarkRenderStateDirty();
	}
}

bool SAnimationEditorViewportTabBody::IsPreviewingAnimation() const
{
	UDebugSkelMeshComponent* PreviewComponent = GetPreviewScene()->GetPreviewMeshComponent();
	return (PreviewComponent && PreviewComponent->PreviewInstance && (PreviewComponent->PreviewInstance == PreviewComponent->GetAnimInstance()));
}

bool SAnimationEditorViewportTabBody::IsShowingMorphTargets() const
{
	UDebugSkelMeshComponent* PreviewComponent = GetPreviewScene()->GetPreviewMeshComponent();
	return PreviewComponent != NULL && PreviewComponent->bDisableMorphTarget == false;
}

bool SAnimationEditorViewportTabBody::IsShowingBoneNames() const
{
	UDebugSkelMeshComponent* PreviewComponent = GetPreviewScene()->GetPreviewMeshComponent();
	return PreviewComponent != NULL && PreviewComponent->bShowBoneNames;
}

bool SAnimationEditorViewportTabBody::IsShowingRawAnimation() const
{
	UDebugSkelMeshComponent* PreviewComponent = GetPreviewScene()->GetPreviewMeshComponent();
	return PreviewComponent != NULL && PreviewComponent->bDisplayRawAnimation;
}

void SAnimationEditorViewportTabBody::OnToggleDisablePostProcess()
{
	if(UDebugSkelMeshComponent* PreviewComponent = GetPreviewScene()->GetPreviewMeshComponent())
	{
		PreviewComponent->ToggleDisablePostProcessBlueprint();

		AddPostProcessNotification();
	}
}

bool SAnimationEditorViewportTabBody::CanDisablePostProcess()
{
	UDebugSkelMeshComponent* PreviewComponent = GetPreviewScene()->GetPreviewMeshComponent();
	return PreviewComponent && PreviewComponent->PostProcessAnimInstance;
}

bool SAnimationEditorViewportTabBody::IsDisablePostProcessChecked()
{
	UDebugSkelMeshComponent* PreviewComponent = GetPreviewScene()->GetPreviewMeshComponent();
	return PreviewComponent && PreviewComponent->GetDisablePostProcessBlueprint();
}

bool SAnimationEditorViewportTabBody::IsShowingNonRetargetedPose() const
{
	UDebugSkelMeshComponent* PreviewComponent = GetPreviewScene()->GetPreviewMeshComponent();
	return PreviewComponent != NULL && PreviewComponent->bDisplayNonRetargetedPose;
}

bool SAnimationEditorViewportTabBody::IsShowingAdditiveBase() const
{
	UDebugSkelMeshComponent* PreviewComponent = GetPreviewScene()->GetPreviewMeshComponent();
	return PreviewComponent != NULL && PreviewComponent->bDisplayAdditiveBasePose;
}

bool SAnimationEditorViewportTabBody::IsShowingSourceRawAnimation() const
{
	UDebugSkelMeshComponent* PreviewComponent = GetPreviewScene()->GetPreviewMeshComponent();
	return PreviewComponent != NULL && PreviewComponent->bDisplaySourceAnimation;
}

bool SAnimationEditorViewportTabBody::IsShowingBakedAnimation() const
{
	UDebugSkelMeshComponent* PreviewComponent = GetPreviewScene()->GetPreviewMeshComponent();
	return PreviewComponent != NULL && PreviewComponent->bDisplayBakedAnimation;
}

void SAnimationEditorViewportTabBody::OnShowDisplayInfo(int32 DisplayInfoMode)
{
	GetAnimationViewportClient()->OnSetShowMeshStats(DisplayInfoMode);
}

bool SAnimationEditorViewportTabBody::IsShowingMeshInfo(int32 DisplayInfoMode) const
{
	return GetAnimationViewportClient()->GetShowMeshStats() == DisplayInfoMode;
}

void SAnimationEditorViewportTabBody::OnShowOverlayNone()
{
	UDebugSkelMeshComponent* PreviewComponent = GetPreviewScene()->GetPreviewMeshComponent();
	if (PreviewComponent)
	{
		PreviewComponent->SetShowBoneWeight(false);
		PreviewComponent->SetShowMorphTargetVerts(false);
		UpdateShowFlagForMeshEdges();
		PreviewComponent->MarkRenderStateDirty();
		RefreshViewport();
	}
}

bool SAnimationEditorViewportTabBody::IsShowingOverlayNone() const
{
	UDebugSkelMeshComponent* PreviewComponent = GetPreviewScene()->GetPreviewMeshComponent();
	return PreviewComponent != NULL && !PreviewComponent->bDrawBoneInfluences && !PreviewComponent->bDrawMorphTargetVerts;
}

void SAnimationEditorViewportTabBody::OnShowOverlayBoneWeight()
{
	UDebugSkelMeshComponent* PreviewComponent = GetPreviewScene()->GetPreviewMeshComponent();
	if( PreviewComponent )
	{
		PreviewComponent->SetShowBoneWeight( !PreviewComponent->bDrawBoneInfluences );
		UpdateShowFlagForMeshEdges();
		PreviewComponent->MarkRenderStateDirty();
		RefreshViewport();
	}
}

bool SAnimationEditorViewportTabBody::IsShowingOverlayBoneWeight() const
{
	UDebugSkelMeshComponent* PreviewComponent = GetPreviewScene()->GetPreviewMeshComponent();
	return PreviewComponent != NULL && PreviewComponent->bDrawBoneInfluences;
}

void SAnimationEditorViewportTabBody::OnShowOverlayMorphTargetVert()
{
	UDebugSkelMeshComponent* PreviewComponent = GetPreviewScene()->GetPreviewMeshComponent();
	if (PreviewComponent)
	{
		PreviewComponent->SetShowMorphTargetVerts(!PreviewComponent->bDrawMorphTargetVerts);
		UpdateShowFlagForMeshEdges();
		PreviewComponent->MarkRenderStateDirty();
		RefreshViewport();
	}
}

bool SAnimationEditorViewportTabBody::IsShowingOverlayMorphTargetVerts() const
{
	UDebugSkelMeshComponent* PreviewComponent = GetPreviewScene()->GetPreviewMeshComponent();
	return PreviewComponent != NULL && PreviewComponent->bDrawMorphTargetVerts;
}

void SAnimationEditorViewportTabBody::OnSetBoneDrawMode(int32 BoneDrawMode)
{
	TSharedRef<FAnimationViewportClient> AnimViewportClient = StaticCastSharedRef<FAnimationViewportClient>(LevelViewportClient.ToSharedRef());
	AnimViewportClient->SetBoneDrawMode((EBoneDrawMode::Type)BoneDrawMode);
}

bool SAnimationEditorViewportTabBody::IsBoneDrawModeSet(int32 BoneDrawMode) const
{
	TSharedRef<FAnimationViewportClient> AnimViewportClient = StaticCastSharedRef<FAnimationViewportClient>(LevelViewportClient.ToSharedRef());
	return AnimViewportClient->IsBoneDrawModeSet((EBoneDrawMode::Type)BoneDrawMode);
}

void SAnimationEditorViewportTabBody::OnSetLocalAxesMode(int32 LocalAxesMode)
{
	TSharedRef<FAnimationViewportClient> AnimViewportClient = StaticCastSharedRef<FAnimationViewportClient>(LevelViewportClient.ToSharedRef());
	AnimViewportClient->SetLocalAxesMode((ELocalAxesMode::Type)LocalAxesMode);
}

bool SAnimationEditorViewportTabBody::IsLocalAxesModeSet(int32 LocalAxesMode) const
{
	TSharedRef<FAnimationViewportClient> AnimViewportClient = StaticCastSharedRef<FAnimationViewportClient>(LevelViewportClient.ToSharedRef());
	return AnimViewportClient->IsLocalAxesModeSet((ELocalAxesMode::Type)LocalAxesMode);
}

void SAnimationEditorViewportTabBody::OnShowSockets()
{
	UDebugSkelMeshComponent* PreviewComponent = GetPreviewScene()->GetPreviewMeshComponent();
	if( PreviewComponent )
	{
		PreviewComponent->bDrawSockets = !PreviewComponent->bDrawSockets;
		PreviewComponent->MarkRenderStateDirty();
		RefreshViewport();
	}
}

bool SAnimationEditorViewportTabBody::IsShowingSockets() const
{
	UDebugSkelMeshComponent* PreviewComponent = GetPreviewScene()->GetPreviewMeshComponent();
	return PreviewComponent != NULL && PreviewComponent->bDrawSockets;
}

void SAnimationEditorViewportTabBody::OnToggleAutoAlignFloor()
{
	TSharedRef<FAnimationViewportClient> AnimViewportClient = StaticCastSharedRef<FAnimationViewportClient>(LevelViewportClient.ToSharedRef());
	AnimViewportClient->OnToggleAutoAlignFloor();
}

bool SAnimationEditorViewportTabBody::IsAutoAlignFloor() const
{
	TSharedRef<FAnimationViewportClient> AnimViewportClient = StaticCastSharedRef<FAnimationViewportClient>(LevelViewportClient.ToSharedRef());
	return AnimViewportClient->IsAutoAlignFloor();
}

/** Function to set the current playback speed*/
void SAnimationEditorViewportTabBody::OnSetPlaybackSpeed(int32 PlaybackSpeedMode)
{
	TSharedRef<FAnimationViewportClient> AnimViewportClient = StaticCastSharedRef<FAnimationViewportClient>(LevelViewportClient.ToSharedRef());
	AnimViewportClient->SetPlaybackSpeedMode((EAnimationPlaybackSpeeds::Type)PlaybackSpeedMode);
}

bool SAnimationEditorViewportTabBody::IsPlaybackSpeedSelected(int32 PlaybackSpeedMode)
{
	TSharedRef<FAnimationViewportClient> AnimViewportClient = StaticCastSharedRef<FAnimationViewportClient>(LevelViewportClient.ToSharedRef());
	return PlaybackSpeedMode == AnimViewportClient->GetPlaybackSpeedMode();
}

void SAnimationEditorViewportTabBody::ShowRetargetBasePose()
{
	UDebugSkelMeshComponent* PreviewComponent = GetPreviewScene()->GetPreviewMeshComponent();
	if(PreviewComponent && PreviewComponent->PreviewInstance)
	{
		PreviewComponent->PreviewInstance->SetForceRetargetBasePose(!PreviewComponent->PreviewInstance->GetForceRetargetBasePose());
	}
}

bool SAnimationEditorViewportTabBody::CanShowRetargetBasePose() const
{
	UDebugSkelMeshComponent* PreviewComponent = GetPreviewScene()->GetPreviewMeshComponent();
	return PreviewComponent != NULL && PreviewComponent->PreviewInstance;
}

bool SAnimationEditorViewportTabBody::IsShowRetargetBasePoseEnabled() const
{
	UDebugSkelMeshComponent* PreviewComponent = GetPreviewScene()->GetPreviewMeshComponent();
	if(PreviewComponent && PreviewComponent->PreviewInstance)
	{
		return PreviewComponent->PreviewInstance->GetForceRetargetBasePose();
	}
	return false;
}

void SAnimationEditorViewportTabBody::ShowBound()
{
	TSharedRef<FAnimationViewportClient> AnimViewportClient = StaticCastSharedRef<FAnimationViewportClient>(LevelViewportClient.ToSharedRef());	
	AnimViewportClient->ToggleShowBounds();

	UDebugSkelMeshComponent* PreviewComponent = GetPreviewScene()->GetPreviewMeshComponent();
	if(PreviewComponent)
	{
		PreviewComponent->bDisplayBound = AnimViewportClient->EngineShowFlags.Bounds;
		PreviewComponent->RecreateRenderState_Concurrent();
	}
}

bool SAnimationEditorViewportTabBody::CanShowBound() const
{
	UDebugSkelMeshComponent* PreviewComponent = GetPreviewScene()->GetPreviewMeshComponent();
	return PreviewComponent != NULL;
}

bool SAnimationEditorViewportTabBody::IsShowBoundEnabled() const
{
	TSharedRef<FAnimationViewportClient> AnimViewportClient = StaticCastSharedRef<FAnimationViewportClient>(LevelViewportClient.ToSharedRef());	
	return AnimViewportClient->IsSetShowBoundsChecked();
}

void SAnimationEditorViewportTabBody::ToggleShowPreviewMesh()
{
	if (UDebugSkelMeshComponent* PreviewComponent = GetPreviewScene()->GetPreviewMeshComponent())
	{
		bool bCurrentlyVisible = IsShowPreviewMeshEnabled();
		PreviewComponent->SetVisibility(!bCurrentlyVisible);
	}
}

bool SAnimationEditorViewportTabBody::CanShowPreviewMesh() const
{
	UDebugSkelMeshComponent* PreviewComponent = GetPreviewScene()->GetPreviewMeshComponent();
	return PreviewComponent != NULL;
}

bool SAnimationEditorViewportTabBody::IsShowPreviewMeshEnabled() const
{
	UDebugSkelMeshComponent* PreviewComponent = GetPreviewScene()->GetPreviewMeshComponent();
	return (PreviewComponent != NULL) && PreviewComponent->IsVisible();
}

void SAnimationEditorViewportTabBody::UseInGameBound()
{
	UDebugSkelMeshComponent* PreviewComponent = GetPreviewScene()->GetPreviewMeshComponent();
	if (PreviewComponent != NULL)
	{
		PreviewComponent->UseInGameBounds(! PreviewComponent->IsUsingInGameBounds());
	}
}

bool SAnimationEditorViewportTabBody::CanUseInGameBound() const
{
	UDebugSkelMeshComponent* PreviewComponent = GetPreviewScene()->GetPreviewMeshComponent();
	return PreviewComponent != NULL && IsShowBoundEnabled();
}

bool SAnimationEditorViewportTabBody::IsUsingInGameBound() const
{
	UDebugSkelMeshComponent* PreviewComponent = GetPreviewScene()->GetPreviewMeshComponent();
	return PreviewComponent != NULL && PreviewComponent->IsUsingInGameBounds();
}


void SAnimationEditorViewportTabBody::UseFixedBounds()
{
	UDebugSkelMeshComponent* PreviewComponent = GetPreviewScene()->GetPreviewMeshComponent();
	if (PreviewComponent != NULL)
	{
		PreviewComponent->bComponentUseFixedSkelBounds = !PreviewComponent->bComponentUseFixedSkelBounds;
	}
}

bool SAnimationEditorViewportTabBody::CanUseFixedBounds() const
{
	UDebugSkelMeshComponent* PreviewComponent = GetPreviewScene()->GetPreviewMeshComponent();
	return PreviewComponent != NULL && IsShowBoundEnabled();
}

bool SAnimationEditorViewportTabBody::IsUsingFixedBounds() const
{
	UDebugSkelMeshComponent* PreviewComponent = GetPreviewScene()->GetPreviewMeshComponent();
	return PreviewComponent != NULL && PreviewComponent->bComponentUseFixedSkelBounds;
}

void SAnimationEditorViewportTabBody::UsePreSkinnedBounds()
{
	UDebugSkelMeshComponent* PreviewComponent = GetPreviewScene()->GetPreviewMeshComponent();
	if (PreviewComponent != NULL)
	{
		PreviewComponent->UsePreSkinnedBounds(!PreviewComponent->IsUsingPreSkinnedBounds());
	}
}

bool SAnimationEditorViewportTabBody::CanUsePreSkinnedBounds() const
{
	UDebugSkelMeshComponent* PreviewComponent = GetPreviewScene()->GetPreviewMeshComponent();
	return PreviewComponent != NULL && IsShowBoundEnabled();
}

bool SAnimationEditorViewportTabBody::IsUsingPreSkinnedBounds() const
{
	UDebugSkelMeshComponent* PreviewComponent = GetPreviewScene()->GetPreviewMeshComponent();
	return PreviewComponent != NULL && PreviewComponent->IsUsingPreSkinnedBounds();
}

void SAnimationEditorViewportTabBody::HandlePreviewMeshChanged(class USkeletalMesh* OldSkeletalMesh, class USkeletalMesh* NewSkeletalMesh)
{
	PopulateNumUVChannels();
	PopulateSkinWeightProfileNames();

	if (OldSkeletalMesh)
	{
		OldSkeletalMesh->OnPostMeshCached().RemoveAll(this);
	}
	
	if (NewSkeletalMesh)
	{
		NewSkeletalMesh->OnPostMeshCached().AddSP(this, &SAnimationEditorViewportTabBody::UpdateSkinWeightSelection);
	}
}

void SAnimationEditorViewportTabBody::AnimChanged(UAnimationAsset* AnimAsset)
{
	UpdateScrubPanel(AnimAsset);
}

void SAnimationEditorViewportTabBody::ComboBoxSelectionChanged(TSharedPtr<FString> NewSelection, ESelectInfo::Type SelectInfo)
{
	int32 NewUVSelection = UVChannels.Find(NewSelection) - 1;
	TSharedRef<FAnimationViewportClient> AnimViewportClient = StaticCastSharedRef<FAnimationViewportClient>(LevelViewportClient.ToSharedRef());

	// "None" is index -1 here.
	if ( NewUVSelection < 0 )
	{
		AnimViewportClient->SetDrawUVOverlay(false);
		return;
	}

	AnimViewportClient->SetDrawUVOverlay(true);
	AnimViewportClient->SetUVChannelToDraw(NewUVSelection);

	RefreshViewport();
}

void SAnimationEditorViewportTabBody::PopulateNumUVChannels()
{
	NumUVChannels.Empty();

	if (UDebugSkelMeshComponent* PreviewComponent = GetPreviewScene()->GetPreviewMeshComponent())
	{
		if (FSkeletalMeshRenderData* MeshResource = PreviewComponent->GetSkeletalMeshRenderData())
		{
			int32 NumLods = MeshResource->LODRenderData.Num();
			NumUVChannels.AddZeroed(NumLods);
			for(int32 LOD = 0; LOD < NumLods; ++LOD)
			{
				NumUVChannels[LOD] = MeshResource->LODRenderData[LOD].StaticVertexBuffers.StaticMeshVertexBuffer.GetNumTexCoords();
			}
		}
	}

	PopulateUVChoices();
}

void SAnimationEditorViewportTabBody::PopulateUVChoices()
{
	// Fill out the UV channels combo.
	UVChannels.Empty();

	UVChannels.Add(MakeShareable(new FString(NSLOCTEXT("AnimationEditorViewport", "NoUVChannel", "None").ToString())));
	
	if (UDebugSkelMeshComponent* PreviewComponent = GetPreviewScene()->GetPreviewMeshComponent())
	{
		int32 CurrentLOD = FMath::Clamp(PreviewComponent->GetForcedLOD() - 1, 0, NumUVChannels.Num() - 1);

		if (NumUVChannels.IsValidIndex(CurrentLOD))
		{
			for (int32 UVChannelID = 0; UVChannelID < NumUVChannels[CurrentLOD]; ++UVChannelID)
			{
				UVChannels.Add( MakeShareable( new FString( FText::Format( NSLOCTEXT("AnimationEditorViewport", "UVChannel_ID", "UV Channel {0}"), FText::AsNumber( UVChannelID ) ).ToString() ) ) );
			}

			TSharedRef<FAnimationViewportClient> AnimViewportClient = StaticCastSharedRef<FAnimationViewportClient>(LevelViewportClient.ToSharedRef());
			int32 CurrentUVChannel = AnimViewportClient->GetUVChannelToDraw();
			if (!UVChannels.IsValidIndex(CurrentUVChannel))
			{
				CurrentUVChannel = 0;
			}

			AnimViewportClient->SetUVChannelToDraw(CurrentUVChannel);

			if (UVChannelCombo.IsValid() && UVChannels.IsValidIndex(CurrentUVChannel))
			{
				UVChannelCombo->SetSelectedItem(UVChannels[CurrentUVChannel]);
			}
		}
	}
}

void SAnimationEditorViewportTabBody::PopulateSkinWeightProfileNames()
{
	SkinWeightProfileNames.Empty();

	// Always make sure we have a default 'none' option
	const FName DefaultProfileName = NAME_None;
	SkinWeightProfileNames.Add(MakeShared<FName>(DefaultProfileName));

	// Retrieve all possible skin weight profiles from the component
	if (UDebugSkelMeshComponent* PreviewComponent = GetPreviewScene()->GetPreviewMeshComponent())
	{
		if (USkeletalMesh* Mesh = PreviewComponent->SkeletalMesh)
		{
			for (const FSkinWeightProfileInfo& Profile : Mesh->GetSkinWeightProfiles())
			{
				SkinWeightProfileNames.AddUnique(MakeShared<FName>(Profile.Name));
			}
		}
	}
}

void SAnimationEditorViewportTabBody::UpdateSkinWeightSelection(USkeletalMesh* InSkeletalMesh)
{
	 // Check (post a mesh build) whether or not our currently selected profile name is still valid, and if not reset to 'none'
	if (SkinWeightCombo->GetSelectedItem().IsValid())
	{
		const FName OldSelection = *SkinWeightCombo->GetSelectedItem();
		PopulateSkinWeightProfileNames();
		
		const int32 SelectionIndex = SkinWeightProfileNames.IndexOfByPredicate([OldSelection](TSharedPtr<FName> InName) { return *InName == OldSelection; });		
		
		// Select new entry or otherwise select none
		SkinWeightCombo->SetSelectedItem(SelectionIndex != INDEX_NONE ? SkinWeightProfileNames[SelectionIndex] : SkinWeightProfileNames[0]);
	}
}

void SAnimationEditorViewportTabBody::UpdateScrubPanel(UAnimationAsset* AnimAsset)
{
	// We might not have a scrub panel if we're in animation mode.
	if (ScrubPanelContainer.IsValid())
	{
		ScrubPanelContainer->ClearChildren();
		bool bUseDefaultScrubPanel = true;
		if (UAnimMontage* Montage = Cast<UAnimMontage>(AnimAsset))
		{
			ScrubPanelContainer->AddSlot()
				.AutoHeight()
				[
					SNew(SAnimMontageScrubPanel, GetPreviewScene())
					.ViewInputMin(this, &SAnimationEditorViewportTabBody::GetViewMinInput)
					.ViewInputMax(this, &SAnimationEditorViewportTabBody::GetViewMaxInput)
					.bAllowZoom(true)
				];
			bUseDefaultScrubPanel = false;
		}
		if(bUseDefaultScrubPanel)
		{
			ScrubPanelContainer->AddSlot()
				.AutoHeight()
				[
					SNew(SAnimationScrubPanel, GetPreviewScene())
					.ViewInputMin(this, &SAnimationEditorViewportTabBody::GetViewMinInput)
					.ViewInputMax(this, &SAnimationEditorViewportTabBody::GetViewMaxInput)
					.bAllowZoom(true)
				];
		}
	}
}

float SAnimationEditorViewportTabBody::GetViewMinInput() const
{
	if (UDebugSkelMeshComponent* PreviewComponent = GetPreviewScene()->GetPreviewMeshComponent())
	{
		UObject* PreviewAsset = GetPreviewScene()->GetPreviewAnimationAsset();
		if (PreviewAsset != NULL)
		{
			return 0.0f;
		}
		else if (PreviewComponent->GetAnimInstance() != NULL)
		{
			return FMath::Max<float>((float)(PreviewComponent->GetAnimInstance()->LifeTimer - 30.0), 0.0f);
		}
	}

	return 0.f; 
}

float SAnimationEditorViewportTabBody::GetViewMaxInput() const
{ 
	UDebugSkelMeshComponent* PreviewComponent = GetPreviewScene()->GetPreviewMeshComponent();
	if (PreviewComponent != NULL)
	{
		UObject* PreviewAsset = GetPreviewScene()->GetPreviewAnimationAsset();
		if ((PreviewAsset != NULL) && (PreviewComponent->PreviewInstance != NULL))
		{
			return PreviewComponent->PreviewInstance->GetLength();
		}
		else if (PreviewComponent->GetAnimInstance() != NULL)
		{
			return PreviewComponent->GetAnimInstance()->LifeTimer;
		}
	}

	return 0.f;
}

void SAnimationEditorViewportTabBody::UpdateShowFlagForMeshEdges()
{
	bool bUseOverlayMaterial = false;
	if (UDebugSkelMeshComponent* PreviewComponent = GetPreviewScene()->GetPreviewMeshComponent())
	{
		bUseOverlayMaterial = PreviewComponent->bDrawBoneInfluences || PreviewComponent->bDrawMorphTargetVerts;
	}

	//@TODO: SNOWPOCALYPSE: broke UnlitWithMeshEdges
	bool bShowMeshEdgesViewMode = false;
#if 0
	bShowMeshEdgesViewMode = (CurrentViewMode == EAnimationEditorViewportMode::UnlitWithMeshEdges);
#endif

	LevelViewportClient->EngineShowFlags.SetMeshEdges(bUseOverlayMaterial || bShowMeshEdgesViewMode);
}

int32 SAnimationEditorViewportTabBody::GetLODSelection() const
{
	UDebugSkelMeshComponent* PreviewComponent = GetPreviewScene()->GetPreviewMeshComponent();

	if (PreviewComponent)
	{
		// If we are forcing a LOD level, report the actual LOD level we are displaying
		// as the mesh can potentially change LOD count under the viewport.
<<<<<<< HEAD
		if(PreviewComponent->ForcedLodModel > 0)
=======
		if(PreviewComponent->GetForcedLOD() > 0)
>>>>>>> a1e6ec07
		{
			return PreviewComponent->PredictedLODLevel + 1;
		}
		else
		{
<<<<<<< HEAD
			return PreviewComponent->ForcedLodModel;
=======
			return PreviewComponent->GetForcedLOD();
>>>>>>> a1e6ec07
		}
	}
	return 0;
}

bool SAnimationEditorViewportTabBody::IsLODModelSelected(int32 LODSelectionType) const
{
	return GetLODSelection() == LODSelectionType;
}

void SAnimationEditorViewportTabBody::OnSetLODModel(int32 LODSelectionType)
{
	UDebugSkelMeshComponent* PreviewComponent = GetPreviewScene()->GetPreviewMeshComponent();
	
	if( PreviewComponent )
	{
		LODSelection = LODSelectionType;
		PreviewComponent->SetForcedLOD(LODSelectionType);
		PopulateUVChoices();
		GetPreviewScene()->BroadcastOnSelectedLODChanged();
	}
}

void SAnimationEditorViewportTabBody::OnLODModelChanged()
{
	UDebugSkelMeshComponent* PreviewComponent = GetPreviewScene()->GetPreviewMeshComponent();

	if (PreviewComponent && LODSelection != PreviewComponent->GetForcedLOD())
	{
		LODSelection = PreviewComponent->GetForcedLOD();
		PopulateUVChoices();
	}
}

TSharedRef<FAnimationViewportClient> SAnimationEditorViewportTabBody::GetAnimationViewportClient() const
{
	return StaticCastSharedRef<FAnimationViewportClient>(LevelViewportClient.ToSharedRef());
}

void SAnimationEditorViewportTabBody::OpenPreviewSceneSettings()
{
	OnInvokeTab.ExecuteIfBound(FPersonaTabs::AdvancedPreviewSceneSettingsID);
}

void SAnimationEditorViewportTabBody::SetCameraFollowMode(EAnimationViewportCameraFollowMode InCameraFollowMode, FName InBoneName)
{
	TSharedRef<FAnimationViewportClient> AnimViewportClient = StaticCastSharedRef<FAnimationViewportClient>(LevelViewportClient.ToSharedRef());
	AnimViewportClient->SetCameraFollowMode(InCameraFollowMode, InBoneName);
}

bool SAnimationEditorViewportTabBody::IsCameraFollowEnabled(EAnimationViewportCameraFollowMode InCameraFollowMode) const
{
	TSharedRef<FAnimationViewportClient> AnimViewportClient = StaticCastSharedRef<FAnimationViewportClient>(LevelViewportClient.ToSharedRef());
	return (AnimViewportClient->GetCameraFollowMode() == InCameraFollowMode);
}

FName SAnimationEditorViewportTabBody::GetCameraFollowBoneName() const
{
	TSharedRef<FAnimationViewportClient> AnimViewportClient = StaticCastSharedRef<FAnimationViewportClient>(LevelViewportClient.ToSharedRef());
	return AnimViewportClient->GetCameraFollowBoneName();
}

void SAnimationEditorViewportTabBody::SaveCameraAsDefault()
{
	TSharedRef<FAnimationViewportClient> AnimViewportClient = StaticCastSharedRef<FAnimationViewportClient>(LevelViewportClient.ToSharedRef());
	AnimViewportClient->SaveCameraAsDefault();
}

void SAnimationEditorViewportTabBody::ClearDefaultCamera()
{
	TSharedRef<FAnimationViewportClient> AnimViewportClient = StaticCastSharedRef<FAnimationViewportClient>(LevelViewportClient.ToSharedRef());
	AnimViewportClient->ClearDefaultCamera();
}

void SAnimationEditorViewportTabBody::JumpToDefaultCamera()
{
	TSharedRef<FAnimationViewportClient> AnimViewportClient = StaticCastSharedRef<FAnimationViewportClient>(LevelViewportClient.ToSharedRef());
	AnimViewportClient->JumpToDefaultCamera();
}

bool SAnimationEditorViewportTabBody::CanSaveCameraAsDefault() const
{
	TSharedRef<FAnimationViewportClient> AnimViewportClient = StaticCastSharedRef<FAnimationViewportClient>(LevelViewportClient.ToSharedRef());
	return AnimViewportClient->CanSaveCameraAsDefault();
}

bool SAnimationEditorViewportTabBody::HasDefaultCameraSet() const
{
	TSharedRef<FAnimationViewportClient> AnimViewportClient = StaticCastSharedRef<FAnimationViewportClient>(LevelViewportClient.ToSharedRef());
	return (AnimViewportClient->HasDefaultCameraSet());
}

bool SAnimationEditorViewportTabBody::CanChangeCameraMode() const
{
	//Not allowed to change camera type when we are in an ortho camera
	return !LevelViewportClient->IsOrtho();
}

void SAnimationEditorViewportTabBody::OnToggleMuteAudio()
{
	GetAnimationViewportClient()->OnToggleMuteAudio();
}

bool SAnimationEditorViewportTabBody::IsAudioMuted() const
{
	return GetAnimationViewportClient()->IsAudioMuted();
}

void SAnimationEditorViewportTabBody::OnToggleUseAudioAttenuation()
{
	GetAnimationViewportClient()->OnToggleUseAudioAttenuation();
}

bool SAnimationEditorViewportTabBody::IsAudioAttenuationEnabled() const
{
	return GetAnimationViewportClient()->IsUsingAudioAttenuation();
}

void SAnimationEditorViewportTabBody::OnTogglePreviewRootMotion()
{
	UDebugSkelMeshComponent* PreviewComponent = GetPreviewScene()->GetPreviewMeshComponent();

	if (PreviewComponent)
	{
		PreviewComponent->SetPreviewRootMotion(!PreviewComponent->GetPreviewRootMotion());
	}
}

bool SAnimationEditorViewportTabBody::IsPreviewingRootMotion() const
{
	UDebugSkelMeshComponent* PreviewComponent = GetPreviewScene()->GetPreviewMeshComponent();

	if (PreviewComponent)
	{
		return PreviewComponent->GetPreviewRootMotion();
	}
	return false;
}

#if WITH_APEX_CLOTHING
bool SAnimationEditorViewportTabBody::IsClothSimulationEnabled() const
{
	UDebugSkelMeshComponent* PreviewComponent = GetPreviewScene()->GetPreviewMeshComponent();

	if( PreviewComponent )
	{
		return !PreviewComponent->bDisableClothSimulation;
	}

	return true;
}

void SAnimationEditorViewportTabBody::OnEnableClothSimulation()
{
	UDebugSkelMeshComponent* PreviewComponent = GetPreviewScene()->GetPreviewMeshComponent();

	if( PreviewComponent )
	{
		PreviewComponent->bDisableClothSimulation = !PreviewComponent->bDisableClothSimulation;

		RefreshViewport();
	}
}

void SAnimationEditorViewportTabBody::OnResetClothSimulation()
{
	UDebugSkelMeshComponent* PreviewComponent = GetPreviewScene()->GetPreviewMeshComponent();

	if( PreviewComponent )
	{
		PreviewComponent->RecreateClothingActors();

		RefreshViewport();
	}
}

bool SAnimationEditorViewportTabBody::IsApplyingClothWind() const
{
	return GetPreviewScene()->IsWindEnabled();
}

void SAnimationEditorViewportTabBody::OnPauseClothingSimWithAnim()
{
	UDebugSkelMeshComponent* PreviewComponent = GetPreviewScene()->GetPreviewMeshComponent();

	if(PreviewComponent)
	{
		PreviewComponent->bPauseClothingSimulationWithAnim = !PreviewComponent->bPauseClothingSimulationWithAnim;

		bool bShouldPause = PreviewComponent->bPauseClothingSimulationWithAnim;

		if(PreviewComponent->IsPreviewOn() && PreviewComponent->PreviewInstance)
		{
			UAnimSingleNodeInstance* PreviewInstance = PreviewComponent->PreviewInstance;
			const bool bPlaying = PreviewInstance->IsPlaying();

			if(!bPlaying && bShouldPause)
			{
				PreviewComponent->SuspendClothingSimulation();
			}
			else if(!bShouldPause && PreviewComponent->IsClothingSimulationSuspended())
			{
				PreviewComponent->ResumeClothingSimulation();
			}
		}
	}
}

bool SAnimationEditorViewportTabBody::IsPausingClothingSimWithAnim()
{
	UDebugSkelMeshComponent* PreviewComponent = GetPreviewScene()->GetPreviewMeshComponent();
	
	if(PreviewComponent)
	{
		return PreviewComponent->bPauseClothingSimulationWithAnim;
	}

	return false;
}

void SAnimationEditorViewportTabBody::SetWindStrength(float SliderPos)
{
	TSharedRef<FAnimationEditorPreviewScene> PreviewScene = GetPreviewScene();

	if ( SliderPos <= 0.0f )
	{
		if ( PreviewScene->IsWindEnabled() )
		{
			PreviewScene->EnableWind(false);
			PreviewScene->SetWindStrength(0.0f);
			RefreshViewport();
		}

		return;
	}

	if ( !PreviewScene->IsWindEnabled() )
	{
		PreviewScene->EnableWind(true);
	}

	GetPreviewScene()->SetWindStrength(SliderPos);

	RefreshViewport();
}

TOptional<float> SAnimationEditorViewportTabBody::GetWindStrengthSliderValue() const
{
	return GetPreviewScene()->GetWindStrength();
}

void SAnimationEditorViewportTabBody::SetGravityScale(float SliderPos)
{
	GetPreviewScene()->SetGravityScale(SliderPos);
	RefreshViewport();
}

float SAnimationEditorViewportTabBody::GetGravityScaleSliderValue() const
{
	return GetPreviewScene()->GetGravityScale();
}

void SAnimationEditorViewportTabBody::OnEnableCollisionWithAttachedClothChildren()
{
	UDebugSkelMeshComponent* PreviewComponent = GetPreviewScene()->GetPreviewMeshComponent();

	if( PreviewComponent )
	{
		PreviewComponent->bCollideWithAttachedChildren = !PreviewComponent->bCollideWithAttachedChildren;
		RefreshViewport();
	}
}

bool SAnimationEditorViewportTabBody::IsEnablingCollisionWithAttachedClothChildren() const
{
	UDebugSkelMeshComponent* PreviewComponent = GetPreviewScene()->GetPreviewMeshComponent();

	if( PreviewComponent )
	{
		return PreviewComponent->bCollideWithAttachedChildren;
	}

	return false;
}

void SAnimationEditorViewportTabBody::OnSetSectionsDisplayMode(ESectionDisplayMode DisplayMode)
{
	UDebugSkelMeshComponent* PreviewComponent = GetPreviewScene()->GetPreviewMeshComponent();

	if (!PreviewComponent)
	{
		return;
	}

	SectionsDisplayMode = DisplayMode;

	switch (SectionsDisplayMode)
	{
	case ESectionDisplayMode::ShowAll:
		// restore to the original states
		PreviewComponent->RestoreClothSectionsVisibility();
		break;
	case ESectionDisplayMode::ShowOnlyClothSections:
		// disable all except clothing sections and shows only cloth sections
		PreviewComponent->ToggleClothSectionsVisibility(true);
		break;
	case ESectionDisplayMode::HideOnlyClothSections:
		// disables only clothing sections
		PreviewComponent->ToggleClothSectionsVisibility(false);
		break;
	}

	RefreshViewport();
}

bool SAnimationEditorViewportTabBody::IsSectionsDisplayMode(ESectionDisplayMode DisplayMode) const
{
	return SectionsDisplayMode == DisplayMode;
}
#endif // #if WITH_APEX_CLOTHING

void SAnimationEditorViewportTabBody::AddRecordingNotification()
{
	if(WeakRecordingNotification.IsValid())
	{
		return;
	}

	auto GetRecordingStateText = [this]()
	{
		if(GetPreviewScene()->IsRecording())
		{
			UAnimSequence* Recording = GetPreviewScene()->GetCurrentRecording();
			const FString& Name = Recording ? Recording->GetName() : TEXT("None");
			float TimeRecorded = GetPreviewScene()->GetCurrentRecordingTime();
			FNumberFormattingOptions NumberOption;
			NumberOption.MaximumFractionalDigits = 2;
			NumberOption.MinimumFractionalDigits = 2;
			return FText::Format(LOCTEXT("AnimRecorder", "Recording '{0}' {1} secs"),
				FText::FromString(Name), FText::AsNumber(TimeRecorded, &NumberOption));
		}

		return FText::GetEmpty();
	};

	auto GetRecordingStateStateVisibility = [this]()
	{
		if (GetPreviewScene()->IsRecording())
		{
			return EVisibility::Visible;
		}

		return EVisibility::Collapsed;
	};

	auto StopRecording = [this]()
	{
		if (GetPreviewScene()->IsRecording())
		{
			GetPreviewScene()->StopRecording();
		}

		return FReply::Handled();
	};

	WeakRecordingNotification = AddNotification(EMessageSeverity::Info,
		true,
		SNew(SHorizontalBox)
		.Visibility_Lambda(GetRecordingStateStateVisibility)
		.ToolTipText(LOCTEXT("RecordingStatusTooltip", "Shows the status of animation recording."))
		+SHorizontalBox::Slot()
		.FillWidth(1.0f)
		.Padding(2.0f, 4.0f)
		[
			SNew(SHorizontalBox)
			+SHorizontalBox::Slot()
			.AutoWidth()
			.VAlign(VAlign_Center)
			.Padding(0.0f, 0.0f, 4.0f, 0.0f)
			[
				SNew(STextBlock)
				.TextStyle(FEditorStyle::Get(), "AnimViewport.MessageText")
				.Font(FEditorStyle::Get().GetFontStyle("FontAwesome.9"))
				.Text(FEditorFontGlyphs::Video_Camera)
			]
			+SHorizontalBox::Slot()
			.VAlign(VAlign_Center)
			.FillWidth(1.0f)
			[
				SNew(STextBlock)
				.Text_Lambda(GetRecordingStateText)
				.TextStyle(FEditorStyle::Get(), "AnimViewport.MessageText")
			]
		]
		+SHorizontalBox::Slot()
		.AutoWidth()
		.Padding(2.0f, 0.0f)
		[
			SNew(SButton)
			.ForegroundColor(FSlateColor::UseForeground())
			.ButtonStyle(FEditorStyle::Get(), "FlatButton.Success")
			.ToolTipText(LOCTEXT("RecordingInViewportStop", "Stop recording animation."))
			.OnClicked_Lambda(StopRecording)
			[
				SNew(SHorizontalBox)
				+SHorizontalBox::Slot()
				.AutoWidth()
				.VAlign(VAlign_Center)
				.Padding(0.0f, 0.0f, 4.0f, 0.0f)
				[
					SNew(STextBlock)
					.TextStyle(FEditorStyle::Get(), "AnimViewport.MessageText")
					.Font(FEditorStyle::Get().GetFontStyle("FontAwesome.9"))
					.Text(FEditorFontGlyphs::Stop)
				]
				+SHorizontalBox::Slot()
				.VAlign(VAlign_Center)
				.AutoWidth()
				[
					SNew(STextBlock)
					.TextStyle(FEditorStyle::Get(), "AnimViewport.MessageText")
					.Text(LOCTEXT("AnimViewportStopRecordingButtonLabel", "Stop"))
				]
			]
		]
	);
}

void SAnimationEditorViewportTabBody::AddPostProcessNotification()
{
	if(WeakPostProcessNotification.IsValid())
	{
		return;
	}

	auto GetVisibility = [this]()
	{
		return CanDisablePostProcess() ? EVisibility::Visible : EVisibility::Collapsed;
	};

	auto GetPostProcessGraphName = [this]()
	{
		if (UDebugSkelMeshComponent* PreviewComponent = GetPreviewScene()->GetPreviewMeshComponent())
		{
			if(PreviewComponent->SkeletalMesh && PreviewComponent->SkeletalMesh->PostProcessAnimBlueprint && PreviewComponent->SkeletalMesh->PostProcessAnimBlueprint->ClassGeneratedBy)
			{
				return FText::FromString(PreviewComponent->SkeletalMesh->PostProcessAnimBlueprint->ClassGeneratedBy->GetName());
			}
		}

		return FText::GetEmpty();
	};

	auto DoesPostProcessModifyCurves = [this]()
	{
		if (UDebugSkelMeshComponent* PreviewComponent = GetPreviewScene()->GetPreviewMeshComponent())
		{
			return (PreviewComponent->PostProcessAnimInstance && PreviewComponent->PostProcessAnimInstance->HasActiveCurves());
		}

		return false;
	};

	auto GetText = [this, GetPostProcessGraphName, DoesPostProcessModifyCurves]()
	{
		return IsDisablePostProcessChecked() ? 
			FText::Format(LOCTEXT("PostProcessDisabledText", "Post process Animation Blueprint '{0}' is disabled."), GetPostProcessGraphName()) : 
			FText::Format(LOCTEXT("PostProcessRunningText", "Post process Animation Blueprint '{0}' is running. {1}"), GetPostProcessGraphName(), DoesPostProcessModifyCurves() ? LOCTEXT("PostProcessModifiesCurves", "Post process modifes curves.") : FText::GetEmpty()) ;
	};

	auto GetButtonText = [this]()
	{
		return IsDisablePostProcessChecked() ? LOCTEXT("PostProcessEnableText", "Enable") : LOCTEXT("PostProcessDisableText", "Disable");
	};

	auto GetButtonTooltipText = [this]()
	{
		return IsDisablePostProcessChecked() ? LOCTEXT("PostProcessEnableTooltip", "Enable post process animation blueprint.") : LOCTEXT("PostProcessDisableTooltip", "Disable post process animation blueprint.");
	};

	auto GetButtonIcon = [this]()
	{
		return IsDisablePostProcessChecked() ? FEditorFontGlyphs::Check : FEditorFontGlyphs::Times;
	};

	auto EnablePostProcess = [this]()
	{
		OnToggleDisablePostProcess();
		return FReply::Handled();
	};

	auto EditPostProcess = [this]()
	{
		if (UDebugSkelMeshComponent* PreviewComponent = GetPreviewScene()->GetPreviewMeshComponent())
		{
			if(PreviewComponent->SkeletalMesh && PreviewComponent->SkeletalMesh->PostProcessAnimBlueprint)
			{
				GEditor->GetEditorSubsystem<UAssetEditorSubsystem>()->OpenEditorForAssets(TArray<UObject*>({ PreviewComponent->SkeletalMesh->PostProcessAnimBlueprint->ClassGeneratedBy }));
			}
		}

		return FReply::Handled();
	};

	WeakPostProcessNotification = AddNotification(EMessageSeverity::Warning,
		true,
		SNew(SHorizontalBox)
		.Visibility_Lambda(GetVisibility)
		+SHorizontalBox::Slot()
		.FillWidth(1.0f)
		.Padding(4.0f, 4.0f)
		[
			SNew(SHorizontalBox)
			.ToolTipText_Lambda(GetText)
			+SHorizontalBox::Slot()
			.AutoWidth()
			.VAlign(VAlign_Center)
			.Padding(0.0f, 0.0f, 4.0f, 0.0f)
			[
				SNew(STextBlock)
				.TextStyle(FEditorStyle::Get(), "AnimViewport.MessageText")
				.Font(FEditorStyle::Get().GetFontStyle("FontAwesome.9"))
				.Text(FEditorFontGlyphs::Exclamation_Triangle)
			]
			+SHorizontalBox::Slot()
			.VAlign(VAlign_Center)
			.FillWidth(1.0f)
			[
				SNew(STextBlock)
				.Text_Lambda(GetText)
				.TextStyle(FEditorStyle::Get(), "AnimViewport.MessageText")
			]
		]
		+SHorizontalBox::Slot()
		.AutoWidth()
		.Padding(2.0f, 0.0f)
		[
			SNew(SButton)
			.ForegroundColor(FSlateColor::UseForeground())
			.ButtonStyle(FEditorStyle::Get(), "FlatButton.Success")
			.ToolTipText_Lambda(GetButtonTooltipText)
			.OnClicked_Lambda(EnablePostProcess)
			[
				SNew(SHorizontalBox)
				+SHorizontalBox::Slot()
				.AutoWidth()
				.VAlign(VAlign_Center)
				.Padding(0.0f, 0.0f, 4.0f, 0.0f)
				[
					SNew(STextBlock)
					.TextStyle(FEditorStyle::Get(), "AnimViewport.MessageText")
					.Font(FEditorStyle::Get().GetFontStyle("FontAwesome.9"))
					.Text_Lambda(GetButtonIcon)
				]
				+SHorizontalBox::Slot()
				.VAlign(VAlign_Center)
				.AutoWidth()
				[
					SNew(STextBlock)
					.TextStyle(FEditorStyle::Get(), "AnimViewport.MessageText")
					.Text_Lambda(GetButtonText)
				]
			]
		]
		+SHorizontalBox::Slot()
		.AutoWidth()
		.Padding(2.0f, 0.0f)
		[
			SNew(SButton)
			.ForegroundColor(FSlateColor::UseForeground())
			.ButtonStyle(FEditorStyle::Get(), "FlatButton")
			.ToolTipText(LOCTEXT("EditPostProcessAnimBPButtonToolTip", "Edit the post process Animation Blueprint."))
			.OnClicked_Lambda(EditPostProcess)
			[
				SNew(SHorizontalBox)
				+SHorizontalBox::Slot()
				.AutoWidth()
				.VAlign(VAlign_Center)
				.Padding(0.0f, 0.0f, 4.0f, 0.0f)
				[
					SNew(STextBlock)
					.TextStyle(FEditorStyle::Get(), "AnimViewport.MessageText")
					.Font(FEditorStyle::Get().GetFontStyle("FontAwesome.9"))
					.Text(FEditorFontGlyphs::Pencil)
				]
				+SHorizontalBox::Slot()
				.VAlign(VAlign_Center)
				.AutoWidth()
				[
					SNew(STextBlock)
					.TextStyle(FEditorStyle::Get(), "AnimViewport.MessageText")
					.Text(LOCTEXT("EditPostProcessAnimBPButtonText", "Edit"))
				]
			]
		]
	);
}

void SAnimationEditorViewportTabBody::AddMinLODNotification()
{
	if(WeakMinLODNotification.IsValid())
	{
		return;
	}

	auto GetMinLODNotificationVisibility = [this]()
	{
		if (GetPreviewScene()->GetPreviewMesh() && GetPreviewScene()->GetPreviewMesh()->MinLod.Default != 0)
		{
			return EVisibility::Visible;
		}

		return EVisibility::Collapsed;
	};

	WeakMinLODNotification = AddNotification(EMessageSeverity::Info,
		true,
		SNew(SHorizontalBox)
		.Visibility_Lambda(GetMinLODNotificationVisibility)
		.ToolTipText(LOCTEXT("MinLODNotificationTooltip", "This asset has a minimum LOD applied."))
		+SHorizontalBox::Slot()
		.FillWidth(1.0f)
		.Padding(2.0f, 4.0f)
		[
			SNew(SHorizontalBox)
			+SHorizontalBox::Slot()
			.AutoWidth()
			.VAlign(VAlign_Center)
			.Padding(0.0f, 0.0f, 4.0f, 0.0f)
			[
				SNew(STextBlock)
				.TextStyle(FEditorStyle::Get(), "AnimViewport.MessageText")
				.Font(FEditorStyle::Get().GetFontStyle("FontAwesome.9"))
				.Text(FEditorFontGlyphs::Level_Down)
			]
			+SHorizontalBox::Slot()
			.VAlign(VAlign_Center)
			.FillWidth(1.0f)
			[
				SNew(STextBlock)
				.Text(LOCTEXT("MinLODNotification", "Min LOD applied"))
				.TextStyle(FEditorStyle::Get(), "AnimViewport.MessageText")
			]
		]
	);
}

void SAnimationEditorViewportTabBody::AddSkinWeightProfileNotification()
{
	if(WeakSkinWeightPreviewNotification.IsValid())
	{
		return;
	}

	auto GetSkinWeightProfileNotificationVisibility = [this]()
	{
		if (GetPreviewScene()->GetPreviewMeshComponent() && GetPreviewScene()->GetPreviewMeshComponent()->IsUsingSkinWeightProfile())
		{
			return EVisibility::Visible;
		}

		return EVisibility::Collapsed;
	};

	auto GetSkinWeightProfileNotificationText = [this]() -> FText
	{
		FName ProfileName = NAME_None;
		if (GetPreviewScene()->GetPreviewMeshComponent())
		{
			ProfileName = GetPreviewScene()->GetPreviewMeshComponent()->GetCurrentSkinWeightProfileName();
		}

		return FText::FormatOrdered(LOCTEXT("ProfileSkinWeightPreviewNotification", "Previewing Skin Weight Profile: {0}"), FText::FromName(ProfileName));
	};

	WeakSkinWeightPreviewNotification = AddNotification(EMessageSeverity::Info,
		false,
		SNew(SHorizontalBox)
		.Visibility_Lambda(GetSkinWeightProfileNotificationVisibility)
		.ToolTipText(LOCTEXT("ProfileSkinWeightPreviewTooltip", "Previewing a Skin Weight Profile."))
		+SHorizontalBox::Slot()
		.FillWidth(1.0f)
		.Padding(2.0f, 4.0f)
		[
			SNew(SHorizontalBox)
			+SHorizontalBox::Slot()
			.AutoWidth()
			.VAlign(VAlign_Center)
			.Padding(0.0f, 0.0f, 4.0f, 0.0f)
			[
				SNew(STextBlock)
				.TextStyle(FEditorStyle::Get(), "AnimViewport.MessageText")
				.Font(FEditorStyle::Get().GetFontStyle("FontAwesome.9"))
				.Text(FEditorFontGlyphs::Eye)
			]
			+SHorizontalBox::Slot()
			.VAlign(VAlign_Center)
			.FillWidth(1.0f)
			[
				SNew(STextBlock)
				.Text_Lambda(GetSkinWeightProfileNotificationText)
				.TextStyle(FEditorStyle::Get(), "AnimViewport.MessageText")
			]
		]
	);
}

void SAnimationEditorViewportTabBody::HandleFocusCamera()
{
	TSharedRef<FAnimationViewportClient> AnimViewportClient = StaticCastSharedRef<FAnimationViewportClient>(LevelViewportClient.ToSharedRef());
	AnimViewportClient->SetCameraFollowMode(EAnimationViewportCameraFollowMode::None);
	AnimViewportClient->FocusViewportOnPreviewMesh(false);
}

#undef LOCTEXT_NAMESPACE<|MERGE_RESOLUTION|>--- conflicted
+++ resolved
@@ -1684,21 +1684,13 @@
 	{
 		// If we are forcing a LOD level, report the actual LOD level we are displaying
 		// as the mesh can potentially change LOD count under the viewport.
-<<<<<<< HEAD
-		if(PreviewComponent->ForcedLodModel > 0)
-=======
 		if(PreviewComponent->GetForcedLOD() > 0)
->>>>>>> a1e6ec07
 		{
 			return PreviewComponent->PredictedLODLevel + 1;
 		}
 		else
 		{
-<<<<<<< HEAD
-			return PreviewComponent->ForcedLodModel;
-=======
 			return PreviewComponent->GetForcedLOD();
->>>>>>> a1e6ec07
 		}
 	}
 	return 0;
