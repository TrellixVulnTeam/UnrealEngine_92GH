// Copyright 1998-2017 Epic Games, Inc. All Rights Reserved.

#pragma once

#include "CoreMinimal.h"
#include "Input/Reply.h"
#include "Widgets/SWidget.h"
#include "Widgets/DeclarativeSyntaxSupport.h"
#include "Engine/World.h"
#include "Widgets/SWindow.h"
#include "SLevelViewport.h"
#include "Framework/Commands/UICommandList.h"
#include "Framework/Docking/TabManager.h"
#include "Toolkits/IToolkit.h"
#include "AssetThumbnail.h"
#include "ILevelEditor.h"
#include "LevelViewportTabContent.h"

class IAssetEditorInstance;
class IDetailsView;
class SActorDetails;
class SBorder;
class SLevelEditorModeContent;
class SLevelEditorToolBox;

/**
 * Unreal editor level editor Slate widget
 */
class SLevelEditor
	: public ILevelEditor
{

public:
	SLATE_BEGIN_ARGS( SLevelEditor ){}

	SLATE_END_ARGS()

	/**
	 * Constructor
	 */
	SLevelEditor();

	~SLevelEditor();

	/**
	 * Constructs this widget
	 *
	 * @param InArgs    Declaration from which to construct the widget
	 */
	void Construct( const FArguments& InArgs );

	/**
	 * Initialize the newly constructed level editor UI, needed because restoring the layout could trigger showing tabs
	 * that immediately try to get a reference to the current level editor.
	 */
	void Initialize( const TSharedRef<SDockTab>& OwnerTab, const TSharedRef<SWindow>& OwnerWindow );

	/**
	 * Gets the currently active viewport in the level editor
	 * @todo Slate: Needs a better implementation 
	 *
	 * @return The active viewport.  If multiple are active it returns the first one               
	 */
	TSharedPtr<class SLevelViewport> GetActiveViewport();

	/** ILevelEditor interface */
	virtual void SummonLevelViewportContextMenu() override;
	virtual void SummonLevelViewportViewOptionMenu(const ELevelViewportType ViewOption) override;
	virtual const TArray< TSharedPtr< class IToolkit > >& GetHostedToolkits() const override;
	virtual TArray< TSharedPtr< ILevelViewport > > GetViewports() const override;
	virtual TSharedPtr<ILevelViewport> GetActiveViewportInterface() override;
	virtual TSharedPtr< class FAssetThumbnailPool > GetThumbnailPool() const override;
	virtual void AppendCommands( const TSharedRef<FUICommandList>& InCommandsToAppend ) override;
	virtual void AddStandaloneLevelViewport( const TSharedRef<SLevelViewport>& LevelViewport ) override;

	/**
	 * Given a tab ID, summons a new tab in the position saved in the current layout, or in a default position.
	 * @return the invoked tab
	 */
	TSharedRef<SDockTab> InvokeTab( FName TabID );

	/**
	 * Sync the details panel to the current selection
	 * Will spawn a new details window if required (and possible) due to other details windows being locked
	 */
	void SyncDetailsToSelection();

	/**
	 * @return true if the level editor has a viewport currently being used for pie
	 */
	bool HasActivePlayInEditorViewport() const;

	/** @return	Returns the title to display in the level editor's tab label */
	FText GetTabTitle() const;

	/**
	 * Processes level editor keybindings using events made in a viewport
	 * 
	 * @param MyGeometry		Information about the size and position of the viewport widget
	 * @param InKeyEvent	The event which just occurred	
	 */
	virtual FReply OnKeyDownInViewport( const FGeometry& MyGeometry, const FKeyEvent& InKeyEvent ) override;

	bool CanCloseApp();

	/** Returns the full action list for this level editor instance */
	virtual const TSharedPtr< FUICommandList >& GetLevelEditorActions() const override
	{
		return LevelEditorCommands;
	}

	/** IToolKitHost interface */
	virtual TSharedRef< class SWidget > GetParentWidget() override;
	virtual void BringToFront() override;
	virtual TSharedRef< class SDockTabStack > GetTabSpot( const EToolkitTabSpot::Type TabSpot ) override;
	virtual TSharedPtr<FTabManager> GetTabManager() const override;
	virtual void OnToolkitHostingStarted( const TSharedRef< class IToolkit >& Toolkit ) override;
	virtual void OnToolkitHostingFinished( const TSharedRef< class IToolkit >& Toolkit ) override;
	virtual UWorld* GetWorld() const override;
	virtual TSharedRef<SWidget> CreateActorDetails( const FName TabIdentifier ) override;
	virtual TSharedRef<SWidget> CreateToolBox() override;

	/** SWidget overrides */
	virtual bool SupportsKeyboardFocus() const override
	{
		return true;
	}
	
	/** Attaches a sequencer asset editor used to animate objects in the level to this level editor */
	void AttachSequencer( TSharedPtr<SWidget> SequencerWidget, TSharedPtr<IAssetEditorInstance> NewSequencerAssetEditor );
private:
	
	TSharedRef<SDockTab> SpawnLevelEditorTab(const FSpawnTabArgs& Args, FName TabIdentifier, FString InitializationPayload);
	//TSharedRef<SDockTab> SpawnLevelEditorModeTab(const FSpawnTabArgs& Args, FEdMode* EditorMode);
	TSharedRef<SDockTab> SummonDetailsPanel( FName Identifier );

	/**
	 * Binds UI commands to actions for the level editor                   
	 */
	void BindCommands();

	/**
	 * Fills the level editor with content, using the layout string, or the default if
	 * no layout string is passed in
	 */
	TSharedRef<SWidget> RestoreContentArea( const TSharedRef<SDockTab>& OwnerTab, const TSharedRef<SWindow>& OwnerWindow );

	/** Called when a property is changed */
	void HandleExperimentalSettingChanged(FName PropertyName);

	/** Rebuilds the command list for spawning editor modes, this is done when new modes are registered. */
	void RefreshEditorModeCommands();

	/** Gets the tabId mapping to an editor mode */
	static FName GetEditorModeTabId( FEditorModeID ModeID );

	/** Toggles the editor mode on and off, this is what the auto generated editor mode commands are mapped to. */
	static void ToggleEditorMode( FEditorModeID ModeID );

	/** Checks if the editor mode is active for the auto-generated editor mode command. */
	static bool IsModeActive( FEditorModeID ModeID );

	/**
	 * Processes keybindings on the level editor
	 * 
	 * @param MyGeometry		Information about the size and position of the level editor widget
	 * @param InKeyEvent	The event which just occurred	
	 */
	virtual FReply OnKeyDown( const FGeometry& MyGeometry, const FKeyEvent& InKeyEvent ) override;

	/** Callback for when the property view changes */
	void OnPropertyObjectArrayChanged(const FString& NewTitle, const TArray< UObject* >& UObjects );

	/** Callback for when the level editor layout has changed */
	void OnLayoutHasChanged();
	
	/** Constructs the NotificationBar widgets */
	void ConstructNotificationBar();

	/** Builds a viewport tab. */
	TSharedRef<SDockTab> BuildViewportTab( const FText& Label, const FString LayoutId, const FString& InitializationPayload );

	/** Called when a viewport tab is closed */
	void OnViewportTabClosed(TSharedRef<SDockTab> ClosedTab);

	/** Save the information about the given viewport in the transient viewport information */
	void SaveViewportTabInfo(TSharedRef<const class FLevelViewportTabContent> ViewportTabContent);

	/** Restore the information about the given viewport from the transient viewport information */
	void RestoreViewportTabInfo(TSharedRef<FLevelViewportTabContent> ViewportTabContent) const;

	/** Reset the transient viewport information */
	void ResetViewportTabInfo();

	/** Handles Editor map changes */
	void HandleEditorMapChange( uint32 MapChangeFlags );

	/** Called when actors are selected or unselected */
	void OnActorSelectionChanged(const TArray<UObject*>& NewSelection, bool bForceRefresh = false);
private:

	// Tracking the active viewports in this level editor.
	TArray< TWeakPtr<FLevelViewportTabContent> > ViewportTabs;

	// A list of any standalone editor viewports that aren't in tabs
	TArray< TWeakPtr<SLevelViewport> > StandaloneViewports;

	// Border that hosts the document content for the level editor.
	TSharedPtr< SBorder > DocumentsAreaBorder;
	
	// The list of commands with bound delegates for the level editor.
	TSharedPtr<FUICommandList> LevelEditorCommands;

	// Weak reference to all toolbox panels this level editor has spawned.  May contain invalid entries for tabs that were closed.
	TArray< TWeakPtr< class SLevelEditorToolBox > > ToolBoxTabs;

	TArray< TWeakPtr< class SLevelEditorModeContent > > ModesTabs;

	// List of all of the toolkits we're currently hosting.
	TArray< TSharedPtr< class IToolkit > > HostedToolkits;

	// The UWorld that this level editor is viewing and allowing the user to interact with through.
	UWorld* World;

	// The box that holds the notification bar.
	TSharedPtr< SHorizontalBox > NotificationBarBox;

	// Holds the world settings details view.
	TSharedPtr<IDetailsView> WorldSettingsView;

	// The thumbnail pool used to display asset thumbnails
	TSharedPtr<FAssetThumbnailPool> ThumbnailPool;

	/** Transient editor viewport states - one for each view type. Key is "LayoutId[ELevelViewportType]", eg) "Viewport 1[0]" */
	TMap<FString, FLevelViewportInfo> TransientEditorViews;

	/** List of all actor details panels to update when selection changes */
	TArray< TWeakPtr<class SActorDetails> > AllActorDetailPanels;

	/** Attached sequencer asset editor */
	TWeakPtr<IAssetEditorInstance> SequencerAssetEditor;
<<<<<<< HEAD

	/** Weak pointer to the level editor's Sequencer widget */
	TWeakPtr<SWidget> SequencerWidgetPtr;
};



#endif	// __SLevelEditor_h__
=======
};
>>>>>>> 7328f6ab
<|MERGE_RESOLUTION|>--- conflicted
+++ resolved
@@ -239,15 +239,7 @@
 
 	/** Attached sequencer asset editor */
 	TWeakPtr<IAssetEditorInstance> SequencerAssetEditor;
-<<<<<<< HEAD
 
 	/** Weak pointer to the level editor's Sequencer widget */
 	TWeakPtr<SWidget> SequencerWidgetPtr;
-};
-
-
-
-#endif	// __SLevelEditor_h__
-=======
-};
->>>>>>> 7328f6ab
+};