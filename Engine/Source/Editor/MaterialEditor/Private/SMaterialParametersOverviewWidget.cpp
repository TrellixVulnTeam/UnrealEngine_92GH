--- conflicted
+++ resolved
@@ -177,7 +177,6 @@
 		}
 		else if (TextureParam)
 		{
-<<<<<<< HEAD
 			UMaterial *Material = MaterialEditorInstance->PreviewMaterial;
 			if (Material != nullptr)
 			{
@@ -329,131 +328,6 @@
 					}
 
 				}
-=======
-
-			TSharedPtr<SWidget> NameWidget;
-			TSharedPtr<SWidget> ValueWidget;
-			FDetailWidgetRow DefaultRow;
-			Row.GetDefaultWidgets(NameWidget, ValueWidget, DefaultRow);
-
-			FDetailWidgetRow &DetailWidgetRow = Row.CustomWidget();
-			TSharedPtr<SVerticalBox> NameVerticalBox;
-			DetailWidgetRow.NameContent()
-				[
-					SAssignNew(NameVerticalBox, SVerticalBox)
-					+ SVerticalBox::Slot()
-					.AutoHeight()
-					[
-						SNew(STextBlock)
-						.Text(FText::FromName(StackParameterData->Parameter->ParameterInfo.Name))
-						.Font(FEditorStyle::GetFontStyle(TEXT("PropertyWindow.NormalFont")))
-					]
-				];
-
-			DetailWidgetRow.ValueContent()
-				.MinDesiredWidth(DefaultRow.ValueWidget.MinWidth)
-				.MaxDesiredWidth(DefaultRow.ValueWidget.MaxWidth)
-				[
-					ValueWidget.ToSharedRef()
-				];
-
-			static const FName Red("R");
-			static const FName Green("G");
-			static const FName Blue("B");
-			static const FName Alpha("A");
-
-			if (!TextureParam->ChannelNames.R.IsEmpty())
-			{
-				NameVerticalBox->AddSlot()
-					[
-						SNew(SHorizontalBox)
-						+ SHorizontalBox::Slot()
-						.AutoWidth()
-						.Padding(20.0, 2.0, 4.0, 2.0)
-						[
-							SNew(STextBlock)
-							.Text(FText::FromName(Red))
-							.Font(FEditorStyle::GetFontStyle(TEXT("PropertyWindow.BoldFont")))
-						]
-						+ SHorizontalBox::Slot()
-						.HAlign(HAlign_Left)
-						.Padding(4.0, 2.0)
-						[
-							SNew(STextBlock)
-							.Text(TextureParam->ChannelNames.R)
-							.Font(FEditorStyle::GetFontStyle(TEXT("PropertyWindow.NormalFont")))
-						]
-					];
-			}
-			if (!TextureParam->ChannelNames.G.IsEmpty())
-			{
-				NameVerticalBox->AddSlot()
-					[
-						SNew(SHorizontalBox)
-						+ SHorizontalBox::Slot()
-						.Padding(20.0, 2.0, 4.0, 2.0)
-						.AutoWidth()
-						[
-							SNew(STextBlock)
-							.Text(FText::FromName(Green))
-							.Font(FEditorStyle::GetFontStyle(TEXT("PropertyWindow.BoldFont")))
-						]
-						+ SHorizontalBox::Slot()
-						.HAlign(HAlign_Left)
-						.Padding(4.0, 2.0)
-						[
-							SNew(STextBlock)
-							.Text(TextureParam->ChannelNames.G)
-							.Font(FEditorStyle::GetFontStyle(TEXT("PropertyWindow.NormalFont")))
-						]
-					];
-			}
-			if (!TextureParam->ChannelNames.B.IsEmpty())
-			{
-				NameVerticalBox->AddSlot()
-					[
-						SNew(SHorizontalBox)
-						+ SHorizontalBox::Slot()
-						.Padding(20.0, 2.0, 4.0, 2.0)
-						.AutoWidth()
-						[
-							SNew(STextBlock)
-							.Text(FText::FromName(Blue))
-							.Font(FEditorStyle::GetFontStyle(TEXT("PropertyWindow.BoldFont")))
-						]
-						+ SHorizontalBox::Slot()
-						.HAlign(HAlign_Left)
-						.Padding(4.0, 2.0)
-						[
-							SNew(STextBlock)
-							.Text(TextureParam->ChannelNames.B)
-						.Font(FEditorStyle::GetFontStyle(TEXT("PropertyWindow.NormalFont")))
-						]
-					];
-			}
-			if (!TextureParam->ChannelNames.A.IsEmpty())
-			{
-				NameVerticalBox->AddSlot()
-					[
-						SNew(SHorizontalBox)
-						+ SHorizontalBox::Slot()
-						.Padding(20.0, 2.0, 4.0, 2.0)
-						.AutoWidth()
-						[
-							SNew(STextBlock)
-							.Text(FText::FromName(Alpha))
-							.Font(FEditorStyle::GetFontStyle(TEXT("PropertyWindow.BoldFont")))
-						]
-						+ SHorizontalBox::Slot()
-						.HAlign(HAlign_Left)
-						.Padding(4.0, 2.0)
-						[
-							SNew(STextBlock)
-							.Text(TextureParam->ChannelNames.A)
-							.Font(FEditorStyle::GetFontStyle(TEXT("PropertyWindow.NormalFont")))
-						]
-					];
->>>>>>> b4bb4b20
 			}
 		}
 		else if (!CompMaskParam)
