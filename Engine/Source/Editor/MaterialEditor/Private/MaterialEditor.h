// Copyright 1998-2019 Epic Games, Inc. All Rights Reserved.

#pragma once

#include "CoreMinimal.h"
#include "Containers/IndirectArray.h"
#include "Stats/Stats.h"
#include "Misc/Guid.h"
#include "UObject/GCObject.h"
#include "Misc/NotifyHook.h"
#include "Input/Reply.h"
#include "Widgets/SWidget.h"
#include "Framework/Commands/InputChord.h"
#include "EditorUndoClient.h"
#include "MaterialShared.h"
#include "Toolkits/IToolkitHost.h"
#include "IMaterialEditor.h"
#include "Editor/PropertyEditor/Public/IDetailsView.h"
#include "SMaterialEditorViewport.h"
#include "Materials/Material.h"
#include "Tickable.h"

struct FAssetData;
class FCanvas;
class FMaterialCompiler;
class FScopedTransaction;
class IMessageLogListing;
class SDockableTab;
class SFindInMaterial;
class SGraphEditor;
class SMaterialPalette;
class UEdGraph;
class UFactory;
class UMaterialEditorOptions;
class UMaterialExpressionComment;
class UMaterialInstance;
class UMaterialGraphNode;
struct FGraphAppearanceInfo;
class UMaterialFunctionInstance;

/**
 * Class for rendering previews of material expressions in the material editor's linked object viewport.
 */
class FMatExpressionPreview : public FMaterial, public FMaterialRenderProxy
{
public:
	FMatExpressionPreview()
	: FMaterial()
	, UnrelatedNodesOpacity(1.0f)
	{
		// Register this FMaterial derivative with AddEditorLoadedMaterialResource since it does not have a corresponding UMaterialInterface
		FMaterial::AddEditorLoadedMaterialResource(this);
		SetQualityLevelProperties(EMaterialQualityLevel::High, false, GMaxRHIFeatureLevel);
	}

	FMatExpressionPreview(UMaterialExpression* InExpression)
	: FMaterial()
	, UnrelatedNodesOpacity(1.0f)
	, Expression(InExpression)
	{
		FMaterial::AddEditorLoadedMaterialResource(this);
		FPlatformMisc::CreateGuid(Id);

		check(InExpression->Material && InExpression->Material->Expressions.Contains(InExpression));
		InExpression->Material->AppendReferencedTextures(ReferencedTextures);
		SetQualityLevelProperties(EMaterialQualityLevel::High, false, GMaxRHIFeatureLevel);
	}

	~FMatExpressionPreview()
	{
		CancelCompilation();
		ReleaseResource();
	}

	void AddReferencedObjects( FReferenceCollector& Collector )
	{
		for (int32 TextureIndex = 0; TextureIndex < ReferencedTextures.Num(); TextureIndex++)
		{
			Collector.AddReferencedObject(ReferencedTextures[TextureIndex]);
		}
	}

	/**
	 * Should the shader for this material with the given platform, shader type and vertex 
	 * factory type combination be compiled
	 *
	 * @param Platform		The platform currently being compiled for
	 * @param ShaderType	Which shader is being compiled
	 * @param VertexFactory	Which vertex factory is being compiled (can be NULL)
	 *
	 * @return true if the shader should be compiled
	 */
	virtual bool ShouldCache(EShaderPlatform Platform, const FShaderType* ShaderType, const FVertexFactoryType* VertexFactoryType) const override;

	virtual const TArray<UObject*>& GetReferencedTextures() const override
	{
		return ReferencedTextures;
	}

	////////////////
	// FMaterialRenderProxy interface.

	virtual const FMaterial& GetMaterialWithFallback(ERHIFeatureLevel::Type FeatureLevel, const FMaterialRenderProxy*& OutFallbackMaterialRenderProxy) const override
	{
		if(GetRenderingThreadShaderMap())
		{
			return *this;
		}
		else
		{
			OutFallbackMaterialRenderProxy = UMaterial::GetDefaultMaterial(MD_Surface)->GetRenderProxy();
			return OutFallbackMaterialRenderProxy->GetMaterialWithFallback(FeatureLevel, OutFallbackMaterialRenderProxy);
		}
	}

	virtual bool GetVectorValue(const FMaterialParameterInfo& ParameterInfo, FLinearColor* OutValue, const FMaterialRenderContext& Context) const override
	{
		if (Expression.IsValid() && Expression->Material)
		{
			return Expression->Material->GetRenderProxy()->GetVectorValue(ParameterInfo, OutValue, Context);
		}
		return false;
	}

	virtual bool GetScalarValue(const FMaterialParameterInfo& ParameterInfo, float* OutValue, const FMaterialRenderContext& Context) const override
	{
		if (Expression.IsValid() && Expression->Material)
		{
			return Expression->Material->GetRenderProxy()->GetScalarValue(ParameterInfo, OutValue, Context);
		}
		return false;
	}

	virtual bool GetTextureValue(const FMaterialParameterInfo& ParameterInfo,const UTexture** OutValue, const FMaterialRenderContext& Context) const override
	{
		if (Expression.IsValid() && Expression->Material)
		{
			return Expression->Material->GetRenderProxy()->GetTextureValue(ParameterInfo, OutValue, Context);
		}
		return false;
	}
	
	// Material properties.
	/** Entry point for compiling a specific material property.  This must call SetMaterialProperty. */
	virtual int32 CompilePropertyAndSetMaterialProperty(EMaterialProperty Property, FMaterialCompiler* Compiler, EShaderFrequency OverrideShaderFrequency, bool bUsePreviousFrameTime) const override;

	virtual EMaterialDomain GetMaterialDomain() const override { return MD_Surface; }
	virtual FString GetMaterialUsageDescription() const override { return FString::Printf(TEXT("FMatExpressionPreview %s"), Expression.IsValid() ? *Expression->GetName() : TEXT("NULL")); }
	virtual bool IsTwoSided() const override { return false; }
	virtual bool IsDitheredLODTransition() const override { return false; }
	virtual bool IsLightFunction() const override { return false; }
	virtual bool IsDeferredDecal() const override { return false; }
	virtual bool IsVolumetricPrimitive() const override { return false; }
	virtual bool IsSpecialEngineMaterial() const override { return false; }
	virtual bool IsWireframe() const override { return false; }
	virtual bool IsMasked() const override { return false; }
	virtual enum EBlendMode GetBlendMode() const override { return BLEND_Translucent; }
	virtual FMaterialShadingModelField GetShadingModels() const override { return MSM_Unlit; }
	virtual bool IsShadingModelFromMaterialExpression() const override { return false; }
	virtual float GetOpacityMaskClipValue() const override { return 0.5f; }
	virtual bool GetCastDynamicShadowAsMasked() const override { return false; }
	virtual FString GetFriendlyName() const override { return FString::Printf(TEXT("FMatExpressionPreview %s"), Expression.IsValid() ? *Expression->GetName() : TEXT("NULL")); }
	/**
	 * Should shaders compiled for this material be saved to disk?
	 */
	virtual bool IsPersistent() const override { return false; }
	virtual FGuid GetMaterialId() const override { return Id; }
	const UMaterialExpression* GetExpression() const
	{
		return Expression.Get();
	}

	virtual void NotifyCompilationFinished() override;

	friend FArchive& operator<< ( FArchive& Ar, FMatExpressionPreview& V )
	{
		return Ar << V.Expression;
	}

<<<<<<< HEAD
=======
	virtual void GatherExpressionsForCustomInterpolators(TArray<UMaterialExpression*>& OutExpressions) const override
	{
		if(Expression.IsValid() && Expression->Material)
		{
			Expression->Material->GetAllExpressionsForCustomInterpolators(OutExpressions);
		}
	}

>>>>>>> 710d7cac
	float UnrelatedNodesOpacity;

private:
	TWeakObjectPtr<UMaterialExpression> Expression;
	TArray<UObject*> ReferencedTextures;
	FGuid Id;
};

/** Wrapper for each material expression, including a trimmed name */
struct FMaterialExpression
{
	FString Name;
	UClass* MaterialClass;
	FText CreationDescription;
	FText CreationName;

	friend bool operator==(const FMaterialExpression& A,const FMaterialExpression& B)
	{
		return A.MaterialClass == B.MaterialClass;
	}
};

/** Static array of categorized material expression classes. */
struct FCategorizedMaterialExpressionNode
{
	FText	CategoryName;
	TArray<FMaterialExpression> MaterialExpressions;
};

/** Used to display material information, compile errors etc. */
struct FMaterialInfo
{
	FString Text;
	FLinearColor Color;

	FMaterialInfo(const FString& InText, const FLinearColor& InColor)
		: Text(InText)
		, Color(InColor)
	{}
};

/**
 * Material Editor class
 */
class FMaterialEditor : public IMaterialEditor, public FGCObject, public FTickableGameObject, public FEditorUndoClient, public FNotifyHook
{
public:
	virtual void RegisterTabSpawners(const TSharedRef<class FTabManager>& TabManager) override;
	virtual void UnregisterTabSpawners(const TSharedRef<class FTabManager>& TabManager) override;

public:
	/** Initializes the editor to use a material. Should be the first thing called. */
	void InitEditorForMaterial(UMaterial* InMaterial);

	/** Initializes the editor to use a material function. Should be the first thing called. */
	void InitEditorForMaterialFunction(UMaterialFunction* InMaterialFunction);

	/**
	 * Edits the specified material object
	 *
	 * @param	Mode					Asset editing mode for this editor (standalone or world-centric)
	 * @param	InitToolkitHost			When Mode is WorldCentric, this is the level editor instance to spawn this editor within
	 * @param	ObjectToEdit			The material or material function to edit
	 */
	void InitMaterialEditor( const EToolkitMode::Type Mode, const TSharedPtr< class IToolkitHost >& InitToolkitHost, UObject* ObjectToEdit );

	/** Constructor */
	FMaterialEditor();

	virtual ~FMaterialEditor();
	
	/** FGCObject interface */
	virtual void AddReferencedObjects( FReferenceCollector& Collector ) override;

	/** IToolkit interface */
	virtual FName GetToolkitFName() const override;
	virtual FText GetBaseToolkitName() const override;
	virtual FText GetToolkitName() const override;
	virtual FText GetToolkitToolTipText() const override;
	virtual FString GetWorldCentricTabPrefix() const override;

	/** @return the documentation location for this editor */
	virtual FString GetDocumentationLink() const override
	{
		return FString(TEXT("Engine/Rendering/Materials"));
	}

	/** @return Returns the color and opacity to use for the color that appears behind the tab text for this toolkit's tab in world-centric mode. */
	virtual FLinearColor GetWorldCentricTabColorScale() const override;

	/** The material instance applied to the preview mesh. */
	virtual UMaterialInterface* GetMaterialInterface() const override;
	
	/**
	 * Draws material info strings such as instruction count and current errors onto the canvas.
	 */
	static void DrawMaterialInfoStrings(
		FCanvas* Canvas,
		const UMaterial* Material,
		const FMaterialResource* MaterialResource,
		const TArray<FString>& CompileErrors,
		int32 &DrawPositionY,
		bool bDrawInstructions,
		bool bGeneratedNewShaders = false);
	
	/**
	 * Draws messages on the specified viewport and canvas.
	 */
	virtual void DrawMessages( FViewport* Viewport, FCanvas* Canvas ) override;

	/**
	 * Recenter the editor to either the material inputs or the first material function output
	 */
	void RecenterEditor();

	/** Passes instructions to the preview viewport */
	bool SetPreviewAsset(UObject* InAsset);
	bool SetPreviewAssetByName(const TCHAR* InAssetName);
	void SetPreviewMaterial(UMaterialInterface* InMaterialInterface);
	
	/**
	 * Refreshes the viewport containing the preview mesh.
	 */
	void RefreshPreviewViewport();
	
	/** Regenerates the code view widget with new text */
	void RegenerateCodeView(bool bForce=false);
	
	/**
	 * Recompiles the material used in the preview window.
	 */
	void UpdatePreviewMaterial(bool bForce=false);

	/**
	 * Updates the original material with the changes made in the editor
	 * @return true if the update was successful.  False if update was canceled (eg attempted to update Default Material with errors, which would cause a crash).
	 */
	bool UpdateOriginalMaterial();

	/**
	 * Updates list of Material Info used to show stats
	 */
	void UpdateMaterialInfoList();
	void UpdateMaterialinfoList_Old();

	/**
	 * Updates flags on the Material Nodes to avoid expensive look up calls when rendering
	 */
	void UpdateGraphNodeStates();
	
	// Widget Accessors
	TSharedRef<class IDetailsView> GetDetailView() const {return MaterialDetailsView.ToSharedRef();}
	
	// FTickableGameObject interface
	virtual void Tick(float DeltaTime) override;

	virtual ETickableTickType GetTickableTickType() const override
	{
		return ETickableTickType::Always;
	}

	virtual bool IsTickableWhenPaused() const override
	{
		return true;
	}

	virtual bool IsTickableInEditor() const override
	{
		return true;
	}

	virtual TStatId GetStatId() const override;

	/** Pushes the PreviewMesh assigned the the material instance to the thumbnail info */
	static void UpdateThumbnailInfoPreviewMesh(UMaterialInterface* MatInterface);

	/** Sets the expression to be previewed. */
	void SetPreviewExpression(UMaterialExpression* NewPreviewExpression);

	/** Pan the view to center on a particular node */
	void JumpToNode(const UEdGraphNode* Node);

	// IMaterial Editor Interface
	virtual UMaterialExpression* CreateNewMaterialExpression(UClass* NewExpressionClass, const FVector2D& NodePos, bool bAutoSelect, bool bAutoAssignResource) override;
	virtual UMaterialExpressionComment* CreateNewMaterialExpressionComment(const FVector2D& NodePos) override;
	virtual void ForceRefreshExpressionPreviews() override;
	virtual void AddToSelection(UMaterialExpression* Expression) override;
	virtual void DeleteSelectedNodes() override;
	virtual FText GetOriginalObjectName() const override;
	virtual void UpdateMaterialAfterGraphChange() override;
	virtual bool CanPasteNodes() const override;
	virtual void PasteNodesHere(const FVector2D& Location) override;
	virtual int32 GetNumberOfSelectedNodes() const override;
	virtual FMatExpressionPreview* GetExpressionPreview(UMaterialExpression* InExpression) override;
	virtual void DeleteNodes(const TArray<class UEdGraphNode*>& NodesToDelete) override;


	void UpdateStatsMaterials();

	/** Gets the extensibility managers for outside entities to extend material editor's menus and toolbars */
	virtual TSharedPtr<FExtensibilityManager> GetMenuExtensibilityManager() { return MenuExtensibilityManager; }
	virtual TSharedPtr<FExtensibilityManager> GetToolBarExtensibilityManager() { return ToolBarExtensibilityManager; }

	FORCEINLINE bool IsShowingBuiltinStats()
	{
		return bShowBuiltinStats;
	}

	/** call this to notify the editor that the edited material changed from outside */
	virtual void NotifyExternalMaterialChange() override;

	/** Called to bring focus to the details panel */
	void FocusDetailsPanel();

	/** Rebuilds the inheritance list for this material. */
	void RebuildInheritanceList();

public:
	/** Set to true when modifications have been made to the material */
	bool bMaterialDirty;

	/** Set to true if stats should be displayed from the preview material. */
	bool bStatsFromPreviewMaterial;

	/** The material applied to the preview mesh. */
	UMaterial* Material;
	
	/** The source material being edited by this material editor. Only will be updated when Material's settings are copied over this material */
	UMaterial* OriginalMaterial;
	
	/** The material applied to the preview mesh when previewing an expression. */
	UMaterial* ExpressionPreviewMaterial;

	/** An empty copy of the preview material. Allows displaying of stats about the built in cost of the current material. */
	UMaterial* EmptyMaterial;

	/** The expression currently being previewed.  This is NULL when not in expression preview mode. */
	UMaterialExpression* PreviewExpression;

	/** 
	 * Material function being edited.  
	 * If this is non-NULL, a function is being edited and Material is being used to preview it.
	 */
	UMaterialFunction* MaterialFunction;
	
	/** The original material or material function being edited by this material editor.. */
	UObject* OriginalMaterialObject;

	/** Configuration class used to store editor settings across sessions. */
	UMaterialEditorOptions* EditorOptions;
	
protected:
	//~ FAssetEditorToolkit interface
	virtual void GetSaveableObjects(TArray<UObject*>& OutObjects) const override;
	virtual void SaveAsset_Execute() override;
	virtual void SaveAssetAs_Execute() override;
	virtual bool OnRequestClose() override;

protected:
	/** Called when the selection changes in the GraphEditor */
	void OnSelectedNodesChanged(const TSet<class UObject*>& NewSelection);

	/**
	 * Called when a node is double clicked
	 *
	 * @param	Node	The Node that was clicked
	 */
	void OnNodeDoubleClicked(class UEdGraphNode* Node);

	/**
	 * Called when a node's title is committed for a rename
	 *
	 * @param	NewText				New title text
	 * @param	CommitInfo			How text was committed
	 * @param	NodeBeingChanged	The node being changed
	 */
	void OnNodeTitleCommitted(const FText& NewText, ETextCommit::Type CommitInfo, UEdGraphNode* NodeBeingChanged);

	/**
	 * Verifies that the node text entered is valid for the node
	 *
	 * @param	NewText			New node text
	 * @param	NodeBeingChanged	The node being changed
	 * @param	OutErrorMessage		Error message to display if text is invalid
	 * @return	True if the text is valid, false otherwise
	 */
	bool OnVerifyNodeTextCommit(const FText& NewText, UEdGraphNode* NodeBeingChanged, FText& OutErrorMessage);

	/**
	 * Handles spawning a graph node in the current graph using the passed in chord
	 *
	 * @param	InChord		Chord that was just performed
	 * @param	InPosition	Current cursor position
	 * @param	InGraph		Graph that chord was performed in
	 *
	 * @return	FReply	Whether chord was handled
	 */
	FReply OnSpawnGraphNodeByShortcut(FInputChord InChord, const FVector2D& InPosition, UEdGraph* InGraph);

	/** Select every node in the graph */
	void SelectAllNodes();
	/** Whether we can select every node */
	bool CanSelectAllNodes() const;

	/** Whether we are able to delete the currently selected nodes */
	bool CanDeleteNodes() const;
	/** Delete only the currently selected nodes that can be duplicated */
	void DeleteSelectedDuplicatableNodes();

	/** Copy the currently selected nodes */
	void CopySelectedNodes();
	/** Whether we are able to copy the currently selected nodes */
	bool CanCopyNodes() const;

	/** Paste the contents of the clipboard */
	void PasteNodes();

	/** Cut the currently selected nodes */
	void CutSelectedNodes();
	/** Whether we are able to cut the currently selected nodes */
	bool CanCutNodes() const;

	/** Duplicate the currently selected nodes */
	void DuplicateNodes();
	/** Whether we are able to duplicate the currently selected nodes */
	bool CanDuplicateNodes() const;

	/** Called to undo the last action */
	void UndoGraphAction();

	/** Called to redo the last undone action */
	void RedoGraphAction();

	void OnAlignTop();
	void OnAlignMiddle();
	void OnAlignBottom();
	void OnAlignLeft();
	void OnAlignCenter();
	void OnAlignRight();

	void OnStraightenConnections();

	void OnDistributeNodesH();
	void OnDistributeNodesV();

private:
	/** Builds the toolbar widget for the material editor */
	void ExtendToolbar();

	/** Creates the toolbar buttons. Bound by ExtendToolbar*/
	void FillToolbar(FToolBarBuilder& ToolbarBuilder);

	TSharedRef<SWidget> GenerateInheritanceMenu();

	TSharedRef< SWidget > GeneratePreviewMenuContent();

	/** Allows editor to veto the setting of a preview asset */
	virtual bool ApproveSetPreviewAsset(UObject* InAsset) override;

	/** Creates all internal widgets for the tabs to point at */
	void CreateInternalWidgets();
	
	/** Collects all groups for all material expressions */
	void GetAllMaterialExpressionGroups(TArray<FString>* OutGroups);

	/** Updates the 3D and UI preview viewport visibility based on material domain */
	void UpdatePreviewViewportsVisibility();

	/** Helper functions for the quality level node display toggling */
	void SetQualityPreview(EMaterialQualityLevel::Type NewQuality);
	bool IsQualityPreviewChecked(EMaterialQualityLevel::Type TestQuality);

	/** Helper functions for the feature level node display toggling */
	void SetFeaturePreview(ERHIFeatureLevel::Type NewFeatureLevel);
	bool IsFeaturePreviewChecked(ERHIFeatureLevel::Type TestFeatureLevel);


public:

private:
	/**
	 * Load editor settings from disk (docking state, window pos/size, option state, etc).
	 */
	void LoadEditorSettings();

	/**
	 * Saves editor settings to disk (docking state, window pos/size, option state, etc).
	 */
	void SaveEditorSettings();

	/**
	* Rebuilds dependant Material Instance Editors
	* @param		MatInst	Material Instance to search dependent editors and force refresh of them.
	*/
	//void RebuildMaterialInstanceEditors();
	
	/**
	 * Binds our UI commands to delegates
	 */
	void BindCommands();
	
	/** Command for the apply button */
	void OnApply();
	bool OnApplyEnabled() const;
	/** Command for the camera home button */
	void OnCameraHome();
	/** Command for the show unused connectors button */
	void OnShowConnectors();
	bool IsOnShowConnectorsChecked() const;
	/** Command for the Toggle Live Preview button */
	void ToggleLivePreview();
	bool IsToggleLivePreviewChecked() const;
	/** Command for the Toggle Real Time button */
	void ToggleRealTimeExpressions();
	bool IsToggleRealTimeExpressionsChecked() const;
	/** Command for the Refresh all previews button */
	void OnAlwaysRefreshAllPreviews();
	bool IsOnAlwaysRefreshAllPreviews() const;
	/** Command for the stats button */

	/** Make nodes which are unrelated to the selected nodes fade out */
	void ToggleHideUnrelatedNodes();
	bool IsToggleHideUnrelatedNodesChecked() const;
	void CollectDownstreamNodes(UMaterialGraphNode* CurrentNode, TArray<UMaterialGraphNode*>& CollectedNodes);
	void CollectUpstreamNodes(UMaterialGraphNode* CurrentNode, TArray<UMaterialGraphNode*>& CollectedNodes);
	void HideUnrelatedNodes();

	/** Make a drop down menu to control the opacity of unrelated nodes */
	TSharedRef<SWidget> MakeHideUnrelatedNodesOptionsMenu();
	TOptional<float> HandleUnrelatedNodesOpacityBoxValue() const;
	void HandleUnrelatedNodesOpacityBoxChanged(float NewOpacity);
	void OnLockNodeStateCheckStateChanged(ECheckBoxState NewCheckedState);
	void OnFocusWholeChainCheckStateChanged(ECheckBoxState NewCheckedState);

	void ToggleReleaseStats();
	bool IsToggleReleaseStatsChecked() const;
	void ToggleBuiltinStats();
	bool IsToggleBuiltinStatsChecked() const;

	/** Command for using currently selected texture */
	void OnUseCurrentTexture();
	/** Command for converting nodes to objects */
	void OnConvertObjects();
	/** Command for converting nodes to textures */
	void OnConvertTextures();
	/** Command for previewing a selected node */
	void OnPreviewNode();
	/** Command for toggling real time preview of selected node */
	void OnToggleRealtimePreview();
	/** Command to select nodes downstream of selected node */
	void OnSelectDownstreamNodes();
	/** Command to select nodes upstream of selected node */
	void OnSelectUpstreamNodes();
	/** Command to force a refresh of all previews (triggered by space bar) */
	void OnForceRefreshPreviews();
	/** Create comment node on graph */
	void OnCreateComment();
	/** Create ComponentMask node on graph */
	void OnCreateComponentMaskNode();
	/** Bring up the search tab */
	void OnFindInMaterial();

	/** Will promote selected pin to a parameter of the pin type */
	void OnPromoteToParameter();

	/** Used to know if we can promote selected pin to a parameter of the pin type */
	bool OnCanPromoteToParameter();

	/** Will  return the UClass to create from the Pin Type */
	UClass* GetOnPromoteToParameterClass(UEdGraphPin* TargetPin);

	/** Open documentation for the selected node class */
	void OnGoToDocumentation();
	/** Can we open documentation for the selected node */
	bool CanGoToDocumentation();

	/** Util to try and get doc link for the currently selected node */
	FString GetDocLinkForSelectedNode();

	/** Callback from the Asset Registry when an asset is renamed. */
	void RenameAssetFromRegistry(const FAssetData& InAddedAssetData, const FString& InNewName);

	/** Callback to tell the Material Editor that a materials usage flags have been changed */
	void OnMaterialUsageFlagsChanged(class UMaterial* MaterialThatChanged, int32 FlagThatChanged);

	/** Callback when an asset is imported */
	void OnAssetPostImport(UFactory* InFactory, UObject* InObject);

	void OnVectorParameterDefaultChanged(class UMaterialExpression*, FName ParameterName, const FLinearColor& Value);
	void OnScalarParameterDefaultChanged(class UMaterialExpression*, FName ParameterName, float Value);

	void SetVectorParameterDefaultOnDependentMaterials(FName ParameterName, const FLinearColor& Value, bool bOverride);
	void SetScalarParameterDefaultOnDependentMaterials(FName ParameterName, float, bool bOverride);

	// FEditorUndoClient Interface
	virtual void PostUndo(bool bSuccess) override;
	virtual void PostRedo(bool bSuccess) override { PostUndo(bSuccess); }

	// FNotifyHook interface
	virtual void NotifyPreChange(UProperty* PropertyAboutToChange) override;
	virtual void NotifyPostChange( const FPropertyChangedEvent& PropertyChangedEvent, UProperty* PropertyThatChanged) override;

	/** Flags the material as dirty */
	void SetMaterialDirty() {bMaterialDirty = true;}

	/** Toggles the collapsed flag of a Material Expression and updates preview */
	void ToggleCollapsed(UMaterialExpression* MaterialExpression);

	/**
	 * Refreshes material expression previews.  Refreshes all previews if bAlwaysRefreshAllPreviews is true.
	 * Otherwise, refreshes only those previews that have a bRealtimePreview of true.
	 */
	void RefreshExpressionPreviews(bool bForceRefreshAll = false);

	/**
	 * Refreshes the preview for the specified material expression.  Does nothing if the specified expression
	 * has a bRealtimePreview of false.
	 *
	 * @param	MaterialExpression		The material expression to update.
	 */
	void RefreshExpressionPreview(UMaterialExpression* MaterialExpression, bool bRecompile);

	/**
	 * Returns the expression preview for the specified material expression.
	 */
	FMatExpressionPreview* GetExpressionPreview(UMaterialExpression* MaterialExpression, bool& bNewlyCreated);

	/** Pointer to the object that the current color picker is working on. Can be NULL and stale. */
	TWeakObjectPtr<UObject> ColorPickerObject;
	TWeakObjectPtr<UProperty> ColorPickerProperty;

	/** Called before the color picker commits a change. */
	void PreColorPickerCommit(FLinearColor LinearColor);

	/** Called whenever the color picker is used and accepted. */
	void OnColorPickerCommitted(FLinearColor LinearColor);

	/** Create new graph editor widget */
	TSharedRef<class SGraphEditor> CreateGraphEditorWidget();

	/** Gets the current Material Graph's appearance */
	FGraphAppearanceInfo GetGraphAppearance() const;

	/**
	 * Deletes any disconnected material expressions.
	 */
	void CleanUnusedExpressions();

	/**
	 * Displays a warning message to the user if the expressions to remove would cause any issues
	 *
	 * @param NodesToRemove The expression nodes we wish to remove
	 *
	 * @return Whether the user agrees to remove these expressions
	 */
	bool CheckExpressionRemovalWarnings(const TArray<UEdGraphNode*>& NodesToRemove);

	/** Removes the selected expression from the favorites list. */
	void RemoveSelectedExpressionFromFavorites();
	/** Adds the selected expression to the favorites list. */
	void AddSelectedExpressionToFavorites();

private:
	TSharedRef<SDockTab> SpawnTab_Preview(const FSpawnTabArgs& Args);
	TSharedRef<SDockTab> SpawnTab_GraphCanvas(const FSpawnTabArgs& Args);
	TSharedRef<SDockTab> SpawnTab_MaterialProperties(const FSpawnTabArgs& Args);
	TSharedRef<SDockTab> SpawnTab_Palette(const FSpawnTabArgs& Args);
	TSharedRef<SDockTab> SpawnTab_Find(const FSpawnTabArgs& Args);
	TSharedRef<SDockTab> SpawnTab_PreviewSettings(const FSpawnTabArgs& Args);
	TSharedRef<SDockTab> SpawnTab_ParameterDefaults(const FSpawnTabArgs& Args);
	TSharedRef<SDockTab> SpawnTab_LayerProperties(const FSpawnTabArgs& Args);

	void OnFinishedChangingProperties(const FPropertyChangedEvent& PropertyChangedEvent);
	void OnFinishedChangingParametersFromOverview(const FPropertyChangedEvent& PropertyChangedEvent);
private:
	/** List of open tool panels; used to ensure only one exists at any one time */
	TMap< FName, TWeakPtr<class SDockableTab> > SpawnedToolPanels;

	/** Property View */
	TSharedPtr<class IDetailsView> MaterialDetailsView;

	/** New Graph Editor */
	TSharedPtr<class SGraphEditor> GraphEditor;

	/** Preview Viewport widget */
	TSharedPtr<class SMaterialEditor3DPreviewViewport> PreviewViewport;

	/** Preview viewport widget used for UI materials */
	TSharedPtr<class SMaterialEditorUIPreviewViewport> PreviewUIViewport;

	/** Hashed error code use to refresh the error displaying widget when this will change */
	FString MaterialErrorHash;

	/** Palette of Material Expressions and functions */
	TSharedPtr<class SMaterialPalette> Palette;

	/** Stats log, with the log listing that it reflects */
	TSharedPtr<class SWidget> Stats;
	TSharedPtr<class IMessageLogListing> StatsListing;

	/** Find results log as well as the search filter */
	TSharedPtr<class SFindInMaterial> FindResults;

	/** Parameter overview list View */
	TSharedPtr<class SMaterialParametersOverviewPanel> MaterialParametersOverviewWidget;

	/** Layer Properties View */
	TSharedPtr<class SMaterialLayersFunctionsMaterialWrapper> MaterialLayersFunctionsInstance;

	/** The current transaction. */
	FScopedTransaction* ScopedTransaction;

	/** If true, always refresh all expression previews.  This overrides UMaterialExpression::bRealtimePreview. */
	bool bAlwaysRefreshAllPreviews;

	/** Material expression previews. */
	TIndirectArray<class FMatExpressionPreview> ExpressionPreviews;

	/** Used to store material errors */
	TArray<TSharedPtr<FMaterialInfo>> MaterialInfoList;

	TArray<FName> OverriddenVectorParametersToRevert;
	TArray<FName> OverriddenScalarParametersToRevert;

	/** If true, don't render connectors that are not connected to anything. */
	bool bHideUnusedConnectors;

	/** If true, the preview material is compiled on every edit of the material. If false, only on Apply. */
	bool bLivePreview;

	/** Just storing this choice for now, not sure what difference it will make to Graph Editor */
	bool bIsRealtime;

	/** If true, show stats for an empty material. Helps artists to judge the cost of their changes to the graph. */
	bool bShowBuiltinStats;

	/** If true, fade out nodes which are unrelated to the selected nodes automatically. */
	bool bHideUnrelatedNodes;

	/** Lock the current fade state of each node */
	bool bLockNodeFadeState;

	/** Focus all nodes in the same output chain  */
	bool bFocusWholeChain;

	/** If a regular node (not a comment node, not the output node) has been selected */
	bool bSelectRegularNode;

	/** Command list for this editor */
	TSharedPtr<FUICommandList> GraphEditorCommands;

	TSharedPtr<FExtensibilityManager> MenuExtensibilityManager;
	TSharedPtr<FExtensibilityManager> ToolBarExtensibilityManager;

	/**	The tab ids for the material editor */
	static const FName PreviewTabId;
	static const FName GraphCanvasTabId;
	static const FName PropertiesTabId;
	static const FName PaletteTabId;
	static const FName FindTabId;
	static const FName PreviewSettingsTabId;
	static const FName ParameterDefaultsTabId;
	static const FName LayerPropertiesTabId;

	/** Object that stores all of the possible parameters we can edit. */
	class UMaterialEditorPreviewParameters* MaterialEditorInstance;

	/** Object used as material statistics manager */
	TSharedPtr<class FMaterialStats> MaterialStatsManager;

	/** Tab that holds the details panel */
	TWeakPtr<SDockTab> SpawnedDetailsTab;

	/** Stores the quality level used to preview the material graph */
	EMaterialQualityLevel::Type NodeQualityLevel;

	/** Stores the feature level used to preview the material graph */
	ERHIFeatureLevel::Type NodeFeatureLevel;

	/** True if the quality level or feature level to preview has been changed */
	bool bPreviewFeaturesChanged;

	/** List of children used to populate the inheritance list chain. */
	TArray< FAssetData > MaterialChildList;

	/** List of children used to populate the inheritance list chain. */
	TArray< FAssetData > FunctionChildList;
};<|MERGE_RESOLUTION|>--- conflicted
+++ resolved
@@ -177,8 +177,6 @@
 		return Ar << V.Expression;
 	}
 
-<<<<<<< HEAD
-=======
 	virtual void GatherExpressionsForCustomInterpolators(TArray<UMaterialExpression*>& OutExpressions) const override
 	{
 		if(Expression.IsValid() && Expression->Material)
@@ -187,7 +185,6 @@
 		}
 	}
 
->>>>>>> 710d7cac
 	float UnrelatedNodesOpacity;
 
 private:
