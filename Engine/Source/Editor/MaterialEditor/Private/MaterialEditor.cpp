--- conflicted
+++ resolved
@@ -1169,18 +1169,6 @@
 			false);
 	}
 	ToolbarBuilder.EndSection();
-<<<<<<< HEAD
-	ToolbarBuilder.BeginSection("Hierarchy");
-	{
-		ToolbarBuilder.AddComboButton(
-			FUIAction(),
-			FOnGetContent::CreateSP(this, &FMaterialEditor::GenerateInheritanceMenu),
-			LOCTEXT("Hierarchy", "Hierarchy"),
-			FText::GetEmpty(),
-			FSlateIcon(FSlateIcon(FEditorStyle::GetStyleSetName(), "BTEditor.SwitchToBehaviorTreeMode")),
-			false
-		);
-=======
 	if (!MaterialFunction)
 	{
 		ToolbarBuilder.BeginSection("Hierarchy");
@@ -1195,7 +1183,6 @@
 			);
 		}
 		ToolbarBuilder.EndSection();
->>>>>>> 33e6966e
 	}
 };
 
@@ -1227,8 +1214,6 @@
 	{
 		const FName MaterialInstances = TEXT("MaterialInstances");
 		MenuBuilder.BeginSection(MaterialInstances, LOCTEXT("MaterialInstances", "Material Instances"));
-<<<<<<< HEAD
-=======
 		if (MaterialChildList.Num() == 0)
 		{
 			const FText NoChildText = LOCTEXT("NoInstancesFound", "No Instances Found");
@@ -1236,7 +1221,6 @@
 				.Text(NoChildText);
 			MenuBuilder.AddWidget(NoChildWidget, FText::GetEmpty());
 		}
->>>>>>> 33e6966e
 		for (FAssetData MaterialChild : MaterialChildList)
 		{
 			FFormatNamedArguments Args;
