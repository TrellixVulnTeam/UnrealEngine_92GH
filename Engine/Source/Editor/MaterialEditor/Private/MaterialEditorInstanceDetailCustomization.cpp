// Copyright 1998-2019 Epic Games, Inc. All Rights Reserved.

#include "MaterialEditorInstanceDetailCustomization.h"
#include "Misc/MessageDialog.h"
#include "Misc/Guid.h"
#include "UObject/UnrealType.h"
#include "Layout/Margin.h"
#include "Misc/Attribute.h"
#include "Widgets/DeclarativeSyntaxSupport.h"
#include "Widgets/SBoxPanel.h"
#include "Widgets/Text/STextBlock.h"
#include "EditorStyleSet.h"
#include "Materials/MaterialInterface.h"
#include "MaterialEditor/DEditorFontParameterValue.h"
#include "MaterialEditor/DEditorMaterialLayersParameterValue.h"
#include "MaterialEditor/DEditorRuntimeVirtualTextureParameterValue.h"
#include "MaterialEditor/DEditorScalarParameterValue.h"
#include "MaterialEditor/DEditorStaticComponentMaskParameterValue.h"
#include "MaterialEditor/DEditorStaticSwitchParameterValue.h"
#include "MaterialEditor/DEditorTextureParameterValue.h"
#include "MaterialEditor/DEditorVectorParameterValue.h"
#include "MaterialEditor/MaterialEditorInstanceConstant.h"
#include "Materials/MaterialInterface.h"
#include "Materials/MaterialInstance.h"
#include "Materials/MaterialExpressionParameter.h"
#include "Materials/MaterialExpressionTextureSampleParameter.h"
#include "Materials/MaterialExpressionFontSampleParameter.h"
#include "Materials/MaterialExpressionMaterialAttributeLayers.h"
#include "EditorSupportDelegates.h"
#include "DetailWidgetRow.h"
#include "PropertyHandle.h"
#include "IDetailPropertyRow.h"
#include "DetailLayoutBuilder.h"
#include "IDetailGroup.h"
#include "DetailCategoryBuilder.h"
#include "PropertyCustomizationHelpers.h"
#include "ScopedTransaction.h"
#include "Materials/MaterialInstanceConstant.h"
#include "MaterialPropertyHelpers.h"
#include "Widgets/Input/SButton.h"
#include "Widgets/Layout/SBox.h"
#include "Factories/MaterialInstanceConstantFactoryNew.h"
#include "Modules/ModuleManager.h"
#include "AssetToolsModule.h"
#include "Materials/MaterialFunctionInterface.h"
#include "Materials/MaterialFunction.h"
#include "Materials/MaterialFunctionInstance.h"
#include "Curves/CurveLinearColor.h"
#include "IPropertyUtilities.h"
#include "Engine/Texture.h"

#define LOCTEXT_NAMESPACE "MaterialInstanceEditor"



TSharedRef<IDetailCustomization> FMaterialInstanceParameterDetails::MakeInstance(UMaterialEditorInstanceConstant* MaterialInstance, FGetShowHiddenParameters InShowHiddenDelegate)
{
	return MakeShareable(new FMaterialInstanceParameterDetails(MaterialInstance, InShowHiddenDelegate));
}

FMaterialInstanceParameterDetails::FMaterialInstanceParameterDetails(UMaterialEditorInstanceConstant* MaterialInstance, FGetShowHiddenParameters InShowHiddenDelegate)
	: MaterialEditorInstance(MaterialInstance)
	, ShowHiddenDelegate(InShowHiddenDelegate)
{
}

TOptional<float> FMaterialInstanceParameterDetails::OnGetValue(TSharedRef<IPropertyHandle> PropertyHandle)
{
	float Value = 0.0f;
	if (PropertyHandle->GetValue(Value) == FPropertyAccess::Success)
	{
		return TOptional<float>(Value);
	}

	// Value couldn't be accessed. Return an unset value
	return TOptional<float>();
}

void FMaterialInstanceParameterDetails::OnValueCommitted(float NewValue, ETextCommit::Type CommitType, TSharedRef<IPropertyHandle> PropertyHandle)
{	
	// Try setting as float, if that fails then set as int
	ensure(PropertyHandle->SetValue(NewValue) == FPropertyAccess::Success);
}

FString FMaterialInstanceParameterDetails::GetFunctionParentPath() const
{
	FString PathString;
	if (MaterialEditorInstance->SourceFunction)
	{
		PathString = MaterialEditorInstance->SourceFunction->Parent->GetPathName();
	}
	return PathString;
}

void FMaterialInstanceParameterDetails::CustomizeDetails(IDetailLayoutBuilder& DetailLayout)
{
	PropertyUtilities = DetailLayout.GetPropertyUtilities();

	// Create a new category for a custom layout for the MIC parameters at the very top
	FName GroupsCategoryName = TEXT("ParameterGroups");
	IDetailCategoryBuilder& GroupsCategory = DetailLayout.EditCategory(GroupsCategoryName, LOCTEXT("MICParamGroupsTitle", "Parameter Groups"));
	TSharedRef<IPropertyHandle> ParameterGroupsProperty = DetailLayout.GetProperty("ParameterGroups");

	CreateGroupsWidget(ParameterGroupsProperty, GroupsCategory);

	// Create default category for class properties
	const FName DefaultCategoryName = NAME_None;
	IDetailCategoryBuilder& DefaultCategory = DetailLayout.EditCategory(DefaultCategoryName);
	DetailLayout.HideProperty("MaterialLayersParameterValues");
	if (MaterialEditorInstance->bIsFunctionPreviewMaterial)
	{
		// Customize Parent property so we can check for recursively set parents
		bool bShowParent = false;
		if(MaterialEditorInstance->SourceFunction->GetMaterialFunctionUsage() != EMaterialFunctionUsage::Default)
		{
			bShowParent = true;
		}
		if (bShowParent)
		{
			TSharedRef<IPropertyHandle> ParentPropertyHandle = DetailLayout.GetProperty("Parent");
			IDetailPropertyRow& ParentPropertyRow = DefaultCategory.AddProperty(ParentPropertyHandle);
			ParentPropertyHandle->MarkResetToDefaultCustomized();

			TSharedPtr<SWidget> NameWidget;
			TSharedPtr<SWidget> ValueWidget;
			FDetailWidgetRow Row;

			ParentPropertyRow.GetDefaultWidgets(NameWidget, ValueWidget, Row);

			ParentPropertyHandle->ClearResetToDefaultCustomized();

			const bool bShowChildren = true;
			ParentPropertyRow.CustomWidget(bShowChildren)
				.NameContent()
				.MinDesiredWidth(Row.NameWidget.MinWidth)
				.MaxDesiredWidth(Row.NameWidget.MaxWidth)
				[
					NameWidget.ToSharedRef()
				]
			.ValueContent()
				.MinDesiredWidth(Row.ValueWidget.MinWidth)
				.MaxDesiredWidth(Row.ValueWidget.MaxWidth)
				[
					SNew(SObjectPropertyEntryBox)
					.ObjectPath(this, &FMaterialInstanceParameterDetails::GetFunctionParentPath)
					.AllowedClass(UMaterialFunctionInterface::StaticClass())
					.ThumbnailPool(DetailLayout.GetThumbnailPool())
					.AllowClear(true)
					.OnObjectChanged(this, &FMaterialInstanceParameterDetails::OnAssetChanged, ParentPropertyHandle)
					.OnShouldSetAsset(this, &FMaterialInstanceParameterDetails::OnShouldSetAsset)
					.NewAssetFactories(TArray<UFactory*>())
				];

			ValueWidget.Reset();


		}
		else
		{
			DetailLayout.HideProperty("Parent");
		}

		DetailLayout.HideProperty("PhysMaterial");
		DetailLayout.HideProperty("LightmassSettings");
		DetailLayout.HideProperty("bUseOldStyleMICEditorGroups");
		DetailLayout.HideProperty("ParameterGroups");
		DetailLayout.HideProperty("RefractionDepthBias");
		DetailLayout.HideProperty("bOverrideSubsurfaceProfile");
		DetailLayout.HideProperty("SubsurfaceProfile");
		DetailLayout.HideProperty("BasePropertyOverrides");
	}
	else
	{
		// Add PhysMaterial property
		DefaultCategory.AddProperty("PhysMaterial");

		// Customize Parent property so we can check for recursively set parents
		TSharedRef<IPropertyHandle> ParentPropertyHandle = DetailLayout.GetProperty("Parent");
		IDetailPropertyRow& ParentPropertyRow = DefaultCategory.AddProperty(ParentPropertyHandle);

		ParentPropertyHandle->MarkResetToDefaultCustomized();
	
		TSharedPtr<SWidget> NameWidget;
		TSharedPtr<SWidget> ValueWidget;
		FDetailWidgetRow Row;

		ParentPropertyRow.GetDefaultWidgets(NameWidget, ValueWidget, Row);
	
		ParentPropertyHandle->ClearResetToDefaultCustomized();

		const bool bShowChildren = true;
		ParentPropertyRow.CustomWidget(bShowChildren)
			.NameContent()
			.MinDesiredWidth(Row.NameWidget.MinWidth)
			.MaxDesiredWidth(Row.NameWidget.MaxWidth)
			[
				NameWidget.ToSharedRef()
			]
			.ValueContent()
			.MinDesiredWidth(Row.ValueWidget.MinWidth)
			.MaxDesiredWidth(Row.ValueWidget.MaxWidth)
			[
				SNew(SObjectPropertyEntryBox)
				.PropertyHandle(ParentPropertyHandle)
				.AllowedClass(UMaterialInterface::StaticClass())
				.ThumbnailPool(DetailLayout.GetThumbnailPool())
				.AllowClear(true)
				.OnShouldSetAsset(this, &FMaterialInstanceParameterDetails::OnShouldSetAsset)
			];

		ValueWidget.Reset();


		// Add/hide other properties
		DetailLayout.HideProperty("LightmassSettings");
		CreateLightmassOverrideWidgets(DetailLayout);
		DetailLayout.HideProperty("bUseOldStyleMICEditorGroups");
		DetailLayout.HideProperty("ParameterGroups");

		{
			FIsResetToDefaultVisible IsRefractionDepthBiasPropertyResetVisible = FIsResetToDefaultVisible::CreateLambda([this](TSharedPtr<IPropertyHandle> InHandle) {
				float BiasValue;
				float ParentBiasValue;
				return MaterialEditorInstance->SourceInstance->GetRefractionSettings(BiasValue) 
					&& MaterialEditorInstance->Parent->GetRefractionSettings(ParentBiasValue)
					&& BiasValue != ParentBiasValue;
			});
			FResetToDefaultHandler ResetRefractionDepthBiasPropertyHandler = FResetToDefaultHandler::CreateLambda([this](TSharedPtr<IPropertyHandle> InHandle) {
				MaterialEditorInstance->Parent->GetRefractionSettings(MaterialEditorInstance->RefractionDepthBias);
			});
			FResetToDefaultOverride ResetRefractionDepthBiasPropertyOverride = FResetToDefaultOverride::Create(IsRefractionDepthBiasPropertyResetVisible, ResetRefractionDepthBiasPropertyHandler);
			IDetailPropertyRow& PropertyRow = DefaultCategory.AddProperty("RefractionDepthBias");
			PropertyRow.Visibility(TAttribute<EVisibility>::Create(TAttribute<EVisibility>::FGetter::CreateSP(this, &FMaterialInstanceParameterDetails::ShouldShowMaterialRefractionSettings)));
			PropertyRow.OverrideResetToDefault(ResetRefractionDepthBiasPropertyOverride);
		}

		{
			// Add the material property override group
			static FName GroupName(TEXT("MaterialPropertyOverrideGroup"));
			IDetailGroup& MaterialPropertyOverrideGroup = DefaultCategory.AddGroup(GroupName, LOCTEXT("MaterialPropertyOverrideGroup", "Material Property Overrides"), false, false);
			
			// Hide the originals, these will be recreated manually
			DetailLayout.HideProperty("bOverrideSubsurfaceProfile");
			DetailLayout.HideProperty("SubsurfaceProfile");
			DetailLayout.HideProperty("BasePropertyOverrides");

			// Set up the override logic for the subsurface profile
			TAttribute<bool> IsParamEnabled = TAttribute<bool>::Create(TAttribute<bool>::FGetter::CreateLambda([this](){ return (bool)MaterialEditorInstance->bOverrideSubsurfaceProfile; }));

			IDetailPropertyRow& PropertyRow = MaterialPropertyOverrideGroup.AddPropertyRow(DetailLayout.GetProperty("SubsurfaceProfile"));
			PropertyRow
				.EditCondition(IsParamEnabled, 
					FOnBooleanValueChanged::CreateLambda([this](bool NewValue) {
						MaterialEditorInstance->bOverrideSubsurfaceProfile = (uint32)NewValue;
						MaterialEditorInstance->PostEditChange();
						FEditorSupportDelegates::RedrawAllViewports.Broadcast();
				}))
				.Visibility(TAttribute<EVisibility>::Create(TAttribute<EVisibility>::FGetter::CreateSP(this, &FMaterialInstanceParameterDetails::ShouldShowSubsurfaceProfile)));
			
			// Append the base property overrides to the Material Property Override Group
			CreateBasePropertyOverrideWidgets(DetailLayout, MaterialPropertyOverrideGroup);
		}
	}

	// Add the preview mesh property directly from the material instance 
	FName PreviewingCategoryName = TEXT("Previewing");
	IDetailCategoryBuilder& PreviewingCategory = DetailLayout.EditCategory(PreviewingCategoryName, LOCTEXT("MICPreviewingCategoryTitle", "Previewing"));

	TArray<UObject*> ExternalObjects;
	ExternalObjects.Add(MaterialEditorInstance->SourceInstance);

	PreviewingCategory.AddExternalObjectProperty(ExternalObjects, TEXT("PreviewMesh"));

	DefaultCategory.AddExternalObjectProperty(ExternalObjects, TEXT("AssetUserData"), EPropertyLocation::Advanced);
}

void FMaterialInstanceParameterDetails::CreateGroupsWidget(TSharedRef<IPropertyHandle> ParameterGroupsProperty, IDetailCategoryBuilder& GroupsCategory)
{
	bool bShowSaveButtons = false;
	check(MaterialEditorInstance);
	for (int32 GroupIdx = 0; GroupIdx < MaterialEditorInstance->ParameterGroups.Num(); ++GroupIdx)
	{
		FEditorParameterGroup& ParameterGroup = MaterialEditorInstance->ParameterGroups[GroupIdx];
		if (ParameterGroup.GroupAssociation == EMaterialParameterAssociation::GlobalParameter
			&& ParameterGroup.GroupName != FMaterialPropertyHelpers::LayerParamName)
		{
			bShowSaveButtons = true;
			bool bCreateGroup = false;
			for (int32 ParamIdx = 0; ParamIdx < ParameterGroup.Parameters.Num(); ++ParamIdx)
			{
				UDEditorParameterValue* Parameter = ParameterGroup.Parameters[ParamIdx];
				if (MaterialEditorInstance->bShowOnlyOverrides)
				{
					if (MaterialEditorInstance->VisibleExpressions.Contains(Parameter->ParameterInfo) && FMaterialPropertyHelpers::IsOverriddenExpression(Parameter))
					{
						bCreateGroup = true;
					}
				}
				else
				{
					if (MaterialEditorInstance->VisibleExpressions.Contains(Parameter->ParameterInfo))
					{
						bCreateGroup = true;
					}
				}
			}
			if (bCreateGroup)
			{
				IDetailGroup& DetailGroup = GroupsCategory.AddGroup(ParameterGroup.GroupName, FText::FromName(ParameterGroup.GroupName), false, true);
				CreateSingleGroupWidget(ParameterGroup, ParameterGroupsProperty->GetChildHandle(GroupIdx), DetailGroup);
			}
		}
	}
	if (bShowSaveButtons)
	{
		FDetailWidgetRow& SaveInstanceRow = GroupsCategory.AddCustomRow(LOCTEXT("SaveInstances", "Save Instances"));
		FOnClicked OnChildButtonClicked;
		FOnClicked OnSiblingButtonClicked;
		UMaterialInterface* LocalSourceInstance = MaterialEditorInstance->SourceInstance;
		UObject* LocalEditorInstance = MaterialEditorInstance;
		if (!MaterialEditorInstance->bIsFunctionPreviewMaterial)
		{
			OnChildButtonClicked = FOnClicked::CreateStatic(&FMaterialPropertyHelpers::OnClickedSaveNewMaterialInstance, LocalSourceInstance, LocalEditorInstance);
			OnSiblingButtonClicked = FOnClicked::CreateStatic(&FMaterialPropertyHelpers::OnClickedSaveNewMaterialInstance, MaterialEditorInstance->SourceInstance->Parent, LocalEditorInstance);
		}
		else
		{
			OnChildButtonClicked = FOnClicked::CreateStatic(&FMaterialPropertyHelpers::OnClickedSaveNewFunctionInstance, 
				ImplicitConv<UMaterialFunctionInterface*>(MaterialEditorInstance->SourceFunction), LocalSourceInstance, LocalEditorInstance);
			OnSiblingButtonClicked = FOnClicked::CreateStatic(&FMaterialPropertyHelpers::OnClickedSaveNewFunctionInstance,
				ImplicitConv<UMaterialFunctionInterface*>(MaterialEditorInstance->SourceFunction->Parent), LocalSourceInstance, LocalEditorInstance);
		}
		SaveInstanceRow.ValueContent()
			.HAlign(HAlign_Fill)
			[
				SNew(SHorizontalBox)
				+ SHorizontalBox::Slot()
				.FillWidth(1.0f)
				[
					SNullWidget::NullWidget
				]
				+ SHorizontalBox::Slot()
				.AutoWidth()
				.Padding(2.0f)
				[
					SNew(SButton)
					.ButtonStyle(FEditorStyle::Get(), "FlatButton.Dark")
					.HAlign(HAlign_Center)
					.OnClicked(OnSiblingButtonClicked)
					.ToolTipText(LOCTEXT("SaveToSiblingInstance", "Save To Sibling Instance"))
					.Content()
					[
						SNew(SHorizontalBox)
						+ SHorizontalBox::Slot()
						.AutoWidth()
						[
							SNew(STextBlock)
							.Font(FEditorStyle::Get().GetFontStyle("FontAwesome.10"))
							.TextStyle(FEditorStyle::Get(), "NormalText.Important")
							.Text(FText::FromString(FString(TEXT("\xf0c7 \xf178"))) /*fa-filter*/)
						]
						+ SHorizontalBox::Slot()
						.AutoWidth()
						[
							SNew(STextBlock)
							.TextStyle(FEditorStyle::Get(), "NormalText.Important")
							.Text(FText::FromString(FString(TEXT(" Save Sibling"))) /*fa-filter*/)
						]
					]
				]
				+ SHorizontalBox::Slot()
				.AutoWidth()
				.Padding(2.0f)
				[
					SNew(SButton)
					.ButtonStyle(FEditorStyle::Get(), "FlatButton.Dark")
					.HAlign(HAlign_Center)
					.OnClicked(OnChildButtonClicked)
					.ToolTipText(LOCTEXT("SaveToChildInstance", "Save To Child Instance"))
					.Content()
					[
						SNew(SHorizontalBox)
						+ SHorizontalBox::Slot()
						.AutoWidth()
						[
							SNew(STextBlock)
							.Font(FEditorStyle::Get().GetFontStyle("FontAwesome.10"))
							.TextStyle(FEditorStyle::Get(), "NormalText.Important")
							.Text(FText::FromString(FString(TEXT("\xf0c7 \xf149"))) /*fa-filter*/)
						]
						+ SHorizontalBox::Slot()
						.AutoWidth()
						[
							SNew(STextBlock)
							.TextStyle(FEditorStyle::Get(), "NormalText.Important")
							.Text(FText::FromString(FString(TEXT(" Save Child"))) /*fa-filter*/)
						]
					]
				]
			];
	}
}



void FMaterialInstanceParameterDetails::CreateSingleGroupWidget(FEditorParameterGroup& ParameterGroup, TSharedPtr<IPropertyHandle> ParameterGroupProperty, IDetailGroup& DetailGroup )
{
	TSharedPtr<IPropertyHandle> ParametersArrayProperty = ParameterGroupProperty->GetChildHandle("Parameters");

	// Create a custom widget for each parameter in the group
	for (int32 ParamIdx = 0; ParamIdx < ParameterGroup.Parameters.Num(); ++ParamIdx)
	{
		TSharedPtr<IPropertyHandle> ParameterProperty = ParametersArrayProperty->GetChildHandle(ParamIdx);

		UDEditorParameterValue* Parameter = ParameterGroup.Parameters[ParamIdx];
		UDEditorFontParameterValue* FontParam = Cast<UDEditorFontParameterValue>(Parameter);
		UDEditorMaterialLayersParameterValue* LayersParam = Cast<UDEditorMaterialLayersParameterValue>(Parameter);
		UDEditorScalarParameterValue* ScalarParam = Cast<UDEditorScalarParameterValue>(Parameter);
		UDEditorStaticComponentMaskParameterValue* CompMaskParam = Cast<UDEditorStaticComponentMaskParameterValue>(Parameter);
		UDEditorStaticSwitchParameterValue* SwitchParam = Cast<UDEditorStaticSwitchParameterValue>(Parameter);
		UDEditorTextureParameterValue* TextureParam = Cast<UDEditorTextureParameterValue>(Parameter);
		UDEditorRuntimeVirtualTextureParameterValue* RuntimeVirtualTextureParam = Cast<UDEditorRuntimeVirtualTextureParameterValue>(Parameter);
		UDEditorVectorParameterValue* VectorParam = Cast<UDEditorVectorParameterValue>(Parameter);

		if (Parameter->ParameterInfo.Association == EMaterialParameterAssociation::GlobalParameter)
		{
			if (VectorParam && VectorParam->bIsUsedAsChannelMask)
			{
				CreateVectorChannelMaskParameterValueWidget(Parameter, ParameterProperty, DetailGroup);
			}
			if (ScalarParam && ScalarParam->AtlasData.bIsUsedAsAtlasPosition)
			{
				CreateScalarAtlasPositionParameterValueWidget(Parameter, ParameterProperty, DetailGroup);
			}
			if (TextureParam && 
				( !TextureParam->ChannelNames.R.IsEmpty()
				|| !TextureParam->ChannelNames.G.IsEmpty()
				|| !TextureParam->ChannelNames.B.IsEmpty()
				|| !TextureParam->ChannelNames.A.IsEmpty()))
			{
				CreateLabeledTextureParameterValueWidget(Parameter, ParameterProperty, DetailGroup);
			}
			else if (ScalarParam || SwitchParam || TextureParam || RuntimeVirtualTextureParam || VectorParam || FontParam)
			{
				if (ScalarParam && ScalarParam->SliderMax > ScalarParam->SliderMin)
				{
					TSharedPtr<IPropertyHandle> ParameterValueProperty = ParameterProperty->GetChildHandle("ParameterValue");
					ParameterValueProperty->SetInstanceMetaData("UIMin", FString::Printf(TEXT("%f"), ScalarParam->SliderMin));
					ParameterValueProperty->SetInstanceMetaData("UIMax", FString::Printf(TEXT("%f"), ScalarParam->SliderMax));
				}

				if (VectorParam)
				{
					static const FName Red("R");
					static const FName Green("G");
					static const FName Blue("B");
					static const FName Alpha("A");
					if (!VectorParam->ChannelNames.R.IsEmpty())
					{
						ParameterProperty->GetChildHandle(Red)->SetPropertyDisplayName(VectorParam->ChannelNames.R);
					}
					if (!VectorParam->ChannelNames.G.IsEmpty())
					{
						ParameterProperty->GetChildHandle(Green)->SetPropertyDisplayName(VectorParam->ChannelNames.G);
					}
					if (!VectorParam->ChannelNames.B.IsEmpty())
					{
						ParameterProperty->GetChildHandle(Blue)->SetPropertyDisplayName(VectorParam->ChannelNames.B);
					}
					if (!VectorParam->ChannelNames.A.IsEmpty())
					{
						ParameterProperty->GetChildHandle(Alpha)->SetPropertyDisplayName(VectorParam->ChannelNames.A);
					}
				}

				CreateParameterValueWidget(Parameter, ParameterProperty, DetailGroup);
			}
			else if (LayersParam)
			{
			}
			else if (CompMaskParam)
			{
				CreateMaskParameterValueWidget(Parameter, ParameterProperty, DetailGroup);
			}
			else
			{
				// Unsupported parameter type
				check(false);
			}
		}
	}
}

void FMaterialInstanceParameterDetails::CreateParameterValueWidget(UDEditorParameterValue* Parameter, TSharedPtr<IPropertyHandle> ParameterProperty, IDetailGroup& DetailGroup)
{
	TSharedPtr<IPropertyHandle> ParameterValueProperty = ParameterProperty->GetChildHandle("ParameterValue");

	if (ParameterValueProperty->IsValidHandle())
	{
		TAttribute<bool> IsParamEnabled = TAttribute<bool>::Create(TAttribute<bool>::FGetter::CreateStatic(&FMaterialPropertyHelpers::IsOverriddenExpression, Parameter));

		IDetailPropertyRow& PropertyRow = DetailGroup.AddPropertyRow(ParameterValueProperty.ToSharedRef());

		FIsResetToDefaultVisible IsResetVisible = FIsResetToDefaultVisible::CreateStatic(&FMaterialPropertyHelpers::ShouldShowResetToDefault, Parameter, MaterialEditorInstance);
		FResetToDefaultHandler ResetHandler = FResetToDefaultHandler::CreateStatic(&FMaterialPropertyHelpers::ResetToDefault, Parameter, MaterialEditorInstance);
		FResetToDefaultOverride ResetOverride = FResetToDefaultOverride::Create(IsResetVisible, ResetHandler);

		PropertyRow
			.DisplayName(FText::FromName(Parameter->ParameterInfo.Name))
			.ToolTip(FMaterialPropertyHelpers::GetParameterTooltip(Parameter, MaterialEditorInstance))
			.EditCondition(IsParamEnabled, FOnBooleanValueChanged::CreateStatic(&FMaterialPropertyHelpers::OnOverrideParameter, Parameter, MaterialEditorInstance))
			.Visibility(TAttribute<EVisibility>::Create(TAttribute<EVisibility>::FGetter::CreateStatic(&FMaterialPropertyHelpers::ShouldShowExpression, Parameter, MaterialEditorInstance, ShowHiddenDelegate)))
			.OverrideResetToDefault(ResetOverride);

		// Textures need a special widget that filters based on VT or not
		UDEditorTextureParameterValue* TextureParam = Cast<UDEditorTextureParameterValue>(Parameter);
		if (TextureParam != nullptr)
		{
			UMaterial *Material = MaterialEditorInstance->SourceInstance->GetMaterial();
			if (Material != nullptr)
			{
				UMaterialExpressionTextureSampleParameter* Expression = Material->FindExpressionByGUID<UMaterialExpressionTextureSampleParameter>(TextureParam->ExpressionId);
				if (Expression != nullptr)
				{
					TWeakObjectPtr<UMaterialExpressionTextureSampleParameter> SamplerExpression = Expression;

					PropertyRow.CustomWidget()
					.NameContent()
					[
						ParameterValueProperty->CreatePropertyNameWidget()
					]
					.ValueContent()
					.MaxDesiredWidth(TOptional<float>())
					[
						SNew(SObjectPropertyEntryBox)
						.PropertyHandle(ParameterValueProperty)
						.AllowedClass(UTexture::StaticClass())
						.CustomResetToDefault(ResetOverride)
						.ThumbnailPool(PropertyUtilities.Pin()->GetThumbnailPool())
						.OnShouldFilterAsset_Lambda([SamplerExpression](const FAssetData& AssetData)
						{
							if (SamplerExpression.Get())
							{
								bool VirtualTextured = false;
								AssetData.GetTagValue<bool>("VirtualTextureStreaming", VirtualTextured);

								bool ExpressionIsVirtualTextured = IsVirtualSamplerType(SamplerExpression->SamplerType);

								return VirtualTextured != ExpressionIsVirtualTextured;
							}
							else
							{
								return false;
							}
						})
					];
				}
			}
		}
	}
}

void FMaterialInstanceParameterDetails::CreateMaskParameterValueWidget(UDEditorParameterValue* Parameter, TSharedPtr<IPropertyHandle> ParameterProperty, IDetailGroup& DetailGroup )
{
	TSharedPtr<IPropertyHandle> ParameterValueProperty = ParameterProperty->GetChildHandle("ParameterValue");
	TSharedPtr<IPropertyHandle> RMaskProperty = ParameterValueProperty->GetChildHandle("R");
	TSharedPtr<IPropertyHandle> GMaskProperty = ParameterValueProperty->GetChildHandle("G");
	TSharedPtr<IPropertyHandle> BMaskProperty = ParameterValueProperty->GetChildHandle("B");
	TSharedPtr<IPropertyHandle> AMaskProperty = ParameterValueProperty->GetChildHandle("A");

	if (ParameterValueProperty->IsValidHandle())
	{
		TAttribute<bool> IsParamEnabled = TAttribute<bool>::Create(TAttribute<bool>::FGetter::CreateStatic(&FMaterialPropertyHelpers::IsOverriddenExpression, Parameter));

		IDetailPropertyRow& PropertyRow = DetailGroup.AddPropertyRow(ParameterValueProperty.ToSharedRef());
		PropertyRow.EditCondition(IsParamEnabled, FOnBooleanValueChanged::CreateStatic(&FMaterialPropertyHelpers::OnOverrideParameter, Parameter, MaterialEditorInstance));
		// Handle reset to default manually
		PropertyRow.OverrideResetToDefault(FResetToDefaultOverride::Create(FResetToDefaultHandler::CreateStatic(&FMaterialPropertyHelpers::ResetToDefault, Parameter, MaterialEditorInstance)));
		PropertyRow.Visibility(TAttribute<EVisibility>::Create(TAttribute<EVisibility>::FGetter::CreateStatic(&FMaterialPropertyHelpers::ShouldShowExpression, Parameter, MaterialEditorInstance, ShowHiddenDelegate)));

		const FText ParameterName = FText::FromName(Parameter->ParameterInfo.Name);

		FDetailWidgetRow& CustomWidget = PropertyRow.CustomWidget();
		CustomWidget
			.FilterString(ParameterName)
			.NameContent()
			[
				SNew(STextBlock)
				.Text(ParameterName)
				.ToolTipText(FMaterialPropertyHelpers::GetParameterTooltip(Parameter, MaterialEditorInstance))
				.Font(FEditorStyle::GetFontStyle(TEXT("PropertyWindow.NormalFont")))
			]
		.ValueContent()
			.MaxDesiredWidth(200.0f)
			[
				SNew(SHorizontalBox)
				+ SHorizontalBox::Slot()
			.FillWidth(1.0f)
			[
				SNew(SHorizontalBox)
				+ SHorizontalBox::Slot()
			.HAlign(HAlign_Left)
			.AutoWidth()
			[
				RMaskProperty->CreatePropertyNameWidget(FText::GetEmpty(), FText::GetEmpty(), false)
			]
		+ SHorizontalBox::Slot()
			.HAlign(HAlign_Left)
			.AutoWidth()
			[
				RMaskProperty->CreatePropertyValueWidget()
			]
		+ SHorizontalBox::Slot()
			.HAlign(HAlign_Left)
			.Padding(FMargin(10.0f, 0.0f, 0.0f, 0.0f))
			.AutoWidth()
			[
				GMaskProperty->CreatePropertyNameWidget(FText::GetEmpty(), FText::GetEmpty(), false)
			]
		+ SHorizontalBox::Slot()
			.HAlign(HAlign_Left)
			.AutoWidth()
			[
				GMaskProperty->CreatePropertyValueWidget()
			]
		+ SHorizontalBox::Slot()
			.HAlign(HAlign_Left)
			.Padding(FMargin(10.0f, 0.0f, 0.0f, 0.0f))
			.AutoWidth()
			[
				BMaskProperty->CreatePropertyNameWidget(FText::GetEmpty(), FText::GetEmpty(), false)
			]
		+ SHorizontalBox::Slot()
			.HAlign(HAlign_Left)
			.AutoWidth()
			[
				BMaskProperty->CreatePropertyValueWidget()
			]
		+ SHorizontalBox::Slot()
			.HAlign(HAlign_Left)
			.Padding(FMargin(10.0f, 0.0f, 0.0f, 0.0f))
			.AutoWidth()
			[
				AMaskProperty->CreatePropertyNameWidget(FText::GetEmpty(), FText::GetEmpty(), false)
			]
		+ SHorizontalBox::Slot()
			.HAlign(HAlign_Left)
			.AutoWidth()
			[
				AMaskProperty->CreatePropertyValueWidget()
			]
			]
			];
	}
}

void FMaterialInstanceParameterDetails::CreateVectorChannelMaskParameterValueWidget(UDEditorParameterValue* Parameter, TSharedPtr<IPropertyHandle> ParameterProperty, IDetailGroup& DetailGroup)
{
	TSharedPtr<IPropertyHandle> ParameterValueProperty = ParameterProperty->GetChildHandle("ParameterValue");

	if (ParameterValueProperty->IsValidHandle())
	{
		TAttribute<bool> IsParamEnabled = TAttribute<bool>::Create(TAttribute<bool>::FGetter::CreateStatic(&FMaterialPropertyHelpers::IsOverriddenExpression, Parameter));

		IDetailPropertyRow& PropertyRow = DetailGroup.AddPropertyRow(ParameterValueProperty.ToSharedRef());
		PropertyRow.EditCondition(IsParamEnabled, FOnBooleanValueChanged::CreateStatic(&FMaterialPropertyHelpers::OnOverrideParameter, Parameter, MaterialEditorInstance));
		// Handle reset to default manually
		PropertyRow.OverrideResetToDefault(FResetToDefaultOverride::Create(FResetToDefaultHandler::CreateStatic(&FMaterialPropertyHelpers::ResetToDefault, Parameter, MaterialEditorInstance)));
		PropertyRow.Visibility(TAttribute<EVisibility>::Create(TAttribute<EVisibility>::FGetter::CreateStatic(&FMaterialPropertyHelpers::ShouldShowExpression, Parameter, MaterialEditorInstance, ShowHiddenDelegate)));

		const FText ParameterName = FText::FromName(Parameter->ParameterInfo.Name);

		// Combo box hooks for converting between our "enum" and colors
		FOnGetPropertyComboBoxStrings GetMaskStrings = FOnGetPropertyComboBoxStrings::CreateStatic(&FMaterialPropertyHelpers::GetVectorChannelMaskComboBoxStrings);
		FOnGetPropertyComboBoxValue GetMaskValue = FOnGetPropertyComboBoxValue::CreateStatic(&FMaterialPropertyHelpers::GetVectorChannelMaskValue, Parameter);
		FOnPropertyComboBoxValueSelected SetMaskValue = FOnPropertyComboBoxValueSelected::CreateStatic(&FMaterialPropertyHelpers::SetVectorChannelMaskValue, ParameterValueProperty, Parameter, (UObject*)MaterialEditorInstance);

		// Widget replaces color picker with combo box
		FDetailWidgetRow& CustomWidget = PropertyRow.CustomWidget();
		CustomWidget
		.FilterString(ParameterName)
		.NameContent()
		[
			SNew(STextBlock)
			.Text(ParameterName)
			.ToolTipText(FMaterialPropertyHelpers::GetParameterTooltip(Parameter, MaterialEditorInstance))
			.Font(FEditorStyle::GetFontStyle(TEXT("PropertyWindow.NormalFont")))
		]
		.ValueContent()
		.MaxDesiredWidth(200.0f)
		[
			SNew(SHorizontalBox)
			+ SHorizontalBox::Slot()
			.FillWidth(1.0f)
			[
				SNew(SHorizontalBox)
				+ SHorizontalBox::Slot()
				.HAlign(HAlign_Left)
				.AutoWidth()
				[
					PropertyCustomizationHelpers::MakePropertyComboBox(ParameterValueProperty, GetMaskStrings, GetMaskValue, SetMaskValue)
				]
			]
		];
	}
}

void FMaterialInstanceParameterDetails::CreateScalarAtlasPositionParameterValueWidget(class UDEditorParameterValue* Parameter, TSharedPtr<IPropertyHandle> ParameterProperty, IDetailGroup& DetailGroup)
{
	TSharedPtr<IPropertyHandle> ParameterValueProperty = ParameterProperty->GetChildHandle("ParameterValue");

	if (ParameterValueProperty->IsValidHandle())
	{
		TAttribute<bool> IsParamEnabled = TAttribute<bool>::Create(TAttribute<bool>::FGetter::CreateStatic(&FMaterialPropertyHelpers::IsOverriddenExpression, Parameter));

		IDetailPropertyRow& PropertyRow = DetailGroup.AddPropertyRow(ParameterValueProperty.ToSharedRef());
		PropertyRow.EditCondition(IsParamEnabled, FOnBooleanValueChanged::CreateStatic(&FMaterialPropertyHelpers::OnOverrideParameter, Parameter, MaterialEditorInstance));
		// Handle reset to default manually
		PropertyRow.Visibility(TAttribute<EVisibility>::Create(TAttribute<EVisibility>::FGetter::CreateStatic(&FMaterialPropertyHelpers::ShouldShowExpression, Parameter, MaterialEditorInstance, ShowHiddenDelegate)));

		const FText ParameterName = FText::FromName(Parameter->ParameterInfo.Name);
		UDEditorScalarParameterValue* AtlasParameter = Cast<UDEditorScalarParameterValue>(Parameter);

		FIsResetToDefaultVisible IsResetVisible = FIsResetToDefaultVisible::CreateStatic(&FMaterialPropertyHelpers::ShouldShowResetToDefault, Parameter, MaterialEditorInstance);
		FResetToDefaultHandler ResetHandler = FResetToDefaultHandler::CreateStatic(&FMaterialPropertyHelpers::ResetCurveToDefault, Parameter, MaterialEditorInstance);
		FResetToDefaultOverride ResetOverride = FResetToDefaultOverride::Create(IsResetVisible, ResetHandler);

		PropertyRow.OverrideResetToDefault(ResetOverride);

		FDetailWidgetRow& CustomWidget = PropertyRow.CustomWidget();
		CustomWidget
			.FilterString(ParameterName)
			.NameContent()
			[
				SNew(STextBlock)
				.Text(ParameterName)
				.ToolTipText(FMaterialPropertyHelpers::GetParameterTooltip(Parameter, MaterialEditorInstance))
				.Font(FEditorStyle::GetFontStyle(TEXT("PropertyWindow.NormalFont")))
			]
			.ValueContent()
			.HAlign(HAlign_Fill)
			.MaxDesiredWidth(400.0f)
			[
				SNew(SObjectPropertyEntryBox)
				.ObjectPath(this, &FMaterialInstanceParameterDetails::GetCurvePath, AtlasParameter)
				.AllowedClass(UCurveLinearColor::StaticClass())
				.NewAssetFactories(TArray<UFactory*>())
				.DisplayThumbnail(true)
				.ThumbnailPool(PropertyUtilities.Pin()->GetThumbnailPool())
				.OnShouldFilterAsset(FOnShouldFilterAsset::CreateStatic(&FMaterialPropertyHelpers::OnShouldFilterCurveAsset, AtlasParameter->AtlasData.Atlas))
				.OnShouldSetAsset(FOnShouldSetAsset::CreateStatic(&FMaterialPropertyHelpers::OnShouldSetCurveAsset, AtlasParameter->AtlasData.Atlas))
				.OnObjectChanged(FOnSetObject::CreateStatic(&FMaterialPropertyHelpers::SetPositionFromCurveAsset, AtlasParameter->AtlasData.Atlas, AtlasParameter, ParameterProperty, (UObject*)MaterialEditorInstance))
				.DisplayCompactSize(true)
			];
	}
}

void FMaterialInstanceParameterDetails::CreateLabeledTextureParameterValueWidget(class UDEditorParameterValue* Parameter, TSharedPtr<IPropertyHandle> ParameterProperty, IDetailGroup& DetailGroup)
{
	TSharedPtr<IPropertyHandle> ParameterValueProperty = ParameterProperty->GetChildHandle("ParameterValue");

	if (ParameterValueProperty->IsValidHandle())
	{
		UDEditorTextureParameterValue* TextureParam = Cast<UDEditorTextureParameterValue>(Parameter);
		if (TextureParam)
		{
<<<<<<< HEAD
			UMaterial *Material = MaterialEditorInstance->SourceInstance->GetMaterial();
			if (Material != nullptr)
			{
				UMaterialExpressionTextureSampleParameter* Expression = Material->FindExpressionByGUID<UMaterialExpressionTextureSampleParameter>(TextureParam->ExpressionId);
				if (Expression != nullptr)
				{
					TWeakObjectPtr<UMaterialExpressionTextureSampleParameter> SamplerExpression = Expression;
					TAttribute<bool> IsParamEnabled = TAttribute<bool>::Create(TAttribute<bool>::FGetter::CreateStatic(&FMaterialPropertyHelpers::IsOverriddenExpression, Parameter));

					IDetailPropertyRow& PropertyRow = DetailGroup.AddPropertyRow(ParameterValueProperty.ToSharedRef());

					FIsResetToDefaultVisible IsResetVisible = FIsResetToDefaultVisible::CreateStatic(&FMaterialPropertyHelpers::ShouldShowResetToDefault, Parameter, MaterialEditorInstance);
					FResetToDefaultHandler ResetHandler = FResetToDefaultHandler::CreateStatic(&FMaterialPropertyHelpers::ResetToDefault, Parameter, MaterialEditorInstance);
					FResetToDefaultOverride ResetOverride = FResetToDefaultOverride::Create(IsResetVisible, ResetHandler);

					PropertyRow
						.DisplayName(FText::FromName(Parameter->ParameterInfo.Name))
						.EditCondition(IsParamEnabled, FOnBooleanValueChanged::CreateStatic(&FMaterialPropertyHelpers::OnOverrideParameter, Parameter, MaterialEditorInstance))
						.ToolTip(FMaterialPropertyHelpers::GetParameterTooltip(Parameter, MaterialEditorInstance))
						.Visibility(TAttribute<EVisibility>::Create(TAttribute<EVisibility>::FGetter::CreateStatic(&FMaterialPropertyHelpers::ShouldShowExpression, Parameter, MaterialEditorInstance, ShowHiddenDelegate)))
						.OverrideResetToDefault(ResetOverride);


					TSharedPtr<SWidget> NameWidget;
					TSharedPtr<SWidget> ValueWidget;
					FDetailWidgetRow Row;
					PropertyRow.GetDefaultWidgets(NameWidget, ValueWidget, Row);

					FDetailWidgetRow &DetailWidgetRow = PropertyRow.CustomWidget();
					TSharedPtr<SVerticalBox> NameVerticalBox;
					DetailWidgetRow.NameContent()
						[
							SAssignNew(NameVerticalBox, SVerticalBox)
							+ SVerticalBox::Slot()
						.AutoHeight()
						[
							SNew(STextBlock)
							.Text(FText::FromName(Parameter->ParameterInfo.Name))
						.ToolTipText(FMaterialPropertyHelpers::GetParameterTooltip(Parameter, MaterialEditorInstance))
						.Font(FEditorStyle::GetFontStyle(TEXT("PropertyWindow.NormalFont")))
						]
						];
					DetailWidgetRow.ValueContent()
						.MinDesiredWidth(Row.ValueWidget.MinWidth)
						.MaxDesiredWidth(Row.ValueWidget.MaxWidth)
						[
							SNew(SObjectPropertyEntryBox)
							.PropertyHandle(ParameterValueProperty)
							.AllowedClass(UTexture::StaticClass())
							.CustomResetToDefault(ResetOverride)
							.ThumbnailPool(PropertyUtilities.Pin()->GetThumbnailPool())
							.OnShouldFilterAsset_Lambda([SamplerExpression](const FAssetData& AssetData)
							{
								if (SamplerExpression.Get())
								{
									bool VirtualTextured = false;
									AssetData.GetTagValue<bool>("VirtualTextureStreaming", VirtualTextured);

									bool ExpressionIsVirtualTextured = IsVirtualSamplerType(SamplerExpression->SamplerType);

									return VirtualTextured != ExpressionIsVirtualTextured;
								}
								else
								{
									return false;
								}
							})
						];

					static const FName Red("R");
					static const FName Green("G");
					static const FName Blue("B");
					static const FName Alpha("A");

					if (!TextureParam->ChannelNames.R.IsEmpty())
					{
						NameVerticalBox->AddSlot()
							[
								SNew(SHorizontalBox)
								+ SHorizontalBox::Slot()
								.AutoWidth()
								.Padding(20.0, 2.0, 4.0, 2.0)
								[
									SNew(STextBlock)
									.Text(FText::FromName(Red))
									.Font(FEditorStyle::GetFontStyle(TEXT("PropertyWindow.BoldFont")))
								]
								+ SHorizontalBox::Slot()
								.HAlign(HAlign_Left)
								.Padding(4.0, 2.0)
								[
									SNew(STextBlock)
									.Text(TextureParam->ChannelNames.R)
									.Font(FEditorStyle::GetFontStyle(TEXT("PropertyWindow.NormalFont")))
								]
							];
					}
					if (!TextureParam->ChannelNames.G.IsEmpty())
					{
						NameVerticalBox->AddSlot()
							[
								SNew(SHorizontalBox)
								+ SHorizontalBox::Slot()
							.Padding(20.0, 2.0, 4.0, 2.0)
							.AutoWidth()
							[
								SNew(STextBlock)
								.Text(FText::FromName(Green))
							.Font(FEditorStyle::GetFontStyle(TEXT("PropertyWindow.BoldFont")))
							]
						+ SHorizontalBox::Slot()
							.HAlign(HAlign_Left)
							.Padding(4.0, 2.0)
							[
								SNew(STextBlock)
								.Text(TextureParam->ChannelNames.G)
							.Font(FEditorStyle::GetFontStyle(TEXT("PropertyWindow.NormalFont")))
							]
							];
					}
					if (!TextureParam->ChannelNames.B.IsEmpty())
					{
						NameVerticalBox->AddSlot()
							[
								SNew(SHorizontalBox)
								+ SHorizontalBox::Slot()
							.Padding(20.0, 2.0, 4.0, 2.0)
							.AutoWidth()
							[
								SNew(STextBlock)
								.Text(FText::FromName(Blue))
							.Font(FEditorStyle::GetFontStyle(TEXT("PropertyWindow.BoldFont")))
							]
						+ SHorizontalBox::Slot()
							.HAlign(HAlign_Left)
							.Padding(4.0, 2.0)
							[
								SNew(STextBlock)
								.Text(TextureParam->ChannelNames.B)
							.Font(FEditorStyle::GetFontStyle(TEXT("PropertyWindow.NormalFont")))
							]
							];
					}
					if (!TextureParam->ChannelNames.A.IsEmpty())
					{
						NameVerticalBox->AddSlot()
							[
								SNew(SHorizontalBox)
								+ SHorizontalBox::Slot()
							.Padding(20.0, 2.0, 4.0, 2.0)
							.AutoWidth()
							[
								SNew(STextBlock)
								.Text(FText::FromName(Alpha))
							.Font(FEditorStyle::GetFontStyle(TEXT("PropertyWindow.BoldFont")))
							]
						+ SHorizontalBox::Slot()
							.HAlign(HAlign_Left)
							.Padding(4.0, 2.0)
							[
								SNew(STextBlock)
								.Text(TextureParam->ChannelNames.A)
							.Font(FEditorStyle::GetFontStyle(TEXT("PropertyWindow.NormalFont")))
							]
							];
					}
				}
			}
=======
			TAttribute<bool> IsParamEnabled = TAttribute<bool>::Create(TAttribute<bool>::FGetter::CreateStatic(&FMaterialPropertyHelpers::IsOverriddenExpression, Parameter));

			IDetailPropertyRow& PropertyRow = DetailGroup.AddPropertyRow(ParameterValueProperty.ToSharedRef());

			FIsResetToDefaultVisible IsResetVisible = FIsResetToDefaultVisible::CreateStatic(&FMaterialPropertyHelpers::ShouldShowResetToDefault, Parameter, MaterialEditorInstance);
			FResetToDefaultHandler ResetHandler = FResetToDefaultHandler::CreateStatic(&FMaterialPropertyHelpers::ResetToDefault, Parameter, MaterialEditorInstance);
			FResetToDefaultOverride ResetOverride = FResetToDefaultOverride::Create(IsResetVisible, ResetHandler);

			PropertyRow
				.DisplayName(FText::FromName(Parameter->ParameterInfo.Name))
				.EditCondition(IsParamEnabled, FOnBooleanValueChanged::CreateStatic(&FMaterialPropertyHelpers::OnOverrideParameter, Parameter, MaterialEditorInstance))
				.ToolTip(FMaterialPropertyHelpers::GetParameterTooltip(Parameter, MaterialEditorInstance))
				.Visibility(TAttribute<EVisibility>::Create(TAttribute<EVisibility>::FGetter::CreateStatic(&FMaterialPropertyHelpers::ShouldShowExpression, Parameter, MaterialEditorInstance, ShowHiddenDelegate)))
				.OverrideResetToDefault(ResetOverride);

			
			TSharedPtr<SWidget> NameWidget;
			TSharedPtr<SWidget> ValueWidget;
			FDetailWidgetRow Row;
			PropertyRow.GetDefaultWidgets(NameWidget, ValueWidget, Row);

			FDetailWidgetRow &DetailWidgetRow = PropertyRow.CustomWidget();
			TSharedPtr<SVerticalBox> NameVerticalBox;
			DetailWidgetRow.NameContent()
			[
				SAssignNew(NameVerticalBox, SVerticalBox)
				+ SVerticalBox::Slot()
				.AutoHeight()
				[
					SNew(STextBlock)
					.Text(FText::FromName(Parameter->ParameterInfo.Name))
					.ToolTipText(FMaterialPropertyHelpers::GetParameterTooltip(Parameter, MaterialEditorInstance))
					.Font(FEditorStyle::GetFontStyle(TEXT("PropertyWindow.NormalFont")))
				]
			];
			DetailWidgetRow.ValueContent()
			.MinDesiredWidth(Row.ValueWidget.MinWidth)
			.MaxDesiredWidth(Row.ValueWidget.MaxWidth)
			[
				ValueWidget.ToSharedRef()
			];

			static const FName Red("R");
			static const FName Green("G");
			static const FName Blue("B");
			static const FName Alpha("A");

			if(!TextureParam->ChannelNames.R.IsEmpty())
			{
				NameVerticalBox->AddSlot()
				[
					SNew(SHorizontalBox)
					+SHorizontalBox::Slot()
					.AutoWidth()
					.Padding(20.0, 2.0, 4.0, 2.0)
					[
						SNew(STextBlock)
						.Text(FText::FromName(Red))
						.Font(FEditorStyle::GetFontStyle(TEXT("PropertyWindow.BoldFont")))
					]
					+SHorizontalBox::Slot()
					.HAlign(HAlign_Left)
					.Padding(4.0, 2.0)
					[
						SNew(STextBlock)
						.Text(TextureParam->ChannelNames.R)
						.Font(FEditorStyle::GetFontStyle(TEXT("PropertyWindow.NormalFont")))
					]
				];
			}
			if (!TextureParam->ChannelNames.G.IsEmpty())
			{
				NameVerticalBox->AddSlot()
					[
						SNew(SHorizontalBox)
						+ SHorizontalBox::Slot()
						.Padding(20.0, 2.0, 4.0, 2.0)
						.AutoWidth()
						[
							SNew(STextBlock)
							.Text(FText::FromName(Green))
							.Font(FEditorStyle::GetFontStyle(TEXT("PropertyWindow.BoldFont")))
						]
						+ SHorizontalBox::Slot()
						.HAlign(HAlign_Left)
						.Padding(4.0, 2.0)
						[
							SNew(STextBlock)
							.Text(TextureParam->ChannelNames.G)
							.Font(FEditorStyle::GetFontStyle(TEXT("PropertyWindow.NormalFont")))
						]
					];
			}
			if (!TextureParam->ChannelNames.B.IsEmpty())
			{
				NameVerticalBox->AddSlot()
					[
						SNew(SHorizontalBox)
						+ SHorizontalBox::Slot()
						.Padding(20.0, 2.0, 4.0, 2.0)
						.AutoWidth()
						[
							SNew(STextBlock)
							.Text(FText::FromName(Blue))
							.Font(FEditorStyle::GetFontStyle(TEXT("PropertyWindow.BoldFont")))
						]
						+ SHorizontalBox::Slot()
						.HAlign(HAlign_Left)
						.Padding(4.0, 2.0)
						[
							SNew(STextBlock)
							.Text(TextureParam->ChannelNames.B)
							.Font(FEditorStyle::GetFontStyle(TEXT("PropertyWindow.NormalFont")))
						]
					];
			}
			if (!TextureParam->ChannelNames.A.IsEmpty())
			{
				NameVerticalBox->AddSlot()
				[
					SNew(SHorizontalBox)
					+ SHorizontalBox::Slot()
					.Padding(20.0, 2.0, 4.0, 2.0)
					.AutoWidth()
					[
						SNew(STextBlock)
						.Text(FText::FromName(Alpha))
						.Font(FEditorStyle::GetFontStyle(TEXT("PropertyWindow.BoldFont")))
					]
					+ SHorizontalBox::Slot()
					.HAlign(HAlign_Left)
					.Padding(4.0, 2.0)
					[
						SNew(STextBlock)
						.Text(TextureParam->ChannelNames.A)
						.Font(FEditorStyle::GetFontStyle(TEXT("PropertyWindow.NormalFont")))
					]
				];
			}
			
>>>>>>> b4bb4b20
		}
	}
}

FString FMaterialInstanceParameterDetails::GetCurvePath(UDEditorScalarParameterValue* Parameter) const
{
	FString Path = Parameter->AtlasData.Curve->GetPathName();
	return Path;
}

bool FMaterialInstanceParameterDetails::IsVisibleExpression(UDEditorParameterValue* Parameter)
{
	return MaterialEditorInstance->VisibleExpressions.Contains(Parameter->ParameterInfo);
}

EVisibility FMaterialInstanceParameterDetails::ShouldShowExpression(UDEditorParameterValue* Parameter) const
{
	return FMaterialPropertyHelpers::ShouldShowExpression(Parameter, MaterialEditorInstance, ShowHiddenDelegate);
}

bool FMaterialInstanceParameterDetails::OnShouldSetAsset(const FAssetData& AssetData) const
{
	if (MaterialEditorInstance->bIsFunctionPreviewMaterial)
	{
		if (MaterialEditorInstance->SourceFunction->GetMaterialFunctionUsage() == EMaterialFunctionUsage::Default)
		{
			return false;
		}
		else
		{
			UMaterialFunctionInstance* FunctionInstance = Cast<UMaterialFunctionInstance>(AssetData.GetAsset());
			if (FunctionInstance != nullptr)
			{
				bool bIsChild = FunctionInstance->IsDependent(MaterialEditorInstance->SourceFunction);
				if (bIsChild)
				{
					FMessageDialog::Open(
						EAppMsgType::Ok,
						FText::Format(LOCTEXT("CannotSetExistingChildFunctionAsParent", "Cannot set {0} as a parent as it is already a child of this material function instance."), FText::FromName(AssetData.AssetName)));
				}
				return !bIsChild;
			}
		}
	}

	UMaterialInstance* MaterialInstance = Cast<UMaterialInstance>(AssetData.GetAsset());

	if (MaterialInstance != nullptr)
	{
		bool bIsChild = MaterialInstance->IsChildOf(MaterialEditorInstance->SourceInstance);
		if (bIsChild)
		{
			FMessageDialog::Open(
				EAppMsgType::Ok,
				FText::Format(LOCTEXT("CannotSetExistingChildAsParent", "Cannot set {0} as a parent as it is already a child of this material instance."), FText::FromName(AssetData.AssetName)));
		}
		return !bIsChild;
	}

	return true;
}

void FMaterialInstanceParameterDetails::OnAssetChanged(const FAssetData & InAssetData, TSharedRef<IPropertyHandle> InHandle)
{
	if (MaterialEditorInstance->bIsFunctionPreviewMaterial &&
		MaterialEditorInstance->SourceFunction->GetMaterialFunctionUsage() != EMaterialFunctionUsage::Default)
	{
		UMaterialFunctionInterface* NewParent = Cast<UMaterialFunctionInterface>(InAssetData.GetAsset());
		if (NewParent != nullptr)
		{
			MaterialEditorInstance->SourceFunction->SetParent(NewParent);
			FPropertyChangedEvent ParentChanged = FPropertyChangedEvent(InHandle->GetProperty());
			MaterialEditorInstance->PostEditChangeProperty(ParentChanged);
		}
	}
}

EVisibility FMaterialInstanceParameterDetails::ShouldShowMaterialRefractionSettings() const
{
	return (MaterialEditorInstance->SourceInstance->GetMaterial()->bUsesDistortion && IsTranslucentBlendMode(MaterialEditorInstance->SourceInstance->GetBlendMode())) ? EVisibility::Visible : EVisibility::Collapsed;
}

EVisibility FMaterialInstanceParameterDetails::ShouldShowSubsurfaceProfile() const
{
	FMaterialShadingModelField ShadingModels = MaterialEditorInstance->SourceInstance->GetShadingModels();

	return UseSubsurfaceProfile(ShadingModels) ? EVisibility::Visible : EVisibility::Collapsed;
}


void FMaterialInstanceParameterDetails::CreateLightmassOverrideWidgets(IDetailLayoutBuilder& DetailLayout)
{
	IDetailCategoryBuilder& DetailCategory = DetailLayout.EditCategory(NAME_None);

	static FName GroupName(TEXT("LightmassSettings"));
	IDetailGroup& LightmassSettingsGroup = DetailCategory.AddGroup(GroupName, LOCTEXT("LightmassSettingsGroup", "Lightmass Settings"), false, false);

	TAttribute<bool> IsOverrideCastShadowAsMaskedEnabled = TAttribute<bool>::Create(TAttribute<bool>::FGetter::CreateLambda([this] { return (bool)MaterialEditorInstance->LightmassSettings.CastShadowAsMasked.bOverride; }));
	TAttribute<bool> IsOverrideEmissiveBoostEnabled = TAttribute<bool>::Create(TAttribute<bool>::FGetter::CreateLambda([this] { return (bool)MaterialEditorInstance->LightmassSettings.EmissiveBoost.bOverride; }));
	TAttribute<bool> IsOverrideDiffuseBoostEnabled = TAttribute<bool>::Create(TAttribute<bool>::FGetter::CreateLambda([this] { return (bool)MaterialEditorInstance->LightmassSettings.DiffuseBoost.bOverride; }));
	TAttribute<bool> IsOverrideExportResolutionScaleEnabled = TAttribute<bool>::Create(TAttribute<bool>::FGetter::CreateLambda([this] { return (bool)MaterialEditorInstance->LightmassSettings.ExportResolutionScale.bOverride; }));
	
	TSharedRef<IPropertyHandle> LightmassSettings = DetailLayout.GetProperty("LightmassSettings");
	TSharedPtr<IPropertyHandle> CastShadowAsMaskedProperty = LightmassSettings->GetChildHandle("CastShadowAsMasked");
	TSharedPtr<IPropertyHandle> EmissiveBoostProperty = LightmassSettings->GetChildHandle("EmissiveBoost");
	TSharedPtr<IPropertyHandle> DiffuseBoostProperty = LightmassSettings->GetChildHandle("DiffuseBoost");
	TSharedPtr<IPropertyHandle> ExportResolutionScaleProperty = LightmassSettings->GetChildHandle("ExportResolutionScale");

	
	FIsResetToDefaultVisible IsCastShadowAsMaskedPropertyResetVisible = FIsResetToDefaultVisible::CreateLambda([this](TSharedPtr<IPropertyHandle> InHandle) {
		return MaterialEditorInstance->Parent != nullptr ? MaterialEditorInstance->LightmassSettings.CastShadowAsMasked.ParameterValue != MaterialEditorInstance->Parent->GetCastShadowAsMasked() : false;
	});
	FResetToDefaultHandler ResetCastShadowAsMaskedPropertyHandler = FResetToDefaultHandler::CreateLambda([this](TSharedPtr<IPropertyHandle> InHandle) {
		if (MaterialEditorInstance->Parent != nullptr)
		{
			MaterialEditorInstance->LightmassSettings.CastShadowAsMasked.ParameterValue = MaterialEditorInstance->Parent->GetCastShadowAsMasked();
		}
	});
	FResetToDefaultOverride ResetCastShadowAsMaskedPropertyOverride = FResetToDefaultOverride::Create(IsCastShadowAsMaskedPropertyResetVisible, ResetCastShadowAsMaskedPropertyHandler);
	IDetailPropertyRow& CastShadowAsMaskedPropertyRow = LightmassSettingsGroup.AddPropertyRow(CastShadowAsMaskedProperty->GetChildHandle(0).ToSharedRef());
	CastShadowAsMaskedPropertyRow
		.DisplayName(CastShadowAsMaskedProperty->GetPropertyDisplayName())
		.ToolTip(CastShadowAsMaskedProperty->GetToolTipText())
		.EditCondition(IsOverrideCastShadowAsMaskedEnabled, FOnBooleanValueChanged::CreateLambda([this](bool NewValue) {
		MaterialEditorInstance->LightmassSettings.CastShadowAsMasked.bOverride = (uint32)NewValue;
		MaterialEditorInstance->PostEditChange();
		FEditorSupportDelegates::RedrawAllViewports.Broadcast();
	}))
		.Visibility(TAttribute<EVisibility>::Create(TAttribute<EVisibility>::FGetter::CreateSP(this, &FMaterialInstanceParameterDetails::IsOverriddenAndVisible, IsOverrideCastShadowAsMaskedEnabled)))
		.OverrideResetToDefault(ResetCastShadowAsMaskedPropertyOverride);

	FIsResetToDefaultVisible IsEmissiveBoostPropertyResetVisible = FIsResetToDefaultVisible::CreateLambda([this](TSharedPtr<IPropertyHandle> InHandle) {
		return MaterialEditorInstance->Parent != nullptr ? MaterialEditorInstance->LightmassSettings.EmissiveBoost.ParameterValue != MaterialEditorInstance->Parent->GetEmissiveBoost() : false;
	});
	FResetToDefaultHandler ResetEmissiveBoostPropertyHandler = FResetToDefaultHandler::CreateLambda([this](TSharedPtr<IPropertyHandle> InHandle) {
		if (MaterialEditorInstance->Parent != nullptr)
		{
			MaterialEditorInstance->LightmassSettings.EmissiveBoost.ParameterValue = MaterialEditorInstance->Parent->GetEmissiveBoost();
		}
	});
	FResetToDefaultOverride ResetEmissiveBoostPropertyOverride = FResetToDefaultOverride::Create(IsEmissiveBoostPropertyResetVisible, ResetEmissiveBoostPropertyHandler);
	IDetailPropertyRow& EmissiveBoostPropertyRow = LightmassSettingsGroup.AddPropertyRow(EmissiveBoostProperty->GetChildHandle(0).ToSharedRef());
	EmissiveBoostPropertyRow
		.DisplayName(EmissiveBoostProperty->GetPropertyDisplayName())
		.ToolTip(EmissiveBoostProperty->GetToolTipText())
		.EditCondition(IsOverrideEmissiveBoostEnabled, FOnBooleanValueChanged::CreateLambda([this](bool NewValue) {
		MaterialEditorInstance->LightmassSettings.EmissiveBoost.bOverride = (uint32)NewValue;
		MaterialEditorInstance->PostEditChange();
		FEditorSupportDelegates::RedrawAllViewports.Broadcast();
	}))
		.Visibility(TAttribute<EVisibility>::Create(TAttribute<EVisibility>::FGetter::CreateSP(this, &FMaterialInstanceParameterDetails::IsOverriddenAndVisible, IsOverrideEmissiveBoostEnabled)))
		.OverrideResetToDefault(ResetEmissiveBoostPropertyOverride);

	FIsResetToDefaultVisible IsDiffuseBoostPropertyResetVisible = FIsResetToDefaultVisible::CreateLambda([this](TSharedPtr<IPropertyHandle> InHandle) {
		return MaterialEditorInstance->Parent != nullptr ? MaterialEditorInstance->LightmassSettings.DiffuseBoost.ParameterValue != MaterialEditorInstance->Parent->GetDiffuseBoost() : false;
	});
	FResetToDefaultHandler ResetDiffuseBoostPropertyHandler = FResetToDefaultHandler::CreateLambda([this](TSharedPtr<IPropertyHandle> InHandle) {
		if (MaterialEditorInstance->Parent != nullptr)
		{
			MaterialEditorInstance->LightmassSettings.DiffuseBoost.ParameterValue = MaterialEditorInstance->Parent->GetDiffuseBoost();
		}
	});
	FResetToDefaultOverride ResetDiffuseBoostPropertyOverride = FResetToDefaultOverride::Create(IsDiffuseBoostPropertyResetVisible, ResetDiffuseBoostPropertyHandler);
	IDetailPropertyRow& DiffuseBoostPropertyRow = LightmassSettingsGroup.AddPropertyRow(DiffuseBoostProperty->GetChildHandle(0).ToSharedRef());
	DiffuseBoostPropertyRow
		.DisplayName(DiffuseBoostProperty->GetPropertyDisplayName())
		.ToolTip(DiffuseBoostProperty->GetToolTipText())
		.EditCondition(IsOverrideDiffuseBoostEnabled, FOnBooleanValueChanged::CreateLambda([this](bool NewValue) {
		MaterialEditorInstance->LightmassSettings.DiffuseBoost.bOverride = (uint32)NewValue;
		MaterialEditorInstance->PostEditChange();
		FEditorSupportDelegates::RedrawAllViewports.Broadcast();
	}))
		.Visibility(TAttribute<EVisibility>::Create(TAttribute<EVisibility>::FGetter::CreateSP(this, &FMaterialInstanceParameterDetails::IsOverriddenAndVisible, IsOverrideDiffuseBoostEnabled)))
		.OverrideResetToDefault(ResetDiffuseBoostPropertyOverride);

	FIsResetToDefaultVisible IsExportResolutionScalePropertyResetVisible = FIsResetToDefaultVisible::CreateLambda([this](TSharedPtr<IPropertyHandle> InHandle) {
		return MaterialEditorInstance->Parent != nullptr ? MaterialEditorInstance->LightmassSettings.ExportResolutionScale.ParameterValue != MaterialEditorInstance->Parent->GetDiffuseBoost() : false;
	});
	FResetToDefaultHandler ResetExportResolutionScalePropertyHandler = FResetToDefaultHandler::CreateLambda([this](TSharedPtr<IPropertyHandle> InHandle) {
		if (MaterialEditorInstance->Parent != nullptr)
		{
			MaterialEditorInstance->LightmassSettings.ExportResolutionScale.ParameterValue = MaterialEditorInstance->Parent->GetDiffuseBoost();
		}
	});
	FResetToDefaultOverride ResetExportResolutionScalePropertyOverride = FResetToDefaultOverride::Create(IsExportResolutionScalePropertyResetVisible, ResetExportResolutionScalePropertyHandler);
	IDetailPropertyRow& ExportResolutionScalePropertyRow = LightmassSettingsGroup.AddPropertyRow(ExportResolutionScaleProperty->GetChildHandle(0).ToSharedRef());
	ExportResolutionScalePropertyRow
		.DisplayName(ExportResolutionScaleProperty->GetPropertyDisplayName())
		.ToolTip(ExportResolutionScaleProperty->GetToolTipText())
		.EditCondition(IsOverrideExportResolutionScaleEnabled, FOnBooleanValueChanged::CreateLambda([this](bool NewValue) {
		MaterialEditorInstance->LightmassSettings.ExportResolutionScale.bOverride = (uint32)NewValue;
		MaterialEditorInstance->PostEditChange();
		FEditorSupportDelegates::RedrawAllViewports.Broadcast();
	}))
		.Visibility(TAttribute<EVisibility>::Create(TAttribute<EVisibility>::FGetter::CreateSP(this, &FMaterialInstanceParameterDetails::IsOverriddenAndVisible, IsOverrideExportResolutionScaleEnabled)))
		.OverrideResetToDefault(ResetExportResolutionScalePropertyOverride);
}

void FMaterialInstanceParameterDetails::CreateBasePropertyOverrideWidgets(IDetailLayoutBuilder& DetailLayout, IDetailGroup& MaterialPropertyOverrideGroup)
{
	IDetailGroup& BasePropertyOverrideGroup = MaterialPropertyOverrideGroup;

	TAttribute<bool> IsOverrideOpacityClipMaskValueEnabled = TAttribute<bool>::Create(TAttribute<bool>::FGetter::CreateSP(this, &FMaterialInstanceParameterDetails::OverrideOpacityClipMaskValueEnabled));
	TAttribute<bool> IsOverrideBlendModeEnabled = TAttribute<bool>::Create(TAttribute<bool>::FGetter::CreateSP(this, &FMaterialInstanceParameterDetails::OverrideBlendModeEnabled));
	TAttribute<bool> IsOverrideShadingModelEnabled = TAttribute<bool>::Create(TAttribute<bool>::FGetter::CreateSP(this, &FMaterialInstanceParameterDetails::OverrideShadingModelEnabled));
	TAttribute<bool> IsOverrideTwoSidedEnabled = TAttribute<bool>::Create(TAttribute<bool>::FGetter::CreateSP(this, &FMaterialInstanceParameterDetails::OverrideTwoSidedEnabled));
	TAttribute<bool> IsOverrideDitheredLODTransitionEnabled = TAttribute<bool>::Create(TAttribute<bool>::FGetter::CreateSP(this, &FMaterialInstanceParameterDetails::OverrideDitheredLODTransitionEnabled));

	TSharedRef<IPropertyHandle> BasePropertyOverridePropery = DetailLayout.GetProperty("BasePropertyOverrides");
	TSharedPtr<IPropertyHandle> OpacityClipMaskValueProperty = BasePropertyOverridePropery->GetChildHandle("OpacityMaskClipValue");
	TSharedPtr<IPropertyHandle> BlendModeProperty = BasePropertyOverridePropery->GetChildHandle("BlendMode");
	TSharedPtr<IPropertyHandle> ShadingModelProperty = BasePropertyOverridePropery->GetChildHandle("ShadingModel");
	TSharedPtr<IPropertyHandle> TwoSidedProperty = BasePropertyOverridePropery->GetChildHandle("TwoSided");
	TSharedPtr<IPropertyHandle> DitheredLODTransitionProperty = BasePropertyOverridePropery->GetChildHandle("DitheredLODTransition");

	FIsResetToDefaultVisible IsOpacityClipMaskValuePropertyResetVisible = FIsResetToDefaultVisible::CreateLambda([this](TSharedPtr<IPropertyHandle> InHandle) {
		return MaterialEditorInstance->Parent != nullptr ? MaterialEditorInstance->BasePropertyOverrides.OpacityMaskClipValue != MaterialEditorInstance->Parent->GetOpacityMaskClipValue() : false;
	});
	FResetToDefaultHandler ResetOpacityClipMaskValuePropertyHandler = FResetToDefaultHandler::CreateLambda([this](TSharedPtr<IPropertyHandle> InHandle) {
		if (MaterialEditorInstance->Parent != nullptr)
		{
			MaterialEditorInstance->BasePropertyOverrides.OpacityMaskClipValue = MaterialEditorInstance->Parent->GetOpacityMaskClipValue();
		}
	});
	FResetToDefaultOverride ResetOpacityClipMaskValuePropertyOverride = FResetToDefaultOverride::Create(IsOpacityClipMaskValuePropertyResetVisible, ResetOpacityClipMaskValuePropertyHandler);
	IDetailPropertyRow& OpacityClipMaskValuePropertyRow = BasePropertyOverrideGroup.AddPropertyRow(OpacityClipMaskValueProperty.ToSharedRef());
	OpacityClipMaskValuePropertyRow
		.DisplayName(OpacityClipMaskValueProperty->GetPropertyDisplayName())
		.ToolTip(OpacityClipMaskValueProperty->GetToolTipText())
		.EditCondition(IsOverrideOpacityClipMaskValueEnabled, FOnBooleanValueChanged::CreateSP(this, &FMaterialInstanceParameterDetails::OnOverrideOpacityClipMaskValueChanged))
		.Visibility(TAttribute<EVisibility>::Create(TAttribute<EVisibility>::FGetter::CreateSP(this, &FMaterialInstanceParameterDetails::IsOverriddenAndVisible, IsOverrideOpacityClipMaskValueEnabled)))
		.OverrideResetToDefault(ResetOpacityClipMaskValuePropertyOverride);

	FIsResetToDefaultVisible IsBlendModePropertyResetVisible = FIsResetToDefaultVisible::CreateLambda([this](TSharedPtr<IPropertyHandle> InHandle) {
		return MaterialEditorInstance->Parent != nullptr ? MaterialEditorInstance->BasePropertyOverrides.BlendMode != MaterialEditorInstance->Parent->GetBlendMode() : false;
	});
	FResetToDefaultHandler ResetBlendModePropertyHandler = FResetToDefaultHandler::CreateLambda([this](TSharedPtr<IPropertyHandle> InHandle) {
		if (MaterialEditorInstance->Parent != nullptr)
		{
			MaterialEditorInstance->BasePropertyOverrides.BlendMode = MaterialEditorInstance->Parent->GetBlendMode();
		}
	});
	FResetToDefaultOverride ResetBlendModePropertyOverride = FResetToDefaultOverride::Create(IsBlendModePropertyResetVisible, ResetBlendModePropertyHandler);
	IDetailPropertyRow& BlendModePropertyRow = BasePropertyOverrideGroup.AddPropertyRow(BlendModeProperty.ToSharedRef());
	BlendModePropertyRow
		.DisplayName(BlendModeProperty->GetPropertyDisplayName())
		.ToolTip(BlendModeProperty->GetToolTipText())
		.EditCondition(IsOverrideBlendModeEnabled, FOnBooleanValueChanged::CreateSP(this, &FMaterialInstanceParameterDetails::OnOverrideBlendModeChanged))
		.Visibility(TAttribute<EVisibility>::Create(TAttribute<EVisibility>::FGetter::CreateSP(this, &FMaterialInstanceParameterDetails::IsOverriddenAndVisible, IsOverrideBlendModeEnabled)))
		.OverrideResetToDefault(ResetBlendModePropertyOverride);

	FIsResetToDefaultVisible IsShadingModelPropertyResetVisible = FIsResetToDefaultVisible::CreateLambda([this](TSharedPtr<IPropertyHandle> InHandle) {
		if (MaterialEditorInstance->Parent != nullptr)
		{	
			if (MaterialEditorInstance->Parent->IsShadingModelFromMaterialExpression())
			{
				return MaterialEditorInstance->BasePropertyOverrides.ShadingModel != MSM_FromMaterialExpression;
			}
			else
			{
				return MaterialEditorInstance->BasePropertyOverrides.ShadingModel != MaterialEditorInstance->Parent->GetShadingModels().GetFirstShadingModel();
			}
		}
		else
		{
			return false;
		}
	});
	FResetToDefaultHandler ResetShadingModelPropertyHandler = FResetToDefaultHandler::CreateLambda([this](TSharedPtr<IPropertyHandle> InHandle) {
		if (MaterialEditorInstance->Parent != nullptr)
		{
			if (MaterialEditorInstance->Parent->IsShadingModelFromMaterialExpression())
			{
				MaterialEditorInstance->BasePropertyOverrides.ShadingModel = MSM_FromMaterialExpression;
			}
			else
			{
				MaterialEditorInstance->BasePropertyOverrides.ShadingModel = MaterialEditorInstance->Parent->GetShadingModels().GetFirstShadingModel();
			}
		}
	});
	FResetToDefaultOverride ResetShadingModelPropertyOverride = FResetToDefaultOverride::Create(IsShadingModelPropertyResetVisible, ResetShadingModelPropertyHandler);
	IDetailPropertyRow& ShadingModelPropertyRow = BasePropertyOverrideGroup.AddPropertyRow(ShadingModelProperty.ToSharedRef());
	ShadingModelPropertyRow
		.DisplayName(ShadingModelProperty->GetPropertyDisplayName())
		.ToolTip(ShadingModelProperty->GetToolTipText())
		.EditCondition(IsOverrideShadingModelEnabled, FOnBooleanValueChanged::CreateSP(this, &FMaterialInstanceParameterDetails::OnOverrideShadingModelChanged))
		.Visibility(TAttribute<EVisibility>::Create(TAttribute<EVisibility>::FGetter::CreateSP(this, &FMaterialInstanceParameterDetails::IsOverriddenAndVisible, IsOverrideShadingModelEnabled)))
		.OverrideResetToDefault(ResetShadingModelPropertyOverride);

	FIsResetToDefaultVisible IsTwoSidedPropertyResetVisible = FIsResetToDefaultVisible::CreateLambda([this](TSharedPtr<IPropertyHandle> InHandle) {
		return MaterialEditorInstance->Parent != nullptr ? MaterialEditorInstance->BasePropertyOverrides.TwoSided != MaterialEditorInstance->Parent->IsTwoSided() : false;
	});
	FResetToDefaultHandler ResetTwoSidedValuePropertyHandler = FResetToDefaultHandler::CreateLambda([this](TSharedPtr<IPropertyHandle> InHandle) {
		if (MaterialEditorInstance->Parent != nullptr)
		{
			MaterialEditorInstance->BasePropertyOverrides.TwoSided = MaterialEditorInstance->Parent->IsTwoSided();
		}
	});
	FResetToDefaultOverride ResetTwoSidedPropertyOverride = FResetToDefaultOverride::Create(IsTwoSidedPropertyResetVisible, ResetTwoSidedValuePropertyHandler);
	IDetailPropertyRow& TwoSidedPropertyRow = BasePropertyOverrideGroup.AddPropertyRow(TwoSidedProperty.ToSharedRef());
	TwoSidedPropertyRow
		.DisplayName(TwoSidedProperty->GetPropertyDisplayName())
		.ToolTip(TwoSidedProperty->GetToolTipText())
		.EditCondition(IsOverrideTwoSidedEnabled, FOnBooleanValueChanged::CreateSP(this, &FMaterialInstanceParameterDetails::OnOverrideTwoSidedChanged))
		.Visibility(TAttribute<EVisibility>::Create(TAttribute<EVisibility>::FGetter::CreateSP(this, &FMaterialInstanceParameterDetails::IsOverriddenAndVisible, IsOverrideTwoSidedEnabled)))
		.OverrideResetToDefault(ResetTwoSidedPropertyOverride);

	FIsResetToDefaultVisible IsDitheredLODTransitionPropertyResetVisible = FIsResetToDefaultVisible::CreateLambda([this](TSharedPtr<IPropertyHandle> InHandle) {
		return MaterialEditorInstance->Parent != nullptr ? MaterialEditorInstance->BasePropertyOverrides.DitheredLODTransition != MaterialEditorInstance->Parent->IsDitheredLODTransition() : false;
	});
	FResetToDefaultHandler ResetDitheredLODTransitionPropertyHandler = FResetToDefaultHandler::CreateLambda([this](TSharedPtr<IPropertyHandle> InHandle) {
		if (MaterialEditorInstance->Parent != nullptr)
		{
			MaterialEditorInstance->BasePropertyOverrides.DitheredLODTransition = MaterialEditorInstance->Parent->IsDitheredLODTransition();
		}
	});
	FResetToDefaultOverride ResetDitheredLODTransitionPropertyOverride = FResetToDefaultOverride::Create(IsDitheredLODTransitionPropertyResetVisible, ResetDitheredLODTransitionPropertyHandler);
	IDetailPropertyRow& DitheredLODTransitionPropertyRow = BasePropertyOverrideGroup.AddPropertyRow(DitheredLODTransitionProperty.ToSharedRef());
	DitheredLODTransitionPropertyRow
		.DisplayName(DitheredLODTransitionProperty->GetPropertyDisplayName())
		.ToolTip(DitheredLODTransitionProperty->GetToolTipText())
		.EditCondition(IsOverrideDitheredLODTransitionEnabled, FOnBooleanValueChanged::CreateSP(this, &FMaterialInstanceParameterDetails::OnOverrideDitheredLODTransitionChanged))
		.Visibility(TAttribute<EVisibility>::Create(TAttribute<EVisibility>::FGetter::CreateSP(this, &FMaterialInstanceParameterDetails::IsOverriddenAndVisible, IsOverrideDitheredLODTransitionEnabled)))
		.OverrideResetToDefault(ResetDitheredLODTransitionPropertyOverride);
}

EVisibility FMaterialInstanceParameterDetails::IsOverriddenAndVisible(TAttribute<bool> IsOverridden) const
{
	bool bShouldBeVisible = true;
	if (MaterialEditorInstance->bShowOnlyOverrides)
	{
		bShouldBeVisible = IsOverridden.Get();
	}
	return bShouldBeVisible ? EVisibility::Visible : EVisibility::Collapsed;
}

bool FMaterialInstanceParameterDetails::OverrideOpacityClipMaskValueEnabled() const
{
	return MaterialEditorInstance->BasePropertyOverrides.bOverride_OpacityMaskClipValue;
}

bool FMaterialInstanceParameterDetails::OverrideBlendModeEnabled() const
{
	return MaterialEditorInstance->BasePropertyOverrides.bOverride_BlendMode;
}

bool FMaterialInstanceParameterDetails::OverrideShadingModelEnabled() const
{
	return MaterialEditorInstance->BasePropertyOverrides.bOverride_ShadingModel;
}

bool FMaterialInstanceParameterDetails::OverrideTwoSidedEnabled() const
{
	return MaterialEditorInstance->BasePropertyOverrides.bOverride_TwoSided;
}

bool FMaterialInstanceParameterDetails::OverrideDitheredLODTransitionEnabled() const
{
	return MaterialEditorInstance->BasePropertyOverrides.bOverride_DitheredLODTransition;
}

void FMaterialInstanceParameterDetails::OnOverrideOpacityClipMaskValueChanged(bool NewValue)
{
	MaterialEditorInstance->BasePropertyOverrides.bOverride_OpacityMaskClipValue = NewValue;
	MaterialEditorInstance->PostEditChange();
	FEditorSupportDelegates::RedrawAllViewports.Broadcast();
}

void FMaterialInstanceParameterDetails::OnOverrideBlendModeChanged(bool NewValue)
{
	MaterialEditorInstance->BasePropertyOverrides.bOverride_BlendMode = NewValue;
	MaterialEditorInstance->PostEditChange();
	FEditorSupportDelegates::RedrawAllViewports.Broadcast();
}

void FMaterialInstanceParameterDetails::OnOverrideShadingModelChanged(bool NewValue)
{
	MaterialEditorInstance->BasePropertyOverrides.bOverride_ShadingModel = NewValue;
	MaterialEditorInstance->PostEditChange();
	FEditorSupportDelegates::RedrawAllViewports.Broadcast();
}

void FMaterialInstanceParameterDetails::OnOverrideTwoSidedChanged(bool NewValue)
{
	MaterialEditorInstance->BasePropertyOverrides.bOverride_TwoSided = NewValue;
	MaterialEditorInstance->PostEditChange();
	FEditorSupportDelegates::RedrawAllViewports.Broadcast();
}

void FMaterialInstanceParameterDetails::OnOverrideDitheredLODTransitionChanged(bool NewValue)
{
	MaterialEditorInstance->BasePropertyOverrides.bOverride_DitheredLODTransition = NewValue;
	MaterialEditorInstance->PostEditChange();
	FEditorSupportDelegates::RedrawAllViewports.Broadcast();
}

#undef LOCTEXT_NAMESPACE
<|MERGE_RESOLUTION|>--- conflicted
+++ resolved
@@ -764,7 +764,6 @@
 		UDEditorTextureParameterValue* TextureParam = Cast<UDEditorTextureParameterValue>(Parameter);
 		if (TextureParam)
 		{
-<<<<<<< HEAD
 			UMaterial *Material = MaterialEditorInstance->SourceInstance->GetMaterial();
 			if (Material != nullptr)
 			{
@@ -933,148 +932,6 @@
 					}
 				}
 			}
-=======
-			TAttribute<bool> IsParamEnabled = TAttribute<bool>::Create(TAttribute<bool>::FGetter::CreateStatic(&FMaterialPropertyHelpers::IsOverriddenExpression, Parameter));
-
-			IDetailPropertyRow& PropertyRow = DetailGroup.AddPropertyRow(ParameterValueProperty.ToSharedRef());
-
-			FIsResetToDefaultVisible IsResetVisible = FIsResetToDefaultVisible::CreateStatic(&FMaterialPropertyHelpers::ShouldShowResetToDefault, Parameter, MaterialEditorInstance);
-			FResetToDefaultHandler ResetHandler = FResetToDefaultHandler::CreateStatic(&FMaterialPropertyHelpers::ResetToDefault, Parameter, MaterialEditorInstance);
-			FResetToDefaultOverride ResetOverride = FResetToDefaultOverride::Create(IsResetVisible, ResetHandler);
-
-			PropertyRow
-				.DisplayName(FText::FromName(Parameter->ParameterInfo.Name))
-				.EditCondition(IsParamEnabled, FOnBooleanValueChanged::CreateStatic(&FMaterialPropertyHelpers::OnOverrideParameter, Parameter, MaterialEditorInstance))
-				.ToolTip(FMaterialPropertyHelpers::GetParameterTooltip(Parameter, MaterialEditorInstance))
-				.Visibility(TAttribute<EVisibility>::Create(TAttribute<EVisibility>::FGetter::CreateStatic(&FMaterialPropertyHelpers::ShouldShowExpression, Parameter, MaterialEditorInstance, ShowHiddenDelegate)))
-				.OverrideResetToDefault(ResetOverride);
-
-			
-			TSharedPtr<SWidget> NameWidget;
-			TSharedPtr<SWidget> ValueWidget;
-			FDetailWidgetRow Row;
-			PropertyRow.GetDefaultWidgets(NameWidget, ValueWidget, Row);
-
-			FDetailWidgetRow &DetailWidgetRow = PropertyRow.CustomWidget();
-			TSharedPtr<SVerticalBox> NameVerticalBox;
-			DetailWidgetRow.NameContent()
-			[
-				SAssignNew(NameVerticalBox, SVerticalBox)
-				+ SVerticalBox::Slot()
-				.AutoHeight()
-				[
-					SNew(STextBlock)
-					.Text(FText::FromName(Parameter->ParameterInfo.Name))
-					.ToolTipText(FMaterialPropertyHelpers::GetParameterTooltip(Parameter, MaterialEditorInstance))
-					.Font(FEditorStyle::GetFontStyle(TEXT("PropertyWindow.NormalFont")))
-				]
-			];
-			DetailWidgetRow.ValueContent()
-			.MinDesiredWidth(Row.ValueWidget.MinWidth)
-			.MaxDesiredWidth(Row.ValueWidget.MaxWidth)
-			[
-				ValueWidget.ToSharedRef()
-			];
-
-			static const FName Red("R");
-			static const FName Green("G");
-			static const FName Blue("B");
-			static const FName Alpha("A");
-
-			if(!TextureParam->ChannelNames.R.IsEmpty())
-			{
-				NameVerticalBox->AddSlot()
-				[
-					SNew(SHorizontalBox)
-					+SHorizontalBox::Slot()
-					.AutoWidth()
-					.Padding(20.0, 2.0, 4.0, 2.0)
-					[
-						SNew(STextBlock)
-						.Text(FText::FromName(Red))
-						.Font(FEditorStyle::GetFontStyle(TEXT("PropertyWindow.BoldFont")))
-					]
-					+SHorizontalBox::Slot()
-					.HAlign(HAlign_Left)
-					.Padding(4.0, 2.0)
-					[
-						SNew(STextBlock)
-						.Text(TextureParam->ChannelNames.R)
-						.Font(FEditorStyle::GetFontStyle(TEXT("PropertyWindow.NormalFont")))
-					]
-				];
-			}
-			if (!TextureParam->ChannelNames.G.IsEmpty())
-			{
-				NameVerticalBox->AddSlot()
-					[
-						SNew(SHorizontalBox)
-						+ SHorizontalBox::Slot()
-						.Padding(20.0, 2.0, 4.0, 2.0)
-						.AutoWidth()
-						[
-							SNew(STextBlock)
-							.Text(FText::FromName(Green))
-							.Font(FEditorStyle::GetFontStyle(TEXT("PropertyWindow.BoldFont")))
-						]
-						+ SHorizontalBox::Slot()
-						.HAlign(HAlign_Left)
-						.Padding(4.0, 2.0)
-						[
-							SNew(STextBlock)
-							.Text(TextureParam->ChannelNames.G)
-							.Font(FEditorStyle::GetFontStyle(TEXT("PropertyWindow.NormalFont")))
-						]
-					];
-			}
-			if (!TextureParam->ChannelNames.B.IsEmpty())
-			{
-				NameVerticalBox->AddSlot()
-					[
-						SNew(SHorizontalBox)
-						+ SHorizontalBox::Slot()
-						.Padding(20.0, 2.0, 4.0, 2.0)
-						.AutoWidth()
-						[
-							SNew(STextBlock)
-							.Text(FText::FromName(Blue))
-							.Font(FEditorStyle::GetFontStyle(TEXT("PropertyWindow.BoldFont")))
-						]
-						+ SHorizontalBox::Slot()
-						.HAlign(HAlign_Left)
-						.Padding(4.0, 2.0)
-						[
-							SNew(STextBlock)
-							.Text(TextureParam->ChannelNames.B)
-							.Font(FEditorStyle::GetFontStyle(TEXT("PropertyWindow.NormalFont")))
-						]
-					];
-			}
-			if (!TextureParam->ChannelNames.A.IsEmpty())
-			{
-				NameVerticalBox->AddSlot()
-				[
-					SNew(SHorizontalBox)
-					+ SHorizontalBox::Slot()
-					.Padding(20.0, 2.0, 4.0, 2.0)
-					.AutoWidth()
-					[
-						SNew(STextBlock)
-						.Text(FText::FromName(Alpha))
-						.Font(FEditorStyle::GetFontStyle(TEXT("PropertyWindow.BoldFont")))
-					]
-					+ SHorizontalBox::Slot()
-					.HAlign(HAlign_Left)
-					.Padding(4.0, 2.0)
-					[
-						SNew(STextBlock)
-						.Text(TextureParam->ChannelNames.A)
-						.Font(FEditorStyle::GetFontStyle(TEXT("PropertyWindow.NormalFont")))
-					]
-				];
-			}
-			
->>>>>>> b4bb4b20
 		}
 	}
 }
