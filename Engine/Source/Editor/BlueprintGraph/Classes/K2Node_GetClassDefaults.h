--- conflicted
+++ resolved
@@ -19,12 +19,8 @@
 
 	//~ Begin UObject Interface
 	virtual void PostEditChangeProperty(struct FPropertyChangedEvent& PropertyChangedEvent) override;
-<<<<<<< HEAD
-	virtual void PreEditChange(UProperty* PropertyAboutToChange) override;
+	virtual void PreEditChange(FProperty* PropertyAboutToChange) override;
 	virtual void PostLoad() override;
-=======
-	virtual void PreEditChange(FProperty* PropertyAboutToChange) override;
->>>>>>> 65fcd442
 	//~ End UObject Interface
 
 	//~ Begin UEdGraphNode Interface
