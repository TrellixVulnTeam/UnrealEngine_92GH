// Copyright 1998-2019 Epic Games, Inc. All Rights Reserved.

#include "SSequencerTreeView.h"
#include "SSequencerTrackLane.h"
#include "EditorStyleSet.h"
#include "Algo/BinarySearch.h"
#include "Algo/Copy.h"
#include "SequencerDisplayNodeDragDropOp.h"
#include "Framework/Commands/GenericCommands.h"
#include "Framework/MultiBox/MultiBoxBuilder.h"
#include "Framework/Application/SlateApplication.h"
#include "SSequencerTreeView.h"

static FName TrackAreaName = "TrackArea";

SSequencerTreeViewRow::~SSequencerTreeViewRow()
{
	const TSharedPtr<SSequencerTreeView>& TreeView = StaticCastSharedPtr<SSequencerTreeView>(OwnerTablePtr.Pin());
	TSharedPtr<FSequencerDisplayNode> PinnedNode = Node.Pin();
	if (TreeView.IsValid() && PinnedNode.IsValid())
	{
		TreeView->OnChildRowRemoved(PinnedNode.ToSharedRef());
	}
}

/** Construct function for this widget */
void SSequencerTreeViewRow::Construct(const FArguments& InArgs, const TSharedRef<STableViewBase>& OwnerTableView, const FDisplayNodeRef& InNode)
{
	Node = InNode;
	OnGenerateWidgetForColumn = InArgs._OnGenerateWidgetForColumn;
	bool bIsSelectable = InNode->IsSelectable();

	SMultiColumnTableRow::Construct(
		SMultiColumnTableRow::FArguments()
			.OnDragDetected(this, &SSequencerTreeViewRow::OnDragDetected)
			.OnCanAcceptDrop(this, &SSequencerTreeViewRow::OnCanAcceptDrop)
			.OnAcceptDrop(this, &SSequencerTreeViewRow::OnAcceptDrop)
			.ShowSelection(bIsSelectable)
			.Padding(this, &SSequencerTreeViewRow::GetRowPadding),
		OwnerTableView);
}

FMargin SSequencerTreeViewRow::GetRowPadding() const
{
	TSharedPtr<FSequencerDisplayNode> PinnedNode = Node.Pin();
	TSharedPtr<FSequencerDisplayNode> ParentNode = PinnedNode ? PinnedNode->GetParentOrRoot() : nullptr;

	if (ParentNode.IsValid() && ParentNode->GetType() == ESequencerNode::Root && ParentNode->GetChildNodes()[0] != PinnedNode)
	{
		return FMargin(0.f, 1.f, 0.f, 0.f);
	}
	return FMargin(0.f, 0.f, 0.f, 0.f);
}

TSharedRef<SWidget> SSequencerTreeViewRow::GenerateWidgetForColumn(const FName& ColumnId)
{
	TSharedPtr<FSequencerDisplayNode> PinnedNode = Node.Pin();
	if (PinnedNode.IsValid())
	{
		return OnGenerateWidgetForColumn.Execute(PinnedNode.ToSharedRef(), ColumnId, SharedThis(this));
	}

	return SNullWidget::NullWidget;
}

FReply SSequencerTreeViewRow::OnDragDetected( const FGeometry& InGeometry, const FPointerEvent& InPointerEvent )
{
	TSharedPtr<FSequencerDisplayNode> DisplayNode = Node.Pin();
	if ( DisplayNode.IsValid() )
	{
		FSequencer& Sequencer = DisplayNode->GetParentTree().GetSequencer();
		if ( Sequencer.GetSelection().GetSelectedOutlinerNodes().Num() > 0 )
		{
			TArray<TSharedRef<FSequencerDisplayNode> > DraggableNodes;
			for ( const TSharedRef<FSequencerDisplayNode> SelectedNode : Sequencer.GetSelection().GetSelectedOutlinerNodes() )
			{
				if ( SelectedNode->CanDrag() )
				{
					DraggableNodes.Add(SelectedNode);
				}
			}

			// If there were no nodes selected, don't start a drag drop operation.
			if (DraggableNodes.Num() == 0)
			{
				return FReply::Unhandled();
			}

			FText DefaultText = FText::Format( NSLOCTEXT( "SequencerTreeViewRow", "DefaultDragDropFormat", "Move {0} item(s)" ), FText::AsNumber( DraggableNodes.Num() ) );
			TSharedRef<FSequencerDisplayNodeDragDropOp> DragDropOp = FSequencerDisplayNodeDragDropOp::New( DraggableNodes, DefaultText, nullptr );

			return FReply::Handled().BeginDragDrop( DragDropOp );
		}
	}
	return FReply::Unhandled();
}

TOptional<EItemDropZone> SSequencerTreeViewRow::OnCanAcceptDrop( const FDragDropEvent& DragDropEvent, EItemDropZone InItemDropZone, FDisplayNodeRef DisplayNode )
{
	TSharedPtr<FSequencerDisplayNodeDragDropOp> DragDropOp = DragDropEvent.GetOperationAs<FSequencerDisplayNodeDragDropOp>();
	if ( DragDropOp.IsValid() )
	{
		DragDropOp->ResetToDefaultToolTip();
		TOptional<EItemDropZone> AllowedDropZone = DisplayNode->CanDrop( *DragDropOp, InItemDropZone );
		if ( AllowedDropZone.IsSet() == false )
		{
			DragDropOp->CurrentIconBrush = FEditorStyle::GetBrush( TEXT( "Graph.ConnectorFeedback.Error" ) );
		}
		return AllowedDropZone;
	}
	return TOptional<EItemDropZone>();
}

FReply SSequencerTreeViewRow::OnAcceptDrop( const FDragDropEvent& DragDropEvent, EItemDropZone InItemDropZone, FDisplayNodeRef DisplayNode )
{
	TSharedPtr<FSequencerDisplayNodeDragDropOp> DragDropOp = DragDropEvent.GetOperationAs<FSequencerDisplayNodeDragDropOp>();
	if ( DragDropOp.IsValid())
	{
		DisplayNode->Drop( DragDropOp->GetDraggedNodes(), InItemDropZone );
		return FReply::Handled();
	}
	return FReply::Unhandled();
}

TSharedPtr<FSequencerDisplayNode> SSequencerTreeViewRow::GetDisplayNode() const
{
	return Node.Pin();
}

void SSequencerTreeViewRow::AddTrackAreaReference(const TSharedPtr<SSequencerTrackLane>& Lane)
{
	TrackLaneReference = Lane;
}

void SSequencerTreeViewRow::Tick(const FGeometry& AllottedGeometry, const double InCurrentTime, const float InDeltaTime)
{
	StaticCastSharedPtr<SSequencerTreeView>(OwnerTablePtr.Pin())->ReportChildRowGeometry(Node.Pin().ToSharedRef(), AllottedGeometry);
}

void SSequencerTreeView::Construct(const FArguments& InArgs, const TSharedRef<FSequencerNodeTree>& InNodeTree, const TSharedRef<SSequencerTrackArea>& InTrackArea)
{
	SequencerNodeTree = InNodeTree;
	TrackArea = InTrackArea;
	bUpdatingSequencerSelection = false;
	bUpdatingTreeSelection = false;
	bSequencerSelectionChangeBroadcastWasSupressed = false;
	bPhysicalNodesNeedUpdate = false;
	bRightMouseButtonDown = false;
	bShowPinnedNodes = false;

	// We 'leak' these delegates (they'll get cleaned up automatically when the invocation list changes)
	// It's not safe to attempt their removal in ~SSequencerTreeView because SequencerNodeTree->GetSequencer() may not be valid
	FSequencer& Sequencer = InNodeTree->GetSequencer();
	Sequencer.GetSelection().GetOnOutlinerNodeSelectionChanged().AddSP(this, &SSequencerTreeView::SynchronizeTreeSelectionWithSequencerSelection);

	HeaderRow = SNew(SHeaderRow).Visibility(EVisibility::Collapsed);
	OnGetContextMenuContent = InArgs._OnGetContextMenuContent;

	SetupColumns(InArgs);

	STreeView::Construct
	(
		STreeView::FArguments()
		.TreeItemsSource(&RootNodes)
		.SelectionMode(ESelectionMode::Multi)
		.OnGenerateRow(this, &SSequencerTreeView::OnGenerateRow)
		.OnGetChildren(this, &SSequencerTreeView::OnGetChildren)
		.HeaderRow(HeaderRow)
		.ExternalScrollbar(InArgs._ExternalScrollbar)
		.OnExpansionChanged(this, &SSequencerTreeView::OnExpansionChanged)
		.AllowOverscroll(EAllowOverscroll::No)
		.OnContextMenuOpening( this, &SSequencerTreeView::OnContextMenuOpening )
		.OnSetExpansionRecursive(this, &SSequencerTreeView::SetItemExpansionRecursive)
		.HighlightParentNodesForSelection(true)
	);
}

void SSequencerTreeView::Tick(const FGeometry& AllottedGeometry, const double InCurrentTime, const float InDeltaTime)
{
	if (bSequencerSelectionChangeBroadcastWasSupressed && !FSlateApplication::Get().AnyMenusVisible())
	{
		FSequencerSelection& SequencerSelection = SequencerNodeTree->GetSequencer().GetSelection();
		if (SequencerSelection.IsBroadcasting())
		{
			SequencerSelection.RequestOutlinerNodeSelectionChangedBroadcast();
			bSequencerSelectionChangeBroadcastWasSupressed = false;
		}
	}

	STreeView::Tick(AllottedGeometry, InCurrentTime, InDeltaTime);
	
	// These are updated in both tick and paint since both calls can cause changes to the cached rows and the data needs
	// to be kept synchronized so that external measuring calls get correct and reliable results.
	if (bPhysicalNodesNeedUpdate)
	{
		PhysicalNodes.Reset();
		CachedRowGeometry.GenerateValueArray(PhysicalNodes);

		PhysicalNodes.Sort([](const FCachedGeometry& A, const FCachedGeometry& B) {
			return A.PhysicalTop < B.PhysicalTop;
		});
	}

	HighlightRegion = TOptional<FHighlightRegion>();

	if (SequencerNodeTree->GetHoveredNode().IsValid())
	{
		TSharedRef<FSequencerDisplayNode> OutermostParent = SequencerNodeTree->GetHoveredNode()->GetOutermostParent();

		TOptional<float> PhysicalTop = ComputeNodePosition(OutermostParent);

		if (PhysicalTop.IsSet())
		{
			// Compute total height of the highlight
			float TotalHeight = 0.f;
			OutermostParent->TraverseVisible_ParentFirst([&](FSequencerDisplayNode& InNode){
				TotalHeight += InNode.GetNodeHeight() + InNode.GetNodePadding().Combined();
				return true;
			});

			HighlightRegion = FHighlightRegion(PhysicalTop.GetValue(), PhysicalTop.GetValue() + TotalHeight);
		}
	}
}

int32 SSequencerTreeView::OnPaint(const FPaintArgs& Args, const FGeometry& AllottedGeometry, const FSlateRect& MyCullingRect, FSlateWindowElementList& OutDrawElements, int32 LayerId, const FWidgetStyle& InWidgetStyle, bool bParentEnabled) const
{
	LayerId = STreeView::OnPaint(Args, AllottedGeometry, MyCullingRect, OutDrawElements, LayerId, InWidgetStyle, bParentEnabled);

	// These are updated in both tick and paint since both calls can cause changes to the cached rows and the data needs
	// to be kept synchronized so that external measuring calls get correct and reliable results.
	if (bPhysicalNodesNeedUpdate)
	{
		PhysicalNodes.Reset();
		CachedRowGeometry.GenerateValueArray(PhysicalNodes);

		PhysicalNodes.Sort([](const FCachedGeometry& A, const FCachedGeometry& B) {
			return A.PhysicalTop < B.PhysicalTop;
		});
	}

	if (HighlightRegion.IsSet())
	{
		// Black tint for highlighted regions
		FSlateDrawElement::MakeBox(
			OutDrawElements,
			LayerId+1,
			AllottedGeometry.ToPaintGeometry(FVector2D(2.f, HighlightRegion->Top - 4.f), FVector2D(AllottedGeometry.Size.X - 4.f, 4.f)),
			FEditorStyle::GetBrush("Sequencer.TrackHoverHighlight_Top"),
			ESlateDrawEffect::None,
			FLinearColor::Black
		);
		
		FSlateDrawElement::MakeBox(
			OutDrawElements,
			LayerId+1,
			AllottedGeometry.ToPaintGeometry(FVector2D(2.f, HighlightRegion->Bottom), FVector2D(AllottedGeometry.Size.X - 4.f, 4.f)),
			FEditorStyle::GetBrush("Sequencer.TrackHoverHighlight_Bottom"),
			ESlateDrawEffect::None,
			FLinearColor::Black
		);
	}

	return LayerId + 1;
}

TOptional<SSequencerTreeView::FCachedGeometry> SSequencerTreeView::GetPhysicalGeometryForNode(const FDisplayNodeRef& InNode) const
{
	if (const FCachedGeometry* FoundGeometry = CachedRowGeometry.Find(InNode))
	{
		return *FoundGeometry;
	}

	return TOptional<FCachedGeometry>();
}

TOptional<float> SSequencerTreeView::ComputeNodePosition(const FDisplayNodeRef& InNode) const
{
	// Positioning strategy:
	// Attempt to root out any visible node in the specified node's sub-hierarchy, and compute the node's offset from that
	float NegativeOffset = 0.f;
	TOptional<float> Top;
	
	// Iterate parent first until we find a tree view row we can use for the offset height
	auto Iter = [this, &NegativeOffset, &Top](FSequencerDisplayNode& InDisplayNode)
	{
		TOptional<FCachedGeometry> ChildRowGeometry = this->GetPhysicalGeometryForNode(InDisplayNode.AsShared());
		if (ChildRowGeometry.IsSet())
		{
			Top = ChildRowGeometry->PhysicalTop;
			// Stop iterating
			return false;
		}

		NegativeOffset -= InDisplayNode.GetNodeHeight() + InDisplayNode.GetNodePadding().Combined();
		return true;
	};

	InNode->TraverseVisible_ParentFirst(Iter);

	if (Top.IsSet())
	{
		return NegativeOffset + Top.GetValue();
	}

	return Top;
}

void SSequencerTreeView::ReportChildRowGeometry(const FDisplayNodeRef& InNode, const FGeometry& InGeometry)
{
	float ChildOffset = TransformPoint(
		Concatenate(
			InGeometry.GetAccumulatedLayoutTransform(),
			GetCachedGeometry().GetAccumulatedLayoutTransform().Inverse()
		),
		FVector2D(0,0)
	).Y;

	if (InNode->IsPinned() != bShowPinnedNodes)
	{
		CachedRowGeometry.Remove(InNode);
	}
	else
	{
		CachedRowGeometry.Add(InNode, FCachedGeometry(InNode, ChildOffset, InGeometry.Size.Y));
	}

	bPhysicalNodesNeedUpdate = true;

	for (TSharedPtr<SSequencerTreeView> SlaveTreeView : SlaveTreeViews)
	{
		SlaveTreeView->ReportChildRowGeometry(InNode, InGeometry);
	}
}

void SSequencerTreeView::OnChildRowRemoved(const FDisplayNodeRef& InNode)
{
	CachedRowGeometry.Remove(InNode);
	bPhysicalNodesNeedUpdate = true;
}

TSharedPtr<FSequencerDisplayNode> SSequencerTreeView::HitTestNode(float InPhysical) const
{
	// Find the first node with a top after the specified value - the hit node must be the one preceeding this
	const int32 FoundIndex = Algo::UpperBoundBy(PhysicalNodes, InPhysical, &FCachedGeometry::PhysicalTop) - 1;
	if (FoundIndex >= 0)
	{
		return PhysicalNodes[FoundIndex].Node;
	}
	return nullptr;
}

float SSequencerTreeView::PhysicalToVirtual(float InPhysical) const
{
	// Find the first node with a top after the specified value - the hit node must be the one preceeding this
	const int32 FoundIndex = Algo::UpperBoundBy(PhysicalNodes, InPhysical, &FCachedGeometry::PhysicalTop) - 1;
	if (FoundIndex >= 0)
	{
		const FCachedGeometry& Found = PhysicalNodes[FoundIndex];
		const float FractionalHeight = (InPhysical - Found.PhysicalTop) / Found.PhysicalHeight;
		return Found.Node->GetVirtualTop() + (Found.Node->GetVirtualBottom() - Found.Node->GetVirtualTop()) * FractionalHeight;
	}

	if (PhysicalNodes.Num())
	{
		const FCachedGeometry& Last = PhysicalNodes.Last();
		return Last.Node->GetVirtualTop() + (InPhysical - Last.PhysicalTop);
	}

	return InPhysical;
}

float SSequencerTreeView::VirtualToPhysical(float InVirtual) const
{
	auto GetVirtualTop = [](const FCachedGeometry& In)
<<<<<<< HEAD
	{
		return In.Node->GetVirtualTop();
	};
	// Find the first node with a top after the specified value - the hit node must be the one preceeding this
	const int32 FoundIndex = Algo::UpperBoundBy(PhysicalNodes, InVirtual, GetVirtualTop) - 1;
	if (FoundIndex >= 0)
	{
=======
	{
		return In.Node->GetVirtualTop();
	};
	// Find the first node with a top after the specified value - the hit node must be the one preceeding this
	const int32 FoundIndex = Algo::UpperBoundBy(PhysicalNodes, InVirtual, GetVirtualTop) - 1;
	if (FoundIndex >= 0)
	{
>>>>>>> a1e6ec07
		const FCachedGeometry& Found = PhysicalNodes[FoundIndex];

		const float FractionalHeight = (InVirtual - Found.Node->GetVirtualTop()) / (Found.Node->GetVirtualBottom() - Found.Node->GetVirtualTop());
		return Found.PhysicalTop + Found.PhysicalHeight * FractionalHeight;
	}

	if (PhysicalNodes.Num())
	{
		const FCachedGeometry& Last = PhysicalNodes.Last();
		return Last.PhysicalTop + (InVirtual - Last.Node->GetVirtualTop());
	}

	return InVirtual;
}

void SSequencerTreeView::SetupColumns(const FArguments& InArgs)
{
	FSequencer& Sequencer = SequencerNodeTree->GetSequencer();

	// Define a column for the Outliner
	auto GenerateOutliner = [](const FDisplayNodeRef& InNode, const TSharedRef<SSequencerTreeViewRow>& InRow)
	{
		return InNode->GenerateContainerWidgetForOutliner(InRow);
	};

	Columns.Add("Outliner", FSequencerTreeViewColumn(GenerateOutliner, 1.f));

	// Now populate the header row with the columns
	for (TTuple<FName, FSequencerTreeViewColumn>& Pair : Columns)
	{
		if (Pair.Key != TrackAreaName)
		{
			HeaderRow->AddColumn(
				SHeaderRow::Column(Pair.Key)
				.FillWidth(Pair.Value.Width)
			);
		}
	}
}

void SSequencerTreeView::UpdateTrackArea()
{
	FSequencer& Sequencer = SequencerNodeTree->GetSequencer();

	// Add or remove the column
	if (const FSequencerTreeViewColumn* Column = Columns.Find(TrackAreaName))
	{
		HeaderRow->AddColumn(
			SHeaderRow::Column(TrackAreaName)
			.FillWidth(Column->Width)
		);
	}
}

void SSequencerTreeView::AddSlaveTreeView(TSharedPtr<SSequencerTreeView> SlaveTreeView)
{
	SlaveTreeViews.Add(SlaveTreeView);
}

void SSequencerTreeView::OnRightMouseButtonDown(const FPointerEvent& MouseEvent)
{
	STreeView::OnRightMouseButtonDown(MouseEvent);
	bRightMouseButtonDown = true;
}

void SSequencerTreeView::OnRightMouseButtonUp(const FPointerEvent& MouseEvent)
{
	STreeView::OnRightMouseButtonUp(MouseEvent);
	bRightMouseButtonDown = false;
}

FReply SSequencerTreeView::OnKeyDown(const FGeometry& MyGeometry, const FKeyEvent& InKeyEvent)
{
	const TArray<FDisplayNodeRef>& ItemsSourceRef = (*this->ItemsSource);

	// Don't respond to key-presses containing "Alt" as a modifier
	if (ItemsSourceRef.Num() > 0 && !InKeyEvent.IsAltDown())
	{
		bool bWasHandled = false;
		NullableItemType ItemNavigatedTo(nullptr);

		// Check for selection manipulation keys (Up, Down, Home, End, PageUp, PageDown)
		if (InKeyEvent.GetKey() == EKeys::Up)
		{
			int32 SelectionIndex = 0;
			if (TListTypeTraits<FDisplayNodeRef>::IsPtrValid(SelectorItem))
			{
				SelectionIndex = ItemsSourceRef.Find(TListTypeTraits<FDisplayNodeRef>::NullableItemTypeConvertToItemType(SelectorItem));
			}

			--SelectionIndex;

			for (; SelectionIndex >=0; --SelectionIndex)
			{
				if (ItemsSourceRef[SelectionIndex]->IsSelectable())
				{
					ItemNavigatedTo = ItemsSourceRef[SelectionIndex];
					break;
				}
			}
			bWasHandled = true;
		}
		else if (InKeyEvent.GetKey() == EKeys::Down)
		{
			int32 SelectionIndex = 0;
			if (TListTypeTraits<FDisplayNodeRef>::IsPtrValid(SelectorItem))
			{
				SelectionIndex = ItemsSourceRef.Find(TListTypeTraits<FDisplayNodeRef>::NullableItemTypeConvertToItemType(SelectorItem));
			}

			++SelectionIndex;

			for (; SelectionIndex < ItemsSourceRef.Num(); ++SelectionIndex)
			{
				if (ItemsSourceRef[SelectionIndex]->IsSelectable())
				{
					ItemNavigatedTo = ItemsSourceRef[SelectionIndex];
					break;
				}
			}
			bWasHandled = true;
		}
		else if (InKeyEvent.GetKey() == EKeys::Home)
		{
			// Select the first item
			for (int32 SelectionIndex = 0; SelectionIndex < ItemsSourceRef.Num(); ++SelectionIndex)
			{
				if (ItemsSourceRef[SelectionIndex]->IsSelectable())
				{
					ItemNavigatedTo = ItemsSourceRef[SelectionIndex];
					break;
				}
			}
			bWasHandled = true;
		}
		else if (InKeyEvent.GetKey() == EKeys::End)
		{
			// Select the last item
			for (int32 SelectionIndex = ItemsSourceRef.Num() -1; SelectionIndex >=0 ; --SelectionIndex)
			{
				if (ItemsSourceRef[SelectionIndex]->IsSelectable())
				{
					ItemNavigatedTo = ItemsSourceRef[SelectionIndex];
					break;
				}
			}
			bWasHandled = true;
		}
		else if (InKeyEvent.GetKey() == EKeys::PageUp)
		{
			int32 SelectionIndex = 0;
			if (TListTypeTraits<FDisplayNodeRef>::IsPtrValid(SelectorItem))
			{
				SelectionIndex = ItemsSourceRef.Find(TListTypeTraits<FDisplayNodeRef>::NullableItemTypeConvertToItemType(SelectorItem));
			}

			int32 NumItemsInAPage = GetNumLiveWidgets();
<<<<<<< HEAD
			int32 Remainder = NumItemsInAPage % GetNumItemsWide();
=======
			int32 Remainder = NumItemsInAPage % GetNumItemsPerLine();
>>>>>>> a1e6ec07
			NumItemsInAPage -= Remainder;

			if (SelectionIndex >= NumItemsInAPage)
			{
				// Select an item on the previous page
				SelectionIndex = SelectionIndex - NumItemsInAPage;

				// Scan up for the first selectable node
				for (; SelectionIndex >= 0; --SelectionIndex)
				{
					if (ItemsSourceRef[SelectionIndex]->IsSelectable())
					{
						ItemNavigatedTo = ItemsSourceRef[SelectionIndex];
						break;
					}
				}
			}

			// If we had less than a page to jump, or we haven't found a selectable node yet,
			// scan back toward our current node until we find one.
			if (!ItemNavigatedTo)
			{
				SelectionIndex = 0;
				for (; SelectionIndex < ItemsSourceRef.Num(); ++SelectionIndex)
				{
					if (ItemsSourceRef[SelectionIndex]->IsSelectable())
					{
						ItemNavigatedTo = ItemsSourceRef[SelectionIndex];
						break;
					}
				}
			}

			bWasHandled = true;
		}
		else if (InKeyEvent.GetKey() == EKeys::PageDown)
		{
			int32 SelectionIndex = 0;
			if (TListTypeTraits<FDisplayNodeRef>::IsPtrValid(SelectorItem))
			{
				SelectionIndex = ItemsSourceRef.Find(TListTypeTraits<FDisplayNodeRef>::NullableItemTypeConvertToItemType(SelectorItem));
			}

			int32 NumItemsInAPage = GetNumLiveWidgets();
<<<<<<< HEAD
			int32 Remainder = NumItemsInAPage % GetNumItemsWide();
=======
			int32 Remainder = NumItemsInAPage % GetNumItemsPerLine();
>>>>>>> a1e6ec07
			NumItemsInAPage -= Remainder;


			if (SelectionIndex < ItemsSourceRef.Num() - NumItemsInAPage)
			{
				// Select an item on the next page
				SelectionIndex = SelectionIndex + NumItemsInAPage;

				for (; SelectionIndex < ItemsSourceRef.Num(); ++SelectionIndex)
				{
					if (ItemsSourceRef[SelectionIndex]->IsSelectable())
					{
						ItemNavigatedTo = ItemsSourceRef[SelectionIndex];
						break;
					}
				}
			}

			// If we had less than a page to jump, or we haven't found a selectable node yet,
			// scan back toward our current node until we find one.
			if (!ItemNavigatedTo)
			{
				SelectionIndex = ItemsSourceRef.Num() - 1;
				for (; SelectionIndex >= 0; --SelectionIndex)
				{
					if (ItemsSourceRef[SelectionIndex]->IsSelectable())
					{
						ItemNavigatedTo = ItemsSourceRef[SelectionIndex];
						break;
					}
				}
			}
			bWasHandled = true;
		}

		if (TListTypeTraits<FDisplayNodeRef>::IsPtrValid(ItemNavigatedTo))
		{
			FDisplayNodeRef ItemToSelect(TListTypeTraits<FDisplayNodeRef>::NullableItemTypeConvertToItemType(ItemNavigatedTo));
			NavigationSelect(ItemToSelect, InKeyEvent);
		}

		if (bWasHandled)
		{
			return FReply::Handled();
		}
	}

	return STreeView<FDisplayNodeRef>::OnKeyDown(MyGeometry, InKeyEvent);
}
	

void SSequencerTreeView::SynchronizeTreeSelectionWithSequencerSelection()
{
	if ( bUpdatingSequencerSelection == false )
	{
		bUpdatingTreeSelection = true;
		{
			Private_ClearSelection();

			FSequencer& Sequencer = SequencerNodeTree->GetSequencer();
			for ( const TSharedRef<FSequencerDisplayNode>& Node : Sequencer.GetSelection().GetSelectedOutlinerNodes() )
			{
				if (Node->IsSelectable())
				{
					Private_SetItemSelection( Node, true, false );
				}
			}

			Private_SignalSelectionChanged( ESelectInfo::Direct );
		}
		bUpdatingTreeSelection = false;
	}

	for (TSharedPtr<SSequencerTreeView> SlaveTreeView : SlaveTreeViews)
	{
		SlaveTreeView->SynchronizeTreeSelectionWithSequencerSelection();
	}
}

void SSequencerTreeView::Private_SetItemSelection( FDisplayNodeRef TheItem, bool bShouldBeSelected, bool bWasUserDirected )
{
	STreeView::Private_SetItemSelection( TheItem, bShouldBeSelected, bWasUserDirected );
	if ( bUpdatingTreeSelection == false )
	{
		// Don't broadcast the sequencer selection change on individual tree changes.  Wait for signal selection changed.
		FSequencerSelection& SequencerSelection = SequencerNodeTree->GetSequencer().GetSelection();
		SequencerSelection.SuspendBroadcast();
		bSequencerSelectionChangeBroadcastWasSupressed = true;
		if ( bShouldBeSelected )
		{
			SequencerSelection.AddToSelection( TheItem );
		}
		else
		{
			SequencerSelection.RemoveFromSelection( TheItem );
		}
		SequencerSelection.ResumeBroadcast();
	}
}


void SSequencerTreeView::Private_ClearSelection()
{
	STreeView::Private_ClearSelection();
	if ( bUpdatingTreeSelection == false )
	{
		// Don't broadcast the sequencer selection change on individual tree changes.  Wait for signal selection changed.
		FSequencerSelection& SequencerSelection = SequencerNodeTree->GetSequencer().GetSelection();
		SequencerSelection.SuspendBroadcast();
		bSequencerSelectionChangeBroadcastWasSupressed = true;
		SequencerSelection.EmptySelectedOutlinerNodes();
		SequencerSelection.ResumeBroadcast();
	}
}

void SSequencerTreeView::Private_SelectRangeFromCurrentTo( FDisplayNodeRef InRangeSelectionEnd )
{
	STreeView::Private_SelectRangeFromCurrentTo( InRangeSelectionEnd );
	if ( bUpdatingTreeSelection == false )
	{
		// Don't broadcast the sequencer selection change on individual tree changes.  Wait for signal selection changed.
		FSequencerSelection& SequencerSelection = SequencerNodeTree->GetSequencer().GetSelection();
		SequencerSelection.SuspendBroadcast();
		bSequencerSelectionChangeBroadcastWasSupressed = true;
		SynchronizeSequencerSelectionWithTreeSelection();
		SequencerSelection.ResumeBroadcast();
	}
}

void SSequencerTreeView::Private_SignalSelectionChanged(ESelectInfo::Type SelectInfo)
{
	if ( bUpdatingTreeSelection == false && !bRightMouseButtonDown)
	{
		bUpdatingSequencerSelection = true;
		{
			FSequencerSelection& SequencerSelection = SequencerNodeTree->GetSequencer().GetSelection();
			SequencerSelection.SuspendBroadcast();
			bool bSelectionChanged = SynchronizeSequencerSelectionWithTreeSelection();
			SequencerSelection.ResumeBroadcast();
			if (bSequencerSelectionChangeBroadcastWasSupressed || bSelectionChanged)
			{
				if (SequencerSelection.IsBroadcasting())
				{
					SequencerSelection.RequestOutlinerNodeSelectionChangedBroadcast();
					bSequencerSelectionChangeBroadcastWasSupressed = false;
				}
			}
		}
		bUpdatingSequencerSelection = false;
	}

	STreeView::Private_SignalSelectionChanged(SelectInfo);
}

bool SSequencerTreeView::SynchronizeSequencerSelectionWithTreeSelection()
{
	bool bSelectionChanged = false;
	const TSet<TSharedRef<FSequencerDisplayNode>>& SequencerSelection = SequencerNodeTree->GetSequencer().GetSelection().GetSelectedOutlinerNodes();
	if ( SelectedItems.Num() != SequencerSelection.Num() || SelectedItems.Difference( SequencerSelection ).Num() != 0 )
	{
		FSequencer& Sequencer = SequencerNodeTree->GetSequencer();
		FSequencerSelection& Selection = Sequencer.GetSelection();
		Selection.EmptySelectedOutlinerNodes();
		for ( const TSharedRef<FSequencerDisplayNode>& Item : GetSelectedItems() )
		{
			Selection.AddToSelection( Item );
		}
		bSelectionChanged = true;
	}
	return bSelectionChanged;
}

TSharedPtr<SWidget> SSequencerTreeView::OnContextMenuOpening()
{
	// Open a context menu for the first selected item if it is selectable
	for (TSharedRef<FSequencerDisplayNode> SelectedNode : SequencerNodeTree->GetSequencer().GetSelection().GetSelectedOutlinerNodes())
	{
		if (SelectedNode->IsSelectable())
		{
			return SelectedNode->OnSummonContextMenu();
		}
		break;
	}

	// Otherwise, add a general menu for options
	const bool bShouldCloseWindowAfterMenuSelection = true;
	FMenuBuilder MenuBuilder(bShouldCloseWindowAfterMenuSelection, SequencerNodeTree->GetSequencer().GetCommandBindings());

	OnGetContextMenuContent.ExecuteIfBound(MenuBuilder);
	
	MenuBuilder.BeginSection("Edit");
	MenuBuilder.AddMenuEntry(FGenericCommands::Get().Paste);
	MenuBuilder.EndSection();

	return MenuBuilder.MakeWidget();
}

void SSequencerTreeView::Refresh()
{
	RootNodes.Reset();
<<<<<<< HEAD

	for (auto& Item : SequencerNodeTree->GetRootNodes())
	{
		if (Item->IsVisible() && Item->IsPinned() == bShowPinnedNodes)
		{
			RootNodes.Add(Item);
		}
	}
	
	// Reset item expansion since we don't know if any expansion states may have changed in-between refreshes
	{
=======
	Algo::CopyIf(SequencerNodeTree->GetRootNodes(), RootNodes, &FSequencerDisplayNode::IsVisible);

	// Reset item expansion since we don't know if any expansion states may have changed in-between refreshes
	{
>>>>>>> a1e6ec07
		STreeView::OnExpansionChanged.Unbind();

		ClearExpandedItems();
		auto Traverse_SetExpansionStates = [this](FSequencerDisplayNode& InNode)
		{
			this->SetItemExpansion(InNode.AsShared(), InNode.IsExpanded());
			return true;
		};
		const bool bIncludeRootNode = false;
		SequencerNodeTree->GetRootNode()->Traverse_ParentFirst(Traverse_SetExpansionStates, bIncludeRootNode);

		STreeView::OnExpansionChanged.BindSP(this, &SSequencerTreeView::OnExpansionChanged);
	}

	// Force synchronization of selected tree view items here since the tree nodes may have been rebuilt
	// and the treeview's selection will now be invalid.
	bUpdatingTreeSelection = true;
	SynchronizeTreeSelectionWithSequencerSelection();
	bUpdatingTreeSelection = false;

	RebuildList();
<<<<<<< HEAD

	for (TSharedPtr<SSequencerTreeView> SlaveTreeView : SlaveTreeViews)
	{
		SlaveTreeView->Refresh();
	}
=======
>>>>>>> a1e6ec07
}

void SSequencerTreeView::ScrollByDelta(float DeltaInSlateUnits)
{
	ScrollBy( GetCachedGeometry(), DeltaInSlateUnits, EAllowOverscroll::No );
}

template<typename T>
bool ShouldExpand(const T& InContainer, ETreeRecursion Recursion)
{
	bool bAllExpanded = true;
	for (auto& Item : InContainer)
	{
		bAllExpanded &= Item->IsExpanded();
		if (Recursion == ETreeRecursion::Recursive)
		{
			Item->TraverseVisible_ParentFirst([&](FSequencerDisplayNode& InNode){
				bAllExpanded &= InNode.IsExpanded();
				return true;
			});
		}
	}
	return !bAllExpanded;
}

void SSequencerTreeView::ToggleExpandCollapseNodes(ETreeRecursion Recursion, bool bExpandAll)
{
	bool bExpand = false;
	if (bExpandAll)
	{
		bExpand = ShouldExpand(SequencerNodeTree->GetRootNodes(), Recursion);
	}
	else
	{
		FSequencer& Sequencer = SequencerNodeTree->GetSequencer();

		const TSet< FDisplayNodeRef >& SelectedNodes = Sequencer.GetSelection().GetSelectedOutlinerNodes();

		bExpand = ShouldExpand(SelectedNodes, Recursion);
	}

	ExpandOrCollapseNodes(Recursion, bExpandAll, bExpand);
}

void SSequencerTreeView::ExpandNodes(ETreeRecursion Recursion, bool bExpandAll)
{
	const bool bExpand = true;
	ExpandOrCollapseNodes(Recursion, bExpandAll, bExpand);
}

void SSequencerTreeView::CollapseNodes(ETreeRecursion Recursion, bool bExpandAll)
{
	const bool bExpand = false;
	ExpandOrCollapseNodes(Recursion, bExpandAll, bExpand);
}

void SSequencerTreeView::ExpandOrCollapseNodes(ETreeRecursion Recursion, bool bExpandAll, bool bExpand)
{
	FSequencer& Sequencer = SequencerNodeTree->GetSequencer();

	if (bExpandAll)
	{
		for (auto& Item : SequencerNodeTree->GetRootNodes())
		{
			ExpandCollapseNode(Item, bExpand, Recursion);
		}	
	}
	else
	{
		const TSet< FDisplayNodeRef >& SelectedNodes = Sequencer.GetSelection().GetSelectedOutlinerNodes();

		for (auto& Item : SelectedNodes)
		{
			ExpandCollapseNode(Item, bExpand, Recursion);
		}
	}
}

void SSequencerTreeView::ExpandCollapseNode(const FDisplayNodeRef& InNode, bool bExpansionState, ETreeRecursion Recursion)
{
	SetItemExpansion(InNode, bExpansionState);

	if (Recursion == ETreeRecursion::Recursive)
	{
		for (auto& Node : InNode->GetChildNodes())
		{
			ExpandCollapseNode(Node, bExpansionState, ETreeRecursion::Recursive);
		}
	}
}

void SSequencerTreeView::OnExpansionChanged(FDisplayNodeRef InItem, bool bIsExpanded)
{
	InItem->SetExpansionState(bIsExpanded);

	// Expand any children that are also expanded
	for (const FDisplayNodeRef& Child : InItem->GetChildNodes())
	{
		if (Child->IsExpanded())
		{
			SetItemExpansion(Child, true);
		}
	}
}

void SSequencerTreeView::SetItemExpansionRecursive(FDisplayNodeRef InItem, bool bIsExpanded)
{
	ExpandCollapseNode(InItem, bIsExpanded, ETreeRecursion::Recursive);
}

void SSequencerTreeView::OnGetChildren(FDisplayNodeRef InParent, TArray<FDisplayNodeRef>& OutChildren) const
{
	for (const auto& Node : InParent->GetChildNodes())
	{
		if (!Node->IsHidden())
		{
			OutChildren.Add(Node);
		}
	}
}

TSharedRef<ITableRow> SSequencerTreeView::OnGenerateRow(FDisplayNodeRef InDisplayNode, const TSharedRef<STableViewBase>& OwnerTable)
{
	TSharedRef<SSequencerTreeViewRow> Row =
		SNew(SSequencerTreeViewRow, OwnerTable, InDisplayNode)
		.OnGenerateWidgetForColumn(this, &SSequencerTreeView::GenerateWidgetForColumn);

	// Ensure the track area is kept up to date with the virtualized scroll of the tree view
	TSharedPtr<FSequencerDisplayNode> SectionAuthority = InDisplayNode->GetSectionAreaAuthority();
	if (SectionAuthority.IsValid())
	{
		TSharedPtr<SSequencerTrackLane> TrackLane = TrackArea->FindTrackSlot(SectionAuthority.ToSharedRef());

		if (!TrackLane.IsValid())
		{
			// Add a track slot for the row
			TAttribute<TRange<double>> ViewRange = FAnimatedRange::WrapAttribute( TAttribute<FAnimatedRange>::Create(TAttribute<FAnimatedRange>::FGetter::CreateSP(&SequencerNodeTree->GetSequencer(), &FSequencer::GetViewRange)) );

			TrackLane = SNew(SSequencerTrackLane, SectionAuthority.ToSharedRef(), SharedThis(this))
			//.IsEnabled(!InDisplayNode->GetSequencer().IsReadOnly())
			[
				SectionAuthority->GenerateWidgetForSectionArea(ViewRange)
			];

			TrackArea->AddTrackSlot(SectionAuthority.ToSharedRef(), TrackLane);
		}

		if (ensure(TrackLane.IsValid()))
		{
			Row->AddTrackAreaReference(TrackLane);
		}
	}

	return Row;
}

TSharedRef<SWidget> SSequencerTreeView::GenerateWidgetForColumn(const FDisplayNodeRef& InNode, const FName& ColumnId, const TSharedRef<SSequencerTreeViewRow>& Row) const
{
	const auto* Definition = Columns.Find(ColumnId);

	if (ensureMsgf(Definition, TEXT("Invalid column name specified")))
	{
		return Definition->Generator(InNode, Row);
	}

	return SNullWidget::NullWidget;
}<|MERGE_RESOLUTION|>--- conflicted
+++ resolved
@@ -373,7 +373,6 @@
 float SSequencerTreeView::VirtualToPhysical(float InVirtual) const
 {
 	auto GetVirtualTop = [](const FCachedGeometry& In)
-<<<<<<< HEAD
 	{
 		return In.Node->GetVirtualTop();
 	};
@@ -381,15 +380,6 @@
 	const int32 FoundIndex = Algo::UpperBoundBy(PhysicalNodes, InVirtual, GetVirtualTop) - 1;
 	if (FoundIndex >= 0)
 	{
-=======
-	{
-		return In.Node->GetVirtualTop();
-	};
-	// Find the first node with a top after the specified value - the hit node must be the one preceeding this
-	const int32 FoundIndex = Algo::UpperBoundBy(PhysicalNodes, InVirtual, GetVirtualTop) - 1;
-	if (FoundIndex >= 0)
-	{
->>>>>>> a1e6ec07
 		const FCachedGeometry& Found = PhysicalNodes[FoundIndex];
 
 		const float FractionalHeight = (InVirtual - Found.Node->GetVirtualTop()) / (Found.Node->GetVirtualBottom() - Found.Node->GetVirtualTop());
@@ -547,11 +537,7 @@
 			}
 
 			int32 NumItemsInAPage = GetNumLiveWidgets();
-<<<<<<< HEAD
-			int32 Remainder = NumItemsInAPage % GetNumItemsWide();
-=======
 			int32 Remainder = NumItemsInAPage % GetNumItemsPerLine();
->>>>>>> a1e6ec07
 			NumItemsInAPage -= Remainder;
 
 			if (SelectionIndex >= NumItemsInAPage)
@@ -596,11 +582,7 @@
 			}
 
 			int32 NumItemsInAPage = GetNumLiveWidgets();
-<<<<<<< HEAD
-			int32 Remainder = NumItemsInAPage % GetNumItemsWide();
-=======
 			int32 Remainder = NumItemsInAPage % GetNumItemsPerLine();
->>>>>>> a1e6ec07
 			NumItemsInAPage -= Remainder;
 
 
@@ -801,7 +783,6 @@
 void SSequencerTreeView::Refresh()
 {
 	RootNodes.Reset();
-<<<<<<< HEAD
 
 	for (auto& Item : SequencerNodeTree->GetRootNodes())
 	{
@@ -813,12 +794,6 @@
 	
 	// Reset item expansion since we don't know if any expansion states may have changed in-between refreshes
 	{
-=======
-	Algo::CopyIf(SequencerNodeTree->GetRootNodes(), RootNodes, &FSequencerDisplayNode::IsVisible);
-
-	// Reset item expansion since we don't know if any expansion states may have changed in-between refreshes
-	{
->>>>>>> a1e6ec07
 		STreeView::OnExpansionChanged.Unbind();
 
 		ClearExpandedItems();
@@ -840,14 +815,11 @@
 	bUpdatingTreeSelection = false;
 
 	RebuildList();
-<<<<<<< HEAD
 
 	for (TSharedPtr<SSequencerTreeView> SlaveTreeView : SlaveTreeViews)
 	{
 		SlaveTreeView->Refresh();
 	}
-=======
->>>>>>> a1e6ec07
 }
 
 void SSequencerTreeView::ScrollByDelta(float DeltaInSlateUnits)
