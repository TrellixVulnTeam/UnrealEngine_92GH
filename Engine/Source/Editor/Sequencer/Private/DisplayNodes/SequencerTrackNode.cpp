// Copyright 1998-2019 Epic Games, Inc. All Rights Reserved.

#include "DisplayNodes/SequencerTrackNode.h"
#include "Algo/Copy.h"
#include "Widgets/DeclarativeSyntaxSupport.h"
#include "Widgets/SBoxPanel.h"
#include "Widgets/Layout/SSpacer.h"
#include "Widgets/Layout/SBox.h"
#include "Widgets/Views/STableRow.h"
#include "DisplayNodes/SequencerObjectBindingNode.h"
#include "Framework/Commands/UIAction.h"
#include "Textures/SlateIcon.h"
#include "UObject/UnrealType.h"
#include "MovieSceneTrack.h"
#include "SSequencer.h"
#include "MovieSceneNameableTrack.h"
#include "ISequencerTrackEditor.h"
#include "ScopedTransaction.h"
#include "SequencerUtilities.h"
#include "SKeyNavigationButtons.h"
#include "Compilation/MovieSceneSegmentCompiler.h"
#include "SequencerDisplayNodeDragDropOp.h"
#include "SequencerFolderNode.h"
#include "SequencerNodeSortingMethods.h"
#include "SequencerNodeTree.h"
#include "DisplayNodes/SequencerFolderNode.h"
#include "SequencerSectionLayoutBuilder.h"
#include "MovieSceneSequence.h"
#include "MovieScene.h"
#include "Tracks/MovieSceneCinematicShotTrack.h"
#include "Tracks/MovieSceneCameraCutTrack.h"
#include "SKeyAreaEditorSwitcher.h"
#include "MovieSceneFolder.h"
#include "Tracks/MovieScenePropertyTrack.h"
#include "Tracks/MovieScene3DTransformTrack.h"
#include "Tracks/MovieScenePrimitiveMaterialTrack.h"
#include "MovieSceneCommonHelpers.h"

#define LOCTEXT_NAMESPACE "SequencerTrackNode"

namespace SequencerNodeConstants
{
	extern const float CommonPadding;
}

bool ContainsKeyableArea(TSharedRef<FSequencerSectionKeyAreaNode> InKeyAreaNode)
{
	for (const TSharedRef<IKeyArea>& KeyArea : InKeyAreaNode->GetAllKeyAreas())
	{
		if (KeyArea->CanCreateKeyEditor())
		{
			return true;
		}
	}
	return false;
}

FSequencerTrackNode::FSequencerTrackNode(UMovieSceneTrack* InAssociatedTrack, ISequencerTrackEditor& InAssociatedEditor, bool bInCanBeDragged, FSequencerNodeTree& InParentTree)
	: FSequencerDisplayNode(InAssociatedTrack->GetFName(), InParentTree)
	, AssociatedEditor(InAssociatedEditor)
	, AssociatedTrack(InAssociatedTrack)
	, bCanBeDragged(bInCanBeDragged)
	, SubTrackMode(ESubTrackMode::None)
{
	if (Cast<UMovieSceneCinematicShotTrack>(InAssociatedTrack))
	{
		SortType = EDisplayNodeSortType::Shots;
	}
	else if (Cast<UMovieSceneCameraCutTrack>(InAssociatedTrack))
	{
		SortType = EDisplayNodeSortType::CameraCuts;
	}
	else
	{
		SortType = EDisplayNodeSortType::Tracks;
	}
}

void FSequencerTrackNode::UpdateInnerHierarchy()
{
	UMovieSceneTrack* Track = GetTrack();
	if (!Track)
	{
		ClearChildren();
		Sections.Empty();
		return;
	}

	const int32 MaxRowIndex = Track->GetMaxRowIndex();
	if (MaxRowIndex == 0)
	{
		// Single row, perhaps with a top level key area
		if (SubTrackMode != ESubTrackMode::None)
		{
			RequestReinitialize();
			SubTrackMode = ESubTrackMode::None;
			ClearChildren();
		}

		UpdateSections();
	}
	else
	{
		if (SubTrackMode != ESubTrackMode::ParentTrack)
		{
			// Change of type, so clear everything
			TopLevelKeyNode = nullptr;
			Sections.Empty();
			ClearChildren();
			SubTrackMode = ESubTrackMode::ParentTrack;
			RequestReinitialize();
		}

		// Set bits for any row index that has a section on it. We then unset bits for existing tracks with that row index
		TBitArray<> RowsWithSections;
		RowsWithSections.Add(false, MaxRowIndex+1);
		for (UMovieSceneSection* Section : Track->GetAllSections())
		{
			RowsWithSections[Section->GetRowIndex()] = true;
		}

		// Ensure we have one sub track node for each row index with at least one section on it
		TArray<TSharedRef<FSequencerTrackNode>, TInlineAllocator<8>> SubTracks;

		for (int32 Index = ChildNodes.Num()-1; Index >= 0; --Index)
		{
			TSharedRef<FSequencerDisplayNode> Child = ChildNodes[Index];
			if (Child->GetType() == ESequencerNode::Track)
			{
				TSharedRef<FSequencerTrackNode> SubTrack = StaticCastSharedRef<FSequencerTrackNode>(Child);
				ensure(SubTrack->GetSubTrackMode() == ESubTrackMode::SubTrack);

				const int32 ThisTrackRow = SubTrack->GetRowIndex();
				const bool bIsRelevant = RowsWithSections.IsValidIndex(ThisTrackRow) && RowsWithSections[ThisTrackRow] == true;

				if (bIsRelevant)
				{
					// Keep this track
					SubTrack->TreeSerialNumber = TreeSerialNumber;
					SubTrack->UpdateSections();

					// Unset the bit to indicate that we now have a track for this row
					RowsWithSections[ThisTrackRow] = false;
				}
				else
				{
					// Remove this track node since it is no longer relevant
					// Use SetParentDirectly to ensure that we do not modify ChildNodes while iterating
					Child->SetParentDirectly(nullptr);
					ChildNodes.RemoveAt(Index, 1, false);
				}
			}
		}

		bool bRequiresSort = false;

		// Add new sub tracks for any remaining relevant tracks
		for (TConstSetBitIterator<> It(RowsWithSections); It; ++It)
		{
			TSharedRef<FSequencerTrackNode> NewSubTrack = MakeShared<FSequencerTrackNode>(Track, AssociatedEditor, false, GetParentTree());
			NewSubTrack->SetSubTrackMode(ESubTrackMode::SubTrack);
			NewSubTrack->SetRowIndex(It.GetIndex());
			// SetParent adds the track to our ChildNodes
			NewSubTrack->SetParent(AsShared());

			NewSubTrack->TreeSerialNumber = TreeSerialNumber;
			NewSubTrack->UpdateSections();

			bRequiresSort = true;
		}

		if (bRequiresSort)
		{
			auto SortByRowIndex = [](TSharedRef<FSequencerDisplayNode> A, TSharedRef<FSequencerDisplayNode> B)
			{
				const bool bBothTracks = (A->GetType() == ESequencerNode::Track) && (B->GetType() == ESequencerNode::Track);
				return bBothTracks && StaticCastSharedRef<FSequencerTrackNode>(A)->GetRowIndex() < StaticCastSharedRef<FSequencerTrackNode>(B)->GetRowIndex();
			};

			Algo::Sort(ChildNodes, SortByRowIndex);
		}
	}
}

void FSequencerTrackNode::UpdateSections()
{
	UMovieSceneTrack* Track = AssociatedTrack.Get();
	if (!Track)
	{
		Sections.Empty();
		TreeSerialNumber = 0;
		ClearChildren();
		return;
	}

	FGuid ObjectBinding;
	if (TSharedPtr<FSequencerObjectBindingNode> ObjectBindingNode = FindParentObjectBindingNode())
	{
		ObjectBinding = ObjectBindingNode->GetObjectBinding();
	}

	TArray<UMovieSceneSection*, TInlineAllocator<4>> CurrentSections;

	// ParentTracks never contain sections
	if (SubTrackMode == ESubTrackMode::SubTrack)
	{
		Algo::CopyIf(Track->GetAllSections(), CurrentSections, [this](UMovieSceneSection* In) { return In->GetRowIndex() == this->RowIndex; });
	}
	else if (SubTrackMode == ESubTrackMode::None)
	{
		CurrentSections = Track->GetAllSections();
	}

	if (Sections.Num() != CurrentSections.Num())
	{
		Sections.Empty();
	}

	for (int32 Index = 0; Index < CurrentSections.Num(); ++Index)
	{
		UMovieSceneSection* ThisSection     = CurrentSections[Index];
		UMovieSceneSection* ExistingSection = Index < Sections.Num() ? Sections[Index]->GetSectionObject() : nullptr;

		// Add a new section interface if there isn't one, or it doesn't correspond to the same section
		if ( !ExistingSection || ExistingSection != ThisSection )
		{
			TSharedRef<ISequencerSection> SectionInterface = AssociatedEditor.MakeSectionInterface(*ThisSection, *Track, ObjectBinding);
			Sections.Insert(SectionInterface, Index);
		}

		// Ask the section to generate its inner layout
		FSequencerSectionLayoutBuilder LayoutBuilder(SharedThis(this), ThisSection);
		Sections[Index]->GenerateSectionLayout(LayoutBuilder);
	}

	// Crop the section array at the new length
	const int32 NumToRemove = Sections.Num() - CurrentSections.Num();
	if (NumToRemove > 0)
	{
		Sections.RemoveAt(Sections.Num()-NumToRemove, NumToRemove, true);
	}

	RemoveStaleChildren();
}

void FSequencerTrackNode::ClearChildren()
{
	TArray<TSharedRef<FSequencerDisplayNode>> OldChildren;
	Swap(ChildNodes, OldChildren);

	for (TSharedRef<FSequencerDisplayNode> Child : OldChildren)
	{
		Child->SetParent(nullptr);
	}
}

void FSequencerTrackNode::RemoveStaleChildren()
{
	// Gather stale nodes into a separate array
	TArray<TSharedRef<FSequencerDisplayNode>> StaleNodes;

	TArray<TSharedRef<FSequencerDisplayNode>> NodesToCheck = ChildNodes;
	for (int32 Index = 0; Index < NodesToCheck.Num(); ++Index)
	{
		TSharedRef<FSequencerDisplayNode> Child = NodesToCheck[Index];
		if (Child->TreeSerialNumber != TreeSerialNumber)
		{
			// This node is stale - remove it and orphan any children
			StaleNodes.Add(Child);
			continue;
		}

		if (Child->GetType() == ESequencerNode::KeyArea)
		{
			StaticCastSharedRef<FSequencerSectionKeyAreaNode>(Child)->RemoveStaleKeyAreas();
		}

		// This node is still relevant, but its children may not be - recurse into those
		NodesToCheck.Append(Child->GetChildNodes());
	}

	for (TSharedRef<FSequencerDisplayNode> StaleNode : StaleNodes)
	{
		StaleNode->SetParent(nullptr);
	}
}

FSequencerTrackNode::ESubTrackMode FSequencerTrackNode::GetSubTrackMode() const
{
	return SubTrackMode;
}

void FSequencerTrackNode::SetSubTrackMode(FSequencerTrackNode::ESubTrackMode InSubTrackMode)
{
	SubTrackMode = InSubTrackMode;
}

int32 FSequencerTrackNode::GetRowIndex() const
{
	check(SubTrackMode == ESubTrackMode::SubTrack);
	return RowIndex;
}

void FSequencerTrackNode::SetRowIndex(int32 InRowIndex)
{
	RowIndex = InRowIndex;
	NodeName.SetNumber(RowIndex);
}


/* FSequencerDisplayNode interface
 *****************************************************************************/

void FSequencerTrackNode::BuildContextMenu(FMenuBuilder& MenuBuilder)
{
	AssociatedEditor.BuildTrackContextMenu(MenuBuilder, AssociatedTrack.Get());
	UMovieSceneTrack* Track = AssociatedTrack.Get();
	if (Track && Track->GetSupportedBlendTypes().Num() > 0)
	{
		int32 NewRowIndex = SubTrackMode == ESubTrackMode::SubTrack ? GetRowIndex() : Track->GetMaxRowIndex() + 1;
		TWeakPtr<ISequencer> WeakSequencer = GetSequencer().AsShared();

		MenuBuilder.AddSubMenu(
			LOCTEXT("AddSection", "Add Section"),
			FText(),
			FNewMenuDelegate::CreateLambda([=](FMenuBuilder& SubMenuBuilder){
				FSequencerUtilities::PopulateMenu_CreateNewSection(SubMenuBuilder, NewRowIndex, Track, WeakSequencer);
			})
		);
		
	}
	FSequencerDisplayNode::BuildContextMenu(MenuBuilder );
}


bool FSequencerTrackNode::CanRenameNode() const
{
	auto NameableTrack = Cast<UMovieSceneNameableTrack>(AssociatedTrack.Get());

	if (NameableTrack != nullptr)
	{
		return NameableTrack->CanRename();
	}
	return false;
}


FReply FSequencerTrackNode::CreateNewSection() const
{
	UMovieSceneTrack* Track = GetTrack();
	if (!Track)
	{
		return FReply::Handled();
	}

	const int32 InsertAtIndex = SubTrackMode == ESubTrackMode::SubTrack ? GetRowIndex() : Track->GetMaxRowIndex() + 1;
	const FQualifiedFrameTime CurrentTime = GetSequencer().GetLocalTime();

	FScopedTransaction Transaction(LOCTEXT("AddSectionText", "Add Section"));
	UMovieSceneSection* Section = Track->CreateNewSection();
	if (Section)
	{
		Track->Modify();

		FFrameNumber Duration = (10.f * CurrentTime.Rate).RoundToFrame();
		Section->SetRange(TRange<FFrameNumber>(CurrentTime.Time.FrameNumber, CurrentTime.Time.FrameNumber + Duration));
		Section->SetRowIndex(InsertAtIndex);

		Track->AddSection(*Section);

		GetSequencer().NotifyMovieSceneDataChanged(EMovieSceneDataChangeType::MovieSceneStructureItemAdded);
	}
	else
	{
		Transaction.Cancel();
	}
	return FReply::Handled();
}


TSharedRef<SWidget> FSequencerTrackNode::GetCustomOutlinerContent()
{
	TSharedPtr<FSequencerSectionKeyAreaNode> KeyAreaNode = GetTopLevelKeyNode();
	TSharedPtr<SWidget> KeyEditorWidget;
	if (KeyAreaNode.IsValid())
	{
		KeyEditorWidget = SNew(SKeyAreaEditorSwitcher, KeyAreaNode.ToSharedRef());
	}

	TAttribute<bool> NodeIsHovered = TAttribute<bool>::Create(TAttribute<bool>::FGetter::CreateSP(this, &FSequencerDisplayNode::IsHovered));

	TSharedRef<SHorizontalBox> BoxPanel = SNew(SHorizontalBox);

	FGuid ObjectBinding;
	TSharedPtr<FSequencerDisplayNode> ParentSeqNode = GetParent();

	if (ParentSeqNode.IsValid() && (ParentSeqNode->GetType() == ESequencerNode::Object))
	{
		ObjectBinding = StaticCastSharedPtr<FSequencerObjectBindingNode>(ParentSeqNode)->GetObjectBinding();
	}

	UMovieSceneTrack* Track = AssociatedTrack.Get();

	FBuildEditWidgetParams Params;
	Params.NodeIsHovered = NodeIsHovered;
	if (SubTrackMode == ESubTrackMode::SubTrack)
	{
		Params.TrackInsertRowIndex = GetRowIndex();
	}
	else if (Track->SupportsMultipleRows())
	{
		Params.TrackInsertRowIndex = Track->GetMaxRowIndex()+1;
	}

	TSharedPtr<SWidget> CustomWidget = AssociatedEditor.BuildOutlinerEditWidget(ObjectBinding, Track, Params);

	if (KeyEditorWidget.IsValid())
	{
		TSharedRef<SOverlay> Overlay = SNew(SOverlay);

		Overlay->AddSlot()
		.HAlign(HAlign_Left)
		.VAlign(VAlign_Center)
		[
			KeyEditorWidget.ToSharedRef()
		];

		if (CustomWidget.IsValid())
		{
			Overlay->AddSlot()
			.HAlign(HAlign_Right)
			.VAlign(VAlign_Center)
			[
				CustomWidget.ToSharedRef()
			];
		}

		BoxPanel->AddSlot()
		.AutoWidth()
		.VAlign(VAlign_Center)
		[
			Overlay
		];

		BoxPanel->AddSlot()
		.AutoWidth()
		.VAlign(VAlign_Center)
		[
			SNew(SKeyNavigationButtons, KeyAreaNode.ToSharedRef())
		];
	}

	else
	{
		if (CustomWidget.IsValid())
		{
			BoxPanel->AddSlot()
			.AutoWidth()
			.VAlign(VAlign_Center)
			[
				CustomWidget.ToSharedRef()
			];
		}

		TArray<TSharedRef<FSequencerSectionKeyAreaNode>> ChildKeyAreaNodes;
		FSequencerDisplayNode::GetChildKeyAreaNodesRecursively(ChildKeyAreaNodes);

		if (ChildKeyAreaNodes.FindByPredicate(ContainsKeyableArea))
		{
			BoxPanel->AddSlot()
			.VAlign(VAlign_Center)
			.AutoWidth()
			[
				SNew(SKeyNavigationButtons, AsShared())
			];
		}
	}

	return SNew(SBox)
		.VAlign(VAlign_Center)
		.HAlign(HAlign_Right)
		[
			BoxPanel
		];
}


const FSlateBrush* FSequencerTrackNode::GetIconBrush() const
{
	return AssociatedEditor.GetIconBrush();
}


bool FSequencerTrackNode::CanDrag() const
{
	return bCanBeDragged && SubTrackMode != ESubTrackMode::SubTrack;
}

TOptional<EItemDropZone> FSequencerTrackNode::CanDrop(FSequencerDisplayNodeDragDropOp& DragDropOp, EItemDropZone ItemDropZone) const
{
	DragDropOp.ResetToDefaultToolTip();

	// Prevent taking any parent that's part of the dragged node hierarchy from being put inside a child of itself
	// This is done first before the other checks so that the UI stays consistent as you move between them, otherwise
	// when you are above/below a node it reports this error, but if you were on top of a node it would do the standard
	// no-drag-drop due to OntoItem being blocked. 
	TSharedPtr<FSequencerDisplayNode> CurrentNode = SharedThis((FSequencerDisplayNode*)this);
	while (CurrentNode.IsValid())
	{
		if (DragDropOp.GetDraggedNodes().Contains(CurrentNode))
		{
			DragDropOp.CurrentHoverText = NSLOCTEXT("SequencerFolderNode", "ParentIntoChildDragErrorFormat", "Can't drag a parent node into one of it's children.");
			return TOptional<EItemDropZone>();
		}
		CurrentNode = CurrentNode->GetParent();
	}

	// If we can't be dragged, then we don't allow reordering things above or below us.
	if (!CanDrag() || SubTrackMode == ESubTrackMode::SubTrack)
	{
		return TOptional<EItemDropZone>();
	}

	// Since tracks can't have children (via the UI) any attempts to drop below or onto them get rerouted into
	// attempts to drop them above to help with the insert marker drawing in a confusing manner for multi-row children.
	if (ItemDropZone == EItemDropZone::BelowItem || ItemDropZone == EItemDropZone::OntoItem)
	{
		ItemDropZone = EItemDropZone::AboveItem;
	}

	TArray<UMovieSceneFolder*> AdjacentFolders;
	if (GetParent().IsValid())
	{
		// We are either trying to drop adjacent to ourself (when nestled), or as a child of ourself, so we add either our siblings or our children
		// to the list of possibly conflicting names.
		for (TSharedRef <FSequencerDisplayNode> Child : GetParent()->GetChildNodes())
		{
			if (Child->GetType() == ESequencerNode::Folder)
			{
				TSharedRef<FSequencerFolderNode> FolderNode = StaticCastSharedRef<FSequencerFolderNode>(Child);
				AdjacentFolders.Add(&FolderNode->GetFolder());
			}
		}
	}
	else
	{
		// If this folder has no parent then this is a root level folder, so we need to check the Movie Scene's child list for conflicting children names.
		UMovieScene* FocusedMovieScene = GetSequencer().GetFocusedMovieSceneSequence()->GetMovieScene();
		AdjacentFolders.Append(FocusedMovieScene->GetRootFolders());
	}

	// Check each node we're dragging to see if any of them have a name conflict - if so, block the whole drag/drop operation.
	for (TSharedRef<FSequencerDisplayNode> DraggedNode : DragDropOp.GetDraggedNodes())
	{
		if (DraggedNode->GetType() == ESequencerNode::Folder)
		{
			TSharedRef<FSequencerFolderNode> DraggedFolder = StaticCastSharedRef<FSequencerFolderNode>(DraggedNode);

			// Name Conflicts are only an issue on folders.
			bool bHasNameConflict = false;
			for (UMovieSceneFolder* Folder : AdjacentFolders)
			{
				// We don't allow a folder with the same name to become a sibling, but we need to not check the dragged node if it is already at that
				// hierarchy depth so that we can rearrange them by triggering EItemDropZone::AboveItem / EItemDropZone::BelowItem on the same hierarchy.
				if (&DraggedFolder->GetFolder() != Folder && DraggedFolder->GetFolder().GetFolderName() == Folder->GetFolderName())
				{
					bHasNameConflict = true;
					break;
				}
			}

			if (bHasNameConflict)
			{
				DragDropOp.CurrentHoverText = FText::Format(
					NSLOCTEXT("SequencerFolderNode", "DuplicateFolderDragErrorFormat", "Folder with name '{0}' already exists."),
					FText::FromName(DraggedFolder->GetFolder().GetFolderName()));

				return TOptional<EItemDropZone>();
			}
		}
	}

	TSharedPtr<FSequencerDisplayNode> ParentSeqNode = GetParent();
	if (ParentSeqNode.IsValid())
	{
		if (ParentSeqNode->GetType() == ESequencerNode::Folder)
		{
			return TOptional<EItemDropZone>(ItemDropZone);
		}
		else
		{
			// If we have a parent who is not a folder (ie: This is a component track on an actor)
			// then it can't be rearranged.
			return TOptional<EItemDropZone>();
		}
	}
	else
	{
		// We're at the root level and thus a Master track, so they can re-arrange.
		return TOptional<EItemDropZone>(ItemDropZone);
	}
}

void FSequencerTrackNode::Drop(const TArray<TSharedRef<FSequencerDisplayNode>>& DraggedNodes, EItemDropZone ItemDropZone)
{
	const FScopedTransaction Transaction(NSLOCTEXT("SequencerTrackNode", "MoveItems", "Move items."));
	for (TSharedRef<FSequencerDisplayNode> DraggedNode : DraggedNodes)
	{
		TSharedPtr<FSequencerDisplayNode> DraggedSeqNodeParent = DraggedNode->GetParent();

		if (GetParent().IsValid())
		{
			// If the object is coming from the root or it's coming from another folder then we can allow it to move adjacent to us.
			if (!DraggedSeqNodeParent.IsValid() || (DraggedSeqNodeParent.IsValid() && DraggedSeqNodeParent->GetType() == ESequencerNode::Folder))
			{
				checkf(GetParent()->GetType() == ESequencerNode::Folder, TEXT("Cannot reorder when parent is not a folder."));
				TSharedPtr<FSequencerFolderNode> ParentFolder = StaticCastSharedPtr<FSequencerFolderNode>(GetParent());

				// Let the folder we're going into remove us from our old parent and put us as a child of it first.
				ParentFolder->MoveDisplayNodeToFolder(DraggedNode);
			}
		}
		else
		{
			// We're at root and they're placing above or below us
			ParentTree.MoveDisplayNodeToRoot(DraggedNode);
		}
	}

	if (GetParent().IsValid())
	{
		checkf(GetParent()->GetType() == ESequencerNode::Folder, TEXT("Cannot reorder when parent is not a folder."));
		TSharedPtr<FSequencerFolderNode> ParentFolder = StaticCastSharedPtr<FSequencerFolderNode>(GetParent());

		// Sort our dragged nodes relative to our siblings.
		SortAndSetSortingOrder(DraggedNodes, ParentFolder->GetChildNodes(), ItemDropZone, FDisplayNodeTreePositionSorter(), SharedThis(this));
	}
	else
	{
		// We're at root and they're placing above or below us
		SortAndSetSortingOrder(DraggedNodes, GetSequencer().GetNodeTree()->GetRootNodes(), ItemDropZone, FDisplayNodeTreePositionSorter(), SharedThis(this));
	}

	ParentTree.GetSequencer().NotifyMovieSceneDataChanged(EMovieSceneDataChangeType::MovieSceneStructureItemsChanged);
}

bool FSequencerTrackNode::IsResizable() const
{
	UMovieSceneTrack* Track = GetTrack();
	return Track && AssociatedEditor.IsResizable(Track);
}

void FSequencerTrackNode::Resize(float NewSize)
{
	UMovieSceneTrack* Track = GetTrack();

	float PaddingAmount = 2 * SequencerNodeConstants::CommonPadding;
	if (Track && Sections.Num())
	{
		PaddingAmount *= (Track->GetMaxRowIndex() + 1);
	}
	
	NewSize -= PaddingAmount;

	if (Track && AssociatedEditor.IsResizable(Track))
	{
		AssociatedEditor.Resize(NewSize, Track);
	}
}

void FSequencerTrackNode::GetChildKeyAreaNodesRecursively(TArray<TSharedRef<FSequencerSectionKeyAreaNode>>& OutNodes) const
{
	FSequencerDisplayNode::GetChildKeyAreaNodesRecursively(OutNodes);

	if (TopLevelKeyNode.IsValid())
	{
		OutNodes.Add(TopLevelKeyNode.ToSharedRef());
	}
}


FText FSequencerTrackNode::GetDisplayName() const
{
	return AssociatedTrack.IsValid() ? AssociatedTrack->GetDisplayName() : FText::GetEmpty();
}

FLinearColor FSequencerTrackNode::GetDisplayNameColor() const
{
	UMovieSceneTrack* Track = GetTrack();

	const bool bIsEvalDisabled = Track->IsEvalDisabled();

	// Display track node is red if the property track is not bound to valid property
	if (UMovieScenePropertyTrack* PropertyTrack = Cast<UMovieScenePropertyTrack>(Track))
	{
		// 3D transform tracks don't map to property bindings as below
		if (Track->IsA<UMovieScene3DTransformTrack>() || Track->IsA<UMovieScenePrimitiveMaterialTrack>())
		{
			return bIsEvalDisabled ? FLinearColor(0.6f, 0.6f, 0.6f, 0.6f) : FLinearColor::White;
		}

		FGuid ObjectBinding;
		TSharedPtr<FSequencerDisplayNode> ParentSeqNode = GetParent();

		if (ParentSeqNode.IsValid() && (ParentSeqNode->GetType() == ESequencerNode::Object))
		{
			ObjectBinding = StaticCastSharedPtr<FSequencerObjectBindingNode>(ParentSeqNode)->GetObjectBinding();
		}

		if (ObjectBinding.IsValid())
		{
			for (TWeakObjectPtr<> WeakObject : GetSequencer().FindBoundObjects(ObjectBinding, GetSequencer().GetFocusedTemplateID()))
			{
				if (UObject* Object = WeakObject.Get())
				{
<<<<<<< HEAD
					return bIsEvalDisabled ? FLinearColor(0.6f, 0.6f, 0.6f, 0.6f) : FLinearColor::White;
=======
					FTrackInstancePropertyBindings PropertyBinding(PropertyTrack->GetPropertyName(), PropertyTrack->GetPropertyPath());
					if (PropertyBinding.GetProperty(*Object))
					{
						return FLinearColor::White;
					}
>>>>>>> 8ca46bb3
				}
			}

			return bIsEvalDisabled ? FLinearColor(0.6f, 0.0f, 0.0f, 0.6f) : FLinearColor::Red;
		}
	}

	return bIsEvalDisabled ? FLinearColor(0.6f, 0.6f, 0.6f, 0.6f) : FLinearColor::White;
}

float FSequencerTrackNode::GetNodeHeight() const
{
	float SectionHeight = Sections.Num() > 0
		? Sections[0]->GetSectionHeight()
		: SequencerLayoutConstants::SectionAreaDefaultHeight;
	float PaddedSectionHeight = SectionHeight + (2 * SequencerNodeConstants::CommonPadding);

	if (SubTrackMode == ESubTrackMode::None && AssociatedTrack.IsValid())
	{
		return PaddedSectionHeight * (AssociatedTrack->GetMaxRowIndex() + 1);
	}
	else
	{
		return PaddedSectionHeight;
	}
}


FNodePadding FSequencerTrackNode::GetNodePadding() const
{
	return FNodePadding(0.f);
}


ESequencerNode::Type FSequencerTrackNode::GetType() const
{
	return ESequencerNode::Track;
}


void FSequencerTrackNode::SetDisplayName(const FText& NewDisplayName)
{
	auto NameableTrack = Cast<UMovieSceneNameableTrack>(AssociatedTrack.Get());

	if (NameableTrack != nullptr && !NameableTrack->GetDisplayName().EqualTo(NewDisplayName))
	{
		const FScopedTransaction Transaction(NSLOCTEXT("SequencerTrackNode", "RenameTrack", "Rename Track"));

		NameableTrack->SetDisplayName(NewDisplayName);
		GetSequencer().NotifyMovieSceneDataChanged(EMovieSceneDataChangeType::TrackValueChanged);
	}
}

TArray<FSequencerOverlapRange> FSequencerTrackNode::GetUnderlappingSections(UMovieSceneSection* InSection)
{
	TRange<FFrameNumber> InSectionRange = InSection->GetRange();

	TMovieSceneEvaluationTree<int32> SectionIndexTree;

	// Iterate all other sections on the same row with <= overlap priority
	for (int32 SectionIndex = 0; SectionIndex < Sections.Num(); ++SectionIndex)
	{
		UMovieSceneSection* SectionObj = Sections[SectionIndex]->GetSectionObject();
		if (!SectionObj || SectionObj == InSection || SectionObj->GetRowIndex() != InSection->GetRowIndex() || SectionObj->GetOverlapPriority() > InSection->GetOverlapPriority())
		{
			continue;
		}

		TRange<FFrameNumber> OtherSectionRange = SectionObj->GetRange();
		TRange<FFrameNumber> Intersection = TRange<FFrameNumber>::Intersection(OtherSectionRange, InSectionRange);
		if (!Intersection.IsEmpty())
		{
			SectionIndexTree.Add(Intersection, SectionIndex);
		}
	}

	TSharedRef<FSequencerTrackNode> TrackNode = SharedThis(this);;

	TArray<FSequencerOverlapRange> Result;
	for (FMovieSceneEvaluationTreeRangeIterator It(SectionIndexTree); It; ++It)
	{
		FSequencerOverlapRange NewRange;

		NewRange.Range = It.Range();

		for (int32 SectionIndex : SectionIndexTree.GetAllData(It.Node()))
		{
			NewRange.Sections.Add(FSectionHandle(TrackNode, SectionIndex));
		}

		if (!NewRange.Sections.Num())
		{
			continue;
		}

		// Sort lowest to highest
		NewRange.Sections.Sort([](const FSectionHandle& A, const FSectionHandle& B){
			return A.GetSectionObject()->GetOverlapPriority() < B.GetSectionObject()->GetOverlapPriority();
		});

		Result.Add(MoveTemp(NewRange));
	}

	return Result;
}

TArray<FSequencerOverlapRange> FSequencerTrackNode::GetEasingSegmentsForSection(UMovieSceneSection* InSection)
{
	TRange<FFrameNumber> InSectionRange = InSection->GetRange();

	TArray<FMovieSceneSectionData> CompileData;

	TMovieSceneEvaluationTree<int32> SectionIndexTree;

	// Iterate all active sections on the same row with <= overlap priority
	for (int32 SectionIndex = 0; SectionIndex < Sections.Num(); ++SectionIndex)
	{
		UMovieSceneSection* SectionObj = Sections[SectionIndex]->GetSectionObject();
		if (!SectionObj || !SectionObj->IsActive() || SectionObj->GetRowIndex() != InSection->GetRowIndex() || SectionObj->GetOverlapPriority() > InSection->GetOverlapPriority())
		{
			continue;
		}

		TRange<FFrameNumber> Intersection = TRange<FFrameNumber>::Intersection(SectionObj->GetEaseInRange(), InSectionRange);
		if (!Intersection.IsEmpty())
		{
			SectionIndexTree.Add(Intersection, SectionIndex);
		}

		Intersection = TRange<FFrameNumber>::Intersection(SectionObj->GetEaseOutRange(), InSectionRange);
		if (!Intersection.IsEmpty())
		{
			SectionIndexTree.Add(Intersection, SectionIndex);
		}
	}

	TSharedRef<FSequencerTrackNode> TrackNode = SharedThis(this);;

	TArray<FSequencerOverlapRange> Result;
	for (FMovieSceneEvaluationTreeRangeIterator It(SectionIndexTree); It; ++It)
	{
		FSequencerOverlapRange NewRange;

		NewRange.Range = It.Range();

		for (int32 SectionIndex : SectionIndexTree.GetAllData(It.Node()))
		{
			NewRange.Sections.Add(FSectionHandle(TrackNode, SectionIndex));
		}

		if (!NewRange.Sections.Num())
		{
			continue;
		}

		// Sort lowest to highest
		NewRange.Sections.Sort([=](const FSectionHandle& A, const FSectionHandle& B){
			return A.GetSectionObject()->GetOverlapPriority() < B.GetSectionObject()->GetOverlapPriority();
		});

		Result.Add(MoveTemp(NewRange));
	}

	return Result;
}

int32 FSequencerTrackNode::GetSortingOrder() const
{
	const UMovieSceneTrack* MovieSceneTrack = AssociatedTrack.Get();
	if (MovieSceneTrack)
	{
		return MovieSceneTrack->GetSortingOrder();
	}

	return 0;
}

void FSequencerTrackNode::SetSortingOrder(const int32 InSortingOrder)
{
	UMovieSceneTrack* MovieSceneTrack = AssociatedTrack.Get();
	if (MovieSceneTrack)
	{
		MovieSceneTrack->SetSortingOrder(InSortingOrder);
	}
}

void FSequencerTrackNode::ModifyAndSetSortingOrder(const int32 InSortingOrder)
{
	UMovieSceneTrack* MovieSceneTrack = AssociatedTrack.Get();
	if (MovieSceneTrack)
	{
		MovieSceneTrack->Modify();
		SetSortingOrder(InSortingOrder);
	}
}

void FSequencerTrackNode::CreateCurveModels(TArray<TUniquePtr<FCurveModel>>& OutCurveModels)
{
	TSharedPtr<FSequencerSectionKeyAreaNode> KeyAreaNode = GetTopLevelKeyNode();
	if (KeyAreaNode.IsValid())
	{
		KeyAreaNode->CreateCurveModels(OutCurveModels);
	}
}


#undef LOCTEXT_NAMESPACE<|MERGE_RESOLUTION|>--- conflicted
+++ resolved
@@ -713,15 +713,11 @@
 			{
 				if (UObject* Object = WeakObject.Get())
 				{
-<<<<<<< HEAD
-					return bIsEvalDisabled ? FLinearColor(0.6f, 0.6f, 0.6f, 0.6f) : FLinearColor::White;
-=======
 					FTrackInstancePropertyBindings PropertyBinding(PropertyTrack->GetPropertyName(), PropertyTrack->GetPropertyPath());
 					if (PropertyBinding.GetProperty(*Object))
 					{
-						return FLinearColor::White;
+						return bIsEvalDisabled ? FLinearColor(0.6f, 0.6f, 0.6f, 0.6f) : FLinearColor::White;
 					}
->>>>>>> 8ca46bb3
 				}
 			}
 
