--- conflicted
+++ resolved
@@ -430,11 +430,7 @@
 				+ SVerticalBox::Slot()
 				.AutoHeight()
 				[
-<<<<<<< HEAD
-					SNew(SCurveEditorTreeTextFilter, InSequencer->GetCurveEditor())
-=======
 					SAssignNew(CurveEditorSearchBox, SCurveEditorTreeTextFilter, InSequencer->GetCurveEditor())
->>>>>>> 710d7cac
 				]
 
 				+ SVerticalBox::Slot()
@@ -887,8 +883,6 @@
 		FExecuteAction::CreateLambda([this] { TransformBox->ToggleVisibility(); })
 	);
 
-<<<<<<< HEAD
-=======
 	// Allow jumping to the Sequencer tree search if you have Sequencer focused
 	SequencerCommandBindings->MapAction(
 		FSequencerCommands::Get().QuickTreeSearch,
@@ -901,7 +895,6 @@
 		FExecuteAction::CreateLambda([this] { FSlateApplication::Get().SetKeyboardFocus(CurveEditorSearchBox, EFocusCause::SetDirectly); })
 	);
 	
->>>>>>> 710d7cac
 	SequencerCommandBindings->MapAction(
 		FSequencerCommands::Get().ToggleShowStretchBox,
 		FExecuteAction::CreateLambda([this] { StretchBox->ToggleVisibility(); })
@@ -1015,7 +1008,6 @@
 {
 	TSharedPtr<FSequencer> Sequencer = SequencerPtr.Pin();
 	if (!Sequencer.IsValid())
-<<<<<<< HEAD
 	{
 		return;
 	}
@@ -1025,17 +1017,6 @@
 	TSharedPtr<FCurveEditor> CurveEditor = Sequencer->GetCurveEditor();
 	if (CurveEditor && CurveEditorTree)
 	{
-=======
-	{
-		return;
-	}
-
-	const TSet<TSharedRef<FSequencerDisplayNode>>& SelectedDisplayNodes = Sequencer->GetSelection().GetSelectedOutlinerNodes();
-
-	TSharedPtr<FCurveEditor> CurveEditor = Sequencer->GetCurveEditor();
-	if (CurveEditor && CurveEditorTree)
-	{
->>>>>>> 710d7cac
 		// If we're isolating to the selection and there is one, add the filter
 		if (Settings->ShouldIsolateToCurveEditorSelection() && SelectedDisplayNodes.Num() != 0)
 		{
@@ -1433,11 +1414,7 @@
 
 TSharedRef<SWidget> SSequencer::MakeFilterMenu()
 {
-<<<<<<< HEAD
 	FMenuBuilder MenuBuilder(true, nullptr, AddMenuExtender);
-=======
-	FMenuBuilder MenuBuilder(false, nullptr, AddMenuExtender);
->>>>>>> 710d7cac
 
 	// let track editors & object bindings populate the menu
 	TSharedPtr<FSequencer> Sequencer = SequencerPtr.Pin();
@@ -1459,11 +1436,7 @@
 	if (World && World->GetLevels().Num() > 1)
 	{
 		MenuBuilder.BeginSection("TrackLevelFilters");
-<<<<<<< HEAD
 		MenuBuilder.AddSubMenu(LOCTEXT("LevelFilters", "Level Filters"), LOCTEXT("LevelFiltersToolTip", "Filter object tracks by level"), FNewMenuDelegate::CreateRaw(this, &SSequencer::FillLevelFilterMenu));
-=======
-		MenuBuilder.AddSubMenu(LOCTEXT("LevelFilters", "Level Filters"), LOCTEXT("LevelFiltersToolTip", "Filter object tracks by level"), FNewMenuDelegate::CreateRaw(this, &SSequencer::FillLevelFilterMenu), false);
->>>>>>> 710d7cac
 		MenuBuilder.EndSection();
 	}
 
@@ -1501,31 +1474,6 @@
 	if (World)
 	{
 		const TArray<ULevel*> Levels = World->GetLevels();
-<<<<<<< HEAD
-=======
-
-		if (Levels.Num() > 0)
-		{
-			InMenuBarBuilder.BeginSection("SequencerTracksResetLevelFilters");
-
-			InMenuBarBuilder.AddMenuEntry(
-				LOCTEXT("EnableAllLevelFilters", "Enable All"),
-				LOCTEXT("EnableAllLevelFiltersToolTip", "Enables all level filters"),
-				FSlateIcon(),
-				FUIAction(FExecuteAction::CreateSP(this, &SSequencer::OnEnableAllLevelFilters, true)));
-
-			InMenuBarBuilder.AddMenuEntry(
-				LOCTEXT("DisableAllLevelFilters", "Disable All"),
-				LOCTEXT("DisableAllLevelFiltersToolTip", "Disable all level filters"),
-				FSlateIcon(),
-				FUIAction(FExecuteAction::CreateSP(this, &SSequencer::OnEnableAllLevelFilters, false)));
-
-			InMenuBarBuilder.EndSection();
-
-			InMenuBarBuilder.AddMenuSeparator();
-		}
-
->>>>>>> 710d7cac
 		for (ULevel* Level : Levels)
 		{
 			FString LevelName = FPackageName::GetShortName(Level->GetOutermost()->GetName());
@@ -1569,35 +1517,6 @@
 	return Sequencer->GetNodeTree()->IsTrackFilterActive(TrackFilter);
 }
 
-<<<<<<< HEAD
-=======
-void SSequencer::OnEnableAllLevelFilters(bool bEnableAll)
-{
-	TSharedPtr<FSequencer> Sequencer = SequencerPtr.Pin();
-	UObject* PlaybackContext = Sequencer->GetPlaybackContext();
-	UWorld* World = PlaybackContext ? PlaybackContext->GetWorld() : nullptr;
-
-	if (World)
-	{
-		const TArray<ULevel*> Levels = World->GetLevels();
-
-		for (ULevel* Level : Levels)
-		{
-			FString LevelName = FPackageName::GetShortName(Level->GetOutermost()->GetName());
-
-			if (bEnableAll)
-			{
-				Sequencer->GetNodeTree()->AddLevelFilter(LevelName);
-			}
-			else
-			{
-				Sequencer->GetNodeTree()->RemoveLevelFilter(LevelName);
-			}
-		}
-	}
-}
-
->>>>>>> 710d7cac
 void SSequencer::OnTrackLevelFilterClicked(const FString LevelName)
 {
 	TSharedPtr<FSequencer> Sequencer = SequencerPtr.Pin();
