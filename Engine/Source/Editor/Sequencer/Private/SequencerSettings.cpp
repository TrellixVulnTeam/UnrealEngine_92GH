// Copyright 1998-2019 Epic Games, Inc. All Rights Reserved.

#include "SequencerSettings.h"
#include "KeyParams.h"
#include "ISequencer.h"

USequencerSettings::USequencerSettings( const FObjectInitializer& ObjectInitializer )
	: Super( ObjectInitializer )
{
	AutoChangeMode = EAutoChangeMode::None;
	AllowEditsMode = EAllowEditsMode::AllEdits;
	KeyGroupMode = EKeyGroupMode::KeyChanged;
	bKeyInterpPropertiesOnly = false;
	KeyInterpolation = EMovieSceneKeyInterpolation::Auto;
	bAutoSetTrackDefaults = false;
	SpawnPosition = SSP_Origin;
	bCreateSpawnableCameras = true;
	bShowRangeSlider = false;
	bIsSnapEnabled = true;
	bSnapKeyTimesToInterval = true;
	bSnapKeyTimesToKeys = true;
	bSnapSectionTimesToInterval = true;
	bSnapSectionTimesToSections = true;
	bSnapPlayTimeToKeys = false;
	bSnapPlayTimeToInterval = true;
	bSnapPlayTimeToPressedKey = true;
	bSnapPlayTimeToDraggedKey = true;
	CurveValueSnapInterval = 10.0f;
	bSnapCurveValueToInterval = true;
	bLabelBrowserVisible = false;
	bShowSelectedNodesOnly = false;
	bRewindOnRecord = true;
	ZoomPosition = ESequencerZoomPosition::SZP_CurrentTime;
	bAutoScrollEnabled = false;
	bLinkCurveEditorTimeRange = false;
	LoopMode = ESequencerLoopMode::SLM_NoLoop;
	bKeepCursorInPlayRangeWhileScrubbing = false;
	bKeepCursorInPlayRange = true;
	bKeepPlayRangeInSectionBounds = true;
	bCompileDirectorOnEvaluate = true;
	ZeroPadFrames = 0;
	bShowCombinedKeyframes = true;
	bInfiniteKeyAreas = false;
	bShowChannelColors = false;
	bActivateRealtimeViewports = true;
	bEvaluateSubSequencesInIsolation = false;
	bRerunConstructionScripts = true;
	bVisualizePreAndPostRoll = true;
	TrajectoryPathCap = 250;
<<<<<<< HEAD
=======
	bShowOutlinerInfoColumn = true;
>>>>>>> 7ac87c93
	FrameNumberDisplayFormat = EFrameNumberDisplayFormats::Seconds;
}

void USequencerSettings::PostEditChangeProperty(FPropertyChangedEvent& PropertyChangedEvent)
{
	Super::PostEditChangeProperty(PropertyChangedEvent);
}

EAutoChangeMode USequencerSettings::GetAutoChangeMode() const
{
	return AutoChangeMode;
}

void USequencerSettings::SetAutoChangeMode(EAutoChangeMode InAutoChangeMode)
{
	if ( AutoChangeMode != InAutoChangeMode )
	{
		AutoChangeMode = InAutoChangeMode;
		SaveConfig();
	}
}

EAllowEditsMode USequencerSettings::GetAllowEditsMode() const
{
	return AllowEditsMode;
}

void USequencerSettings::SetAllowEditsMode(EAllowEditsMode InAllowEditsMode)
{
	if ( AllowEditsMode != InAllowEditsMode )
	{
		AllowEditsMode = InAllowEditsMode;
		SaveConfig();

		OnAllowEditsModeChangedEvent.Broadcast(InAllowEditsMode);
	}
}

EKeyGroupMode USequencerSettings::GetKeyGroupMode() const
{
	return KeyGroupMode;
}

void USequencerSettings::SetKeyGroupMode(EKeyGroupMode InKeyGroupMode)
{
	if (KeyGroupMode != InKeyGroupMode)
	{
		KeyGroupMode = InKeyGroupMode;
		SaveConfig();
	}
}

bool USequencerSettings::GetKeyInterpPropertiesOnly() const
{
	return bKeyInterpPropertiesOnly;
}

void USequencerSettings::SetKeyInterpPropertiesOnly(bool InbKeyInterpPropertiesOnly)
{
	if ( bKeyInterpPropertiesOnly != InbKeyInterpPropertiesOnly )
	{
		bKeyInterpPropertiesOnly = InbKeyInterpPropertiesOnly;
		SaveConfig();
	}
}

EMovieSceneKeyInterpolation USequencerSettings::GetKeyInterpolation() const
{
	return KeyInterpolation;
}

void USequencerSettings::SetKeyInterpolation(EMovieSceneKeyInterpolation InKeyInterpolation)
{
	if ( KeyInterpolation != InKeyInterpolation)
	{
		KeyInterpolation = InKeyInterpolation;
		SaveConfig();
	}
}

ESequencerSpawnPosition USequencerSettings::GetSpawnPosition() const
{
	return SpawnPosition;
}

void USequencerSettings::SetSpawnPosition(ESequencerSpawnPosition InSpawnPosition)
{
	if ( SpawnPosition != InSpawnPosition)
	{
		SpawnPosition = InSpawnPosition;
		SaveConfig();
	}
}

bool USequencerSettings::GetCreateSpawnableCameras() const
{
	return bCreateSpawnableCameras;
}

void USequencerSettings::SetCreateSpawnableCameras(bool bInCreateSpawnableCameras)
{
	if ( bCreateSpawnableCameras != bInCreateSpawnableCameras)
	{
		bCreateSpawnableCameras = bInCreateSpawnableCameras;
		SaveConfig();
	}
}

bool USequencerSettings::GetShowRangeSlider() const
{
	return bShowRangeSlider;
}

void USequencerSettings::SetShowRangeSlider(bool InbShowRangeSlider)
{
	if ( bShowRangeSlider != InbShowRangeSlider )
	{
		bShowRangeSlider = InbShowRangeSlider;
		SaveConfig();
	}
}

bool USequencerSettings::GetIsSnapEnabled() const
{
	return bIsSnapEnabled;
}

void USequencerSettings::SetIsSnapEnabled(bool InbIsSnapEnabled)
{
	if ( bIsSnapEnabled != InbIsSnapEnabled )
	{
		bIsSnapEnabled = InbIsSnapEnabled;
		SaveConfig();
	}
}

bool USequencerSettings::GetSnapKeyTimesToInterval() const
{
	return bSnapKeyTimesToInterval;
}

void USequencerSettings::SetSnapKeyTimesToInterval(bool InbSnapKeyTimesToInterval)
{
	if ( bSnapKeyTimesToInterval != InbSnapKeyTimesToInterval )
	{
		bSnapKeyTimesToInterval = InbSnapKeyTimesToInterval;
		SaveConfig();
	}
}

bool USequencerSettings::GetSnapKeyTimesToKeys() const
{
	return bSnapKeyTimesToKeys;
}

void USequencerSettings::SetSnapKeyTimesToKeys(bool InbSnapKeyTimesToKeys)
{
	if ( bSnapKeyTimesToKeys != InbSnapKeyTimesToKeys )
	{
		bSnapKeyTimesToKeys = InbSnapKeyTimesToKeys;
		SaveConfig();
	}
}

bool USequencerSettings::GetSnapSectionTimesToInterval() const
{
	return bSnapSectionTimesToInterval;
}

void USequencerSettings::SetSnapSectionTimesToInterval(bool InbSnapSectionTimesToInterval)
{
	if ( bSnapSectionTimesToInterval != InbSnapSectionTimesToInterval )
	{
		bSnapSectionTimesToInterval = InbSnapSectionTimesToInterval;
		SaveConfig();
	}
}

bool USequencerSettings::GetSnapSectionTimesToSections() const
{
	return bSnapSectionTimesToSections;
}

void USequencerSettings::SetSnapSectionTimesToSections( bool InbSnapSectionTimesToSections )
{
	if ( bSnapSectionTimesToSections != InbSnapSectionTimesToSections )
	{
		bSnapSectionTimesToSections = InbSnapSectionTimesToSections;
		SaveConfig();
	}
}

bool USequencerSettings::GetSnapPlayTimeToKeys() const
{
	return bSnapPlayTimeToKeys;
}

void USequencerSettings::SetSnapPlayTimeToKeys(bool InbSnapPlayTimeToKeys)
{
	if ( bSnapPlayTimeToKeys != InbSnapPlayTimeToKeys )
	{
		bSnapPlayTimeToKeys = InbSnapPlayTimeToKeys;
		SaveConfig();
	}
}

bool USequencerSettings::GetSnapPlayTimeToInterval() const
{
	return bSnapPlayTimeToInterval;
}

void USequencerSettings::SetSnapPlayTimeToInterval(bool InbSnapPlayTimeToInterval)
{
	if ( bSnapPlayTimeToInterval != InbSnapPlayTimeToInterval )
	{
		bSnapPlayTimeToInterval = InbSnapPlayTimeToInterval;
		SaveConfig();
	}
}

bool USequencerSettings::GetSnapPlayTimeToPressedKey() const
{
	return bSnapPlayTimeToPressedKey;
}

void USequencerSettings::SetSnapPlayTimeToPressedKey(bool InbSnapPlayTimeToPressedKey)
{
	if ( bSnapPlayTimeToPressedKey != InbSnapPlayTimeToPressedKey )
	{
		bSnapPlayTimeToPressedKey = InbSnapPlayTimeToPressedKey;
		SaveConfig();
	}
}

bool USequencerSettings::GetSnapPlayTimeToDraggedKey() const
{
	return bSnapPlayTimeToDraggedKey;
}

void USequencerSettings::SetSnapPlayTimeToDraggedKey(bool InbSnapPlayTimeToDraggedKey)
{
	if ( bSnapPlayTimeToDraggedKey != InbSnapPlayTimeToDraggedKey )
	{
		bSnapPlayTimeToDraggedKey = InbSnapPlayTimeToDraggedKey;
		SaveConfig();
	}
}

float USequencerSettings::GetCurveValueSnapInterval() const
{
	return CurveValueSnapInterval;
}

void USequencerSettings::SetCurveValueSnapInterval( float InCurveValueSnapInterval )
{
	if ( CurveValueSnapInterval != InCurveValueSnapInterval )
	{
		CurveValueSnapInterval = InCurveValueSnapInterval;
		SaveConfig();
	}
}

bool USequencerSettings::GetSnapCurveValueToInterval() const
{
	return bSnapCurveValueToInterval;
}

void USequencerSettings::SetSnapCurveValueToInterval( bool InbSnapCurveValueToInterval )
{
	if ( bSnapCurveValueToInterval != InbSnapCurveValueToInterval )
	{
		bSnapCurveValueToInterval = InbSnapCurveValueToInterval;
		SaveConfig();
	}
}

bool USequencerSettings::GetLabelBrowserVisible() const
{
	return bLabelBrowserVisible;
}

void USequencerSettings::SetLabelBrowserVisible(bool Visible)
{
	if (bLabelBrowserVisible != Visible)
	{
		bLabelBrowserVisible = Visible;
		SaveConfig();
	}
}

bool USequencerSettings::GetShowSelectedNodesOnly() const
{
	return bShowSelectedNodesOnly;
}

void USequencerSettings::SetShowSelectedNodesOnly(bool Visible)
{
	if (bShowSelectedNodesOnly != Visible)
	{
		bShowSelectedNodesOnly = Visible;
		SaveConfig();

		OnShowSelectedNodesOnlyChangedEvent.Broadcast();
	}
}

bool USequencerSettings::ShouldRewindOnRecord() const
{
	return bRewindOnRecord;
}

void USequencerSettings::SetRewindOnRecord(bool bInRewindOnRecord)
{
	if (bInRewindOnRecord != bRewindOnRecord)
	{
		bRewindOnRecord = bInRewindOnRecord;
		SaveConfig();
	}
}

ESequencerZoomPosition USequencerSettings::GetZoomPosition() const
{
	return ZoomPosition;
}

void USequencerSettings::SetZoomPosition(ESequencerZoomPosition InZoomPosition)
{
	if ( ZoomPosition != InZoomPosition)
	{
		ZoomPosition = InZoomPosition;
		SaveConfig();
	}
}

bool USequencerSettings::GetAutoScrollEnabled() const
{
	return bAutoScrollEnabled;
}

void USequencerSettings::SetAutoScrollEnabled(bool bInAutoScrollEnabled)
{
	if (bAutoScrollEnabled != bInAutoScrollEnabled)
	{
		bAutoScrollEnabled = bInAutoScrollEnabled;
		SaveConfig();
	}
}

ESequencerLoopMode USequencerSettings::GetLoopMode() const
{
	return LoopMode;
}

void USequencerSettings::SetLoopMode(ESequencerLoopMode InLoopMode)
{
	if (LoopMode != InLoopMode)
	{
		LoopMode = InLoopMode;
		OnLoopStateChangedEvent.Broadcast();
		SaveConfig();
	}
}

bool USequencerSettings::ShouldKeepCursorInPlayRangeWhileScrubbing() const
{
	return bKeepCursorInPlayRangeWhileScrubbing;
}

void USequencerSettings::SetKeepCursorInPlayRangeWhileScrubbing(bool bInKeepCursorInPlayRangeWhileScrubbing)
{
	if (bKeepCursorInPlayRangeWhileScrubbing != bInKeepCursorInPlayRangeWhileScrubbing)
	{
		bKeepCursorInPlayRangeWhileScrubbing = bInKeepCursorInPlayRangeWhileScrubbing;
		SaveConfig();
	}
}

bool USequencerSettings::ShouldKeepCursorInPlayRange() const
{
	return bKeepCursorInPlayRange;
}

void USequencerSettings::SetKeepCursorInPlayRange(bool bInKeepCursorInPlayRange)
{
	if (bKeepCursorInPlayRange != bInKeepCursorInPlayRange)
	{
		bKeepCursorInPlayRange = bInKeepCursorInPlayRange;
		SaveConfig();
	}
}

bool USequencerSettings::ShouldKeepPlayRangeInSectionBounds() const
{
	return bKeepPlayRangeInSectionBounds;
}

void USequencerSettings::SetKeepPlayRangeInSectionBounds(bool bInKeepPlayRangeInSectionBounds)
{
	if (bKeepPlayRangeInSectionBounds != bInKeepPlayRangeInSectionBounds)
	{
		bKeepPlayRangeInSectionBounds = bInKeepPlayRangeInSectionBounds;
		SaveConfig();
	}
}


bool USequencerSettings::GetLinkCurveEditorTimeRange() const
{
	return bLinkCurveEditorTimeRange;
}

void USequencerSettings::SetLinkCurveEditorTimeRange(bool InbLinkCurveEditorTimeRange)
{
	if (bLinkCurveEditorTimeRange != InbLinkCurveEditorTimeRange)
	{
		bLinkCurveEditorTimeRange = InbLinkCurveEditorTimeRange;
		SaveConfig();
	}
}


uint8 USequencerSettings::GetZeroPadFrames() const
{
	return ZeroPadFrames;
}

void USequencerSettings::SetZeroPadFrames(uint8 InZeroPadFrames)
{
	if (ZeroPadFrames != InZeroPadFrames)
	{
		ZeroPadFrames = InZeroPadFrames;
		SaveConfig();
	}
}

bool USequencerSettings::GetShowCombinedKeyframes() const
{
	return bShowCombinedKeyframes;
}

void USequencerSettings::SetShowCombinedKeyframes(bool InbShowCombinedKeyframes)
{
	if (bShowCombinedKeyframes != InbShowCombinedKeyframes)
	{
		bShowCombinedKeyframes = InbShowCombinedKeyframes;
		SaveConfig();
	}
}


bool USequencerSettings::GetInfiniteKeyAreas() const
{
	return bInfiniteKeyAreas;
}

void USequencerSettings::SetInfiniteKeyAreas(bool InbInfiniteKeyAreas)
{
	if (bInfiniteKeyAreas != InbInfiniteKeyAreas)
	{
		bInfiniteKeyAreas = InbInfiniteKeyAreas;
		SaveConfig();
	}
}


bool USequencerSettings::GetShowChannelColors() const
{
	return bShowChannelColors;
}

void USequencerSettings::SetShowChannelColors(bool InbShowChannelColors)
{
	if (bShowChannelColors != InbShowChannelColors)
	{
		bShowChannelColors = InbShowChannelColors;
		SaveConfig();
	}
}

bool USequencerSettings::ShouldActivateRealtimeViewports() const
{
	return bActivateRealtimeViewports;
}

void USequencerSettings::SetActivateRealtimeViewports(bool bInActivateRealtimeViewports)
{
	if (bInActivateRealtimeViewports != bActivateRealtimeViewports)
	{
		bActivateRealtimeViewports = bInActivateRealtimeViewports;
		SaveConfig();
	}
}

bool USequencerSettings::GetAutoSetTrackDefaults() const
{
	return bAutoSetTrackDefaults;
}

void USequencerSettings::SetAutoSetTrackDefaults(bool bInAutoSetTrackDefaults)
{
	if (bInAutoSetTrackDefaults != bAutoSetTrackDefaults)
	{
		bAutoSetTrackDefaults = bInAutoSetTrackDefaults;
		SaveConfig();
	}
}

bool USequencerSettings::ShouldShowDebugVisualization() const
{
	return bShowDebugVisualization;
}

void USequencerSettings::SetShowDebugVisualization(bool bInShowDebugVisualization)
{
	if (bShowDebugVisualization != bInShowDebugVisualization)
	{
		bShowDebugVisualization = bInShowDebugVisualization;
		SaveConfig();
	}
}

bool USequencerSettings::ShouldEvaluateSubSequencesInIsolation() const
{
	return bEvaluateSubSequencesInIsolation;
}

void USequencerSettings::SetEvaluateSubSequencesInIsolation(bool bInEvaluateSubSequencesInIsolation)
{
	if (bEvaluateSubSequencesInIsolation != bInEvaluateSubSequencesInIsolation)
	{
		bEvaluateSubSequencesInIsolation = bInEvaluateSubSequencesInIsolation;
		SaveConfig();

		OnEvaluateSubSequencesInIsolationChangedEvent.Broadcast();
	}
}

bool USequencerSettings::ShouldRerunConstructionScripts() const
{
	return bRerunConstructionScripts;
}

void USequencerSettings::SetRerunConstructionScripts(bool bInRerunConstructionScripts)
{
	if (bRerunConstructionScripts != bInRerunConstructionScripts)
	{
		bRerunConstructionScripts = bInRerunConstructionScripts;
		SaveConfig();
	}
}

bool USequencerSettings::ShouldShowPrePostRoll() const
{
	return bVisualizePreAndPostRoll;
}

void USequencerSettings::SetShouldShowPrePostRoll(bool bInVisualizePreAndPostRoll)
{
	if (bInVisualizePreAndPostRoll != bVisualizePreAndPostRoll)
	{
		bVisualizePreAndPostRoll = bInVisualizePreAndPostRoll;
		SaveConfig();
	}
}


bool USequencerSettings::ShouldCompileDirectorOnEvaluate() const
{
	return bCompileDirectorOnEvaluate;
}

void USequencerSettings::SetCompileDirectorOnEvaluate(bool bInCompileDirectorOnEvaluate)
{
	if (bInCompileDirectorOnEvaluate != bCompileDirectorOnEvaluate)
	{
		bCompileDirectorOnEvaluate = bInCompileDirectorOnEvaluate;
		SaveConfig();
	}
}

<<<<<<< HEAD
=======
bool USequencerSettings::GetShowOutlinerInfoColumn() const
{
	return bShowOutlinerInfoColumn;
}

void USequencerSettings::SetShowOutlinerInfoColumn(bool bInShowOutlinerInfoColumn)
{
	if (bInShowOutlinerInfoColumn != bShowOutlinerInfoColumn)
	{
		bShowOutlinerInfoColumn = bInShowOutlinerInfoColumn;
		SaveConfig();
	}
}

>>>>>>> 7ac87c93
USequencerSettings::FOnLoopStateChanged& USequencerSettings::GetOnLoopStateChanged()
{
	return OnLoopStateChangedEvent;
}


void USequencerSettings::SetTimeDisplayFormat(EFrameNumberDisplayFormats InFormat)
{
	if (InFormat != FrameNumberDisplayFormat)
	{
		FrameNumberDisplayFormat = InFormat;
		SaveConfig();
	}
}<|MERGE_RESOLUTION|>--- conflicted
+++ resolved
@@ -47,10 +47,7 @@
 	bRerunConstructionScripts = true;
 	bVisualizePreAndPostRoll = true;
 	TrajectoryPathCap = 250;
-<<<<<<< HEAD
-=======
 	bShowOutlinerInfoColumn = true;
->>>>>>> 7ac87c93
 	FrameNumberDisplayFormat = EFrameNumberDisplayFormats::Seconds;
 }
 
@@ -631,8 +628,6 @@
 	}
 }
 
-<<<<<<< HEAD
-=======
 bool USequencerSettings::GetShowOutlinerInfoColumn() const
 {
 	return bShowOutlinerInfoColumn;
@@ -647,7 +642,6 @@
 	}
 }
 
->>>>>>> 7ac87c93
 USequencerSettings::FOnLoopStateChanged& USequencerSettings::GetOnLoopStateChanged()
 {
 	return OnLoopStateChangedEvent;
