--- conflicted
+++ resolved
@@ -338,14 +338,10 @@
 		FDelegateHandle OnBlueprintPreCompileHandle = GEditor->OnBlueprintPreCompile().AddLambda([&](UBlueprint* InBlueprint)
 		{
 			// Restore pre animate state since objects will be reinstanced and current cached state will no longer be valid.
-<<<<<<< HEAD
-			RestorePreAnimatedState();
-=======
 			if (InBlueprint && InBlueprint->GeneratedClass.Get())
 			{
 				RestorePreAnimatedState(InBlueprint->GeneratedClass.Get());
 			}
->>>>>>> 33e6966e
 		});
 		AcquiredResources.Add([=] { GEditor->OnBlueprintPreCompile().Remove(OnBlueprintPreCompileHandle); });
 
@@ -2573,19 +2569,11 @@
 		if (TargetViewRange.GetLowerBoundValue() + RangeOffset < WorkingRange.GetLowerBoundValue())
 		{
 			RangeOffset = WorkingRange.GetLowerBoundValue() - TargetViewRange.GetLowerBoundValue();
-<<<<<<< HEAD
 		}
 		else if (TargetViewRange.GetUpperBoundValue() + RangeOffset > WorkingRange.GetUpperBoundValue())
 		{
 			RangeOffset = WorkingRange.GetUpperBoundValue() - TargetViewRange.GetUpperBoundValue();
 		}
-=======
-		}
-		else if (TargetViewRange.GetUpperBoundValue() + RangeOffset > WorkingRange.GetUpperBoundValue())
-		{
-			RangeOffset = WorkingRange.GetUpperBoundValue() - TargetViewRange.GetUpperBoundValue();
-		}
->>>>>>> 33e6966e
 
 		SetViewRange(TRange<double>(TargetViewRange.GetLowerBoundValue() + RangeOffset, TargetViewRange.GetUpperBoundValue() + RangeOffset), EViewRangeInterpolation::Immediate);
 	}
@@ -5361,21 +5349,12 @@
 		{
 			UObject* RuntimeObject = WeakObject.Get();
 			if (RuntimeObject == nullptr)
-<<<<<<< HEAD
 			{
 				continue;
 			}
 
 			for (ASequencerKeyActor* KeyActor : SelectedSequencerKeyActors)
 			{
-=======
-			{
-				continue;
-			}
-
-			for (ASequencerKeyActor* KeyActor : SelectedSequencerKeyActors)
-			{
->>>>>>> 33e6966e
 				if (KeyActor->IsEditorOnly())
 				{
 					AActor* TrailActor = KeyActor->GetAssociatedActor();
@@ -7671,7 +7650,6 @@
 	{
 		ExpandMultiplePossessableBindings(ChildPossessableGuid);
 	}
-<<<<<<< HEAD
 
 	NotifyMovieSceneDataChanged(EMovieSceneDataChangeType::MovieSceneStructureItemsChanged);
 
@@ -7688,24 +7666,6 @@
 		return TArray<FMovieSceneSpawnable*>();
 	}
 
-=======
-
-	NotifyMovieSceneDataChanged(EMovieSceneDataChangeType::MovieSceneStructureItemsChanged);
-
-	return NewPossessableGuids;
-}
-
-TArray<FMovieSceneSpawnable*> FSequencer::ConvertToSpawnableInternal(FGuid PossessableGuid)
-{
-	UMovieSceneSequence* Sequence = GetFocusedMovieSceneSequence();
-	UMovieScene* MovieScene = Sequence->GetMovieScene();
-
-	if (MovieScene->IsReadOnly() || !Sequence->AllowsSpawnableObjects())
-	{
-		return TArray<FMovieSceneSpawnable*>();
-	}
-
->>>>>>> 33e6966e
 	TArrayView<TWeakObjectPtr<>> FoundObjects = FindBoundObjects(PossessableGuid, ActiveTemplateIDs.Top());
 
 	TArray<FMovieSceneSpawnable*> CreatedSpawnables;
