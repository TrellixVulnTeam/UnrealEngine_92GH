// Copyright 1998-2019 Epic Games, Inc. All Rights Reserved.

#include "Sequencer.h"
#include "Engine/EngineTypes.h"
#include "GameFramework/Actor.h"
#include "Engine/World.h"
#include "Camera/PlayerCameraManager.h"
#include "Misc/MessageDialog.h"
#include "Containers/ArrayBuilder.h"
#include "Misc/FeedbackContext.h"
#include "Misc/ScopedSlowTask.h"
#include "Modules/ModuleManager.h"
#include "UObject/UObjectIterator.h"
#include "UObject/MetaData.h"
#include "UObject/PropertyPortFlags.h"
#include "Serialization/ArchiveReplaceObjectRef.h"
#include "GameFramework/PlayerController.h"
#include "Engine/Engine.h"
#include "Settings/LevelEditorViewportSettings.h"
#include "Editor.h"
#include "Channels/MovieSceneChannelProxy.h"
#include "MovieScenePossessable.h"
#include "MovieScene.h"
#include "Widgets/Layout/SBorder.h"
#include "Layout/WidgetPath.h"
#include "Framework/Application/MenuStack.h"
#include "Framework/Application/SlateApplication.h"
#include "Widgets/Images/SImage.h"
#include "Widgets/Layout/SBox.h"
#include "Widgets/Input/SButton.h"
#include "EditorStyleSet.h"
#include "Exporters/Exporter.h"
#include "Editor/UnrealEdEngine.h"
#include "Camera/CameraActor.h"
#include "Engine/Selection.h"
#include "EngineUtils.h"
#include "LevelEditorViewport.h"
#include "EditorModeManager.h"
#include "UnrealEdMisc.h"
#include "EditorDirectories.h"
#include "FileHelpers.h"
#include "UnrealEdGlobals.h"
#include "SequencerCommands.h"
#include "DisplayNodes/SequencerFolderNode.h"
#include "DisplayNodes/SequencerObjectBindingNode.h"
#include "ISequencerSection.h"
#include "DisplayNodes/SequencerTrackNode.h"
#include "MovieSceneClipboard.h"
#include "SequencerCommonHelpers.h"
#include "SSequencer.h"
#include "SSequencerSection.h"
#include "SequencerKeyCollection.h"
#include "SequencerSettings.h"
#include "SequencerLog.h"
#include "SequencerEdMode.h"
#include "MovieSceneSequence.h"
#include "MovieSceneFolder.h"
#include "PropertyEditorModule.h"
#include "EditorWidgetsModule.h"
#include "ILevelViewport.h"
#include "EditorSupportDelegates.h"
#include "SSequencerTreeView.h"
#include "ScopedTransaction.h"
#include "Tracks/MovieScene3DTransformTrack.h"
#include "Tracks/MovieScene3DAttachTrack.h"
#include "Tracks/MovieSceneCameraAnimTrack.h"
#include "Tracks/MovieSceneCameraShakeTrack.h"
#include "Tracks/MovieSceneCameraCutTrack.h"
#include "ISequencerTrackEditor.h"
#include "MovieSceneToolHelpers.h"
#include "Sections/MovieScene3DAttachSection.h"
#include "Sections/MovieSceneBoolSection.h"
#include "Sections/MovieSceneCameraCutSection.h"
#include "Sections/MovieScene3DTransformSection.h"
#include "Sections/MovieSceneSubSection.h"
#include "Tracks/MovieSceneSubTrack.h"
#include "Sections/MovieSceneCinematicShotSection.h"
#include "MovieSceneObjectBindingIDCustomization.h"
#include "ISettingsModule.h"
#include "Framework/Commands/GenericCommands.h"
#include "Tracks/MovieSceneSpawnTrack.h"
#include "Tracks/MovieScenePropertyTrack.h"
#include "Framework/Notifications/NotificationManager.h"
#include "Widgets/Notifications/SNotificationList.h"
#include "Widgets/Input/STextEntryPopup.h"
#include "ISequencerHotspot.h"
#include "SequencerHotspots.h"
#include "MovieSceneCaptureDialogModule.h"
#include "AutomatedLevelSequenceCapture.h"
#include "MovieSceneCommonHelpers.h"
#include "SceneOutlinerModule.h"
#include "SceneOutlinerPublicTypes.h"
#include "IContentBrowserSingleton.h"
#include "ContentBrowserModule.h"
#include "PackageTools.h"
#include "VirtualTrackArea.h"
#include "SequencerUtilities.h"
#include "Tracks/MovieSceneCinematicShotTrack.h"
#include "ISequenceRecorder.h"
#include "CineCameraActor.h"
#include "CameraRig_Rail.h"
#include "CameraRig_Crane.h"
#include "Components/SplineComponent.h"
#include "DesktopPlatformModule.h"
#include "Factories.h"
#include "FbxExporter.h"
#include "UnrealExporter.h"
#include "ISequencerEditorObjectBinding.h"
#include "LevelSequence.h"
#include "IVREditorModule.h"
#include "HAL/PlatformApplicationMisc.h"
#include "Compilation/MovieSceneCompiler.h"
#include "SequencerKeyActor.h"
#include "MovieSceneCopyableBinding.h"
#include "MovieSceneCopyableTrack.h"
#include "ISequencerChannelInterface.h"
#include "SequencerKeyCollection.h"
#include "CurveEditor.h"
#include "CurveEditorScreenSpace.h"
#include "CurveDataAbstraction.h"
#include "Fonts/FontMeasure.h"
#include "MovieSceneTimeHelpers.h"
#include "FrameNumberNumericInterface.h"
#include "UObject/StrongObjectPtr.h"
#include "SequencerExportTask.h"
#include "LevelUtils.h"
#include "Engine/Blueprint.h"
#include "MovieSceneSequenceEditor.h"
#include "Kismet2/KismetEditorUtilities.h"
#include "ISerializedRecorder.h"
#include "Features/IModularFeatures.h"
#include "SequencerContextMenus.h"

#define LOCTEXT_NAMESPACE "Sequencer"

DEFINE_LOG_CATEGORY(LogSequencer);

static TAutoConsoleVariable<float> CVarAutoScrubSpeed(
	TEXT("Sequencer.AutoScrubSpeed"),
	6.0f,
	TEXT("How fast to scrub forward/backward when auto-scrubbing"));

static TAutoConsoleVariable<float> CVarAutoScrubCurveExponent(
	TEXT("Sequencer.AutoScrubCurveExponent"),
	2.0f,
	TEXT("How much to ramp in and out the scrub speed when auto-scrubbing"));

struct FSequencerTemplateStore : IMovieSceneSequenceTemplateStore
{
	void Reset()
	{
		Templates.Reset();
	}

	void PurgeStaleTracks()
	{
		for (auto& Pair : Templates)
		{
			Pair.Value->PurgeStaleTracks();
		}
	}

	virtual FMovieSceneEvaluationTemplate& AccessTemplate(UMovieSceneSequence& Sequence)
	{
		FObjectKey SequenceKey(&Sequence);
		if (TUniquePtr<FMovieSceneEvaluationTemplate>* ExistingTemplate = Templates.Find(SequenceKey))
		{
			FMovieSceneEvaluationTemplate* Template = ExistingTemplate->Get();
			return *Template;
		}
		else
		{
			FMovieSceneEvaluationTemplate* NewTemplate = new FMovieSceneEvaluationTemplate;
			Templates.Add(SequenceKey, TUniquePtr<FMovieSceneEvaluationTemplate>(NewTemplate));
			return *NewTemplate;
		}
	}

	// Store templates as unique ptrs to ensure that external pointers don't become invalid when the array is reallocated
	TMap<FObjectKey, TUniquePtr<FMovieSceneEvaluationTemplate>> Templates;
};


struct FSequencerCurveEditorBounds : ICurveEditorBounds
{
	FSequencerCurveEditorBounds(TSharedRef<FSequencer> InSequencer)
		: WeakSequencer(InSequencer)
	{
		TRange<double> Bounds = InSequencer->GetViewRange();
		InputMin = Bounds.GetLowerBoundValue();
		InputMax = Bounds.GetUpperBoundValue();
	}

	virtual void GetInputBounds(double& OutMin, double& OutMax) const override
	{
		TSharedPtr<FSequencer> Sequencer = WeakSequencer.Pin();
		if (Sequencer.IsValid())
		{
			const bool bLinkTimeRange = Sequencer->GetSequencerSettings()->GetLinkCurveEditorTimeRange();
			if (bLinkTimeRange)
			{
				TRange<double> Bounds = Sequencer->GetViewRange();
				OutMin = Bounds.GetLowerBoundValue();
				OutMax = Bounds.GetUpperBoundValue();
			}
			else
			{
				// If they don't want to link the time range with Sequencer we return the cached value.
				OutMin = InputMin;
				OutMax = InputMax;
			}
		}
	}

	virtual void SetInputBounds(double InMin, double InMax) override
	{
		TSharedPtr<FSequencer> Sequencer = WeakSequencer.Pin();
		if (Sequencer.IsValid())
		{
			const bool bLinkTimeRange = Sequencer->GetSequencerSettings()->GetLinkCurveEditorTimeRange();
			if (bLinkTimeRange)
			{
				FFrameRate TickResolution = Sequencer->GetFocusedTickResolution();

				if (InMin * TickResolution > TNumericLimits<int32>::Lowest() && InMax * TickResolution < TNumericLimits<int32>::Max())
				{
					Sequencer->SetViewRange(TRange<double>(InMin, InMax), EViewRangeInterpolation::Immediate);
				}
			}
			
			// We update these even if you are linked to the Sequencer Timeline so that when you turn off the link setting
			// you don't pop to your last values, instead your view stays as is and just stops moving when Sequencer moves.
			InputMin = InMin;
			InputMax = InMax;
		}
	}

	/** The min/max values for the viewing range. Only used if Curve Editor/Sequencer aren't linked ranges. */
	double InputMin, InputMax;
	TWeakPtr<FSequencer> WeakSequencer;
};

class FSequencerCurveEditor : public FCurveEditor
{
public:
	TWeakPtr<FSequencer> WeakSequencer;

	FSequencerCurveEditor(TWeakPtr<FSequencer> InSequencer)
		: WeakSequencer(InSequencer)
	{}

	virtual void GetGridLinesX(TArray<float>& MajorGridLines, TArray<float>& MinorGridLines, TArray<FText>& MajorGridLabels) const override
	{
		TSharedPtr<FSequencer> Sequencer = WeakSequencer.Pin();
		FCurveEditorScreenSpaceH PanelInputSpace = GetPanelInputSpace();

		double MajorGridStep  = 0.0;
		int32  MinorDivisions = 0;

		if (Sequencer.IsValid() && Sequencer->GetGridMetrics(PanelInputSpace.GetPhysicalWidth(), PanelInputSpace.GetInputMin(), PanelInputSpace.GetInputMax(), MajorGridStep, MinorDivisions))
		{
			const double FirstMajorLine = FMath::FloorToDouble(PanelInputSpace.GetInputMin() / MajorGridStep) * MajorGridStep;
			const double LastMajorLine  = FMath::CeilToDouble(PanelInputSpace.GetInputMax() / MajorGridStep) * MajorGridStep;

			for (double CurrentMajorLine = FirstMajorLine; CurrentMajorLine < LastMajorLine; CurrentMajorLine += MajorGridStep)
			{
				MajorGridLines.Add( PanelInputSpace.SecondsToScreen(CurrentMajorLine) );
 
				for (int32 Step = 1; Step < MinorDivisions; ++Step)
				{
					MinorGridLines.Add( PanelInputSpace.SecondsToScreen(CurrentMajorLine + Step*MajorGridStep/MinorDivisions) );
				}
			}
		}
	}
};

void FSequencer::InitSequencer(const FSequencerInitParams& InitParams, const TSharedRef<ISequencerObjectChangeListener>& InObjectChangeListener, const TArray<FOnCreateTrackEditor>& TrackEditorDelegates, const TArray<FOnCreateEditorObjectBinding>& EditorObjectBindingDelegates)
{
	bIsEditingWithinLevelEditor = InitParams.bEditWithinLevelEditor;
	ScrubStyle = InitParams.ViewParams.ScrubberStyle;

	SilentModeCount = 0;
	bReadOnly = InitParams.ViewParams.bReadOnly;

	PreAnimatedState.EnableGlobalCapture();

	if (InitParams.SpawnRegister.IsValid())
	{
		SpawnRegister = InitParams.SpawnRegister;
	}
	else
	{
		// Spawnables not supported
		SpawnRegister = MakeShareable(new FNullMovieSceneSpawnRegister);
	}

	EventContextsAttribute = InitParams.EventContexts;
	if (EventContextsAttribute.IsSet())
	{
		CachedEventContexts.Reset();
		for (UObject* Object : EventContextsAttribute.Get())
		{
			CachedEventContexts.Add(Object);
		}
	}

	PlaybackContextAttribute = InitParams.PlaybackContext;
	CachedPlaybackContext = PlaybackContextAttribute.Get(nullptr);

	Settings = USequencerSettingsContainer::GetOrCreate<USequencerSettings>(*InitParams.ViewParams.UniqueName);

	Settings->GetOnEvaluateSubSequencesInIsolationChanged().AddSP(this, &FSequencer::RestorePreAnimatedState);
	Settings->GetOnShowSelectedNodesOnlyChanged().AddSP(this, &FSequencer::OnSelectedNodesOnlyChanged);

	FCurveEditorInitParams CurveEditorInitParams;
	{
	}
	
	{
		CurveEditorModel = MakeShared<FSequencerCurveEditor>(SharedThis(this));
		CurveEditorModel->SetBounds(MakeUnique<FSequencerCurveEditorBounds>(SharedThis(this)));
		CurveEditorModel->InitCurveEditor(CurveEditorInitParams);

		CurveEditorModel->InputSnapEnabledAttribute   = MakeAttributeLambda([this]{ return Settings->GetIsSnapEnabled(); });
		CurveEditorModel->OnInputSnapEnabledChanged   = FOnSetBoolean::CreateLambda([this](bool NewValue){ Settings->SetIsSnapEnabled(NewValue); });

		CurveEditorModel->OutputSnapEnabledAttribute  = MakeAttributeLambda([this]{ return Settings->GetSnapCurveValueToInterval(); });
		CurveEditorModel->OnOutputSnapEnabledChanged  = FOnSetBoolean::CreateLambda([this](bool NewValue){ Settings->SetSnapCurveValueToInterval(NewValue); });

		CurveEditorModel->OutputSnapIntervalAttribute = MakeAttributeLambda([this]{ return (double)Settings->GetCurveValueSnapInterval(); });
		CurveEditorModel->InputSnapRateAttribute      = MakeAttributeSP(this, &FSequencer::GetFocusedDisplayRate);

		CurveEditorModel->DefaultKeyAttributes        = MakeAttributeSP(this, &FSequencer::GetDefaultKeyAttributes);
	}

	{
		FDelegateHandle OnBlueprintPreCompileHandle = GEditor->OnBlueprintPreCompile().AddLambda([&](UBlueprint* InBlueprint)
		{
			// Restore pre animate state since objects will be reinstanced and current cached state will no longer be valid.
<<<<<<< HEAD
			RestorePreAnimatedState();
=======
			if (InBlueprint && InBlueprint->GeneratedClass.Get())
			{
				RestorePreAnimatedState(InBlueprint->GeneratedClass.Get());
			}
>>>>>>> 710d7cac
		});
		AcquiredResources.Add([=] { GEditor->OnBlueprintPreCompile().Remove(OnBlueprintPreCompileHandle); });

		FDelegateHandle OnBlueprintCompiledHandle = GEditor->OnBlueprintCompiled().AddLambda([&]
		{
			State.InvalidateExpiredObjects();

			// Force re-evaluation since animated state was restored in PreCompile
			bNeedsEvaluate = true;
		});
		AcquiredResources.Add([=] { GEditor->OnBlueprintCompiled().Remove(OnBlueprintCompiledHandle); });
	}

	{
		ISequenceRecorder* Recorder = FModuleManager::Get().GetModulePtr<ISequenceRecorder>("SequenceRecorder");
		
		Recorder->OnRecordingStarted().AddSP(this, &FSequencer::HandleRecordingStarted);
		Recorder->OnRecordingFinished().AddSP(this, &FSequencer::HandleRecordingFinished);
	}
	ToolkitHost = InitParams.ToolkitHost;

	PlaybackSpeed = 1.f;
	ShuttleMultiplier = 0;
	ObjectChangeListener = InObjectChangeListener;

	check( ObjectChangeListener.IsValid() );
	
	RootSequence = InitParams.RootSequence;

	UpdateTimeBases();
	PlayPosition.Reset(FFrameTime(0));

	TemplateStore = MakeShared<FSequencerTemplateStore>();

	ActiveTemplateIDs.Add(MovieSceneSequenceID::Root);
	ActiveTemplateStates.Add(true);
	RootTemplateInstance.Initialize(*InitParams.RootSequence, *this, TemplateStore.ToSharedRef());

	ResetTimeController();

	// Make internal widgets
	SequencerWidget = SNew( SSequencer, SharedThis( this ) )
		.ViewRange( this, &FSequencer::GetViewRange )
		.ClampRange( this, &FSequencer::GetClampRange )
		.PlaybackRange( this, &FSequencer::GetPlaybackRange )
		.PlaybackStatus( this, &FSequencer::GetPlaybackStatus )
		.SelectionRange( this, &FSequencer::GetSelectionRange )
		.VerticalFrames(this, &FSequencer::GetVerticalFrames)
		.MarkedFrames(this, &FSequencer::GetMarkedFrames)
		.OnSetMarkedFrame(this, &FSequencer::SetMarkedFrame)
		.OnMarkedFrameChanged(this, &FSequencer::OnMarkedFrameChanged)
		.OnClearAllMarkedFrames(this, &FSequencer::ClearAllMarkedFrames )
		.SubSequenceRange( this, &FSequencer::GetSubSequenceRange )
		.OnPlaybackRangeChanged( this, &FSequencer::SetPlaybackRange )
		.OnPlaybackRangeBeginDrag( this, &FSequencer::OnPlaybackRangeBeginDrag )
		.OnPlaybackRangeEndDrag( this, &FSequencer::OnPlaybackRangeEndDrag )
		.OnSelectionRangeChanged( this, &FSequencer::SetSelectionRange )
		.OnSelectionRangeBeginDrag( this, &FSequencer::OnSelectionRangeBeginDrag )
		.OnSelectionRangeEndDrag( this, &FSequencer::OnSelectionRangeEndDrag )
		.OnMarkBeginDrag(this, &FSequencer::OnMarkBeginDrag)
		.OnMarkEndDrag(this, &FSequencer::OnMarkEndDrag)
		.IsPlaybackRangeLocked( this, &FSequencer::IsPlaybackRangeLocked )
		.OnTogglePlaybackRangeLocked( this, &FSequencer::TogglePlaybackRangeLocked )
		.ScrubPosition( this, &FSequencer::GetLocalFrameTime )
		.OnBeginScrubbing( this, &FSequencer::OnBeginScrubbing )
		.OnEndScrubbing( this, &FSequencer::OnEndScrubbing )
		.OnScrubPositionChanged( this, &FSequencer::OnScrubPositionChanged )
		.OnViewRangeChanged( this, &FSequencer::SetViewRange )
		.OnClampRangeChanged( this, &FSequencer::OnClampRangeChanged )
		.OnGetNearestKey( this, &FSequencer::OnGetNearestKey )
		.OnGetAddMenuContent(InitParams.ViewParams.OnGetAddMenuContent)
		.OnBuildCustomContextMenuForGuid(InitParams.ViewParams.OnBuildCustomContextMenuForGuid)
		.OnReceivedFocus(InitParams.ViewParams.OnReceivedFocus)
		.AddMenuExtender(InitParams.ViewParams.AddMenuExtender)
		.ToolbarExtender(InitParams.ViewParams.ToolbarExtender);

	// When undo occurs, get a notification so we can make sure our view is up to date
	GEditor->RegisterForUndo(this);

	// Create tools and bind them to this sequencer
	for( int32 DelegateIndex = 0; DelegateIndex < TrackEditorDelegates.Num(); ++DelegateIndex )
	{
		check( TrackEditorDelegates[DelegateIndex].IsBound() );
		// Tools may exist in other modules, call a delegate that will create one for us 
		TSharedRef<ISequencerTrackEditor> TrackEditor = TrackEditorDelegates[DelegateIndex].Execute( SharedThis( this ) );
		TrackEditors.Add( TrackEditor );
	}

	for (int32 DelegateIndex = 0; DelegateIndex < EditorObjectBindingDelegates.Num(); ++DelegateIndex)
	{
		check(EditorObjectBindingDelegates[DelegateIndex].IsBound());
		// Object bindings may exist in other modules, call a delegate that will create one for us 
		TSharedRef<ISequencerEditorObjectBinding> ObjectBinding = EditorObjectBindingDelegates[DelegateIndex].Execute(SharedThis(this));
		ObjectBindings.Add(ObjectBinding);
	}

	FMovieSceneObjectBindingIDCustomization::BindTo(AsShared());

	ZoomAnimation = FCurveSequence();
	ZoomCurve = ZoomAnimation.AddCurve(0.f, 0.2f, ECurveEaseFunction::QuadIn);
	OverlayAnimation = FCurveSequence();
	OverlayCurve = OverlayAnimation.AddCurve(0.f, 0.2f, ECurveEaseFunction::QuadIn);

	// Update initial movie scene data
	NotifyMovieSceneDataChanged( EMovieSceneDataChangeType::ActiveMovieSceneChanged );
	UpdateTimeBoundsToFocusedMovieScene();

	FQualifiedFrameTime CurrentTime = GetLocalTime();
	if (!TargetViewRange.Contains(CurrentTime.AsSeconds()))
	{
		SetLocalTimeDirectly(LastViewRange.GetLowerBoundValue() * CurrentTime.Rate);
		OnGlobalTimeChangedDelegate.Broadcast();
	}

	// NOTE: Could fill in asset editor commands here!

	BindCommands();

	for (auto TrackEditor : TrackEditors)
	{
		TrackEditor->OnInitialize();
	}

	OnActivateSequenceEvent.Broadcast(ActiveTemplateIDs[0]);
}


FSequencer::FSequencer()
	: SequencerCommandBindings( new FUICommandList )
	, SequencerSharedBindings(new FUICommandList)
	, CurveEditorSharedBindings(new FUICommandList)
	, TargetViewRange(0.f, 5.f)
	, LastViewRange(0.f, 5.f)
	, ViewRangeBeforeZoom(TRange<double>::Empty())
	, PlaybackState( EMovieScenePlayerStatus::Stopped )
	, bPerspectiveViewportPossessionEnabled( true )
	, bPerspectiveViewportCameraCutEnabled( false )
	, bIsEditingWithinLevelEditor( false )
	, bNeedTreeRefresh( false )
	, StoredPlaybackState( EMovieScenePlayerStatus::Stopped )
	, NodeTree( MakeShareable( new FSequencerNodeTree( *this ) ) )
	, bUpdatingSequencerSelection( false )
	, bUpdatingExternalSelection( false )
	, OldMaxTickRate(GEngine->GetMaxFPS())
	, bNeedsEvaluate(false)
{
	Selection.GetOnOutlinerNodeSelectionChanged().AddRaw(this, &FSequencer::OnSelectedOutlinerNodesChanged);
	Selection.GetOnNodesWithSelectedKeysOrSectionsChanged().AddRaw(this, &FSequencer::OnSelectedOutlinerNodesChanged);
	Selection.GetOnOutlinerNodeSelectionChangedObjectGuids().AddRaw(this, &FSequencer::OnSelectedOutlinerNodesChanged);
}


FSequencer::~FSequencer()
{
	RootTemplateInstance.Finish(*this);
	if (GEditor)
	{
		GEditor->UnregisterForUndo(this);
	}

	for (auto TrackEditor : TrackEditors)
	{
		TrackEditor->OnRelease();
	}

	AcquiredResources.Release();
	SequencerWidget.Reset();
	TrackEditors.Empty();
}


void FSequencer::Close()
{
	RootTemplateInstance.Finish(*this);
	RestorePreAnimatedState();

	for (auto TrackEditor : TrackEditors)
	{
		TrackEditor->OnRelease();
	}

	SequencerWidget.Reset();
	TrackEditors.Empty();

	GUnrealEd->UpdatePivotLocationForSelection();
	
	OnCloseEventDelegate.Broadcast(AsShared());
}


void FSequencer::Tick(float InDeltaTime)
{
	static bool bEnableRefCountCheck = true;
	if (bEnableRefCountCheck && !FSlateApplication::Get().AnyMenusVisible())
	{
		const int32 SequencerRefCount = AsShared().GetSharedReferenceCount() - 1;
		ensureAlwaysMsgf(SequencerRefCount == 1, TEXT("Multiple persistent shared references detected for Sequencer. There should only be one persistent authoritative reference. Found %d additional references which will result in FSequencer not being released correctly."), SequencerRefCount - 1);
	}

	// Ensure the time bases for our playback position are kept up to date with the root sequence
	UpdateTimeBases();

	Selection.Tick();

	if (PlaybackContextAttribute.IsBound())
	{
		TWeakObjectPtr<UObject> NewPlaybackContext = PlaybackContextAttribute.Get();

		if (CachedPlaybackContext != NewPlaybackContext)
		{
			PrePossessionViewTargets.Reset();
			State.ClearObjectCaches(*this);
			RestorePreAnimatedState();
			NotifyMovieSceneDataChanged(EMovieSceneDataChangeType::RefreshAllImmediately);
			CachedPlaybackContext = NewPlaybackContext;
		}
	}

	{
		TSet<UMovieSceneSequence*> DirtySequences;
		bool bSequenceIsDirty = RootTemplateInstance.IsDirty(&DirtySequences);

		// If we only dirtied a single sequence, and this is the sequence that has a supression assigned, and the signature is the same, we don't auto-evaluate
		if (bSequenceIsDirty && SuppressAutoEvalSignature.IsSet() && DirtySequences.Num() == 1)
		{
			UMovieSceneSequence* SuppressSequence = SuppressAutoEvalSignature->Get<0>().Get();
			const FGuid& SuppressSignature = SuppressAutoEvalSignature->Get<1>();

			if (SuppressSequence && DirtySequences.Contains(SuppressSequence) && SuppressSequence->GetSignature() == SuppressSignature)
			{
				// Suppress auto evaluation
				bSequenceIsDirty = false;
			}
		}

		if (bSequenceIsDirty)
		{
			bNeedsEvaluate = true;
		}
	}

	if (bNeedTreeRefresh || NodeTree->NeedsFilterUpdate())
	{
		SelectionPreview.Empty();

		RefreshTree();

		SetPlaybackStatus(StoredPlaybackState);
	}


	UObject* PlaybackContext = GetPlaybackContext();
	UWorld* World = PlaybackContext ? PlaybackContext->GetWorld() : nullptr;
	float Dilation = World ? World->GetWorldSettings()->MatineeTimeDilation : 1.f;

	TimeController->Tick(InDeltaTime, PlaybackSpeed * Dilation);

	FQualifiedFrameTime GlobalTime = GetGlobalTime();
	FFrameTime NewGlobalTime = TimeController->RequestCurrentTime(GlobalTime, PlaybackSpeed * Dilation);

	static const float AutoScrollFactor = 0.1f;

	// Animate the autoscroll offset if it's set
	if (AutoscrollOffset.IsSet())
	{
		float Offset = AutoscrollOffset.GetValue() * AutoScrollFactor;
		SetViewRange(TRange<double>(TargetViewRange.GetLowerBoundValue() + Offset, TargetViewRange.GetUpperBoundValue() + Offset), EViewRangeInterpolation::Immediate);
	}

	// Animate the autoscrub offset if it's set
	if (AutoscrubOffset.IsSet())
	{
		FQualifiedFrameTime CurrentTime = GetLocalTime();
		FFrameTime Offset = (AutoscrubOffset.GetValue() * AutoScrollFactor) * CurrentTime.Rate;
		SetLocalTimeDirectly(CurrentTime.Time + Offset);
	}

	// override max frame rate
	if (PlaybackState == EMovieScenePlayerStatus::Playing)
	{
		if (PlayPosition.GetEvaluationType() == EMovieSceneEvaluationType::FrameLocked)
		{
			GEngine->SetMaxFPS(1.f / PlayPosition.GetInputRate().AsInterval());
		}
		else
		{
			GEngine->SetMaxFPS(OldMaxTickRate);
		}
	}

	if (GetSelectionRange().IsEmpty() && GetLoopMode() == SLM_LoopSelectionRange)
	{
		Settings->SetLoopMode(SLM_Loop);
	}

	if (PlaybackState == EMovieScenePlayerStatus::Playing)
	{
		// Put the time into local space
		SetLocalTimeLooped(NewGlobalTime * RootToLocalTransform);

		if (IsAutoScrollEnabled() && GetPlaybackStatus() == EMovieScenePlayerStatus::Playing)
		{
			const float ThresholdPercentage = 0.15f;
			UpdateAutoScroll(GetLocalTime().Time / GetFocusedTickResolution(), ThresholdPercentage);
		}
	}
	else
	{
		PlayPosition.Reset(GlobalTime.ConvertTo(PlayPosition.GetInputRate()));
	}

	if (AutoScrubTarget.IsSet())
	{
		const double ScrubSpeed = CVarAutoScrubSpeed->GetFloat();		// How fast to scrub at peak curve speed
		const double AutoScrubExp = CVarAutoScrubCurveExponent->GetFloat();	// How long to ease in and out.  Bigger numbers allow for longer easing.

		const double SecondsPerFrame = GetFocusedTickResolution().AsInterval() / ScrubSpeed;
		const int32 TotalFrames = FMath::Abs(AutoScrubTarget.GetValue().DestinationTime.GetFrame().Value - AutoScrubTarget.GetValue().SourceTime.GetFrame().Value);
		const double TargetSeconds = (double)TotalFrames * SecondsPerFrame;

		double ElapsedSeconds = FPlatformTime::Seconds() - AutoScrubTarget.GetValue().StartTime;
		float Alpha = ElapsedSeconds / TargetSeconds;
		Alpha = FMath::Clamp(Alpha, 0.f, 1.f);
		int32 NewFrameNumber = FMath::InterpEaseInOut(AutoScrubTarget.GetValue().SourceTime.GetFrame().Value, AutoScrubTarget.GetValue().DestinationTime.GetFrame().Value, Alpha, AutoScrubExp);

		FAutoScrubTarget CachedTarget = AutoScrubTarget.GetValue();

		SetPlaybackStatus(EMovieScenePlayerStatus::Scrubbing);
		PlayPosition.SetTimeBase(GetRootTickResolution(), GetRootTickResolution(), EMovieSceneEvaluationType::WithSubFrames);
		SetLocalTimeDirectly(FFrameNumber(NewFrameNumber));

		AutoScrubTarget = CachedTarget;

		if (FMath::IsNearlyEqual(Alpha, 1.f, KINDA_SMALL_NUMBER))
		{
			SetPlaybackStatus(EMovieScenePlayerStatus::Stopped);
			AutoScrubTarget.Reset();
		}
	}

	UpdateSubSequenceData();

	// Tick all the tools we own as well
	for (int32 EditorIndex = 0; EditorIndex < TrackEditors.Num(); ++EditorIndex)
	{
		TrackEditors[EditorIndex]->Tick(InDeltaTime);
	}

	if (!IsInSilentMode())
	{
		if (bNeedsEvaluate)
		{
			EvaluateInternal(PlayPosition.GetCurrentPositionAsRange());
		}
	}

	ISequenceRecorder& SequenceRecorder = FModuleManager::LoadModuleChecked<ISequenceRecorder>("SequenceRecorder");
	if(SequenceRecorder.IsRecording())
	{
		UMovieSceneSubSection* Section = UMovieSceneSubSection::GetRecordingSection();
		if(Section != nullptr && Section->HasStartFrame())
		{
			FFrameRate   SectionResolution = Section->GetTypedOuter<UMovieScene>()->GetTickResolution();
			FFrameNumber RecordingLength   = SequenceRecorder.GetCurrentRecordingLength().ConvertTo(SectionResolution).CeilToFrame();

			if (RecordingLength > 0)
			{
				FFrameNumber EndFrame = Section->GetInclusiveStartFrame() + RecordingLength;
				Section->SetRange(TRange<FFrameNumber>(Section->GetInclusiveStartFrame(), TRangeBound<FFrameNumber>::Exclusive(EndFrame)));
			}
		}
	}

	// Reset any player controllers that we were possessing, if we're not possessing them any more
	if (!IsPerspectiveViewportCameraCutEnabled() && PrePossessionViewTargets.Num())
	{
		for (const FCachedViewTarget& CachedView : PrePossessionViewTargets)
		{
			APlayerController* PlayerController = CachedView.PlayerController.Get();
			AActor* ViewTarget = CachedView.ViewTarget.Get();

			if (PlayerController && ViewTarget)
			{
				PlayerController->SetViewTarget(ViewTarget);
			}
		}
		PrePossessionViewTargets.Reset();
	}
}


TSharedRef<SWidget> FSequencer::GetSequencerWidget() const
{
	return SequencerWidget.ToSharedRef();
}


UMovieSceneSequence* FSequencer::GetRootMovieSceneSequence() const
{
	return RootSequence.Get();
}


UMovieSceneSequence* FSequencer::GetFocusedMovieSceneSequence() const
{
	// the last item is the focused movie scene
	if (ActiveTemplateIDs.Num())
	{
		return RootTemplateInstance.GetSequence(ActiveTemplateIDs.Last());
	}

	return nullptr;
}

UMovieSceneSubSection* FSequencer::FindSubSection(FMovieSceneSequenceID SequenceID) const
{
	if (SequenceID == MovieSceneSequenceID::Root)
	{
		return nullptr;
	}

	const FMovieSceneSequenceHierarchy&     Hierarchy    = RootTemplateInstance.GetHierarchy();
	const FMovieSceneSequenceHierarchyNode* SequenceNode = Hierarchy.FindNode(SequenceID);
	const FMovieSceneSubSequenceData*       SubData      = Hierarchy.FindSubData(SequenceID);

	if (SubData && SequenceNode)
	{
		UMovieSceneSequence* ParentSequence   = RootTemplateInstance.GetSequence(SequenceNode->ParentID);
		UMovieScene*         ParentMovieScene = ParentSequence ? ParentSequence->GetMovieScene() : nullptr;

		if (ParentMovieScene)
		{
			return FindObject<UMovieSceneSubSection>(ParentMovieScene, *SubData->SectionPath.ToString());
		}
	}

	return nullptr;
}


void FSequencer::ResetToNewRootSequence(UMovieSceneSequence& NewSequence)
{
	RootSequence = &NewSequence;
	RestorePreAnimatedState();

	RootTemplateInstance.Finish(*this);

	TemplateStore->Reset();

	ActiveTemplateIDs.Reset();
	ActiveTemplateIDs.Add(MovieSceneSequenceID::Root);
	ActiveTemplateStates.Reset();
	ActiveTemplateStates.Add(true);

	RootTemplateInstance.Initialize(NewSequence, *this);

	RootToLocalTransform = FMovieSceneSequenceTransform();

	ResetPerMovieSceneData();
	SequencerWidget->ResetBreadcrumbs();

	PlayPosition.Reset(GetPlaybackRange().GetLowerBoundValue());
	TimeController->Reset(FQualifiedFrameTime(PlayPosition.GetCurrentPosition(), GetRootTickResolution()));

	OnActivateSequenceEvent.Broadcast(ActiveTemplateIDs.Top());
}


void FSequencer::FocusSequenceInstance(UMovieSceneSubSection& InSubSection)
{
	FMovieSceneRootOverridePath Path;
	Path.Set(ActiveTemplateIDs.Last(), RootTemplateInstance.GetHierarchy());

	// Root out the SequenceID for the sub section
	FMovieSceneSequenceID SequenceID = Path.Remap(InSubSection.GetSequenceID());

	// Ensure the hierarchy is up to date for this level
	int32 MaxDepth = 1;
	FMovieSceneCompiler::CompileHierarchy(*GetFocusedMovieSceneSequence(), RootTemplateInstance.GetHierarchy(), ActiveTemplateIDs.Last(), MaxDepth);

	if (!ensure(RootTemplateInstance.GetHierarchy().FindSubData(SequenceID)))
	{
		return;
	}

	ActiveTemplateIDs.Push(SequenceID);
	ActiveTemplateStates.Push(InSubSection.IsActive());

	if (Settings->ShouldEvaluateSubSequencesInIsolation())
	{
		RestorePreAnimatedState();
	}

	UpdateSubSequenceData();

	// Reset data that is only used for the previous movie scene
	ResetPerMovieSceneData();
	SequencerWidget->UpdateBreadcrumbs();

	if (!State.FindSequence(SequenceID))
	{
		State.AssignSequence(SequenceID, *GetFocusedMovieSceneSequence(), *this);
	}

	OnActivateSequenceEvent.Broadcast(ActiveTemplateIDs.Top());

	bNeedsEvaluate = true;
}


void FSequencer::SuppressAutoEvaluation(UMovieSceneSequence* Sequence, const FGuid& InSequenceSignature)
{
	SuppressAutoEvalSignature = MakeTuple(MakeWeakObjectPtr(Sequence), InSequenceSignature);
}

FGuid FSequencer::CreateBinding(UObject& InObject, const FString& InName)
{
	const FScopedTransaction Transaction(LOCTEXT("CreateBinding", "Create New Binding"));

	UMovieSceneSequence* OwnerSequence = GetFocusedMovieSceneSequence();
	UMovieScene* OwnerMovieScene = OwnerSequence->GetMovieScene();

	OwnerSequence->Modify();
	OwnerMovieScene->Modify();
		
	const FGuid PossessableGuid = OwnerMovieScene->AddPossessable(InName, InObject.GetClass());

	// Attempt to use the parent as a context if necessary
	UObject* ParentObject = OwnerSequence->GetParentObject(&InObject);
	UObject* BindingContext = GetPlaybackContext(); //UWorld

	AActor* ParentActorAdded = nullptr;
	FGuid ParentGuid;

	if (ParentObject)
	{
		// Ensure we have possessed the outer object, if necessary
		ParentGuid = GetHandleToObject(ParentObject, false);
		if (!ParentGuid.IsValid())
		{
			ParentGuid = GetHandleToObject(ParentObject);
			ParentActorAdded = Cast<AActor>(ParentObject);
		}

		if (OwnerSequence->AreParentContextsSignificant())
		{
			BindingContext = ParentObject;
		}

		// Set up parent/child guids for possessables within spawnables
		if (ParentGuid.IsValid())
		{
			FMovieScenePossessable* ChildPossessable = OwnerMovieScene->FindPossessable(PossessableGuid);
			if (ensure(ChildPossessable))
			{
				ChildPossessable->SetParent(ParentGuid);
			}

			FMovieSceneSpawnable* ParentSpawnable = OwnerMovieScene->FindSpawnable(ParentGuid);
			if (ParentSpawnable)
			{
				ParentSpawnable->AddChildPossessable(PossessableGuid);
			}
		}
	}

	OwnerSequence->BindPossessableObject(PossessableGuid, InObject, BindingContext);
	
	// Broadcast if a parent actor was added as a result of adding this object
	if (ParentActorAdded && ParentGuid.IsValid())
	{
		OnActorAddedToSequencerEvent.Broadcast(ParentActorAdded, ParentGuid);
	}

	return PossessableGuid;
}


UObject* FSequencer::GetPlaybackContext() const
{
	return CachedPlaybackContext.Get();
}

TArray<UObject*> FSequencer::GetEventContexts() const
{
	TArray<UObject*> Temp;
	CopyFromWeakArray(Temp, CachedEventContexts);
	return Temp;
}

void FSequencer::GetKeysFromSelection(TUniquePtr<FSequencerKeyCollection>& KeyCollection, float DuplicateThresholdSeconds)
{
	if (!KeyCollection.IsValid())
	{
		KeyCollection.Reset(new FSequencerKeyCollection);
	}

	TArray<FSequencerDisplayNode*> SelectedNodes;
	for (const TSharedRef<FSequencerDisplayNode>& Node : Selection.GetSelectedOutlinerNodes())
	{
		SelectedNodes.Add(&Node.Get());
	}

	FFrameNumber ThresholdFrames = (DuplicateThresholdSeconds * GetFocusedTickResolution()).FloorToFrame();
	KeyCollection->Update(FSequencerKeyCollectionSignature::FromNodesRecursive(SelectedNodes, ThresholdFrames));
}


void FSequencer::GetAllKeys(TUniquePtr<FSequencerKeyCollection>& KeyCollection, float DuplicateThresholdSeconds)
{
	if (!KeyCollection.IsValid())
	{
		KeyCollection.Reset(new FSequencerKeyCollection);
	}

	TArray<FSequencerDisplayNode*> AllNodes;
	for (TSharedRef<FSequencerDisplayNode> Node : NodeTree->GetAllNodes())
	{
		AllNodes.Add(&Node.Get());
	}

	FFrameNumber ThresholdFrames = (DuplicateThresholdSeconds * GetFocusedTickResolution()).FloorToFrame();
	KeyCollection->Update(FSequencerKeyCollectionSignature::FromNodesRecursive(AllNodes, ThresholdFrames));
}


void FSequencer::PopToSequenceInstance(FMovieSceneSequenceIDRef SequenceID)
{
	if( ActiveTemplateIDs.Num() > 1 )
	{
		// Pop until we find the movie scene to focus
		while( SequenceID != ActiveTemplateIDs.Last() )
		{
			ActiveTemplateIDs.Pop();
			ActiveTemplateStates.Pop();
		}

		check( ActiveTemplateIDs.Num() > 0 );
		UpdateSubSequenceData();

		// Pop out of any potentially locked cameras from the shot and toggle on camera cuts
		for (FLevelEditorViewportClient* LevelVC : GEditor->GetLevelViewportClients())
		{		
			if (LevelVC && LevelVC->AllowsCinematicControl() && LevelVC->GetViewMode() != VMI_Unknown)
			{
				LevelVC->SetActorLock(nullptr);
				LevelVC->bLockedCameraView = false;
				LevelVC->UpdateViewForLockedActor();
				LevelVC->Invalidate();
			}
		}

		ResetPerMovieSceneData();

		if (SequenceID == MovieSceneSequenceID::Root)
		{
			SequencerWidget->ResetBreadcrumbs();
		}
		else
		{
			SequencerWidget->UpdateBreadcrumbs();
		}

		OnActivateSequenceEvent.Broadcast(ActiveTemplateIDs.Top());

		bNeedsEvaluate = true;
	}
}

void FSequencer::UpdateSubSequenceData()
{
	SubSequenceRange = TRange<FFrameNumber>::Empty();
	RootToLocalTransform = FMovieSceneSequenceTransform();

	// Find the parent sub section and set up the sub sequence range, if necessary
	if (ActiveTemplateIDs.Num() <= 1)
	{
		return;
	}

	const FMovieSceneSubSequenceData* SubSequenceData = RootTemplateInstance.GetHierarchy().FindSubData(ActiveTemplateIDs.Top());

	if (SubSequenceData)
	{
		SubSequenceRange = SubSequenceData->PlayRange.Value;
		RootToLocalTransform = SubSequenceData->RootToSequenceTransform;
	}
}

void FSequencer::RerunConstructionScripts()
{
	TSet<TWeakObjectPtr<AActor> > BoundActors;

	FMovieSceneRootEvaluationTemplateInstance& RootTemplate = GetEvaluationTemplate();
		
	UMovieSceneSequence* Sequence = RootTemplate.GetSequence(MovieSceneSequenceID::Root);

	GetConstructionScriptActors(Sequence->GetMovieScene(), MovieSceneSequenceID::Root, BoundActors);

	for (FMovieSceneSequenceIDRef SequenceID : RootTemplateInstance.GetThisFrameMetaData().ActiveSequences)
	{
		UMovieSceneSequence* SubSequence = RootTemplateInstance.GetSequence(SequenceID);
		if (SubSequence)
		{
			GetConstructionScriptActors(SubSequence->GetMovieScene(), SequenceID, BoundActors);
		}
	}

	for (TWeakObjectPtr<AActor> BoundActor : BoundActors)
	{
		if (BoundActor.IsValid())
		{
			BoundActor.Get()->RerunConstructionScripts();
		}
	}
}

void FSequencer::GetConstructionScriptActors(UMovieScene* MovieScene, FMovieSceneSequenceIDRef SequenceID, TSet<TWeakObjectPtr<AActor> >& BoundActors)
{
	for (int32 Index = 0; Index < MovieScene->GetPossessableCount(); ++Index)
	{
		FGuid ThisGuid = MovieScene->GetPossessable(Index).GetGuid();

		for (TWeakObjectPtr<> WeakObject : FindBoundObjects(ThisGuid, SequenceID))
		{
			if (WeakObject.IsValid())
			{
				AActor* Actor = Cast<AActor>(WeakObject.Get());
	
				if (Actor)
				{
					UBlueprint* Blueprint = Cast<UBlueprint>(Actor->GetClass()->ClassGeneratedBy);
					if (Blueprint && Blueprint->bRunConstructionScriptInSequencer)
					{
						BoundActors.Add(Actor);
					}
				}
			}
		}
	}

	for (int32 Index = 0; Index < MovieScene->GetSpawnableCount(); ++Index)
	{
		FGuid ThisGuid = MovieScene->GetSpawnable(Index).GetGuid();

		for (TWeakObjectPtr<> WeakObject : FindBoundObjects(ThisGuid, SequenceID))
		{
			if (WeakObject.IsValid())
			{
				AActor* Actor = Cast<AActor>(WeakObject.Get());

				if (Actor)
				{
					UBlueprint* Blueprint = Cast<UBlueprint>(Actor->GetClass()->ClassGeneratedBy);
					if (Blueprint && Blueprint->bRunConstructionScriptInSequencer)
					{
						BoundActors.Add(Actor);
					}
				}
			}
		}
	}
}

void FSequencer::DeleteSections(const TSet<TWeakObjectPtr<UMovieSceneSection>>& Sections)
{
	UMovieScene* MovieScene = GetFocusedMovieSceneSequence()->GetMovieScene();
	bool bAnythingRemoved = false;

	FScopedTransaction DeleteSectionTransaction( NSLOCTEXT("Sequencer", "DeleteSection_Transaction", "Delete Section") );

	for (const auto Section : Sections)
	{
		if (!Section.IsValid() || Section->IsLocked())
		{
			continue;
		}

		// if this check fails then the section is outered to a type that doesnt know about the section
		UMovieSceneTrack* Track = CastChecked<UMovieSceneTrack>(Section->GetOuter());
		{
			Track->SetFlags(RF_Transactional);
			Track->Modify();
			Track->RemoveSection(*Section);
		}

		bAnythingRemoved = true;
	}

	if (bAnythingRemoved)
	{
		// Full refresh required just in case the last section was removed from any track.
		NotifyMovieSceneDataChanged( EMovieSceneDataChangeType::MovieSceneStructureItemRemoved );
	}

	Selection.EmptySelectedSections();
	SequencerHelpers::ValidateNodesWithSelectedKeysOrSections(*this);
}


void FSequencer::DeleteSelectedKeys()
{
	FScopedTransaction DeleteKeysTransaction( NSLOCTEXT("Sequencer", "DeleteSelectedKeys_Transaction", "Delete Selected Keys") );
	bool bAnythingRemoved = false;

	FSelectedKeysByChannel KeysByChannel(Selection.GetSelectedKeys().Array());
	TSet<UMovieSceneSection*> ModifiedSections;

	for (const FSelectedChannelInfo& ChannelInfo : KeysByChannel.SelectedChannels)
	{
		FMovieSceneChannel* Channel = ChannelInfo.Channel.Get();
		if (Channel)
		{
			if (!ModifiedSections.Contains(ChannelInfo.OwningSection))
			{
				ChannelInfo.OwningSection->Modify();
				ModifiedSections.Add(ChannelInfo.OwningSection);
			}

			Channel->DeleteKeys(ChannelInfo.KeyHandles);
			bAnythingRemoved = true;
		}
	}

	if (bAnythingRemoved)
	{
		NotifyMovieSceneDataChanged( EMovieSceneDataChangeType::TrackValueChanged );
	}

	Selection.EmptySelectedKeys();
	SequencerHelpers::ValidateNodesWithSelectedKeysOrSections(*this);
}


void FSequencer::SetInterpTangentMode(ERichCurveInterpMode InterpMode, ERichCurveTangentMode TangentMode)
{
	TArray<FSequencerSelectedKey> SelectedKeysArray = Selection.GetSelectedKeys().Array();
	if (SelectedKeysArray.Num() == 0)
	{
		return;
	}

	FScopedTransaction SetInterpTangentModeTransaction(NSLOCTEXT("Sequencer", "SetInterpTangentMode_Transaction", "Set Interpolation and Tangent Mode"));
	bool bAnythingChanged = false;

	FSelectedKeysByChannel KeysByChannel(SelectedKeysArray);
	TSet<UMovieSceneSection*> ModifiedSections;

	const FName FloatChannelTypeName = FMovieSceneFloatChannel::StaticStruct()->GetFName();

	// @todo: sequencer-timecode: move this float-specific logic elsewhere to make it extensible for any channel type
	for (const FSelectedChannelInfo& ChannelInfo : KeysByChannel.SelectedChannels)
	{
		FMovieSceneChannel* ChannelPtr = ChannelInfo.Channel.Get();
		if (ChannelInfo.Channel.GetChannelTypeName() == FloatChannelTypeName && ChannelPtr)
		{
			if (!ModifiedSections.Contains(ChannelInfo.OwningSection))
			{
				ChannelInfo.OwningSection->Modify();
				ModifiedSections.Add(ChannelInfo.OwningSection);
			}

			FMovieSceneFloatChannel* Channel = static_cast<FMovieSceneFloatChannel*>(ChannelPtr);
			TMovieSceneChannelData<FMovieSceneFloatValue> ChannelData = Channel->GetData();

			TArrayView<FMovieSceneFloatValue> Values = ChannelData.GetValues();

			for (FKeyHandle Handle : ChannelInfo.KeyHandles)
			{
				const int32 KeyIndex = ChannelData.GetIndex(Handle);
				if (KeyIndex != INDEX_NONE)
				{
					Values[KeyIndex].InterpMode = InterpMode;
					Values[KeyIndex].TangentMode = TangentMode;
					bAnythingChanged = true;
				}
			}

			Channel->AutoSetTangents();
		}
	}

	if (bAnythingChanged)
	{
		NotifyMovieSceneDataChanged( EMovieSceneDataChangeType::TrackValueChanged );
	}
}

void FSequencer::ToggleInterpTangentWeightMode()
{
	// @todo: sequencer-timecode: move this float-specific logic elsewhere to make it extensible for any channel type

	TArray<FSequencerSelectedKey> SelectedKeysArray = Selection.GetSelectedKeys().Array();
	if (SelectedKeysArray.Num() == 0)
	{
		return;
	}

	FScopedTransaction SetInterpTangentWeightModeTransaction(NSLOCTEXT("Sequencer", "ToggleInterpTangentWeightMode_Transaction", "Toggle Tangent Weight Mode"));
	bool bAnythingChanged = false;

	FSelectedKeysByChannel KeysByChannel(SelectedKeysArray);
	TSet<UMovieSceneSection*> ModifiedSections;

	const FName FloatChannelTypeName = FMovieSceneFloatChannel::StaticStruct()->GetFName();

	// Remove all tangent weights unless we find a compatible key that does not have weights yet
	ERichCurveTangentWeightMode WeightModeToApply = RCTWM_WeightedNone;

	// First off iterate all the current keys and find any that don't have weights
	for (const FSelectedChannelInfo& ChannelInfo : KeysByChannel.SelectedChannels)
	{
		FMovieSceneChannel* ChannelPtr = ChannelInfo.Channel.Get();
		if (ChannelInfo.Channel.GetChannelTypeName() == FloatChannelTypeName && ChannelPtr)
		{
			FMovieSceneFloatChannel* Channel = static_cast<FMovieSceneFloatChannel*>(ChannelPtr);
			TMovieSceneChannelData<FMovieSceneFloatValue> ChannelData = Channel->GetData();

			TArrayView<FMovieSceneFloatValue> Values = ChannelData.GetValues();

			for (FKeyHandle Handle : ChannelInfo.KeyHandles)
			{
				const int32 KeyIndex = ChannelData.GetIndex(Handle);
				if (KeyIndex != INDEX_NONE && Values[KeyIndex].InterpMode == RCIM_Cubic && Values[KeyIndex].Tangent.TangentWeightMode == RCTWM_WeightedNone)
				{
					WeightModeToApply = RCTWM_WeightedBoth;
					goto assign_weights;
				}
			}
		}
	}

assign_weights:

	// Assign the new weight mode for all cubic keys
	for (const FSelectedChannelInfo& ChannelInfo : KeysByChannel.SelectedChannels)
	{
		FMovieSceneChannel* ChannelPtr = ChannelInfo.Channel.Get();
		if (ChannelInfo.Channel.GetChannelTypeName() == FloatChannelTypeName && ChannelPtr)
		{
			if (!ModifiedSections.Contains(ChannelInfo.OwningSection))
			{
				ChannelInfo.OwningSection->Modify();
				ModifiedSections.Add(ChannelInfo.OwningSection);
			}

			FMovieSceneFloatChannel* Channel = static_cast<FMovieSceneFloatChannel*>(ChannelPtr);
			TMovieSceneChannelData<FMovieSceneFloatValue> ChannelData = Channel->GetData();

			TArrayView<FMovieSceneFloatValue> Values = ChannelData.GetValues();

			for (FKeyHandle Handle : ChannelInfo.KeyHandles)
			{
				const int32 KeyIndex = ChannelData.GetIndex(Handle);
				if (KeyIndex != INDEX_NONE && Values[KeyIndex].InterpMode == RCIM_Cubic)
				{
					Values[KeyIndex].Tangent.TangentWeightMode = WeightModeToApply;
					bAnythingChanged = true;
				}
			}

			Channel->AutoSetTangents();
		}
	}

	if (bAnythingChanged)
	{
		NotifyMovieSceneDataChanged(EMovieSceneDataChangeType::TrackValueChanged);
	}
}

void FSequencer::SnapToFrame()
{
	FScopedTransaction SnapToFrameTransaction(NSLOCTEXT("Sequencer", "SnapToFrame_Transaction", "Snap Selected Keys to Frame"));
	bool bAnythingChanged = false;

	FSelectedKeysByChannel KeysByChannel(Selection.GetSelectedKeys().Array());
	TSet<UMovieSceneSection*> ModifiedSections;

	TArray<FFrameNumber> KeyTimesScratch;
	for (const FSelectedChannelInfo& ChannelInfo : KeysByChannel.SelectedChannels)
	{
		FMovieSceneChannel* Channel = ChannelInfo.Channel.Get();
		if (Channel)
		{
			if (!ModifiedSections.Contains(ChannelInfo.OwningSection))
			{
				ChannelInfo.OwningSection->Modify();
				ModifiedSections.Add(ChannelInfo.OwningSection);
			}

			const int32 NumKeys = ChannelInfo.KeyHandles.Num();
			KeyTimesScratch.Reset(NumKeys);
			KeyTimesScratch.SetNum(NumKeys);

			Channel->GetKeyTimes(ChannelInfo.KeyHandles, KeyTimesScratch);

			FFrameRate TickResolution  = GetFocusedTickResolution();
			FFrameRate DisplayRate     = GetFocusedDisplayRate();

			for (FFrameNumber& Time : KeyTimesScratch)
			{
				// Convert to frame
				FFrameNumber PlayFrame    = FFrameRate::TransformTime(Time,      TickResolution, DisplayRate).RoundToFrame();
				FFrameNumber SnappedFrame = FFrameRate::TransformTime(PlayFrame, DisplayRate, TickResolution).RoundToFrame();

				Time = SnappedFrame;
			}

			Channel->SetKeyTimes(ChannelInfo.KeyHandles, KeyTimesScratch);
			bAnythingChanged = true;
		}
	}

	if (bAnythingChanged)
	{
		NotifyMovieSceneDataChanged( EMovieSceneDataChangeType::TrackValueChanged );
	}
}


bool FSequencer::CanSnapToFrame() const
{
	const bool bKeysSelected = Selection.GetSelectedKeys().Num() > 0;

	return bKeysSelected;
}

void FSequencer::TransformSelectedKeysAndSections(FFrameTime InDeltaTime, float InScale)
{
	FScopedTransaction TransformKeysAndSectionsTransaction(NSLOCTEXT("Sequencer", "TransformKeysandSections_Transaction", "Transform Keys and Sections"));
	bool bAnythingChanged = false;

	TArray<FSequencerSelectedKey> SelectedKeysArray = Selection.GetSelectedKeys().Array();
	TArray<TWeakObjectPtr<UMovieSceneSection>> SelectedSectionsArray = Selection.GetSelectedSections().Array();

	const FFrameTime OriginTime = GetLocalTime().Time;

	FSelectedKeysByChannel KeysByChannel(SelectedKeysArray);
	TMap<UMovieSceneSection*, TRange<FFrameNumber>> SectionToNewBounds;

	TArray<FFrameNumber> KeyTimesScratch;
	if (InScale != 0.f)
	{
		// Dilate the keys
		for (const FSelectedChannelInfo& ChannelInfo : KeysByChannel.SelectedChannels)
		{
			FMovieSceneChannel* Channel = ChannelInfo.Channel.Get();
			if (Channel)
			{
				const int32 NumKeys = ChannelInfo.KeyHandles.Num();
				KeyTimesScratch.Reset(NumKeys);
				KeyTimesScratch.SetNum(NumKeys);

				// Populate the key times scratch buffer with the times for these handles
				Channel->GetKeyTimes(ChannelInfo.KeyHandles, KeyTimesScratch);

				// We have to find the lowest key time and the highest key time. They're added based on selection order so we can't rely on their order in the array.
				FFrameTime LowestFrameTime = KeyTimesScratch[0];
				FFrameTime HighestFrameTime = KeyTimesScratch[0];

				// Perform the transformation
				for (FFrameNumber& Time : KeyTimesScratch)
				{
					FFrameTime KeyTime = Time;
					Time = (OriginTime + InDeltaTime + (KeyTime - OriginTime) * InScale).FloorToFrame();

					if (Time < LowestFrameTime)
					{
						LowestFrameTime = Time;
					}

					if (Time > HighestFrameTime)
					{
						HighestFrameTime = Time;
					}
				}

				TRange<FFrameNumber>* NewSectionBounds = SectionToNewBounds.Find(ChannelInfo.OwningSection);
				if (!NewSectionBounds)
				{
					// Call Modify on the owning section before we call SetKeyTimes so that our section bounds/key times stay in sync.
					ChannelInfo.OwningSection->Modify();
					NewSectionBounds = &SectionToNewBounds.Add(ChannelInfo.OwningSection, ChannelInfo.OwningSection->GetRange());
				}


				// Expand the range by ensuring the new range contains the range our keys are in. We add one because the highest time is exclusive
				// for sections, but HighestFrameTime is measuring only the key's time.
				*NewSectionBounds = TRange<FFrameNumber>::Hull(*NewSectionBounds, TRange<FFrameNumber>(LowestFrameTime.GetFrame(), HighestFrameTime.GetFrame() + 1));

				// Apply the new, transformed key times
				Channel->SetKeyTimes(ChannelInfo.KeyHandles, KeyTimesScratch);
				bAnythingChanged = true;
			}
		}

		// Dilate the sections
		for (TWeakObjectPtr<UMovieSceneSection> Section : SelectedSectionsArray)
		{
			if (!Section.IsValid())
			{
				continue;
			}

			TRangeBound<FFrameNumber> LowerBound = Section->GetRange().GetLowerBound();
			TRangeBound<FFrameNumber> UpperBound = Section->GetRange().GetUpperBound();

			if (Section->HasStartFrame())
			{
				FFrameTime StartTime = Section->GetInclusiveStartFrame();
				FFrameNumber StartFrame = (OriginTime + InDeltaTime + (StartTime - OriginTime) * InScale).FloorToFrame();
				LowerBound = TRangeBound<FFrameNumber>::Inclusive(StartFrame);
			}

			if (Section->HasEndFrame())
			{
				FFrameTime EndTime = Section->GetExclusiveEndFrame();
				FFrameNumber EndFrame = (OriginTime + InDeltaTime + (EndTime - OriginTime) * InScale).FloorToFrame();
				UpperBound = TRangeBound<FFrameNumber>::Exclusive(EndFrame);
			}

			TRange<FFrameNumber>* NewSectionBounds = SectionToNewBounds.Find(Section.Get());
			if (!NewSectionBounds)
			{
				NewSectionBounds = &SectionToNewBounds.Add( Section.Get(), TRange<FFrameNumber>(LowerBound, UpperBound) );
			}

			// If keys have already modified the section, we're applying the same modification to the section so we can
			// overwrite the (possibly) existing bound, so it's okay to just overwrite the range without a TRange::Hull.
			*NewSectionBounds = TRange<FFrameNumber>(LowerBound, UpperBound);
			bAnythingChanged = true;
		}
	}
	
	// Remove any null sections so we don't need a null check inside the loop.
	SectionToNewBounds.Remove(nullptr);
	for (TTuple<UMovieSceneSection*, TRange<FFrameNumber>>& Pair : SectionToNewBounds)
	{
		// Set the range of each section that has been modified to their new bounds.
		Pair.Key->SetRange(Pair.Value);
	}

	if (bAnythingChanged)
	{
		NotifyMovieSceneDataChanged( EMovieSceneDataChangeType::TrackValueChanged );
	}
}

void FSequencer::TranslateSelectedKeysAndSections(bool bTranslateLeft)
{
	int32 Shift = bTranslateLeft ? -1 : 1;
	FFrameTime Delta = FQualifiedFrameTime(Shift, GetFocusedDisplayRate()).ConvertTo(GetFocusedTickResolution());
	TransformSelectedKeysAndSections(Delta, 1.f);
}

void FSequencer::StretchTime(FFrameTime InDeltaTime)
{
	// From the current time, find all the keys and sections to the right and move them by InDeltaTime
	UMovieScene* FocusedMovieScene = GetFocusedMovieSceneSequence()->GetMovieScene();
	if (FocusedMovieScene->IsReadOnly())
	{
		return;
	}

	FScopedTransaction StretchTimeTransaction(NSLOCTEXT("Sequencer", "StretchTime", "Stretch Time"));

	TRange<FFrameNumber> CachedSelectionRange = GetSelectionRange();

	TRange<FFrameNumber> SelectionRange;

	if (InDeltaTime > 0)
	{
		SelectionRange.SetLowerBound(GetLocalTime().Time.FrameNumber+1);
		SelectionRange.SetUpperBound(TRangeBound<FFrameNumber>::Open());
	}
	else
	{
		SelectionRange.SetUpperBound(GetLocalTime().Time.FrameNumber-1);
		SelectionRange.SetLowerBound(TRangeBound<FFrameNumber>::Open());
	}

	FocusedMovieScene->SetSelectionRange(SelectionRange);
	SelectInSelectionRange(true, true);
	TransformSelectedKeysAndSections(InDeltaTime, 1.f);

	// Return state
	FocusedMovieScene->SetSelectionRange(CachedSelectionRange);
	Selection.Empty(); //todo restore key and section selection
}

void FSequencer::ShrinkTime(FFrameTime InDeltaTime)
{
	// From the current time, find all the keys and sections to the right and move them by -InDeltaTime
	UMovieScene* FocusedMovieScene = GetFocusedMovieSceneSequence()->GetMovieScene();
	if (FocusedMovieScene->IsReadOnly())
	{
		return;
	}

	FScopedTransaction StretchTimeTransaction(NSLOCTEXT("Sequencer", "ShrinkTime", "Shrink Time"));

	TRange<FFrameNumber> CachedSelectionRange = GetSelectionRange();

	// First, check if there's any keys/sections within InDeltaTime

	TRange<FFrameNumber> CheckRange;

	if (InDeltaTime > 0)
	{
		CheckRange.SetLowerBound(GetLocalTime().Time.FrameNumber + 1);
		CheckRange.SetUpperBound(GetLocalTime().Time.FrameNumber + InDeltaTime.FrameNumber);
	}
	else
	{
		CheckRange.SetUpperBound(GetLocalTime().Time.FrameNumber - InDeltaTime.FrameNumber);
		CheckRange.SetLowerBound(GetLocalTime().Time.FrameNumber - 1);
	}

	FocusedMovieScene->SetSelectionRange(CheckRange);
	SelectInSelectionRange(true, true);

	if (Selection.GetSelectedKeys().Num() > 0)
	{
		FNotificationInfo Info(FText::Format(NSLOCTEXT("Sequencer", "ShrinkTimeFailedKeys", "Shrink failed. There are {0} keys in between"), Selection.GetSelectedKeys().Num()));
		Info.ExpireDuration = 5.0f;
		FSlateNotificationManager::Get().AddNotification(Info)->SetCompletionState(SNotificationItem::CS_Fail);

		// Return state
		FocusedMovieScene->SetSelectionRange(CachedSelectionRange);
		Selection.Empty(); //todo restore key and section selection
		return;
	}

	if (Selection.GetSelectedSections().Num() > 0)
	{
		FNotificationInfo Info(FText::Format(NSLOCTEXT("Sequencer", "ShrinkTimeFailedSections", "Shrink failed. There are {0} sections in between"), Selection.GetSelectedSections().Num()));
		Info.ExpireDuration = 5.0f;
		FSlateNotificationManager::Get().AddNotification(Info)->SetCompletionState(SNotificationItem::CS_Fail);

		// Return state
		FocusedMovieScene->SetSelectionRange(CachedSelectionRange);
		Selection.Empty(); //todo restore key and section selection
		return;
	}

	TRange<FFrameNumber> SelectionRange;

	if (InDeltaTime > 0)
	{
		SelectionRange.SetLowerBound(GetLocalTime().Time.FrameNumber + 1);
		SelectionRange.SetUpperBound(TRangeBound<FFrameNumber>::Open());
	}
	else
	{
		SelectionRange.SetUpperBound(GetLocalTime().Time.FrameNumber - 1);
		SelectionRange.SetLowerBound(TRangeBound<FFrameNumber>::Open());
	}

	FocusedMovieScene->SetSelectionRange(SelectionRange);
	SelectInSelectionRange(true, true);
	TransformSelectedKeysAndSections(-InDeltaTime, 1.f);

	// Return state
	FocusedMovieScene->SetSelectionRange(CachedSelectionRange);
	Selection.Empty(); //todo restore key and section selection
}

void FSequencer::BakeTransform()
{
	UMovieScene* FocusedMovieScene = GetFocusedMovieSceneSequence()->GetMovieScene();
	if (FocusedMovieScene->IsReadOnly())
	{
		return;
	}

	FScopedTransaction BakeTransform(NSLOCTEXT("Sequencer", "BakeTransform", "Bake Transform"));

	FocusedMovieScene->Modify();

	for (const TSharedRef<FSequencerDisplayNode>& Node : Selection.GetSelectedOutlinerNodes())
	{
		if (Node->GetType() != ESequencerNode::Object)
		{
			continue;
		}

		FFrameTime ResetTime = PlayPosition.GetCurrentPosition();
		auto ObjectBindingNode = StaticCastSharedRef<FSequencerObjectBindingNode>(Node);

		FGuid Guid = ObjectBindingNode->GetObjectBinding();
		for (auto RuntimeObject : FindBoundObjects(Guid, ActiveTemplateIDs.Top()) )
		{
			AActor* Actor = Cast<AActor>(RuntimeObject.Get());

			UCameraComponent* CameraComponent = MovieSceneHelpers::CameraComponentFromRuntimeObject(RuntimeObject.Get());

			FVector Location = Actor->GetActorLocation();
			FVector Rotation = Actor->GetActorRotation().Euler();
			FVector Scale = Actor->GetActorScale();

			// Cache transforms
			TArray<FVector> Locations;
			TArray<FRotator> Rotations;
			TArray<FFrameNumber> KeyTimes;

			FFrameRate   Resolution  = FocusedMovieScene->GetTickResolution();
			FFrameRate   SnapRate    = FocusedMovieScene->GetDisplayRate();

			FFrameNumber InFrame     = MovieScene::DiscreteInclusiveLower(GetPlaybackRange());
			FFrameNumber OutFrame    = MovieScene::DiscreteExclusiveUpper(GetPlaybackRange());

			FFrameTime Interval = FFrameRate::TransformTime(1, SnapRate, Resolution);
			for (FFrameTime EvalTime = InFrame; EvalTime < OutFrame; EvalTime += Interval)
			{
				FFrameNumber KeyTime = FFrameRate::Snap(EvalTime, Resolution, SnapRate).FloorToFrame();
				FMovieSceneEvaluationRange Range = PlayPosition.JumpTo(KeyTime * RootToLocalTransform.Inverse());
				EvaluateInternal(Range);

				if (CameraComponent)
				{
					FTransform AdditiveOffset;
					float AdditiveFOVOffset;
					CameraComponent->GetAdditiveOffset(AdditiveOffset, AdditiveFOVOffset);

					FTransform Transform(Actor->GetActorRotation(), Actor->GetActorLocation());
					FTransform TransformWithAdditiveOffset = Transform * AdditiveOffset;
					FVector LocalTranslation = TransformWithAdditiveOffset.GetTranslation();
					FRotator LocalRotation = TransformWithAdditiveOffset.GetRotation().Rotator();

					Locations.Add(LocalTranslation);
					Rotations.Add(LocalRotation);
				}
				else
				{
					Locations.Add(Actor->GetActorLocation());
					Rotations.Add(Actor->GetActorRotation());
				}

				KeyTimes.Add(KeyTime);
			}

			// Delete any attach tracks
			// cbb: this only operates on a single attach section.
			AActor* AttachParentActor = nullptr;
			UMovieScene3DAttachTrack* AttachTrack = Cast<UMovieScene3DAttachTrack>(FocusedMovieScene->FindTrack(UMovieScene3DAttachTrack::StaticClass(), Guid));
			if (AttachTrack)
			{
				for (auto AttachSection : AttachTrack->GetAllSections())
				{
					FMovieSceneObjectBindingID ConstraintBindingID = (Cast<UMovieScene3DAttachSection>(AttachSection))->GetConstraintBindingID();
					for (auto ParentObject : FindBoundObjects(ConstraintBindingID.GetGuid(), ConstraintBindingID.GetSequenceID()) )
					{
						AttachParentActor = Cast<AActor>(ParentObject.Get());
						break;
					}
				}

				FocusedMovieScene->RemoveTrack(*AttachTrack);
			}

			// Delete any transform tracks
			UMovieScene3DTransformTrack* TransformTrack = Cast<UMovieScene3DTransformTrack>(FocusedMovieScene->FindTrack(UMovieScene3DTransformTrack::StaticClass(), Guid, "Transform"));
			if (TransformTrack)
			{
				FocusedMovieScene->RemoveTrack(*TransformTrack);
			}

			// Delete any camera anim tracks
			UMovieSceneCameraAnimTrack* CameraAnimTrack = Cast<UMovieSceneCameraAnimTrack>(FocusedMovieScene->FindTrack(UMovieSceneCameraAnimTrack::StaticClass(), Guid));
			if (CameraAnimTrack)
			{
				FocusedMovieScene->RemoveTrack(*CameraAnimTrack);
			}

			// Delete any camera shake tracks
			UMovieSceneCameraShakeTrack* CameraShakeTrack = Cast<UMovieSceneCameraShakeTrack>(FocusedMovieScene->FindTrack(UMovieSceneCameraShakeTrack::StaticClass(), Guid));
			if (CameraShakeTrack)
			{
				FocusedMovieScene->RemoveTrack(*CameraShakeTrack);
			}

			// Reset position
			EvaluateInternal(PlayPosition.JumpTo(ResetTime));

			// Always detach from any existing parent
			Actor->DetachFromActor(FDetachmentTransformRules::KeepRelativeTransform);

			// If there was an attach track that was the parent, detach and attach to that actor's parent if it exists
			FTransform ParentInverseTransform;
			ParentInverseTransform.SetIdentity();
			if (AttachParentActor)
			{
				AActor* ExistingParentActor = AttachParentActor->GetAttachParentActor();
				if (ExistingParentActor)
				{
					Actor->AttachToActor(ExistingParentActor, FAttachmentTransformRules::KeepRelativeTransform);
					ParentInverseTransform = ExistingParentActor->GetActorTransform().Inverse();
				}
			}

			// Create new transform track and section
			TransformTrack = Cast<UMovieScene3DTransformTrack>(FocusedMovieScene->AddTrack(UMovieScene3DTransformTrack::StaticClass(), Guid));

			if (TransformTrack)
			{
				UMovieScene3DTransformSection* TransformSection = CastChecked<UMovieScene3DTransformSection>(TransformTrack->CreateNewSection());
				TransformTrack->AddSection(*TransformSection);
			
				TransformSection->SetRange(TRange<FFrameNumber>::All());

				TArrayView<FMovieSceneFloatChannel*> FloatChannels = TransformSection->GetChannelProxy().GetChannels<FMovieSceneFloatChannel>();
				FloatChannels[0]->SetDefault(Location.X);
				FloatChannels[1]->SetDefault(Location.Y);
				FloatChannels[2]->SetDefault(Location.Z);
				FloatChannels[3]->SetDefault(Rotation.X);
				FloatChannels[4]->SetDefault(Rotation.Y);
				FloatChannels[5]->SetDefault(Rotation.Z);
				FloatChannels[6]->SetDefault(Scale.X);
				FloatChannels[7]->SetDefault(Scale.Y);
				FloatChannels[8]->SetDefault(Scale.Z);

				for (int32 Counter = 0; Counter < KeyTimes.Num(); ++Counter)
				{
					FFrameNumber KeyTime = KeyTimes[Counter];

					FTransform Transform(Rotations[Counter], Locations[Counter]);
					FTransform LocalTransform = ParentInverseTransform * Transform;
					FVector LocalTranslation = LocalTransform.GetTranslation();
					FVector LocalRotation = LocalTransform.GetRotation().Euler();

					FloatChannels[0]->AddLinearKey(KeyTime, LocalTranslation.X);
					FloatChannels[1]->AddLinearKey(KeyTime, LocalTranslation.Y);
					FloatChannels[2]->AddLinearKey(KeyTime, LocalTranslation.Z);
					FloatChannels[3]->AddLinearKey(KeyTime, LocalRotation.X);
					FloatChannels[4]->AddLinearKey(KeyTime, LocalRotation.Y);
					FloatChannels[5]->AddLinearKey(KeyTime, LocalRotation.Z);
					FloatChannels[6]->AddLinearKey(KeyTime, Scale.X);
					FloatChannels[7]->AddLinearKey(KeyTime, Scale.Y);
					FloatChannels[8]->AddLinearKey(KeyTime, Scale.Z);
				}
			}
		}
	}
	
	NotifyMovieSceneDataChanged( EMovieSceneDataChangeType::MovieSceneStructureItemsChanged );
}


void FSequencer::SyncSectionsUsingSourceTimecode()
{
	FScopedTransaction SyncSectionsUsingSourceTimecodeTransaction( LOCTEXT("SyncSectionsUsingSourceTimecode_Transaction", "Sync Sections Using Source Timecode") );
	bool bAnythingChanged = false;

	TArray<UMovieSceneSection*> Sections;
	for (auto Section : GetSelection().GetSelectedSections())
	{
		if (Section.IsValid() && Section->HasStartFrame())
		{
			Sections.Add(Section.Get());
		}
	}

	if (Sections.Num() < 2) 
	{
		return;
	}

	const UMovieSceneSection* FirstSection = Sections[0];
	FFrameNumber FirstSectionSourceTimecode = FirstSection->TimecodeSource.Timecode.ToFrameNumber(GetFocusedTickResolution());
	FFrameNumber FirstSectionCurrentStartFrame = FirstSection->GetInclusiveStartFrame();// - FirstSection->TimecodeSource.DeltaFrame;
	Sections.RemoveAt(0);

	for (auto Section : Sections)
	{
		if (Section->HasStartFrame())
		{
			FFrameNumber SectionSourceTimecode = Section->TimecodeSource.Timecode.ToFrameNumber(GetFocusedTickResolution());
			FFrameNumber SectionCurrentStartFrame = Section->GetInclusiveStartFrame();// - Section->TimecodeSource.DeltaFrame;

			FFrameNumber TimecodeDelta = SectionSourceTimecode - FirstSectionSourceTimecode;
			FFrameNumber CurrentDelta = SectionCurrentStartFrame - FirstSectionCurrentStartFrame;
			FFrameNumber Delta = -CurrentDelta + TimecodeDelta;

			Section->MoveSection(Delta);

			bAnythingChanged = bAnythingChanged || (Delta.Value != 0);
		}
	}

	if (bAnythingChanged)
	{
		NotifyMovieSceneDataChanged( EMovieSceneDataChangeType::TrackValueChanged );
	}
}


void FSequencer::OnActorsDropped( const TArray<TWeakObjectPtr<AActor> >& Actors )
{
	AddActors(Actors);
}


void FSequencer::NotifyMovieSceneDataChangedInternal()
{
	NotifyMovieSceneDataChanged( EMovieSceneDataChangeType::Unknown );
}


void FSequencer::NotifyMovieSceneDataChanged( EMovieSceneDataChangeType DataChangeType )
{
	if (!GetFocusedMovieSceneSequence()->GetMovieScene())
	{
		if (RootSequence.IsValid())
		{
			ResetToNewRootSequence(*RootSequence.Get());
		}
		else
		{
			UE_LOG(LogSequencer, Error, TEXT("Fatal error, focused movie scene no longer valid and there is no root sequence to default to."));
		}
	}

	if ( DataChangeType == EMovieSceneDataChangeType::ActiveMovieSceneChanged ||
		DataChangeType == EMovieSceneDataChangeType::Unknown )
	{
		LabelManager.SetMovieScene( GetFocusedMovieSceneSequence()->GetMovieScene() );
	}

	StoredPlaybackState = GetPlaybackStatus();

	if ( DataChangeType == EMovieSceneDataChangeType::MovieSceneStructureItemRemoved ||
		DataChangeType == EMovieSceneDataChangeType::MovieSceneStructureItemsChanged ||
		DataChangeType == EMovieSceneDataChangeType::Unknown )
	{
		// When structure items are removed, or we don't know what may have changed, refresh the tree and instances immediately so that the data
		// is in a consistent state when the UI is updated during the next tick.
		SetPlaybackStatus( EMovieScenePlayerStatus::Stopped );
		SelectionPreview.Empty();
		RefreshTree();
		SetPlaybackStatus( StoredPlaybackState );
	}
	else if (DataChangeType == EMovieSceneDataChangeType::TrackValueChangedRefreshImmediately)
	{
		// Evaluate now
		EvaluateInternal(PlayPosition.GetCurrentPositionAsRange());
	}
	else if (DataChangeType == EMovieSceneDataChangeType::RefreshAllImmediately)
	{
		RefreshTree();

		// Evaluate now
		EvaluateInternal(PlayPosition.GetCurrentPositionAsRange());
	}
	else
	{
		if ( DataChangeType != EMovieSceneDataChangeType::TrackValueChanged )
		{
			// All changes types except for track value changes require refreshing the outliner tree.
			SetPlaybackStatus( EMovieScenePlayerStatus::Stopped );
			bNeedTreeRefresh = true;
		}
	}

	if (DataChangeType == EMovieSceneDataChangeType::TrackValueChanged || 
		DataChangeType == EMovieSceneDataChangeType::TrackValueChangedRefreshImmediately || 
		DataChangeType == EMovieSceneDataChangeType::Unknown ||
		DataChangeType == EMovieSceneDataChangeType::MovieSceneStructureItemRemoved)
	{
		FSequencerEdMode* SequencerEdMode = (FSequencerEdMode*)(GLevelEditorModeTools().GetActiveMode(FSequencerEdMode::EM_SequencerMode));
		if (SequencerEdMode != nullptr)
		{
			SequencerEdMode->CleanUpMeshTrails();
		}
	}

	bNeedsEvaluate = true;
	State.ClearObjectCaches(*this);

	UpdatePlaybackRange();
	OnMovieSceneDataChangedDelegate.Broadcast(DataChangeType);
}

void FSequencer::RefreshTree()
{
	SequencerWidget->UpdateLayoutTree();
	bNeedTreeRefresh = false;
}

FAnimatedRange FSequencer::GetViewRange() const
{
	FAnimatedRange AnimatedRange(FMath::Lerp(LastViewRange.GetLowerBoundValue(), TargetViewRange.GetLowerBoundValue(), ZoomCurve.GetLerp()),
		FMath::Lerp(LastViewRange.GetUpperBoundValue(), TargetViewRange.GetUpperBoundValue(), ZoomCurve.GetLerp()));

	if (ZoomAnimation.IsPlaying())
	{
		AnimatedRange.AnimationTarget = TargetViewRange;
	}

	return AnimatedRange;
}


FAnimatedRange FSequencer::GetClampRange() const
{
	return GetFocusedMovieSceneSequence()->GetMovieScene()->GetEditorData().GetWorkingRange();
}


void FSequencer::SetClampRange(TRange<double> InNewClampRange)
{
	FMovieSceneEditorData& EditorData = GetFocusedMovieSceneSequence()->GetMovieScene()->GetEditorData();
	EditorData.WorkStart = InNewClampRange.GetLowerBoundValue();
	EditorData.WorkEnd   = InNewClampRange.GetUpperBoundValue();
}


TOptional<TRange<FFrameNumber>> FSequencer::GetSubSequenceRange() const
{
	if (Settings->ShouldEvaluateSubSequencesInIsolation() || ActiveTemplateIDs.Num() == 1)
	{
		return TOptional<TRange<FFrameNumber>>();
	}
	return SubSequenceRange;
}


TRange<FFrameNumber> FSequencer::GetSelectionRange() const
{
	return GetFocusedMovieSceneSequence()->GetMovieScene()->GetSelectionRange();
}


void FSequencer::SetSelectionRange(TRange<FFrameNumber> Range)
{
	const FScopedTransaction Transaction(LOCTEXT("SetSelectionRange_Transaction", "Set Selection Range"));
	UMovieScene* FocusedMovieScene = GetFocusedMovieSceneSequence()->GetMovieScene();

	FocusedMovieScene->Modify();
	FocusedMovieScene->SetSelectionRange(Range);
}


void FSequencer::SetSelectionRangeEnd()
{
	const FFrameNumber LocalTime = GetLocalTime().Time.FrameNumber;

	if (GetSelectionRange().GetLowerBoundValue() >= LocalTime)
	{
		SetSelectionRange(TRange<FFrameNumber>(LocalTime));
	}
	else
	{
		SetSelectionRange(TRange<FFrameNumber>(GetSelectionRange().GetLowerBound(), LocalTime));
	}
}


void FSequencer::SetSelectionRangeStart()
{
	const FFrameNumber LocalTime = GetLocalTime().Time.FrameNumber;

	if (GetSelectionRange().GetUpperBoundValue() <= LocalTime)
	{
		SetSelectionRange(TRange<FFrameNumber>(LocalTime));
	}
	else
	{
		SetSelectionRange(TRange<FFrameNumber>(LocalTime, GetSelectionRange().GetUpperBound()));
	}
}


void FSequencer::SelectInSelectionRange(const TSharedRef<FSequencerDisplayNode>& DisplayNode, const TRange<FFrameNumber>& SelectionRange, bool bSelectKeys, bool bSelectSections)
{
	if (DisplayNode->GetType() == ESequencerNode::Track)
	{
		if (bSelectKeys)
		{
			TArray<FKeyHandle> HandlesScratch;

			TSet<TSharedPtr<IKeyArea>> KeyAreas;
			SequencerHelpers::GetAllKeyAreas(DisplayNode, KeyAreas);

			for (TSharedPtr<IKeyArea> KeyArea : KeyAreas)
			{
				UMovieSceneSection* Section = KeyArea->GetOwningSection();

				if (Section)
				{
					HandlesScratch.Reset();
					KeyArea->GetKeyHandles(HandlesScratch, SelectionRange);

					for (int32 Index = 0; Index < HandlesScratch.Num(); ++Index)
					{
						Selection.AddToSelection(FSequencerSelectedKey(*Section, KeyArea, HandlesScratch[Index]));
					}
				}
			}
		}

		if (bSelectSections)
		{
			TSet<TWeakObjectPtr<UMovieSceneSection>> OutSections;
			SequencerHelpers::GetAllSections(DisplayNode, OutSections);

			for (auto Section : OutSections)
			{
				if (Section.IsValid() && Section->GetRange().Overlaps(SelectionRange) && Section->HasStartFrame() && Section->HasEndFrame())
				{
					Selection.AddToSelection(Section.Get());
				}
			}
		}
	}

	for (const auto& ChildNode : DisplayNode->GetChildNodes())
	{
		SelectInSelectionRange(ChildNode, SelectionRange, bSelectKeys, bSelectSections);
	}
}

void FSequencer::ResetSelectionRange()
{
	SetSelectionRange(TRange<FFrameNumber>::Empty());
}

void FSequencer::SelectInSelectionRange(bool bSelectKeys, bool bSelectSections)
{
	UMovieSceneSequence* Sequence = GetFocusedMovieSceneSequence();
	UMovieScene* MovieScene = Sequence->GetMovieScene();
	TRange<FFrameNumber> SelectionRange = MovieScene->GetSelectionRange();

	Selection.Empty();

	for (const TSharedRef<FSequencerDisplayNode>& DisplayNode : NodeTree->GetRootNodes())
	{
		SelectInSelectionRange(DisplayNode, SelectionRange, bSelectKeys, bSelectSections);
	}
}


TRange<FFrameNumber> FSequencer::GetPlaybackRange() const
{
	return GetFocusedMovieSceneSequence()->GetMovieScene()->GetPlaybackRange();
}


void FSequencer::SetPlaybackRange(TRange<FFrameNumber> Range)
{
	if (ensure(Range.HasLowerBound() && Range.HasUpperBound()))
	{
		if (!IsPlaybackRangeLocked())
		{
			const FScopedTransaction Transaction(LOCTEXT("SetPlaybackRange_Transaction", "Set Playback Range"));

			UMovieScene* FocusedMovieScene = GetFocusedMovieSceneSequence()->GetMovieScene();

			FocusedMovieScene->SetPlaybackRange(Range);

			bNeedsEvaluate = true;
			NotifyMovieSceneDataChanged(EMovieSceneDataChangeType::TrackValueChanged);
		}
	}
}

UMovieSceneSection* FSequencer::FindNextOrPreviousShot(UMovieSceneSequence* Sequence, FFrameNumber SearchFromTime, const bool bNextShot) const
{
	UMovieScene* OwnerMovieScene = Sequence->GetMovieScene();

	UMovieSceneTrack* CinematicShotTrack = OwnerMovieScene->FindMasterTrack(UMovieSceneCinematicShotTrack::StaticClass());
	if (!CinematicShotTrack)
	{
		return nullptr;
	}

	FFrameNumber MinTime = TNumericLimits<FFrameNumber>::Max();

	TMap<FFrameNumber, int32> StartTimeMap;
	for (int32 SectionIndex = 0; SectionIndex < CinematicShotTrack->GetAllSections().Num(); ++SectionIndex)
	{
		UMovieSceneSection* ShotSection = CinematicShotTrack->GetAllSections()[SectionIndex];

		if (ShotSection && ShotSection->HasStartFrame())
		{
			StartTimeMap.Add(ShotSection->GetInclusiveStartFrame(), SectionIndex);
		}
	}

	StartTimeMap.KeySort(TLess<FFrameNumber>());

	int32 MinShotIndex = -1;
	for (auto StartTimeIt = StartTimeMap.CreateIterator(); StartTimeIt; ++StartTimeIt)
	{
		FFrameNumber StartTime = StartTimeIt->Key;
		if (bNextShot)
		{
			if (StartTime > SearchFromTime)
			{
				FFrameNumber DiffTime = FMath::Abs(StartTime - SearchFromTime);
				if (DiffTime < MinTime)
				{
					MinTime = DiffTime;
					MinShotIndex = StartTimeIt->Value;
				}
			}
		}
		else
		{
			if (SearchFromTime >= StartTime)
			{
				FFrameNumber DiffTime = FMath::Abs(StartTime - SearchFromTime);
				if (DiffTime < MinTime)
				{
					MinTime = DiffTime;
					MinShotIndex = StartTimeIt->Value;
				}
			}
		}
	}

	int32 TargetShotIndex = -1;

	if (bNextShot)
	{
		TargetShotIndex = MinShotIndex;
	}
	else
	{
		int32 PreviousShotIndex = -1;
		for (auto StartTimeIt = StartTimeMap.CreateIterator(); StartTimeIt; ++StartTimeIt)
		{
			if (StartTimeIt->Value == MinShotIndex)
			{
				if (PreviousShotIndex != -1)
				{
					TargetShotIndex = PreviousShotIndex;
				}
				break;
			}
			PreviousShotIndex = StartTimeIt->Value;
		}
	}

	if (TargetShotIndex == -1)
	{
		return nullptr;
	}	

	return CinematicShotTrack->GetAllSections()[TargetShotIndex];
}

void FSequencer::SetSelectionRangeToShot(const bool bNextShot)
{
	UMovieSceneSection* TargetShotSection = FindNextOrPreviousShot(GetFocusedMovieSceneSequence(), GetLocalTime().Time.FloorToFrame(), bNextShot);

	TRange<FFrameNumber> NewSelectionRange = TargetShotSection ? TargetShotSection->GetRange() : TRange<FFrameNumber>::All();
	if (NewSelectionRange.GetLowerBound().IsClosed() && NewSelectionRange.GetUpperBound().IsClosed())
	{
		SetSelectionRange(NewSelectionRange);
	}
}

void FSequencer::SetPlaybackRangeToAllShots()
{
	UMovieSceneSequence* Sequence = GetFocusedMovieSceneSequence();
	UMovieScene* OwnerMovieScene = Sequence->GetMovieScene();

	UMovieSceneTrack* CinematicShotTrack = OwnerMovieScene->FindMasterTrack(UMovieSceneCinematicShotTrack::StaticClass());
	if (!CinematicShotTrack || CinematicShotTrack->GetAllSections().Num() == 0)
	{
		return;
	}

	TRange<FFrameNumber> NewRange = CinematicShotTrack->GetAllSections()[0]->GetRange();

	for (UMovieSceneSection* ShotSection : CinematicShotTrack->GetAllSections())
	{
		if (ShotSection && ShotSection->HasStartFrame() && ShotSection->HasEndFrame())
		{
			NewRange = TRange<FFrameNumber>::Hull(ShotSection->GetRange(), NewRange);
		}
	}

	SetPlaybackRange(NewRange);
}

bool FSequencer::IsPlaybackRangeLocked() const
{
	UMovieSceneSequence* FocusedMovieSceneSequence = GetFocusedMovieSceneSequence();
	if (FocusedMovieSceneSequence != nullptr)
	{
		UMovieScene* MovieScene = FocusedMovieSceneSequence->GetMovieScene();

		if (MovieScene->IsReadOnly())
		{
			return true;
		}
	
		return MovieScene->IsPlaybackRangeLocked();
	}

	return false;
}

void FSequencer::TogglePlaybackRangeLocked()
{
	UMovieSceneSequence* FocusedMovieSceneSequence = GetFocusedMovieSceneSequence();
	if ( FocusedMovieSceneSequence != nullptr )
	{
		UMovieScene* MovieScene = FocusedMovieSceneSequence->GetMovieScene();

		if (MovieScene->IsReadOnly())
		{
			return;
		}

		FScopedTransaction TogglePlaybackRangeLockTransaction( NSLOCTEXT( "Sequencer", "TogglePlaybackRangeLocked", "Toggle playback range lock" ) );
		MovieScene->Modify();
		MovieScene->SetPlaybackRangeLocked( !MovieScene->IsPlaybackRangeLocked() );
	}
}

void FSequencer::ResetViewRange()
{
	TRange<double> PlayRangeSeconds = GetPlaybackRange() / GetFocusedTickResolution();
	const double OutputViewSize = PlayRangeSeconds.Size<double>();
	const double OutputChange = OutputViewSize * 0.1f;

	if (OutputChange > 0)
	{
		PlayRangeSeconds = MovieScene::ExpandRange(PlayRangeSeconds, OutputChange);

		SetClampRange(PlayRangeSeconds);
		SetViewRange(PlayRangeSeconds, EViewRangeInterpolation::Animated);
	}
}


void FSequencer::ZoomViewRange(float InZoomDelta)
{
	float LocalViewRangeMax = TargetViewRange.GetUpperBoundValue();
	float LocalViewRangeMin = TargetViewRange.GetLowerBoundValue();

	const double CurrentTime = GetLocalTime().AsSeconds();
	const double OutputViewSize = LocalViewRangeMax - LocalViewRangeMin;
	const double OutputChange = OutputViewSize * InZoomDelta;

	float CurrentPositionFraction = (CurrentTime - LocalViewRangeMin) / OutputViewSize;

	double NewViewOutputMin = LocalViewRangeMin - (OutputChange * CurrentPositionFraction);
	double NewViewOutputMax = LocalViewRangeMax + (OutputChange * (1.f - CurrentPositionFraction));

	if (NewViewOutputMin < NewViewOutputMax)
	{
		SetViewRange(TRange<double>(NewViewOutputMin, NewViewOutputMax), EViewRangeInterpolation::Animated);
	}
}


void FSequencer::ZoomInViewRange()
{
	ZoomViewRange(-0.1f);
}


void FSequencer::ZoomOutViewRange()
{
	ZoomViewRange(0.1f);
}

void FSequencer::UpdatePlaybackRange()
{
	if (Settings->ShouldKeepPlayRangeInSectionBounds())
	{
		UMovieScene* FocusedMovieScene = GetFocusedMovieSceneSequence()->GetMovieScene();
		TArray<UMovieSceneSection*> AllSections = FocusedMovieScene->GetAllSections();

		if (AllSections.Num() > 0 && !IsPlaybackRangeLocked())
		{
			TRange<FFrameNumber> NewBounds = TRange<FFrameNumber>::Empty();
			for (UMovieSceneSection* Section : AllSections)
			{
				NewBounds = TRange<FFrameNumber>::Hull(Section->ComputeEffectiveRange(), NewBounds);
			}

			// When the playback range is determined by the section bounds, don't mark the change in the playback range otherwise the scene will be marked dirty
			if (!NewBounds.IsDegenerate())
			{
				const bool bAlwaysMarkDirty = false;
				FocusedMovieScene->SetPlaybackRange(NewBounds, bAlwaysMarkDirty);
			}
		}
	}
}


EAutoChangeMode FSequencer::GetAutoChangeMode() const 
{
	return Settings->GetAutoChangeMode();
}


void FSequencer::SetAutoChangeMode(EAutoChangeMode AutoChangeMode)
{
	Settings->SetAutoChangeMode(AutoChangeMode);
}


EAllowEditsMode FSequencer::GetAllowEditsMode() const 
{
	return Settings->GetAllowEditsMode();
}


void FSequencer::SetAllowEditsMode(EAllowEditsMode AllowEditsMode)
{
	Settings->SetAllowEditsMode(AllowEditsMode);
}


EKeyGroupMode FSequencer::GetKeyGroupMode() const
{
	return Settings->GetKeyGroupMode();
}


void FSequencer::SetKeyGroupMode(EKeyGroupMode Mode)
{
	Settings->SetKeyGroupMode(Mode);
}


bool FSequencer::GetKeyInterpPropertiesOnly() const 
{
	return Settings->GetKeyInterpPropertiesOnly();
}


void FSequencer::SetKeyInterpPropertiesOnly(bool bKeyInterpPropertiesOnly) 
{
	Settings->SetKeyInterpPropertiesOnly(bKeyInterpPropertiesOnly);
}


EMovieSceneKeyInterpolation FSequencer::GetKeyInterpolation() const
{
	return Settings->GetKeyInterpolation();
}


void FSequencer::SetKeyInterpolation(EMovieSceneKeyInterpolation InKeyInterpolation)
{
	Settings->SetKeyInterpolation(InKeyInterpolation);
}


bool FSequencer::GetInfiniteKeyAreas() const
{
	return Settings->GetInfiniteKeyAreas();
}


void FSequencer::SetInfiniteKeyAreas(bool bInfiniteKeyAreas)
{
	Settings->SetInfiniteKeyAreas(bInfiniteKeyAreas);
}


bool FSequencer::GetAutoSetTrackDefaults() const
{
	return Settings->GetAutoSetTrackDefaults();
}


FQualifiedFrameTime FSequencer::GetLocalTime() const
{
	FFrameRate FocusedResolution = GetFocusedTickResolution();
	FFrameTime CurrentPosition   = PlayPosition.GetCurrentPosition();

	FFrameTime RootTime = ConvertFrameTime(CurrentPosition, PlayPosition.GetInputRate(), PlayPosition.GetOutputRate());
	return FQualifiedFrameTime(RootTime * RootToLocalTransform, FocusedResolution);
}


FQualifiedFrameTime FSequencer::GetGlobalTime() const
{
	FFrameTime RootTime = ConvertFrameTime(PlayPosition.GetCurrentPosition(), PlayPosition.GetInputRate(), PlayPosition.GetOutputRate());
	return FQualifiedFrameTime(RootTime, PlayPosition.GetOutputRate());
}

void FSequencer::SetLocalTime( FFrameTime NewTime, ESnapTimeMode SnapTimeMode)
{
	FFrameRate LocalResolution = GetFocusedTickResolution();

	// Ensure the time is in the current view
	if (IsAutoScrollEnabled() || GetPlaybackStatus() != EMovieScenePlayerStatus::Playing)
	{
		ScrollIntoView(NewTime / LocalResolution);
	}

	// Perform snapping
	if ((SnapTimeMode & ESnapTimeMode::STM_Interval) && Settings->GetIsSnapEnabled())
	{
		FFrameRate LocalDisplayRate = GetFocusedDisplayRate();

		NewTime = FFrameRate::TransformTime(FFrameRate::TransformTime(NewTime, LocalResolution, LocalDisplayRate).RoundToFrame(), LocalDisplayRate, LocalResolution);
	}

	if ((SnapTimeMode & ESnapTimeMode::STM_Keys) && (Settings->GetSnapPlayTimeToKeys() || FSlateApplication::Get().GetModifierKeys().IsShiftDown()))
	{
		NewTime = OnGetNearestKey(NewTime, true);
	}

	SetLocalTimeDirectly(NewTime);
}


void FSequencer::SetLocalTimeDirectly(FFrameTime NewTime)
{
	TWeakPtr<SWidget> PreviousFocusedWidget = FSlateApplication::Get().GetKeyboardFocusedWidget();

	// Clear focus before setting time in case there's a key editor value selected that gets committed to a newly selected key on UserMovedFocus
	if (GetPlaybackStatus() == EMovieScenePlayerStatus::Stopped)
	{
		FSlateApplication::Get().ClearKeyboardFocus(EFocusCause::Cleared);
	}

	// Transform the time to the root time-space
	SetGlobalTime(NewTime * RootToLocalTransform.Inverse());

	if (PreviousFocusedWidget.IsValid())
	{
		FSlateApplication::Get().SetKeyboardFocus(PreviousFocusedWidget.Pin());
	}
}


void FSequencer::SetGlobalTime(FFrameTime NewTime)
{
	NewTime = ConvertFrameTime(NewTime, GetRootTickResolution(), PlayPosition.GetInputRate());
	if (PlayPosition.GetEvaluationType() == EMovieSceneEvaluationType::FrameLocked)
	{
		NewTime = NewTime.FloorToFrame();
	}

	// Don't update the sequence if the time hasn't changed as this will cause duplicate events and the like to fire.
	// If we need to reevaluate the sequence at the same time for whetever reason, we should call ForceEvaluate()
	TOptional<FFrameTime> CurrentPosition = PlayPosition.GetCurrentPosition();
	if (PlayPosition.GetCurrentPosition() != NewTime)
	{
		EvaluateInternal(PlayPosition.JumpTo(NewTime));
	}

	if (AutoScrubTarget.IsSet())
	{
		SetPlaybackStatus(EMovieScenePlayerStatus::Stopped);
		AutoScrubTarget.Reset();
	}
}

void FSequencer::ForceEvaluate()
{
	EvaluateInternal(PlayPosition.GetCurrentPositionAsRange());
}

void FSequencer::EvaluateInternal(FMovieSceneEvaluationRange InRange, bool bHasJumped)
{
	if (Settings->ShouldCompileDirectorOnEvaluate())
	{
		RecompileDirtyDirectors();
	}

	bNeedsEvaluate = false;

	if (PlaybackContextAttribute.IsBound())
	{
		CachedPlaybackContext = PlaybackContextAttribute.Get();
	}
	
	if (EventContextsAttribute.IsBound())
	{
		CachedEventContexts.Reset();
		for (UObject* Object : EventContextsAttribute.Get())
		{
			CachedEventContexts.Add(Object);
		}
	}

	FMovieSceneContext Context = FMovieSceneContext(InRange, PlaybackState).SetIsSilent(SilentModeCount != 0);
	Context.SetHasJumped(bHasJumped);

	FMovieSceneSequenceID RootOverride = MovieSceneSequenceID::Root;
	if (Settings->ShouldEvaluateSubSequencesInIsolation())
	{
		RootOverride = ActiveTemplateIDs.Top();
	}
	
	RootTemplateInstance.Evaluate(Context, *this, RootOverride);

	TemplateStore->PurgeStaleTracks();
	SuppressAutoEvalSignature.Reset();

	if (Settings->ShouldRerunConstructionScripts())
	{
		RerunConstructionScripts();
	}

	if (!IsInSilentMode())
	{
		OnGlobalTimeChangedDelegate.Broadcast();
	}
}

void FSequencer::ScrollIntoView(float InLocalTime)
{
	float RangeOffset = CalculateAutoscrollEncroachment(InLocalTime).Get(0.f);
		
	// When not scrubbing, we auto scroll the view range immediately
	if (RangeOffset != 0.f)
	{
		TRange<double> WorkingRange = GetClampRange();

		// Adjust the offset so that the target range will be within the working range.
		if (TargetViewRange.GetLowerBoundValue() + RangeOffset < WorkingRange.GetLowerBoundValue())
		{
			RangeOffset = WorkingRange.GetLowerBoundValue() - TargetViewRange.GetLowerBoundValue();
<<<<<<< HEAD
		}
		else if (TargetViewRange.GetUpperBoundValue() + RangeOffset > WorkingRange.GetUpperBoundValue())
		{
			RangeOffset = WorkingRange.GetUpperBoundValue() - TargetViewRange.GetUpperBoundValue();
		}
=======
		}
		else if (TargetViewRange.GetUpperBoundValue() + RangeOffset > WorkingRange.GetUpperBoundValue())
		{
			RangeOffset = WorkingRange.GetUpperBoundValue() - TargetViewRange.GetUpperBoundValue();
		}
>>>>>>> 710d7cac

		SetViewRange(TRange<double>(TargetViewRange.GetLowerBoundValue() + RangeOffset, TargetViewRange.GetUpperBoundValue() + RangeOffset), EViewRangeInterpolation::Immediate);
	}
}

void FSequencer::UpdateAutoScroll(double NewTime, float ThresholdPercentage)
{
	AutoscrollOffset = CalculateAutoscrollEncroachment(NewTime, ThresholdPercentage);

	if (!AutoscrollOffset.IsSet())
	{
		AutoscrubOffset.Reset();
		return;
	}

	TRange<double> ViewRange = GetViewRange();
	const double Threshold = (ViewRange.GetUpperBoundValue() - ViewRange.GetLowerBoundValue()) * ThresholdPercentage;

	const FQualifiedFrameTime LocalTime = GetLocalTime();

	// If we have no autoscrub offset yet, we move the scrub position to the boundary of the autoscroll threasdhold, then autoscrub from there
	if (!AutoscrubOffset.IsSet())
	{
		if (AutoscrollOffset.GetValue() < 0 && LocalTime.AsSeconds() > ViewRange.GetLowerBoundValue() + Threshold)
		{
			SetLocalTimeDirectly( (ViewRange.GetLowerBoundValue() + Threshold) * LocalTime.Rate );
		}
		else if (AutoscrollOffset.GetValue() > 0 && LocalTime.AsSeconds() < ViewRange.GetUpperBoundValue() - Threshold)
		{
			SetLocalTimeDirectly( (ViewRange.GetUpperBoundValue() - Threshold) * LocalTime.Rate );
		}
	}

	// Don't autoscrub if we're at the extremes of the movie scene range
	const FMovieSceneEditorData& EditorData = GetFocusedMovieSceneSequence()->GetMovieScene()->GetEditorData();
	if (NewTime < EditorData.WorkStart + Threshold ||
		NewTime > EditorData.WorkEnd - Threshold
		)
	{
		AutoscrubOffset.Reset();
		return;
	}

	// Scrub at the same rate we scroll
	AutoscrubOffset = AutoscrollOffset;
}


TOptional<float> FSequencer::CalculateAutoscrollEncroachment(double NewTime, float ThresholdPercentage) const
{
	enum class EDirection { Positive, Negative };
	const EDirection Movement = NewTime - GetLocalTime().AsSeconds() >= 0 ? EDirection::Positive : EDirection::Negative;

	const TRange<double> CurrentRange = GetViewRange();
	const double RangeMin = CurrentRange.GetLowerBoundValue(), RangeMax = CurrentRange.GetUpperBoundValue();
	const double AutoScrollThreshold = (RangeMax - RangeMin) * ThresholdPercentage;

	if (Movement == EDirection::Negative && NewTime < RangeMin + AutoScrollThreshold)
	{
		// Scrolling backwards in time, and have hit the threshold
		return NewTime - (RangeMin + AutoScrollThreshold);
	}
	
	if (Movement == EDirection::Positive && NewTime > RangeMax - AutoScrollThreshold)
	{
		// Scrolling forwards in time, and have hit the threshold
		return NewTime - (RangeMax - AutoScrollThreshold);
	}

	return TOptional<float>();
}


void FSequencer::AutoScrubToTime(FFrameTime DestinationTime)
{
	AutoScrubTarget = FAutoScrubTarget(DestinationTime, GetLocalTime().Time, FPlatformTime::Seconds());
}

void FSequencer::SetPerspectiveViewportPossessionEnabled(bool bEnabled)
{
	bPerspectiveViewportPossessionEnabled = bEnabled;
}


void FSequencer::SetPerspectiveViewportCameraCutEnabled(bool bEnabled)
{
	bPerspectiveViewportCameraCutEnabled = bEnabled;
}

void FSequencer::RenderMovie(UMovieSceneSection* InSection) const
{
	RenderMovieInternal(InSection->GetRange(), true);
}

void FSequencer::RenderMovieInternal(TRange<FFrameNumber> Range, bool bSetFrameOverrides) const
{
	if (Range.GetLowerBound().IsOpen() || Range.GetUpperBound().IsOpen())
	{
		Range = TRange<FFrameNumber>::Hull(Range, GetPlaybackRange());
	}

	// If focused on a subsequence, transform the playback range to the root in order to always render from the root
	if (GetRootMovieSceneSequence() != GetFocusedMovieSceneSequence())
	{
		bSetFrameOverrides = true;

		if (const FMovieSceneSubSequenceData* SubSequenceData = RootTemplateInstance.GetHierarchy().FindSubData(GetFocusedTemplateID()))
		{
			Range = Range * SubSequenceData->RootToSequenceTransform.Inverse();
		}
	}

	FLevelEditorModule& LevelEditorModule = FModuleManager::GetModuleChecked<FLevelEditorModule>(TEXT("LevelEditor"));

	// Create a new movie scene capture object for an automated level sequence, and open the tab
	UAutomatedLevelSequenceCapture* MovieSceneCapture = NewObject<UAutomatedLevelSequenceCapture>(GetTransientPackage(), UAutomatedLevelSequenceCapture::StaticClass(), UMovieSceneCapture::MovieSceneCaptureUIName, RF_Transient);
	MovieSceneCapture->LoadFromConfig();

	// Always render from the root
	MovieSceneCapture->LevelSequenceAsset = GetRootMovieSceneSequence()->GetMovieScene()->GetOuter()->GetPathName();

	FFrameRate DisplayRate = GetFocusedDisplayRate();
	FFrameRate TickResolution = GetFocusedTickResolution();

	MovieSceneCapture->Settings.FrameRate = DisplayRate;
	MovieSceneCapture->Settings.ZeroPadFrameNumbers = Settings->GetZeroPadFrames();
	MovieSceneCapture->Settings.bUseRelativeFrameNumbers = false;

	FFrameNumber StartFrame = MovieScene::DiscreteInclusiveLower(Range);
	FFrameNumber EndFrame = MovieScene::DiscreteExclusiveUpper(Range);

	FFrameNumber RoundedStartFrame = FFrameRate::TransformTime(StartFrame, TickResolution, DisplayRate).CeilToFrame();
	FFrameNumber RoundedEndFrame = FFrameRate::TransformTime(EndFrame, TickResolution, DisplayRate).CeilToFrame();

	if (bSetFrameOverrides)
	{
		MovieSceneCapture->SetFrameOverrides(RoundedStartFrame, RoundedEndFrame);
	}
	else
	{
		if (!MovieSceneCapture->bUseCustomStartFrame)
		{
			MovieSceneCapture->CustomStartFrame = RoundedStartFrame;
		}

		if (!MovieSceneCapture->bUseCustomEndFrame)
		{
			MovieSceneCapture->CustomEndFrame = RoundedEndFrame;
		}
	}

	// We create a new Numeric Type Interface that ties it's Capture/Resolution rates to the Capture Object so that it converts UI entries
	// to the correct resolution for the capture, and not for the original sequence.
	USequencerSettings* LocalSettings = Settings;

	TAttribute<EFrameNumberDisplayFormats> GetDisplayFormatAttr = MakeAttributeLambda(
		[LocalSettings]
		{
			if (LocalSettings)
			{
				return LocalSettings->GetTimeDisplayFormat();
			}
			return EFrameNumberDisplayFormats::Frames;
		}
	);

	TAttribute<uint8> GetZeroPadFramesAttr = MakeAttributeLambda(
		[LocalSettings]()->uint8
		{
			if (LocalSettings)
			{
				return LocalSettings->GetZeroPadFrames();
			}
			return 0;
		}
	);

	// By using a TickResolution/DisplayRate that match the numbers entered via the numeric interface don't change frames of reference.
	// This is used here because the movie scene capture works entirely on play rate resolution and has no knowledge of the internal resolution
	// so we don't need to convert the user's input into internal resolution.
	TAttribute<FFrameRate> GetFrameRateAttr = MakeAttributeLambda(
		[MovieSceneCapture]
		{
			if (MovieSceneCapture)
			{
				return MovieSceneCapture->GetSettings().FrameRate;
			}
			return FFrameRate(30, 1);
		}
	);

	// Create our numeric type interface so we can pass it to the time slider below.
	TSharedPtr<INumericTypeInterface<double>> MovieSceneCaptureNumericInterface = MakeShareable(new FFrameNumberInterface(GetDisplayFormatAttr, GetZeroPadFramesAttr, GetFrameRateAttr, GetFrameRateAttr));

	IMovieSceneCaptureDialogModule::Get().OpenDialog(LevelEditorModule.GetLevelEditorTabManager().ToSharedRef(), MovieSceneCapture, MovieSceneCaptureNumericInterface);
}

ISequencer::FOnActorAddedToSequencer& FSequencer::OnActorAddedToSequencer()
{
	return OnActorAddedToSequencerEvent;
}

ISequencer::FOnPreSave& FSequencer::OnPreSave()
{
	return OnPreSaveEvent;
}

ISequencer::FOnPostSave& FSequencer::OnPostSave()
{
	return OnPostSaveEvent;
}

ISequencer::FOnActivateSequence& FSequencer::OnActivateSequence()
{
	return OnActivateSequenceEvent;
}

ISequencer::FOnCameraCut& FSequencer::OnCameraCut()
{
	return OnCameraCutEvent;
}

TSharedRef<INumericTypeInterface<double>> FSequencer::GetNumericTypeInterface() const
{
	return SequencerWidget->GetNumericTypeInterface();
}

TSharedRef<SWidget> FSequencer::MakeTimeRange(const TSharedRef<SWidget>& InnerContent, bool bShowWorkingRange, bool bShowViewRange, bool bShowPlaybackRange)
{
	return SequencerWidget->MakeTimeRange(InnerContent, bShowWorkingRange, bShowViewRange, bShowPlaybackRange);
}

/** Attempt to find an object binding ID that relates to an unspawned spawnable object */
FGuid FindUnspawnedObjectGuid(UObject& InObject, UMovieSceneSequence& Sequence)
{
	UMovieScene* MovieScene = Sequence.GetMovieScene();

	// If the object is an archetype, the it relates to an unspawned spawnable.
	UObject* ParentObject = Sequence.GetParentObject(&InObject);
	if (ParentObject && FMovieSceneSpawnable::IsSpawnableTemplate(*ParentObject))
	{
		FMovieSceneSpawnable* ParentSpawnable = MovieScene->FindSpawnable([&](FMovieSceneSpawnable& InSpawnable){
			return InSpawnable.GetObjectTemplate() == ParentObject;
		});

		if (ParentSpawnable)
		{
			UObject* ParentContext = ParentSpawnable->GetObjectTemplate();

			// The only way to find the object now is to resolve all the child bindings, and see if they are the same
			for (const FGuid& ChildGuid : ParentSpawnable->GetChildPossessables())
			{
				const bool bHasObject = Sequence.LocateBoundObjects(ChildGuid, ParentContext).Contains(&InObject);
				if (bHasObject)
				{
					return ChildGuid;
				}
			}
		}
	}
	else if (FMovieSceneSpawnable::IsSpawnableTemplate(InObject))
	{
		FMovieSceneSpawnable* SpawnableByArchetype = MovieScene->FindSpawnable([&](FMovieSceneSpawnable& InSpawnable){
			return InSpawnable.GetObjectTemplate() == &InObject;
		});

		if (SpawnableByArchetype)
		{
			return SpawnableByArchetype->GetGuid();
		}
	}

	return FGuid();
}

UMovieSceneFolder* FSequencer::CreateFoldersRecursively(const TArray<FString>& FolderPaths, int32 FolderPathIndex, UMovieScene* OwningMovieScene, UMovieSceneFolder* ParentFolder, const TArray<UMovieSceneFolder*>& FoldersToSearch)
{
	// An empty folder path won't create a folder
	if (FolderPaths.Num() == 0)
	{
		return nullptr;
	}

	check(FolderPathIndex < FolderPaths.Num());

	// Look to see if there's already a folder with the right name
	UMovieSceneFolder* FolderToUse = nullptr;
	FName DesiredFolderName = FName(*FolderPaths[FolderPathIndex]);

	for (UMovieSceneFolder* Folder : FoldersToSearch)
	{
		if (Folder->GetFolderName() == DesiredFolderName)
		{
			FolderToUse = Folder;
			break;
		}
	}

	// If we didn't find a folder with the desired name then we create a new folder as a sibling of the existing folders.
	if (FolderToUse == nullptr)
	{
		FolderToUse = NewObject<UMovieSceneFolder>(OwningMovieScene, NAME_None, RF_Transactional);
		FolderToUse->SetFolderName(DesiredFolderName);
		if (ParentFolder)
		{
			// Add the new folder as a sibling of the folders we were searching in.
			ParentFolder->AddChildFolder(FolderToUse);
		}
		else
		{
			// If we have no parent folder then we must be at the root so we add it to the root of the movie scene
			OwningMovieScene->Modify();
			OwningMovieScene->GetRootFolders().Add(FolderToUse);
		}
	}

	// Increment which part of the path we're searching in and then recurse inside of the folder we found (or created).
	FolderPathIndex++;
	if (FolderPathIndex < FolderPaths.Num())
	{
		return CreateFoldersRecursively(FolderPaths, FolderPathIndex, OwningMovieScene, FolderToUse, FolderToUse->GetChildFolders());
	}

	// We return the tail folder created so that the user can add things to it.
	return FolderToUse;
}

FGuid FSequencer::GetHandleToObject( UObject* Object, bool bCreateHandleIfMissing, const FName& CreatedFolderName )
{
	if (Object == nullptr)
	{
		return FGuid();
	}

	UMovieSceneSequence* FocusedMovieSceneSequence = GetFocusedMovieSceneSequence();
	UMovieScene* FocusedMovieScene = FocusedMovieSceneSequence->GetMovieScene();
	
	if (FocusedMovieScene->IsReadOnly())
	{
		return FGuid();
	}

	// Attempt to resolve the object through the movie scene instance first, 
	FGuid ObjectGuid = FindObjectId(*Object, ActiveTemplateIDs.Top());

	if (ObjectGuid.IsValid())
	{
		// Check here for spawnable otherwise spawnables get recreated as possessables, which doesn't make sense
		FMovieSceneSpawnable* Spawnable = FocusedMovieScene->FindSpawnable(ObjectGuid);
		if (Spawnable)
		{
			return ObjectGuid;
		}

		// Make sure that the possessable is still valid, if it's not remove the binding so new one 
		// can be created.  This can happen due to undo.
		FMovieScenePossessable* Possessable = FocusedMovieScene->FindPossessable(ObjectGuid);
		if(Possessable == nullptr)
		{
			FocusedMovieSceneSequence->UnbindPossessableObjects(ObjectGuid);
			ObjectGuid.Invalidate();
		}
	}
	else
	{
		ObjectGuid = FindUnspawnedObjectGuid(*Object, *FocusedMovieSceneSequence);
	}

	if (ObjectGuid.IsValid() || IsReadOnly())
	{
		return ObjectGuid;
	}

	UObject* PlaybackContext = PlaybackContextAttribute.Get(nullptr);

	// If the object guid was not found attempt to add it
	// Note: Only possessed actors can be added like this
	if (FocusedMovieSceneSequence->CanPossessObject(*Object, PlaybackContext) && bCreateHandleIfMissing)
	{
		AActor* PossessedActor = Cast<AActor>(Object);

		ObjectGuid = CreateBinding(*Object, PossessedActor != nullptr ? PossessedActor->GetActorLabel() : Object->GetName());

		AActor* OwningActor = PossessedActor;
		FGuid OwningObjectGuid = ObjectGuid;
		if (!OwningActor)
		{
			// We can only add Object Bindings for actors to folders, but this function can be called on a component of an Actor.
			// In this case, we attempt to find the Actor who owns the component and then look up the Binding Guid for that actor
			// so that we add that actor to the folder as expected.
			OwningActor = Object->GetTypedOuter<AActor>();
			if (OwningActor)
			{
				OwningObjectGuid = FocusedMovieSceneSequence->FindPossessableObjectId(*OwningActor, PlaybackContext);
			}
		}

		if (OwningActor)
		{
			GetHandleToObject(OwningActor);
		}

		// Some sources that create object bindings may want to group all of these objects together for organizations sake.
		if (OwningActor && CreatedFolderName != NAME_None)
		{
			TArray<FString> SubfolderHierarchy;
			if (OwningActor->GetFolderPath() != NAME_None)
			{
				OwningActor->GetFolderPath().ToString().ParseIntoArray(SubfolderHierarchy, TEXT("/"));
			}

			// Add the desired sub-folder as the root of the hierarchy so that the Actor's World Outliner folder structure is replicated inside of the desired folder name.
			// This has to come after the ParseIntoArray call as that will wipe the array.
			SubfolderHierarchy.Insert(CreatedFolderName.ToString(), 0); 

			UMovieSceneFolder* TailFolder = FSequencer::CreateFoldersRecursively(SubfolderHierarchy, 0, FocusedMovieScene, nullptr, FocusedMovieScene->GetRootFolders());
			if (TailFolder)
			{
				TailFolder->AddChildObjectBinding(OwningObjectGuid);
			}

			// We have to build a new expansion state path since we created them in sub-folders.
			// We have to recursively build an expansion state as well so that nestled objects get auto-expanded.
			FString NewPath; 
			for (int32 Index = 0; Index < SubfolderHierarchy.Num(); Index++)
			{
				NewPath += SubfolderHierarchy[Index];
				FocusedMovieScene->GetEditorData().ExpansionStates.FindOrAdd(NewPath) = FMovieSceneExpansionState(true);
				
				// Expansion States are delimited by periods.
				NewPath += TEXT(".");
			}

		}

		NotifyMovieSceneDataChanged( EMovieSceneDataChangeType::MovieSceneStructureItemAdded );
	}
	
	return ObjectGuid;
}


ISequencerObjectChangeListener& FSequencer::GetObjectChangeListener()
{ 
	return *ObjectChangeListener;
}

void FSequencer::PossessPIEViewports(UObject* CameraObject, UObject* UnlockIfCameraObject, bool bJumpCut)
{
	UWorld* World = Cast<UWorld>(CachedPlaybackContext.Get());
	if (!World || World->WorldType != EWorldType::PIE)
	{
		return;
	}
	
	APlayerController* PC = World->GetGameInstance()->GetFirstLocalPlayerController();
	if (PC == nullptr)
	{
		return;
	}

	TWeakObjectPtr<APlayerController> WeakPC = PC;
	auto FindViewTarget = [=](const FCachedViewTarget& In){ return In.PlayerController == WeakPC; };

	// skip same view target
	AActor* ViewTarget = PC->GetViewTarget();

	// save the last view target so that it can be restored when the camera object is null
	if (!PrePossessionViewTargets.ContainsByPredicate(FindViewTarget))
	{
		PrePossessionViewTargets.Add(FCachedViewTarget{ PC, ViewTarget });
	}

	UCameraComponent* CameraComponent = MovieSceneHelpers::CameraComponentFromRuntimeObject(CameraObject);
	if (CameraComponent && CameraComponent->GetOwner() != CameraObject)
	{
		CameraObject = CameraComponent->GetOwner();
	}

	if (CameraObject == ViewTarget)
	{
		if ( bJumpCut )
		{
			if (PC->PlayerCameraManager)
			{
				PC->PlayerCameraManager->SetGameCameraCutThisFrame();
			}

			if (CameraComponent)
			{
				CameraComponent->NotifyCameraCut();
			}
		}
		return;
	}

	// skip unlocking if the current view target differs
	AActor* UnlockIfCameraActor = Cast<AActor>(UnlockIfCameraObject);

	// if unlockIfCameraActor is valid, release lock if currently locked to object
	if (CameraObject == nullptr && UnlockIfCameraActor != nullptr && UnlockIfCameraActor != ViewTarget)
	{
		return;
	}

	// override the player controller's view target
	AActor* CameraActor = Cast<AActor>(CameraObject);

	// if the camera object is null, use the last view target so that it is restored to the state before the sequence takes control
	if (CameraActor == nullptr)
	{
		if (const FCachedViewTarget* CachedTarget = PrePossessionViewTargets.FindByPredicate(FindViewTarget))
		{
			CameraActor = CachedTarget->ViewTarget.Get();
		}
	}

	FViewTargetTransitionParams TransitionParams;
	PC->SetViewTarget(CameraActor, TransitionParams);

	if (CameraComponent)
	{
		CameraComponent->NotifyCameraCut();
	}

	if (PC->PlayerCameraManager)
	{
		PC->PlayerCameraManager->bClientSimulatingViewTarget = (CameraActor != nullptr);
		PC->PlayerCameraManager->SetGameCameraCutThisFrame();
	}
}

TSharedPtr<class ITimeSlider> FSequencer::GetTopTimeSliderWidget() const
{
	return SequencerWidget->GetTopTimeSliderWidget();
}

void FSequencer::UpdateCameraCut(UObject* CameraObject, UObject* UnlockIfCameraObject, bool bJumpCut)
{
	OnCameraCutEvent.Broadcast(CameraObject, bJumpCut);

	if (!IsPerspectiveViewportCameraCutEnabled())
	{
		return;
	}

	PossessPIEViewports(CameraObject, UnlockIfCameraObject, bJumpCut);

	AActor* UnlockIfCameraActor = Cast<AActor>(UnlockIfCameraObject);

	for (FLevelEditorViewportClient* LevelVC : GEditor->GetLevelViewportClients())
	{
		if ((LevelVC == nullptr) || !LevelVC->AllowsCinematicControl())
		{
			continue;
		}

		if ((CameraObject != nullptr) || LevelVC->IsLockedToActor(UnlockIfCameraActor))
		{
			UpdatePreviewLevelViewportClientFromCameraCut(*LevelVC, CameraObject, bJumpCut);
		}
	}
}

void FSequencer::NotifyBindingsChanged()
{
	ISequencer::NotifyBindingsChanged();

	OnMovieSceneBindingsChangedDelegate.Broadcast();
}


void FSequencer::SetViewportSettings(const TMap<FViewportClient*, EMovieSceneViewportParams>& ViewportParamsMap)
{
	if (!IsPerspectiveViewportPossessionEnabled())
	{
		return;
	}

	for (FLevelEditorViewportClient* LevelVC : GEditor->GetLevelViewportClients())
	{
		if (LevelVC)
		{
			if (LevelVC->AllowsCinematicControl())
			{
				if (ViewportParamsMap.Contains(LevelVC))
				{
					const EMovieSceneViewportParams* ViewportParams = ViewportParamsMap.Find(LevelVC);
					if (ViewportParams->SetWhichViewportParam & EMovieSceneViewportParams::SVP_FadeAmount)
					{
						LevelVC->FadeAmount = ViewportParams->FadeAmount;
						LevelVC->bEnableFading = true;
					}
					if (ViewportParams->SetWhichViewportParam & EMovieSceneViewportParams::SVP_FadeColor)
					{
						LevelVC->FadeColor = ViewportParams->FadeColor.ToFColor(/*bSRGB=*/ true);
						LevelVC->bEnableFading = true;
					}
					if (ViewportParams->SetWhichViewportParam & EMovieSceneViewportParams::SVP_ColorScaling)
					{
						LevelVC->bEnableColorScaling = ViewportParams->bEnableColorScaling;
						LevelVC->ColorScale = ViewportParams->ColorScale;
					}
				}
			}
			else
			{
				LevelVC->bEnableFading = false;
				LevelVC->bEnableColorScaling = false;
			}
		}
	}
}


void FSequencer::GetViewportSettings(TMap<FViewportClient*, EMovieSceneViewportParams>& ViewportParamsMap) const
{
	for (FLevelEditorViewportClient* LevelVC : GEditor->GetLevelViewportClients())
	{
		if (LevelVC && LevelVC->AllowsCinematicControl())
		{
			EMovieSceneViewportParams ViewportParams;
			ViewportParams.FadeAmount = LevelVC->FadeAmount;
			ViewportParams.FadeColor = FLinearColor(LevelVC->FadeColor);
			ViewportParams.ColorScale = LevelVC->ColorScale;

			ViewportParamsMap.Add(LevelVC, ViewportParams);
		}
	}
}


EMovieScenePlayerStatus::Type FSequencer::GetPlaybackStatus() const
{
	return PlaybackState;
}


void FSequencer::SetPlaybackStatus(EMovieScenePlayerStatus::Type InPlaybackStatus)
{
	PlaybackState = InPlaybackStatus;

	// Inform the renderer when Sequencer is in a 'paused' state for the sake of inter-frame effects
	ESequencerState SequencerState = ESS_None;
	if (InPlaybackStatus == EMovieScenePlayerStatus::Playing || InPlaybackStatus == EMovieScenePlayerStatus::Recording)
	{
		SequencerState = ESS_Playing;
	}
	else if (InPlaybackStatus == EMovieScenePlayerStatus::Stopped || InPlaybackStatus == EMovieScenePlayerStatus::Scrubbing || InPlaybackStatus == EMovieScenePlayerStatus::Stepping)
	{
		SequencerState = ESS_Paused;
	}
	
	for (FLevelEditorViewportClient* LevelVC : GEditor->GetLevelViewportClients())
	{
		if (LevelVC && LevelVC->AllowsCinematicControl())
		{
			LevelVC->ViewState.GetReference()->SetSequencerState(SequencerState);
		}
	}

	// backup or restore tick rate
	if (InPlaybackStatus == EMovieScenePlayerStatus::Playing)
	{
		OldMaxTickRate = GEngine->GetMaxFPS();
	}
	else
	{
		StopAutoscroll();

		GEngine->SetMaxFPS(OldMaxTickRate);

		ShuttleMultiplier = 0;
	}

	TimeController->PlayerStatusChanged(PlaybackState, GetGlobalTime());
}


void FSequencer::AddReferencedObjects( FReferenceCollector& Collector )
{
	Collector.AddReferencedObject( Settings );

	if (UMovieSceneSequence* RootSequencePtr = RootSequence.Get())
	{
		Collector.AddReferencedObject( RootSequencePtr );
	}

	FMovieSceneRootEvaluationTemplateInstance::StaticStruct()->SerializeBin(Collector.GetVerySlowReferenceCollectorArchive(), &RootTemplateInstance);
}

FString FSequencer::GetReferencerName() const
{
	return TEXT("FSequencer");
}

void FSequencer::ResetPerMovieSceneData()
{
	//@todo Sequencer - We may want to preserve selections when moving between movie scenes
	Selection.Empty();

	RefreshTree();

	UpdateTimeBoundsToFocusedMovieScene();

	LabelManager.SetMovieScene( GetFocusedMovieSceneSequence()->GetMovieScene() );

	SuppressAutoEvalSignature.Reset();

	// @todo run through all tracks for new movie scene changes
	//  needed for audio track decompression
}


void FSequencer::RecordSelectedActors()
{
	ISequenceRecorder& SequenceRecorder = FModuleManager::LoadModuleChecked<ISequenceRecorder>("SequenceRecorder");
	if (SequenceRecorder.IsRecording())
	{
		FNotificationInfo Info(LOCTEXT("UnableToRecord_AlreadyRecording", "Cannot start a new recording while one is already in progress."));
		Info.bUseLargeFont = false;
		FSlateNotificationManager::Get().AddNotification(Info);
		return;
	}

	if (Settings->ShouldRewindOnRecord())
	{
		JumpToStart();
	}
	
	TArray<ACameraActor*> SelectedCameras;
	TArray<AActor*> EntireSelection;

	GEditor->GetSelectedActors()->GetSelectedObjects(SelectedCameras);
	GEditor->GetSelectedActors()->GetSelectedObjects(EntireSelection);

	UMovieScene* MovieScene = GetFocusedMovieSceneSequence()->GetMovieScene();

	// Figure out what we're recording into - a sub track, or a camera cut track, or a shot track
	UMovieSceneTrack* DestinationTrack = nullptr;
	if (SelectedCameras.Num())
	{
		DestinationTrack = MovieScene->FindMasterTrack<UMovieSceneCinematicShotTrack>();
		if (!DestinationTrack)
		{
			DestinationTrack = MovieScene->AddMasterTrack<UMovieSceneCinematicShotTrack>();
		}
	}
	else if (EntireSelection.Num())
	{
		DestinationTrack = MovieScene->FindMasterTrack<UMovieSceneSubTrack>();
		if (!DestinationTrack)
		{
			DestinationTrack = MovieScene->AddMasterTrack<UMovieSceneSubTrack>();
		}
	}
	else
	{
		FNotificationInfo Info(LOCTEXT("UnableToRecordNoSelection", "Unable to start recording because no actors are selected"));
		Info.bUseLargeFont = false;
		FSlateNotificationManager::Get().AddNotification(Info);
		return;
	}

	if (!DestinationTrack)
	{
		FNotificationInfo Info(LOCTEXT("UnableToRecord", "Unable to start recording because a valid sub track could not be found or created"));
		Info.bUseLargeFont = false;
		FSlateNotificationManager::Get().AddNotification(Info);
		return;
	}

	int32 MaxRow = -1;
	for (UMovieSceneSection* Section : DestinationTrack->GetAllSections())
	{
		MaxRow = FMath::Max(Section->GetRowIndex(), MaxRow);
	}
	// @todo: Get row at current time
	UMovieSceneSubSection* NewSection = CastChecked<UMovieSceneSubSection>(DestinationTrack->CreateNewSection());
	NewSection->SetRowIndex(MaxRow + 1);
	DestinationTrack->AddSection(*NewSection);
	NewSection->SetAsRecording(true);

	NotifyMovieSceneDataChanged(EMovieSceneDataChangeType::MovieSceneStructureItemAdded);

	if (UMovieSceneSubSection::IsSetAsRecording())
	{
		TArray<AActor*> ActorsToRecord;
		for (AActor* Actor : EntireSelection)
		{
			AActor* CounterpartActor = EditorUtilities::GetSimWorldCounterpartActor(Actor);
			ActorsToRecord.Add(CounterpartActor ? CounterpartActor : Actor);
		}

		const FString& PathToRecordTo = UMovieSceneSubSection::GetRecordingSection()->GetTargetPathToRecordTo();
		const FString& SequenceName = UMovieSceneSubSection::GetRecordingSection()->GetTargetSequenceName();
		SequenceRecorder.StartRecording(
			ActorsToRecord,
			PathToRecordTo,
			SequenceName);
	}
}

TSharedRef<SWidget> FSequencer::MakeTransportControls(bool bExtended)
{
	FEditorWidgetsModule& EditorWidgetsModule = FModuleManager::Get().LoadModuleChecked<FEditorWidgetsModule>( "EditorWidgets" );

	FTransportControlArgs TransportControlArgs;
	{
		TransportControlArgs.OnBackwardEnd.BindSP( this, &FSequencer::OnJumpToStart );
		TransportControlArgs.OnBackwardStep.BindSP( this, &FSequencer::OnStepBackward );
		TransportControlArgs.OnForwardPlay.BindSP( this, &FSequencer::OnPlayForward, true );
		TransportControlArgs.OnBackwardPlay.BindSP( this, &FSequencer::OnPlayBackward, true );
		TransportControlArgs.OnForwardStep.BindSP( this, &FSequencer::OnStepForward );
		TransportControlArgs.OnForwardEnd.BindSP( this, &FSequencer::OnJumpToEnd );
		TransportControlArgs.OnGetPlaybackMode.BindSP( this, &FSequencer::GetPlaybackMode );

		if(bExtended)
		{
			TransportControlArgs.WidgetsToCreate.Add(FTransportControlWidget(FOnMakeTransportWidget::CreateSP(this, &FSequencer::OnCreateTransportSetPlaybackStart)));
		}
		TransportControlArgs.WidgetsToCreate.Add(FTransportControlWidget(ETransportControlWidgetType::BackwardEnd));
		if(bExtended)
		{
			TransportControlArgs.WidgetsToCreate.Add(FTransportControlWidget(FOnMakeTransportWidget::CreateSP(this, &FSequencer::OnCreateTransportJumpToPreviousKey)));
		}
		TransportControlArgs.WidgetsToCreate.Add(FTransportControlWidget(ETransportControlWidgetType::BackwardStep));
		TransportControlArgs.WidgetsToCreate.Add(FTransportControlWidget(ETransportControlWidgetType::BackwardPlay));
		TransportControlArgs.WidgetsToCreate.Add(FTransportControlWidget(ETransportControlWidgetType::ForwardPlay));
		TransportControlArgs.WidgetsToCreate.Add(FTransportControlWidget(FOnMakeTransportWidget::CreateSP(this, &FSequencer::OnCreateTransportRecord)));
		TransportControlArgs.WidgetsToCreate.Add(FTransportControlWidget(ETransportControlWidgetType::ForwardStep));
		if(bExtended)
		{
			TransportControlArgs.WidgetsToCreate.Add(FTransportControlWidget(FOnMakeTransportWidget::CreateSP(this, &FSequencer::OnCreateTransportJumpToNextKey)));
		}
		TransportControlArgs.WidgetsToCreate.Add(FTransportControlWidget(ETransportControlWidgetType::ForwardEnd));
		if(bExtended)
		{
			TransportControlArgs.WidgetsToCreate.Add(FTransportControlWidget(FOnMakeTransportWidget::CreateSP(this, &FSequencer::OnCreateTransportSetPlaybackEnd)));
		}
		TransportControlArgs.WidgetsToCreate.Add(FTransportControlWidget(FOnMakeTransportWidget::CreateSP(this, &FSequencer::OnCreateTransportLoopMode)));
		TransportControlArgs.bAreButtonsFocusable = false;
	}

	return EditorWidgetsModule.CreateTransportControl( TransportControlArgs );
}

TSharedRef<SWidget> FSequencer::OnCreateTransportSetPlaybackStart()
{
	FText SetPlaybackStartToolTip = FText::Format(LOCTEXT("SetPlayStart_Tooltip", "Set playback start to the current position ({0})"), FSequencerCommands::Get().SetStartPlaybackRange->GetInputText());

	return SNew(SButton)
		.OnClicked(this, &FSequencer::SetPlaybackStart)
		.ToolTipText(SetPlaybackStartToolTip)
		.ButtonStyle(FEditorStyle::Get(), "Sequencer.Transport.SetPlayStart")
		.ContentPadding(2.0f);
}

TSharedRef<SWidget> FSequencer::OnCreateTransportJumpToPreviousKey()
{
	FText JumpToPreviousKeyToolTip = FText::Format(LOCTEXT("JumpToPreviousKey_Tooltip", "Jump to the previous key in the selected track(s) ({0})"), FSequencerCommands::Get().StepToPreviousKey->GetInputText());

	return SNew(SButton)
		.OnClicked(this, &FSequencer::JumpToPreviousKey)
		.ToolTipText(JumpToPreviousKeyToolTip)
		.ButtonStyle(FEditorStyle::Get(), "Sequencer.Transport.JumpToPreviousKey")
		.ContentPadding(2.0f);
}

TSharedRef<SWidget> FSequencer::OnCreateTransportJumpToNextKey()
{
	FText JumpToNextKeyToolTip = FText::Format(LOCTEXT("JumpToNextKey_Tooltip", "Jump to the next key in the selected track(s) ({0})"), FSequencerCommands::Get().StepToNextKey->GetInputText());

	return SNew(SButton)
		.OnClicked(this, &FSequencer::JumpToNextKey)
		.ToolTipText(JumpToNextKeyToolTip)
		.ButtonStyle(FEditorStyle::Get(), "Sequencer.Transport.JumpToNextKey")
		.ContentPadding(2.0f);
}

TSharedRef<SWidget> FSequencer::OnCreateTransportSetPlaybackEnd()
{
	FText SetPlaybackEndToolTip = FText::Format(LOCTEXT("SetPlayEnd_Tooltip", "Set playback end to the current position ({0})"), FSequencerCommands::Get().SetEndPlaybackRange->GetInputText());

	return SNew(SButton)
		.OnClicked(this, &FSequencer::SetPlaybackEnd)
		.ToolTipText(SetPlaybackEndToolTip)
		.ButtonStyle(FEditorStyle::Get(), "Sequencer.Transport.SetPlayEnd")
		.ContentPadding(2.0f);
}

TSharedRef<SWidget> FSequencer::OnCreateTransportLoopMode()
{
	TSharedRef<SButton> LoopButton = SNew(SButton)
		.OnClicked(this, &FSequencer::OnCycleLoopMode)
		.ButtonStyle( FEditorStyle::Get(), "NoBorder" )
		.ToolTipText_Lambda([&]()
		{ 
			if (GetLoopMode() == ESequencerLoopMode::SLM_NoLoop)
			{
				return LOCTEXT("LoopModeNoLoop_Tooltip", "No looping");
			}
			else if (GetLoopMode() == ESequencerLoopMode::SLM_Loop)
			{
				return LOCTEXT("LoopModeLoop_Tooltip", "Loop playback range");
			}
			else
			{
				return LOCTEXT("LoopModeLoopSelectionRange_Tooltip", "Loop selection range");
			}
		})
		.ContentPadding(2.0f);

	TWeakPtr<SButton> WeakButton = LoopButton;

	LoopButton->SetContent(SNew(SImage)
		.Image_Lambda([&, WeakButton]()
		{
			if (GetLoopMode() == ESequencerLoopMode::SLM_NoLoop)
			{
				return WeakButton.IsValid() && WeakButton.Pin()->IsPressed() ? 
					&FEditorStyle::Get().GetWidgetStyle<FButtonStyle>("Animation.Loop.Disabled").Pressed : 
					&FEditorStyle::Get().GetWidgetStyle<FButtonStyle>("Animation.Loop.Disabled").Normal;
			}
			else if (GetLoopMode() == ESequencerLoopMode::SLM_Loop)
			{
				return WeakButton.IsValid() && WeakButton.Pin()->IsPressed() ? 
					&FEditorStyle::Get().GetWidgetStyle<FButtonStyle>("Animation.Loop.Enabled").Pressed : 
					&FEditorStyle::Get().GetWidgetStyle<FButtonStyle>("Animation.Loop.Enabled").Normal;
			}
			else
			{
				return WeakButton.IsValid() && WeakButton.Pin()->IsPressed() ? 
					&FEditorStyle::Get().GetWidgetStyle<FButtonStyle>("Animation.Loop.SelectionRange").Pressed : 
					&FEditorStyle::Get().GetWidgetStyle<FButtonStyle>("Animation.Loop.SelectionRange").Normal;
			}
		})
	);

	return LoopButton;
}

TSharedRef<SWidget> FSequencer::OnCreateTransportRecord()
{
	ISequenceRecorder& SequenceRecorder = FModuleManager::LoadModuleChecked<ISequenceRecorder>("SequenceRecorder");

	TSharedRef<SButton> RecordButton = SNew(SButton)
		.OnClicked(this, &FSequencer::OnRecord)
		.ButtonStyle( FEditorStyle::Get(), "NoBorder" )
		.ToolTipText_Lambda([&](){ return SequenceRecorder.IsRecording() ? LOCTEXT("StopRecord_Tooltip", "Stop recording current sub-track.") : LOCTEXT("Record_Tooltip", "Record the primed sequence sub-track."); })
		.Visibility(this, &FSequencer::GetRecordButtonVisibility)
		.ContentPadding(2.0f);

	TWeakPtr<SButton> WeakButton = RecordButton;

	RecordButton->SetContent(SNew(SImage)
		.Image_Lambda([&SequenceRecorder, WeakButton]()
		{
			if (SequenceRecorder.IsRecording())
			{
				return WeakButton.IsValid() && WeakButton.Pin()->IsPressed() ? 
					&FEditorStyle::Get().GetWidgetStyle<FButtonStyle>("Animation.Recording").Pressed : 
					&FEditorStyle::Get().GetWidgetStyle<FButtonStyle>("Animation.Recording").Normal;
			}

			return WeakButton.IsValid() && WeakButton.Pin()->IsPressed() ? 
				&FEditorStyle::Get().GetWidgetStyle<FButtonStyle>("Animation.Record").Pressed : 
				&FEditorStyle::Get().GetWidgetStyle<FButtonStyle>("Animation.Record").Normal;
		})
	);

	return RecordButton;
}


UObject* FSequencer::FindSpawnedObjectOrTemplate(const FGuid& BindingId)
{
	TArrayView<TWeakObjectPtr<>> Objects = FindObjectsInCurrentSequence(BindingId);
	if (Objects.Num())
	{
		return Objects[0].Get();
	}

	UMovieSceneSequence* Sequence = GetFocusedMovieSceneSequence();
	if (!Sequence)
	{
		return nullptr;
	}

	UMovieScene* FocusedMovieScene = Sequence->GetMovieScene();

	FMovieScenePossessable* Possessable = FocusedMovieScene->FindPossessable(BindingId);
	// If we're a possessable with a parent spawnable and we don't have the object, we look the object up within the default object of the spawnable
	if (Possessable && Possessable->GetParent().IsValid())
	{
		// If we're a spawnable and we don't have the object, use the default object to build up the track menu
		FMovieSceneSpawnable* ParentSpawnable = FocusedMovieScene->FindSpawnable(Possessable->GetParent());
		if (ParentSpawnable)
		{
			UObject* ParentObject = ParentSpawnable->GetObjectTemplate();
			if (ParentObject)
			{
				for (UObject* Obj : Sequence->LocateBoundObjects(BindingId, ParentObject))
				{
					return Obj;
				}
			}
		}
	}
	// If we're a spawnable and we don't have the object, use the default object to build up the track menu
	else if (FMovieSceneSpawnable* Spawnable = FocusedMovieScene->FindSpawnable(BindingId))
	{
		return Spawnable->GetObjectTemplate();
	}

	return nullptr;
}

FReply FSequencer::OnPlay(bool bTogglePlay)
{
	if( PlaybackState == EMovieScenePlayerStatus::Playing && bTogglePlay )
	{
		Pause();
	}
	else
	{
		SetPlaybackStatus(EMovieScenePlayerStatus::Playing);

		// Make sure Slate ticks during playback
		SequencerWidget->RegisterActiveTimerForPlayback();

		OnPlayDelegate.Broadcast();
	}

	return FReply::Handled();
}


EVisibility FSequencer::GetRecordButtonVisibility() const
{
	return UMovieSceneSubSection::IsSetAsRecording() ? EVisibility::Visible : EVisibility::Collapsed;
}


FReply FSequencer::OnRecord()
{
	ISequenceRecorder& SequenceRecorder = FModuleManager::LoadModuleChecked<ISequenceRecorder>("SequenceRecorder");

	if(UMovieSceneSubSection::IsSetAsRecording() && !SequenceRecorder.IsRecording())
	{
		AActor* ActorToRecord = UMovieSceneSubSection::GetActorToRecord();
		if (ActorToRecord != nullptr)
		{
			AActor* OutActor = EditorUtilities::GetSimWorldCounterpartActor(ActorToRecord);
			if (OutActor != nullptr)
			{
				ActorToRecord = OutActor;
			}
		}

		const FString& PathToRecordTo = UMovieSceneSubSection::GetRecordingSection()->GetTargetPathToRecordTo();
		const FString& SequenceName = UMovieSceneSubSection::GetRecordingSection()->GetTargetSequenceName();
		SequenceRecorder.StartRecording(ActorToRecord, PathToRecordTo, SequenceName);
	}
	else if(SequenceRecorder.IsRecording())
	{
		SequenceRecorder.StopRecording();
	}

	return FReply::Handled();
}

void FSequencer::HandleRecordingStarted(UMovieSceneSequence* Sequence)
{
	OnPlayForward(false);

	// Make sure Slate ticks during playback
	SequencerWidget->RegisterActiveTimerForPlayback();

	// sync recording section to start
	UMovieSceneSubSection* Section = UMovieSceneSubSection::GetRecordingSection();
	if(Section != nullptr)
	{
		FFrameRate   TickResolution  = GetFocusedTickResolution();
		FFrameNumber StartFrame      = GetLocalTime().ConvertTo(TickResolution).CeilToFrame();
		int32        Duration        = FFrameRate::TransformTime(1, GetFocusedDisplayRate(), TickResolution).CeilToFrame().Value;

		Section->SetRange(TRange<FFrameNumber>(StartFrame, StartFrame + Duration));
	}
}

void FSequencer::HandleRecordingFinished(UMovieSceneSequence* Sequence)
{
	// toggle us to no playing if we are still playing back
	// as the post processing takes such a long time we don't really care if the sequence doesnt carry on
	if(PlaybackState == EMovieScenePlayerStatus::Playing)
	{
		OnPlayForward(true);
	}

	// now patchup the section that was recorded to
	UMovieSceneSubSection* Section = UMovieSceneSubSection::GetRecordingSection();
	if(Section != nullptr)
	{
		Section->SetAsRecording(false);
		Section->SetSequence(Sequence);

		FFrameNumber EndFrame = Section->GetInclusiveStartFrame() + MovieScene::DiscreteSize(Sequence->GetMovieScene()->GetPlaybackRange());
		Section->SetRange(TRange<FFrameNumber>(Section->GetInclusiveStartFrame(), TRangeBound<FFrameNumber>::Exclusive(EndFrame)));

		if (Section->IsA<UMovieSceneCinematicShotSection>())
		{
			const FMovieSceneSpawnable* SpawnedCamera = Sequence->GetMovieScene()->FindSpawnable(
				[](FMovieSceneSpawnable& InSpawnable){
					return InSpawnable.GetObjectTemplate() && InSpawnable.GetObjectTemplate()->IsA<ACameraActor>();
				}
			);

			if (SpawnedCamera && !Sequence->GetMovieScene()->GetCameraCutTrack())
			{
				UMovieSceneTrack* CameraCutTrack = Sequence->GetMovieScene()->AddCameraCutTrack(UMovieSceneCameraCutTrack::StaticClass());
				UMovieSceneCameraCutSection* CameraCutSection = Cast<UMovieSceneCameraCutSection>(CameraCutTrack->CreateNewSection());
				CameraCutSection->SetCameraGuid(SpawnedCamera->GetGuid());
				CameraCutSection->SetRange(Sequence->GetMovieScene()->GetPlaybackRange());
				CameraCutTrack->AddSection(*CameraCutSection);
			}
		}
	}

	bNeedTreeRefresh = true;

	// If viewing the same sequence, rebuild
	if (RootSequence.IsValid() && RootSequence.Get() == Sequence)
	{
		ResetToNewRootSequence(*RootSequence.Get());

		NotifyMovieSceneDataChanged(EMovieSceneDataChangeType::RefreshAllImmediately);
	}
}

FReply FSequencer::OnPlayForward(bool bTogglePlay)
{
	if (PlaybackSpeed < 0)
	{
		PlaybackSpeed = -PlaybackSpeed;
		OnPlay(false);
	}
	else
	{
		OnPlay(bTogglePlay);
	}
	return FReply::Handled();
}

FReply FSequencer::OnPlayBackward(bool bTogglePlay)
{
	if (PlaybackSpeed > 0)
	{
		PlaybackSpeed = -PlaybackSpeed;
		OnPlay(false);
	}
	else
	{
		OnPlay(bTogglePlay);
	}
	return FReply::Handled();
}

FReply FSequencer::OnStepForward()
{
	SetPlaybackStatus(EMovieScenePlayerStatus::Stepping);

	FFrameRate          DisplayRate = GetFocusedDisplayRate();
	FQualifiedFrameTime CurrentTime = GetLocalTime();

	FFrameTime NewPosition = FFrameRate::TransformTime(CurrentTime.ConvertTo(DisplayRate).FloorToFrame() + 1, DisplayRate, CurrentTime.Rate);
	SetLocalTime(NewPosition, ESnapTimeMode::STM_Interval);
	return FReply::Handled();
}


FReply FSequencer::OnStepBackward()
{
	SetPlaybackStatus(EMovieScenePlayerStatus::Stepping);

	FFrameRate          DisplayRate = GetFocusedDisplayRate();
	FQualifiedFrameTime CurrentTime = GetLocalTime();

	FFrameTime NewPosition = FFrameRate::TransformTime(CurrentTime.ConvertTo(DisplayRate).FloorToFrame() - 1, DisplayRate, CurrentTime.Rate);

	SetLocalTime(NewPosition, ESnapTimeMode::STM_Interval);
	return FReply::Handled();
}


FReply FSequencer::OnJumpToStart()
{
	SetPlaybackStatus(EMovieScenePlayerStatus::Stepping);
	SetLocalTime(MovieScene::DiscreteInclusiveLower(GetPlaybackRange()), ESnapTimeMode::STM_None);
	return FReply::Handled();
}


FReply FSequencer::OnJumpToEnd()
{
	SetPlaybackStatus(EMovieScenePlayerStatus::Stepping);
	const bool bInsetDisplayFrame = ScrubStyle == ESequencerScrubberStyle::FrameBlock && Settings->GetSnapPlayTimeToInterval() && Settings->GetIsSnapEnabled();

	FFrameRate LocalResolution = GetFocusedTickResolution();
	FFrameRate DisplayRate = GetFocusedDisplayRate();

	// Calculate an offset from the end to go to. If they have snapping on (and the scrub style is a block) the last valid frame is represented as one
	// whole display rate frame before the end, otherwise we just subtract a single frame which matches the behavior of hitting play and letting it run to the end.
	FFrameTime OneFrame = bInsetDisplayFrame ? FFrameRate::TransformTime(FFrameTime(1), DisplayRate, LocalResolution) : FFrameTime(1);
	FFrameTime NewTime = MovieScene::DiscreteExclusiveUpper(GetPlaybackRange()) - OneFrame;

	SetLocalTime(NewTime, ESnapTimeMode::STM_None);
	return FReply::Handled();
}


FReply FSequencer::OnCycleLoopMode()
{
	ESequencerLoopMode LoopMode = Settings->GetLoopMode();
	if (LoopMode == ESequencerLoopMode::SLM_NoLoop)
	{
		Settings->SetLoopMode(ESequencerLoopMode::SLM_Loop);
	}
	else if (LoopMode == ESequencerLoopMode::SLM_Loop && !GetSelectionRange().IsEmpty())
	{
		Settings->SetLoopMode(ESequencerLoopMode::SLM_LoopSelectionRange);
	}
	else if (LoopMode == ESequencerLoopMode::SLM_LoopSelectionRange || GetSelectionRange().IsEmpty())
	{
		Settings->SetLoopMode(ESequencerLoopMode::SLM_NoLoop);
	}
	return FReply::Handled();
}


FReply FSequencer::SetPlaybackEnd()
{
	const UMovieSceneSequence* FocusedSequence = GetFocusedMovieSceneSequence();
	if (FocusedSequence)
	{
		FFrameNumber         CurrentFrame = GetLocalTime().Time.FloorToFrame();
		TRange<FFrameNumber> CurrentRange = FocusedSequence->GetMovieScene()->GetPlaybackRange();
		if (CurrentFrame >= MovieScene::DiscreteInclusiveLower(CurrentRange))
		{
			CurrentRange.SetUpperBound(CurrentFrame);
			SetPlaybackRange(CurrentRange);
		}
	}
	return FReply::Handled();
}

FReply FSequencer::SetPlaybackStart()
{
	const UMovieSceneSequence* FocusedSequence = GetFocusedMovieSceneSequence();
	if (FocusedSequence)
	{
		FFrameNumber         CurrentFrame = GetLocalTime().Time.FloorToFrame();
		TRange<FFrameNumber> CurrentRange = FocusedSequence->GetMovieScene()->GetPlaybackRange();
		if (CurrentFrame < MovieScene::DiscreteExclusiveUpper(CurrentRange))
		{
			CurrentRange.SetLowerBound(CurrentFrame);
			SetPlaybackRange(CurrentRange);
		}
	}
	return FReply::Handled();
}

FReply FSequencer::JumpToPreviousKey()
{
	if (Selection.GetSelectedOutlinerNodes().Num())
	{
		GetKeysFromSelection(SelectedKeyCollection, SMALL_NUMBER);
	}
	else
	{
		GetAllKeys(SelectedKeyCollection, SMALL_NUMBER);
	}

	if (SelectedKeyCollection.IsValid())
	{
		FFrameNumber FrameNumber = GetLocalTime().Time.FloorToFrame();
		TOptional<FFrameNumber> NewTime = SelectedKeyCollection->GetNextKey(FrameNumber, EFindKeyDirection::Backwards);
		if (NewTime.IsSet())
		{
			SetPlaybackStatus(EMovieScenePlayerStatus::Stepping);

			// Ensure the time is in the current view
			FFrameRate LocalResolution = GetFocusedTickResolution();
			ScrollIntoView(NewTime.GetValue() / LocalResolution);

			SetLocalTimeDirectly(NewTime.GetValue());
		}
	}
	return FReply::Handled();
}

FReply FSequencer::JumpToNextKey()
{
	if (Selection.GetSelectedOutlinerNodes().Num())
	{
		GetKeysFromSelection(SelectedKeyCollection, SMALL_NUMBER);
	}
	else
	{
		GetAllKeys(SelectedKeyCollection, SMALL_NUMBER);
	}

	if (SelectedKeyCollection.IsValid())
	{
		FFrameNumber FrameNumber = GetLocalTime().Time.FloorToFrame();
		TOptional<FFrameNumber> NewTime = SelectedKeyCollection->GetNextKey(FrameNumber, EFindKeyDirection::Forwards);
		if (NewTime.IsSet())
		{
			SetPlaybackStatus(EMovieScenePlayerStatus::Stepping);

			// Ensure the time is in the current view
			FFrameRate LocalResolution = GetFocusedTickResolution();
			ScrollIntoView(NewTime.GetValue() / LocalResolution);

			SetLocalTimeDirectly(NewTime.GetValue());
		}
	}

	return FReply::Handled();
}

ESequencerLoopMode FSequencer::GetLoopMode() const
{
	return Settings->GetLoopMode();
}


void FSequencer::SetLocalTimeLooped(FFrameTime NewLocalTime)
{
	TOptional<EMovieScenePlayerStatus::Type> NewPlaybackStatus;

	FFrameTime NewGlobalTime = NewLocalTime * RootToLocalTransform.Inverse();

	TRange<FFrameNumber> TimeBounds = GetTimeBounds();

	bool         bResetPosition       = false;
	FFrameRate   LocalTickResolution  = GetFocusedTickResolution();
	FFrameRate   RootTickResolution   = GetRootTickResolution();
	FFrameNumber MinInclusiveTime     = MovieScene::DiscreteInclusiveLower(TimeBounds);
	FFrameNumber MaxInclusiveTime     = MovieScene::DiscreteExclusiveUpper(TimeBounds)-1;

	bool bHasJumped = false;
	bool bRestarted = false;
	if (GetLoopMode() == ESequencerLoopMode::SLM_Loop || GetLoopMode() == ESequencerLoopMode::SLM_LoopSelectionRange)
	{
		const UMovieSceneSequence* FocusedSequence = GetFocusedMovieSceneSequence();
		if (FocusedSequence)
		{
			if (NewLocalTime < MinInclusiveTime || NewLocalTime > MaxInclusiveTime)
			{
				NewGlobalTime = (PlaybackSpeed > 0 ? MinInclusiveTime : MaxInclusiveTime) * RootToLocalTransform.Inverse();

				bResetPosition = true;
				bHasJumped = true;
			}
		}
	}
	else
	{
		TRange<double> WorkingRange = GetClampRange();

		bool bReachedEnd = false;
		if (PlaybackSpeed > 0)
		{
			bReachedEnd = GetLocalTime().Time <= MaxInclusiveTime && NewLocalTime >= MaxInclusiveTime;
		}
		else
		{
			bReachedEnd = GetLocalTime().Time >= MinInclusiveTime && NewLocalTime <= MinInclusiveTime;
		}

		// Stop if we hit the playback range end
		if (bReachedEnd)
		{
			NewGlobalTime = (PlaybackSpeed > 0 ? MaxInclusiveTime : MinInclusiveTime) * RootToLocalTransform.Inverse();
			NewPlaybackStatus = EMovieScenePlayerStatus::Stopped;
		}
		// Constrain to the play range if necessary
		else if (Settings->ShouldKeepCursorInPlayRange())
		{
			// Clamp to bound or jump back if necessary
			if (NewLocalTime < MinInclusiveTime || NewLocalTime >= MaxInclusiveTime)
			{
				NewGlobalTime = (PlaybackSpeed > 0 ? MinInclusiveTime : MaxInclusiveTime) * RootToLocalTransform.Inverse();

				bResetPosition = true;
			}
		}
		// Ensure the time is within the working range
		else if (!WorkingRange.Contains(NewLocalTime / LocalTickResolution))
		{
			FFrameTime WorkingMin = (WorkingRange.GetLowerBoundValue() * LocalTickResolution).CeilToFrame();
			FFrameTime WorkingMax = (WorkingRange.GetUpperBoundValue() * LocalTickResolution).FloorToFrame();

			NewGlobalTime = FMath::Clamp(NewLocalTime, WorkingMin, WorkingMax) * RootToLocalTransform.Inverse();

			bResetPosition = true;
			NewPlaybackStatus = EMovieScenePlayerStatus::Stopped;
		}
	}

	// Ensure the time is in the current view - must occur before the time cursor changes
	UMovieScene* MovieScene = GetFocusedMovieSceneSequence()->GetMovieScene();
	if (IsAutoScrollEnabled())
	{
		ScrollIntoView((NewGlobalTime * RootToLocalTransform) / RootTickResolution);
	}

	FFrameTime NewPlayPosition = ConvertFrameTime(NewGlobalTime, RootTickResolution, PlayPosition.GetInputRate());

	// Reset the play cursor if we're looping or have otherwise jumpted to a new position in the sequence
	if (bResetPosition)
	{
		PlayPosition.Reset(NewPlayPosition);
		TimeController->Reset(FQualifiedFrameTime(NewGlobalTime, RootTickResolution));
	}

	// Evaluate the sequence
	FMovieSceneEvaluationRange EvalRange = PlayPosition.PlayTo(NewPlayPosition);
	EvaluateInternal(EvalRange, bHasJumped);

	// Set the playback status if we need to
	if (NewPlaybackStatus.IsSet())
	{
		SetPlaybackStatus(NewPlaybackStatus.GetValue());
		// Evaluate the sequence with the new status
		EvaluateInternal(EvalRange);
	}
}

EPlaybackMode::Type FSequencer::GetPlaybackMode() const
{
	if (PlaybackState == EMovieScenePlayerStatus::Playing)
	{
		if (PlaybackSpeed > 0)
		{
			return EPlaybackMode::PlayingForward;
		}
		else
		{
			return EPlaybackMode::PlayingReverse;
		}
	}
		
	return EPlaybackMode::Stopped;
}

void FSequencer::UpdateTimeBoundsToFocusedMovieScene()
{
	UMovieScene* FocusedMovieScene = GetFocusedMovieSceneSequence()->GetMovieScene();
	FQualifiedFrameTime CurrentTime = GetLocalTime();

	// Set the view range to:
	// 1. The moviescene view range
	// 2. The moviescene playback range
	// 3. Some sensible default
	TRange<double> NewRange = FocusedMovieScene->GetEditorData().GetViewRange();

	if (NewRange.IsEmpty() || NewRange.IsDegenerate())
	{
		NewRange = FocusedMovieScene->GetPlaybackRange() / CurrentTime.Rate;
	}
	if (NewRange.IsEmpty() || NewRange.IsDegenerate())
	{
		NewRange = TRange<double>(0.0, 5.0);
	}

	// Set the view range to the new range
	SetViewRange(NewRange, EViewRangeInterpolation::Immediate);
}


TRange<FFrameNumber> FSequencer::GetTimeBounds() const
{
	const UMovieSceneSequence* FocusedSequence = GetFocusedMovieSceneSequence();

	if(!FocusedSequence)
	{
		return TRange<FFrameNumber>( -100000, 100000 );
	}
	
	if (GetLoopMode() == ESequencerLoopMode::SLM_LoopSelectionRange)
	{
		if (!GetSelectionRange().IsEmpty())
		{
			return GetSelectionRange();
		}
	}

	if (Settings->ShouldEvaluateSubSequencesInIsolation() || ActiveTemplateIDs.Num() == 1)
	{
		return FocusedSequence->GetMovieScene()->GetPlaybackRange();
	}

	return SubSequenceRange;
}


void FSequencer::SetViewRange(TRange<double> NewViewRange, EViewRangeInterpolation Interpolation)
{
	if (!ensure(NewViewRange.HasUpperBound() && NewViewRange.HasLowerBound() && !NewViewRange.IsDegenerate()))
	{
		return;
	}

	const float AnimationLengthSeconds = Interpolation == EViewRangeInterpolation::Immediate ? 0.f : 0.1f;
	if (AnimationLengthSeconds != 0.f)
	{
		if (ZoomAnimation.GetCurve(0).DurationSeconds != AnimationLengthSeconds)
		{
			ZoomAnimation = FCurveSequence();
			ZoomCurve = ZoomAnimation.AddCurve(0.f, AnimationLengthSeconds, ECurveEaseFunction::QuadIn);
		}

		if (!ZoomAnimation.IsPlaying())
		{
			LastViewRange = TargetViewRange;
			ZoomAnimation.Play( SequencerWidget.ToSharedRef() );
		}
		TargetViewRange = NewViewRange;
	}
	else
	{
		TargetViewRange = LastViewRange = NewViewRange;
		ZoomAnimation.JumpToEnd();
	}


	UMovieSceneSequence* FocusedMovieSequence = GetFocusedMovieSceneSequence();
	if (FocusedMovieSequence != nullptr)
	{
		UMovieScene* FocusedMovieScene = FocusedMovieSequence->GetMovieScene();
		if (FocusedMovieScene != nullptr)
		{
			FMovieSceneEditorData& EditorData = FocusedMovieScene->GetEditorData();
			EditorData.ViewStart = TargetViewRange.GetLowerBoundValue();
			EditorData.ViewEnd   = TargetViewRange.GetUpperBoundValue();

			// Always ensure the working range is big enough to fit the view range
			EditorData.WorkStart = FMath::Min(TargetViewRange.GetLowerBoundValue(), EditorData.WorkStart);
			EditorData.WorkEnd   = FMath::Max(TargetViewRange.GetUpperBoundValue(), EditorData.WorkEnd);
		}
	}
}


void FSequencer::OnClampRangeChanged( TRange<double> NewClampRange )
{
	if (!NewClampRange.IsEmpty())
	{
		FMovieSceneEditorData& EditorData =  GetFocusedMovieSceneSequence()->GetMovieScene()->GetEditorData();

		EditorData.WorkStart = NewClampRange.GetLowerBoundValue();
		EditorData.WorkEnd   = NewClampRange.GetUpperBoundValue();
	}
}

FFrameNumber FSequencer::OnGetNearestKey(FFrameTime InTime, bool bSearchAllTracks)
{
	FFrameNumber NearestKeyTime = InTime.FloorToFrame();

	if (bSearchAllTracks)
	{
		GetAllKeys(SelectedKeyCollection, SMALL_NUMBER);
	}
	else
	{
		GetKeysFromSelection(SelectedKeyCollection, SMALL_NUMBER);
	}

	if (SelectedKeyCollection.IsValid())
	{
		TRange<FFrameNumber> FindRangeBackwards(TRangeBound<FFrameNumber>::Open(), NearestKeyTime);
		TOptional<FFrameNumber> NewTimeBackwards = SelectedKeyCollection->FindFirstKeyInRange(FindRangeBackwards, EFindKeyDirection::Backwards);

		TRange<FFrameNumber> FindRangeForwards(NearestKeyTime, TRangeBound<FFrameNumber>::Open());
		TOptional<FFrameNumber> NewTimeForwards = SelectedKeyCollection->FindFirstKeyInRange(FindRangeForwards, EFindKeyDirection::Forwards);
		if (NewTimeForwards.IsSet())
		{
			if (NewTimeBackwards.IsSet())
			{
				if (FMath::Abs(NewTimeForwards.GetValue() - NearestKeyTime) < FMath::Abs(NewTimeBackwards.GetValue() - NearestKeyTime))
				{
					NearestKeyTime = NewTimeForwards.GetValue();
				}
				else
				{
					NearestKeyTime = NewTimeBackwards.GetValue();
				}
			}
			else
			{
				NearestKeyTime = NewTimeForwards.GetValue();
			}
		}
		else if (NewTimeBackwards.IsSet())
		{
			NearestKeyTime = NewTimeBackwards.GetValue();
		}
	}
	return NearestKeyTime;
}

void FSequencer::OnScrubPositionChanged( FFrameTime NewScrubPosition, bool bScrubbing )
{
	if (PlaybackState == EMovieScenePlayerStatus::Scrubbing)
	{
		if (!bScrubbing)
		{
			OnEndScrubbing();
		}
		else if (IsAutoScrollEnabled())
		{
			UpdateAutoScroll(NewScrubPosition / GetFocusedTickResolution());
			
			// When scrubbing, we animate auto-scrolled scrub position in Tick()
			if (AutoscrubOffset.IsSet())
			{
				return;
			}
		}
	}

	if (!bScrubbing && FSlateApplication::Get().GetModifierKeys().IsShiftDown())
	{
		AutoScrubToTime(NewScrubPosition);
	}
	else
	{
		SetLocalTimeDirectly(NewScrubPosition);
	}
}


void FSequencer::OnBeginScrubbing()
{
	// Pause first since there's no explicit evaluation in the stopped state when OnEndScrubbing() is called
	Pause();

	SetPlaybackStatus(EMovieScenePlayerStatus::Scrubbing);
	SequencerWidget->RegisterActiveTimerForPlayback();

	OnBeginScrubbingDelegate.Broadcast();
}


void FSequencer::OnEndScrubbing()
{
	SetPlaybackStatus(EMovieScenePlayerStatus::Stopped);
	AutoscrubOffset.Reset();
	StopAutoscroll();

	// Force an evaluation in the stopped state
	ForceEvaluate();

	OnEndScrubbingDelegate.Broadcast();
}


void FSequencer::OnPlaybackRangeBeginDrag()
{
	GEditor->BeginTransaction(LOCTEXT("SetPlaybackRange_Transaction", "Set Playback Range"));
}


void FSequencer::OnPlaybackRangeEndDrag()
{
	GEditor->EndTransaction();
}


void FSequencer::OnSelectionRangeBeginDrag()
{
	GEditor->BeginTransaction(LOCTEXT("SetSelectionRange_Transaction", "Set Selection Range"));
}


void FSequencer::OnSelectionRangeEndDrag()
{
	GEditor->EndTransaction();
}


void FSequencer::OnMarkBeginDrag()
{
	GEditor->BeginTransaction(LOCTEXT("SetMark_Transaction", "Set Mark"));
}


void FSequencer::OnMarkEndDrag()
{
	GEditor->EndTransaction();
}


void FSequencer::StartAutoscroll(float UnitsPerS)
{
	AutoscrollOffset = UnitsPerS;
}


void FSequencer::StopAutoscroll()
{
	AutoscrollOffset.Reset();
	AutoscrubOffset.Reset();
}


void FSequencer::OnToggleAutoScroll()
{
	Settings->SetAutoScrollEnabled(!Settings->GetAutoScrollEnabled());
}


bool FSequencer::IsAutoScrollEnabled() const
{
	return Settings->GetAutoScrollEnabled();
}


void FSequencer::FindInContentBrowser()
{
	if (GetFocusedMovieSceneSequence())
	{
		TArray<UObject*> ObjectsToFocus;
		ObjectsToFocus.Add(GetCurrentAsset());

		GEditor->SyncBrowserToObjects(ObjectsToFocus);
	}
}


UObject* FSequencer::GetCurrentAsset() const
{
	// For now we find the asset by looking at the root movie scene's outer.
	// @todo: this may need refining if/when we support editing movie scene instances
	return GetFocusedMovieSceneSequence()->GetMovieScene()->GetOuter();
}

bool FSequencer::IsReadOnly() const
{
	return bReadOnly || (GetFocusedMovieSceneSequence() && GetFocusedMovieSceneSequence()->GetMovieScene()->IsReadOnly());
}

void FSequencer::VerticalScroll(float ScrollAmountUnits)
{
	SequencerWidget->GetTreeView()->ScrollByDelta(ScrollAmountUnits);
}

FGuid FSequencer::AddSpawnable(UObject& Object, UActorFactory* ActorFactory)
{
	UMovieSceneSequence* Sequence = GetFocusedMovieSceneSequence();
	if (!Sequence->AllowsSpawnableObjects())
	{
		return FGuid();
	}

	// Grab the MovieScene that is currently focused.  We'll add our Blueprint as an inner of the
	// MovieScene asset.
	UMovieScene* OwnerMovieScene = Sequence->GetMovieScene();

	TValueOrError<FNewSpawnable, FText> Result = SpawnRegister->CreateNewSpawnableType(Object, *OwnerMovieScene, ActorFactory);
	if (!Result.IsValid())
	{
		FNotificationInfo Info(Result.GetError());
		Info.ExpireDuration = 3.0f;
		FSlateNotificationManager::Get().AddNotification(Info);
		return FGuid();
	}

	FNewSpawnable& NewSpawnable = Result.GetValue();

	auto DuplName = [&](FMovieSceneSpawnable& InSpawnable)
	{
		return InSpawnable.GetName() == NewSpawnable.Name;
	};

	int32 Index = 2;
	FString UniqueString;
	while (OwnerMovieScene->FindSpawnable(DuplName))
	{
		NewSpawnable.Name.RemoveFromEnd(UniqueString);
		UniqueString = FString::Printf(TEXT(" (%d)"), Index++);
		NewSpawnable.Name += UniqueString;
	}

	FGuid NewGuid = OwnerMovieScene->AddSpawnable(NewSpawnable.Name, *NewSpawnable.ObjectTemplate);

	ForceEvaluate();

	return NewGuid;
}

FGuid FSequencer::MakeNewSpawnable( UObject& Object, UActorFactory* ActorFactory, bool bSetupDefaults )
{
	UMovieSceneSequence* Sequence = GetFocusedMovieSceneSequence();
	UMovieScene* MovieScene = Sequence->GetMovieScene();

	if (MovieScene->IsReadOnly())
	{
		return FGuid();
	}

	// @todo sequencer: Undo doesn't seem to be working at all
	const FScopedTransaction Transaction( LOCTEXT("UndoAddingObject", "Add Object to MovieScene") );

	FGuid NewGuid = AddSpawnable(Object, ActorFactory);
	if (!NewGuid.IsValid())
	{
		return FGuid();
	}

	TArray<UMovieSceneFolder*> SelectedParentFolders;
	FString NewNodePath;
	CalculateSelectedFolderAndPath(SelectedParentFolders, NewNodePath);

	if (SelectedParentFolders.Num() > 0)
	{
		SelectedParentFolders[0]->AddChildObjectBinding(NewGuid);
	}

	FMovieSceneSpawnable* Spawnable = GetFocusedMovieSceneSequence()->GetMovieScene()->FindSpawnable(NewGuid);
	if (!Spawnable)
	{
		return FGuid();
	}

	// Override spawn ownership during this process to ensure it never gets destroyed
	ESpawnOwnership SavedOwnership = Spawnable->GetSpawnOwnership();
	Spawnable->SetSpawnOwnership(ESpawnOwnership::External);

	// Spawn the object so we can position it correctly, it's going to get spawned anyway since things default to spawned.
	UObject* SpawnedObject = SpawnRegister->SpawnObject(NewGuid, *MovieScene, ActiveTemplateIDs.Top(), *this);

	if (bSetupDefaults)
	{
		FTransformData TransformData;
		SpawnRegister->SetupDefaultsForSpawnable(SpawnedObject, Spawnable->GetGuid(), TransformData, AsShared(), Settings);
	}

	Spawnable->SetSpawnOwnership(SavedOwnership);

	return NewGuid;
}

void FSequencer::AddSubSequence(UMovieSceneSequence* Sequence)
{
	// @todo Sequencer - sub-moviescenes This should be moved to the sub-moviescene editor

	// Grab the MovieScene that is currently focused.  This is the movie scene that will contain the sub-moviescene
	UMovieScene* OwnerMovieScene = GetFocusedMovieSceneSequence()->GetMovieScene();

	if (OwnerMovieScene->IsReadOnly())
	{
		return;
	}

	// @todo sequencer: Undo doesn't seem to be working at all
	const FScopedTransaction Transaction( LOCTEXT("UndoAddingObject", "Add Object to MovieScene") );
	OwnerMovieScene->Modify();

	UMovieSceneSubTrack* SubTrack = OwnerMovieScene->AddMasterTrack<UMovieSceneSubTrack>();

	FFrameNumber Duration = ConvertFrameTime(
		Sequence->GetMovieScene()->GetPlaybackRange().Size<FFrameNumber>(),
		Sequence->GetMovieScene()->GetTickResolution(),
		OwnerMovieScene->GetTickResolution()).FloorToFrame();

	SubTrack->AddSequence(Sequence, GetLocalTime().Time.FloorToFrame(), Duration.Value);
}


bool FSequencer::OnHandleAssetDropped(UObject* DroppedAsset, const FGuid& TargetObjectGuid)
{
	bool bWasConsumed = false;
	for (int32 i = 0; i < TrackEditors.Num(); ++i)
	{
		bool bWasHandled = TrackEditors[i]->HandleAssetAdded(DroppedAsset, TargetObjectGuid);
		if (bWasHandled)
		{
			// @todo Sequencer - This will crash if multiple editors try to handle a single asset
			// Should we allow this? How should it consume then?
			// gmp 10/7/2015: the user should be presented with a dialog asking what kind of track they want to create
			check(!bWasConsumed);
			bWasConsumed = true;
		}
	}
	return bWasConsumed;
}


// Takes a display node and traverses it's parents to find the nearest track node if any.  Also collects the names of the nodes which make
// up the path from the track node to the display node being checked.  The name path includes the name of the node being checked, but not
// the name of the track node.
void GetParentTrackNodeAndNamePath(TSharedRef<const FSequencerDisplayNode> DisplayNode, TSharedPtr<FSequencerTrackNode>& OutParentTrack, TArray<FName>& OutNamePath )
{
	TArray<FName> PathToTrack;
	PathToTrack.Add( DisplayNode->GetNodeName() );
	TSharedPtr<FSequencerDisplayNode> CurrentParent = DisplayNode->GetParent();

	while ( CurrentParent.IsValid() && CurrentParent->GetType() != ESequencerNode::Track )
	{
		PathToTrack.Add( CurrentParent->GetNodeName() );
		CurrentParent = CurrentParent->GetParent();
	}

	if ( CurrentParent.IsValid() )
	{
		OutParentTrack = StaticCastSharedPtr<FSequencerTrackNode>( CurrentParent );
		for ( int32 i = PathToTrack.Num() - 1; i >= 0; i-- )
		{
			OutNamePath.Add( PathToTrack[i] );
		}
	}
}


bool FSequencer::OnRequestNodeDeleted( TSharedRef<const FSequencerDisplayNode> NodeToBeDeleted )
{
	bool bAnythingRemoved = false;
	
	UMovieSceneSequence* Sequence = GetFocusedMovieSceneSequence();
	UMovieScene* OwnerMovieScene = Sequence->GetMovieScene();

	if (OwnerMovieScene->IsReadOnly())
	{
		return bAnythingRemoved;
	}

	// Remove the selected object from our selection otherwise invisible objects are still selected and it causes confusion with
	// things that are based on having a selection or not.
	TSharedRef<FSequencerDisplayNode> SelectionNodeToRemove = ConstCastSharedRef<FSequencerDisplayNode>(NodeToBeDeleted);
	Selection.RemoveFromSelection(SelectionNodeToRemove);

	if ( NodeToBeDeleted->GetType() == ESequencerNode::Folder )
	{
		// Delete Children
		for ( const TSharedRef<FSequencerDisplayNode>& ChildNode : NodeToBeDeleted->GetChildNodes() )
		{
			OnRequestNodeDeleted( ChildNode );
		}

		// Delete from parent, or root.
		TSharedRef<const FSequencerFolderNode> FolderToBeDeleted = StaticCastSharedRef<const FSequencerFolderNode>(NodeToBeDeleted);
		if ( NodeToBeDeleted->GetParent().IsValid() )
		{
			TSharedPtr<FSequencerFolderNode> ParentFolder = StaticCastSharedPtr<FSequencerFolderNode>( NodeToBeDeleted->GetParent() );
			ParentFolder->GetFolder().RemoveChildFolder( &FolderToBeDeleted->GetFolder() );
		}
		else
		{
			UMovieScene* FocusedMovieScene = GetFocusedMovieSceneSequence()->GetMovieScene();
			FocusedMovieScene->Modify();
			FocusedMovieScene->GetRootFolders().Remove( &FolderToBeDeleted->GetFolder() );
		}

		bAnythingRemoved = true;
	}
	else if (NodeToBeDeleted->GetType() == ESequencerNode::Object)
	{
		// Delete any child object bindings
		for (const TSharedRef<FSequencerDisplayNode>& ChildNode : NodeToBeDeleted->GetChildNodes())
		{
			if (ChildNode->GetType() == ESequencerNode::Object)
			{
				OnRequestNodeDeleted(ChildNode);
			}
		}

		const FGuid& BindingToRemove = StaticCastSharedRef<const FSequencerObjectBindingNode>( NodeToBeDeleted )->GetObjectBinding();

		// Remove from a parent folder if necessary.
		if ( NodeToBeDeleted->GetParent().IsValid() && NodeToBeDeleted->GetParent()->GetType() == ESequencerNode::Folder )
		{
			TSharedPtr<FSequencerFolderNode> ParentFolder = StaticCastSharedPtr<FSequencerFolderNode>( NodeToBeDeleted->GetParent() );
			ParentFolder->GetFolder().RemoveChildObjectBinding( BindingToRemove );
		}
		
		// Try to remove as a spawnable first
		if (OwnerMovieScene->RemoveSpawnable(BindingToRemove))
		{
			SpawnRegister->DestroySpawnedObject(BindingToRemove, ActiveTemplateIDs.Top(), *this);
		}
		// The guid should be associated with a possessable if it wasnt a spawnable
		else if (OwnerMovieScene->RemovePossessable(BindingToRemove))
		{
			Sequence->Modify();
			Sequence->UnbindPossessableObjects( BindingToRemove );
		}

		bAnythingRemoved = true;
	}
	else if( NodeToBeDeleted->GetType() == ESequencerNode::Track  )
	{
		TSharedRef<const FSequencerTrackNode> SectionAreaNode = StaticCastSharedRef<const FSequencerTrackNode>( NodeToBeDeleted );
		UMovieSceneTrack* Track = SectionAreaNode->GetTrack();

		// Remove from a parent folder if necessary.
		if ( NodeToBeDeleted->GetParent().IsValid() && NodeToBeDeleted->GetParent()->GetType() == ESequencerNode::Folder )
		{
			TSharedPtr<FSequencerFolderNode> ParentFolder = StaticCastSharedPtr<FSequencerFolderNode>( NodeToBeDeleted->GetParent() );
			ParentFolder->GetFolder().RemoveChildMasterTrack( Track );
		}

		if (Track != nullptr)
		{
			// Remove sub tracks belonging to this row only
			if (SectionAreaNode->GetSubTrackMode() == FSequencerTrackNode::ESubTrackMode::SubTrack)
			{
				SectionAreaNode->GetTrack()->Modify();
				TSet<TWeakObjectPtr<UMovieSceneSection> > SectionsToDelete;
				for (TSharedRef<ISequencerSection> SectionToDelete : SectionAreaNode->GetSections())
				{
					UMovieSceneSection* Section = SectionToDelete->GetSectionObject();
					if (Section)
					{
						SectionsToDelete.Add(Section);
					}
				}
				DeleteSections(SectionsToDelete);
				SectionAreaNode->GetTrack()->FixRowIndices();
			}
			else
			{
				OwnerMovieScene->Modify();
				if (OwnerMovieScene->IsAMasterTrack(*Track))
				{
					OwnerMovieScene->RemoveMasterTrack(*Track);
				}
				else if (OwnerMovieScene->GetCameraCutTrack() == Track)
				{
					OwnerMovieScene->RemoveCameraCutTrack();
				}
				else
				{
					OwnerMovieScene->RemoveTrack(*Track);
				}
			}
		
			bAnythingRemoved = true;
		}
	}
	else if ( NodeToBeDeleted->GetType() == ESequencerNode::Category )
	{
		TSharedPtr<FSequencerTrackNode> ParentTrackNode;
		TArray<FName> PathFromTrack;
		GetParentTrackNodeAndNamePath(NodeToBeDeleted, ParentTrackNode, PathFromTrack);
		if ( ParentTrackNode.IsValid() )
		{
			for ( TSharedRef<ISequencerSection> Section : ParentTrackNode->GetSections() )
			{
				bAnythingRemoved |= Section->RequestDeleteCategory( PathFromTrack );
			}
		}
	}
	else if ( NodeToBeDeleted->GetType() == ESequencerNode::KeyArea )
	{
		TSharedPtr<FSequencerTrackNode> ParentTrackNode;
		TArray<FName> PathFromTrack;
		GetParentTrackNodeAndNamePath( NodeToBeDeleted, ParentTrackNode, PathFromTrack );
		if ( ParentTrackNode.IsValid() )
		{
			for ( TSharedRef<ISequencerSection> Section : ParentTrackNode->GetSections() )
			{
				bAnythingRemoved |= Section->RequestDeleteKeyArea( PathFromTrack );
			}
		}
	}

	return bAnythingRemoved;
}

bool FSequencer::MatchesContext(const FTransactionContext& InContext, const TArray<TPair<UObject*, FTransactionObjectEvent>>& TransactionObjects) const
{
	// Check if we care about the undo/redo
	for (const TPair<UObject*, FTransactionObjectEvent>& TransactionObjectPair : TransactionObjects)
	{
		if (TransactionObjectPair.Value.HasPendingKillChange())
		{
			return true;
		}

		UObject* Object = TransactionObjectPair.Key;
		while (Object != nullptr)
		{
			if (Object->GetClass()->IsChildOf(UMovieSceneSignedObject::StaticClass()))
			{
				return true;
			}
			Object = Object->GetOuter();
		}
	}
	return false;
}

void FSequencer::PostUndo(bool bSuccess)
{
	NotifyMovieSceneDataChanged( EMovieSceneDataChangeType::Unknown );
	SynchronizeSequencerSelectionWithExternalSelection();

	OnActivateSequenceEvent.Broadcast(ActiveTemplateIDs.Top());
}

void FSequencer::OnNewActorsDropped(const TArray<UObject*>& DroppedObjects, const TArray<AActor*>& DroppedActors)
{
	bool bAddSpawnable = FSlateApplication::Get().GetModifierKeys().IsShiftDown();
	bool bAddPossessable = FSlateApplication::Get().GetModifierKeys().IsControlDown();

	if (bAddSpawnable || bAddPossessable)
	{
		TArray<AActor*> SpawnedActors;

		const FScopedTransaction Transaction(LOCTEXT("UndoAddActors", "Add Actors to Sequencer"));
		
		UMovieSceneSequence* Sequence = GetFocusedMovieSceneSequence();
		UMovieScene* OwnerMovieScene = Sequence->GetMovieScene();

		if (OwnerMovieScene->IsReadOnly())
		{
			return;
		}

		Sequence->Modify();

		for ( AActor* Actor : DroppedActors )
		{
			AActor* NewActor = Actor;
			bool bCreateAndAttachCamera = false;
			if (NewActor->GetClass() == ACameraRig_Rail::StaticClass() ||
				NewActor->GetClass() == ACameraRig_Crane::StaticClass())
			{
				bCreateAndAttachCamera = true;
			}

			FGuid PossessableGuid = CreateBinding(*NewActor, NewActor->GetActorLabel());
			FGuid NewGuid = PossessableGuid;

			OnActorAddedToSequencerEvent.Broadcast(NewActor, PossessableGuid);

			if (bAddSpawnable)
			{
				TArray< FMovieSceneSpawnable*> Spawnables = ConvertToSpawnableInternal(PossessableGuid);
				if (Spawnables.Num() > 0)
				{
					for (TWeakObjectPtr<> WeakObject : FindBoundObjects(Spawnables[0]->GetGuid(), ActiveTemplateIDs.Top()))
					{
						AActor* SpawnedActor = Cast<AActor>(WeakObject.Get());
						if (SpawnedActor)
						{
							SpawnedActors.Add(SpawnedActor);
							NewActor = SpawnedActor;
						}
					}
					NewGuid = Spawnables[0]->GetGuid();
				}
			}

			if (bCreateAndAttachCamera)
			{
				ACameraRig_Rail* RailActor = nullptr;
				if (Actor->GetClass() == ACameraRig_Rail::StaticClass())
				{
					RailActor = Cast<ACameraRig_Rail>(NewActor);
				}

				// Create a cine camera actor
				UWorld* PlaybackContext = Cast<UWorld>(GetPlaybackContext());
				ACineCameraActor* NewCamera = PlaybackContext->SpawnActor<ACineCameraActor>();
				FGuid NewCameraGuid = CreateBinding(*NewCamera, NewCamera->GetActorLabel());

				if (RailActor)
				{
					NewCamera->SetActorRotation(FRotator(0.f, -90.f, 0.f));
				}

				OnActorAddedToSequencerEvent.Broadcast(NewCamera, NewCameraGuid);

				if (bAddSpawnable)
				{
					FMovieSceneSpawnable* Spawnable = ConvertToSpawnableInternal(NewCameraGuid)[0];

					for (TWeakObjectPtr<> WeakObject : FindBoundObjects(Spawnable->GetGuid(), ActiveTemplateIDs.Top()))
					{
						NewCamera = Cast<ACineCameraActor>(WeakObject.Get());
						if (NewCamera)
						{
							break;
						}
					}

					NewCameraGuid = Spawnable->GetGuid();

					// Create an attach track
					UMovieScene3DAttachTrack* AttachTrack = Cast<UMovieScene3DAttachTrack>(OwnerMovieScene->AddTrack(UMovieScene3DAttachTrack::StaticClass(), NewCameraGuid));

					FMovieSceneObjectBindingID AttachBindingID(NewGuid, MovieSceneSequenceID::Root);
					FFrameNumber StartTime = MovieScene::DiscreteInclusiveLower(GetPlaybackRange());
					FFrameNumber Duration  = MovieScene::DiscreteSize(GetPlaybackRange());

					AttachTrack->AddConstraint(StartTime, Duration.Value, NAME_None, NAME_None, AttachBindingID);
				}
				else
				{
					// Parent it
					NewCamera->AttachToActor(NewActor, FAttachmentTransformRules::KeepRelativeTransform);
				}

				if (RailActor)
				{
					// Extend the rail a bit
					if (RailActor->GetRailSplineComponent()->GetNumberOfSplinePoints() == 2)
					{
						FVector SplinePoint1 = RailActor->GetRailSplineComponent()->GetLocationAtSplinePoint(0, ESplineCoordinateSpace::Local);
						FVector SplinePoint2 = RailActor->GetRailSplineComponent()->GetLocationAtSplinePoint(1, ESplineCoordinateSpace::Local);
						FVector SplineDirection = SplinePoint2 - SplinePoint1;
						SplineDirection.Normalize();

						float DefaultRailDistance = 650.f;
						SplinePoint2 = SplinePoint1 + SplineDirection* DefaultRailDistance;
						RailActor->GetRailSplineComponent()->SetLocationAtSplinePoint(1, SplinePoint2, ESplineCoordinateSpace::Local);
						RailActor->GetRailSplineComponent()->bSplineHasBeenEdited = true;
					}

					// Create a track for the CurrentPositionOnRail
					FPropertyPath PropertyPath;
					PropertyPath.AddProperty(FPropertyInfo(RailActor->GetClass()->FindPropertyByName(TEXT("CurrentPositionOnRail"))));

					FKeyPropertyParams KeyPropertyParams(TArrayBuilder<UObject*>().Add(RailActor), PropertyPath, ESequencerKeyMode::ManualKeyForced);

					FFrameTime OriginalTime = GetLocalTime().Time;

					SetLocalTimeDirectly(MovieScene::DiscreteInclusiveLower(GetPlaybackRange()));
					RailActor->CurrentPositionOnRail = 0.f;
					KeyProperty(KeyPropertyParams);

					SetLocalTimeDirectly(MovieScene::DiscreteExclusiveUpper(GetPlaybackRange())-1);
					RailActor->CurrentPositionOnRail = 1.f;
					KeyProperty(KeyPropertyParams);

					SetLocalTimeDirectly(OriginalTime);
				}

				// New camera added, don't lock the view to the camera because we want to see where the camera rig was placed
				NewCameraAdded(NewCameraGuid);
			}
		}

		if (SpawnedActors.Num())
		{
			const bool bNotifySelectionChanged = true;
			const bool bDeselectBSP = true;
			const bool bWarnAboutTooManyActors = false;
			const bool bSelectEvenIfHidden = false;
	
			GEditor->GetSelectedActors()->Modify();
			GEditor->GetSelectedActors()->BeginBatchSelectOperation();
			GEditor->SelectNone( bNotifySelectionChanged, bDeselectBSP, bWarnAboutTooManyActors );
			for (auto SpawnedActor : SpawnedActors)
			{
				GEditor->SelectActor( SpawnedActor, true, bNotifySelectionChanged, bSelectEvenIfHidden );
			}
			GEditor->GetSelectedActors()->EndBatchSelectOperation();
			GEditor->NoteSelectionChange();
		}

		NotifyMovieSceneDataChanged( EMovieSceneDataChangeType::MovieSceneStructureItemsChanged );

		SynchronizeSequencerSelectionWithExternalSelection();
	}
}


void FSequencer::UpdatePreviewLevelViewportClientFromCameraCut(FLevelEditorViewportClient& InViewportClient, UObject* InCameraObject, bool bJumpCut) const
{
	AActor* CameraActor = Cast<AActor>(InCameraObject);

	bool bCameraHasBeenCut = bJumpCut;

	if (CameraActor)
	{
		bCameraHasBeenCut = bCameraHasBeenCut || !InViewportClient.IsLockedToActor(CameraActor);
		InViewportClient.SetViewLocation(CameraActor->GetActorLocation());
		InViewportClient.SetViewRotation(CameraActor->GetActorRotation());

		UCameraComponent* CameraComponent = MovieSceneHelpers::CameraComponentFromRuntimeObject(CameraActor);

		if (CameraComponent && CameraComponent->ProjectionMode == ECameraProjectionMode::Type::Perspective)
		{
			if (InViewportClient.GetViewportType() != LVT_Perspective)
			{
				InViewportClient.SetViewportType(LVT_Perspective);
			}
		}
	}
	else
	{
		InViewportClient.ViewFOV = InViewportClient.FOVAngle;
	}


	if (bCameraHasBeenCut)
	{
		InViewportClient.SetIsCameraCut();
	}


	// Set the actor lock.
	InViewportClient.SetMatineeActorLock(CameraActor);
	InViewportClient.bLockedCameraView = CameraActor != nullptr;
	InViewportClient.RemoveCameraRoll();

	UCameraComponent* CameraComponent = MovieSceneHelpers::CameraComponentFromRuntimeObject(InCameraObject);
	if (CameraComponent)
	{
		if (bCameraHasBeenCut)
		{
			// tell the camera we cut
			CameraComponent->NotifyCameraCut();
		}

		// enforce aspect ratio.
		if (CameraComponent->AspectRatio == 0)
		{
			InViewportClient.AspectRatio = 1.7f;
		}
		else
		{
			InViewportClient.AspectRatio = CameraComponent->AspectRatio;
		}

		//don't stop the camera from zooming when not playing back
		InViewportClient.ViewFOV = CameraComponent->FieldOfView;

		// If there are selected actors, invalidate the viewports hit proxies, otherwise they won't be selectable afterwards
		if (InViewportClient.Viewport && GEditor->GetSelectedActorCount() > 0)
		{
			InViewportClient.Viewport->InvalidateHitProxy();
		}
	}

	// Update ControllingActorViewInfo, so it is in sync with the updated viewport
	InViewportClient.UpdateViewForLockedActor();
}


void FSequencer::SetShowCurveEditor(bool bInShowCurveEditor)
{
	SequencerWidget->OnCurveEditorVisibilityChanged(bInShowCurveEditor);
}

bool FSequencer::GetCurveEditorIsVisible() const
{
	// We always want to retrieve this directly from the UI instead of mirroring it to a local bool as there are
	// a lot of ways the UI could get out of sync with a local bool (such as previously restored tab layouts)
	return GetToolkitHost()->GetTabManager()->FindExistingLiveTab(FTabId(SSequencer::CurveEditorTabName)).IsValid();
}

void FSequencer::SaveCurrentMovieScene()
{
	// Capture thumbnail
	// Convert UObject* array to FAssetData array
	TArray<FAssetData> AssetDataList;
	AssetDataList.Add(FAssetData(GetCurrentAsset()));

	FViewport* Viewport = GEditor->GetActiveViewport();

	// If there's no active viewport, find any other viewport that allows cinematic preview.
	if (Viewport == nullptr)
	{
		for (FLevelEditorViewportClient* LevelVC : GEditor->GetLevelViewportClients())
		{
			if ((LevelVC == nullptr) || !LevelVC->AllowsCinematicControl())
			{
				continue;
			}

			Viewport = LevelVC->Viewport;
		}
	}

	if ( ensure(GCurrentLevelEditingViewportClient) && Viewport != nullptr )
	{
		bool bIsInGameView = GCurrentLevelEditingViewportClient->IsInGameView();
		GCurrentLevelEditingViewportClient->SetGameView(true);

		//have to re-render the requested viewport
		FLevelEditorViewportClient* OldViewportClient = GCurrentLevelEditingViewportClient;
		//remove selection box around client during render
		GCurrentLevelEditingViewportClient = NULL;

		Viewport->Draw();

		IContentBrowserSingleton& ContentBrowser = FModuleManager::LoadModuleChecked<FContentBrowserModule>("ContentBrowser").Get();
		ContentBrowser.CaptureThumbnailFromViewport(Viewport, AssetDataList);

		//redraw viewport to have the yellow highlight again
		GCurrentLevelEditingViewportClient = OldViewportClient;
		GCurrentLevelEditingViewportClient->SetGameView(bIsInGameView);
		Viewport->Draw();
	}

	OnPreSaveEvent.Broadcast(*this);

	TArray<UPackage*> PackagesToSave;
	TArray<UMovieScene*> MovieScenesToSave;
	MovieSceneHelpers::GetDescendantMovieScenes(GetRootMovieSceneSequence(), MovieScenesToSave);
	for (auto MovieSceneToSave : MovieScenesToSave)
	{
		UPackage* MovieScenePackageToSave = MovieSceneToSave->GetOuter()->GetOutermost();
		if (MovieScenePackageToSave->IsDirty())
		{
			PackagesToSave.Add(MovieScenePackageToSave);
		}
	}

	// If there's more than 1 movie scene to save, prompt the user whether to save all dirty movie scenes.
	const bool bCheckDirty = PackagesToSave.Num() > 1;
	const bool bPromptToSave = PackagesToSave.Num() > 1;

	FEditorFileUtils::PromptForCheckoutAndSave( PackagesToSave, bCheckDirty, bPromptToSave );

	ForceEvaluate();

	OnPostSaveEvent.Broadcast(*this);
}


void FSequencer::SaveCurrentMovieSceneAs()
{
	TSharedPtr<IToolkitHost> MyToolkitHost = GetToolkitHost();

	if (!MyToolkitHost.IsValid())
	{
		return;
	}

	TArray<UObject*> AssetsToSave;
	AssetsToSave.Add(GetCurrentAsset());

	TArray<UObject*> SavedAssets;
	FEditorFileUtils::SaveAssetsAs(AssetsToSave, SavedAssets);

	if (SavedAssets.Num() == 0)
	{
		return;
	}

	if ((SavedAssets[0] != AssetsToSave[0]) && (SavedAssets[0] != nullptr))
	{
		FAssetEditorManager& AssetEditorManager = FAssetEditorManager::Get();
		AssetEditorManager.CloseAllEditorsForAsset(AssetsToSave[0]);
		AssetEditorManager.OpenEditorForAssets(SavedAssets, EToolkitMode::Standalone, MyToolkitHost.ToSharedRef());
	}
}


TArray<FGuid> FSequencer::AddActors(const TArray<TWeakObjectPtr<AActor> >& InActors, bool bSelectActors)
{
	TArray<FGuid> PossessableGuids;

	if (GetFocusedMovieSceneSequence()->GetMovieScene()->IsReadOnly())
	{
		return PossessableGuids;
	}

	const FScopedTransaction Transaction(LOCTEXT("UndoPossessingObject", "Possess Object in Sequencer"));
	GetFocusedMovieSceneSequence()->Modify();

	bool bPossessableAdded = false;
	for (TWeakObjectPtr<AActor> WeakActor : InActors)
	{
		if (AActor* Actor = WeakActor.Get())
		{
			FGuid ExistingGuid = FindObjectId(*Actor, ActiveTemplateIDs.Top());
			if (!ExistingGuid.IsValid())
			{
				FGuid PossessableGuid = CreateBinding(*Actor, Actor->GetActorLabel());
				PossessableGuids.Add(PossessableGuid);

				if (Actor->IsA<ACameraActor>())
				{
					NewCameraAdded(PossessableGuid);
				}

				OnActorAddedToSequencerEvent.Broadcast(Actor, PossessableGuid);
			}
			bPossessableAdded = true;
		}
	}

	if (bPossessableAdded)
	{
		// Check if a folder is selected so we can add the actors to the selected folder.
		TArray<UMovieSceneFolder*> SelectedParentFolders;
		FString NewNodePath;
		if (Selection.GetSelectedOutlinerNodes().Num() > 0)
		{
			for (TSharedRef<FSequencerDisplayNode> SelectedNode : Selection.GetSelectedOutlinerNodes())
			{
				TSharedPtr<FSequencerDisplayNode> CurrentNode = SelectedNode;
				while (CurrentNode.IsValid() && CurrentNode->GetType() != ESequencerNode::Folder)
				{
					CurrentNode = CurrentNode->GetParent();
				}
				if (CurrentNode.IsValid())
				{
					SelectedParentFolders.Add(&StaticCastSharedPtr<FSequencerFolderNode>(CurrentNode)->GetFolder());

					// The first valid folder we find will be used to put the new actors into, so it's the node that we
					// want to know the path from.
					if (NewNodePath.Len() == 0)
					{
						// Add an extra delimiter (".") as we know that the new objects will be appended onto the end of this.
						NewNodePath = FString::Printf(TEXT("%s."), *CurrentNode->GetPathName());

						// Make sure the folder is expanded too so that adding objects to hidden folders become visible.
						CurrentNode->SetExpansionState(true);
					}
				}
			}
		}

		if (bSelectActors)
		{
			// Clear our editor selection so we can make the selection our added actors.
			// This has to be done after we know if the actor is going to be added to a
			// folder, otherwise it causes the folder we wanted to pick to be deselected.
			USelection* SelectedActors = GEditor->GetSelectedActors();
			SelectedActors->BeginBatchSelectOperation();
			SelectedActors->Modify();
			GEditor->SelectNone(false, true);
			for (TWeakObjectPtr<AActor> WeakActor : InActors)
			{
				if (AActor* Actor = WeakActor.Get())
				{
					GEditor->SelectActor(Actor, true, false);
				}
			}
			SelectedActors->EndBatchSelectOperation();
			GEditor->NoteSelectionChange();
		}

		// Add the possessables as children of the first selected folder
		if (SelectedParentFolders.Num() > 0)
		{
			for (const FGuid& Possessable : PossessableGuids)
			{
				SelectedParentFolders[0]->Modify();
				SelectedParentFolders[0]->AddChildObjectBinding(Possessable);
			}
		}

		// Now add them all to the selection set to be selected after a tree rebuild.
		if (bSelectActors)
		{
			for (const FGuid& Possessable : PossessableGuids)
			{
				FString PossessablePath = NewNodePath += Possessable.ToString();

				// Object Bindings use their FGuid as their unique key.
				SequencerWidget->AddAdditionalPathToSelectionSet(PossessablePath);
			}
		}

		RefreshTree();

		SynchronizeSequencerSelectionWithExternalSelection();
	}

	return PossessableGuids;
}


void FSequencer::OnSelectedOutlinerNodesChanged()
{
	SynchronizeExternalSelectionWithSequencerSelection();

	FSequencerEdMode* SequencerEdMode = (FSequencerEdMode*)(GLevelEditorModeTools().GetActiveMode(FSequencerEdMode::EM_SequencerMode));
	if (SequencerEdMode != nullptr)
	{
		AActor* NewlySelectedActor = GEditor->GetSelectedActors()->GetTop<AActor>();
		// If we selected an Actor or a node for an Actor that is a potential autokey candidate, clean up any existing mesh trails
		if (NewlySelectedActor && !NewlySelectedActor->IsEditorOnly())
		{
			SequencerEdMode->CleanUpMeshTrails();
		}
	}

	OnSelectionChangedObjectGuidsDelegate.Broadcast(Selection.GetBoundObjectsGuids());
	OnSelectionChangedTracksDelegate.Broadcast(Selection.GetSelectedTracks());
	TArray<UMovieSceneSection*> SelectedSections;
	for (TWeakObjectPtr<UMovieSceneSection> SelectedSectionPtr : Selection.GetSelectedSections())
	{
		if (SelectedSectionPtr.IsValid())
		{
			SelectedSections.Add(SelectedSectionPtr.Get());
		}
	}
	OnSelectionChangedSectionsDelegate.Broadcast(SelectedSections);
}


void FSequencer::SynchronizeExternalSelectionWithSequencerSelection()
{
	if ( bUpdatingSequencerSelection || !IsLevelEditorSequencer() || ExactCast<ULevelSequence>(GetFocusedMovieSceneSequence()) == nullptr )
	{
		return;
	}

	TGuardValue<bool> Guard(bUpdatingExternalSelection, true);

	TSet<AActor*> SelectedSequencerActors;
	TSet<UActorComponent*> SelectedSequencerComponents;

	TSet<TSharedRef<FSequencerDisplayNode> > DisplayNodes = Selection.GetNodesWithSelectedKeysOrSections();
	DisplayNodes.Append(Selection.GetSelectedOutlinerNodes());

	for ( TSharedRef<FSequencerDisplayNode> DisplayNode : DisplayNodes)
	{
		// Get the closest object binding node.
		TSharedPtr<FSequencerDisplayNode> CurrentNode = DisplayNode;
		TSharedPtr<FSequencerObjectBindingNode> ObjectBindingNode;
		while ( CurrentNode.IsValid() )
		{
			if ( CurrentNode->GetType() == ESequencerNode::Object )
			{
				ObjectBindingNode = StaticCastSharedPtr<FSequencerObjectBindingNode>(CurrentNode);
				break;
			}
			CurrentNode = CurrentNode->GetParent();
		}

		// If the closest node is an object node, try to get the actor/component nodes from it.
		if ( ObjectBindingNode.IsValid() )
		{
			for (auto RuntimeObject : FindBoundObjects(ObjectBindingNode->GetObjectBinding(), ActiveTemplateIDs.Top()) )
			{
				AActor* Actor = Cast<AActor>(RuntimeObject.Get());
				if ( Actor != nullptr )
				{
					SelectedSequencerActors.Add( Actor );
				}

				UActorComponent* ActorComponent = Cast<UActorComponent>(RuntimeObject.Get());
				if ( ActorComponent != nullptr )
				{
					SelectedSequencerComponents.Add( ActorComponent );

					Actor = ActorComponent->GetOwner();
					if ( Actor != nullptr )
					{
						SelectedSequencerActors.Add( Actor );
					}
				}
			}
		}
	}

	const bool bNotifySelectionChanged = false;
	const bool bDeselectBSP = true;
	const bool bWarnAboutTooManyActors = false;
	const bool bSelectEvenIfHidden = true;

	if (SelectedSequencerComponents.Num() + SelectedSequencerActors.Num() == 0)
	{
		if (GEditor->GetSelectedActorCount())
		{
			const FScopedTransaction Transaction( NSLOCTEXT( "Sequencer", "UpdatingActorComponentSelectionNone", "Select None" ) );
			GEditor->SelectNone( bNotifySelectionChanged, bDeselectBSP, bWarnAboutTooManyActors );
			GEditor->NoteSelectionChange();
		}
		return;
	}

	const FScopedTransaction Transaction( NSLOCTEXT( "Sequencer", "UpdatingActorComponentSelection", "Select Actors/Components" ) );


	GEditor->GetSelectedActors()->Modify();
	GEditor->GetSelectedActors()->BeginBatchSelectOperation();

	GEditor->SelectNone( bNotifySelectionChanged, bDeselectBSP, bWarnAboutTooManyActors );

	for (AActor* SelectedSequencerActor : SelectedSequencerActors)
	{
		ULevel* ActorLevel = SelectedSequencerActor->GetLevel();
		if (!FLevelUtils::IsLevelLocked(ActorLevel))
		{
			GEditor->SelectActor(SelectedSequencerActor, true, bNotifySelectionChanged, bSelectEvenIfHidden);
		}
	}

	GEditor->GetSelectedActors()->EndBatchSelectOperation();

	if (SelectedSequencerComponents.Num())
	{
		GEditor->GetSelectedComponents()->Modify();
		GEditor->GetSelectedComponents()->BeginBatchSelectOperation();

		for (UActorComponent* SelectedSequencerComponent : SelectedSequencerComponents)
		{
			if (!FLevelUtils::IsLevelLocked(SelectedSequencerComponent->GetOwner()->GetLevel()))
			{
				GEditor->SelectComponent(SelectedSequencerComponent, true, bNotifySelectionChanged, bSelectEvenIfHidden);
			}
		}

		GEditor->GetSelectedComponents()->EndBatchSelectOperation();
	}
		
	GEditor->NoteSelectionChange();
}


void GetRootObjectBindingNodes(const TArray<TSharedRef<FSequencerDisplayNode>>& DisplayNodes, TArray<TSharedRef<FSequencerObjectBindingNode>>& RootObjectBindings )
{
	for ( TSharedRef<FSequencerDisplayNode> DisplayNode : DisplayNodes )
	{
		switch ( DisplayNode->GetType() )
		{
		case ESequencerNode::Folder:
			GetRootObjectBindingNodes( DisplayNode->GetChildNodes(), RootObjectBindings );
			break;
		case ESequencerNode::Object:
			RootObjectBindings.Add( StaticCastSharedRef<FSequencerObjectBindingNode>( DisplayNode ) );
			break;
		}
	}
}


void FSequencer::SynchronizeSequencerSelectionWithExternalSelection()
{
	UMovieSceneSequence* Sequence = GetFocusedMovieSceneSequence();
	if ( bUpdatingExternalSelection || !IsLevelEditorSequencer() || ExactCast<ULevelSequence>(Sequence) == nullptr)
	{
		return;
	}

	TGuardValue<bool> Guard(bUpdatingSequencerSelection, true);

	// If all nodes are already selected, do nothing. This ensures that when an undo event happens, 
	// nodes are not cleared and reselected, which can cause issues with the curve editor auto-fitting 
	// based on selection.
	bool bAllAlreadySelected = true;

	USelection* ActorSelection = GEditor->GetSelectedActors();
	
	// Get the selected sequencer keys for viewport interaction
	TArray<ASequencerKeyActor*> SelectedSequencerKeyActors;
	ActorSelection->GetSelectedObjects<ASequencerKeyActor>(SelectedSequencerKeyActors);

	TSet<TSharedRef<FSequencerDisplayNode>> NodesToSelect;
	for (const FMovieSceneBinding& Binding : Sequence->GetMovieScene()->GetBindings())
	{
		TSharedPtr<FSequencerObjectBindingNode> NodePtr = NodeTree->FindObjectBindingNode(Binding.GetObjectGuid());
		if (!NodePtr)
		{
			continue;
		}

		TSharedRef<FSequencerObjectBindingNode> ObjectBindingNode = NodePtr.ToSharedRef();
		for ( TWeakObjectPtr<> WeakObject : FindBoundObjects(Binding.GetObjectGuid(), ActiveTemplateIDs.Top()) )
		{
			UObject* RuntimeObject = WeakObject.Get();
			if (RuntimeObject == nullptr)
			{
				continue;
			}

			for (ASequencerKeyActor* KeyActor : SelectedSequencerKeyActors)
			{
				if (KeyActor->IsEditorOnly())
				{
					AActor* TrailActor = KeyActor->GetAssociatedActor();
					if (TrailActor != nullptr && RuntimeObject == TrailActor)
					{
						NodesToSelect.Add(ObjectBindingNode);
						bAllAlreadySelected = false;
						break;
					}
				}
			}

			const bool bActorSelected = ActorSelection->IsSelected( RuntimeObject );
			const bool bComponentSelected = GEditor->GetSelectedComponents()->IsSelected( RuntimeObject);

			if (bActorSelected || bComponentSelected)
			{
				NodesToSelect.Add( ObjectBindingNode );

				if (bAllAlreadySelected && !Selection.IsSelected(ObjectBindingNode))
				{
					// Traversal callback will exit prematurely if there are any selected children
					auto Traverse_IsSelected = [this](FSequencerDisplayNode& InNode)
					{
						TSharedRef<FSequencerDisplayNode> SharedNode = InNode.AsShared();
						return !this->Selection.IsSelected(SharedNode) && !this->Selection.NodeHasSelectedKeysOrSections(SharedNode);
					};

					const bool bNoChildrenSelected = ObjectBindingNode->Traverse_ParentFirst(Traverse_IsSelected, false);
					if (bNoChildrenSelected)
					{
						bAllAlreadySelected = false;
					}
				}
			}
			else if (Selection.IsSelected(ObjectBindingNode))
			{
				bAllAlreadySelected = false;
			}
		}
	}

	if (!bAllAlreadySelected || NodesToSelect.Num() == 0)
	{
		Selection.SuspendBroadcast();
		Selection.EmptySelectedOutlinerNodes();
		for ( TSharedRef<FSequencerDisplayNode> NodeToSelect : NodesToSelect)
		{
			Selection.AddToSelection( NodeToSelect );
		}
		
		TSharedPtr<SSequencerTreeView> TreeView = SequencerWidget->GetTreeView();
		const TSet<TSharedRef<FSequencerDisplayNode>>& OutlinerSelection = GetSelection().GetSelectedOutlinerNodes();
		if (OutlinerSelection.Num() == 1)
		{
			for (auto& Node : OutlinerSelection)
			{
				auto Parent = Node->GetParent();
				while (Parent.IsValid())
				{
					TreeView->SetItemExpansion(Parent->AsShared(), true);
					Parent = Parent->GetParent();
				}

				TreeView->RequestScrollIntoView(Node);
				break;
			}
		}

		Selection.ResumeBroadcast();
		Selection.GetOnOutlinerNodeSelectionChanged().Broadcast();
	}
}

bool FSequencer::IsBindingVisible(const FMovieSceneBinding& InBinding)
{
	if (Settings->GetShowSelectedNodesOnly() && OnGetIsBindingVisible().IsBound())
	{
		return OnGetIsBindingVisible().Execute(InBinding);
	}

	return true;
}

bool FSequencer::IsTrackVisible(const UMovieSceneTrack* InTrack)
{
	if (Settings->GetShowSelectedNodesOnly() && OnGetIsTrackVisible().IsBound())
	{
		return OnGetIsTrackVisible().Execute(InTrack);
	}

	return true;
}

void FSequencer::OnSelectedNodesOnlyChanged()
{
	RefreshTree();
	
	SynchronizeSequencerSelectionWithExternalSelection();
}

void FSequencer::ZoomToSelectedSections()
{
	FFrameRate TickResolution = GetFocusedTickResolution();

	TRange<FFrameNumber> BoundsHull = TRange<FFrameNumber>::Empty();
	for (TWeakObjectPtr<UMovieSceneSection> SelectedSection : Selection.GetSelectedSections())
	{
		BoundsHull = TRange<FFrameNumber>::Hull(SelectedSection->GetRange(), BoundsHull);
	}

	if (BoundsHull.IsEmpty())
	{
		BoundsHull = GetTimeBounds();
	}

	if (!BoundsHull.IsEmpty() && !BoundsHull.IsDegenerate())
	{
		const double Tolerance = KINDA_SMALL_NUMBER;

		// Zoom back to last view range if already expanded
		if (!ViewRangeBeforeZoom.IsEmpty() &&
			FMath::IsNearlyEqual(BoundsHull.GetLowerBoundValue() / TickResolution, GetViewRange().GetLowerBoundValue(), Tolerance) &&
			FMath::IsNearlyEqual(BoundsHull.GetUpperBoundValue() / TickResolution, GetViewRange().GetUpperBoundValue(), Tolerance))
		{
			SetViewRange(ViewRangeBeforeZoom, EViewRangeInterpolation::Animated);
		}
		else
		{
			ViewRangeBeforeZoom = GetViewRange();

			SetViewRange(BoundsHull / TickResolution, EViewRangeInterpolation::Animated);
		}
	}
}


bool FSequencer::CanKeyProperty(FCanKeyPropertyParams CanKeyPropertyParams) const
{
	return ObjectChangeListener->CanKeyProperty(CanKeyPropertyParams);
} 


void FSequencer::KeyProperty(FKeyPropertyParams KeyPropertyParams) 
{
	ObjectChangeListener->KeyProperty(KeyPropertyParams);
}


FSequencerSelection& FSequencer::GetSelection()
{
	return Selection;
}


FSequencerSelectionPreview& FSequencer::GetSelectionPreview()
{
	return SelectionPreview;
}

void FSequencer::GetSelectedTracks(TArray<UMovieSceneTrack*>& OutSelectedTracks)
{
	OutSelectedTracks.Append(Selection.GetSelectedTracks());
}

void FSequencer::GetSelectedSections(TArray<UMovieSceneSection*>& OutSelectedSections)
{
	for (TWeakObjectPtr<UMovieSceneSection> SelectedSection : Selection.GetSelectedSections())
	{
		if (SelectedSection.IsValid())
		{
			OutSelectedSections.Add(SelectedSection.Get());
		}
	}
}

void FSequencer::GetSelectedFolders(TArray<UMovieSceneFolder*>& OutSelectedFolders)
{
	FString OutNewNodePath;
	CalculateSelectedFolderAndPath(OutSelectedFolders, OutNewNodePath);
}

void FSequencer::SelectObject(FGuid ObjectBinding)
{
	TSharedPtr<FSequencerObjectBindingNode> Node = NodeTree->FindObjectBindingNode(ObjectBinding);
	if (Node.IsValid())
	{
		GetSelection().Empty();
		GetSelection().AddToSelection(Node.ToSharedRef());
	}
}

void FSequencer::SelectTrack(UMovieSceneTrack* Track)
{
	for (TSharedRef<FSequencerDisplayNode> Node : NodeTree->GetAllNodes())
	{
		if (Node->GetType() == ESequencerNode::Track)
		{
			TSharedRef<FSequencerTrackNode> TrackNode = StaticCastSharedRef<FSequencerTrackNode>(Node);
			UMovieSceneTrack* TrackForNode = TrackNode->GetTrack();
			if (TrackForNode == Track)
			{
				Selection.AddToSelection(Node);
				break;
			}
		}
	}
}

void FSequencer::SelectSection(UMovieSceneSection* Section)
{
	Selection.AddToSelection(Section);
}

void FSequencer::SelectKey(UMovieSceneSection* InSection, TSharedPtr<IKeyArea> KeyArea, FKeyHandle KeyHandle, bool bToggle)
{
	FSequencerSelectedKey SelectedKey(*InSection, KeyArea, KeyHandle);

	if (bToggle && Selection.IsSelected(SelectedKey))
	{
		Selection.RemoveFromSelection(SelectedKey);
	}
	else
	{
		Selection.AddToSelection(SelectedKey);
	}
}

void FSequencer::SelectByPropertyPaths(const TArray<FString>& InPropertyPaths)
{
	TArray<TSharedRef<FSequencerDisplayNode>> NodesToSelect;
	for (const TSharedRef<FSequencerDisplayNode>& Node : NodeTree->GetAllNodes())
	{
		if (Node->GetType() == ESequencerNode::Track)
		{
			if (UMovieScenePropertyTrack* PropertyTrack = Cast<UMovieScenePropertyTrack>(StaticCastSharedRef<FSequencerTrackNode>(Node)->GetTrack()))
			{
				for (const FString& PropertyPath : InPropertyPaths)
				{
					if (PropertyTrack->GetPropertyPath() == PropertyPath)
					{
						NodesToSelect.Add(Node);
						break;
					}
				}
			}
		}
	}

	Selection.SuspendBroadcast();
	Selection.Empty();
	Selection.ResumeBroadcast();

	if (NodesToSelect.Num())
	{
		Selection.AddToSelection(NodesToSelect);
	}
}

void FSequencer::EmptySelection()
{
	Selection.Empty();
}

void FSequencer::ThrobKeySelection()
{
	SSequencerSection::ThrobKeySelection();
}

void FSequencer::ThrobSectionSelection()
{
	// Scrub to the beginning of newly created sections if they're out of view
	TOptional<FFrameNumber> ScrubFrame;
	for (TWeakObjectPtr<UMovieSceneSection> SelectedSectionPtr : Selection.GetSelectedSections())
	{
		if (SelectedSectionPtr.IsValid() && SelectedSectionPtr->HasStartFrame())
		{
			if (!ScrubFrame.IsSet() || (ScrubFrame.GetValue() > SelectedSectionPtr->GetInclusiveStartFrame()))
			{
				ScrubFrame = SelectedSectionPtr->GetInclusiveStartFrame();
			}
		}
	}

	if (ScrubFrame.IsSet())
	{
		float ScrubTime = GetFocusedDisplayRate().AsSeconds(FFrameRate::TransformTime(ScrubFrame.GetValue(), GetFocusedTickResolution(), GetFocusedDisplayRate()));

		TRange<double> NewViewRange = GetViewRange();

		if (!NewViewRange.Contains(ScrubTime))
		{
			double MidRange = (NewViewRange.GetUpperBoundValue() - NewViewRange.GetLowerBoundValue()) / 2.0 + NewViewRange.GetLowerBoundValue();

			NewViewRange.SetLowerBoundValue(NewViewRange.GetLowerBoundValue() - (MidRange - ScrubTime));
			NewViewRange.SetUpperBoundValue(NewViewRange.GetUpperBoundValue() - (MidRange - ScrubTime));

			SetViewRange(NewViewRange, EViewRangeInterpolation::Animated);
		}
	}

	SSequencerSection::ThrobSectionSelection();
}

float FSequencer::GetOverlayFadeCurve() const
{
	return OverlayCurve.GetLerp();
}


void FSequencer::DeleteSelectedItems()
{
	if (Selection.GetSelectedKeys().Num())
	{
		FScopedTransaction DeleteKeysTransaction( NSLOCTEXT("Sequencer", "DeleteKeys_Transaction", "Delete Keys") );
		
		DeleteSelectedKeys();
	}
	else if (Selection.GetSelectedSections().Num())
	{
		FScopedTransaction DeleteSectionsTransaction( NSLOCTEXT("Sequencer", "DeleteSections_Transaction", "Delete Sections") );
	
		DeleteSections(Selection.GetSelectedSections());
	}
	else if (Selection.GetSelectedOutlinerNodes().Num())
	{
		DeleteSelectedNodes();
	}
}


void FSequencer::AssignActor(FMenuBuilder& MenuBuilder, FGuid InObjectBinding)
{
	TSet<const AActor*> BoundObjects;
	{
		for (TWeakObjectPtr<> Ptr : FindObjectsInCurrentSequence(InObjectBinding))
		{
			if (const AActor* Actor = Cast<AActor>(Ptr.Get()))
			{
				BoundObjects.Add(Actor);
			}
		}
	}

	auto IsActorValidForAssignment = [BoundObjects](const AActor* InActor){
		return !BoundObjects.Contains(InActor);
	};

	using namespace SceneOutliner;

	// Set up a menu entry to assign an actor to the object binding node
	FInitializationOptions InitOptions;
	{
		InitOptions.Mode = ESceneOutlinerMode::ActorPicker;

		// We hide the header row to keep the UI compact.
		InitOptions.bShowHeaderRow = false;
		InitOptions.bShowSearchBox = true;
		InitOptions.bShowCreateNewFolder = false;
		InitOptions.bFocusSearchBoxWhenOpened = true;
		// Only want the actor label column
		InitOptions.ColumnMap.Add(FBuiltInColumnTypes::Label(), FColumnInfo(EColumnVisibility::Visible, 0));

		// Only display actors that are not possessed already
		InitOptions.Filters->AddFilterPredicate( FActorFilterPredicate::CreateLambda( IsActorValidForAssignment ) );
	}

	// actor selector to allow the user to choose an actor
	FSceneOutlinerModule& SceneOutlinerModule = FModuleManager::LoadModuleChecked<FSceneOutlinerModule>("SceneOutliner");
	TSharedRef< SWidget > MiniSceneOutliner =
		SNew( SBox )
		.MaxDesiredHeight(400.0f)
		.WidthOverride(300.0f)
		[
			SceneOutlinerModule.CreateSceneOutliner(
				InitOptions,
				FOnActorPicked::CreateLambda([=](AActor* Actor){
					// Create a new binding for this actor
					FSlateApplication::Get().DismissAllMenus();
					DoAssignActor(&Actor, 1, InObjectBinding);
				})
			)
		];

	MenuBuilder.AddMenuSeparator();
	MenuBuilder.AddWidget(MiniSceneOutliner, FText::GetEmpty(), true);
}


FGuid FSequencer::DoAssignActor(AActor*const* InActors, int32 NumActors, FGuid InObjectBinding)
{
	if (NumActors <= 0)
	{
		return FGuid();
	}

	//@todo: this code doesn't work with multiple actors, or when the existing binding is bound to multiple actors

	AActor* Actor = InActors[0];

	if (Actor == nullptr)
	{
		return FGuid();
	}

	UMovieSceneSequence* OwnerSequence = GetFocusedMovieSceneSequence();
	UMovieScene* OwnerMovieScene = OwnerSequence->GetMovieScene();

	if (OwnerMovieScene->IsReadOnly())
	{
		return FGuid();
	}

	FScopedTransaction AssignActor( NSLOCTEXT("Sequencer", "AssignActor", "Assign Actor") );

	Actor->Modify();
	OwnerSequence->Modify();
	OwnerMovieScene->Modify();

	TArrayView<TWeakObjectPtr<>> RuntimeObjects = FindObjectsInCurrentSequence(InObjectBinding);

	UObject* RuntimeObject = RuntimeObjects.Num() ? RuntimeObjects[0].Get() : nullptr;

	// Replace the object itself
	FMovieScenePossessable NewPossessableActor;
	FGuid NewGuid;
	{
		// Get the object guid to assign, remove the binding if it already exists
		FGuid ParentGuid = FindObjectId(*Actor, ActiveTemplateIDs.Top());
		FString NewActorLabel = Actor->GetActorLabel();
		if (ParentGuid.IsValid())
		{
			OwnerMovieScene->RemovePossessable(ParentGuid);
			OwnerSequence->UnbindPossessableObjects(ParentGuid);
		}

		// Add this object
		NewPossessableActor = FMovieScenePossessable( NewActorLabel, Actor->GetClass());
		NewGuid = NewPossessableActor.GetGuid();
		OwnerSequence->BindPossessableObject(NewPossessableActor.GetGuid(), *Actor, GetPlaybackContext());

		// Defer replacing this object until the components have been updated
	}

	auto UpdateComponent = [&]( FGuid OldComponentGuid, UActorComponent* NewComponent )
	{
		// Get the object guid to assign, remove the binding if it already exists
		FGuid NewComponentGuid = FindObjectId( *NewComponent, ActiveTemplateIDs.Top() );
		if ( NewComponentGuid.IsValid() )
		{
			OwnerMovieScene->RemovePossessable( NewComponentGuid );
			OwnerSequence->UnbindPossessableObjects( NewComponentGuid );
		}

		// Add this object
		FMovieScenePossessable NewPossessable( NewComponent->GetName(), NewComponent->GetClass() );
		OwnerSequence->BindPossessableObject( NewPossessable.GetGuid(), *NewComponent, Actor );

		// Replace
		OwnerMovieScene->ReplacePossessable( OldComponentGuid, NewPossessable );
		OwnerSequence->UnbindPossessableObjects( OldComponentGuid );
		State.Invalidate(OldComponentGuid, ActiveTemplateIDs.Top());

		FMovieScenePossessable* ThisPossessable = OwnerMovieScene->FindPossessable( NewPossessable.GetGuid() );
		if ( ensure( ThisPossessable ) )
		{
			ThisPossessable->SetParent( NewGuid );
		}
	};

	// Handle components
	AActor* ActorToReplace = Cast<AActor>(RuntimeObject);
	if (ActorToReplace != nullptr && ActorToReplace->IsActorBeingDestroyed() == false)
	{
		for (UActorComponent* ComponentToReplace : ActorToReplace->GetComponents())
		{
			if (ComponentToReplace != nullptr)
			{
				FGuid ComponentGuid = FindObjectId(*ComponentToReplace, ActiveTemplateIDs.Top());
				if (ComponentGuid.IsValid())
				{
					for (UActorComponent* NewComponent : Actor->GetComponents())
					{
						if (NewComponent->GetFullName(Actor) == ComponentToReplace->GetFullName(ActorToReplace))
						{
							UpdateComponent( ComponentGuid, NewComponent );
						}
					}
				}
			}
		}
	}
	else // If the actor didn't exist, try to find components who's parent guids were the previous actors guid.
	{
		TMap<FString, UActorComponent*> ComponentNameToComponent;
		for ( UActorComponent* Component : Actor->GetComponents() )
		{
			ComponentNameToComponent.Add( Component->GetName(), Component );
		}
		for ( int32 i = 0; i < OwnerMovieScene->GetPossessableCount(); i++ )
		{
			FMovieScenePossessable& OldPossessable = OwnerMovieScene->GetPossessable(i);
			if ( OldPossessable.GetParent() == InObjectBinding )
			{
				UActorComponent** ComponentPtr = ComponentNameToComponent.Find( OldPossessable.GetName() );
				if ( ComponentPtr != nullptr )
				{
					UpdateComponent( OldPossessable.GetGuid(), *ComponentPtr );
				}
			}
		}
	}

	// Replace the actor itself after components have been updated
	OwnerMovieScene->ReplacePossessable(InObjectBinding, NewPossessableActor);
	OwnerSequence->UnbindPossessableObjects(InObjectBinding);

	State.Invalidate(InObjectBinding, ActiveTemplateIDs.Top());

	// Try to fix up folders
	TArray<UMovieSceneFolder*> FoldersToCheck;
	FoldersToCheck.Append(GetFocusedMovieSceneSequence()->GetMovieScene()->GetRootFolders());
	bool bFolderFound = false;
	while ( FoldersToCheck.Num() > 0 && bFolderFound == false )
	{
		UMovieSceneFolder* Folder = FoldersToCheck[0];
		FoldersToCheck.RemoveAt(0);
		if ( Folder->GetChildObjectBindings().Contains( InObjectBinding ) )
		{
			Folder->RemoveChildObjectBinding( InObjectBinding );
			Folder->AddChildObjectBinding( NewGuid );
			bFolderFound = true;
		}

		for ( UMovieSceneFolder* ChildFolder : Folder->GetChildFolders() )
		{
			FoldersToCheck.Add( ChildFolder );
		}
	}

	RestorePreAnimatedState();

	NotifyMovieSceneDataChanged( EMovieSceneDataChangeType::MovieSceneStructureItemsChanged );

	return NewGuid;
}


void FSequencer::AddActorsToBinding(FGuid InObjectBinding, const TArray<AActor*>& InActors)
{
	if (!InActors.Num())
	{
		return;
	}

	UClass* ActorClass = nullptr;
	int32 NumRuntimeObjects = 0;

	TArrayView<TWeakObjectPtr<>> ObjectsInCurrentSequence = FindObjectsInCurrentSequence(InObjectBinding);

	for (TWeakObjectPtr<> Ptr : ObjectsInCurrentSequence)
	{
		if (const AActor* Actor = Cast<AActor>(Ptr.Get()))
		{
			ActorClass = Actor->GetClass();
			++NumRuntimeObjects;
		}
	}

	FScopedTransaction AddSelectedToBinding(NSLOCTEXT("Sequencer", "AddSelectedToBinding", "Add Selected to Binding"));

	UMovieSceneSequence* OwnerSequence = GetFocusedMovieSceneSequence();
	UMovieScene* OwnerMovieScene = OwnerSequence->GetMovieScene();

	OwnerSequence->Modify();
	OwnerMovieScene->Modify();

	// Bind objects
	int32 NumObjectsAdded = 0;
	for (AActor* ActorToAdd : InActors)
	{
		if (!ObjectsInCurrentSequence.Contains(ActorToAdd))
		{
			if (ActorClass == nullptr || UClass::FindCommonBase(ActorToAdd->GetClass(), ActorClass) != nullptr)
			{
				if (ActorClass == nullptr)
				{
					ActorClass = ActorToAdd->GetClass();
				}

				ActorToAdd->Modify();
				OwnerSequence->BindPossessableObject(InObjectBinding, *ActorToAdd, GetPlaybackContext());
				++NumObjectsAdded;
			}
			else
			{
				const FText NotificationText = FText::Format(LOCTEXT("UnableToAssignObject", "Cannot assign object {0}. Expected class {1}"), FText::FromString(ActorToAdd->GetName()), FText::FromString(ActorClass->GetName()));
				FNotificationInfo Info(NotificationText);
				Info.ExpireDuration = 3.f;
				Info.bUseLargeFont = false;
				FSlateNotificationManager::Get().AddNotification(Info);
			}
		}
	}

	// Update label
	if (NumRuntimeObjects + NumObjectsAdded > 0)
	{
		FMovieScenePossessable* Possessable = OwnerMovieScene->FindPossessable(InObjectBinding);
		if (Possessable && ActorClass != nullptr)
		{
			if (NumRuntimeObjects + NumObjectsAdded > 1)
			{
				FString NewLabel = ActorClass->GetName() + FString::Printf(TEXT(" (%d)"), NumRuntimeObjects + NumObjectsAdded);
				Possessable->SetName(NewLabel);
			}
			else if (NumObjectsAdded > 0 && InActors.Num() > 0)
			{
				Possessable->SetName(InActors[0]->GetActorLabel());
			}
		}
	}

	RestorePreAnimatedState();

	NotifyMovieSceneDataChanged(EMovieSceneDataChangeType::MovieSceneStructureItemsChanged);
}

void FSequencer::ReplaceBindingWithActors(FGuid InObjectBinding, const TArray<AActor*>& InActors)
{
	FScopedTransaction ReplaceBindingWithActors(NSLOCTEXT("Sequencer", "ReplaceBindingWithActors", "Replace Binding with Actors"));

	TArray<AActor*> ExistingActors;
	for (TWeakObjectPtr<> Ptr : FindObjectsInCurrentSequence(InObjectBinding))
	{
		if (AActor* Actor = Cast<AActor>(Ptr.Get()))
		{
			if (!InActors.Contains(Actor))
			{
				ExistingActors.Add(Actor);
			}
		}
	}

	RemoveActorsFromBinding(InObjectBinding, ExistingActors);

	TArray<AActor*> NewActors;
	for (AActor* NewActor : InActors)
	{
		if (!ExistingActors.Contains(NewActor))
		{
			NewActors.Add(NewActor);
		}
	}

	AddActorsToBinding(InObjectBinding, NewActors);
}

void FSequencer::RemoveActorsFromBinding(FGuid InObjectBinding, const TArray<AActor*>& InActors)
{
	if (!InActors.Num())
	{
		return;
	}

	UClass* ActorClass = nullptr;
	int32 NumRuntimeObjects = 0;

	for (TWeakObjectPtr<> Ptr : FindObjectsInCurrentSequence(InObjectBinding))
	{
		if (const AActor* Actor = Cast<AActor>(Ptr.Get()))
		{
			ActorClass = Actor->GetClass();
			++NumRuntimeObjects;
		}
	}

	FScopedTransaction RemoveSelectedFromBinding(NSLOCTEXT("Sequencer", "RemoveSelectedFromBinding", "Remove Selected from Binding"));

	UMovieSceneSequence* OwnerSequence = GetFocusedMovieSceneSequence();
	UMovieScene* OwnerMovieScene = OwnerSequence->GetMovieScene();

	TArray<UObject*> ObjectsToRemove;
	for (AActor* ActorToRemove : InActors)
	{
		ActorToRemove->Modify();

		ObjectsToRemove.Add(ActorToRemove);
	}
	OwnerSequence->Modify();
	OwnerMovieScene->Modify();

	// Unbind objects
	OwnerSequence->UnbindObjects(InObjectBinding, ObjectsToRemove, GetPlaybackContext());

	// Update label
	if (NumRuntimeObjects - ObjectsToRemove.Num() > 0)
	{
		FMovieScenePossessable* Possessable = OwnerMovieScene->FindPossessable(InObjectBinding);
		if (Possessable && ActorClass != nullptr)
		{
			if (NumRuntimeObjects - ObjectsToRemove.Num() > 1)
			{
				FString NewLabel = ActorClass->GetName() + FString::Printf(TEXT(" (%d)"), NumRuntimeObjects - ObjectsToRemove.Num());

				Possessable->SetName(NewLabel);
			}
			else if (ObjectsToRemove.Num() > 0 && InActors.Num() > 0)
			{
				Possessable->SetName(InActors[0]->GetActorLabel());
			}
		}
	}

	RestorePreAnimatedState();

	NotifyMovieSceneDataChanged(EMovieSceneDataChangeType::MovieSceneStructureItemsChanged);
}

void FSequencer::RemoveAllBindings(FGuid InObjectBinding)
{
	FScopedTransaction RemoveAllBindings(NSLOCTEXT("Sequencer", "RemoveAllBindings", "Remove All Bound Objects"));

	UMovieSceneSequence* OwnerSequence = GetFocusedMovieSceneSequence();
	UMovieScene* OwnerMovieScene = OwnerSequence->GetMovieScene();

	OwnerSequence->Modify();
	OwnerMovieScene->Modify();

	// Unbind objects
	OwnerSequence->UnbindPossessableObjects(InObjectBinding);

	RestorePreAnimatedState();

	NotifyMovieSceneDataChanged(EMovieSceneDataChangeType::MovieSceneStructureItemsChanged);
}

void FSequencer::RemoveInvalidBindings(FGuid InObjectBinding)
{
	FScopedTransaction RemoveInvalidBindings(NSLOCTEXT("Sequencer", "RemoveMissing", "Remove Missing Objects"));

	UMovieSceneSequence* OwnerSequence = GetFocusedMovieSceneSequence();
	UMovieScene* OwnerMovieScene = OwnerSequence->GetMovieScene();

	OwnerSequence->Modify();
	OwnerMovieScene->Modify();

	// Unbind objects
	OwnerSequence->UnbindInvalidObjects(InObjectBinding, GetPlaybackContext());

	// Update label
	UClass* ActorClass = nullptr;

	TArray<AActor*> ValidActors;
	for (TWeakObjectPtr<> Ptr : FindObjectsInCurrentSequence(InObjectBinding))
	{
		if (AActor* Actor = Cast<AActor>(Ptr.Get()))
		{
			ActorClass = Actor->GetClass();
			ValidActors.Add(Actor);
		}
	}

	FMovieScenePossessable* Possessable = OwnerMovieScene->FindPossessable(InObjectBinding);
	if (Possessable && ActorClass != nullptr && ValidActors.Num() != 0)
	{
		if (ValidActors.Num() > 1)
		{
			FString NewLabel = ActorClass->GetName() + FString::Printf(TEXT(" (%d)"), ValidActors.Num());

			Possessable->SetName(NewLabel);
		}
		else
		{
			Possessable->SetName(ValidActors[0]->GetActorLabel());
		}
	}

	RestorePreAnimatedState();

	NotifyMovieSceneDataChanged(EMovieSceneDataChangeType::MovieSceneStructureItemsChanged);
}

void FSequencer::DeleteNode(TSharedRef<FSequencerDisplayNode> NodeToBeDeleted)
{
	// If this node is selected, delete all selected nodes
	if (GetSelection().IsSelected(NodeToBeDeleted))
	{
		DeleteSelectedNodes();
	}
	else
	{
		const FScopedTransaction Transaction( NSLOCTEXT("Sequencer", "UndoDeletingObject", "Delete Node") );
		bool bAnythingDeleted = OnRequestNodeDeleted(NodeToBeDeleted);
		if ( bAnythingDeleted )
		{
			NotifyMovieSceneDataChanged( EMovieSceneDataChangeType::MovieSceneStructureItemRemoved );
		}
	}
}


void FSequencer::DeleteSelectedNodes()
{
	TSet< TSharedRef<FSequencerDisplayNode> > SelectedNodesCopy = GetSelection().GetSelectedOutlinerNodes();

	if (SelectedNodesCopy.Num() == 0)
	{
		return;
	}

	const FScopedTransaction Transaction( NSLOCTEXT("Sequencer", "UndoDeletingObject", "Delete Node") );

	bool bAnythingDeleted = false;

	for( const TSharedRef<FSequencerDisplayNode>& SelectedNode : SelectedNodesCopy )
	{
		if( !SelectedNode->IsHidden() )
		{
			// Delete everything in the entire node
			TSharedRef<const FSequencerDisplayNode> NodeToBeDeleted = StaticCastSharedRef<const FSequencerDisplayNode>(SelectedNode);
			bAnythingDeleted |= OnRequestNodeDeleted( NodeToBeDeleted );
		}
	}

	if ( bAnythingDeleted )
	{
		NotifyMovieSceneDataChanged( EMovieSceneDataChangeType::MovieSceneStructureItemRemoved );
	}
}

void FSequencer::MoveNodeToFolder(TSharedRef<FSequencerDisplayNode> NodeToMove, UMovieSceneFolder* DestinationFolder)
{
	TSharedPtr<FSequencerDisplayNode> ParentNode = NodeToMove->GetParent();
	
	if (DestinationFolder == nullptr)
	{
		return;
	}

	DestinationFolder->Modify();

	switch (NodeToMove->GetType())
	{
		case ESequencerNode::Folder:
		{
			TSharedRef<FSequencerFolderNode> FolderNode = StaticCastSharedRef<FSequencerFolderNode>(NodeToMove);
			if (ParentNode.IsValid())
			{
				checkf(ParentNode->GetType() == ESequencerNode::Folder, TEXT("Can not remove from unsupported parent node."));
				TSharedPtr<FSequencerFolderNode> NodeParentFolder = StaticCastSharedPtr<FSequencerFolderNode>(ParentNode);
				NodeParentFolder->GetFolder().Modify();
				NodeParentFolder->GetFolder().RemoveChildFolder(&FolderNode->GetFolder());
			}
			else
			{
				UMovieScene* FocusedMovieScene = GetFocusedMovieSceneSequence()->GetMovieScene();

				FocusedMovieScene->Modify();
				FocusedMovieScene->GetRootFolders().Remove(&FolderNode->GetFolder());
			}

			DestinationFolder->AddChildFolder(&FolderNode->GetFolder());

			break;
		}
		case ESequencerNode::Track:
		{
			TSharedRef<FSequencerTrackNode> TrackNode = StaticCastSharedRef<FSequencerTrackNode>(NodeToMove);

			if (ParentNode.IsValid())
			{
				checkf(ParentNode->GetType() == ESequencerNode::Folder, TEXT("Can not remove from unsupported parent node."));
				TSharedPtr<FSequencerFolderNode> NodeParentFolder = StaticCastSharedPtr<FSequencerFolderNode>(ParentNode);
				NodeParentFolder->GetFolder().Modify();
				NodeParentFolder->GetFolder().RemoveChildMasterTrack(TrackNode->GetTrack());
			}

			DestinationFolder->AddChildMasterTrack(TrackNode->GetTrack());
			break;
		}
		case ESequencerNode::Object:
		{
			TSharedRef<FSequencerObjectBindingNode> ObjectBindingNode = StaticCastSharedRef<FSequencerObjectBindingNode>(NodeToMove);
			if (ParentNode.IsValid())
			{
				checkf(ParentNode->GetType() == ESequencerNode::Folder, TEXT("Can not remove from unsupported parent node."));
				TSharedPtr<FSequencerFolderNode> NodeParentFolder = StaticCastSharedPtr<FSequencerFolderNode>(ParentNode);
				NodeParentFolder->GetFolder().Modify();
				NodeParentFolder->GetFolder().RemoveChildObjectBinding(ObjectBindingNode->GetObjectBinding());
			}

			DestinationFolder->AddChildObjectBinding(ObjectBindingNode->GetObjectBinding());
			break;
		}
	}
}

TArray<TSharedRef<FSequencerDisplayNode> > FSequencer::GetSelectedNodesToMove()
{
	TArray<TSharedRef<FSequencerDisplayNode> > NodesToMove;

	// Build a list of the nodes we want to move.
	for (TSharedRef<FSequencerDisplayNode> Node : GetSelection().GetSelectedOutlinerNodes())
	{
		// Only nodes that can be dragged can be moved in to a folder. They must also either be in the root or in a folder.
		if (Node->CanDrag() && (!Node->GetParent().IsValid() || Node->GetParent()->GetType() == ESequencerNode::Folder))
		{
			NodesToMove.Add(Node);
		}
	}

	if (!NodesToMove.Num())
	{
		return NodesToMove;
	}

	TArray<int32> NodesToRemove;

	// Find nodes that are children of other nodes in the list
	for (int32 NodeIndex = 0; NodeIndex < NodesToMove.Num(); ++NodeIndex)
	{
		TSharedPtr<FSequencerDisplayNode> Node = NodesToMove[NodeIndex];

		for (TSharedRef<FSequencerDisplayNode> ParentNode : NodesToMove)
<<<<<<< HEAD
=======
		{
			if (ParentNode == Node)
			{
				continue;
			}

			if (!ParentNode->Traverse_ParentFirst([&](FSequencerDisplayNode& InNode) { return &InNode != Node.Get(); }))
			{
				NodesToRemove.Add(NodeIndex);
			}
		}
	}

	// Remove the nodes that are children of other nodes in the list, as moving the parent will already be relocating them
	while (NodesToRemove.Num() > 0)
	{
		int32 NodeIndex = NodesToRemove.Pop();
		NodesToMove.RemoveAt(NodeIndex);
	}

	return NodesToMove;
}

void FSequencer::MoveSelectedNodesToNewFolder()
{
	UMovieScene* FocusedMovieScene = GetFocusedMovieSceneSequence()->GetMovieScene();

	if (FocusedMovieScene->IsReadOnly())
	{
		return;
	}

	TArray<TSharedRef<FSequencerDisplayNode> > NodesToMove = GetSelectedNodesToMove();

	if (!NodesToMove.Num())
	{
		return;
	}

	TArray<TArray<FString> > NodePathSplits;
	int32 SharedPathLength = TNumericLimits<int32>::Max();

	// Build a list of the paths for each node, split in to folder names
	for (TSharedRef<FSequencerDisplayNode> Node : NodesToMove)
	{
		// Split the node's path in to segments
		TArray<FString>& NodePath = NodePathSplits.AddDefaulted_GetRef();
		Node->GetPathName().ParseIntoArray(NodePath, TEXT("."));

		// Shared path obviously won't be larger than the shortest path
		SharedPathLength = FMath::Min(SharedPathLength, NodePath.Num() - 1);
	}

	// If we have more than one, find the deepest folder shared by all paths
	if (NodePathSplits.Num() > 1)
	{
		// Since we are looking for the shared path, we can arbitrarily choose the first path to compare against
		TArray<FString>& ShareNodePathSplit = NodePathSplits[0];
		for (int NodeIndex = 1; NodeIndex < NodePathSplits.Num(); ++NodeIndex)
		{
			if (SharedPathLength == 0)
			{
				break;
			}

			// Since all paths are at least as long as the shortest, we don't need to bounds check the path splits
			for (int PathSplitIndex = 0; PathSplitIndex < SharedPathLength; ++PathSplitIndex)
			{
				if (NodePathSplits[NodeIndex][PathSplitIndex].Compare(ShareNodePathSplit[PathSplitIndex]))
				{
					SharedPathLength = PathSplitIndex;
					break;
				}
			}
		}
	}

	UMovieSceneFolder* ParentFolder = nullptr;

	TArray<FString> FolderPath;
	
	// Walk up the shared path to find the deepest shared folder
	for (int32 FolderPathIndex = 0; FolderPathIndex < SharedPathLength; ++FolderPathIndex)
	{
		FolderPath.Add(NodePathSplits[0][FolderPathIndex]);
		FName DesiredFolderName = FName(*FolderPath[FolderPathIndex]);

		TArray<UMovieSceneFolder*> FoldersToSearch;
		if (!ParentFolder)
		{
			FoldersToSearch = FocusedMovieScene->GetRootFolders();
		}
		else
		{
			FoldersToSearch = ParentFolder->GetChildFolders();
		}

		for (UMovieSceneFolder* Folder : FoldersToSearch)
		{
			if (Folder->GetFolderName() == DesiredFolderName)
			{
				ParentFolder = Folder;
				break;
			}
		}
	}

	TArray<FName> ExistingFolderNames;
	if (!ParentFolder)
	{
		for (UMovieSceneFolder* SiblingFolder : FocusedMovieScene->GetRootFolders())
		{
			ExistingFolderNames.Add(SiblingFolder->GetFolderName());
		}
	}
	else
	{
		for (UMovieSceneFolder* SiblingFolder : ParentFolder->GetChildFolders())
		{
			ExistingFolderNames.Add(SiblingFolder->GetFolderName());
		}
	}

	FString NewFolderPath;
	for (FString PathSection : FolderPath)
	{
		NewFolderPath.Append(PathSection);
		NewFolderPath.AppendChar('.');
	}

	FScopedTransaction Transaction(LOCTEXT("MoveTracksToNewFolder", "Move to New Folder"));

	// Create SharedFolder
	FName UniqueName = FSequencerUtilities::GetUniqueName(FName("New Folder"), ExistingFolderNames);
	UMovieSceneFolder* SharedFolder = NewObject<UMovieSceneFolder>( FocusedMovieScene, NAME_None, RF_Transactional );
	SharedFolder->SetFolderName(UniqueName);
	NewFolderPath.Append(UniqueName.ToString());

	FolderPath.Add(UniqueName.ToString());
	int SharedFolderPathLen = FolderPath.Num();

	if (!ParentFolder)
	{
		FocusedMovieScene->Modify();
		FocusedMovieScene->GetRootFolders().Add(SharedFolder);
	}
	else
	{
		ParentFolder->Modify();
		ParentFolder->AddChildFolder(SharedFolder);
	}

	for (int32 NodeIndex = 0; NodeIndex < NodesToMove.Num() ; ++NodeIndex)
	{
		TSharedRef<FSequencerDisplayNode> Node = NodesToMove[NodeIndex];
		TArray<FString>& NodePathSplit = NodePathSplits[NodeIndex];

		// Reset to just the path to the shared folder
		FolderPath.SetNum(SharedFolderPathLen);

		// Append any relative path for the node
		for (int32 FolderPathIndex = SharedPathLength; FolderPathIndex < NodePathSplit.Num() - 1; ++FolderPathIndex)
		{
			FolderPath.Add(NodePathSplit[FolderPathIndex]);
		}

		UMovieSceneFolder* DestinationFolder = CreateFoldersRecursively(FolderPath, 0, FocusedMovieScene, nullptr, FocusedMovieScene->GetRootFolders());
		
		MoveNodeToFolder(Node, DestinationFolder);
	}

	// Set the newly created folder as our selection
	Selection.Empty();
	SequencerWidget->AddAdditionalPathToSelectionSet(NewFolderPath);


	NotifyMovieSceneDataChanged(EMovieSceneDataChangeType::MovieSceneStructureItemsChanged);
}


void ExportObjectBindingsToText(const TArray<UMovieSceneCopyableBinding*>& ObjectsToExport, FString& ExportedText)
{
	// Clear the mark state for saving.
	UnMarkAllObjects(EObjectMark(OBJECTMARK_TagExp | OBJECTMARK_TagImp));

	FStringOutputDevice Archive;
	const FExportObjectInnerContext Context;

	// Export each of the selected nodes
	UObject* LastOuter = nullptr;

	for (UMovieSceneCopyableBinding* ObjectToExport : ObjectsToExport)
	{
		// The nodes should all be from the same scope
		UObject* ThisOuter = ObjectToExport->GetOuter();
		check((LastOuter == ThisOuter) || (LastOuter == nullptr));
		LastOuter = ThisOuter;

		// We can't use TextExportTransient on USTRUCTS (which our object contains) so we're going to manually null out some references before serializing them. These references are
		// serialized manually into the archive, as the auto-serialization will only store a reference (to a privately owned object) which creates issues on deserialization. Attempting 
		// to deserialize these private objects throws a superflous error in the console that makes it look like things went wrong when they're actually OK and expected.
		TArray<UMovieSceneTrack*> OldTracks = ObjectToExport->Binding.StealTracks();
		UObject* OldSpawnableTemplate = ObjectToExport->Spawnable.GetObjectTemplate();
		ObjectToExport->Spawnable.SetObjectTemplate(nullptr);

		UExporter::ExportToOutputDevice(&Context, ObjectToExport, nullptr, Archive, TEXT("copy"), 0, PPF_ExportsNotFullyQualified | PPF_Copy | PPF_Delimited, false, ThisOuter);

		// Restore the references (as we don't want to modify the original in the event of a copy operation!)
		ObjectToExport->Binding.SetTracks(OldTracks);
		ObjectToExport->Spawnable.SetObjectTemplate(OldSpawnableTemplate);

		// We manually export the object template for the same private-ownership reason as above. Templates need to be re-created anyways as each Spawnable contains its own copy of the template.
		if (ObjectToExport->SpawnableObjectTemplate)
		{
			UExporter::ExportToOutputDevice(&Context, ObjectToExport->SpawnableObjectTemplate, nullptr, Archive, TEXT("copy"), 0, PPF_ExportsNotFullyQualified | PPF_Copy | PPF_Delimited, false, ThisOuter);
		}
	}

	ExportedText = Archive;
}

class FObjectBindingTextFactory : public FCustomizableTextObjectFactory
{
public:
	FObjectBindingTextFactory(FSequencer& InSequencer)
		: FCustomizableTextObjectFactory(GWarn)
		, SequencerPtr(&InSequencer)
	{
	}

	// FCustomizableTextObjectFactory implementation
	virtual bool CanCreateClass(UClass* InObjectClass, bool& bOmitSubObjs) const override
	{
		if (InObjectClass->IsChildOf<UMovieSceneCopyableBinding>())
		{
			return true;
		}

		return SequencerPtr->GetSpawnRegister().CanSpawnObject(InObjectClass);
	}
	

	virtual void ProcessConstructedObject(UObject* NewObject) override
	{
		check(NewObject);

		if (NewObject->IsA<UMovieSceneCopyableBinding>())
		{
			UMovieSceneCopyableBinding* CopyableBinding = Cast<UMovieSceneCopyableBinding>(NewObject);
			NewCopyableBindings.Add(CopyableBinding);
		}
		else
>>>>>>> 710d7cac
		{
			if (ParentNode == Node)
			{
				continue;
			}

			if (!ParentNode->Traverse_ParentFirst([&](FSequencerDisplayNode& InNode) { return &InNode != Node.Get(); }))
			{
				NodesToRemove.Add(NodeIndex);
			}
		}
	}

	// Remove the nodes that are children of other nodes in the list, as moving the parent will already be relocating them
	while (NodesToRemove.Num() > 0)
	{
		int32 NodeIndex = NodesToRemove.Pop();
		NodesToMove.RemoveAt(NodeIndex);
	}

	return NodesToMove;
}

void FSequencer::MoveSelectedNodesToNewFolder()
{
	UMovieScene* FocusedMovieScene = GetFocusedMovieSceneSequence()->GetMovieScene();

	if (FocusedMovieScene->IsReadOnly())
	{
		return;
	}

	TArray<TSharedRef<FSequencerDisplayNode> > NodesToMove = GetSelectedNodesToMove();

	if (!NodesToMove.Num())
	{
		return;
	}

	TArray<TArray<FString> > NodePathSplits;
	int32 SharedPathLength = TNumericLimits<int32>::Max();

	// Build a list of the paths for each node, split in to folder names
	for (TSharedRef<FSequencerDisplayNode> Node : NodesToMove)
	{
		// Split the node's path in to segments
		TArray<FString>& NodePath = NodePathSplits.AddDefaulted_GetRef();
		Node->GetPathName().ParseIntoArray(NodePath, TEXT("."));

		// Shared path obviously won't be larger than the shortest path
		SharedPathLength = FMath::Min(SharedPathLength, NodePath.Num() - 1);
	}

	// If we have more than one, find the deepest folder shared by all paths
	if (NodePathSplits.Num() > 1)
	{
		// Since we are looking for the shared path, we can arbitrarily choose the first path to compare against
		TArray<FString>& ShareNodePathSplit = NodePathSplits[0];
		for (int NodeIndex = 1; NodeIndex < NodePathSplits.Num(); ++NodeIndex)
		{
			if (SharedPathLength == 0)
			{
				break;
			}

			// Since all paths are at least as long as the shortest, we don't need to bounds check the path splits
			for (int PathSplitIndex = 0; PathSplitIndex < SharedPathLength; ++PathSplitIndex)
			{
				if (NodePathSplits[NodeIndex][PathSplitIndex].Compare(ShareNodePathSplit[PathSplitIndex]))
				{
					SharedPathLength = PathSplitIndex;
					break;
				}
			}
		}
	}

	UMovieSceneFolder* ParentFolder = nullptr;

	TArray<FString> FolderPath;
	
	// Walk up the shared path to find the deepest shared folder
	for (int32 FolderPathIndex = 0; FolderPathIndex < SharedPathLength; ++FolderPathIndex)
	{
		FolderPath.Add(NodePathSplits[0][FolderPathIndex]);
		FName DesiredFolderName = FName(*FolderPath[FolderPathIndex]);

		TArray<UMovieSceneFolder*> FoldersToSearch;
		if (!ParentFolder)
		{
			FoldersToSearch = FocusedMovieScene->GetRootFolders();
		}
		else
		{
			FoldersToSearch = ParentFolder->GetChildFolders();
		}

		for (UMovieSceneFolder* Folder : FoldersToSearch)
		{
			if (Folder->GetFolderName() == DesiredFolderName)
			{
				ParentFolder = Folder;
				break;
			}
		}
	}

	TArray<FName> ExistingFolderNames;
	if (!ParentFolder)
	{
		for (UMovieSceneFolder* SiblingFolder : FocusedMovieScene->GetRootFolders())
		{
			ExistingFolderNames.Add(SiblingFolder->GetFolderName());
		}
	}
	else
	{
		for (UMovieSceneFolder* SiblingFolder : ParentFolder->GetChildFolders())
		{
			ExistingFolderNames.Add(SiblingFolder->GetFolderName());
		}
	}

	FString NewFolderPath;
	for (FString PathSection : FolderPath)
	{
		NewFolderPath.Append(PathSection);
		NewFolderPath.AppendChar('.');
	}

	FScopedTransaction Transaction(LOCTEXT("MoveTracksToNewFolder", "Move to New Folder"));

	// Create SharedFolder
	FName UniqueName = FSequencerUtilities::GetUniqueName(FName("New Folder"), ExistingFolderNames);
	UMovieSceneFolder* SharedFolder = NewObject<UMovieSceneFolder>( FocusedMovieScene, NAME_None, RF_Transactional );
	SharedFolder->SetFolderName(UniqueName);
	NewFolderPath.Append(UniqueName.ToString());

	FolderPath.Add(UniqueName.ToString());
	int SharedFolderPathLen = FolderPath.Num();

	if (!ParentFolder)
	{
		FocusedMovieScene->Modify();
		FocusedMovieScene->GetRootFolders().Add(SharedFolder);
	}
	else
	{
		ParentFolder->Modify();
		ParentFolder->AddChildFolder(SharedFolder);
	}

	for (int32 NodeIndex = 0; NodeIndex < NodesToMove.Num() ; ++NodeIndex)
	{
		TSharedRef<FSequencerDisplayNode> Node = NodesToMove[NodeIndex];
		TArray<FString>& NodePathSplit = NodePathSplits[NodeIndex];

		// Reset to just the path to the shared folder
		FolderPath.SetNum(SharedFolderPathLen);

		// Append any relative path for the node
		for (int32 FolderPathIndex = SharedPathLength; FolderPathIndex < NodePathSplit.Num() - 1; ++FolderPathIndex)
		{
			FolderPath.Add(NodePathSplit[FolderPathIndex]);
		}

		UMovieSceneFolder* DestinationFolder = CreateFoldersRecursively(FolderPath, 0, FocusedMovieScene, nullptr, FocusedMovieScene->GetRootFolders());
		
		MoveNodeToFolder(Node, DestinationFolder);
	}

	// Set the newly created folder as our selection
	Selection.Empty();
	SequencerWidget->AddAdditionalPathToSelectionSet(NewFolderPath);


	NotifyMovieSceneDataChanged(EMovieSceneDataChangeType::MovieSceneStructureItemsChanged);
}


void ExportObjectBindingsToText(const TArray<UMovieSceneCopyableBinding*>& ObjectsToExport, FString& ExportedText)
{
	// Clear the mark state for saving.
	UnMarkAllObjects(EObjectMark(OBJECTMARK_TagExp | OBJECTMARK_TagImp));

	FStringOutputDevice Archive;
	const FExportObjectInnerContext Context;

	// Export each of the selected nodes
	UObject* LastOuter = nullptr;

	for (UMovieSceneCopyableBinding* ObjectToExport : ObjectsToExport)
	{
		// The nodes should all be from the same scope
		UObject* ThisOuter = ObjectToExport->GetOuter();
		check((LastOuter == ThisOuter) || (LastOuter == nullptr));
		LastOuter = ThisOuter;

		// We can't use TextExportTransient on USTRUCTS (which our object contains) so we're going to manually null out some references before serializing them. These references are
		// serialized manually into the archive, as the auto-serialization will only store a reference (to a privately owned object) which creates issues on deserialization. Attempting 
		// to deserialize these private objects throws a superflous error in the console that makes it look like things went wrong when they're actually OK and expected.
		TArray<UMovieSceneTrack*> OldTracks = ObjectToExport->Binding.StealTracks();
		UObject* OldSpawnableTemplate = ObjectToExport->Spawnable.GetObjectTemplate();
		ObjectToExport->Spawnable.SetObjectTemplate(nullptr);

		UExporter::ExportToOutputDevice(&Context, ObjectToExport, nullptr, Archive, TEXT("copy"), 0, PPF_ExportsNotFullyQualified | PPF_Copy | PPF_Delimited, false, ThisOuter);

		// Restore the references (as we don't want to modify the original in the event of a copy operation!)
		ObjectToExport->Binding.SetTracks(OldTracks);
		ObjectToExport->Spawnable.SetObjectTemplate(OldSpawnableTemplate);

		// We manually export the object template for the same private-ownership reason as above. Templates need to be re-created anyways as each Spawnable contains its own copy of the template.
		if (ObjectToExport->SpawnableObjectTemplate)
		{
			UExporter::ExportToOutputDevice(&Context, ObjectToExport->SpawnableObjectTemplate, nullptr, Archive, TEXT("copy"), 0, PPF_ExportsNotFullyQualified | PPF_Copy | PPF_Delimited, false, ThisOuter);
		}
	}

	ExportedText = Archive;
}

class FObjectBindingTextFactory : public FCustomizableTextObjectFactory
{
public:
	FObjectBindingTextFactory(FSequencer& InSequencer)
		: FCustomizableTextObjectFactory(GWarn)
		, SequencerPtr(&InSequencer)
	{
	}

	// FCustomizableTextObjectFactory implementation
	virtual bool CanCreateClass(UClass* InObjectClass, bool& bOmitSubObjs) const override
	{
		if (InObjectClass->IsChildOf<UMovieSceneCopyableBinding>())
		{
			return true;
		}

		return SequencerPtr->GetSpawnRegister().CanSpawnObject(InObjectClass);
	}
	

	virtual void ProcessConstructedObject(UObject* NewObject) override
	{
		check(NewObject);

		if (NewObject->IsA<UMovieSceneCopyableBinding>())
		{
			UMovieSceneCopyableBinding* CopyableBinding = Cast<UMovieSceneCopyableBinding>(NewObject);
			NewCopyableBindings.Add(CopyableBinding);
		}
		else
		{
			NewSpawnableObjectTemplates.Add(NewObject);
		}
	}

public:
	TArray<UMovieSceneCopyableBinding*> NewCopyableBindings;
	TArray<UObject*> NewSpawnableObjectTemplates;

private:
	FSequencer* SequencerPtr;
};


void FSequencer::ImportObjectBindingsFromText(const FString& TextToImport, /*out*/ TArray<UMovieSceneCopyableBinding*>& ImportedObjects)
{
	UPackage* TempPackage = NewObject<UPackage>(nullptr, TEXT("/Engine/Sequencer/Editor/Transient"), RF_Transient);
	TempPackage->AddToRoot();

	// Turn the text buffer into objects
	FObjectBindingTextFactory Factory(*this);
	Factory.ProcessBuffer(TempPackage, RF_Transactional, TextToImport);
	ImportedObjects = Factory.NewCopyableBindings;

	// We had to explicitly serialize object templates due to them being a reference to a privately owned object. We now deserialize these object template copies
	// and match them up with their MovieSceneCopyableBinding again.
	
	int32 SpawnableObjectTemplateIndex = 0;
	for (auto ImportedObject : ImportedObjects)
	{
		if (ImportedObject->Spawnable.GetGuid().IsValid() && SpawnableObjectTemplateIndex < Factory.NewSpawnableObjectTemplates.Num())
		{
			// This Spawnable Object Template is owned by our transient package, so you'll need to change the owner if you want to keep it later.
			ImportedObject->SpawnableObjectTemplate = Factory.NewSpawnableObjectTemplates[SpawnableObjectTemplateIndex++];
		}
	}

	// Remove the temp package from the root now that it has served its purpose
	TempPackage->RemoveFromRoot();
}


void FSequencer::CopySelectedObjects(TArray<TSharedPtr<FSequencerObjectBindingNode>>& ObjectNodes, FString& ExportedText)
{
	// Gather guids for the object nodes and any child object nodes
	TSet<FGuid> GuidsToCopy;
	for (TSharedPtr<FSequencerObjectBindingNode> ObjectNode : ObjectNodes)
	{
		GuidsToCopy.Add(ObjectNode->GetObjectBinding());

		TSet<TSharedRef<FSequencerDisplayNode> > DescendantNodes;

		SequencerHelpers::GetDescendantNodes(ObjectNode.ToSharedRef(), DescendantNodes);

		for (auto DescendantNode : DescendantNodes)
		{
			if (DescendantNode->GetType() == ESequencerNode::Object)
			{
				GuidsToCopy.Add((StaticCastSharedRef<FSequencerObjectBindingNode>(DescendantNode))->GetObjectBinding());
			}
		}
	}

	UMovieScene* MovieScene = GetFocusedMovieSceneSequence()->GetMovieScene();

	// Export each of the bindings
	TArray<UMovieSceneCopyableBinding*> CopyableBindings;

	for (auto ObjectBinding : GuidsToCopy)
	{
		UMovieSceneCopyableBinding *CopyableBinding = NewObject<UMovieSceneCopyableBinding>(GetTransientPackage(), UMovieSceneCopyableBinding::StaticClass(), NAME_None, RF_Transient);
		CopyableBindings.Add(CopyableBinding);

		FMovieScenePossessable* Possessable = MovieScene->FindPossessable(ObjectBinding);
		if (Possessable)
		{
			CopyableBinding->Possessable = *Possessable;
		}
		else
		{
			FMovieSceneSpawnable* Spawnable = MovieScene->FindSpawnable(ObjectBinding);
			if (Spawnable)
			{
				CopyableBinding->Spawnable = *Spawnable;
				
				// We manually serialize the spawnable object template so that it's not a reference to a privately owned object. Spawnables all have unique copies of their template objects anyways.
				// Object Templates are re-created on paste (based on these templates) with the correct ownership set up.
				CopyableBinding->SpawnableObjectTemplate = Spawnable->GetObjectTemplate();
			}
		}

		const FMovieSceneBinding* Binding = MovieScene->FindBinding(ObjectBinding);
		if (Binding)
		{
			CopyableBinding->Binding = *Binding;
			for (auto Track : Binding->GetTracks())
			{
				// Tracks suffer from the same issues as Spawnable's Object Templates (reference to a privately owned object). We'll manually serialize the tracks to copy them,
				// and then restore them on paste.
				UMovieSceneTrack* DuplicatedTrack = Cast<UMovieSceneTrack>(StaticDuplicateObject(Track, CopyableBinding));

				CopyableBinding->Tracks.Add(DuplicatedTrack);
			}
		}
	}

	ExportObjectBindingsToText(CopyableBindings, /*out*/ ExportedText);
}


void FSequencer::CopySelectedTracks(TArray<TSharedPtr<FSequencerTrackNode>>& TrackNodes, FString& ExportedText)
{
	UMovieScene* MovieScene = GetFocusedMovieSceneSequence()->GetMovieScene();

	TArray<UObject*> CopyableTracks;
	for (TSharedPtr<FSequencerTrackNode> TrackNode : TrackNodes)
	{
		bool bIsParentSelected = false;
		TSharedPtr<FSequencerDisplayNode> ParentNode = TrackNode->GetParent();
		while (ParentNode.IsValid())
		{
			if (Selection.GetSelectedOutlinerNodes().Contains(ParentNode.ToSharedRef()))
			{
				bIsParentSelected = true;
				break;
			}
			ParentNode = ParentNode->GetParent();
		}

		if (!bIsParentSelected)
		{
			UMovieSceneCopyableTrack *CopyableTrack = NewObject<UMovieSceneCopyableTrack>(GetTransientPackage(), UMovieSceneCopyableTrack::StaticClass(), NAME_None, RF_Transient);
			CopyableTracks.Add(CopyableTrack);

			UMovieSceneTrack* DuplicatedTrack = Cast<UMovieSceneTrack>(StaticDuplicateObject(TrackNode->GetTrack(), CopyableTrack));
			CopyableTrack->Track = DuplicatedTrack;
			CopyableTrack->bIsAMasterTrack = MovieScene->IsAMasterTrack(*TrackNode->GetTrack());
		}
	}

	ExportObjectsToText(CopyableTracks, /*out*/ ExportedText);
}


void FSequencer::ExportObjectsToText(TArray<UObject*> ObjectsToExport, FString& ExportedText)
{
	// Clear the mark state for saving.
	UnMarkAllObjects(EObjectMark(OBJECTMARK_TagExp | OBJECTMARK_TagImp));

	FStringOutputDevice Archive;
	const FExportObjectInnerContext Context;

	// Export each of the selected nodes
	UObject* LastOuter = nullptr;

	for (UObject* ObjectToExport : ObjectsToExport)
	{
		// The nodes should all be from the same scope
		UObject* ThisOuter = ObjectToExport->GetOuter();
		if (LastOuter != nullptr && ThisOuter != LastOuter)
		{
			UE_LOG(LogSequencer, Warning, TEXT("Cannot copy objects from different outers. Only copying from %s"), *LastOuter->GetName());
			continue;
		}
		LastOuter = ThisOuter;

		UExporter::ExportToOutputDevice(&Context, ObjectToExport, nullptr, Archive, TEXT("copy"), 0, PPF_ExportsNotFullyQualified | PPF_Copy | PPF_Delimited, false, ThisOuter);
	}

	ExportedText = Archive;
}

void FSequencer::DoPaste()
{
	// Grab the text to paste from the clipboard
	FString TextToImport;
	FPlatformApplicationMisc::ClipboardPaste(TextToImport);

	TArray<FNotificationInfo> PasteErrors;
	bool bAnythingPasted = false;
	bAnythingPasted |= PasteObjectBindings(TextToImport, PasteErrors);
	bAnythingPasted |= PasteTracks(TextToImport, PasteErrors);
	
	if (!bAnythingPasted)
	{
		bAnythingPasted |= PasteSections(TextToImport, PasteErrors);
	}

	for (auto NotificationInfo : PasteErrors)
	{
		NotificationInfo.bUseLargeFont = false;
		FSlateNotificationManager::Get().AddNotification(NotificationInfo);
	}
}

bool FSequencer::PasteObjectBindings(const FString& TextToImport, TArray<FNotificationInfo>& PasteErrors)
{
	TArray<UMovieSceneCopyableBinding*> ImportedBindings;
	ImportObjectBindingsFromText(TextToImport, ImportedBindings);

	if (ImportedBindings.Num() == 0)
	{
		return false;
	}
	
	TArray<UMovieSceneFolder*> SelectedParentFolders;
	FString NewNodePath;
	CalculateSelectedFolderAndPath(SelectedParentFolders, NewNodePath);

	FScopedTransaction Transaction(FGenericCommands::Get().Paste->GetDescription());
	
	UMovieSceneSequence* OwnerSequence = GetFocusedMovieSceneSequence();
	UObject* BindingContext = GetPlaybackContext();

	UMovieScene* MovieScene = GetFocusedMovieSceneSequence()->GetMovieScene();
	TMap<FGuid, FGuid> OldToNewGuidMap;
	TArray<FGuid> PossessableGuids;

	TArray<FMovieSceneBinding> BindingsPasted;
	for (UMovieSceneCopyableBinding* CopyableBinding : ImportedBindings)
	{
		// Clear transient flags on the imported tracks
		for (UMovieSceneTrack* CopiedTrack : CopyableBinding->Tracks)
		{
			CopiedTrack->ClearFlags(RF_Transient);
			TArray<UObject*> Subobjects;
			GetObjectsWithOuter(CopiedTrack, Subobjects);
			for (UObject* Subobject : Subobjects)
			{
				Subobject->ClearFlags(RF_Transient);
			}
		}

		if (CopyableBinding->Possessable.GetGuid().IsValid())
		{
			FGuid NewGuid = FGuid::NewGuid();

			FMovieSceneBinding NewBinding(NewGuid, CopyableBinding->Binding.GetName(), CopyableBinding->Tracks);

			FMovieScenePossessable NewPossessable = CopyableBinding->Possessable;
			NewPossessable.SetGuid(NewGuid);

			MovieScene->AddPossessable(NewPossessable, NewBinding);

			OldToNewGuidMap.Add(CopyableBinding->Possessable.GetGuid(), NewGuid);

			BindingsPasted.Add(NewBinding);

			PossessableGuids.Add(NewGuid);
		}
		else if (CopyableBinding->Spawnable.GetGuid().IsValid())
		{
			// We need to let the sequence create the spawnable so that it has everything set up properly internally.
			// This is required to get spawnables with the correct references to object templates, object templates with
			// correct owners, etc. However, making a new spawnable also creates the binding for us - this is a problem
			// because we need to use our binding (which has tracks associated with it). To solve this, we let it create
			// an object template based off of our (transient package owned) template, then find the newly created binding
			// and update it.
			FGuid NewGuid = MakeNewSpawnable(*CopyableBinding->SpawnableObjectTemplate, nullptr, false);
			FMovieSceneBinding NewBinding(NewGuid, CopyableBinding->Binding.GetName(), CopyableBinding->Tracks);
			FMovieSceneSpawnable* Spawnable = MovieScene->FindSpawnable(NewGuid);

			// Copy the name of the original spawnable too.
			Spawnable->SetName(CopyableBinding->Spawnable.GetName());

			// Clear the transient flags on the copyable binding before assigning to the new spawnable
			for (auto Track : NewBinding.GetTracks())
			{
				Track->ClearFlags(RF_Transient);
				for (auto Section : Track->GetAllSections())
				{
					Section->ClearFlags(RF_Transient);
				}
			}

			// Replace the auto-generated binding with our deserialized bindings (which has our tracks)
			MovieScene->ReplaceBinding(NewGuid, NewBinding);

			OldToNewGuidMap.Add(CopyableBinding->Spawnable.GetGuid(), NewGuid);

			BindingsPasted.Add(NewBinding);
		}
	}

	// Fix up parent guids
	for (auto PossessableGuid : PossessableGuids)
	{
		FMovieScenePossessable* Possessable = MovieScene->FindPossessable(PossessableGuid);
		if (Possessable && OldToNewGuidMap.Contains(Possessable->GetParent()))
		{
			Possessable->SetParent(OldToNewGuidMap[Possessable->GetParent()]);
		}
	}

	// Fix possessable actor bindings
	for (int32 PossessableGuidIndex = 0; PossessableGuidIndex < PossessableGuids.Num(); ++PossessableGuidIndex)
	{
		FMovieScenePossessable* Possessable = MovieScene->FindPossessable(PossessableGuids[PossessableGuidIndex]);
		UWorld* PlaybackContext = Cast<UWorld>(GetPlaybackContext());
		if (Possessable && PlaybackContext)
		{
			for (TActorIterator<AActor> ActorItr(PlaybackContext); ActorItr; ++ActorItr)
			{
				AActor *Actor = *ActorItr;
				if (Actor && Actor->GetActorLabel() == *Possessable->GetName())
				{
					FGuid ExistingGuid = FindObjectId(*Actor, ActiveTemplateIDs.Top());

					if (!ExistingGuid.IsValid())
					{
						FGuid NewGuid = DoAssignActor(&Actor, 1, Possessable->GetGuid());

						// If assigning produces a new guid, update the possesable guids and the bindings pasted data
						if (NewGuid.IsValid())
						{
							for (auto BindingPasted : BindingsPasted)
							{
								if (BindingPasted.GetObjectGuid() == PossessableGuids[PossessableGuidIndex])
								{
									BindingPasted.SetObjectGuid(NewGuid);
								}
							}

							PossessableGuids[PossessableGuidIndex] = NewGuid;
						}
					}
				}
			}
		}
	}

	if (SelectedParentFolders.Num() > 0)
	{
		for (auto PossessableGuid : PossessableGuids)
		{
			SelectedParentFolders[0]->AddChildObjectBinding(PossessableGuid);
		}
	}

	OnMovieSceneBindingsPastedDelegate.Broadcast(BindingsPasted);

	// Refresh all immediately so that spawned actors will be generated immediately
	NotifyMovieSceneDataChanged(EMovieSceneDataChangeType::RefreshAllImmediately);

	// Fix possessable component bindings
	for (auto PossessableGuid : PossessableGuids)
	{
		// If a possessable guid does not have any bound objects, they might be 
		// possessable components for spawnables, so they need to be remapped
		if (FindBoundObjects(PossessableGuid, ActiveTemplateIDs.Top()).Num() == 0)
		{
			FMovieScenePossessable* Possessable = MovieScene->FindPossessable(PossessableGuid);
			if (Possessable)
			{
				FGuid ParentGuid = Possessable->GetParent();
				for (TWeakObjectPtr<> WeakObject : FindBoundObjects(ParentGuid, ActiveTemplateIDs.Top()))
				{
					if (AActor* SpawnedActor = Cast<AActor>(WeakObject.Get()))
					{
						for (UActorComponent* Component : SpawnedActor->GetComponents())
						{
							if (Component->GetName() == Possessable->GetName())
							{
								OwnerSequence->BindPossessableObject(PossessableGuid, *Component, SpawnedActor);
								break;
							}
						}
					}
				}
			}
		}
	}
	return true;
}

bool FSequencer::PasteTracks(const FString& TextToImport, TArray<FNotificationInfo>& PasteErrors)
{
	TArray<UMovieSceneCopyableTrack*> ImportedTracks;
	FSequencer::ImportTracksFromText(TextToImport, ImportedTracks);

	if (ImportedTracks.Num() == 0)
	{
		return false;
	}
	
	TArray<UMovieSceneFolder*> SelectedParentFolders;
	FString NewNodePath;
	CalculateSelectedFolderAndPath(SelectedParentFolders, NewNodePath);

	FScopedTransaction Transaction(FGenericCommands::Get().Paste->GetDescription());

	UMovieSceneSequence* OwnerSequence = GetFocusedMovieSceneSequence();
	UObject* BindingContext = GetPlaybackContext();

	TSet<TSharedRef<FSequencerDisplayNode>> SelectedNodes = Selection.GetSelectedOutlinerNodes();

	TArray<TSharedPtr<FSequencerObjectBindingNode>> ObjectNodes;
	for (TSharedRef<FSequencerDisplayNode> Node : SelectedNodes)
	{
		if (Node->GetType() != ESequencerNode::Object)
		{
			continue;
		}

		TSharedPtr<FSequencerObjectBindingNode> ObjectNode = StaticCastSharedRef<FSequencerObjectBindingNode>(Node);
		if (ObjectNode.IsValid())
		{
			ObjectNodes.Add(ObjectNode);
		}
	}

	int32 NumMasterTracks = 0;
	int32 NumTracks = 0;

	for (UMovieSceneCopyableTrack* CopyableTrack : ImportedTracks)
	{
		if (CopyableTrack->bIsAMasterTrack)
		{
			++NumMasterTracks;
		}
		else
		{
			++NumTracks;
		}
	}

	int32 NumMasterTracksPasted = 0;
	int32 NumTracksPasted = 0;
	if (ObjectNodes.Num())
	{
		for (TSharedPtr<FSequencerObjectBindingNode> ObjectNode : ObjectNodes)
		{
			FGuid ObjectGuid = ObjectNode->GetObjectBinding();

			TArray<UMovieSceneCopyableTrack*> NewTracks;
			FSequencer::ImportTracksFromText(TextToImport, NewTracks);

			for (UMovieSceneCopyableTrack* CopyableTrack : NewTracks)
			{
				if (!CopyableTrack->bIsAMasterTrack)
				{
					UMovieSceneTrack* NewTrack = CopyableTrack->Track;
					NewTrack->ClearFlags(RF_Transient);
					TArray<UObject*> Subobjects;
					GetObjectsWithOuter(NewTrack, Subobjects);
					for (UObject* Subobject : Subobjects)
					{
						Subobject->ClearFlags(RF_Transient);
					}

					if (!GetFocusedMovieSceneSequence()->GetMovieScene()->AddGivenTrack(NewTrack, ObjectGuid))
					{
						continue;
					}
					else
					{
						++NumTracksPasted;
					}
				}
			}
		}
	}

	// Add as master track or set camera cut track
	for (UMovieSceneCopyableTrack* CopyableTrack : ImportedTracks)
	{
		if (CopyableTrack->bIsAMasterTrack)
		{
			UMovieSceneTrack* NewTrack = CopyableTrack->Track;
			NewTrack->ClearFlags(RF_Transient);
			TArray<UObject*> Subobjects;
			GetObjectsWithOuter(NewTrack, Subobjects);
			for (UObject* Subobject : Subobjects)
			{
				Subobject->ClearFlags(RF_Transient);
			}

			if (NewTrack->IsA(UMovieSceneCameraCutTrack::StaticClass()))
			{
				GetFocusedMovieSceneSequence()->GetMovieScene()->SetCameraCutTrack(NewTrack);
				if (SelectedParentFolders.Num() > 0)
				{
					SelectedParentFolders[0]->AddChildMasterTrack(NewTrack);
				}

				++NumMasterTracksPasted;
			}
			else
			{
				if (GetFocusedMovieSceneSequence()->GetMovieScene()->AddGivenMasterTrack(NewTrack))
				{
					if (SelectedParentFolders.Num() > 0)
					{
						SelectedParentFolders[0]->AddChildMasterTrack(NewTrack);
					}

				}

				++NumMasterTracksPasted;
			}
		}
	}

	if (NumMasterTracksPasted < NumMasterTracks)
	{
		FNotificationInfo Info(LOCTEXT("PasteTracks_NoMasterTracks", "Can't paste track. Master track could not be pasted"));
		PasteErrors.Add(Info);
	}

	if (NumTracksPasted < NumTracks)
	{
		FNotificationInfo Info(LOCTEXT("PasteSections_NoSelectedObjects", "Can't paste track. No selected objects to paste tracks onto"));
		PasteErrors.Add(Info);
	}

	if ((NumMasterTracksPasted + NumTracksPasted) > 0)
	{
		NotifyMovieSceneDataChanged(EMovieSceneDataChangeType::MovieSceneStructureItemsChanged);
	}

	return true;
}


bool FSequencer::PasteSections(const FString& TextToImport, TArray<FNotificationInfo>& PasteErrors)
{
	TArray<UMovieSceneSection*> ImportedSections;
	FSequencer::ImportSectionsFromText(TextToImport, ImportedSections);

	if (ImportedSections.Num() == 0)
	{
		return false;
	}

	TSet<TSharedRef<FSequencerDisplayNode>> SelectedNodes = Selection.GetSelectedOutlinerNodes();

	if (SelectedNodes.Num() == 0)
	{
		FNotificationInfo Info(LOCTEXT("PasteSections_NoSelectedTracks", "Can't paste section. No selected tracks to paste sections onto"));
		PasteErrors.Add(Info);
		return false;
	}

	FScopedTransaction Transaction(FGenericCommands::Get().Paste->GetDescription());

	FFrameNumber LocalTime = GetLocalTime().Time.GetFrame();

	TOptional<FFrameNumber> FirstFrame;
	for (UMovieSceneSection* Section : ImportedSections)
	{
		if (Section->HasStartFrame())
		{
			if (FirstFrame.IsSet())
			{
				if (FirstFrame.GetValue() > Section->GetInclusiveStartFrame())
				{
					FirstFrame = Section->GetInclusiveStartFrame();
				}
			}
			else
			{
				FirstFrame = Section->GetInclusiveStartFrame();
			}
		}
	}

	TArray<UMovieSceneSection*> NewSections;
	TArray<int32> SectionIndicesImported;

	for (TSharedRef<FSequencerDisplayNode> Node : SelectedNodes)
	{
		if (Node->GetType() != ESequencerNode::Track)
		{
			continue;
		}

		TSharedPtr<FSequencerTrackNode> TrackNode = StaticCastSharedRef<FSequencerTrackNode>(Node);
		if (TrackNode.IsValid())
		{
			UMovieSceneTrack* Track = TrackNode->GetTrack();
			for (int32 SectionIndex = 0; SectionIndex < ImportedSections.Num(); ++SectionIndex)
			{
				UMovieSceneSection* Section = ImportedSections[SectionIndex];

				if (!Track->SupportsType(Section->GetClass()))
				{
					continue;
				}

				SectionIndicesImported.AddUnique(SectionIndex);

				Track->Modify();

				Section->Rename(nullptr, Track);
				Track->AddSection(*Section);

				if (Section->HasStartFrame())
				{
					FFrameNumber NewStartFrame = LocalTime + (Section->GetInclusiveStartFrame() - FirstFrame.GetValue());
					Section->MoveSection(NewStartFrame - Section->GetInclusiveStartFrame());
				}

				NewSections.Add(Section);
			}

			// Regenerate for pasting onto the next track 
			ImportedSections.Empty();
			FSequencer::ImportSectionsFromText(TextToImport, ImportedSections);
		}
	}

	for (int32 SectionIndex = 0; SectionIndex < ImportedSections.Num(); ++SectionIndex)
	{
		if (!SectionIndicesImported.Contains(SectionIndex))
		{
			UE_LOG(LogSequencer, Display, TEXT("Could not paste section of type %s"), *ImportedSections[SectionIndex]->GetClass()->GetName());
		}
	}

	if (SectionIndicesImported.Num() == 0)
	{
		Transaction.Cancel();

		FNotificationInfo Info(LOCTEXT("PasteSections_NothingPasted", "Can't paste section. No matching section types found."));
		PasteErrors.Add(Info);
		return false;
	}

	NotifyMovieSceneDataChanged(EMovieSceneDataChangeType::MovieSceneStructureItemAdded);
	EmptySelection();
	for (UMovieSceneSection* NewSection : NewSections)
	{
		SelectSection(NewSection);
	}
	ThrobSectionSelection();

	return true;
}

class FTrackObjectTextFactory : public FCustomizableTextObjectFactory
{
public:
	FTrackObjectTextFactory()
		: FCustomizableTextObjectFactory(GWarn)
	{
	}

	// FCustomizableTextObjectFactory implementation
	virtual bool CanCreateClass(UClass* InObjectClass, bool& bOmitSubObjs) const override
	{
		if (InObjectClass->IsChildOf(UMovieSceneCopyableTrack::StaticClass()))
		{
			return true;
		}
		return false;
	}


	virtual void ProcessConstructedObject(UObject* NewObject) override
	{
		check(NewObject);

		NewTracks.Add(Cast<UMovieSceneCopyableTrack>(NewObject));
	}

public:
	TArray<UMovieSceneCopyableTrack*> NewTracks;
};


class FSectionObjectTextFactory : public FCustomizableTextObjectFactory
{
public:
	FSectionObjectTextFactory()
		: FCustomizableTextObjectFactory(GWarn)
	{
	}

	// FCustomizableTextObjectFactory implementation
	virtual bool CanCreateClass(UClass* InObjectClass, bool& bOmitSubObjs) const override
	{
		if (InObjectClass->IsChildOf(UMovieSceneSection::StaticClass()))
		{
			return true;
		}
		return false;
	}


	virtual void ProcessConstructedObject(UObject* NewObject) override
	{
		check(NewObject);

		NewSections.Add(Cast<UMovieSceneSection>(NewObject));
	}

public:
	TArray<UMovieSceneSection*> NewSections;
};


bool FSequencer::CanPaste(const FString& TextToImport)
{
	FObjectBindingTextFactory ObjectBindingFactory(*this);
	if (ObjectBindingFactory.CanCreateObjectsFromText(TextToImport))
	{
		return true;
	}
		
	FTrackObjectTextFactory TrackFactory;
	if (TrackFactory.CanCreateObjectsFromText(TextToImport))
	{
		return true;
	}

	FSectionObjectTextFactory SectionFactory;
	if (SectionFactory.CanCreateObjectsFromText(TextToImport))
	{
		return true;
	}

	return false;
}

void FSequencer::ImportTracksFromText(const FString& TextToImport, /*out*/ TArray<UMovieSceneCopyableTrack*>& ImportedTracks)
{
	UPackage* TempPackage = NewObject<UPackage>(nullptr, TEXT("/Engine/Sequencer/Editor/Transient"), RF_Transient);
	TempPackage->AddToRoot();

	// Turn the text buffer into objects
	FTrackObjectTextFactory Factory;
	Factory.ProcessBuffer(TempPackage, RF_Transactional, TextToImport);

	ImportedTracks = Factory.NewTracks;

	// Remove the temp package from the root now that it has served its purpose
	TempPackage->RemoveFromRoot();
}


void FSequencer::ImportSectionsFromText(const FString& TextToImport, /*out*/ TArray<UMovieSceneSection*>& ImportedSections)
{
	UPackage* TempPackage = NewObject<UPackage>(nullptr, TEXT("/Engine/Sequencer/Editor/Transient"), RF_Transient);
	TempPackage->AddToRoot();

	// Turn the text buffer into objects
	FSectionObjectTextFactory Factory;
	Factory.ProcessBuffer(TempPackage, RF_Transactional, TextToImport);

	ImportedSections = Factory.NewSections;

	// Remove the temp package from the root now that it has served its purpose
	TempPackage->RemoveFromRoot();
}


void FSequencer::ToggleNodeActive()
{
	bool bIsActive = !IsNodeActive();
	const FScopedTransaction Transaction( NSLOCTEXT("Sequencer", "ToggleNodeActive", "Toggle Node Active") );

	for (auto OutlinerNode : Selection.GetSelectedOutlinerNodes())
	{
		TSet<TWeakObjectPtr<UMovieSceneSection> > Sections;
		SequencerHelpers::GetAllSections(OutlinerNode, Sections);

		for (auto Section : Sections)
		{
			Section->Modify();
			Section->SetIsActive(bIsActive);
		}
	}

	NotifyMovieSceneDataChanged(EMovieSceneDataChangeType::TrackValueChanged);
}


bool FSequencer::IsNodeActive() const
{
	// Active if ONE is active, changed in 4.20
	for (auto OutlinerNode : Selection.GetSelectedOutlinerNodes())
	{
		TSet<TWeakObjectPtr<UMovieSceneSection> > Sections;
		SequencerHelpers::GetAllSections(OutlinerNode, Sections);
		if (Sections.Num() > 0)
		{
			for (auto Section : Sections)
			{
				if (Section->IsActive())
				{
					return true;
				}
			}
			return false;
		}
	}
	return true;
}


void FSequencer::ToggleNodeLocked()
{
	bool bIsLocked = !IsNodeLocked();

	const FScopedTransaction Transaction( NSLOCTEXT("Sequencer", "ToggleNodeLocked", "Toggle Node Locked") );

	for (auto OutlinerNode : Selection.GetSelectedOutlinerNodes())
	{
		TSet<TWeakObjectPtr<UMovieSceneSection> > Sections;
		SequencerHelpers::GetAllSections(OutlinerNode, Sections);

		for (auto Section : Sections)
		{
			Section->Modify();
			Section->SetIsLocked(bIsLocked);
		}
	}
}


bool FSequencer::IsNodeLocked() const
{
	// Locked only if all are locked
	int NumSections = 0;
	for (auto OutlinerNode : Selection.GetSelectedOutlinerNodes())
	{
		TSet<TWeakObjectPtr<UMovieSceneSection> > Sections;
		SequencerHelpers::GetAllSections(OutlinerNode, Sections);

		for (auto Section : Sections)
		{
			if (!Section->IsLocked())
			{
				return false;
			}
			++NumSections;
		}
	}
	return NumSections > 0;
}

void FSequencer::SaveSelectedNodesSpawnableState()
{
	UMovieScene* MovieScene = GetFocusedMovieSceneSequence()->GetMovieScene();

	if (MovieScene->IsReadOnly())
	{
		return;
	}

	const FScopedTransaction Transaction( LOCTEXT("SaveSpawnableState", "Save spawnable state") );

	MovieScene->Modify();

	TArray<FMovieSceneSpawnable*> Spawnables;

	for (const TSharedRef<FSequencerDisplayNode>& Node : Selection.GetSelectedOutlinerNodes())
	{
		if (Node->GetType() == ESequencerNode::Object)
		{
			FMovieSceneSpawnable* Spawnable = MovieScene->FindSpawnable(StaticCastSharedRef<FSequencerObjectBindingNode>(Node)->GetObjectBinding());
			if (Spawnable)
			{
				Spawnables.Add(Spawnable);
			}
		}
	}

	FScopedSlowTask SlowTask(Spawnables.Num(), LOCTEXT("SaveSpawnableStateProgress", "Saving selected spawnables"));
	SlowTask.MakeDialog(true);

	TArray<AActor*> PossessedActors;
	for (FMovieSceneSpawnable* Spawnable : Spawnables)
	{
		SlowTask.EnterProgressFrame();
		
		SpawnRegister->SaveDefaultSpawnableState(*Spawnable, ActiveTemplateIDs.Top(), *this);

		if (GWarn->ReceivedUserCancel())
		{
			break;
		}
	}

	NotifyMovieSceneDataChanged(EMovieSceneDataChangeType::MovieSceneStructureItemsChanged);
}

void FSequencer::SetSelectedNodesSpawnableLevel(FName InLevelName)
{							
	UMovieScene* MovieScene = GetFocusedMovieSceneSequence()->GetMovieScene();

	if (MovieScene->IsReadOnly())
	{	
		return;
	}

	const FScopedTransaction Transaction( LOCTEXT("SetSpawnableLevel", "Set Spawnable Level") );

	MovieScene->Modify();

	TArray<FMovieSceneSpawnable*> Spawnables;

	for (const TSharedRef<FSequencerDisplayNode>& Node : Selection.GetSelectedOutlinerNodes())
	{
		if (Node->GetType() == ESequencerNode::Object)
		{
			FMovieSceneSpawnable* Spawnable = MovieScene->FindSpawnable(StaticCastSharedRef<FSequencerObjectBindingNode>(Node)->GetObjectBinding());
			if (Spawnable)
			{
				Spawnable->SetLevelName(InLevelName);
			}
		}
	}
}

void FSequencer::ConvertToSpawnable(TSharedRef<FSequencerObjectBindingNode> NodeToBeConverted)
{
	if (GetFocusedMovieSceneSequence()->GetMovieScene()->IsReadOnly())
	{
		return;
	}

	const FScopedTransaction Transaction( LOCTEXT("ConvertSelectedNodeSpawnable", "Convert Node to Spawnables") );

	// Ensure we're in a non-possessed state
	RestorePreAnimatedState();
	GetFocusedMovieSceneSequence()->GetMovieScene()->Modify();
	FMovieScenePossessable* Possessable = GetFocusedMovieSceneSequence()->GetMovieScene()->FindPossessable(NodeToBeConverted->GetObjectBinding());
	if (Possessable)
	{
		ConvertToSpawnableInternal(Possessable->GetGuid());
		NotifyMovieSceneDataChanged( EMovieSceneDataChangeType::MovieSceneStructureItemsChanged );
	}
}

void FSequencer::ConvertSelectedNodesToSpawnables()
{
	UMovieScene* MovieScene = GetFocusedMovieSceneSequence()->GetMovieScene();

	if (MovieScene->IsReadOnly())
	{
		return;
	}

	// @todo sequencer: Undo doesn't seem to be working at all
	const FScopedTransaction Transaction( LOCTEXT("ConvertSelectedNodesSpawnable", "Convert Selected Nodes to Spawnables") );

	// Ensure we're in a non-possessed state
	RestorePreAnimatedState();
	MovieScene->Modify();

	TArray<TSharedRef<FSequencerObjectBindingNode>> ObjectBindingNodes;

	for (const TSharedRef<FSequencerDisplayNode>& Node : Selection.GetSelectedOutlinerNodes())
	{
		if (Node->GetType() == ESequencerNode::Object)
		{
			auto ObjectBindingNode = StaticCastSharedRef<FSequencerObjectBindingNode>(Node);

			// If we have a possessable for this node, and it has no parent, we can convert it to a spawnable
			FMovieScenePossessable* Possessable = MovieScene->FindPossessable(ObjectBindingNode->GetObjectBinding());
			if (Possessable && !Possessable->GetParent().IsValid())
			{
				ObjectBindingNodes.Add(ObjectBindingNode);
			}
		}
	}

	FScopedSlowTask SlowTask(ObjectBindingNodes.Num(), LOCTEXT("ConvertSpawnableProgress", "Converting Selected Possessable Nodes to Spawnables"));
	SlowTask.MakeDialog(true);

	TArray<AActor*> SpawnedActors;
	for (const TSharedRef<FSequencerObjectBindingNode>& ObjectBindingNode : ObjectBindingNodes)
	{
		SlowTask.EnterProgressFrame();
	
		FMovieScenePossessable* Possessable = MovieScene->FindPossessable(ObjectBindingNode->GetObjectBinding());
		if (Possessable)
		{
			TArray<FMovieSceneSpawnable*> Spawnables = ConvertToSpawnableInternal(Possessable->GetGuid());

			for (FMovieSceneSpawnable* Spawnable : Spawnables)
			{
				for (TWeakObjectPtr<> WeakObject : FindBoundObjects(Spawnable->GetGuid(), ActiveTemplateIDs.Top()))
				{
					if (AActor* SpawnedActor = Cast<AActor>(WeakObject.Get()))
					{
						SpawnedActors.Add(SpawnedActor);
					}
				}
			}
		}

		if (GWarn->ReceivedUserCancel())
		{
			break;
		}
	}

	if (SpawnedActors.Num())
	{
		const bool bNotifySelectionChanged = true;
		const bool bDeselectBSP = true;
		const bool bWarnAboutTooManyActors = false;
		const bool bSelectEvenIfHidden = false;

		GEditor->GetSelectedActors()->Modify();
		GEditor->GetSelectedActors()->BeginBatchSelectOperation();
		GEditor->SelectNone(bNotifySelectionChanged, bDeselectBSP, bWarnAboutTooManyActors);
		for (auto SpawnedActor : SpawnedActors)
		{
			GEditor->SelectActor(SpawnedActor, true, bNotifySelectionChanged, bSelectEvenIfHidden);
		}
		GEditor->GetSelectedActors()->EndBatchSelectOperation();
		GEditor->NoteSelectionChange();
	}

	NotifyMovieSceneDataChanged( EMovieSceneDataChangeType::MovieSceneStructureItemsChanged );
}

TArray<FGuid> FSequencer::ExpandMultiplePossessableBindings(FGuid PossessableGuid)
{
	UMovieSceneSequence* Sequence = GetFocusedMovieSceneSequence();
	UMovieScene* MovieScene = Sequence->GetMovieScene();

	TArray<FGuid> NewPossessableGuids;

	if (MovieScene->IsReadOnly())
	{
		return TArray<FGuid>();
	}

	
	// Create a copy of the TArrayView of bound objects, as the underlying array will get destroyed
	TArray<TWeakObjectPtr<>> FoundObjects;
	for (TWeakObjectPtr<> BoundObject : FindBoundObjects(PossessableGuid, ActiveTemplateIDs.Top()))
	{
		FoundObjects.Insert(BoundObject,0);
	}

	if (FoundObjects.Num() < 2)
	{
		// If less than two objects, nothing to do, return the same Guid
		NewPossessableGuids.Add(PossessableGuid);
		return NewPossessableGuids;
	}

	Sequence->Modify();
	MovieScene->Modify();

	FMovieSceneBinding* PossessableBinding = (FMovieSceneBinding*)MovieScene->GetBindings().FindByPredicate([&](FMovieSceneBinding& Binding) { return Binding.GetObjectGuid() == PossessableGuid; });

	// First gather the children
	TArray<FGuid> ChildPossessableGuids;
	for (int32 Index = 0; Index < MovieScene->GetPossessableCount(); ++Index)
<<<<<<< HEAD
	{
		FMovieScenePossessable& Possessable = MovieScene->GetPossessable(Index);
		if (Possessable.GetParent() == PossessableGuid)
		{
			ChildPossessableGuids.Add(Possessable.GetGuid());
		}
	}

	TArray<UMovieSceneTrack* > Tracks = PossessableBinding->StealTracks();

	// Remove binding to stop any children from claiming the old guid as their parent
	if (MovieScene->RemovePossessable(PossessableGuid))
	{
		Sequence->UnbindPossessableObjects(PossessableGuid);
	}

	for (TWeakObjectPtr<> FoundObjectPtr : FoundObjects)
	{
		UObject* FoundObject = FoundObjectPtr.Get();
		check(FoundObject);

		FoundObject->Modify();

=======
	{
		FMovieScenePossessable& Possessable = MovieScene->GetPossessable(Index);
		if (Possessable.GetParent() == PossessableGuid)
		{
			ChildPossessableGuids.Add(Possessable.GetGuid());
		}
	}

	TArray<UMovieSceneTrack* > Tracks = PossessableBinding->StealTracks();

	// Remove binding to stop any children from claiming the old guid as their parent
	if (MovieScene->RemovePossessable(PossessableGuid))
	{
		Sequence->UnbindPossessableObjects(PossessableGuid);
	}

	for (TWeakObjectPtr<> FoundObjectPtr : FoundObjects)
	{
		UObject* FoundObject = FoundObjectPtr.Get();
		check(FoundObject);

		FoundObject->Modify();

>>>>>>> 710d7cac
		UObject* BindingContext = GetPlaybackContext();

		// Find this object's parent object, if it has one.
		UObject* ParentObject = Sequence->GetParentObject(FoundObject);
		if (ParentObject)
		{
			BindingContext = ParentObject;
		}

		// Create a new Possessable for this object
		AActor* PossessedActor = Cast<AActor>(FoundObject);
		const FGuid NewPossessableGuid = MovieScene->AddPossessable(PossessedActor != nullptr ? PossessedActor->GetActorLabel() : FoundObject->GetName(), FoundObject->GetClass());
		FMovieScenePossessable* NewPossessable = MovieScene->FindPossessable(NewPossessableGuid);
		if (NewPossessable)
		{
			FMovieSceneBinding* NewPossessableBinding = (FMovieSceneBinding*)MovieScene->GetBindings().FindByPredicate([&](FMovieSceneBinding& Binding) { return Binding.GetObjectGuid() == NewPossessableGuid; });
			
			if (ParentObject)
			{
				FGuid ParentGuid = FindObjectId(*ParentObject, ActiveTemplateIDs.Top());
				NewPossessable->SetParent(ParentGuid);
			}

			Sequence->BindPossessableObject(NewPossessableGuid, *FoundObject, BindingContext);
			NewPossessableGuids.Add(NewPossessableGuid);

			// Create copies of the tracks
			for (UMovieSceneTrack* Track : Tracks)
			{
				UMovieSceneTrack* DuplicatedTrack = Cast<UMovieSceneTrack>(StaticDuplicateObject(Track, MovieScene));
				NewPossessableBinding->AddTrack(*DuplicatedTrack);
			}
		}
	}

	// Finally, recurse in to any children
	for (FGuid ChildPossessableGuid : ChildPossessableGuids)
	{
		ExpandMultiplePossessableBindings(ChildPossessableGuid);
	}
<<<<<<< HEAD

	NotifyMovieSceneDataChanged(EMovieSceneDataChangeType::MovieSceneStructureItemsChanged);

	return NewPossessableGuids;
}

TArray<FMovieSceneSpawnable*> FSequencer::ConvertToSpawnableInternal(FGuid PossessableGuid)
{
	UMovieSceneSequence* Sequence = GetFocusedMovieSceneSequence();
	UMovieScene* MovieScene = Sequence->GetMovieScene();

	if (MovieScene->IsReadOnly() || !Sequence->AllowsSpawnableObjects())
	{
		return TArray<FMovieSceneSpawnable*>();
	}

	TArrayView<TWeakObjectPtr<>> FoundObjects = FindBoundObjects(PossessableGuid, ActiveTemplateIDs.Top());

	TArray<FMovieSceneSpawnable*> CreatedSpawnables;

=======

	NotifyMovieSceneDataChanged(EMovieSceneDataChangeType::MovieSceneStructureItemsChanged);

	return NewPossessableGuids;
}

TArray<FMovieSceneSpawnable*> FSequencer::ConvertToSpawnableInternal(FGuid PossessableGuid)
{
	UMovieSceneSequence* Sequence = GetFocusedMovieSceneSequence();
	UMovieScene* MovieScene = Sequence->GetMovieScene();

	if (MovieScene->IsReadOnly() || !Sequence->AllowsSpawnableObjects())
	{
		return TArray<FMovieSceneSpawnable*>();
	}

	TArrayView<TWeakObjectPtr<>> FoundObjects = FindBoundObjects(PossessableGuid, ActiveTemplateIDs.Top());

	TArray<FMovieSceneSpawnable*> CreatedSpawnables;

>>>>>>> 710d7cac
	if (FoundObjects.Num() > 1)
	{
		// Expand to individual possessables for each bound object, then convert each one individually
		TArray<FGuid> ExpandedPossessableGuids = ExpandMultiplePossessableBindings(PossessableGuid);
		for (FGuid NewPossessableGuid : ExpandedPossessableGuids)
		{
			CreatedSpawnables.Append(ConvertToSpawnableInternal(NewPossessableGuid));
		}

		ForceEvaluate();
	}
	else
	{
		UObject* FoundObject = FoundObjects[0].Get();
		if (!FoundObject)
		{
			return TArray<FMovieSceneSpawnable*>();
		}

		Sequence->Modify();
		MovieScene->Modify();

		// Locate the folder containing the original possessable
		UMovieSceneFolder* ParentFolder;
		for (UMovieSceneFolder* Folder : MovieScene->GetRootFolders())
		{
			ParentFolder = Folder->FindFolderContaining(PossessableGuid);
			if (ParentFolder != nullptr)
			{
				break;
			}
		}

		FMovieSceneSpawnable* Spawnable = MovieScene->FindSpawnable(AddSpawnable(*FoundObject));
		if (Spawnable)
		{
			CreatedSpawnables.Add(Spawnable);
			FGuid SpawnableGuid = Spawnable->GetGuid();
<<<<<<< HEAD

			// Remap all the spawnable's tracks and child bindings onto the new possessable
			MovieScene->MoveBindingContents(PossessableGuid, SpawnableGuid);

=======

			// Remap all the spawnable's tracks and child bindings onto the new possessable
			MovieScene->MoveBindingContents(PossessableGuid, SpawnableGuid);

>>>>>>> 710d7cac
			FMovieSceneBinding* PossessableBinding = (FMovieSceneBinding*)MovieScene->GetBindings().FindByPredicate([&](FMovieSceneBinding& Binding) { return Binding.GetObjectGuid() == PossessableGuid; });
			check(PossessableBinding);

			for (UMovieSceneFolder* Folder : MovieScene->GetRootFolders())
			{
				if (ReplaceFolderBindingGUID(Folder, PossessableGuid, SpawnableGuid))
				{
					break;
				}
			}

			int32 SortingOrder = PossessableBinding->GetSortingOrder();

			if (MovieScene->RemovePossessable(PossessableGuid))
			{
				Sequence->UnbindPossessableObjects(PossessableGuid);

				FMovieSceneBinding* SpawnableBinding = (FMovieSceneBinding*)MovieScene->GetBindings().FindByPredicate([&](FMovieSceneBinding& Binding) { return Binding.GetObjectGuid() == SpawnableGuid; });
				check(SpawnableBinding);

				SpawnableBinding->SetSortingOrder(SortingOrder);

			}

			TOptional<FTransformData> TransformData;
			SpawnRegister->HandleConvertPossessableToSpawnable(FoundObject, *this, TransformData);
			SpawnRegister->SetupDefaultsForSpawnable(nullptr, Spawnable->GetGuid(), TransformData, AsShared(), Settings);

			ForceEvaluate();

			NotifyMovieSceneDataChanged(EMovieSceneDataChangeType::MovieSceneStructureItemsChanged);
		}
	}

	return CreatedSpawnables;
}

void FSequencer::ConvertToPossessable(TSharedRef<FSequencerObjectBindingNode> NodeToBeConverted)
{
	if (GetFocusedMovieSceneSequence()->GetMovieScene()->IsReadOnly())
	{
		return;
	}

	const FScopedTransaction Transaction( LOCTEXT("ConvertSelectedNodePossessable", "Convert Node to Possessables") );

	// Ensure we're in a non-possessed state
	RestorePreAnimatedState();
	GetFocusedMovieSceneSequence()->GetMovieScene()->Modify();
	FMovieSceneSpawnable* Spawnable = GetFocusedMovieSceneSequence()->GetMovieScene()->FindSpawnable(NodeToBeConverted->GetObjectBinding());
	if (Spawnable)
	{
		ConvertToPossessableInternal(Spawnable->GetGuid());
		NotifyMovieSceneDataChanged(EMovieSceneDataChangeType::MovieSceneStructureItemsChanged);
	}
}

void FSequencer::ConvertSelectedNodesToPossessables()
{
	UMovieScene* MovieScene = GetFocusedMovieSceneSequence()->GetMovieScene();

	if (MovieScene->IsReadOnly())
	{
		return;
	}

	TArray<TSharedRef<FSequencerObjectBindingNode>> ObjectBindingNodes;

	for (const TSharedRef<FSequencerDisplayNode>& Node : Selection.GetSelectedOutlinerNodes())
	{
		if (Node->GetType() == ESequencerNode::Object)
		{
			auto ObjectBindingNode = StaticCastSharedRef<FSequencerObjectBindingNode>(Node);

			FMovieSceneSpawnable* Spawnable = MovieScene->FindSpawnable(ObjectBindingNode->GetObjectBinding());
			if (Spawnable && SpawnRegister->CanConvertSpawnableToPossessable(*Spawnable))
			{
				ObjectBindingNodes.Add(ObjectBindingNode);
			}
		}
	}

	if (ObjectBindingNodes.Num() > 0)
	{
		const FScopedTransaction Transaction(LOCTEXT("ConvertSelectedNodesPossessable", "Convert Selected Nodes to Possessables"));
		MovieScene->Modify();

		FScopedSlowTask SlowTask(ObjectBindingNodes.Num(), LOCTEXT("ConvertPossessablesProgress", "Converting Selected Spawnable Nodes to Possessables"));
		SlowTask.MakeDialog(true);

		TArray<AActor*> PossessedActors;
		for (const TSharedRef<FSequencerObjectBindingNode>& ObjectBindingNode : ObjectBindingNodes)
		{
			SlowTask.EnterProgressFrame();

			FMovieSceneSpawnable* Spawnable = MovieScene->FindSpawnable(ObjectBindingNode->GetObjectBinding());
			if (Spawnable)
			{
				FMovieScenePossessable* Possessable = ConvertToPossessableInternal(Spawnable->GetGuid());

				ForceEvaluate();

				for (TWeakObjectPtr<> WeakObject : FindBoundObjects(Possessable->GetGuid(), ActiveTemplateIDs.Top()))
				{
					if (AActor* PossessedActor = Cast<AActor>(WeakObject.Get()))
					{
						PossessedActors.Add(PossessedActor);
					}
				}
			}

			if (GWarn->ReceivedUserCancel())
			{
				break;
			}
		}

		if (PossessedActors.Num())
		{
			const bool bNotifySelectionChanged = true;
			const bool bDeselectBSP = true;
			const bool bWarnAboutTooManyActors = false;
			const bool bSelectEvenIfHidden = false;

			GEditor->GetSelectedActors()->Modify();
			GEditor->GetSelectedActors()->BeginBatchSelectOperation();
			GEditor->SelectNone(bNotifySelectionChanged, bDeselectBSP, bWarnAboutTooManyActors);
			for (auto PossessedActor : PossessedActors)
			{
				GEditor->SelectActor(PossessedActor, true, bNotifySelectionChanged, bSelectEvenIfHidden);
			}
			GEditor->GetSelectedActors()->EndBatchSelectOperation();
			GEditor->NoteSelectionChange();

			NotifyMovieSceneDataChanged(EMovieSceneDataChangeType::MovieSceneStructureItemsChanged);
		}
	}
}

FMovieScenePossessable* FSequencer::ConvertToPossessableInternal(FGuid SpawnableGuid)
{
	UMovieSceneSequence* Sequence = GetFocusedMovieSceneSequence();
	UMovieScene* MovieScene = Sequence->GetMovieScene();

	if (MovieScene->IsReadOnly())
	{
		return nullptr;
	}

	// Find the object in the environment
	UMovieSceneSequence* FocusedSequence = GetFocusedMovieSceneSequence();
	FMovieSceneSpawnable* Spawnable = MovieScene->FindSpawnable(SpawnableGuid);
	if (!Spawnable || !Spawnable->GetObjectTemplate())
	{
		return nullptr;
	}

	AActor* SpawnableActorTemplate = Cast<AActor>(Spawnable->GetObjectTemplate());
	if (!SpawnableActorTemplate)
	{
		return nullptr;
	}

	Sequence->Modify();
	MovieScene->Modify();

	// Delete the spawn track
	UMovieSceneSpawnTrack* SpawnTrack = Cast<UMovieSceneSpawnTrack>(MovieScene->FindTrack(UMovieSceneSpawnTrack::StaticClass(), SpawnableGuid, NAME_None));
	if (SpawnTrack)
	{
		MovieScene->RemoveTrack(*SpawnTrack);
	}

	FTransform SpawnTransform = SpawnableActorTemplate->GetActorTransform();
	FActorSpawnParameters SpawnInfo;
	SpawnInfo.bDeferConstruction = true;
	SpawnInfo.Template = SpawnableActorTemplate;

	UWorld* PlaybackContext = Cast<UWorld>(GetPlaybackContext());
	AActor* PossessedActor = PlaybackContext->SpawnActor(Spawnable->GetObjectTemplate()->GetClass(), &SpawnTransform, SpawnInfo);

	if (!PossessedActor)
	{
		return nullptr;
	}

	PossessedActor->SetActorLabel(Spawnable->GetName());

	const bool bIsDefaultTransform = true;
	PossessedActor->FinishSpawning(SpawnTransform, bIsDefaultTransform);

	const FGuid NewPossessableGuid = CreateBinding(*PossessedActor, PossessedActor->GetActorLabel());
	const FGuid OldSpawnableGuid = Spawnable->GetGuid();

	FMovieScenePossessable* Possessable = MovieScene->FindPossessable(NewPossessableGuid);
	if (Possessable)
	{
		// Remap all the spawnable's tracks and child bindings onto the new possessable
		MovieScene->MoveBindingContents(OldSpawnableGuid, NewPossessableGuid);

		FMovieSceneBinding* SpawnableBinding = MovieScene->FindBinding(OldSpawnableGuid);
		check(SpawnableBinding);

		for (UMovieSceneFolder* Folder : MovieScene->GetRootFolders())
		{
			if (ReplaceFolderBindingGUID(Folder, Spawnable->GetGuid(), Possessable->GetGuid()))
			{
				break;
			}
		}

		int32 SortingOrder = SpawnableBinding->GetSortingOrder();

		// Remove the spawnable and all it's sub tracks
		if (MovieScene->RemoveSpawnable(OldSpawnableGuid))
		{
			SpawnRegister->DestroySpawnedObject(OldSpawnableGuid, ActiveTemplateIDs.Top(), *this);

			FMovieSceneBinding* PossessableBinding = MovieScene->FindBinding(NewPossessableGuid);
			check(PossessableBinding);
			
			PossessableBinding->SetSortingOrder(SortingOrder);
		}

		static const FName SequencerActorTag(TEXT("SequencerActor"));
		PossessedActor->Tags.Remove(SequencerActorTag);

		GEditor->SelectActor(PossessedActor, false, true);

		ForceEvaluate();
	}

	return Possessable;
}



void FSequencer::OnLoadRecordedData()
{
	UMovieSceneSequence* FocusedMovieSceneSequence = GetFocusedMovieSceneSequence();
	if (!FocusedMovieSceneSequence)
	{
		return;
	}
	UMovieScene* FocusedMovieScene = FocusedMovieSceneSequence->GetMovieScene();
	if (FocusedMovieScene->IsReadOnly())
	{
		return;
	}
	TArray<FString> OpenFilenames;
	IDesktopPlatform* DesktopPlatform = FDesktopPlatformModule::Get();
	bool bOpen = false;
	if (DesktopPlatform)
	{
		FString FileTypeDescription = TEXT("");
		FString DialogTitle = TEXT("Open Recorded Sequencer Data");
		FString InOpenDirectory = FPaths::ProjectSavedDir();
		bOpen = DesktopPlatform->OpenFileDialog(
			FSlateApplication::Get().FindBestParentWindowHandleForDialogs(nullptr),
			DialogTitle,
			InOpenDirectory,
			TEXT(""),
			FileTypeDescription,
			EFileDialogFlags::None,
			OpenFilenames
		);
	}

	if (!bOpen || !OpenFilenames.Num())
	{
		return;
	}
	IModularFeatures& ModularFeatures = IModularFeatures::Get();

	if (ModularFeatures.IsModularFeatureAvailable(ISerializedRecorder::ModularFeatureName))
	{
		ISerializedRecorder* Recorder = &IModularFeatures::Get().GetModularFeature<ISerializedRecorder>(ISerializedRecorder::ModularFeatureName);
		if (Recorder)
		{
			FScopedTransaction AddFolderTransaction(NSLOCTEXT("Sequencer", "LoadRecordedData_Transaction", "Load Recorded Data"));
			auto OnReadComplete = [this]()
			{
				NotifyMovieSceneDataChanged(EMovieSceneDataChangeType::MovieSceneStructureItemAdded);

			}; //callback
			UWorld* PlaybackContext = Cast<UWorld>(GetPlaybackContext());
			for (const FString& FileName : OpenFilenames)
			{
				Recorder->LoadRecordedSequencerFile(FocusedMovieSceneSequence, PlaybackContext, FileName, OnReadComplete);
			}
		}
	}

}

bool FSequencer::ReplaceFolderBindingGUID(UMovieSceneFolder* Folder, FGuid Original, FGuid Converted)
{
	UMovieScene* MovieScene = GetFocusedMovieSceneSequence()->GetMovieScene();

	if (MovieScene->IsReadOnly())
	{
		return true;
	}

	for (FGuid ChildGuid : Folder->GetChildObjectBindings())
	{
		if (ChildGuid == Original)
		{
			Folder->AddChildObjectBinding(Converted);
			Folder->RemoveChildObjectBinding(Original);
			return true;
		}
	}

	for (UMovieSceneFolder* ChildFolder : Folder->GetChildFolders())
	{
		if (ReplaceFolderBindingGUID(ChildFolder, Original, Converted))
		{
			return true;
		}
	}

	return false;
}

void FSequencer::OnAddFolder()
{
	UMovieScene* FocusedMovieScene = GetFocusedMovieSceneSequence()->GetMovieScene();

	if (FocusedMovieScene->IsReadOnly())
	{
		return;
	}

	FScopedTransaction AddFolderTransaction( NSLOCTEXT("Sequencer", "AddFolder_Transaction", "Add Folder") );

	// Check if a folder, or child of a folder is currently selected.
	TArray<UMovieSceneFolder*> SelectedParentFolders;
	FString NewNodePath;
	CalculateSelectedFolderAndPath(SelectedParentFolders, NewNodePath);

	TArray<FName> ExistingFolderNames;
	
	// If there is a folder selected the existing folder names are the sibling folders.
	if ( SelectedParentFolders.Num() == 1 )
	{
		for ( UMovieSceneFolder* SiblingFolder : SelectedParentFolders[0]->GetChildFolders() )
		{
			ExistingFolderNames.Add( SiblingFolder->GetFolderName() );
		}
	}
	// Otherwise use the root folders.
	else
	{
		for ( UMovieSceneFolder* MovieSceneFolder : FocusedMovieScene->GetRootFolders() )
		{
			ExistingFolderNames.Add( MovieSceneFolder->GetFolderName() );
		}
	}

	FName UniqueName = FSequencerUtilities::GetUniqueName(FName("New Folder"), ExistingFolderNames);
	UMovieSceneFolder* NewFolder = NewObject<UMovieSceneFolder>( FocusedMovieScene, NAME_None, RF_Transactional );
	NewFolder->SetFolderName( UniqueName );

	// The folder's name is used as it's key in the path system.
	NewNodePath += UniqueName.ToString();

	if ( SelectedParentFolders.Num() == 1 )
	{
		SelectedParentFolders[0]->AddChildFolder( NewFolder );
	}
	else
	{
		FocusedMovieScene->Modify();
		FocusedMovieScene->GetRootFolders().Add( NewFolder );
	}

	Selection.Empty();

	// We can't add the newly created folder to the selection set as the nodes for it don't actually exist yet.
	// However, we can calculate the resulting path that the node will end up at and add that to the selection
	// set, which will cause the newly created node to be selected when the selection is restored post-refresh.
	SequencerWidget->AddAdditionalPathToSelectionSet(NewNodePath);

	NotifyMovieSceneDataChanged( EMovieSceneDataChangeType::MovieSceneStructureItemAdded );
}

void FSequencer::OnAddTrack(const TWeakObjectPtr<UMovieSceneTrack>& InTrack, const FGuid& ObjectBinding)
{
	if (!ensureAlwaysMsgf(InTrack.IsValid(), TEXT("Attempted to add a null UMovieSceneTrack to Sequencer. This should never happen.")))
	{
		return;
	}

	FString NewNodePath;

	// If they specified an object binding it's being added to, we don't add it to a folder since we can't have it existing
	// as a children of two places at once.
	if(!GetFocusedMovieSceneSequence()->GetMovieScene()->FindBinding(ObjectBinding))
	{
		TArray<UMovieSceneFolder*> SelectedParentFolders;
		CalculateSelectedFolderAndPath(SelectedParentFolders, NewNodePath);

		if (SelectedParentFolders.Num() == 1)
		{
			SelectedParentFolders[0]->Modify();
			SelectedParentFolders[0]->AddChildMasterTrack(InTrack.Get());
		}
	}

	// We can't add the newly created folder to the selection set as the nodes for it don't actually exist yet.
	// However, we can calculate the resulting path that the node will end up at and add that to the selection
	// set, which will cause the newly created node to be selected when the selection is restored post-refresh.
	NewNodePath += InTrack->GetFName().ToString();
	SequencerWidget->AddAdditionalPathToSelectionSet(NewNodePath);

	NotifyMovieSceneDataChanged(EMovieSceneDataChangeType::MovieSceneStructureItemAdded);
	EmptySelection();
	if (InTrack->GetAllSections().Num() > 0)
	{
		SelectSection(InTrack->GetAllSections()[0]);
	}
	ThrobSectionSelection();
}


void FSequencer::CalculateSelectedFolderAndPath(TArray<UMovieSceneFolder*>& OutSelectedParentFolders, FString& OutNewNodePath)
{
	// Check if a folder, or child of a folder is currently selected.
	if (Selection.GetSelectedOutlinerNodes().Num() > 0)
	{
		for (TSharedRef<FSequencerDisplayNode> SelectedNode : Selection.GetSelectedOutlinerNodes())
		{
			TSharedPtr<FSequencerDisplayNode> CurrentNode = SelectedNode;
			while (CurrentNode.IsValid() && CurrentNode->GetType() != ESequencerNode::Folder)
			{
				CurrentNode = CurrentNode->GetParent();
			}
			if (CurrentNode.IsValid())
			{
				OutSelectedParentFolders.Add(&StaticCastSharedPtr<FSequencerFolderNode>(CurrentNode)->GetFolder());

				// The first valid folder we find will be used to put the new folder into, so it's the node that we
				// want to know the path from.
				if (OutNewNodePath.Len() == 0)
				{
					// Add an extra delimiter (".") as we know that the new folder will be appended onto the end of this.
					OutNewNodePath = FString::Printf(TEXT("%s."), *CurrentNode->GetPathName());

					// Make sure this folder is expanded too so that adding objects to hidden folders become visible.
					CurrentNode->SetExpansionState(true);
				}
			}
		}
	}
}

void FSequencer::TogglePlay()
{
	OnPlayForward(true);
}

void FSequencer::JumpToStart()
{
	OnJumpToStart();
}

void FSequencer::JumpToEnd()
{
	OnJumpToEnd();
}

void FSequencer::ShuttleForward()
{
	float NewPlaybackSpeed = PlaybackSpeed;
	if (ShuttleMultiplier == 0 || PlaybackSpeed < 0) 
	{
		ShuttleMultiplier = 2.f;
		NewPlaybackSpeed = 1.f;
	}
	else
	{
		NewPlaybackSpeed *= ShuttleMultiplier;
	}

	PlaybackSpeed = NewPlaybackSpeed;
	OnPlayForward(false);
}

void FSequencer::ShuttleBackward()
{
	float NewPlaybackSpeed = PlaybackSpeed;
	if (ShuttleMultiplier == 0 || PlaybackSpeed > 0)
	{
		ShuttleMultiplier = 2.f;
		NewPlaybackSpeed = -1.f;
	}
	else
	{
		NewPlaybackSpeed *= ShuttleMultiplier;
	}

	PlaybackSpeed = NewPlaybackSpeed;
	OnPlayBackward(false);
}

void FSequencer::Pause()
{
	SetPlaybackStatus(EMovieScenePlayerStatus::Stopped);

	// When stopping a sequence, we always evaluate a non-empty range if possible. This ensures accurate paused motion blur effects.
	if (Settings->GetIsSnapEnabled())
	{
		FQualifiedFrameTime LocalTime          = GetLocalTime();
		FFrameRate          FocusedDisplayRate = GetFocusedDisplayRate();

		// Snap to the focused play rate
		FFrameTime RootPosition  = FFrameRate::Snap(LocalTime.Time, LocalTime.Rate, FocusedDisplayRate) * RootToLocalTransform.Inverse();

		// Convert the root position from tick resolution time base (the output rate), to the play position input rate
		FFrameTime InputPosition = ConvertFrameTime(RootPosition, PlayPosition.GetOutputRate(), PlayPosition.GetInputRate());
		EvaluateInternal(PlayPosition.PlayTo(InputPosition));
	}
	else
	{
		// Update on stop (cleans up things like sounds that are playing)
		FMovieSceneEvaluationRange Range = PlayPosition.GetLastRange().Get(PlayPosition.GetCurrentPositionAsRange());
		EvaluateInternal(Range);
	}

	OnStopDelegate.Broadcast();
}

void FSequencer::StepForward()
{
	OnStepForward();
}


void FSequencer::StepBackward()
{
	OnStepBackward();
}


void FSequencer::StepToNextKey()
{
	SequencerWidget->StepToNextKey();
}


void FSequencer::StepToPreviousKey()
{
	SequencerWidget->StepToPreviousKey();
}


void FSequencer::StepToNextCameraKey()
{
	SequencerWidget->StepToNextCameraKey();
}


void FSequencer::StepToPreviousCameraKey()
{
	SequencerWidget->StepToPreviousCameraKey();
}


void FSequencer::StepToNextShot()
{
	if (ActiveTemplateIDs.Num() < 2)
	{
		return;
	}

	FMovieSceneSequenceID OuterSequenceID = ActiveTemplateIDs[ActiveTemplateIDs.Num()-2];
	UMovieSceneSequence* Sequence = RootTemplateInstance.GetSequence(OuterSequenceID);

	FFrameTime StartTime = FFrameTime(0) * RootToLocalTransform.Inverse();
	FFrameTime CurrentTime = StartTime;
	if (FMovieSceneSubSequenceData* SubSequenceData = RootTemplateInstance.GetHierarchy().FindSubData(OuterSequenceID))
	{
		CurrentTime = StartTime * SubSequenceData->RootToSequenceTransform;
	}

	UMovieSceneSubSection* NextShot = Cast<UMovieSceneSubSection>(FindNextOrPreviousShot(Sequence, CurrentTime.FloorToFrame(), true));
	if (!NextShot)
	{
		return;
	}

	SequencerWidget->PopBreadcrumb();

	PopToSequenceInstance(ActiveTemplateIDs[ActiveTemplateIDs.Num()-2]);
	FocusSequenceInstance(*NextShot);

	SetLocalTime(FFrameTime(0), ESnapTimeMode::STM_None);
}


void FSequencer::StepToPreviousShot()
{
	if (ActiveTemplateIDs.Num() < 2)
	{
		return;
	}

	FMovieSceneSequenceID OuterSequenceID = ActiveTemplateIDs[ActiveTemplateIDs.Num()-2];
	UMovieSceneSequence* Sequence = RootTemplateInstance.GetSequence(OuterSequenceID);

	FFrameTime StartTime = FFrameTime(0) * RootToLocalTransform.Inverse();
	FFrameTime CurrentTime = StartTime;
	if (FMovieSceneSubSequenceData* SubSequenceData = RootTemplateInstance.GetHierarchy().FindSubData(OuterSequenceID))
	{
		CurrentTime = StartTime * SubSequenceData->RootToSequenceTransform;
	}

	UMovieSceneSubSection* PreviousShot = Cast<UMovieSceneSubSection>(FindNextOrPreviousShot(Sequence, CurrentTime.FloorToFrame(), false));
	if (!PreviousShot)
	{
		return;
	}

	SequencerWidget->PopBreadcrumb();

	PopToSequenceInstance(ActiveTemplateIDs[ActiveTemplateIDs.Num()-2]);
	FocusSequenceInstance(*PreviousShot);

	SetLocalTime(0, ESnapTimeMode::STM_None);
}


void FSequencer::ExpandAllNodesAndDescendants()
{
	const bool bExpandAll = true;
	SequencerWidget->GetTreeView()->ExpandNodes(ETreeRecursion::Recursive, bExpandAll);
}


void FSequencer::CollapseAllNodesAndDescendants()
{
	const bool bExpandAll = true;
	SequencerWidget->GetTreeView()->CollapseNodes(ETreeRecursion::Recursive, bExpandAll);
}

void FSequencer::SortAllNodesAndDescendants()
{
	FScopedTransaction SortAllNodesTransaction(NSLOCTEXT("Sequencer", "SortAllNodes_Transaction", "Sort Tracks"));
	SequencerWidget->GetTreeView()->GetNodeTree()->SortAllNodesAndDescendants();
}

void FSequencer::ToggleExpandCollapseNodes()
{
	SequencerWidget->GetTreeView()->ToggleExpandCollapseNodes(ETreeRecursion::NonRecursive);
}


void FSequencer::ToggleExpandCollapseNodesAndDescendants()
{
	SequencerWidget->GetTreeView()->ToggleExpandCollapseNodes(ETreeRecursion::Recursive);
}


void FSequencer::AddSelectedActors()
{
	USelection* ActorSelection = GEditor->GetSelectedActors();
	TArray<TWeakObjectPtr<AActor> > SelectedActors;
	for (FSelectionIterator Iter(*ActorSelection); Iter; ++Iter)
	{
		AActor* Actor = Cast<AActor>(*Iter);
		if (Actor)
		{
			SelectedActors.Add(Actor);
		}
	}

	AddActors(SelectedActors);
}

void FSequencer::SetKey()
{
	FScopedTransaction SetKeyTransaction( NSLOCTEXT("Sequencer", "SetKey_Transaction", "Set Key") );

	for (auto OutlinerNode : Selection.GetSelectedOutlinerNodes())
	{
		if (OutlinerNode->GetType() == ESequencerNode::Track)
		{
			if (TSharedPtr<FSequencerObjectBindingNode> ObjectBindingNode = OutlinerNode->FindParentObjectBindingNode())
			{
				StaticCastSharedRef<FSequencerTrackNode>(OutlinerNode)->GetTrackEditor().AddKey(ObjectBindingNode->GetObjectBinding());
			}
		}
	}

	TSet<TSharedRef<FSequencerDisplayNode>> NodesToKey = Selection.GetSelectedOutlinerNodes();
	{
		TSet<TSharedRef<FSequencerDisplayNode>> ChildNodes;
		for (TSharedRef<FSequencerDisplayNode> Node : NodesToKey.Array())
		{
			ChildNodes.Reset();
			SequencerHelpers::GetDescendantNodes(Node, ChildNodes);

			for (TSharedRef<FSequencerDisplayNode> ChildNode : ChildNodes)
			{
				NodesToKey.Remove(ChildNode);
			}
		}
	}

	const FFrameNumber AddKeyTime = GetLocalTime().Time.FloorToFrame();

	TSet<TSharedPtr<IKeyArea>> KeyAreas;
	TSet<UMovieSceneSection*>  ModifiedSections;

	for (TSharedRef<FSequencerDisplayNode> Node : NodesToKey)
	{
		KeyAreas.Reset();
		SequencerHelpers::GetAllKeyAreas(Node, KeyAreas);

		FGuid ObjectBinding;
		if (Node->GetType() == ESequencerNode::Object)
		{
			TSharedPtr<FSequencerObjectBindingNode> ObjectBindingNode = StaticCastSharedRef<FSequencerObjectBindingNode>(Node);
			if (ObjectBindingNode.IsValid())
			{
				ObjectBinding = ObjectBindingNode->GetObjectBinding();
			}
		}
		else
		{
			TSharedPtr<FSequencerObjectBindingNode> ParentObjectBinding = Node->FindParentObjectBindingNode();
			ObjectBinding = ParentObjectBinding.IsValid() ? ParentObjectBinding->GetObjectBinding() : FGuid();
		}

		for (TSharedPtr<IKeyArea> KeyArea : KeyAreas)
		{
			UMovieSceneSection* Section = KeyArea->GetOwningSection();
			if (Section)
			{
				if (!ModifiedSections.Contains(Section))
				{
					Section->Modify();
					ModifiedSections.Add(Section);
				}


				KeyArea->AddOrUpdateKey(AddKeyTime, ObjectBinding, *this);
			}
		}
	}

	UpdatePlaybackRange();
}


bool FSequencer::CanSetKeyTime() const
{
	return Selection.GetSelectedKeys().Num() > 0;
}


void FSequencer::SetKeyTime()
{
	TArray<FSequencerSelectedKey> SelectedKeysArray = Selection.GetSelectedKeys().Array();

	FFrameNumber KeyTime = 0;
	for ( const FSequencerSelectedKey& Key : SelectedKeysArray )
	{
		if (Key.IsValid())
		{
			KeyTime = Key.KeyArea->GetKeyTime(Key.KeyHandle.GetValue());
			break;
		}
	}

	// Create a popup showing the existing time value and let the user set a new one.
 	GenericTextEntryModeless(NSLOCTEXT("Sequencer.Popups", "SetKeyTimePopup", "New Time"), FText::FromString(GetNumericTypeInterface()->ToString(KeyTime.Value)),
 		FOnTextCommitted::CreateSP(this, &FSequencer::OnSetKeyTimeTextCommitted)
 	);
}


void FSequencer::OnSetKeyTimeTextCommitted(const FText& InText, ETextCommit::Type CommitInfo)
{
	bool bAnythingChanged = false;

	CloseEntryPopupMenu();
	if (CommitInfo == ETextCommit::OnEnter)
	{
		TOptional<double> NewFrameTime = GetNumericTypeInterface()->FromString(InText.ToString(), 0);
		if (!NewFrameTime.IsSet())
			return;

		FFrameNumber NewFrame = FFrameNumber((int32)NewFrameTime.GetValue());

		FScopedTransaction SetKeyTimeTransaction(NSLOCTEXT("Sequencer", "SetKeyTime_Transaction", "Set Key Time"));
		TArray<FSequencerSelectedKey> SelectedKeysArray = Selection.GetSelectedKeys().Array();
	
		for ( const FSequencerSelectedKey& Key : SelectedKeysArray )
		{
			if (Key.IsValid())
			{
	 			if (Key.Section->TryModify())
	 			{
	 				Key.KeyArea->SetKeyTime(Key.KeyHandle.GetValue(), NewFrame);
	 				bAnythingChanged = true;

					Key.Section->ExpandToFrame(NewFrame);
	 			}
			}
		}
	}

	if (bAnythingChanged)
	{
		NotifyMovieSceneDataChanged(EMovieSceneDataChangeType::TrackValueChanged);
	}
}

bool FSequencer::CanRekey() const
{
	return Selection.GetSelectedKeys().Num() > 0;
}


void FSequencer::Rekey()
{
	bool bAnythingChanged = false;

	FQualifiedFrameTime CurrentTime = GetLocalTime();

	FScopedTransaction RekeyTransaction(NSLOCTEXT("Sequencer", "Rekey_Transaction", "Rekey"));
	TArray<FSequencerSelectedKey> SelectedKeysArray = Selection.GetSelectedKeys().Array();
	
	for ( const FSequencerSelectedKey& Key : SelectedKeysArray )
	{
		if (Key.IsValid())
		{
	 		if (Key.Section->TryModify())
	 		{
	 			Key.KeyArea->SetKeyTime(Key.KeyHandle.GetValue(), CurrentTime.Time.FrameNumber);
	 			bAnythingChanged = true;

				Key.Section->ExpandToFrame(CurrentTime.Time.FrameNumber);
	 		}
		}
	}

	if (bAnythingChanged)
	{
		NotifyMovieSceneDataChanged(EMovieSceneDataChangeType::TrackValueChanged);
	}
}

TSet<FFrameNumber> FSequencer::GetVerticalFrames() const
{
	TSet<FFrameNumber> VerticalFrames;

	auto AddVerticalFrames = [](auto &InVerticalFrames, auto InTrack) 
	{
		for (UMovieSceneSection* Section : InTrack->GetAllSections())
		{
			if (Section->GetRange().HasLowerBound())
			{
				InVerticalFrames.Add(Section->GetRange().GetLowerBoundValue());
			}

			if (Section->GetRange().HasUpperBound())
			{
				InVerticalFrames.Add(Section->GetRange().GetUpperBoundValue());
			}
		}
	};

	UMovieSceneSequence* FocusedMovieSequence = GetFocusedMovieSceneSequence();
	if (FocusedMovieSequence != nullptr)
	{
		UMovieScene* FocusedMovieScene = FocusedMovieSequence->GetMovieScene();
		for (UMovieSceneTrack* MasterTrack : FocusedMovieScene->GetMasterTracks())
		{
			if (FocusedMovieScene != nullptr)
			{
				if (MasterTrack->DisplayOptions.bShowVerticalFrames)
				{
					AddVerticalFrames(VerticalFrames, MasterTrack);
				}
			}
		}

		if (UMovieSceneTrack* CameraCutTrack = FocusedMovieScene->GetCameraCutTrack())
		{
			if (CameraCutTrack->DisplayOptions.bShowVerticalFrames)
			{
				AddVerticalFrames(VerticalFrames, CameraCutTrack);
			}
		}
	}

	return VerticalFrames;
}

TArray<FMovieSceneMarkedFrame> FSequencer::GetMarkedFrames() const
{
	UMovieSceneSequence* FocusedMovieSequence = GetFocusedMovieSceneSequence();
	if (FocusedMovieSequence != nullptr)
	{
		UMovieScene* FocusedMovieScene = FocusedMovieSequence->GetMovieScene();
		if (FocusedMovieScene != nullptr)
		{
			return FocusedMovieScene->GetMarkedFrames();
		}
	}

	return TArray<FMovieSceneMarkedFrame>();
}

void FSequencer::ToggleMarkAtPlayPosition()
{
	UMovieSceneSequence* FocusedMovieSequence = GetFocusedMovieSceneSequence();
	if (FocusedMovieSequence != nullptr)
	{
		UMovieScene* FocusedMovieScene = FocusedMovieSequence->GetMovieScene();
		if (FocusedMovieScene != nullptr)
		{
			FFrameNumber TickFrameNumber = GetLocalTime().Time.FloorToFrame();
			int32 MarkedFrameIndex = FocusedMovieScene->FindMarkedFrameByFrameNumber(TickFrameNumber);
			if (MarkedFrameIndex != INDEX_NONE)
			{
				FScopedTransaction RemoveMarkedFrameTransaction(LOCTEXT("RemoveMarkedFrames_Transaction", "Remove Marked Frame"));

				FocusedMovieScene->Modify();
				FocusedMovieScene->RemoveMarkedFrame(MarkedFrameIndex);
			}
			else
			{
				FScopedTransaction AddMarkedFrameTransaction(LOCTEXT("AddMarkedFrame_Transaction", "Add Marked Frame"));

				FocusedMovieScene->Modify();
				FocusedMovieScene->AddMarkedFrame(FMovieSceneMarkedFrame(TickFrameNumber));
			}
		}
	}
}

void FSequencer::SetMarkedFrame(int32 InMarkIndex, FFrameNumber InFrameNumber)
{
	UMovieSceneSequence* FocusedMovieSequence = GetFocusedMovieSceneSequence();
	if (FocusedMovieSequence != nullptr)
	{
		UMovieScene* FocusedMovieScene = FocusedMovieSequence->GetMovieScene();
		if (FocusedMovieScene != nullptr)
		{
			FocusedMovieScene->Modify();
			FocusedMovieScene->SetMarkedFrame(InMarkIndex, InFrameNumber);
		}
	}
}

void FSequencer::OnMarkedFrameChanged(FFrameNumber FrameNumber, bool bSetMark)
{
	UMovieSceneSequence* FocusedMovieSequence = GetFocusedMovieSceneSequence();
	if (FocusedMovieSequence != nullptr)
	{
		UMovieScene* FocusedMovieScene = FocusedMovieSequence->GetMovieScene();
		if (FocusedMovieScene != nullptr)
		{
			if (bSetMark)
			{
				FScopedTransaction AddMarkedFrameTransaction(LOCTEXT("AddMarkedFrame_Transaction", "Add Marked Frame"));

				FocusedMovieScene->Modify();
				FocusedMovieScene->AddMarkedFrame(FMovieSceneMarkedFrame(FrameNumber));
			}
			else
			{
				int32 MarkedFrameIndex = FocusedMovieScene->FindMarkedFrameByFrameNumber(FrameNumber);
				if (MarkedFrameIndex != INDEX_NONE)
				{
					FScopedTransaction RemoveMarkedFrameTransaction(LOCTEXT("RemoveMarkedFrame_Transaction", "Remove Marked Frame"));

					FocusedMovieScene->Modify();
					FocusedMovieScene->RemoveMarkedFrame(MarkedFrameIndex);
				}
			}
		}
	}
}

void FSequencer::ClearAllMarkedFrames()
{
	UMovieSceneSequence* FocusedMovieSequence = GetFocusedMovieSceneSequence();
	if (FocusedMovieSequence != nullptr)
	{
		UMovieScene* FocusedMovieScene = FocusedMovieSequence->GetMovieScene();
		if (FocusedMovieScene != nullptr)
		{
			FScopedTransaction ClearAllMarkedFramesTransaction(LOCTEXT("ClearAllMarkedFrames_Transaction", "Clear All Marked Frames"));

			FocusedMovieScene->Modify();
			FocusedMovieScene->ClearMarkedFrames();
		}
	}
}

void FSequencer::StepToNextMark()
{
	UMovieSceneSequence* FocusedMovieSequence = GetFocusedMovieSceneSequence();
	if (FocusedMovieSequence != nullptr)
	{
		UMovieScene* FocusedMovieScene = FocusedMovieSequence->GetMovieScene();
		if (FocusedMovieScene != nullptr)
		{
			const bool bForwards = true;
			int32 MarkedIndex = FocusedMovieScene->FindNextMarkedFrame(GetLocalTime().Time.FloorToFrame(), bForwards);
			if (MarkedIndex != INDEX_NONE)
			{
				AutoScrubToTime(FocusedMovieScene->GetMarkedFrames()[MarkedIndex].FrameNumber.Value);
			}
		}
	}
}

void FSequencer::StepToPreviousMark()
{
	UMovieSceneSequence* FocusedMovieSequence = GetFocusedMovieSceneSequence();
	if (FocusedMovieSequence != nullptr)
	{
		UMovieScene* FocusedMovieScene = FocusedMovieSequence->GetMovieScene();
		if (FocusedMovieScene != nullptr)
		{
			const bool bForwards = false;
			int32 MarkedIndex = FocusedMovieScene->FindNextMarkedFrame(GetLocalTime().Time.FloorToFrame(), bForwards);
			if (MarkedIndex != INDEX_NONE)
			{
				AutoScrubToTime(FocusedMovieScene->GetMarkedFrames()[MarkedIndex].FrameNumber.Value);
			}
		}
	}
}


TArray<TSharedPtr<FMovieSceneClipboard>> GClipboardStack;

void FSequencer::CopySelection()
{
	if (Selection.GetSelectedKeys().Num() != 0)
	{
		CopySelectedKeys();
	}
	else if (Selection.GetSelectedSections().Num() != 0)
	{
		CopySelectedSections();
	}
	else
	{
		TArray<TSharedPtr<FSequencerTrackNode>> TracksToCopy;
		TArray<TSharedPtr<FSequencerObjectBindingNode>> ObjectsToCopy;
		TSet<TSharedRef<FSequencerDisplayNode>> SelectedNodes = Selection.GetNodesWithSelectedKeysOrSections();
		if (SelectedNodes.Num() == 0)
		{
			SelectedNodes = Selection.GetSelectedOutlinerNodes();
		}
		for (TSharedRef<FSequencerDisplayNode> Node : SelectedNodes)
		{
			if (Node->GetType() == ESequencerNode::Track)
			{
				TSharedPtr<FSequencerTrackNode> TrackNode = StaticCastSharedRef<FSequencerTrackNode>(Node);
				if (TrackNode.IsValid())
				{
					TracksToCopy.Add(TrackNode);
				}
			}
			else if (Node->GetType() == ESequencerNode::Object)
			{
				TSharedPtr<FSequencerObjectBindingNode> ObjectNode = StaticCastSharedRef<FSequencerObjectBindingNode>(Node);
				if (ObjectNode.IsValid())
				{
					ObjectsToCopy.Add(ObjectNode);
				}
			}
		}

		// Make a empty clipboard if the stack is empty
		if (GClipboardStack.Num() == 0)
		{
			TSharedRef<FMovieSceneClipboard> NullClipboard = MakeShareable(new FMovieSceneClipboard());
			GClipboardStack.Push(NullClipboard);
		}

		FString ObjectsExportedText;
		FString TracksExportedText;

		if (ObjectsToCopy.Num())
		{
			CopySelectedObjects(ObjectsToCopy, ObjectsExportedText);
		}

		if (TracksToCopy.Num())
		{
			CopySelectedTracks(TracksToCopy, TracksExportedText);
		}

		FString ExportedText;
		ExportedText += ObjectsExportedText;
		ExportedText += TracksExportedText;

		FPlatformApplicationMisc::ClipboardCopy(*ExportedText);
	}
}

void FSequencer::CutSelection()
{
	if (Selection.GetSelectedKeys().Num() != 0)
	{
		CutSelectedKeys();
	}
	else if (Selection.GetSelectedSections().Num() != 0)
	{
		CutSelectedSections();
	}
	else
	{
		FScopedTransaction CutSelectionTransaction(LOCTEXT("CutSelection_Transaction", "Cut Selection"));
		CopySelection();
		DeleteSelectedItems();
	}
}

void FSequencer::DuplicateSelection()
{
	FScopedTransaction DuplicateSelectionTransaction(LOCTEXT("DuplicateSelection_Transaction", "Duplicate Selection"));

	CopySelection();
	DoPaste();

	// DoPaste doesn't handle keys, and we want duplicated keys to shift by one display rate frame as an overlapping key isn't useful.
	
	if (!Selection.GetSelectedKeys().Num())
	{
		return;
	}

	// Offset by a visible amount
	FFrameNumber FrameOffset = FFrameNumber((int32)GetDisplayRateDeltaFrameCount());

	TArray<FSequencerSelectedKey> NewSelection;
	for (const FSequencerSelectedKey& Key : Selection.GetSelectedKeys())
	{
		if (Key.IsValid())
		{
			TSharedPtr<IKeyArea> KeyArea = Key.KeyArea;
			FKeyHandle KeyHandle = Key.KeyHandle.GetValue();

			FKeyHandle NewKeyHandle = KeyArea->DuplicateKey(KeyHandle);
			KeyArea->SetKeyTime(NewKeyHandle, KeyArea->GetKeyTime(KeyHandle) + FrameOffset);

			NewSelection.Add(FSequencerSelectedKey(*KeyArea->GetOwningSection(), KeyArea, NewKeyHandle));
		}
	}
	
	Selection.SuspendBroadcast();
	Selection.EmptySelectedKeys();

	for (const FSequencerSelectedKey& Key : NewSelection)
	{
		Selection.AddToSelection(Key);
	}
	Selection.ResumeBroadcast();
	Selection.GetOnKeySelectionChanged().Broadcast();

	NotifyMovieSceneDataChanged(EMovieSceneDataChangeType::TrackValueChanged);
}

void FSequencer::CopySelectedKeys()
{
	TOptional<FFrameNumber> CopyRelativeTo;
	
	// Copy relative to the current key hotspot, if applicable
	if (Hotspot.IsValid() && Hotspot->GetType() == ESequencerHotspot::Key)
	{
		CopyRelativeTo = StaticCastSharedPtr<FKeyHotspot>(Hotspot)->GetTime();
	}

	FMovieSceneClipboardBuilder Builder;

	// Map selected keys to their key areas
	TMap<TSharedPtr<IKeyArea>, TArray<FKeyHandle>> KeyAreaMap;
	for (const FSequencerSelectedKey& Key : Selection.GetSelectedKeys())
	{
		if (Key.KeyHandle.IsSet())
		{
			KeyAreaMap.FindOrAdd(Key.KeyArea).Add(Key.KeyHandle.GetValue());
		}
	}

	// Serialize each key area to the clipboard
	for (auto& Pair : KeyAreaMap)
	{
		Pair.Key->CopyKeys(Builder, Pair.Value);
	}

	TSharedRef<FMovieSceneClipboard> Clipboard = MakeShareable( new FMovieSceneClipboard(Builder.Commit(CopyRelativeTo)) );
	
	Clipboard->GetEnvironment().TickResolution = GetFocusedTickResolution();

	if (Clipboard->GetKeyTrackGroups().Num())
	{
		GClipboardStack.Push(Clipboard);

		if (GClipboardStack.Num() > 10)
		{
			GClipboardStack.RemoveAt(0, 1);
		}
	}
}

void FSequencer::CutSelectedKeys()
{
	FScopedTransaction CutSelectedKeysTransaction(LOCTEXT("CutSelectedKeys_Transaction", "Cut Selected keys"));
	CopySelectedKeys();
	DeleteSelectedKeys();
}


void FSequencer::CopySelectedSections()
{
	TArray<UObject*> SelectedSections;
	for (TWeakObjectPtr<UMovieSceneSection> SelectedSectionPtr : Selection.GetSelectedSections())
	{
		if (SelectedSectionPtr.IsValid())
		{
			SelectedSections.Add(SelectedSectionPtr.Get());
		}
	}

	FString ExportedText;
	FSequencer::ExportObjectsToText(SelectedSections, /*out*/ ExportedText);
	FPlatformApplicationMisc::ClipboardCopy(*ExportedText);
}

void FSequencer::CutSelectedSections()
{
	FScopedTransaction CutSelectedSectionsTransaction(LOCTEXT("CutSelectedSections_Transaction", "Cut Selected sections"));
	CopySelectedSections();
	DeleteSections(Selection.GetSelectedSections());
}


const TArray<TSharedPtr<FMovieSceneClipboard>>& FSequencer::GetClipboardStack() const
{
	return GClipboardStack;
}


void FSequencer::OnClipboardUsed(TSharedPtr<FMovieSceneClipboard> Clipboard)
{
	Clipboard->GetEnvironment().DateTime = FDateTime::UtcNow();

	// Last entry in the stack should be the most up-to-date
	GClipboardStack.Sort([](const TSharedPtr<FMovieSceneClipboard>& A, const TSharedPtr<FMovieSceneClipboard>& B){
		return A->GetEnvironment().DateTime < B->GetEnvironment().DateTime;
	});
}


void FSequencer::DiscardChanges()
{
	if (ActiveTemplateIDs.Num() == 0)
	{
		return;
	}

	TSharedPtr<IToolkitHost> MyToolkitHost = GetToolkitHost();

	if (!MyToolkitHost.IsValid())
	{
		return;
	}

	UMovieSceneSequence* EditedSequence = GetFocusedMovieSceneSequence();

	if (EditedSequence == nullptr)
	{
		return;
	}

	if (FMessageDialog::Open(EAppMsgType::YesNo, LOCTEXT("RevertConfirm", "Are you sure you want to discard your current changes?")) != EAppReturnType::Yes)
	{
		return;
	}

	FAssetEditorManager& AssetEditorManager = FAssetEditorManager::Get();
	UClass* SequenceClass = EditedSequence->GetClass();
	FString SequencePath = EditedSequence->GetPathName();
	UPackage* SequencePackage = EditedSequence->GetOutermost();

	// close asset editor
	AssetEditorManager.CloseAllEditorsForAsset(EditedSequence);

	// collect objects to be unloaded
	TMap<FString, UObject*> MovedObjects;

	ForEachObjectWithOuter(SequencePackage, [&](UObject* Object) {
		MovedObjects.Add(Object->GetPathName(), Object);
	}, true);

	// move objects into transient package
	UPackage* const TransientPackage = GetTransientPackage();

	for (auto MovedObject : MovedObjects)
	{
		UObject* Object = MovedObject.Value;

		const FString OldName = Object->GetName();
		const FString NewName = FString::Printf(TEXT("UNLOADING_%s"), *OldName);
		const FName UniqueName = MakeUniqueObjectName(TransientPackage, Object->GetClass(), FName(*NewName));
		UObject* NewOuter = (Object->GetOuter() == SequencePackage) ? TransientPackage : Object->GetOuter();
	
		Object->Rename(*UniqueName.ToString(), NewOuter, REN_DontCreateRedirectors | REN_DoNotDirty | REN_NonTransactional);
		Object->SetFlags(RF_Transient);
		Object->ClearFlags(RF_Standalone | RF_Transactional);
	}

	for (auto MovedObject : MovedObjects)
	{
		GLog->Logf(TEXT("Moved %s ---------> %s"), *MovedObject.Key, *MovedObject.Value->GetPathName());
	}

	// unload package
	SequencePackage->SetDirtyFlag(false);

	TArray<UPackage*> PackagesToUnload;
	PackagesToUnload.Add(SequencePackage);

	FText PackageUnloadError;
	UPackageTools::UnloadPackages(PackagesToUnload, PackageUnloadError);

	if (!PackageUnloadError.IsEmpty())
	{
		ResetLoaders(SequencePackage);
		SequencePackage->ClearFlags(RF_WasLoaded);
		SequencePackage->bHasBeenFullyLoaded = false;
		SequencePackage->GetMetaData()->RemoveMetaDataOutsidePackage();
	}

	// reload package
	TMap<UObject*, UObject*> MovedToReloadedObjectMap;

	for (const auto MovedObject : MovedObjects)
	{
		UObject* ReloadedObject = StaticLoadObject(MovedObject.Value->GetClass(), nullptr, *MovedObject.Key, nullptr);//, LOAD_NoWarn);
		MovedToReloadedObjectMap.Add(MovedObject.Value, ReloadedObject);
	}

	for (TObjectIterator<UObject> It; It; ++It)
	{
		// @todo sequencer: only process objects that actually reference the package?
		FArchiveReplaceObjectRef<UObject> Ar(*It, MovedToReloadedObjectMap, false, false, false, false);
	}

	auto ReloadedSequence = Cast<UMovieSceneSequence>(StaticLoadObject(SequenceClass, nullptr, *SequencePath, nullptr));//, LOAD_NoWarn));

	// release transient objects
	for (auto MovedObject : MovedObjects)
	{
		MovedObject.Value->RemoveFromRoot();
		MovedObject.Value->MarkPendingKill();
	}

//	CollectGarbage(GARBAGE_COLLECTION_KEEPFLAGS);

	// clear undo buffer
	if (true) // @todo sequencer: check whether objects are actually referenced in undo buffer
	{
		GEditor->Trans->Reset(LOCTEXT("UnloadedSequence", "Unloaded Sequence"));
	}

	// reopen asset editor
	TArray<UObject*> AssetsToReopen;
	AssetsToReopen.Add(ReloadedSequence);

	AssetEditorManager.OpenEditorForAssets(AssetsToReopen, EToolkitMode::Standalone, MyToolkitHost.ToSharedRef());
}


void FSequencer::CreateCamera()
{
	UMovieScene* FocusedMovieScene = GetFocusedMovieSceneSequence()->GetMovieScene();
	if (FocusedMovieScene->IsReadOnly())
	{
		return;
	}

	UWorld* World = GCurrentLevelEditingViewportClient ? GCurrentLevelEditingViewportClient->GetWorld() : nullptr;
	if (!World)
	{
		return;
	}

	const FScopedTransaction Transaction(NSLOCTEXT("Sequencer", "CreateCameraHere", "Create Camera Here"));

	const bool bCreateAsSpawnable = Settings->GetCreateSpawnableCameras();

	FActorSpawnParameters SpawnParams;
	if (bCreateAsSpawnable)
	{
		// Don't bother transacting this object if we're creating a spawnable since it's temporary
		SpawnParams.ObjectFlags &= ~RF_Transactional;
	}

	// Set new camera to match viewport
	ACineCameraActor* NewCamera = World->SpawnActor<ACineCameraActor>(SpawnParams);
	if (!NewCamera)
	{
		return;
	}

	FGuid CameraGuid;

	FMovieSceneSpawnable* Spawnable = nullptr;
	ESpawnOwnership SavedOwnership = Spawnable ? Spawnable->GetSpawnOwnership() : ESpawnOwnership::InnerSequence;

	if (bCreateAsSpawnable)
	{
		CameraGuid = MakeNewSpawnable(*NewCamera);
		Spawnable = GetFocusedMovieSceneSequence()->GetMovieScene()->FindSpawnable(CameraGuid);

		if (ensure(Spawnable))
		{
			// Override spawn ownership during this process to ensure it never gets destroyed
			SavedOwnership = Spawnable->GetSpawnOwnership();
			Spawnable->SetSpawnOwnership(ESpawnOwnership::External);
		}

		// Destroy the old actor
		World->EditorDestroyActor(NewCamera, false);

		for (TWeakObjectPtr<UObject>& Object : FindBoundObjects(CameraGuid, ActiveTemplateIDs.Top()))
		{
			NewCamera = Cast<ACineCameraActor>(Object.Get());
			if (NewCamera)
			{
				break;
			}
		}
		ensure(NewCamera);
	}
	else
	{
		CameraGuid = CreateBinding(*NewCamera, NewCamera->GetActorLabel());
	}
	
	if (!CameraGuid.IsValid())
	{
		return;
	}
	
	NewCamera->SetActorLocation( GCurrentLevelEditingViewportClient->GetViewLocation(), false );
	NewCamera->SetActorRotation( GCurrentLevelEditingViewportClient->GetViewRotation() );
	//pNewCamera->CameraComponent->FieldOfView = ViewportClient->ViewFOV; //@todo set the focal length from this field of view

	OnActorAddedToSequencerEvent.Broadcast(NewCamera, CameraGuid);

	NewCameraAdded(CameraGuid, NewCamera);

	if (bCreateAsSpawnable && ensure(Spawnable))
	{
		Spawnable->SetSpawnOwnership(SavedOwnership);
	}

	NotifyMovieSceneDataChanged(EMovieSceneDataChangeType::MovieSceneStructureItemAdded);
}

void FSequencer::NewCameraAdded(FGuid CameraGuid, ACameraActor* NewCamera)
{
	SetPerspectiveViewportCameraCutEnabled(false);

	// Lock the viewport to this camera
	if (NewCamera && NewCamera->GetLevel())
	{
		GCurrentLevelEditingViewportClient->SetMatineeActorLock(nullptr);
		GCurrentLevelEditingViewportClient->SetActorLock(NewCamera);
		GCurrentLevelEditingViewportClient->bLockedCameraView = true;
		GCurrentLevelEditingViewportClient->UpdateViewForLockedActor();
		GCurrentLevelEditingViewportClient->Invalidate();
	}

	UMovieSceneSequence* Sequence = GetFocusedMovieSceneSequence();
	UMovieScene* OwnerMovieScene = Sequence->GetMovieScene();

	MovieSceneToolHelpers::CameraAdded(OwnerMovieScene, CameraGuid, GetLocalTime().Time.FloorToFrame());
}


void FSequencer::FixActorReferences()
{
	UWorld* PlaybackContext = Cast<UWorld>(GetPlaybackContext());

	if (!PlaybackContext)
	{
		return;
	}

	FScopedTransaction FixActorReferencesTransaction( NSLOCTEXT( "Sequencer", "FixActorReferences", "Fix Actor References" ) );

	UMovieScene* FocusedMovieScene = GetFocusedMovieSceneSequence()->GetMovieScene();

	TMap<FString, AActor*> ActorNameToActorMap;

	for ( TActorIterator<AActor> ActorItr( PlaybackContext ); ActorItr; ++ActorItr )
	{
		// Same as with the Object Iterator, access the subclass instance with the * or -> operators.
		AActor *Actor = *ActorItr;
		ActorNameToActorMap.Add( Actor->GetActorLabel(), Actor);
	}

	// Cache the possessables to fix up first since the bindings will change as the fix ups happen.
	TArray<FMovieScenePossessable> ActorsPossessablesToFix;
	for ( int32 i = 0; i < FocusedMovieScene->GetPossessableCount(); i++ )
	{
		FMovieScenePossessable& Possessable = FocusedMovieScene->GetPossessable( i );
		// Possessables with parents are components so ignore them.
		if ( Possessable.GetParent().IsValid() == false )
		{
			if ( FindBoundObjects(Possessable.GetGuid(), ActiveTemplateIDs.Top()).Num() == 0 )
			{
				ActorsPossessablesToFix.Add( Possessable );
			}
		}
	}

	// For the possessables to fix, look up the actors by name and reassign them if found.
	TMap<FGuid, FGuid> OldGuidToNewGuidMap;
	for ( const FMovieScenePossessable& ActorPossessableToFix : ActorsPossessablesToFix )
	{
		AActor** ActorPtr = ActorNameToActorMap.Find( ActorPossessableToFix.GetName() );
		if ( ActorPtr != nullptr )
		{
			FGuid OldGuid = ActorPossessableToFix.GetGuid();

			// The actor might have an existing guid while the possessable with the same name might not. 
			// In that case, make sure we also replace the existing guid with the new guid 
			FGuid ExistingGuid = FindObjectId( **ActorPtr, ActiveTemplateIDs.Top() );

			FGuid NewGuid = DoAssignActor( ActorPtr, 1, ActorPossessableToFix.GetGuid() );

			OldGuidToNewGuidMap.Add(OldGuid, NewGuid);

			if (ExistingGuid.IsValid())
			{
				OldGuidToNewGuidMap.Add(ExistingGuid, NewGuid);
			}
		}
	}

	// Fixup any section bindings
	for (UMovieSceneSection* Section : FocusedMovieScene->GetAllSections())
	{
		Section->OnBindingsUpdated(OldGuidToNewGuidMap);
	}
}

void FSequencer::RebindPossessableReferences()
{
	UMovieSceneSequence* FocusedSequence = GetFocusedMovieSceneSequence();
	UMovieScene* FocusedMovieScene = FocusedSequence->GetMovieScene();

	if (FocusedMovieScene->IsReadOnly())
	{
		return;
	}

	FScopedTransaction Transaction(LOCTEXT("RebindAllPossessables", "Rebind Possessable References"));

	FocusedSequence->Modify();

	TMap<FGuid, TArray<UObject*, TInlineAllocator<1>>> AllObjects;

	UObject* PlaybackContext = PlaybackContextAttribute.Get(nullptr);

	for (int32 Index = 0; Index < FocusedMovieScene->GetPossessableCount(); Index++)
	{
		const FMovieScenePossessable& Possessable = FocusedMovieScene->GetPossessable(Index);

		TArray<UObject*, TInlineAllocator<1>>& References = AllObjects.FindOrAdd(Possessable.GetGuid());
		FocusedSequence->LocateBoundObjects(Possessable.GetGuid(), PlaybackContext, References);
	}

	for (auto& Pair : AllObjects)
	{
		// Only rebind things if they exist
		if (Pair.Value.Num() > 0)
		{
			FocusedSequence->UnbindPossessableObjects(Pair.Key);
			for (UObject* Object : Pair.Value)
			{
				FocusedSequence->BindPossessableObject(Pair.Key, *Object, PlaybackContext);
			}
		}
	}
}

void FSequencer::ImportFBX()
{
	UMovieScene* MovieScene = GetFocusedMovieSceneSequence()->GetMovieScene();

	TMap<FGuid, FString> ObjectBindingNameMap;

	TArray<TSharedRef<FSequencerObjectBindingNode>> RootObjectBindingNodes;
	GetRootObjectBindingNodes(NodeTree->GetRootNodes(), RootObjectBindingNodes);

	for (auto RootObjectBindingNode : RootObjectBindingNodes)
	{
		FGuid ObjectBinding = RootObjectBindingNode.Get().GetObjectBinding();

		ObjectBindingNameMap.Add(ObjectBinding, RootObjectBindingNode.Get().GetDisplayName().ToString());
	}

	MovieSceneToolHelpers::ImportFBXWithDialog(MovieScene, *this, ObjectBindingNameMap, TOptional<bool>());
}

void FSequencer::ImportFBXOntoSelectedNodes()
{
	UMovieScene* MovieScene = GetFocusedMovieSceneSequence()->GetMovieScene();

	// The object binding and names to match when importing from fbx
	TMap<FGuid, FString> ObjectBindingNameMap;

	for (const TSharedRef<FSequencerDisplayNode>& Node : Selection.GetSelectedOutlinerNodes())
	{
		if (Node->GetType() == ESequencerNode::Object)
		{
			auto ObjectBindingNode = StaticCastSharedRef<FSequencerObjectBindingNode>(Node);

			FGuid ObjectBinding = ObjectBindingNode.Get().GetObjectBinding();

			ObjectBindingNameMap.Add(ObjectBinding, ObjectBindingNode.Get().GetDisplayName().ToString());
		}
	}

	MovieSceneToolHelpers::ImportFBXWithDialog(MovieScene, *this, ObjectBindingNameMap, TOptional<bool>(false));
}

void FSequencer::ExportFBX()
{
	TArray<UExporter*> Exporters;
	TArray<FString> SaveFilenames;
	IDesktopPlatform* DesktopPlatform = FDesktopPlatformModule::Get();
	bool bExportFileNamePicked = false;
	if ( DesktopPlatform != NULL )
	{
		FString FileTypes = "FBX document|*.fbx";
		UMovieSceneSequence* Sequence = GetFocusedMovieSceneSequence();
		for (TObjectIterator<UClass> It; It; ++It)
		{
			if (!It->IsChildOf(UExporter::StaticClass()) || It->HasAnyClassFlags(CLASS_Abstract | CLASS_Deprecated | CLASS_NewerVersionExists))
			{
				continue;
			}

			UExporter* Default = It->GetDefaultObject<UExporter>();
			if (!Default->SupportsObject(Sequence))
			{
				continue;
			}

			for (int32 i = 0; i < Default->FormatExtension.Num(); ++i)
			{
				const FString& FormatExtension = Default->FormatExtension[i];
				const FString& FormatDescription = Default->FormatDescription[i];

				if (FileTypes.Len() > 0)
				{
					FileTypes += TEXT("|");
				}
				FileTypes += FormatDescription;
				FileTypes += TEXT("|*.");
				FileTypes += FormatExtension;
			}

			Exporters.Add(Default);
		}

		bExportFileNamePicked = DesktopPlatform->SaveFileDialog(
			FSlateApplication::Get().FindBestParentWindowHandleForDialogs(nullptr),
			LOCTEXT( "ExportLevelSequence", "Export Level Sequence" ).ToString(),
			*( FEditorDirectories::Get().GetLastDirectory( ELastDirectory::FBX ) ),
			TEXT( "" ),
			*FileTypes,
			EFileDialogFlags::None,
			SaveFilenames );
	}

	if ( bExportFileNamePicked )
	{
		FString ExportFilename = SaveFilenames[0];
		FEditorDirectories::Get().SetLastDirectory( ELastDirectory::FBX, FPaths::GetPath( ExportFilename ) ); // Save path as default for next time.

		// Make sure external selection is up to date since export could happen on tracks that have been right clicked but not have their underlying bound objects selected yet since that happens on mouse up.
		SynchronizeExternalSelectionWithSequencerSelection();
		
		// Select selected nodes if there are selected nodes
		TArray<FGuid> Bindings;
		for (const TSharedRef<FSequencerDisplayNode>& Node : Selection.GetSelectedOutlinerNodes())
		{
			if (Node->GetType() == ESequencerNode::Object)
			{
				auto ObjectBindingNode = StaticCastSharedRef<FSequencerObjectBindingNode>(Node);
				Bindings.Add(ObjectBindingNode.Get().GetObjectBinding());

				TSet<TSharedRef<FSequencerDisplayNode> > DescendantNodes;
				SequencerHelpers::GetDescendantNodes(Node, DescendantNodes);
				for (auto DescendantNode : DescendantNodes)
				{
					if (!Selection.IsSelected(DescendantNode) && DescendantNode->GetType() == ESequencerNode::Object)
					{
						auto DescendantObjectBindingNode = StaticCastSharedRef<FSequencerObjectBindingNode>(DescendantNode);
						Bindings.Add(DescendantObjectBindingNode.Get().GetObjectBinding());
					}
				}
			}
		}

		FString FileExtension = FPaths::GetExtension(ExportFilename);
		if (FileExtension == TEXT("fbx"))
		{
			ExportFBXInternal(ExportFilename, Bindings);
		}
		else
		{
			for (UExporter* Exporter : Exporters)
			{
				if (Exporter->FormatExtension.Contains(FileExtension))
				{
					USequencerExportTask* ExportTask = NewObject<USequencerExportTask>();
					TStrongObjectPtr<USequencerExportTask> ExportTaskGuard(ExportTask);
					ExportTask->Object = GetFocusedMovieSceneSequence();
					ExportTask->Exporter = nullptr;
					ExportTask->Filename = ExportFilename;
					ExportTask->bSelected = false;
					ExportTask->bReplaceIdentical = true;
					ExportTask->bPrompt = false;
					ExportTask->bUseFileArchive = false;
					ExportTask->bWriteEmptyFiles = false;
					ExportTask->bAutomated = false;
					ExportTask->Exporter = NewObject<UExporter>(GetTransientPackage(), Exporter->GetClass());

					ExportTask->SequencerContext = GetPlaybackContext();

					UExporter::RunAssetExportTask(ExportTask);

					ExportTask->Object = nullptr;
					ExportTask->Exporter = nullptr;
					ExportTask->SequencerContext = nullptr;

					break;
				}
			}
		}
	}
}


void FSequencer::ExportFBXInternal(const FString& ExportFilename, TArray<FGuid>& Bindings)
{
	{
		UnFbx::FFbxExporter* Exporter = UnFbx::FFbxExporter::GetInstance();
		//Show the fbx export dialog options
		bool ExportCancel = false;
		bool ExportAll = false;
		Exporter->FillExportOptions(false, true, ExportFilename, ExportCancel, ExportAll);
		if (!ExportCancel)
		{
			UMovieScene* MovieScene = GetFocusedMovieSceneSequence()->GetMovieScene();
			UWorld* World = Cast<UWorld>(GetPlaybackContext());
			FMovieSceneSequenceIDRef Template = GetFocusedTemplateID();
			UnFbx::FFbxExporter::FLevelSequenceNodeNameAdapter NodeNameAdapter(MovieScene, this, Template);
			MovieSceneToolHelpers::ExportFBX(World,MovieScene, this, Bindings, NodeNameAdapter, Template, ExportFilename);
		}
	}
}


void FSequencer::ExportToCameraAnim()
{
	for (const TSharedRef<FSequencerDisplayNode>& Node : Selection.GetSelectedOutlinerNodes())
	{
		if (Node->GetType() != ESequencerNode::Object)
		{
			continue;
		}
		auto ObjectBindingNode = StaticCastSharedRef<FSequencerObjectBindingNode>(Node);

		FGuid Guid = ObjectBindingNode->GetObjectBinding();
		
		MovieSceneToolHelpers::ExportToCameraAnim(GetFocusedMovieSceneSequence()->GetMovieScene(), Guid);
	}
}


void FSequencer::GenericTextEntryModeless(const FText& DialogText, const FText& DefaultText, FOnTextCommitted OnTextComitted)
{
	TSharedRef<STextEntryPopup> TextEntryPopup = 
		SNew(STextEntryPopup)
		.Label(DialogText)
		.DefaultText(DefaultText)
		.OnTextCommitted(OnTextComitted)
		.ClearKeyboardFocusOnCommit(false)
		.SelectAllTextWhenFocused(true)
		.MaxWidth(1024.0f);

	EntryPopupMenu = FSlateApplication::Get().PushMenu(
		ToolkitHost.Pin()->GetParentWidget(),
		FWidgetPath(),
		TextEntryPopup,
		FSlateApplication::Get().GetCursorPos(),
		FPopupTransitionEffect(FPopupTransitionEffect::TypeInPopup)
	);
}


void FSequencer::CloseEntryPopupMenu()
{
	if (EntryPopupMenu.IsValid())
	{
		EntryPopupMenu.Pin()->Dismiss();
	}
}


void FSequencer::TrimSection(bool bTrimLeft)
{
	FScopedTransaction TrimSectionTransaction( NSLOCTEXT("Sequencer", "TrimSection_Transaction", "Trim Section") );
	MovieSceneToolHelpers::TrimSection(Selection.GetSelectedSections(), GetLocalTime(), bTrimLeft);
	NotifyMovieSceneDataChanged( EMovieSceneDataChangeType::TrackValueChanged );
}


void FSequencer::SplitSection()
{
	FScopedTransaction SplitSectionTransaction( NSLOCTEXT("Sequencer", "SplitSection_Transaction", "Split Section") );
	MovieSceneToolHelpers::SplitSection(Selection.GetSelectedSections(), GetLocalTime());
	NotifyMovieSceneDataChanged( EMovieSceneDataChangeType::MovieSceneStructureItemAdded );
}

const ISequencerEditTool* FSequencer::GetEditTool() const
{
	return SequencerWidget->GetEditTool();
}

TSharedPtr<ISequencerHotspot> FSequencer::GetHotspot() const
{
	return Hotspot;
}

void FSequencer::SetHotspot(TSharedPtr<ISequencerHotspot> NewHotspot)
{
	if (!Hotspot.IsValid() || !Hotspot->bIsLocked)
	{
		Hotspot = MoveTemp(NewHotspot);
	}

	// Simulate an update-on-hover for the new hotspot to ensure that any hover behavior doesn't have to wait until the next frame
	if (Hotspot)
	{
		Hotspot->UpdateOnHover(*SequencerWidget->GetTrackAreaWidget(), *this);
	}
}

void FSequencer::BindCommands()
{
	const FSequencerCommands& Commands = FSequencerCommands::Get();

	SequencerCommandBindings->MapAction(
		Commands.StepToNextKey,
		FExecuteAction::CreateSP( this, &FSequencer::StepToNextKey ) );

	SequencerCommandBindings->MapAction(
		Commands.StepToPreviousKey,
		FExecuteAction::CreateSP( this, &FSequencer::StepToPreviousKey ) );

	SequencerCommandBindings->MapAction(
		Commands.StepToNextCameraKey,
		FExecuteAction::CreateSP( this, &FSequencer::StepToNextCameraKey ) );

	SequencerCommandBindings->MapAction(
		Commands.StepToPreviousCameraKey,
		FExecuteAction::CreateSP( this, &FSequencer::StepToPreviousCameraKey ) );

	SequencerCommandBindings->MapAction(
		Commands.ExpandAllNodesAndDescendants,
		FExecuteAction::CreateSP(this, &FSequencer::ExpandAllNodesAndDescendants));

	SequencerCommandBindings->MapAction(
		Commands.CollapseAllNodesAndDescendants,
		FExecuteAction::CreateSP(this, &FSequencer::CollapseAllNodesAndDescendants));

	SequencerCommandBindings->MapAction(
		Commands.SortAllNodesAndDescendants,
		FExecuteAction::CreateSP(this, &FSequencer::SortAllNodesAndDescendants));

	SequencerCommandBindings->MapAction(
		Commands.ToggleExpandCollapseNodes,
		FExecuteAction::CreateSP(this, &FSequencer::ToggleExpandCollapseNodes));

	SequencerCommandBindings->MapAction(
		Commands.ToggleExpandCollapseNodesAndDescendants,
		FExecuteAction::CreateSP(this, &FSequencer::ToggleExpandCollapseNodesAndDescendants));

	SequencerCommandBindings->MapAction(
		Commands.AddActorsToSequencer,
		FExecuteAction::CreateSP( this, &FSequencer::AddSelectedActors));

	SequencerCommandBindings->MapAction(
		Commands.SetKey,
		FExecuteAction::CreateSP( this, &FSequencer::SetKey ) );

	SequencerCommandBindings->MapAction(
		Commands.TranslateLeft,
		FExecuteAction::CreateSP( this, &FSequencer::TranslateSelectedKeysAndSections, true) );

	SequencerCommandBindings->MapAction(
		Commands.TranslateRight,
		FExecuteAction::CreateSP( this, &FSequencer::TranslateSelectedKeysAndSections, false) );

	SequencerCommandBindings->MapAction(
		Commands.TrimSectionLeft,
		FExecuteAction::CreateSP( this, &FSequencer::TrimSection, true ) );

	SequencerCommandBindings->MapAction(
		Commands.TrimSectionRight,
		FExecuteAction::CreateSP( this, &FSequencer::TrimSection, false ) );

	SequencerCommandBindings->MapAction(
		Commands.SplitSection,
		FExecuteAction::CreateSP( this, &FSequencer::SplitSection ) );

	// We can convert to spawnables if anything selected is a root-level possessable
	auto CanConvertToSpawnables = [this]{
		UMovieScene* MovieScene = GetFocusedMovieSceneSequence()->GetMovieScene();

		for (const TSharedRef<FSequencerDisplayNode>& Node : Selection.GetSelectedOutlinerNodes())
		{
			if (Node->GetType() == ESequencerNode::Object)
			{
				FMovieScenePossessable* Possessable = MovieScene->FindPossessable(static_cast<FSequencerObjectBindingNode&>(*Node).GetObjectBinding());
				if (Possessable && !Possessable->GetParent().IsValid())
				{
					return true;
				}
			}
		}
		return false;
	};
	SequencerCommandBindings->MapAction(
		FSequencerCommands::Get().ConvertToSpawnable,
		FExecuteAction::CreateSP(this, &FSequencer::ConvertSelectedNodesToSpawnables),
		FCanExecuteAction::CreateLambda(CanConvertToSpawnables)
	);

	auto AreConvertableSpawnablesSelected = [this] {
		UMovieScene* MovieScene = GetFocusedMovieSceneSequence()->GetMovieScene();

		for (const TSharedRef<FSequencerDisplayNode>& Node : Selection.GetSelectedOutlinerNodes())
		{
			if (Node->GetType() == ESequencerNode::Object)
			{
				FMovieSceneSpawnable* Spawnable = MovieScene->FindSpawnable(static_cast<FSequencerObjectBindingNode&>(*Node).GetObjectBinding());
				if (Spawnable && SpawnRegister->CanConvertSpawnableToPossessable(*Spawnable))
				{
					return true;
				}
			}
		}
		return false;
	};

	SequencerCommandBindings->MapAction(
		FSequencerCommands::Get().ConvertToPossessable,
		FExecuteAction::CreateSP(this, &FSequencer::ConvertSelectedNodesToPossessables),
		FCanExecuteAction::CreateLambda(AreConvertableSpawnablesSelected)
	);

	auto AreSpawnablesSelected = [this] {
		UMovieScene* MovieScene = GetFocusedMovieSceneSequence()->GetMovieScene();

		for (const TSharedRef<FSequencerDisplayNode>& Node : Selection.GetSelectedOutlinerNodes())
		{
			if (Node->GetType() == ESequencerNode::Object)
			{
				FMovieSceneSpawnable* Spawnable = MovieScene->FindSpawnable(static_cast<FSequencerObjectBindingNode&>(*Node).GetObjectBinding());
				if (Spawnable)
				{
					return true;
				}
			}
		}
		return false;
	};

	SequencerCommandBindings->MapAction(
		FSequencerCommands::Get().SaveCurrentSpawnableState,
		FExecuteAction::CreateSP(this, &FSequencer::SaveSelectedNodesSpawnableState),
		FCanExecuteAction::CreateLambda(AreSpawnablesSelected)
	);

	SequencerCommandBindings->MapAction(
		FSequencerCommands::Get().RestoreAnimatedState,
		FExecuteAction::CreateSP(this, &FSequencer::RestorePreAnimatedState)
	);

	SequencerCommandBindings->MapAction(
		Commands.SetAutoKey,
		FExecuteAction::CreateLambda( [this]{ Settings->SetAutoChangeMode( EAutoChangeMode::AutoKey ); } ),
		FCanExecuteAction::CreateLambda( [this]{ return Settings->GetAllowEditsMode() != EAllowEditsMode::AllowLevelEditsOnly; } ),
		FIsActionChecked::CreateLambda( [this]{ return Settings->GetAutoChangeMode() == EAutoChangeMode::AutoKey; } ) );

	SequencerCommandBindings->MapAction(
		Commands.SetAutoTrack,
		FExecuteAction::CreateLambda([this] { Settings->SetAutoChangeMode(EAutoChangeMode::AutoTrack); } ),
		FCanExecuteAction::CreateLambda([this] { return Settings->GetAllowEditsMode() != EAllowEditsMode::AllowLevelEditsOnly; }),
		FIsActionChecked::CreateLambda([this] { return Settings->GetAutoChangeMode() == EAutoChangeMode::AutoTrack; } ) );

	SequencerCommandBindings->MapAction(
		Commands.SetAutoChangeAll,
		FExecuteAction::CreateLambda([this] { Settings->SetAutoChangeMode(EAutoChangeMode::All); } ),
		FCanExecuteAction::CreateLambda([this] { return Settings->GetAllowEditsMode() != EAllowEditsMode::AllowLevelEditsOnly; }),
		FIsActionChecked::CreateLambda([this] { return Settings->GetAutoChangeMode() == EAutoChangeMode::All; } ) );
	
	SequencerCommandBindings->MapAction(
		Commands.SetAutoChangeNone,
		FExecuteAction::CreateLambda([this] { Settings->SetAutoChangeMode(EAutoChangeMode::None); } ),
		FCanExecuteAction::CreateLambda([this] { return Settings->GetAllowEditsMode() != EAllowEditsMode::AllowLevelEditsOnly; }),
		FIsActionChecked::CreateLambda([this] { return Settings->GetAutoChangeMode() == EAutoChangeMode::None; } ) );

	SequencerCommandBindings->MapAction(
		Commands.AllowAllEdits,
		FExecuteAction::CreateLambda( [this]{ Settings->SetAllowEditsMode( EAllowEditsMode::AllEdits ); } ),
		FCanExecuteAction::CreateLambda( []{ return true; } ),
		FIsActionChecked::CreateLambda( [this]{ return Settings->GetAllowEditsMode() == EAllowEditsMode::AllEdits; } ) );

	SequencerCommandBindings->MapAction(
		Commands.AllowSequencerEditsOnly,
		FExecuteAction::CreateLambda([this] { Settings->SetAllowEditsMode(EAllowEditsMode::AllowSequencerEditsOnly); }),
		FCanExecuteAction::CreateLambda([] { return true; }),
		FIsActionChecked::CreateLambda([this] { return Settings->GetAllowEditsMode() == EAllowEditsMode::AllowSequencerEditsOnly; }));

	SequencerCommandBindings->MapAction(
		Commands.AllowLevelEditsOnly,
		FExecuteAction::CreateLambda([this] { Settings->SetAllowEditsMode(EAllowEditsMode::AllowLevelEditsOnly); }),
		FCanExecuteAction::CreateLambda([] { return true; }),
		FIsActionChecked::CreateLambda([this] { return Settings->GetAllowEditsMode() == EAllowEditsMode::AllowLevelEditsOnly; }));

	SequencerCommandBindings->MapAction(
		Commands.ToggleAutoKeyEnabled,
		FExecuteAction::CreateLambda( [this]{ Settings->SetAutoChangeMode(Settings->GetAutoChangeMode() == EAutoChangeMode::None ? EAutoChangeMode::AutoKey : EAutoChangeMode::None); } ),
		FCanExecuteAction::CreateLambda( [this]{ return Settings->GetAllowEditsMode() != EAllowEditsMode::AllowLevelEditsOnly; } ),
		FIsActionChecked::CreateLambda( [this]{ return Settings->GetAutoChangeMode() == EAutoChangeMode::AutoKey; } ) );

	SequencerCommandBindings->MapAction(
		Commands.SetKeyChanged,
		FExecuteAction::CreateLambda([this] { Settings->SetKeyGroupMode(EKeyGroupMode::KeyChanged); }),
		FCanExecuteAction::CreateLambda([] { return true; }),
		FIsActionChecked::CreateLambda([this] { return Settings->GetKeyGroupMode() == EKeyGroupMode::KeyChanged; }));

	SequencerCommandBindings->MapAction(
		Commands.SetKeyGroup,
		FExecuteAction::CreateLambda([this] { Settings->SetKeyGroupMode(EKeyGroupMode::KeyGroup); }),
		FCanExecuteAction::CreateLambda([] { return true; }),
		FIsActionChecked::CreateLambda([this] { return Settings->GetKeyGroupMode() == EKeyGroupMode::KeyGroup; }));

	SequencerCommandBindings->MapAction(
		Commands.SetKeyAll,
		FExecuteAction::CreateLambda([this] { Settings->SetKeyGroupMode(EKeyGroupMode::KeyAll); }),
		FCanExecuteAction::CreateLambda([] { return true; }),
		FIsActionChecked::CreateLambda([this] { return Settings->GetKeyGroupMode() == EKeyGroupMode::KeyAll; }));

	SequencerCommandBindings->MapAction(
		Commands.ToggleMarkAtPlayPosition,
		FExecuteAction::CreateSP( this, &FSequencer::ToggleMarkAtPlayPosition));

	SequencerCommandBindings->MapAction(
		Commands.StepToNextMark,
		FExecuteAction::CreateSP( this, &FSequencer::StepToNextMark));

	SequencerCommandBindings->MapAction(
		Commands.StepToPreviousMark,
		FExecuteAction::CreateSP( this, &FSequencer::StepToPreviousMark));

	SequencerCommandBindings->MapAction(
		Commands.ToggleAutoScroll,
		FExecuteAction::CreateLambda( [this]{ Settings->SetAutoScrollEnabled( !Settings->GetAutoScrollEnabled() ); } ),
		FCanExecuteAction::CreateLambda( []{ return true; } ),
		FIsActionChecked::CreateLambda( [this]{ return Settings->GetAutoScrollEnabled(); } ) );

	SequencerCommandBindings->MapAction(
		Commands.FindInContentBrowser,
		FExecuteAction::CreateSP( this, &FSequencer::FindInContentBrowser ) );

	SequencerCommandBindings->MapAction(
		Commands.ToggleCombinedKeyframes,
		FExecuteAction::CreateLambda( [this]{
			Settings->SetShowCombinedKeyframes( !Settings->GetShowCombinedKeyframes() );
		} ),
		FCanExecuteAction::CreateLambda( []{ return true; } ),
		FIsActionChecked::CreateLambda( [this]{ return Settings->GetShowCombinedKeyframes(); } ) );

	SequencerCommandBindings->MapAction(
		Commands.ToggleChannelColors,
		FExecuteAction::CreateLambda( [this]{
			Settings->SetShowChannelColors( !Settings->GetShowChannelColors() );
		} ),
		FCanExecuteAction::CreateLambda( []{ return true; } ),
		FIsActionChecked::CreateLambda( [this]{ return Settings->GetShowChannelColors(); } ) );

	SequencerCommandBindings->MapAction(
		Commands.ToggleLabelBrowser,
		FExecuteAction::CreateLambda( [this]{
			Settings->SetLabelBrowserVisible( !Settings->GetLabelBrowserVisible() );
		} ),
		FCanExecuteAction::CreateLambda( []{ return true; } ),
		FIsActionChecked::CreateLambda( [this]{ return Settings->GetLabelBrowserVisible(); } ) );

	SequencerCommandBindings->MapAction(
		Commands.ToggleShowSelectedNodesOnly,
		FExecuteAction::CreateLambda( [this]{
			Settings->SetShowSelectedNodesOnly( !Settings->GetShowSelectedNodesOnly() );
		} ),
		FCanExecuteAction::CreateLambda( []{ return true; } ),
		FIsActionChecked::CreateLambda( [this]{ return Settings->GetShowSelectedNodesOnly(); } ) );

	SequencerCommandBindings->MapAction(
		Commands.ChangeTimeDisplayFormat,
		FExecuteAction::CreateLambda( [this]{
			EFrameNumberDisplayFormats NextFormat = (EFrameNumberDisplayFormats)((uint8)Settings->GetTimeDisplayFormat() + 1);
			if (NextFormat == EFrameNumberDisplayFormats::MAX_Count)
			{
				NextFormat = EFrameNumberDisplayFormats::NonDropFrameTimecode;
			}

			// If the next framerate in the list is drop format timecode and we're not in a play rate that supports drop format timecode,
			// then we will skip over it.
			bool bCanShowDropFrameTimecode = FTimecode::IsDropFormatTimecodeSupported(GetFocusedDisplayRate());
			if (!bCanShowDropFrameTimecode && NextFormat == EFrameNumberDisplayFormats::DropFrameTimecode)
			{
				NextFormat = EFrameNumberDisplayFormats::Seconds;
			}
			Settings->SetTimeDisplayFormat( NextFormat );
		} ),
		FCanExecuteAction::CreateLambda([] { return true; }));

	SequencerCommandBindings->MapAction(
		Commands.ToggleShowRangeSlider,
		FExecuteAction::CreateLambda( [this]{ Settings->SetShowRangeSlider( !Settings->GetShowRangeSlider() ); } ),
		FCanExecuteAction::CreateLambda( []{ return true; } ),
		FIsActionChecked::CreateLambda( [this]{ return Settings->GetShowRangeSlider(); } ) );

	SequencerCommandBindings->MapAction(
		Commands.ToggleIsSnapEnabled,
		FExecuteAction::CreateLambda( [this]{ Settings->SetIsSnapEnabled( !Settings->GetIsSnapEnabled() ); } ),
		FCanExecuteAction::CreateLambda( []{ return true; } ),
		FIsActionChecked::CreateLambda( [this]{ return Settings->GetIsSnapEnabled(); } ) );

	SequencerCommandBindings->MapAction(
		Commands.ToggleSnapKeyTimesToInterval,
		FExecuteAction::CreateLambda( [this]{ Settings->SetSnapKeyTimesToInterval( !Settings->GetSnapKeyTimesToInterval() ); } ),
		FCanExecuteAction::CreateLambda( []{ return true; } ),
		FIsActionChecked::CreateLambda( [this]{ return Settings->GetSnapKeyTimesToInterval(); } ) );

	SequencerCommandBindings->MapAction(
		Commands.ToggleSnapKeyTimesToKeys,
		FExecuteAction::CreateLambda( [this]{ Settings->SetSnapKeyTimesToKeys( !Settings->GetSnapKeyTimesToKeys() ); } ),
		FCanExecuteAction::CreateLambda( []{ return true; } ),
		FIsActionChecked::CreateLambda( [this]{ return Settings->GetSnapKeyTimesToKeys(); } ) );

	SequencerCommandBindings->MapAction(
		Commands.ToggleSnapSectionTimesToInterval,
		FExecuteAction::CreateLambda( [this]{ Settings->SetSnapSectionTimesToInterval( !Settings->GetSnapSectionTimesToInterval() ); } ),
		FCanExecuteAction::CreateLambda( []{ return true; } ),
		FIsActionChecked::CreateLambda( [this]{ return Settings->GetSnapSectionTimesToInterval(); } ) );

	SequencerCommandBindings->MapAction(
		Commands.ToggleSnapSectionTimesToSections,
		FExecuteAction::CreateLambda( [this]{ Settings->SetSnapSectionTimesToSections( !Settings->GetSnapSectionTimesToSections() ); } ),
		FCanExecuteAction::CreateLambda( []{ return true; } ),
		FIsActionChecked::CreateLambda( [this]{ return Settings->GetSnapSectionTimesToSections(); } ) );

	SequencerCommandBindings->MapAction(
		Commands.ToggleSnapPlayTimeToKeys,
		FExecuteAction::CreateLambda( [this]{ Settings->SetSnapPlayTimeToKeys( !Settings->GetSnapPlayTimeToKeys() ); } ),
		FCanExecuteAction::CreateLambda( []{ return true; } ),
		FIsActionChecked::CreateLambda( [this]{ return Settings->GetSnapPlayTimeToKeys(); } ) );

	SequencerCommandBindings->MapAction(
		Commands.ToggleSnapPlayTimeToInterval,
		FExecuteAction::CreateLambda( [this]{ Settings->SetSnapPlayTimeToInterval( !Settings->GetSnapPlayTimeToInterval() ); } ),
		FCanExecuteAction::CreateLambda( []{ return true; } ),
		FIsActionChecked::CreateLambda( [this]{ return Settings->GetSnapPlayTimeToInterval(); } ) );

	SequencerCommandBindings->MapAction(
		Commands.ToggleSnapPlayTimeToPressedKey,
		FExecuteAction::CreateLambda( [this]{ Settings->SetSnapPlayTimeToPressedKey( !Settings->GetSnapPlayTimeToPressedKey() ); } ),
		FCanExecuteAction::CreateLambda( []{ return true; } ),
		FIsActionChecked::CreateLambda( [this]{ return Settings->GetSnapPlayTimeToPressedKey(); } ) );

	SequencerCommandBindings->MapAction(
		Commands.ToggleSnapPlayTimeToDraggedKey,
		FExecuteAction::CreateLambda( [this]{ Settings->SetSnapPlayTimeToDraggedKey( !Settings->GetSnapPlayTimeToDraggedKey() ); } ),
		FCanExecuteAction::CreateLambda( []{ return true; } ),
		FIsActionChecked::CreateLambda( [this]{ return Settings->GetSnapPlayTimeToDraggedKey(); } ) );

	SequencerCommandBindings->MapAction(
		Commands.ToggleSnapCurveValueToInterval,
		FExecuteAction::CreateLambda( [this]{ Settings->SetSnapCurveValueToInterval( !Settings->GetSnapCurveValueToInterval() ); } ),
		FCanExecuteAction::CreateLambda( []{ return true; } ),
		FIsActionChecked::CreateLambda( [this]{ return Settings->GetSnapCurveValueToInterval(); } ) );

	SequencerCommandBindings->MapAction(
		Commands.ToggleShowCurveEditor,
		FExecuteAction::CreateLambda( [this]{ SetShowCurveEditor(!GetCurveEditorIsVisible()); } ),
		FCanExecuteAction::CreateLambda( [this]{ return !IsReadOnly(); } ),
		FIsActionChecked::CreateLambda( [this]{ return GetCurveEditorIsVisible(); } ) );

	SequencerCommandBindings->MapAction(
		Commands.ToggleLinkCurveEditorTimeRange,
		FExecuteAction::CreateLambda( [this]{ Settings->SetLinkCurveEditorTimeRange(!Settings->GetLinkCurveEditorTimeRange()); } ),
		FCanExecuteAction::CreateLambda( []{ return true; } ),
		FIsActionChecked::CreateLambda( [this]{ return Settings->GetLinkCurveEditorTimeRange(); } ) );

	SequencerCommandBindings->MapAction(
		Commands.ToggleShowPreAndPostRoll,
		FExecuteAction::CreateLambda( [this]{ Settings->SetShouldShowPrePostRoll(!Settings->ShouldShowPrePostRoll()); } ),
		FCanExecuteAction::CreateLambda( []{ return true; } ),
		FIsActionChecked::CreateLambda( [this]{ return Settings->ShouldShowPrePostRoll(); } ) );

	auto CanCutOrCopy = [this]{
		// For copy tracks
		TSet<TSharedRef<FSequencerDisplayNode>> SelectedNodes = Selection.GetNodesWithSelectedKeysOrSections();
		// If this is empty then we are selecting display nodes
		if (SelectedNodes.Num() == 0)
		{
			SelectedNodes = Selection.GetSelectedOutlinerNodes();
			for (TSharedRef<FSequencerDisplayNode> Node : SelectedNodes)
			{
				if (Node->GetType() == ESequencerNode::Track || Node->GetType() == ESequencerNode::Object)
				{
					// if contains one node that can be copied we allow the action
					// later on we will filter out the invalid nodes in CopySelection() or CutSelection()
					return true;
				}
				else if (Node->GetParent().IsValid() && Node->GetParent()->GetType() == ESequencerNode::Track && Node->GetType() != ESequencerNode::Category)
				{
					return true;
				}
			}
			return false;
		}

		UMovieSceneTrack* Track = nullptr;
		for (FSequencerSelectedKey Key : Selection.GetSelectedKeys())
		{
			if (!Track)
			{
				Track = Key.Section->GetTypedOuter<UMovieSceneTrack>();
			}
			if (!Track || Track != Key.Section->GetTypedOuter<UMovieSceneTrack>())
			{
				return false;
			}
		}
		return true;
	};

	auto CanDelete = [this]{
		return Selection.GetSelectedKeys().Num() || Selection.GetSelectedSections().Num() || Selection.GetSelectedOutlinerNodes().Num();
	};

	auto CanDuplicate = [this]{

		if (Selection.GetSelectedKeys().Num() || Selection.GetSelectedSections().Num())
		{
			return true;
		}

		// For duplicate object tracks
		TSet<TSharedRef<FSequencerDisplayNode>> SelectedNodes = Selection.GetNodesWithSelectedKeysOrSections();
		if (SelectedNodes.Num() == 0)
		{
			SelectedNodes = Selection.GetSelectedOutlinerNodes();
			for (TSharedRef<FSequencerDisplayNode> Node : SelectedNodes)
			{
				if (Node->GetType() == ESequencerNode::Object)
				{
					// if contains one node that can be copied we allow the action
					return true;
				}
			}
			return false;
		}
		return false;
	};

	auto IsSelectionRangeNonEmpty = [this]{
		UMovieSceneSequence* EditedSequence = GetFocusedMovieSceneSequence();
		if (!EditedSequence || !EditedSequence->GetMovieScene())
		{
			return false;
		}

		return !EditedSequence->GetMovieScene()->GetSelectionRange().IsEmpty();
	};

	SequencerCommandBindings->MapAction(
		FGenericCommands::Get().Rename,
		FExecuteAction::CreateLambda([this]
		{
			Selection.GetSelectedOutlinerNodes().Array()[0]->OnRenameRequested().Broadcast();
		}),
		FCanExecuteAction::CreateLambda([this]
		{
			return (Selection.GetSelectedOutlinerNodes().Num() > 0) && (Selection.GetSelectedOutlinerNodes().Array()[0]->CanRenameNode());
		})
	);

	SequencerCommandBindings->MapAction(
		FGenericCommands::Get().Cut,
		FExecuteAction::CreateSP(this, &FSequencer::CutSelection),
		FCanExecuteAction::CreateLambda(CanCutOrCopy)
	);

	SequencerCommandBindings->MapAction(
		FGenericCommands::Get().Copy,
		FExecuteAction::CreateSP(this, &FSequencer::CopySelection),
		FCanExecuteAction::CreateLambda(CanCutOrCopy)
	);

	SequencerCommandBindings->MapAction(
		FGenericCommands::Get().Duplicate,
		FExecuteAction::CreateSP(this, &FSequencer::DuplicateSelection),
		FCanExecuteAction::CreateLambda(CanDuplicate)
	);

	SequencerCommandBindings->MapAction(
		FGenericCommands::Get().Delete,
		FExecuteAction::CreateSP( this, &FSequencer::DeleteSelectedItems ),
		FCanExecuteAction::CreateLambda(CanDelete));

	SequencerCommandBindings->MapAction(
		Commands.TogglePlaybackRangeLocked,
		FExecuteAction::CreateSP( this, &FSequencer::TogglePlaybackRangeLocked ),
		FCanExecuteAction::CreateLambda( [this] { return GetFocusedMovieSceneSequence() != nullptr;	} ),
		FIsActionChecked::CreateSP( this, &FSequencer::IsPlaybackRangeLocked ));

	SequencerCommandBindings->MapAction(
		Commands.ToggleRerunConstructionScripts,
		FExecuteAction::CreateLambda( [this]{ Settings->SetRerunConstructionScripts( !Settings->ShouldRerunConstructionScripts() ); } ),
		FCanExecuteAction::CreateLambda( []{ return true; } ),
		FIsActionChecked::CreateLambda( [this]{ return Settings->ShouldRerunConstructionScripts(); } ) );

	SequencerCommandBindings->MapAction(
		Commands.ToggleKeepCursorInPlaybackRangeWhileScrubbing,
		FExecuteAction::CreateLambda( [this]{ Settings->SetKeepCursorInPlayRangeWhileScrubbing( !Settings->ShouldKeepCursorInPlayRangeWhileScrubbing() ); } ),
		FCanExecuteAction::CreateLambda( []{ return true; } ),
		FIsActionChecked::CreateLambda( [this]{ return Settings->ShouldKeepCursorInPlayRangeWhileScrubbing(); } ) );

	SequencerCommandBindings->MapAction(
		Commands.ToggleKeepCursorInPlaybackRange,
		FExecuteAction::CreateLambda( [this]{ Settings->SetKeepCursorInPlayRange( !Settings->ShouldKeepCursorInPlayRange() ); } ),
		FCanExecuteAction::CreateLambda( []{ return true; } ),
		FIsActionChecked::CreateLambda( [this]{ return Settings->ShouldKeepCursorInPlayRange(); } ) );

	SequencerCommandBindings->MapAction(
		Commands.ToggleKeepPlaybackRangeInSectionBounds,
		FExecuteAction::CreateLambda( [this]{ Settings->SetKeepPlayRangeInSectionBounds( !Settings->ShouldKeepPlayRangeInSectionBounds() ); NotifyMovieSceneDataChanged( EMovieSceneDataChangeType::TrackValueChanged ); } ),
		FCanExecuteAction::CreateLambda( []{ return true; } ),
		FIsActionChecked::CreateLambda( [this]{ return Settings->ShouldKeepPlayRangeInSectionBounds(); } ) );

	SequencerCommandBindings->MapAction(
		Commands.ToggleEvaluateSubSequencesInIsolation,
		FExecuteAction::CreateLambda( [this]{
			Settings->SetEvaluateSubSequencesInIsolation( !Settings->ShouldEvaluateSubSequencesInIsolation() );
			ForceEvaluate();
		} ),
		FCanExecuteAction::CreateLambda( [this]{ return ActiveTemplateIDs.Num() > 1; } ),
		FIsActionChecked::CreateLambda( [this]{ return Settings->ShouldEvaluateSubSequencesInIsolation(); } ) );

	SequencerCommandBindings->MapAction(
		Commands.RenderMovie,
		FExecuteAction::CreateLambda([this]{ RenderMovieInternal(GetPlaybackRange()); }),
		FCanExecuteAction(),
		FIsActionChecked(),
		FIsActionButtonVisible::CreateLambda([this]{ return ExactCast<ULevelSequence>(GetFocusedMovieSceneSequence()) != nullptr; })
	);

	SequencerCommandBindings->MapAction(
		Commands.CreateCamera,
		FExecuteAction::CreateSP(this, &FSequencer::CreateCamera),
		FCanExecuteAction(),
		FIsActionChecked(),
		FIsActionButtonVisible::CreateLambda([this] { return ExactCast<ULevelSequence>(GetFocusedMovieSceneSequence()) != nullptr && IVREditorModule::Get().IsVREditorModeActive() == false; }) //@todo VREditor: Creating a camera while in VR mode disrupts the hmd. This is a temporary fix by hiding the button when in VR mode.
	);

	SequencerCommandBindings->MapAction(
		Commands.DiscardChanges,
		FExecuteAction::CreateSP(this, &FSequencer::DiscardChanges),
		FCanExecuteAction::CreateLambda([this]{
			UMovieSceneSequence* EditedSequence = GetFocusedMovieSceneSequence();
			if (!EditedSequence)
			{
				return false;
			}

			UPackage* EditedPackage = EditedSequence->GetOutermost();

			return ((EditedPackage->FileSize != 0) && EditedPackage->IsDirty());
		})
	);

	SequencerCommandBindings->MapAction(
		Commands.BakeTransform,
		FExecuteAction::CreateSP( this, &FSequencer::BakeTransform ),
		FCanExecuteAction::CreateLambda( []{ return true; } ) );

	SequencerCommandBindings->MapAction(
		Commands.SyncSectionsUsingSourceTimecode,
		FExecuteAction::CreateSP( this, &FSequencer::SyncSectionsUsingSourceTimecode ),
		FCanExecuteAction::CreateLambda( [this]{ return (GetSelection().GetSelectedSections().Num() > 1); } ) );

	SequencerCommandBindings->MapAction(
		Commands.FixActorReferences,
		FExecuteAction::CreateSP( this, &FSequencer::FixActorReferences ),
		FCanExecuteAction::CreateLambda( []{ return true; } ) );

	SequencerCommandBindings->MapAction(
		Commands.RebindPossessableReferences,
		FExecuteAction::CreateSP( this, &FSequencer::RebindPossessableReferences ),
		FCanExecuteAction::CreateLambda( []{ return true; } ) );

	SequencerCommandBindings->MapAction(
		Commands.ImportFBX,
		FExecuteAction::CreateSP( this, &FSequencer::ImportFBX ),
		FCanExecuteAction::CreateLambda( [] { return true; } ) );

	SequencerCommandBindings->MapAction(
		Commands.ExportFBX,
		FExecuteAction::CreateSP( this, &FSequencer::ExportFBX ),
		FCanExecuteAction::CreateLambda( [] { return true; } ) );

	SequencerCommandBindings->MapAction(
		Commands.ExportToCameraAnim,
		FExecuteAction::CreateSP( this, &FSequencer::ExportToCameraAnim ),
		FCanExecuteAction::CreateLambda( [] { return true; } ) );

	for (int32 i = 0; i < TrackEditors.Num(); ++i)
	{
		TrackEditors[i]->BindCommands(SequencerCommandBindings);
	}

	// copy subset of sequencer commands to shared commands
	*SequencerSharedBindings = *SequencerCommandBindings;

	// Sequencer-only bindings
	SequencerCommandBindings->MapAction(
		Commands.SetInterpolationCubicAuto,
		FExecuteAction::CreateSP(this, &FSequencer::SetInterpTangentMode, ERichCurveInterpMode::RCIM_Cubic, ERichCurveTangentMode::RCTM_Auto));

	SequencerCommandBindings->MapAction(
		Commands.SetInterpolationCubicUser,
		FExecuteAction::CreateSP(this, &FSequencer::SetInterpTangentMode, ERichCurveInterpMode::RCIM_Cubic, ERichCurveTangentMode::RCTM_User));

	SequencerCommandBindings->MapAction(
		Commands.SetInterpolationCubicBreak,
		FExecuteAction::CreateSP(this, &FSequencer::SetInterpTangentMode, ERichCurveInterpMode::RCIM_Cubic, ERichCurveTangentMode::RCTM_Break));

	SequencerCommandBindings->MapAction(
		Commands.ToggleWeightedTangents,
		FExecuteAction::CreateSP(this, &FSequencer::ToggleInterpTangentWeightMode));

	SequencerCommandBindings->MapAction(
		Commands.SetInterpolationLinear,
		FExecuteAction::CreateSP(this, &FSequencer::SetInterpTangentMode, ERichCurveInterpMode::RCIM_Linear, ERichCurveTangentMode::RCTM_Auto));

	SequencerCommandBindings->MapAction(
		Commands.SetInterpolationConstant,
		FExecuteAction::CreateSP(this, &FSequencer::SetInterpTangentMode, ERichCurveInterpMode::RCIM_Constant, ERichCurveTangentMode::RCTM_Auto));

	SequencerCommandBindings->MapAction(
		Commands.TogglePlay,
		FExecuteAction::CreateSP( this, &FSequencer::TogglePlay ));

	SequencerCommandBindings->MapAction(
		Commands.PlayForward,
		FExecuteAction::CreateLambda( [this] { OnPlayForward(false); }));

	SequencerCommandBindings->MapAction(
		Commands.JumpToStart,
		FExecuteAction::CreateSP( this, &FSequencer::JumpToStart ));

	SequencerCommandBindings->MapAction(
		Commands.JumpToEnd,
		FExecuteAction::CreateSP( this, &FSequencer::JumpToEnd ));

	SequencerCommandBindings->MapAction(
		Commands.ShuttleForward,
		FExecuteAction::CreateSP( this, &FSequencer::ShuttleForward ));

	SequencerCommandBindings->MapAction(
		Commands.ShuttleBackward,
		FExecuteAction::CreateSP( this, &FSequencer::ShuttleBackward ));

	SequencerCommandBindings->MapAction(
		Commands.Pause,
		FExecuteAction::CreateSP( this, &FSequencer::Pause ));

	SequencerCommandBindings->MapAction(
		Commands.StepForward,
		FExecuteAction::CreateSP( this, &FSequencer::StepForward ),
		EUIActionRepeatMode::RepeatEnabled );

	SequencerCommandBindings->MapAction(
		Commands.StepBackward,
		FExecuteAction::CreateSP( this, &FSequencer::StepBackward ),
		EUIActionRepeatMode::RepeatEnabled );

	SequencerCommandBindings->MapAction(
		Commands.SetSelectionRangeEnd,
		FExecuteAction::CreateLambda([this]{ SetSelectionRangeEnd(); }));

	SequencerCommandBindings->MapAction(
		Commands.SetSelectionRangeStart,
		FExecuteAction::CreateLambda([this]{ SetSelectionRangeStart(); }));

	SequencerCommandBindings->MapAction(
		Commands.ResetSelectionRange,
		FExecuteAction::CreateLambda([this]{ ResetSelectionRange(); }),
		FCanExecuteAction::CreateLambda(IsSelectionRangeNonEmpty));

	SequencerCommandBindings->MapAction(
		Commands.SelectKeysInSelectionRange,
		FExecuteAction::CreateSP(this, &FSequencer::SelectInSelectionRange, true, false),
		FCanExecuteAction::CreateLambda(IsSelectionRangeNonEmpty));

	SequencerCommandBindings->MapAction(
		Commands.SelectSectionsInSelectionRange,
		FExecuteAction::CreateSP(this, &FSequencer::SelectInSelectionRange, false, true),
		FCanExecuteAction::CreateLambda(IsSelectionRangeNonEmpty));

	SequencerCommandBindings->MapAction(
		Commands.SelectAllInSelectionRange,
		FExecuteAction::CreateSP(this, &FSequencer::SelectInSelectionRange, true, true),
		FCanExecuteAction::CreateLambda(IsSelectionRangeNonEmpty));

	SequencerCommandBindings->MapAction(
		Commands.StepToNextShot,
		FExecuteAction::CreateSP( this, &FSequencer::StepToNextShot ) );

	SequencerCommandBindings->MapAction(
		Commands.StepToPreviousShot,
		FExecuteAction::CreateSP( this, &FSequencer::StepToPreviousShot ) );

	SequencerCommandBindings->MapAction(
		Commands.SetStartPlaybackRange,
		FExecuteAction::CreateSP( this, &FSequencer::SetPlaybackRangeStart ),
		FCanExecuteAction::CreateSP( this, &FSequencer::IsViewingMasterSequence ) );

	SequencerCommandBindings->MapAction(
		Commands.ResetViewRange,
		FExecuteAction::CreateSP( this, &FSequencer::ResetViewRange ) );

	SequencerCommandBindings->MapAction(
		Commands.ZoomInViewRange,
		FExecuteAction::CreateSP( this, &FSequencer::ZoomInViewRange ),
		FCanExecuteAction(),
		EUIActionRepeatMode::RepeatEnabled );

	SequencerCommandBindings->MapAction(
		Commands.ZoomOutViewRange,
		FExecuteAction::CreateSP( this, &FSequencer::ZoomOutViewRange ),		
		FCanExecuteAction(),
		EUIActionRepeatMode::RepeatEnabled );

	SequencerCommandBindings->MapAction(
		Commands.SetEndPlaybackRange,
		FExecuteAction::CreateSP( this, &FSequencer::SetPlaybackRangeEnd ),
		FCanExecuteAction::CreateSP( this, &FSequencer::IsViewingMasterSequence ) );

	SequencerCommandBindings->MapAction(
		Commands.SetSelectionRangeToNextShot,
		FExecuteAction::CreateSP( this, &FSequencer::SetSelectionRangeToShot, true ),
		FCanExecuteAction::CreateSP( this, &FSequencer::IsViewingMasterSequence ) );

	SequencerCommandBindings->MapAction(
		Commands.SetSelectionRangeToPreviousShot,
		FExecuteAction::CreateSP( this, &FSequencer::SetSelectionRangeToShot, false ),
		FCanExecuteAction::CreateSP( this, &FSequencer::IsViewingMasterSequence ) );

	SequencerCommandBindings->MapAction(
		Commands.SetPlaybackRangeToAllShots,
		FExecuteAction::CreateSP( this, &FSequencer::SetPlaybackRangeToAllShots ),
		FCanExecuteAction::CreateSP( this, &FSequencer::IsViewingMasterSequence ) );

	// We want a subset of the commands to work in the Curve Editor too, but bound to our functions. This minimizes code duplication
	// while also freeing us up from issues that result from Sequencer already using two lists (for which our commands might be spread
	// across both lists which makes a direct copy like it already uses difficult).
	CurveEditorSharedBindings->MapAction(Commands.TogglePlay,			*SequencerCommandBindings->GetActionForCommand(Commands.TogglePlay));
	CurveEditorSharedBindings->MapAction(Commands.PlayForward,			*SequencerCommandBindings->GetActionForCommand(Commands.PlayForward));
	CurveEditorSharedBindings->MapAction(Commands.JumpToStart,			*SequencerCommandBindings->GetActionForCommand(Commands.JumpToStart));
	CurveEditorSharedBindings->MapAction(Commands.JumpToEnd,			*SequencerCommandBindings->GetActionForCommand(Commands.JumpToEnd));
	CurveEditorSharedBindings->MapAction(Commands.ShuttleBackward,		*SequencerCommandBindings->GetActionForCommand(Commands.ShuttleBackward));
	CurveEditorSharedBindings->MapAction(Commands.ShuttleForward,		*SequencerCommandBindings->GetActionForCommand(Commands.ShuttleForward));
	CurveEditorSharedBindings->MapAction(Commands.Pause,				*SequencerCommandBindings->GetActionForCommand(Commands.Pause));
	CurveEditorSharedBindings->MapAction(Commands.StepForward,			*SequencerCommandBindings->GetActionForCommand(Commands.StepForward));
	CurveEditorSharedBindings->MapAction(Commands.StepBackward,			*SequencerCommandBindings->GetActionForCommand(Commands.StepBackward));
	CurveEditorSharedBindings->MapAction(Commands.StepToNextKey,		*SequencerCommandBindings->GetActionForCommand(Commands.StepToNextKey));
	CurveEditorSharedBindings->MapAction(Commands.StepToPreviousKey, 	*SequencerCommandBindings->GetActionForCommand(Commands.StepToPreviousKey));

	GetCurveEditor()->GetCommands()->Append(CurveEditorSharedBindings);

	// bind widget specific commands
	SequencerWidget->BindCommands(SequencerCommandBindings);
}

void FSequencer::BuildAddTrackMenu(class FMenuBuilder& MenuBuilder)
{
	if (IsLevelEditorSequencer())
	{
		MenuBuilder.AddMenuEntry(
			LOCTEXT("LoadRecording", "Load Recorded Data"),
			LOCTEXT("LoadRecordingDataTooltip", "Load in saved data from a previous recording."),
			FSlateIcon(FEditorStyle::GetStyleSetName(), "ContentBrowser.AssetTreeFolderOpen"),
			FUIAction(FExecuteAction::CreateRaw(this, &FSequencer::OnLoadRecordedData)));
	}

	MenuBuilder.AddMenuEntry(
		LOCTEXT( "AddFolder", "Add Folder" ),
		LOCTEXT( "AddFolderToolTip", "Adds a new folder." ),
		FSlateIcon( FEditorStyle::GetStyleSetName(), "ContentBrowser.AssetTreeFolderOpen" ),
		FUIAction( FExecuteAction::CreateRaw( this, &FSequencer::OnAddFolder ) ) );

	for (int32 i = 0; i < TrackEditors.Num(); ++i)
	{
		if (TrackEditors[i]->SupportsSequence(GetFocusedMovieSceneSequence()))
		{
			TrackEditors[i]->BuildAddTrackMenu(MenuBuilder);
		}
	}
}


void FSequencer::BuildAddObjectBindingsMenu(class FMenuBuilder& MenuBuilder)
{
	for (int32 i = 0; i < ObjectBindings.Num(); ++i)
	{
		if (ObjectBindings[i]->SupportsSequence(GetFocusedMovieSceneSequence()))
		{
			ObjectBindings[i]->BuildSequencerAddMenu(MenuBuilder);
		}
	}
}

void FSequencer::BuildObjectBindingTrackMenu(FMenuBuilder& MenuBuilder, const TArray<FGuid>& InObjectBindings, const UClass* ObjectClass)
{
	for (int32 i = 0; i < TrackEditors.Num(); ++i)
	{
		TrackEditors[i]->BuildObjectBindingTrackMenu(MenuBuilder, InObjectBindings, ObjectClass);
	}
}


void FSequencer::BuildObjectBindingEditButtons(TSharedPtr<SHorizontalBox> EditBox, const FGuid& ObjectBinding, const UClass* ObjectClass)
{
	for (int32 i = 0; i < TrackEditors.Num(); ++i)
	{
		TrackEditors[i]->BuildObjectBindingEditButtons(EditBox, ObjectBinding, ObjectClass);
	}
}

void FSequencer::UpdateTimeBases()
{
	UMovieSceneSequence* RootSequencePtr = GetRootMovieSceneSequence();
	UMovieScene*         RootMovieScene  = RootSequencePtr ? RootSequencePtr->GetMovieScene() : nullptr;

	if (RootMovieScene)
	{
		EMovieSceneEvaluationType EvaluationType  = RootMovieScene->GetEvaluationType();
		FFrameRate                TickResolution  = RootMovieScene->GetTickResolution();
		FFrameRate                DisplayRate     = EvaluationType == EMovieSceneEvaluationType::FrameLocked ? RootMovieScene->GetDisplayRate() : TickResolution;

		if (DisplayRate != PlayPosition.GetInputRate())
		{
			bNeedsEvaluate = true;
		}

		// We set the play position in terms of the display rate,
		// but want evaluation ranges in the moviescene's tick resolution
		PlayPosition.SetTimeBase(DisplayRate, TickResolution, EvaluationType);
	}
}

void FSequencer::ResetTimeController()
{
	switch (GetRootMovieSceneSequence()->GetMovieScene()->GetClockSource())
	{
	case EUpdateClockSource::Audio:    TimeController = MakeShared<FMovieSceneTimeController_AudioClock>();    break;
	case EUpdateClockSource::Platform: TimeController = MakeShared<FMovieSceneTimeController_PlatformClock>(); break;
	case EUpdateClockSource::Timecode: TimeController = MakeShared<FMovieSceneTimeController_TimecodeClock>(); break;
	default:                           TimeController = MakeShared<FMovieSceneTimeController_Tick>();          break;
	}

	TimeController->PlayerStatusChanged(PlaybackState, GetGlobalTime());
}


void FSequencer::BuildCustomContextMenuForGuid(FMenuBuilder& MenuBuilder, FGuid ObjectBinding)
{
	SequencerWidget->BuildCustomContextMenuForGuid(MenuBuilder, ObjectBinding);
}

FKeyAttributes FSequencer::GetDefaultKeyAttributes() const
{
	switch (Settings->GetKeyInterpolation())
	{
	case EMovieSceneKeyInterpolation::User:     return FKeyAttributes().SetInterpMode(RCIM_Cubic).SetTangentMode(RCTM_User);
	case EMovieSceneKeyInterpolation::Break:    return FKeyAttributes().SetInterpMode(RCIM_Cubic).SetTangentMode(RCTM_Break);
	case EMovieSceneKeyInterpolation::Linear:   return FKeyAttributes().SetInterpMode(RCIM_Linear).SetTangentMode(RCTM_Auto);
	case EMovieSceneKeyInterpolation::Constant: return FKeyAttributes().SetInterpMode(RCIM_Constant).SetTangentMode(RCTM_Auto);
	default:                                    return FKeyAttributes().SetInterpMode(RCIM_Cubic).SetTangentMode(RCTM_Auto);
	}
}

bool FSequencer::GetGridMetrics(const float PhysicalWidth, const double InViewStart, const double InViewEnd, double& OutMajorInterval, int32& OutMinorDivisions) const
{
	FSlateFontInfo SmallLayoutFont = FCoreStyle::GetDefaultFontStyle("Regular", 8);
	TSharedRef<FSlateFontMeasure> FontMeasureService = FSlateApplication::Get().GetRenderer()->GetFontMeasureService();

	// Use the end of the view as the longest number
	FString TickString = GetNumericTypeInterface()->ToString((InViewEnd * GetFocusedDisplayRate()).FrameNumber.Value);
	FVector2D MaxTextSize = FontMeasureService->Measure(TickString, SmallLayoutFont);

	static float MajorTickMultiplier = 2.f;

	float MinTickPx = MaxTextSize.X + 5.f;
	float DesiredMajorTickPx = MaxTextSize.X * MajorTickMultiplier;

	if (PhysicalWidth > 0)
	{
		return GetFocusedDisplayRate().ComputeGridSpacing(
			PhysicalWidth / (InViewEnd - InViewStart),
			OutMajorInterval,
			OutMinorDivisions,
			MinTickPx,
			DesiredMajorTickPx);
	}

	return false;
}

double FSequencer::GetDisplayRateDeltaFrameCount() const
{
	return GetFocusedTickResolution().AsDecimal() * GetFocusedDisplayRate().AsInterval();
}

void FSequencer::RecompileDirtyDirectors()
{
	ISequencerModule& SequencerModule = FModuleManager::LoadModuleChecked<ISequencerModule>("Sequencer");

	TSet<UMovieSceneSequence*> AllSequences;

	// Gather all sequences in the hierarchy
	if (UMovieSceneSequence* Sequence = RootSequence.Get())
	{
		AllSequences.Add(Sequence);
	}

	for (const TTuple<FMovieSceneSequenceID, FMovieSceneSubSequenceData>& Pair : RootTemplateInstance.GetHierarchy().AllSubSequenceData())
	{
		if (UMovieSceneSequence* Sequence = Pair.Value.GetSequence())
		{
			AllSequences.Add(Sequence);
		}
	}

	// Recompile them all if they are dirty
	for (UMovieSceneSequence* Sequence : AllSequences)
	{
		FMovieSceneSequenceEditor* SequenceEditor = SequencerModule.FindSequenceEditor(Sequence->GetClass());
		UBlueprint*                DirectorBP     = SequenceEditor ? SequenceEditor->GetDirectorBlueprint(Sequence) : nullptr;

		if (DirectorBP && (DirectorBP->Status == BS_Unknown || DirectorBP->Status == BS_Dirty))
		{
			FKismetEditorUtilities::CompileBlueprint(DirectorBP);
		}
	}
}
#undef LOCTEXT_NAMESPACE<|MERGE_RESOLUTION|>--- conflicted
+++ resolved
@@ -338,14 +338,10 @@
 		FDelegateHandle OnBlueprintPreCompileHandle = GEditor->OnBlueprintPreCompile().AddLambda([&](UBlueprint* InBlueprint)
 		{
 			// Restore pre animate state since objects will be reinstanced and current cached state will no longer be valid.
-<<<<<<< HEAD
-			RestorePreAnimatedState();
-=======
 			if (InBlueprint && InBlueprint->GeneratedClass.Get())
 			{
 				RestorePreAnimatedState(InBlueprint->GeneratedClass.Get());
 			}
->>>>>>> 710d7cac
 		});
 		AcquiredResources.Add([=] { GEditor->OnBlueprintPreCompile().Remove(OnBlueprintPreCompileHandle); });
 
@@ -2573,19 +2569,11 @@
 		if (TargetViewRange.GetLowerBoundValue() + RangeOffset < WorkingRange.GetLowerBoundValue())
 		{
 			RangeOffset = WorkingRange.GetLowerBoundValue() - TargetViewRange.GetLowerBoundValue();
-<<<<<<< HEAD
 		}
 		else if (TargetViewRange.GetUpperBoundValue() + RangeOffset > WorkingRange.GetUpperBoundValue())
 		{
 			RangeOffset = WorkingRange.GetUpperBoundValue() - TargetViewRange.GetUpperBoundValue();
 		}
-=======
-		}
-		else if (TargetViewRange.GetUpperBoundValue() + RangeOffset > WorkingRange.GetUpperBoundValue())
-		{
-			RangeOffset = WorkingRange.GetUpperBoundValue() - TargetViewRange.GetUpperBoundValue();
-		}
->>>>>>> 710d7cac
 
 		SetViewRange(TRange<double>(TargetViewRange.GetLowerBoundValue() + RangeOffset, TargetViewRange.GetUpperBoundValue() + RangeOffset), EViewRangeInterpolation::Immediate);
 	}
@@ -6292,261 +6280,6 @@
 		TSharedPtr<FSequencerDisplayNode> Node = NodesToMove[NodeIndex];
 
 		for (TSharedRef<FSequencerDisplayNode> ParentNode : NodesToMove)
-<<<<<<< HEAD
-=======
-		{
-			if (ParentNode == Node)
-			{
-				continue;
-			}
-
-			if (!ParentNode->Traverse_ParentFirst([&](FSequencerDisplayNode& InNode) { return &InNode != Node.Get(); }))
-			{
-				NodesToRemove.Add(NodeIndex);
-			}
-		}
-	}
-
-	// Remove the nodes that are children of other nodes in the list, as moving the parent will already be relocating them
-	while (NodesToRemove.Num() > 0)
-	{
-		int32 NodeIndex = NodesToRemove.Pop();
-		NodesToMove.RemoveAt(NodeIndex);
-	}
-
-	return NodesToMove;
-}
-
-void FSequencer::MoveSelectedNodesToNewFolder()
-{
-	UMovieScene* FocusedMovieScene = GetFocusedMovieSceneSequence()->GetMovieScene();
-
-	if (FocusedMovieScene->IsReadOnly())
-	{
-		return;
-	}
-
-	TArray<TSharedRef<FSequencerDisplayNode> > NodesToMove = GetSelectedNodesToMove();
-
-	if (!NodesToMove.Num())
-	{
-		return;
-	}
-
-	TArray<TArray<FString> > NodePathSplits;
-	int32 SharedPathLength = TNumericLimits<int32>::Max();
-
-	// Build a list of the paths for each node, split in to folder names
-	for (TSharedRef<FSequencerDisplayNode> Node : NodesToMove)
-	{
-		// Split the node's path in to segments
-		TArray<FString>& NodePath = NodePathSplits.AddDefaulted_GetRef();
-		Node->GetPathName().ParseIntoArray(NodePath, TEXT("."));
-
-		// Shared path obviously won't be larger than the shortest path
-		SharedPathLength = FMath::Min(SharedPathLength, NodePath.Num() - 1);
-	}
-
-	// If we have more than one, find the deepest folder shared by all paths
-	if (NodePathSplits.Num() > 1)
-	{
-		// Since we are looking for the shared path, we can arbitrarily choose the first path to compare against
-		TArray<FString>& ShareNodePathSplit = NodePathSplits[0];
-		for (int NodeIndex = 1; NodeIndex < NodePathSplits.Num(); ++NodeIndex)
-		{
-			if (SharedPathLength == 0)
-			{
-				break;
-			}
-
-			// Since all paths are at least as long as the shortest, we don't need to bounds check the path splits
-			for (int PathSplitIndex = 0; PathSplitIndex < SharedPathLength; ++PathSplitIndex)
-			{
-				if (NodePathSplits[NodeIndex][PathSplitIndex].Compare(ShareNodePathSplit[PathSplitIndex]))
-				{
-					SharedPathLength = PathSplitIndex;
-					break;
-				}
-			}
-		}
-	}
-
-	UMovieSceneFolder* ParentFolder = nullptr;
-
-	TArray<FString> FolderPath;
-	
-	// Walk up the shared path to find the deepest shared folder
-	for (int32 FolderPathIndex = 0; FolderPathIndex < SharedPathLength; ++FolderPathIndex)
-	{
-		FolderPath.Add(NodePathSplits[0][FolderPathIndex]);
-		FName DesiredFolderName = FName(*FolderPath[FolderPathIndex]);
-
-		TArray<UMovieSceneFolder*> FoldersToSearch;
-		if (!ParentFolder)
-		{
-			FoldersToSearch = FocusedMovieScene->GetRootFolders();
-		}
-		else
-		{
-			FoldersToSearch = ParentFolder->GetChildFolders();
-		}
-
-		for (UMovieSceneFolder* Folder : FoldersToSearch)
-		{
-			if (Folder->GetFolderName() == DesiredFolderName)
-			{
-				ParentFolder = Folder;
-				break;
-			}
-		}
-	}
-
-	TArray<FName> ExistingFolderNames;
-	if (!ParentFolder)
-	{
-		for (UMovieSceneFolder* SiblingFolder : FocusedMovieScene->GetRootFolders())
-		{
-			ExistingFolderNames.Add(SiblingFolder->GetFolderName());
-		}
-	}
-	else
-	{
-		for (UMovieSceneFolder* SiblingFolder : ParentFolder->GetChildFolders())
-		{
-			ExistingFolderNames.Add(SiblingFolder->GetFolderName());
-		}
-	}
-
-	FString NewFolderPath;
-	for (FString PathSection : FolderPath)
-	{
-		NewFolderPath.Append(PathSection);
-		NewFolderPath.AppendChar('.');
-	}
-
-	FScopedTransaction Transaction(LOCTEXT("MoveTracksToNewFolder", "Move to New Folder"));
-
-	// Create SharedFolder
-	FName UniqueName = FSequencerUtilities::GetUniqueName(FName("New Folder"), ExistingFolderNames);
-	UMovieSceneFolder* SharedFolder = NewObject<UMovieSceneFolder>( FocusedMovieScene, NAME_None, RF_Transactional );
-	SharedFolder->SetFolderName(UniqueName);
-	NewFolderPath.Append(UniqueName.ToString());
-
-	FolderPath.Add(UniqueName.ToString());
-	int SharedFolderPathLen = FolderPath.Num();
-
-	if (!ParentFolder)
-	{
-		FocusedMovieScene->Modify();
-		FocusedMovieScene->GetRootFolders().Add(SharedFolder);
-	}
-	else
-	{
-		ParentFolder->Modify();
-		ParentFolder->AddChildFolder(SharedFolder);
-	}
-
-	for (int32 NodeIndex = 0; NodeIndex < NodesToMove.Num() ; ++NodeIndex)
-	{
-		TSharedRef<FSequencerDisplayNode> Node = NodesToMove[NodeIndex];
-		TArray<FString>& NodePathSplit = NodePathSplits[NodeIndex];
-
-		// Reset to just the path to the shared folder
-		FolderPath.SetNum(SharedFolderPathLen);
-
-		// Append any relative path for the node
-		for (int32 FolderPathIndex = SharedPathLength; FolderPathIndex < NodePathSplit.Num() - 1; ++FolderPathIndex)
-		{
-			FolderPath.Add(NodePathSplit[FolderPathIndex]);
-		}
-
-		UMovieSceneFolder* DestinationFolder = CreateFoldersRecursively(FolderPath, 0, FocusedMovieScene, nullptr, FocusedMovieScene->GetRootFolders());
-		
-		MoveNodeToFolder(Node, DestinationFolder);
-	}
-
-	// Set the newly created folder as our selection
-	Selection.Empty();
-	SequencerWidget->AddAdditionalPathToSelectionSet(NewFolderPath);
-
-
-	NotifyMovieSceneDataChanged(EMovieSceneDataChangeType::MovieSceneStructureItemsChanged);
-}
-
-
-void ExportObjectBindingsToText(const TArray<UMovieSceneCopyableBinding*>& ObjectsToExport, FString& ExportedText)
-{
-	// Clear the mark state for saving.
-	UnMarkAllObjects(EObjectMark(OBJECTMARK_TagExp | OBJECTMARK_TagImp));
-
-	FStringOutputDevice Archive;
-	const FExportObjectInnerContext Context;
-
-	// Export each of the selected nodes
-	UObject* LastOuter = nullptr;
-
-	for (UMovieSceneCopyableBinding* ObjectToExport : ObjectsToExport)
-	{
-		// The nodes should all be from the same scope
-		UObject* ThisOuter = ObjectToExport->GetOuter();
-		check((LastOuter == ThisOuter) || (LastOuter == nullptr));
-		LastOuter = ThisOuter;
-
-		// We can't use TextExportTransient on USTRUCTS (which our object contains) so we're going to manually null out some references before serializing them. These references are
-		// serialized manually into the archive, as the auto-serialization will only store a reference (to a privately owned object) which creates issues on deserialization. Attempting 
-		// to deserialize these private objects throws a superflous error in the console that makes it look like things went wrong when they're actually OK and expected.
-		TArray<UMovieSceneTrack*> OldTracks = ObjectToExport->Binding.StealTracks();
-		UObject* OldSpawnableTemplate = ObjectToExport->Spawnable.GetObjectTemplate();
-		ObjectToExport->Spawnable.SetObjectTemplate(nullptr);
-
-		UExporter::ExportToOutputDevice(&Context, ObjectToExport, nullptr, Archive, TEXT("copy"), 0, PPF_ExportsNotFullyQualified | PPF_Copy | PPF_Delimited, false, ThisOuter);
-
-		// Restore the references (as we don't want to modify the original in the event of a copy operation!)
-		ObjectToExport->Binding.SetTracks(OldTracks);
-		ObjectToExport->Spawnable.SetObjectTemplate(OldSpawnableTemplate);
-
-		// We manually export the object template for the same private-ownership reason as above. Templates need to be re-created anyways as each Spawnable contains its own copy of the template.
-		if (ObjectToExport->SpawnableObjectTemplate)
-		{
-			UExporter::ExportToOutputDevice(&Context, ObjectToExport->SpawnableObjectTemplate, nullptr, Archive, TEXT("copy"), 0, PPF_ExportsNotFullyQualified | PPF_Copy | PPF_Delimited, false, ThisOuter);
-		}
-	}
-
-	ExportedText = Archive;
-}
-
-class FObjectBindingTextFactory : public FCustomizableTextObjectFactory
-{
-public:
-	FObjectBindingTextFactory(FSequencer& InSequencer)
-		: FCustomizableTextObjectFactory(GWarn)
-		, SequencerPtr(&InSequencer)
-	{
-	}
-
-	// FCustomizableTextObjectFactory implementation
-	virtual bool CanCreateClass(UClass* InObjectClass, bool& bOmitSubObjs) const override
-	{
-		if (InObjectClass->IsChildOf<UMovieSceneCopyableBinding>())
-		{
-			return true;
-		}
-
-		return SequencerPtr->GetSpawnRegister().CanSpawnObject(InObjectClass);
-	}
-	
-
-	virtual void ProcessConstructedObject(UObject* NewObject) override
-	{
-		check(NewObject);
-
-		if (NewObject->IsA<UMovieSceneCopyableBinding>())
-		{
-			UMovieSceneCopyableBinding* CopyableBinding = Cast<UMovieSceneCopyableBinding>(NewObject);
-			NewCopyableBindings.Add(CopyableBinding);
-		}
-		else
->>>>>>> 710d7cac
 		{
 			if (ParentNode == Node)
 			{
@@ -7854,7 +7587,6 @@
 	// First gather the children
 	TArray<FGuid> ChildPossessableGuids;
 	for (int32 Index = 0; Index < MovieScene->GetPossessableCount(); ++Index)
-<<<<<<< HEAD
 	{
 		FMovieScenePossessable& Possessable = MovieScene->GetPossessable(Index);
 		if (Possessable.GetParent() == PossessableGuid)
@@ -7878,31 +7610,6 @@
 
 		FoundObject->Modify();
 
-=======
-	{
-		FMovieScenePossessable& Possessable = MovieScene->GetPossessable(Index);
-		if (Possessable.GetParent() == PossessableGuid)
-		{
-			ChildPossessableGuids.Add(Possessable.GetGuid());
-		}
-	}
-
-	TArray<UMovieSceneTrack* > Tracks = PossessableBinding->StealTracks();
-
-	// Remove binding to stop any children from claiming the old guid as their parent
-	if (MovieScene->RemovePossessable(PossessableGuid))
-	{
-		Sequence->UnbindPossessableObjects(PossessableGuid);
-	}
-
-	for (TWeakObjectPtr<> FoundObjectPtr : FoundObjects)
-	{
-		UObject* FoundObject = FoundObjectPtr.Get();
-		check(FoundObject);
-
-		FoundObject->Modify();
-
->>>>>>> 710d7cac
 		UObject* BindingContext = GetPlaybackContext();
 
 		// Find this object's parent object, if it has one.
@@ -7943,7 +7650,6 @@
 	{
 		ExpandMultiplePossessableBindings(ChildPossessableGuid);
 	}
-<<<<<<< HEAD
 
 	NotifyMovieSceneDataChanged(EMovieSceneDataChangeType::MovieSceneStructureItemsChanged);
 
@@ -7964,28 +7670,6 @@
 
 	TArray<FMovieSceneSpawnable*> CreatedSpawnables;
 
-=======
-
-	NotifyMovieSceneDataChanged(EMovieSceneDataChangeType::MovieSceneStructureItemsChanged);
-
-	return NewPossessableGuids;
-}
-
-TArray<FMovieSceneSpawnable*> FSequencer::ConvertToSpawnableInternal(FGuid PossessableGuid)
-{
-	UMovieSceneSequence* Sequence = GetFocusedMovieSceneSequence();
-	UMovieScene* MovieScene = Sequence->GetMovieScene();
-
-	if (MovieScene->IsReadOnly() || !Sequence->AllowsSpawnableObjects())
-	{
-		return TArray<FMovieSceneSpawnable*>();
-	}
-
-	TArrayView<TWeakObjectPtr<>> FoundObjects = FindBoundObjects(PossessableGuid, ActiveTemplateIDs.Top());
-
-	TArray<FMovieSceneSpawnable*> CreatedSpawnables;
-
->>>>>>> 710d7cac
 	if (FoundObjects.Num() > 1)
 	{
 		// Expand to individual possessables for each bound object, then convert each one individually
@@ -8024,17 +7708,10 @@
 		{
 			CreatedSpawnables.Add(Spawnable);
 			FGuid SpawnableGuid = Spawnable->GetGuid();
-<<<<<<< HEAD
 
 			// Remap all the spawnable's tracks and child bindings onto the new possessable
 			MovieScene->MoveBindingContents(PossessableGuid, SpawnableGuid);
 
-=======
-
-			// Remap all the spawnable's tracks and child bindings onto the new possessable
-			MovieScene->MoveBindingContents(PossessableGuid, SpawnableGuid);
-
->>>>>>> 710d7cac
 			FMovieSceneBinding* PossessableBinding = (FMovieSceneBinding*)MovieScene->GetBindings().FindByPredicate([&](FMovieSceneBinding& Binding) { return Binding.GetObjectGuid() == PossessableGuid; });
 			check(PossessableBinding);
 
