// Copyright 1998-2019 Epic Games, Inc. All Rights Reserved.


#include "GameProjectUtils.h"
#include "Misc/Guid.h"
#include "UObject/Class.h"
#include "FeaturePackContentSource.h"
#include "TemplateProjectDefs.h"
#include "HAL/PlatformFilemanager.h"
#include "Misc/MessageDialog.h"
#include "HAL/FileManager.h"
#include "Misc/CommandLine.h"
#include "Misc/FileHelper.h"
#include "Misc/Paths.h"
#include "Misc/ConfigCacheIni.h"
#include "Misc/ScopedSlowTask.h"
#include "Misc/App.h"
#include "Misc/EngineVersion.h"
#include "Widgets/DeclarativeSyntaxSupport.h"
#include "Widgets/SWindow.h"
#include "Framework/Application/SlateApplication.h"
#include "Components/ActorComponent.h"
#include "Components/SceneComponent.h"
#include "GameFramework/Actor.h"
#include "GameFramework/Pawn.h"
#include "Editor/EditorPerProjectUserSettings.h"
#include "ISourceControlOperation.h"
#include "SourceControlOperations.h"
#include "ISourceControlProvider.h"
#include "ISourceControlModule.h"
#include "GeneralProjectSettings.h"
#include "GameFramework/Character.h"
#include "Misc/FeedbackContext.h"
#include "UObject/UObjectHash.h"
#include "UObject/UObjectIterator.h"
#include "GameFramework/GameModeBase.h"
#include "UnrealEdMisc.h"
#include "PluginDescriptor.h"
#include "Interfaces/IPluginManager.h"
#include "ProjectDescriptor.h"
#include "Interfaces/IProjectManager.h"
#include "GameProjectGenerationLog.h"
#include "DefaultTemplateProjectDefs.h"
#include "SNewClassDialog.h"
#include "FeaturedClasses.inl"
#include "TemplateCategory.h"

#include "Features/IModularFeatures.h"

#include "Interfaces/IMainFrameModule.h"

#include "AnalyticsEventAttribute.h"
#include "Interfaces/IAnalyticsProvider.h"
#include "EngineAnalytics.h"

#include "DesktopPlatformModule.h"
#include "Interfaces/ITargetPlatform.h"
#include "Interfaces/ITargetPlatformManagerModule.h"

#include "Styling/SlateIconFinder.h"
#include "SourceCodeNavigation.h"

#include "Misc/UProjectInfo.h"
#include "Framework/Notifications/NotificationManager.h"
#include "Widgets/Notifications/SNotificationList.h"
#include "Misc/HotReloadInterface.h"

#include "Dialogs/SOutputLogDialog.h"

#include "IAudioExtensionPlugin.h"
#include "AudioPluginUtilities.h"
#include "Sound/AudioSettings.h"
#include "Sound/SoundCueTemplate.h"
#include "Sound/SoundEffectSubmix.h"
#include "Sound/SoundEffectSource.h"
#include "Components/SynthComponent.h"

#include "PlatformInfo.h"
#include "Blueprint/BlueprintSupport.h"
#include "Settings/ProjectPackagingSettings.h"

#if WITH_LIVE_CODING
#include "ILiveCodingModule.h"
#endif

#define LOCTEXT_NAMESPACE "GameProjectUtils"

#define MAX_PROJECT_PATH_BUFFER_SPACE 130 // Leave a reasonable buffer of additional characters to account for files created in the content directory during or after project generation
#define MAX_PROJECT_NAME_LENGTH 20 // Enforce a reasonable project name length so the path is not too long for FPlatformMisc::GetMaxPathLength()

#define MAX_CLASS_NAME_LENGTH 32 // Enforce a reasonable class name length so the path is not too long for FPlatformMisc::GetMaxPathLength()

TWeakPtr<SNotificationItem> GameProjectUtils::UpdateGameProjectNotification = NULL;
TWeakPtr<SNotificationItem> GameProjectUtils::WarningProjectNameNotification = NULL;

FString GameProjectUtils::DefaultFeaturePackExtension(TEXT(".upack"));

bool GameProjectUtils::bUseAudioMixerForAllPlatforms = false;

struct FAudioDefaultPlatformSettings
{
	FString Name;
	EAudioPlatform Platform;
	FAudioPlatformSettings Settings;
	bool bUseAudioMixer;

	FAudioDefaultPlatformSettings(EAudioPlatform InPlatform)
		: Platform(InPlatform)
		, bUseAudioMixer(false)
	{
	}
};

namespace
{
	TMap<FString, FAudioDefaultPlatformSettings> GetAudioPlatformProjectDefaultSettings()
	{
		TMap<FString, FAudioDefaultPlatformSettings> DefaultProjectSettings;

		// If bUseAudioMixerForAllPlatforms is set to false, uncomment the following line to enable
		// the new audio mixer on specific platform. Ex. for Windows:
		// WindowsSettings.bUseAudioMixer = true;

		FAudioDefaultPlatformSettings AndroidSettings(EAudioPlatform::Android);
		AndroidSettings.Settings.MaxChannels = 12;
		DefaultProjectSettings.Add(TEXT("Android"), AndroidSettings);

		FAudioDefaultPlatformSettings IOSSettings(EAudioPlatform::IOS);
		IOSSettings.Settings.MaxChannels = 16;
		DefaultProjectSettings.Add(TEXT("IOS"), IOSSettings);

		FAudioDefaultPlatformSettings LinuxSettings(EAudioPlatform::Linux);
		LinuxSettings.Settings.MaxChannels = 16;
		DefaultProjectSettings.Add(TEXT("Linux"), LinuxSettings);

		FAudioDefaultPlatformSettings MacSettings(EAudioPlatform::Mac);
		DefaultProjectSettings.Add(TEXT("Mac"), MacSettings);

		FAudioDefaultPlatformSettings PS4Settings(EAudioPlatform::Playstation4);
		PS4Settings.Settings.CallbackBufferFrameSize = 256;
		PS4Settings.Settings.NumBuffers = 7;
		PS4Settings.Settings.NumSourceWorkers = 4;
		DefaultProjectSettings.Add(TEXT("PS4"), PS4Settings);

		FAudioDefaultPlatformSettings SwitchSettings(EAudioPlatform::Switch);
		SwitchSettings.Settings.MaxChannels = 16;
		DefaultProjectSettings.Add(TEXT("Switch"), SwitchSettings);

		FAudioDefaultPlatformSettings WindowsSettings(EAudioPlatform::Windows);
		WindowsSettings.Settings.CallbackBufferFrameSize = 256;
		WindowsSettings.Settings.NumBuffers = 7;
		DefaultProjectSettings.Add(TEXT("Windows"), WindowsSettings);

		FAudioDefaultPlatformSettings XBoxSettings(EAudioPlatform::XboxOne);
		XBoxSettings.Settings.CallbackBufferFrameSize = 256;
		XBoxSettings.Settings.NumBuffers = 7;
		DefaultProjectSettings.Add(TEXT("XboxOne"), XBoxSettings);

		return MoveTemp(DefaultProjectSettings);
	}

	/** Set the state of XR plugins in OutProject based on the flags in InProjectInfo. */
	void SetXRPluginStates(const FProjectInformation& InProjectInfo, FProjectDescriptor& OutProject)
	{
		static const FString XRPlugins[] = {
			TEXT("MagicLeapMedia"),
			TEXT("MagicLeap"),
			TEXT("OculusVR"),
			TEXT("SteamVR") };

		if (!InProjectInfo.bEnableXR)
		{
			for (const FString& Plugin : XRPlugins)
			{
				int32 Index = OutProject.FindPluginReferenceIndex(Plugin);
				if (Index == INDEX_NONE)
				{
					Index = OutProject.Plugins.AddDefaulted();
					OutProject.Plugins[Index].Name = Plugin;
				}

				OutProject.Plugins[Index].bEnabled = false;
			}
		}
	}

	/** Get the configuration values for raytracing if enabled. */
	FString GetRaytracingConfigString(const FProjectInformation& InProjectInfo)
	{
		FString RaytracingConfig;

		if (InProjectInfo.bEnableRaytracing)
		{
			RaytracingConfig += LINE_TERMINATOR;
			RaytracingConfig += TEXT("[/Script/WindowsTargetPlatform.WindowsTargetSettings]") LINE_TERMINATOR;
			RaytracingConfig += TEXT("DefaultGraphicsRHI=DefaultGraphicsRHI_DX12") LINE_TERMINATOR;
			RaytracingConfig += LINE_TERMINATOR;
			RaytracingConfig += TEXT("[/Script/Engine.RendererSettings]") LINE_TERMINATOR;
			RaytracingConfig += TEXT("r.SkinCache.CompileShaders=True") LINE_TERMINATOR;
			RaytracingConfig += TEXT("r.RayTracing=True") LINE_TERMINATOR;
		}

		return MoveTemp(RaytracingConfig);
	}
} // namespace <>

FText FNewClassInfo::GetClassName() const
{
	switch(ClassType)
	{
	case EClassType::UObject:
		return BaseClass ? BaseClass->GetDisplayNameText() : FText::GetEmpty();

	case EClassType::EmptyCpp:
		return LOCTEXT("NoParentClass", "None");

	case EClassType::SlateWidget:
		return LOCTEXT("SlateWidgetParentClass", "Slate Widget");

	case EClassType::SlateWidgetStyle:
		return LOCTEXT("SlateWidgetStyleParentClass", "Slate Widget Style");

	case EClassType::UInterface:
		return LOCTEXT("UInterfaceParentClass", "Unreal Interface");

	default:
		break;
	}

	return FText::GetEmpty();
}

FText FNewClassInfo::GetClassDescription(const bool bFullDescription/* = true*/) const
{
	switch(ClassType)
	{
	case EClassType::UObject:
		{
			if(BaseClass)
			{
				FString ClassDescription = BaseClass->GetToolTipText(/*bShortTooltip=*/!bFullDescription).ToString();

				if(!bFullDescription)
				{
					int32 FullStopIndex = 0;
					if(ClassDescription.FindChar('.', FullStopIndex))
					{
						// Only show the first sentence so as not to clutter up the UI with a detailed description of implementation details
						ClassDescription = ClassDescription.Left(FullStopIndex + 1);
					}

					// Strip out any new-lines in the description
					ClassDescription.ReplaceInline(TEXT("\n"), TEXT(" "));
				}

				return FText::FromString(ClassDescription);
			}
		}
		break;

	case EClassType::EmptyCpp:
		return LOCTEXT("EmptyClassDescription", "An empty C++ class with a default constructor and destructor.");

	case EClassType::SlateWidget:
		return LOCTEXT("SlateWidgetClassDescription", "A custom Slate widget, deriving from SCompoundWidget.");

	case EClassType::SlateWidgetStyle:
		return LOCTEXT("SlateWidgetStyleClassDescription", "A custom Slate widget style, deriving from FSlateWidgetStyle, along with its associated UObject wrapper class.");

	case EClassType::UInterface:
		return LOCTEXT("UInterfaceClassDescription", "A UObject Interface class, to be implemented by other UObject-based classes.");

	default:
		break;
	}

	return FText::GetEmpty();
}

const FSlateBrush* FNewClassInfo::GetClassIcon() const
{
	// Safe to do even if BaseClass is null, since FindIconForClass will return the default icon
	return FSlateIconFinder::FindIconBrushForClass(BaseClass);
}

FString FNewClassInfo::GetClassPrefixCPP() const
{
	switch(ClassType)
	{
	case EClassType::UObject:
		return BaseClass ? BaseClass->GetPrefixCPP() : TEXT("U");

	case EClassType::EmptyCpp:
		return TEXT("F");

	case EClassType::SlateWidget:
		return TEXT("S");

	case EClassType::SlateWidgetStyle:
		return TEXT("F");

	case EClassType::UInterface:
		return TEXT("U");

	default:
		break;
	}
	return TEXT("");
}

FString FNewClassInfo::GetClassNameCPP() const
{
	switch(ClassType)
	{
	case EClassType::UObject:
		return BaseClass ? BaseClass->GetName() : TEXT("");

	case EClassType::EmptyCpp:
		return TEXT("");

	case EClassType::SlateWidget:
		return TEXT("CompoundWidget");

	case EClassType::SlateWidgetStyle:
		return TEXT("SlateWidgetStyle");

	case EClassType::UInterface:
		return TEXT("Interface");

	default:
		break;
	}
	return TEXT("");
}

FString FNewClassInfo::GetCleanClassName(const FString& ClassName) const
{
	FString CleanClassName = ClassName;

	switch(ClassType)
	{
	case EClassType::SlateWidgetStyle:
		{
			// Slate widget style classes always take the form FMyThingWidget, and UMyThingWidgetStyle
			// if our class ends with either Widget or WidgetStyle, we need to strip those out to avoid silly looking duplicates
			if(CleanClassName.EndsWith(TEXT("Style")))
			{
				CleanClassName = CleanClassName.LeftChop(5); // 5 for "Style"
			}
			if(CleanClassName.EndsWith(TEXT("Widget")))
			{
				CleanClassName = CleanClassName.LeftChop(6); // 6 for "Widget"
			}
		}
		break;

	default:
		break;
	}

	return CleanClassName;
}

FString FNewClassInfo::GetFinalClassName(const FString& ClassName) const
{
	const FString CleanClassName = GetCleanClassName(ClassName);

	switch(ClassType)
	{
	case EClassType::SlateWidgetStyle:
		return FString::Printf(TEXT("%sWidgetStyle"), *CleanClassName);

	default:
		break;
	}

	return CleanClassName;
}

bool FNewClassInfo::GetIncludePath(FString& OutIncludePath) const
{
	switch(ClassType)
	{
	case EClassType::UObject:
		if(BaseClass && BaseClass->HasMetaData(TEXT("IncludePath")))
		{
			OutIncludePath = BaseClass->GetMetaData(TEXT("IncludePath"));
			return true;
		}
		break;

	case EClassType::SlateWidget:
		OutIncludePath = "Widgets/SCompoundWidget.h";
		return true;

	case EClassType::SlateWidgetStyle:
		OutIncludePath = "Styling/SlateWidgetStyle.h";
		return true;

	default:
		break;
	}
	return false;
}

FString FNewClassInfo::GetBaseClassHeaderFilename() const
{
	FString IncludePath;

	switch (ClassType)
	{
	case EClassType::UObject:
		if (BaseClass)
		{
			FString ClassHeaderPath;
			if (FSourceCodeNavigation::FindClassHeaderPath(BaseClass, ClassHeaderPath) && IFileManager::Get().FileSize(*ClassHeaderPath) != INDEX_NONE)
			{
				return ClassHeaderPath;
			}
		}
		break;

	case EClassType::SlateWidget:
	case EClassType::SlateWidgetStyle:
		GetIncludePath(IncludePath);
		return FPaths::EngineDir() / TEXT("Source") / TEXT("Runtime") / TEXT("SlateCore") / TEXT("Public") / IncludePath;
	default:
		return FString();
	}

	return FString();
}

FString FNewClassInfo::GetHeaderFilename(const FString& ClassName) const
{
	const FString HeaderFilename = GetFinalClassName(ClassName) + TEXT(".h");

	switch(ClassType)
	{
	case EClassType::SlateWidget:
		return TEXT("S") + HeaderFilename;

	default:
		break;
	}

	return HeaderFilename;
}

FString FNewClassInfo::GetSourceFilename(const FString& ClassName) const
{
	const FString SourceFilename = GetFinalClassName(ClassName) + TEXT(".cpp");

	switch(ClassType)
	{
	case EClassType::SlateWidget:
		return TEXT("S") + SourceFilename;

	default:
		break;
	}

	return SourceFilename;
}

FString FNewClassInfo::GetHeaderTemplateFilename() const
{
	switch(ClassType)
	{
		case EClassType::UObject:
		{
			if (BaseClass != nullptr)
			{
				if ((BaseClass == UActorComponent::StaticClass()) || (BaseClass == USceneComponent::StaticClass()))
				{
					return TEXT("ActorComponentClass.h.template");
				}
				else if (BaseClass == AActor::StaticClass())
				{
					return TEXT("ActorClass.h.template");
				}
				else if (BaseClass == APawn::StaticClass())
				{
					return TEXT("PawnClass.h.template");
				}
				else if (BaseClass == ACharacter::StaticClass())
				{
					return TEXT("CharacterClass.h.template");
				}
				else if (BaseClass == USoundEffectSourcePreset::StaticClass())
				{
					return TEXT("SoundEffectSourceClass.h.template");
				}
				else if (BaseClass == USoundEffectSubmixPreset::StaticClass())
				{
					return TEXT("SoundEffectSubmixClass.h.template");
				}
				else if (BaseClass == USynthComponent::StaticClass())
				{
					return TEXT("SynthComponentClass.h.template");
				}
				else if (BaseClass == USoundCueTemplate::StaticClass())
				{
					return TEXT("SoundCueTemplateClass.h.template");
				}
			}
			// Some other non-actor, non-component UObject class
			return TEXT( "UObjectClass.h.template" );
		}

	case EClassType::EmptyCpp:
		return TEXT("EmptyClass.h.template");

	case EClassType::SlateWidget:
		return TEXT("SlateWidget.h.template");

	case EClassType::SlateWidgetStyle:
		return TEXT("SlateWidgetStyle.h.template");

	case EClassType::UInterface:
		return TEXT("InterfaceClass.h.template");

	default:
		break;
	}
	return TEXT("");
}

FString FNewClassInfo::GetSourceTemplateFilename() const
{
	switch(ClassType)
	{
		case EClassType::UObject:
			if (BaseClass != nullptr)
			{
				if ((BaseClass == UActorComponent::StaticClass()) || (BaseClass == USceneComponent::StaticClass()))
				{
					return TEXT("ActorComponentClass.cpp.template");
				}
				else if (BaseClass == AActor::StaticClass())
				{
					return TEXT("ActorClass.cpp.template");
				}
				else if (BaseClass == APawn::StaticClass())
				{
					return TEXT("PawnClass.cpp.template");
				}
				else if (BaseClass == ACharacter::StaticClass())
				{
					return TEXT("CharacterClass.cpp.template");
				}
				else if (BaseClass == USoundEffectSubmixPreset::StaticClass())
				{
					return TEXT("SoundEffectSubmixClass.cpp.template");
				}
				else if (BaseClass == USoundEffectSourcePreset::StaticClass())
				{
					return TEXT("SoundEffectSourceClass.cpp.template");
				}
				else if (BaseClass == USynthComponent::StaticClass())
				{
					return TEXT("SynthComponentClass.cpp.template");
				}
				else if (BaseClass == USoundCueTemplate::StaticClass())
				{
					return TEXT("SoundCueTemplateClass.cpp.template");
				}
			}
			// Some other non-actor, non-component UObject class
			return TEXT( "UObjectClass.cpp.template" );

	case EClassType::EmptyCpp:
		return TEXT("EmptyClass.cpp.template");

	case EClassType::SlateWidget:
		return TEXT("SlateWidget.cpp.template");

	case EClassType::SlateWidgetStyle:
		return TEXT("SlateWidgetStyle.cpp.template");

	case EClassType::UInterface:
		return TEXT("InterfaceClass.cpp.template");

	default:
		break;
	}
	return TEXT("");
}

bool GameProjectUtils::IsValidProjectFileForCreation(const FString& ProjectFile, FText& OutFailReason)
{
	const FString BaseProjectFile = FPaths::GetBaseFilename(ProjectFile);
	if ( FPaths::GetPath(ProjectFile).IsEmpty() )
	{
		OutFailReason = LOCTEXT( "NoProjectPath", "You must specify a path." );
		return false;
	}

	if ( BaseProjectFile.IsEmpty() )
	{
		OutFailReason = LOCTEXT( "NoProjectName", "You must specify a project name." );
		return false;
	}

	if ( BaseProjectFile.Contains(TEXT(" ")) )
	{
		OutFailReason = LOCTEXT( "ProjectNameContainsSpace", "Project names may not contain a space." );
		return false;
	}

	if ( !FChar::IsAlpha(BaseProjectFile[0]) )
	{
		OutFailReason = LOCTEXT( "ProjectNameMustBeginWithACharacter", "Project names must begin with an alphabetic character." );
		return false;
	}

	if ( BaseProjectFile.Len() > MAX_PROJECT_NAME_LENGTH )
	{
		FFormatNamedArguments Args;
		Args.Add( TEXT("MaxProjectNameLength"), MAX_PROJECT_NAME_LENGTH );
		OutFailReason = FText::Format( LOCTEXT( "ProjectNameTooLong", "Project names must not be longer than {MaxProjectNameLength} characters." ), Args );
		return false;
	}

	const int32 MaxProjectPathLength = FPlatformMisc::GetMaxPathLength() - MAX_PROJECT_PATH_BUFFER_SPACE;
	if ( FPaths::GetBaseFilename(ProjectFile, false).Len() > MaxProjectPathLength )
	{
		FFormatNamedArguments Args;
		Args.Add( TEXT("MaxProjectPathLength"), MaxProjectPathLength );
		OutFailReason = FText::Format( LOCTEXT( "ProjectPathTooLong", "A project's path must not be longer than {MaxProjectPathLength} characters." ), Args );
		return false;
	}

	if ( FPaths::GetExtension(ProjectFile) != FProjectDescriptor::GetExtension() )
	{
		FFormatNamedArguments Args;
		Args.Add( TEXT("ProjectFileExtension"), FText::FromString( FProjectDescriptor::GetExtension() ) );
		OutFailReason = FText::Format( LOCTEXT( "InvalidProjectFileExtension", "File extension is not {ProjectFileExtension}" ), Args );
		return false;
	}

	FString IllegalNameCharacters;
	if ( !NameContainsOnlyLegalCharacters(BaseProjectFile, IllegalNameCharacters) )
	{
		FFormatNamedArguments Args;
		Args.Add( TEXT("IllegalNameCharacters"), FText::FromString( IllegalNameCharacters ) );
		OutFailReason = FText::Format( LOCTEXT( "ProjectNameContainsIllegalCharacters", "Project names may not contain the following characters: {IllegalNameCharacters}" ), Args );
		return false;
	}

	if (NameContainsUnderscoreAndXB1Installed(BaseProjectFile))
	{
		OutFailReason = LOCTEXT( "ProjectNameContainsIllegalCharactersOnXB1", "Project names may not contain an underscore when the Xbox One XDK is installed." );
		return false;
	}

	if ( !FPaths::ValidatePath(FPaths::GetPath(ProjectFile), &OutFailReason) )
	{
		return false;
	}

	if ( ProjectFileExists(ProjectFile) )
	{
		OutFailReason = LOCTEXT( "ProjectFileAlreadyExists", "This project file already exists." );
		return false;
	}

	if ( FPaths::ConvertRelativePathToFull(FPaths::GetPath(ProjectFile)).StartsWith( FPaths::ConvertRelativePathToFull(FPaths::EngineDir())) )
	{
		OutFailReason = LOCTEXT( "ProjectFileCannotBeUnderEngineFolder", "Project cannot be saved under the Engine folder. Please choose a different directory." );
		return false;
	}

	if ( AnyProjectFilesExistInFolder(FPaths::GetPath(ProjectFile)) )
	{
		FFormatNamedArguments Args;
		Args.Add( TEXT("ProjectFileExtension"), FText::FromString( FProjectDescriptor::GetExtension() ) );
		OutFailReason = FText::Format( LOCTEXT( "AProjectFileAlreadyExistsAtLoction", "Another .{ProjectFileExtension} file already exists in the specified folder" ), Args );
		return false;
	}

	// Don't allow any files within target directory so we can safely delete everything on failure
	TArray<FString> ExistingFiles;
	IFileManager::Get().FindFiles(ExistingFiles, *(FPaths::GetPath(ProjectFile) / TEXT("*")), true, true);
	if (ExistingFiles.Num() > 0)
	{
		OutFailReason = LOCTEXT("ProjectFileCannotBeWithExistingFiles", "Project cannot be saved in a folder with existing files. Please choose a different directory/project name.");
		return false;
	}

	return true;
}

bool GameProjectUtils::OpenProject(const FString& ProjectFile, FText& OutFailReason)
{
	if ( ProjectFile.IsEmpty() )
	{
		OutFailReason = LOCTEXT( "NoProjectFileSpecified", "You must specify a project file." );
		return false;
	}

	const FString BaseProjectFile = FPaths::GetBaseFilename(ProjectFile);
	if ( BaseProjectFile.Contains(TEXT(" ")) )
	{
		OutFailReason = LOCTEXT( "ProjectNameContainsSpace", "Project names may not contain a space." );
		return false;
	}

	if ( !FChar::IsAlpha(BaseProjectFile[0]) )
	{
		OutFailReason = LOCTEXT( "ProjectNameMustBeginWithACharacter", "Project names must begin with an alphabetic character." );
		return false;
	}

	const int32 MaxProjectPathLength = FPlatformMisc::GetMaxPathLength() - MAX_PROJECT_PATH_BUFFER_SPACE;
	if ( FPaths::GetBaseFilename(ProjectFile, false).Len() > MaxProjectPathLength )
	{
		FFormatNamedArguments Args;
		Args.Add( TEXT("MaxProjectPathLength"), MaxProjectPathLength );
		OutFailReason = FText::Format( LOCTEXT( "ProjectPathTooLong", "A project's path must not be longer than {MaxProjectPathLength} characters." ), Args );
		return false;
	}

	if ( FPaths::GetExtension(ProjectFile) != FProjectDescriptor::GetExtension() )
	{
		FFormatNamedArguments Args;
		Args.Add( TEXT("ProjectFileExtension"), FText::FromString( FProjectDescriptor::GetExtension() ) );
		OutFailReason = FText::Format( LOCTEXT( "InvalidProjectFileExtension", "File extension is not {ProjectFileExtension}" ), Args );
		return false;
	}

	FString IllegalNameCharacters;
	if ( !NameContainsOnlyLegalCharacters(BaseProjectFile, IllegalNameCharacters) )
	{
		FFormatNamedArguments Args;
		Args.Add( TEXT("IllegalNameCharacters"), FText::FromString( IllegalNameCharacters ) );
		OutFailReason = FText::Format( LOCTEXT( "ProjectNameContainsIllegalCharacters", "Project names may not contain the following characters: {IllegalNameCharacters}" ), Args );
		return false;
	}

	if (NameContainsUnderscoreAndXB1Installed(BaseProjectFile))
	{
		OutFailReason = LOCTEXT( "ProjectNameContainsIllegalCharactersOnXB1", "Project names may not contain an underscore when the Xbox One XDK is installed." );
		return false;
	}

	if ( !FPaths::ValidatePath(FPaths::GetPath(ProjectFile), &OutFailReason) )
	{
		return false;
	}

	if ( !ProjectFileExists(ProjectFile) )
	{
		FFormatNamedArguments Args;
		Args.Add( TEXT("ProjectFile"), FText::FromString( ProjectFile ) );
		OutFailReason = FText::Format( LOCTEXT( "ProjectFileDoesNotExist", "{ProjectFile} does not exist." ), Args );
		return false;
	}

	FUnrealEdMisc::Get().SwitchProject(ProjectFile, false);

	return true;
}

bool GameProjectUtils::OpenCodeIDE(const FString& ProjectFile, FText& OutFailReason)
{
	if ( ProjectFile.IsEmpty() )
	{
		OutFailReason = LOCTEXT( "NoProjectFileSpecified", "You must specify a project file." );
		return false;
	}

	// Check whether this project is a foreign project. Don't use the cached project dictionary; we may have just created a new project.
	FString SolutionFolder;
	FString SolutionFilenameWithoutExtension;
	if( FUProjectDictionary(FPaths::RootDir()).IsForeignProject(ProjectFile) )
	{
		SolutionFolder = IFileManager::Get().ConvertToAbsolutePathForExternalAppForRead(*FPaths::GetPath(ProjectFile));
		SolutionFilenameWithoutExtension = FPaths::GetBaseFilename(ProjectFile);
	}
	else
	{
		SolutionFolder = IFileManager::Get().ConvertToAbsolutePathForExternalAppForRead(*FPaths::RootDir());
		SolutionFilenameWithoutExtension = TEXT("UE4");
	}

	if (!FSourceCodeNavigation::OpenProjectSolution(FPaths::Combine(SolutionFolder, SolutionFilenameWithoutExtension)))
	{
		FFormatNamedArguments Args;
		Args.Add(TEXT("AccessorName"), FSourceCodeNavigation::GetSelectedSourceCodeIDE());
		OutFailReason = FText::Format(LOCTEXT("OpenCodeIDE_FailedToOpen", "Failed to open selected source code accessor '{AccessorName}'"), Args);
		return false;
	}

	return true;
}

void GameProjectUtils::GetStarterContentFiles(TArray<FString>& OutFilenames)
{
	FString const SrcFolder = FPaths::FeaturePackDir();

	FString SearchPath = TEXT("*");
	SearchPath += DefaultFeaturePackExtension;
	IFileManager::Get().FindFilesRecursive(OutFilenames, *SrcFolder, *SearchPath, /*Files=*/true, /*Directories=*/false);
}

bool GameProjectUtils::CreateProject(const FProjectInformation& InProjectInfo, FText& OutFailReason, FText& OutFailLog, TArray<FString>* OutCreatedFiles)
{
	if ( !IsValidProjectFileForCreation(InProjectInfo.ProjectFilename, OutFailReason) )
	{
		return false;
	}

	FScopedSlowTask SlowTask(0, LOCTEXT( "CreatingProjectStatus", "Creating project..." ));
	SlowTask.MakeDialog();

	bool bProjectCreationSuccessful = false;
	FString TemplateName;
	if ( InProjectInfo.TemplateFile.IsEmpty() )
	{
		bProjectCreationSuccessful = GenerateProjectFromScratch(InProjectInfo, OutFailReason, OutFailLog);
		TemplateName = InProjectInfo.bShouldGenerateCode ? TEXT("Basic Code") : TEXT("Blank");
	}
	else
	{
		bProjectCreationSuccessful = CreateProjectFromTemplate(InProjectInfo, OutFailReason, OutFailLog, OutCreatedFiles);
		TemplateName = FPaths::GetBaseFilename(InProjectInfo.TemplateFile);
	}

	if (!bProjectCreationSuccessful && CleanupIsEnabled())
	{
		// Delete the new project folder
		const FString NewProjectFolder = FPaths::GetPath(InProjectInfo.ProjectFilename);
		IFileManager::Get().DeleteDirectory(*NewProjectFolder, /*RequireExists=*/false, /*Tree=*/true);
		if( OutCreatedFiles != nullptr )
		{
			OutCreatedFiles->Empty();
		}
	}

	if( FEngineAnalytics::IsAvailable() )
	{
		TArray<FAnalyticsEventAttribute> EventAttributes;
		EventAttributes.Add(FAnalyticsEventAttribute(TEXT("Template"), TemplateName));
		EventAttributes.Add(FAnalyticsEventAttribute(TEXT("Category"), InProjectInfo.TemplateCategory.ToString()));
		EventAttributes.Add(FAnalyticsEventAttribute(TEXT("ProjectType"), InProjectInfo.bShouldGenerateCode ? TEXT("C++ Code") : TEXT("Content Only")));
		EventAttributes.Add(FAnalyticsEventAttribute(TEXT("Outcome"), bProjectCreationSuccessful ? TEXT("Successful") : TEXT("Failed")));

		UEnum* Enum = StaticEnum<EHardwareClass::Type>();
		EventAttributes.Add(FAnalyticsEventAttribute(TEXT("HardwareClass"), Enum ? Enum->GetNameStringByValue(InProjectInfo.TargetedHardware) : FString()));
		Enum = StaticEnum<EGraphicsPreset::Type>();
		EventAttributes.Add(FAnalyticsEventAttribute(TEXT("GraphicsPreset"), Enum ? Enum->GetNameStringByValue(InProjectInfo.DefaultGraphicsPerformance) : FString()));
		EventAttributes.Add(FAnalyticsEventAttribute(TEXT("StarterContent"), InProjectInfo.bCopyStarterContent ? TEXT("Yes") : TEXT("No")));
		
		FEngineAnalytics::GetProvider().RecordEvent( TEXT( "Editor.NewProject.ProjectCreated" ), EventAttributes );
	}

	return bProjectCreationSuccessful;
}

void GameProjectUtils::CheckForOutOfDateGameProjectFile()
{
	if ( FPaths::IsProjectFilePathSet() )
	{
		if (IProjectManager::Get().IsCurrentProjectDirty())
		{
			FText FailMessage;
			TryMakeProjectFileWriteable(FPaths::GetProjectFilePath());
			if (!IProjectManager::Get().SaveCurrentProjectToDisk(FailMessage))
			{
				FMessageDialog::Open(EAppMsgType::Ok, FailMessage);
			}
		}

		// Check if the project file is an older version
		FProjectStatus ProjectStatus;
		bool bRequiresUpdate = false;
		if (IProjectManager::Get().QueryStatusForCurrentProject(ProjectStatus))
		{
			if ( ProjectStatus.bRequiresUpdate )
			{
				bRequiresUpdate = true;
			}
		}

		// Get the current project descriptor
		const FProjectDescriptor* Project = IProjectManager::Get().GetCurrentProject();

		// Check if there are any installed plugins that need to be added as a reference
		TArray<FPluginReferenceDescriptor> NewPluginReferences = Project->Plugins;
		for(TSharedRef<IPlugin>& Plugin: IPluginManager::Get().GetEnabledPlugins())
		{
			if(Plugin->GetDescriptor().bInstalled && Project->FindPluginReferenceIndex(Plugin->GetName()) == INDEX_NONE)
			{
				FPluginReferenceDescriptor PluginReference(Plugin->GetName(), true);
				NewPluginReferences.Add(PluginReference);
				bRequiresUpdate = true;
			}
		}

		// Check if there are any referenced plugins that do not have a matching supported plugins list
		for(FPluginReferenceDescriptor& Reference: NewPluginReferences)
		{
			if(Reference.bEnabled)
			{
				TSharedPtr<IPlugin> Plugin = IPluginManager::Get().FindPlugin(Reference.Name);
				if(Plugin.IsValid())
				{
					const FPluginDescriptor& Descriptor = Plugin->GetDescriptor();
					if(Reference.MarketplaceURL != Descriptor.MarketplaceURL)
					{
						Reference.MarketplaceURL = Descriptor.MarketplaceURL;
						bRequiresUpdate = true;
					}
					if(Reference.SupportedTargetPlatforms != Descriptor.SupportedTargetPlatforms)
					{
						Reference.SupportedTargetPlatforms = Descriptor.SupportedTargetPlatforms;
						bRequiresUpdate = true;
					}
				}
			}
		}

		// If we have updates pending, show the prompt
		if (bRequiresUpdate)
		{
			FProjectDescriptorModifier ModifyProject = FProjectDescriptorModifier::CreateLambda(
				[NewPluginReferences](FProjectDescriptor& Descriptor) { Descriptor.Plugins = NewPluginReferences; return true; });

			FSimpleDelegate OnUpdateProjectConfirm = FSimpleDelegate::CreateLambda(
				[ModifyProject]() { UpdateProject_Impl(&ModifyProject); });

			const FText UpdateProjectText = LOCTEXT("UpdateProjectFilePrompt", "Project file is out of date. Would you like to update it?");
			const FText UpdateProjectConfirmText = LOCTEXT("UpdateProjectFileConfirm", "Update");
			const FText UpdateProjectCancelText = LOCTEXT("UpdateProjectFileCancel", "Not Now");

			FNotificationInfo Info(UpdateProjectText);
			Info.bFireAndForget = false;
			Info.bUseLargeFont = false;
			Info.bUseThrobber = false;
			Info.bUseSuccessFailIcons = false;
			Info.ButtonDetails.Add(FNotificationButtonInfo(UpdateProjectConfirmText, FText(), OnUpdateProjectConfirm));
			Info.ButtonDetails.Add(FNotificationButtonInfo(UpdateProjectCancelText, FText(), FSimpleDelegate::CreateStatic(&GameProjectUtils::OnUpdateProjectCancel)));

			if (UpdateGameProjectNotification.IsValid())
			{
				UpdateGameProjectNotification.Pin()->ExpireAndFadeout();
				UpdateGameProjectNotification.Reset();
			}

			UpdateGameProjectNotification = FSlateNotificationManager::Get().AddNotification(Info);

			if (UpdateGameProjectNotification.IsValid())
			{
				UpdateGameProjectNotification.Pin()->SetCompletionState(SNotificationItem::CS_Pending);
			}
		}
	}
}

void GameProjectUtils::CheckAndWarnProjectFilenameValid()
{
	const FString& LoadedProjectFilePath = FPaths::IsProjectFilePathSet() ? FPaths::GetProjectFilePath() : FString();
	if ( !LoadedProjectFilePath.IsEmpty() )
	{
		const FString BaseProjectFile = FPaths::GetBaseFilename(LoadedProjectFilePath);
		if ( BaseProjectFile.Len() > MAX_PROJECT_NAME_LENGTH )
		{
			FFormatNamedArguments Args;
			Args.Add( TEXT("MaxProjectNameLength"), MAX_PROJECT_NAME_LENGTH );
			const FText WarningReason = FText::Format( LOCTEXT( "WarnProjectNameTooLong", "Project names must not be longer than {MaxProjectNameLength} characters.\nYou might have problems saving or modifying a project with a longer name." ), Args );
			const FText WarningReasonOkText = LOCTEXT("WarningReasonOkText", "Ok");

			FNotificationInfo Info(WarningReason);
			Info.bFireAndForget = false;
			Info.bUseLargeFont = false;
			Info.bUseThrobber = false;
			Info.bUseSuccessFailIcons = false;
			Info.FadeOutDuration = 3.f;
			Info.ButtonDetails.Add(FNotificationButtonInfo(WarningReasonOkText, FText(), FSimpleDelegate::CreateStatic(&GameProjectUtils::OnWarningReasonOk)));

			if (WarningProjectNameNotification.IsValid())
			{
				WarningProjectNameNotification.Pin()->ExpireAndFadeout();
				WarningProjectNameNotification.Reset();
			}

			WarningProjectNameNotification = FSlateNotificationManager::Get().AddNotification(Info);

			if (WarningProjectNameNotification.IsValid())
			{
				WarningProjectNameNotification.Pin()->SetCompletionState(SNotificationItem::CS_Pending);
			}
		}
	}
}

void GameProjectUtils::OnWarningReasonOk()
{
	if ( WarningProjectNameNotification.IsValid() )
	{
		WarningProjectNameNotification.Pin()->SetCompletionState(SNotificationItem::CS_None);
		WarningProjectNameNotification.Pin()->ExpireAndFadeout();
		WarningProjectNameNotification.Reset();
	}
}

bool GameProjectUtils::UpdateStartupModuleNames(FProjectDescriptor& Descriptor, const TArray<FString>* StartupModuleNames)
{
	if (StartupModuleNames == nullptr)
	{
		return false;
	}

	// Replace the modules names, if specified
	Descriptor.Modules.Empty();
	for (int32 Idx = 0; Idx < StartupModuleNames->Num(); Idx++)
	{
		Descriptor.Modules.Add(FModuleDescriptor(*(*StartupModuleNames)[Idx]));
	}

	ResetCurrentProjectModulesCache();

	return true;
}

bool GameProjectUtils::UpdateRequiredAdditionalDependencies(FProjectDescriptor& Descriptor, TArray<FString>& RequiredDependencies, const FString& ModuleName)
{
	bool bNeedsUpdate = false;

	for (auto& ModuleDesc : Descriptor.Modules)
	{
		if (ModuleDesc.Name != *ModuleName)
		{
			continue;
		}

		for (const auto& RequiredDep : RequiredDependencies)
		{
			if (!ModuleDesc.AdditionalDependencies.Contains(RequiredDep))
			{
				ModuleDesc.AdditionalDependencies.Add(RequiredDep);
				bNeedsUpdate = true;
			}
		}
	}

	return bNeedsUpdate;
}

bool GameProjectUtils::UpdateGameProject(const FString& ProjectFile, const FString& EngineIdentifier, FText& OutFailReason)
{
	return UpdateGameProjectFile(ProjectFile, EngineIdentifier, OutFailReason);
}

void GameProjectUtils::OpenAddToProjectDialog(const FAddToProjectConfig& Config, EClassDomain InDomain)
{
	// If we've been given a class then we only show the second page of the dialog, so we can make the window smaller as that page doesn't have as much content
	const FVector2D WindowSize = (Config._ParentClass) ? (InDomain == EClassDomain::Blueprint) ? FVector2D(940, 480) : FVector2D(940, 380) : FVector2D(940, 540);

	FText WindowTitle = Config._WindowTitle;
	if (WindowTitle.IsEmpty())
	{
		WindowTitle = InDomain == EClassDomain::Native ? LOCTEXT("AddCodeWindowHeader_Native", "Add C++ Class") : LOCTEXT("AddCodeWindowHeader_Blueprint", "Add Blueprint Class");
	}

	TSharedRef<SWindow> AddCodeWindow =
		SNew(SWindow)
		.Title( WindowTitle )
		.ClientSize( WindowSize )
		.SizingRule( ESizingRule::FixedSize )
		.SupportsMinimize(false) .SupportsMaximize(false);

	TSharedRef<SNewClassDialog> NewClassDialog =
		SNew(SNewClassDialog)
		.ParentWindow(AddCodeWindow)
		.Class(Config._ParentClass)
		.ClassViewerFilter(Config._AllowableParents)
		.ClassDomain(InDomain)
		.FeaturedClasses(Config._FeaturedClasses)
		.InitialPath(Config._InitialPath)
		.OnAddedToProject( Config._OnAddedToProject )
		.DefaultClassPrefix( Config._DefaultClassPrefix )
		.DefaultClassName( Config._DefaultClassName );

	AddCodeWindow->SetContent( NewClassDialog );

	TSharedPtr<SWindow> ParentWindow = Config._ParentWindow;
	if (!ParentWindow.IsValid())
	{
		static const FName MainFrameModuleName = "MainFrame";
		IMainFrameModule& MainFrameModule = FModuleManager::LoadModuleChecked<IMainFrameModule>(MainFrameModuleName);
		ParentWindow = MainFrameModule.GetParentWindow();
	}

	if (Config._bModal)
	{
		FSlateApplication::Get().AddModalWindow(AddCodeWindow, ParentWindow);
	}
	else if (ParentWindow.IsValid())
	{
		FSlateApplication::Get().AddWindowAsNativeChild(AddCodeWindow, ParentWindow.ToSharedRef());
	}
	else
	{
		FSlateApplication::Get().AddWindow(AddCodeWindow);
	}
}

bool GameProjectUtils::IsValidClassNameForCreation(const FString& NewClassName, FText& OutFailReason)
{
	if ( NewClassName.IsEmpty() )
	{
		OutFailReason = LOCTEXT( "NoClassName", "You must specify a class name." );
		return false;
	}

	if ( NewClassName.Contains(TEXT(" ")) )
	{
		OutFailReason = LOCTEXT( "ClassNameContainsSpace", "Your class name may not contain a space." );
		return false;
	}

	if ( !FChar::IsAlpha(NewClassName[0]) )
	{
		OutFailReason = LOCTEXT( "ClassNameMustBeginWithACharacter", "Your class name must begin with an alphabetic character." );
		return false;
	}

	if ( NewClassName.Len() > MAX_CLASS_NAME_LENGTH )
	{
		OutFailReason = FText::Format( LOCTEXT( "ClassNameTooLong", "The class name must not be longer than {0} characters." ), FText::AsNumber(MAX_CLASS_NAME_LENGTH) );
		return false;
	}

	FString IllegalNameCharacters;
	if ( !NameContainsOnlyLegalCharacters(NewClassName, IllegalNameCharacters) )
	{
		FFormatNamedArguments Args;
		Args.Add( TEXT("IllegalNameCharacters"), FText::FromString( IllegalNameCharacters ) );
		OutFailReason = FText::Format( LOCTEXT( "ClassNameContainsIllegalCharacters", "The class name may not contain the following characters: '{IllegalNameCharacters}'" ), Args );
		return false;
	}

	return true;
}

bool GameProjectUtils::IsValidClassNameForCreation(const FString& NewClassName, const FModuleContextInfo& ModuleInfo, const TSet<FString>& DisallowedHeaderNames, FText& OutFailReason)
{
	if (!IsValidClassNameForCreation(NewClassName, OutFailReason))
	{
		return false;
	}

	// Look for a duplicate class in memory
	for ( TObjectIterator<UClass> ClassIt; ClassIt; ++ClassIt )
	{
		if ( ClassIt->GetName() == NewClassName )
		{
			FFormatNamedArguments Args;
			Args.Add( TEXT("NewClassName"), FText::FromString( NewClassName ) );
			OutFailReason = FText::Format( LOCTEXT("ClassNameAlreadyExists", "The name {NewClassName} is already used by another class."), Args );
			return false;
		}
	}

	// Look for a duplicate class on disk in their project
	{
		FString UnusedFoundPath;
		if ( FindSourceFileInProject(NewClassName + ".h", ModuleInfo.ModuleSourcePath, UnusedFoundPath) )
		{
			FFormatNamedArguments Args;
			Args.Add( TEXT("NewClassName"), FText::FromString( NewClassName ) );
			OutFailReason = FText::Format( LOCTEXT("ClassNameAlreadyExists", "The name {NewClassName} is already used by another class."), Args );
			return false;
		}
	}

	// See if header name clashes with an engine header
	{
		FString UnusedFoundPath;
		if (DisallowedHeaderNames.Contains(NewClassName))
		{
			FFormatNamedArguments Args;
			Args.Add(TEXT("NewHeaderName"), FText::FromString(NewClassName + ".h"));
			OutFailReason = FText::Format(LOCTEXT("HeaderNameAlreadyExists", "The file {NewHeaderName} already exists elsewhere in the engine."), Args);
			return false;
		}
	}

	return true;
}

bool GameProjectUtils::IsValidBaseClassForCreation(const UClass* InClass, const FModuleContextInfo& InModuleInfo)
{
	auto DoesClassNeedAPIExport = [&InModuleInfo](const FString& InClassModuleName) -> bool
	{
		return InModuleInfo.ModuleName != InClassModuleName;
	};

	return IsValidBaseClassForCreation_Internal(InClass, FDoesClassNeedAPIExportCallback::CreateLambda(DoesClassNeedAPIExport));
}

bool GameProjectUtils::IsValidBaseClassForCreation(const UClass* InClass, const TArray<FModuleContextInfo>& InModuleInfoArray)
{
	auto DoesClassNeedAPIExport = [&InModuleInfoArray](const FString& InClassModuleName) -> bool
	{
		for(const FModuleContextInfo& ModuleInfo : InModuleInfoArray)
		{
			if(ModuleInfo.ModuleName == InClassModuleName)
			{
				return false;
			}
		}
		return true;
	};

	return IsValidBaseClassForCreation_Internal(InClass, FDoesClassNeedAPIExportCallback::CreateLambda(DoesClassNeedAPIExport));
}

bool GameProjectUtils::IsValidBaseClassForCreation_Internal(const UClass* InClass, const FDoesClassNeedAPIExportCallback& InDoesClassNeedAPIExport)
{
	// You may not make native classes based on blueprint generated classes
	const bool bIsBlueprintClass = (InClass->ClassGeneratedBy != nullptr);

	// UObject is special cased to be extensible since it would otherwise not be since it doesn't pass the API check (intrinsic class).
	const bool bIsExplicitlyUObject = (InClass == UObject::StaticClass());

	// You need API if you are not UObject itself, and you're in a module that was validated as needing API export
	const FString ClassModuleName = InClass->GetOutermost()->GetName().RightChop( FString(TEXT("/Script/")).Len() );
	const bool bNeedsAPI = !bIsExplicitlyUObject && InDoesClassNeedAPIExport.Execute(ClassModuleName);

	// You may not make a class that is not DLL exported.
	// MinimalAPI classes aren't compatible with the DLL export macro, but can still be used as a valid base
	const bool bHasAPI = InClass->HasAnyClassFlags(CLASS_RequiredAPI) || InClass->HasAnyClassFlags(CLASS_MinimalAPI);

	// @todo should we support interfaces?
	const bool bIsInterface = InClass->IsChildOf(UInterface::StaticClass());

	return !bIsBlueprintClass && (!bNeedsAPI || bHasAPI) && !bIsInterface;
}

GameProjectUtils::EAddCodeToProjectResult GameProjectUtils::AddCodeToProject(const FString& NewClassName, const FString& NewClassPath, const FModuleContextInfo& ModuleInfo, const FNewClassInfo ParentClassInfo, const TSet<FString>& DisallowedHeaderNames, FString& OutHeaderFilePath, FString& OutCppFilePath, FText& OutFailReason)
{
	const EAddCodeToProjectResult Result = AddCodeToProject_Internal(NewClassName, NewClassPath, ModuleInfo, ParentClassInfo, DisallowedHeaderNames, OutHeaderFilePath, OutCppFilePath, OutFailReason);

	if( FEngineAnalytics::IsAvailable() )
	{
		const FString ParentClassName = ParentClassInfo.GetClassNameCPP();

		TArray<FAnalyticsEventAttribute> EventAttributes;
		EventAttributes.Add(FAnalyticsEventAttribute(TEXT("ParentClass"), ParentClassName.IsEmpty() ? TEXT("None") : ParentClassName));
		EventAttributes.Add(FAnalyticsEventAttribute(TEXT("Outcome"), Result == EAddCodeToProjectResult::Succeeded ? TEXT("Successful") : TEXT("Failed")));
		EventAttributes.Add(FAnalyticsEventAttribute(TEXT("FailureReason"), OutFailReason.ToString()));
		EventAttributes.Emplace(TEXT("Enterprise"), IProjectManager::Get().IsEnterpriseProject());

		FEngineAnalytics::GetProvider().RecordEvent( TEXT( "Editor.AddCodeToProject.CodeAdded" ), EventAttributes );
	}

	return Result;
}

UTemplateCategories* GameProjectUtils::LoadTemplateCategories(const FString& RootDir)
{
	UTemplateCategories* TemplateCategories = nullptr;

	FString TemplateCategoriesIniFilename = RootDir / TEXT("TemplateCategories.ini");
	if (FPlatformFileManager::Get().GetPlatformFile().FileExists(*TemplateCategoriesIniFilename))
	{
		TemplateCategories = NewObject<UTemplateCategories>();
		TemplateCategories->LoadConfig(UTemplateCategories::StaticClass(), *TemplateCategoriesIniFilename);

		for (FTemplateCategoryDef& Category : TemplateCategories->Categories)
		{
			// attempt to resolve the icon relative to the root directory
			FString TemplateCategoryIcon = RootDir / Category.Icon;
			if (FPlatformFileManager::Get().GetPlatformFile().FileExists(*TemplateCategoryIcon))
			{
				Category.Icon = TemplateCategoryIcon;
			}
		}
	}

	return TemplateCategories;
}

UTemplateProjectDefs* GameProjectUtils::LoadTemplateDefs(const FString& ProjectDirectory)
{
	UTemplateProjectDefs* TemplateDefs = nullptr;

	const FString TemplateDefsIniFilename = ProjectDirectory / TEXT("Config") / GetTemplateDefsFilename();
	if ( FPlatformFileManager::Get().GetPlatformFile().FileExists(*TemplateDefsIniFilename) )
	{
		UClass* ClassToConstruct = UDefaultTemplateProjectDefs::StaticClass();

		// see if template uses a custom project defs object
		FString ClassName;
		const bool bFoundValue = GConfig->GetString(*UTemplateProjectDefs::StaticClass()->GetPathName(), TEXT("TemplateProjectDefsClass"), ClassName, TemplateDefsIniFilename);
		if (bFoundValue && ClassName.Len() > 0)
		{
			UClass* OverrideClass = FindObject<UClass>(ANY_PACKAGE, *ClassName, false);
			if (nullptr != OverrideClass)
			{
				ClassToConstruct = OverrideClass;
			}
			else
			{
				UE_LOG(LogGameProjectGeneration, Error, TEXT("Failed to find template project defs class '%s', using default."), *ClassName);
			}
		}

		TemplateDefs = NewObject<UTemplateProjectDefs>(GetTransientPackage(), ClassToConstruct);
		TemplateDefs->LoadConfig(UTemplateProjectDefs::StaticClass(), *TemplateDefsIniFilename);

<<<<<<< HEAD
		if (TemplateDefs->HiddenSettings.Num() > 1 && TemplateDefs->HiddenSettings.Contains(ETemplateSetting::All))
		{
			UE_LOG(LogGameProjectGeneration, Warning, TEXT("Template '%s' contains 'All' in HiddenSettings in addition to other entries. This is a mistake, and means that all settings will be hidden."), *ProjectDirectory);
		}

=======
>>>>>>> b4bb4b20
		TArray<TSharedPtr<FTemplateCategory>> AllTemplateCategories;
		FGameProjectGenerationModule::Get().GetAllTemplateCategories(AllTemplateCategories);

		for (const FName& CategoryKey : TemplateDefs->Categories)
		{
			bool bCategoryExists = AllTemplateCategories.ContainsByPredicate([&CategoryKey](const TSharedPtr<FTemplateCategory>& Category)
				{
					return Category->Key == CategoryKey;
				});

			if (!bCategoryExists)
			{
<<<<<<< HEAD
				UE_LOG(LogGameProjectGeneration, Warning, TEXT("Failed to find category definition named '%s' while loading template '%s', it is not defined in any TemplateCategories.ini."), *CategoryKey.ToString(), *ProjectDirectory);
=======
				UE_LOG(LogGameProjectGeneration, Warning, TEXT("Failed to find category definition named '%s', not defined in TemplateCategories.ini."), *CategoryKey.ToString());
>>>>>>> b4bb4b20
			}
		}
	}

	return TemplateDefs;
}

bool GameProjectUtils::GenerateProjectFromScratch(const FProjectInformation& InProjectInfo, FText& OutFailReason, FText& OutFailLog)
{
	FScopedSlowTask SlowTask(5);

	const FString NewProjectFolder = FPaths::GetPath(InProjectInfo.ProjectFilename);
	const FString NewProjectName = FPaths::GetBaseFilename(InProjectInfo.ProjectFilename);
	TArray<FString> CreatedFiles;

	SlowTask.EnterProgressFrame();

	ResetCurrentProjectModulesCache();

	// Generate config files
	if (!GenerateConfigFiles(InProjectInfo, CreatedFiles, OutFailReason))
	{
		return false;
	}

	// Insert any required feature packs (EG starter content) into ini file. These will be imported automatically when the editor is first run
	if(!InsertFeaturePacksIntoINIFile(InProjectInfo, OutFailReason))
	{
		return false;
	}

	// Make the Content folder
	const FString ContentFolder = NewProjectFolder / TEXT("Content");
	if ( !IFileManager::Get().MakeDirectory(*ContentFolder) )
	{
		FFormatNamedArguments Args;
		Args.Add( TEXT("ContentFolder"), FText::FromString( ContentFolder ) );
		OutFailReason = FText::Format( LOCTEXT("FailedToCreateContentFolder", "Failed to create the content folder {ContentFolder}"), Args );
		return false;
	}

	SlowTask.EnterProgressFrame();

	TArray<FString> StartupModuleNames;
	if ( InProjectInfo.bShouldGenerateCode )
	{
		FScopedSlowTask LocalScope(2);

		LocalScope.EnterProgressFrame();
		// Generate basic source code files
		if ( !GenerateBasicSourceCode(NewProjectFolder / TEXT("Source"), NewProjectName, NewProjectFolder, StartupModuleNames, CreatedFiles, OutFailReason) )
		{
			return false;
		}

		LocalScope.EnterProgressFrame();
		// Generate game framework source code files
		if ( !GenerateGameFrameworkSourceCode(NewProjectFolder / TEXT("Source"), NewProjectName, CreatedFiles, OutFailReason) )
		{
			return false;
		}
	}

	SlowTask.EnterProgressFrame();

	// Generate the project file
	{
		// Set up the descriptor
		FProjectDescriptor Project;
		for(int32 Idx = 0; Idx < StartupModuleNames.Num(); Idx++)
		{
			Project.Modules.Add(FModuleDescriptor(*StartupModuleNames[Idx]));
		}

		Project.bIsEnterpriseProject = InProjectInfo.bIsEnterpriseProject;

		SetXRPluginStates(InProjectInfo, Project);

		// Try to save it
		FText LocalFailReason;
		if(!Project.Save(InProjectInfo.ProjectFilename, LocalFailReason))
		{
			OutFailReason = LocalFailReason;
			return false;
		}
		CreatedFiles.Add(InProjectInfo.ProjectFilename);

		// Set the engine identifier for it. Do this after saving, so it can be correctly detected as foreign or non-foreign.
		if(!SetEngineAssociationForForeignProject(InProjectInfo.ProjectFilename, OutFailReason))
		{
			return false;
		}
	}

	SlowTask.EnterProgressFrame();

	if ( InProjectInfo.bShouldGenerateCode )
	{
		// Generate project files
		if ( !GenerateCodeProjectFiles(InProjectInfo.ProjectFilename, OutFailReason, OutFailLog) )
		{
			return false;
		}
	}

	SlowTask.EnterProgressFrame();

	UE_LOG(LogGameProjectGeneration, Log, TEXT("Created new project with %d files (plus project files)"), CreatedFiles.Num());
	return true;
}

bool GameProjectUtils::CreateProjectFromTemplate(const FProjectInformation& InProjectInfo, FText& OutFailReason, FText& OutFailLog,TArray<FString>* OutCreatedFiles)
{
	FScopedSlowTask SlowTask(10);

	const FString ProjectName = FPaths::GetBaseFilename(InProjectInfo.ProjectFilename);
	const FString TemplateName = FPaths::GetBaseFilename(InProjectInfo.TemplateFile);
	const FString SrcFolder = FPaths::GetPath(InProjectInfo.TemplateFile);
	const FString DestFolder = FPaths::GetPath(InProjectInfo.ProjectFilename);

	if ( !FPlatformFileManager::Get().GetPlatformFile().FileExists(*InProjectInfo.TemplateFile) )
	{
		FFormatNamedArguments Args;
		Args.Add( TEXT("TemplateFile"), FText::FromString( InProjectInfo.TemplateFile ) );
		OutFailReason = FText::Format( LOCTEXT("InvalidTemplate_MissingProject", "Template project \"{TemplateFile}\" does not exist."), Args );
		return false;
	}

	SlowTask.EnterProgressFrame();

	UTemplateProjectDefs* TemplateDefs = LoadTemplateDefs(SrcFolder);
	if ( TemplateDefs == NULL )
	{
		FFormatNamedArguments Args;
		Args.Add( TEXT("TemplateFile"), FText::FromString( FPaths::GetBaseFilename(InProjectInfo.TemplateFile) ) );
		Args.Add( TEXT("TemplateDefinesFile"), FText::FromString( GetTemplateDefsFilename() ) );
		OutFailReason = FText::Format( LOCTEXT("InvalidTemplate_MissingDefs", "Template project \"{TemplateFile}\" does not have definitions file: '{TemplateDefinesFile}'."), Args );
		return false;
	}

	SlowTask.EnterProgressFrame();

	// Add a rule to replace the build settings version with the appropriate number
	FTemplateReplacement& DefaultBuildSettingsRepl = TemplateDefs->ReplacementsInFiles.AddZeroed_GetRef();
	DefaultBuildSettingsRepl.Extensions.Add("cs");
	DefaultBuildSettingsRepl.From = TEXT("BuildSettingsVersion.Latest");
	DefaultBuildSettingsRepl.To = GetDefaultBuildSettingsVersion();
	DefaultBuildSettingsRepl.bCaseSensitive = true;

	// Fix up the replacement strings using the specified project name
	TemplateDefs->FixupStrings(TemplateName, ProjectName);

	// Form a list of all extensions we care about
	TSet<FString> ReplacementsInFilesExtensions;
	for ( const FTemplateReplacement& Replacement : TemplateDefs->ReplacementsInFiles )
	{
		ReplacementsInFilesExtensions.Append(Replacement.Extensions);
	}

	// Keep a list of created files so we can delete them if project creation fails
	TArray<FString> CreatedFiles;

	SlowTask.EnterProgressFrame();

	// Discover and copy all files in the src folder to the destination, excluding a few files and folders
	TArray<FString> FilesToCopy;
	TArray<FString> FilesThatNeedContentsReplaced;
	TMap<FString, FString> ClassRenames;
	IFileManager::Get().FindFilesRecursive(FilesToCopy, *SrcFolder, TEXT("*"), /*Files=*/true, /*Directories=*/false);

	SlowTask.EnterProgressFrame();
	{
		// Open a new feedback scope for the loop so we can report how far through the copy we are
		FScopedSlowTask InnerSlowTask(FilesToCopy.Num());
		for ( const FString& SrcFilename : FilesToCopy )
		{
			// Update the progress
			FFormatNamedArguments Args;
			Args.Add( TEXT("SrcFilename"), FText::FromString( FPaths::GetCleanFilename(SrcFilename) ) );
			InnerSlowTask.EnterProgressFrame(1, FText::Format( LOCTEXT( "CreatingProjectStatus_CopyingFile", "Copying File {SrcFilename}..." ), Args ));

			// Get the file path, relative to the src folder
			const FString SrcFileSubpath = SrcFilename.RightChop(SrcFolder.Len() + 1);

			// Skip any files that were configured to be ignored
			if ( TemplateDefs->FilesToIgnore.Contains(SrcFileSubpath) )
			{
				// This file was marked as "ignored"
				continue;
			}

			// Skip any folders that were configured to be ignored
			if ( const FString* IgnoredFolder = TemplateDefs->FoldersToIgnore.FindByPredicate([&SrcFileSubpath](const FString& Ignore){ return SrcFileSubpath.StartsWith(Ignore + TEXT("/")); }) )
			{
				// This folder was marked as "ignored"
				UE_LOG(LogGameProjectGeneration, Verbose, TEXT("'%s': Skipping as it is in an ignored folder '%s'"), *SrcFilename, **IgnoredFolder);
				continue;
			}

			// Retarget any folders that were chosen to be renamed by choosing a new destination subpath now
			FString DestFileSubpathWithoutFilename = FPaths::GetPath(SrcFileSubpath) + TEXT("/");
			for ( const FTemplateFolderRename& FolderRename : TemplateDefs->FolderRenames )
			{
				if ( SrcFileSubpath.StartsWith(FolderRename.From + TEXT("/")) )
				{
					// This was a file in a renamed folder. Retarget to the new location
					DestFileSubpathWithoutFilename = FolderRename.To / DestFileSubpathWithoutFilename.RightChop( FolderRename.From.Len() );
					UE_LOG(LogGameProjectGeneration, Verbose, TEXT("'%s': Moving to '%s' as it matched folder rename ('%s'->'%s')"), *SrcFilename, *DestFileSubpathWithoutFilename, *FolderRename.From, *FolderRename.To);
				}
			}

			// Retarget any files that were chosen to have parts of their names replaced here
			FString DestBaseFilename = FPaths::GetBaseFilename(SrcFileSubpath);
			const FString FileExtension = FPaths::GetExtension(SrcFileSubpath);
			for ( const FTemplateReplacement& Replacement : TemplateDefs->FilenameReplacements )
			{
				if ( Replacement.Extensions.Contains( FileExtension ) )
				{
					// This file matched a filename replacement extension, apply it now
					FString LastDestBaseFilename = DestBaseFilename;
					DestBaseFilename = DestBaseFilename.Replace(*Replacement.From, *Replacement.To, Replacement.bCaseSensitive ? ESearchCase::CaseSensitive : ESearchCase::IgnoreCase);

					if (LastDestBaseFilename != DestBaseFilename)
					{
						UE_LOG(LogGameProjectGeneration, Verbose, TEXT("'%s': Renaming to '%s/%s' as it matched file rename ('%s'->'%s')"), *SrcFilename, *DestFileSubpathWithoutFilename, *DestBaseFilename, *Replacement.From, *Replacement.To);
					}
				}
			}

			// Perform the copy
			const FString DestFilename = DestFolder / DestFileSubpathWithoutFilename + DestBaseFilename + TEXT(".") + FileExtension;
			if ( IFileManager::Get().Copy(*DestFilename, *SrcFilename) == COPY_OK )
			{
				CreatedFiles.Add(DestFilename);

				if ( ReplacementsInFilesExtensions.Contains(FileExtension) )
				{
					FilesThatNeedContentsReplaced.Add(DestFilename);
				}

				// Allow project template to extract class renames from this file copy
				if (FPaths::GetBaseFilename(SrcFilename) != FPaths::GetBaseFilename(DestFilename)
					&& TemplateDefs->IsClassRename(DestFilename, SrcFilename, FileExtension))
				{
					// Looks like a UObject file!
					ClassRenames.Add(FPaths::GetBaseFilename(SrcFilename), FPaths::GetBaseFilename(DestFilename));
				}
			}
			else
			{
				FFormatNamedArguments FailArgs;
				FailArgs.Add(TEXT("SrcFilename"), FText::FromString(SrcFilename));
				FailArgs.Add(TEXT("DestFilename"), FText::FromString(DestFilename));
				OutFailReason = FText::Format(LOCTEXT("FailedToCopyFile", "Failed to copy \"{SrcFilename}\" to \"{DestFilename}\"."), FailArgs);
				return false;
			}
		}
	}

	SlowTask.EnterProgressFrame();
	{
		// Open a new feedback scope for the loop so we can report how far through the process we are
		FScopedSlowTask InnerSlowTask(FilesThatNeedContentsReplaced.Num());

		// Open all files with the specified extensions and replace text
		for ( const FString& FileToFix : FilesThatNeedContentsReplaced )
		{
			InnerSlowTask.EnterProgressFrame();

			bool bSuccessfullyProcessed = false;

			FString FileContents;
			if ( FFileHelper::LoadFileToString(FileContents, *FileToFix) )
			{
				for ( const FTemplateReplacement& Replacement : TemplateDefs->ReplacementsInFiles )
				{
					if ( Replacement.Extensions.Contains( FPaths::GetExtension(FileToFix) ) )
					{
						FileContents = FileContents.Replace(*Replacement.From, *Replacement.To, Replacement.bCaseSensitive ? ESearchCase::CaseSensitive : ESearchCase::IgnoreCase);
					}
				}

				if ( FFileHelper::SaveStringToFile(FileContents, *FileToFix) )
				{
					bSuccessfullyProcessed = true;
				}
			}

			if ( !bSuccessfullyProcessed )
			{
				FFormatNamedArguments Args;
				Args.Add( TEXT("FileToFix"), FText::FromString( FileToFix ) );
				OutFailReason = FText::Format( LOCTEXT("FailedToFixUpFile", "Failed to process file \"{FileToFix}\"."), Args );
				return false;
			}
		}
	}

	SlowTask.EnterProgressFrame();

	const FString ProjectConfigPath = DestFolder / TEXT("Config");

	// Write out the hardware class target settings chosen for this project
	{
		const FString DefaultEngineIniFilename = ProjectConfigPath / TEXT("DefaultEngine.ini");

		FString FileContents;
		// Load the existing file - if it doesn't exist we create it
		FFileHelper::LoadFileToString(FileContents, *DefaultEngineIniFilename);

		FileContents += LINE_TERMINATOR;
		FileContents += GetHardwareConfigString(InProjectInfo);

		FileContents += GetRaytracingConfigString(InProjectInfo);

		if ( !WriteOutputFile(DefaultEngineIniFilename, FileContents, OutFailReason) )
		{
			return false;
		}
	}

	// Fixup specific ini values
	TArray<FTemplateConfigValue> ConfigValuesToSet;
	TemplateDefs->AddConfigValues(ConfigValuesToSet, TemplateName, ProjectName, InProjectInfo.bShouldGenerateCode);
	ConfigValuesToSet.Emplace(TEXT("DefaultGame.ini"), TEXT("/Script/EngineSettings.GeneralProjectSettings"), TEXT("ProjectID"), FGuid::NewGuid().ToString(), /*InShouldReplaceExistingValue=*/true);

	// Add all classname fixups
	for ( const TPair<FString, FString>& Rename : ClassRenames )
	{
		const FString ClassRedirectString = FString::Printf(TEXT("(OldClassName=\"%s\",NewClassName=\"%s\")"), *Rename.Key, *Rename.Value);
		ConfigValuesToSet.Emplace(TEXT("DefaultEngine.ini"), TEXT("/Script/Engine.Engine"), TEXT("+ActiveClassRedirects"), *ClassRedirectString, /*InShouldReplaceExistingValue=*/false);
	}

	// Fix all specified config values
	for ( const FTemplateConfigValue& ConfigValue : ConfigValuesToSet )
	{
		const FString IniFilename = ProjectConfigPath / ConfigValue.ConfigFile;
		bool bSuccessfullyProcessed = false;

		TArray<FString> FileLines;
		if ( FFileHelper::LoadANSITextFileToStrings(*IniFilename, &IFileManager::Get(), FileLines) )
		{
			FString FileOutput;
			const FString TargetSection = ConfigValue.ConfigSection;
			FString CurSection;
			bool bFoundTargetKey = false;
			for ( const FString& LineIn : FileLines )
			{
				FString Line = LineIn;
				Line.TrimStartAndEndInline();

				bool bShouldExcludeLineFromOutput = false;

				// If we not yet found the target key parse each line looking for it
				if ( !bFoundTargetKey )
				{
					// Check for an empty line. No work needs to be done on these lines
					if ( Line.Len() == 0 )
					{

					}
					// Comment lines start with ";". Skip these lines entirely.
					else if ( Line.StartsWith(TEXT(";")) )
					{

					}
					// If this is a section line, update the section
					else if ( Line.StartsWith(TEXT("[")) )
					{
						// If we are entering a new section and we have not yet found our key in the target section, add it to the end of the section
						if ( CurSection == TargetSection )
						{
							FileOutput += ConfigValue.ConfigKey + TEXT("=") + ConfigValue.ConfigValue + LINE_TERMINATOR + LINE_TERMINATOR;
							bFoundTargetKey = true;
						}

						// Update the current section
						CurSection = Line.Mid(1, Line.Len() - 2);
					}
					// This is possibly an actual key/value pair
					else if ( CurSection == TargetSection )
					{
						// Key value pairs contain an equals sign
						const int32 EqualsIdx = Line.Find(TEXT("="));
						if ( EqualsIdx != INDEX_NONE )
						{
							// Determine the key and see if it is the target key
							const FString Key = Line.Left(EqualsIdx);
							if ( Key == ConfigValue.ConfigKey )
							{
								// Found the target key, add it to the output and skip the current line if the target value is supposed to replace
								FileOutput += ConfigValue.ConfigKey + TEXT("=") + ConfigValue.ConfigValue + LINE_TERMINATOR;
								bShouldExcludeLineFromOutput = ConfigValue.bShouldReplaceExistingValue;
								bFoundTargetKey = true;
							}
						}
					}
				}

				// Unless we replaced the key, add this line to the output
				if ( !bShouldExcludeLineFromOutput )
				{
					FileOutput += Line;
					if ( &LineIn != &FileLines.Last() )
					{
						// Add a line terminator on every line except the last
						FileOutput += LINE_TERMINATOR;
					}
				}
			}

			// If the key did not exist, add it here
			if ( !bFoundTargetKey )
			{
				// If we did not end in the correct section, add the section to the bottom of the file
				if ( CurSection != TargetSection )
				{
					FileOutput += LINE_TERMINATOR;
					FileOutput += LINE_TERMINATOR;
					FileOutput += FString::Printf(TEXT("[%s]"), *TargetSection) + LINE_TERMINATOR;
				}

				// Add the key/value here
				FileOutput += ConfigValue.ConfigKey + TEXT("=") + ConfigValue.ConfigValue + LINE_TERMINATOR;
			}

			if ( FFileHelper::SaveStringToFile(FileOutput, *IniFilename) )
			{
				bSuccessfullyProcessed = true;
			}
		}

		if ( !bSuccessfullyProcessed )
		{
			OutFailReason = LOCTEXT("FailedToFixUpDefaultEngine", "Failed to process file DefaultEngine.ini");
			return false;
		}
	}

	// Insert any required feature packs (EG starter content) into ini file. These will be imported automatically when the editor is first run
	if(!InsertFeaturePacksIntoINIFile(InProjectInfo, OutFailReason))
	{
		return false;
	}

	if( !AddSharedContentToProject(InProjectInfo, CreatedFiles, OutFailReason ) )
	{
		return false;
	}

	if (!TemplateDefs->PreGenerateProject(DestFolder, SrcFolder, InProjectInfo.ProjectFilename, InProjectInfo.TemplateFile, InProjectInfo.bShouldGenerateCode, OutFailReason))
	{
		return false;
	}

	SlowTask.EnterProgressFrame();

	// Generate the project file
	{
		// Load the source project
		FProjectDescriptor Project;
		if(!Project.Load(InProjectInfo.TemplateFile, OutFailReason))
		{
			return false;
		}

		// Update it to current
		Project.EngineAssociation.Empty();
		Project.EpicSampleNameHash = 0;

		Project.bIsEnterpriseProject = InProjectInfo.bIsEnterpriseProject; // Force the enterprise flag to the value that was requested in the ProjectInfo.

		// Fix up module names
		const FString BaseSourceName = FPaths::GetBaseFilename(InProjectInfo.TemplateFile);
		const FString BaseNewName = FPaths::GetBaseFilename(InProjectInfo.ProjectFilename);
		for ( FModuleDescriptor& ModuleInfo : Project.Modules )
		{
			ModuleInfo.Name = FName(*ModuleInfo.Name.ToString().Replace(*BaseSourceName, *BaseNewName));
		}

		// Disable XR plugins if desired
		SetXRPluginStates(InProjectInfo, Project);

		// Save it to disk
		if(!Project.Save(InProjectInfo.ProjectFilename, OutFailReason))
		{
			return false;
		}

		// Set the engine identifier if it's a foreign project. Do this after saving, so it can be correctly detected as foreign.
		if(!SetEngineAssociationForForeignProject(InProjectInfo.ProjectFilename, OutFailReason))
		{
			return false;
		}

		// Add it to the list of created files
		CreatedFiles.Add(InProjectInfo.ProjectFilename);
	}

	SlowTask.EnterProgressFrame();

	SlowTask.EnterProgressFrame();
	if ( InProjectInfo.bShouldGenerateCode )
	{
		// Generate project files
		if ( !GenerateCodeProjectFiles(InProjectInfo.ProjectFilename, OutFailReason, OutFailLog) )
		{
			return false;
		}
	}

	SlowTask.EnterProgressFrame();

	if (!TemplateDefs->PostGenerateProject(DestFolder, SrcFolder, InProjectInfo.ProjectFilename, InProjectInfo.TemplateFile, InProjectInfo.bShouldGenerateCode, OutFailReason))
	{
		return false;
	}

	if( OutCreatedFiles != nullptr )
	{
		OutCreatedFiles->Append(CreatedFiles);
	}
	return true;
}

bool GameProjectUtils::SetEngineAssociationForForeignProject(const FString& ProjectFileName, FText& OutFailReason)
{
	if(FUProjectDictionary(FPaths::RootDir()).IsForeignProject(ProjectFileName))
	{
		if(!FDesktopPlatformModule::Get()->SetEngineIdentifierForProject(ProjectFileName, FDesktopPlatformModule::Get()->GetCurrentEngineIdentifier()))
		{
			OutFailReason = LOCTEXT("FailedToSetEngineIdentifier", "Couldn't set engine identifier for project");
			return false;
		}
	}
	return true;
}

FString GameProjectUtils::GetTemplateDefsFilename()
{
	return TEXT("TemplateDefs.ini");
}

bool GameProjectUtils::NameContainsOnlyLegalCharacters(const FString& TestName, FString& OutIllegalCharacters)
{
	bool bContainsIllegalCharacters = false;

	// Only allow alphanumeric characters in the project name
	bool bFoundAlphaNumericChar = false;
	for ( int32 CharIdx = 0 ; CharIdx < TestName.Len() ; ++CharIdx )
	{
		const FString& Char = TestName.Mid( CharIdx, 1 );
		if ( !FChar::IsAlnum(Char[0]) && Char != TEXT("_") )
		{
			if ( !OutIllegalCharacters.Contains( Char ) )
			{
				OutIllegalCharacters += Char;
			}

			bContainsIllegalCharacters = true;
		}
	}

	return !bContainsIllegalCharacters;
}

bool GameProjectUtils::NameContainsUnderscoreAndXB1Installed(const FString& TestName)
{
	// disabled for now so people with the SDK installed can use the editor
	return false;

	bool bContainsIllegalCharacters = false;

	// Only allow alphanumeric characters in the project name
	for ( int32 CharIdx = 0 ; CharIdx < TestName.Len() ; ++CharIdx )
	{
		const FString& Char = TestName.Mid( CharIdx, 1 );
		if ( Char == TEXT("_") )
		{
			const ITargetPlatform* Platform = GetTargetPlatformManager()->FindTargetPlatform(TEXT("XboxOne"));
			if (Platform)
			{
				FString NotInstalledDocLink;
				if (Platform->IsSdkInstalled(true, NotInstalledDocLink))
				{
					bContainsIllegalCharacters = true;
				}
			}
		}
	}

	return bContainsIllegalCharacters;
}

bool GameProjectUtils::ProjectFileExists(const FString& ProjectFile)
{
	return FPlatformFileManager::Get().GetPlatformFile().FileExists(*ProjectFile);
}

bool GameProjectUtils::AnyProjectFilesExistInFolder(const FString& Path)
{
	TArray<FString> ExistingFiles;
	const FString Wildcard = FString::Printf(TEXT("%s/*.%s"), *Path, *FProjectDescriptor::GetExtension());
	IFileManager::Get().FindFiles(ExistingFiles, *Wildcard, /*Files=*/true, /*Directories=*/false);

	return ExistingFiles.Num() > 0;
}

bool GameProjectUtils::CleanupIsEnabled()
{
	// Clean up files when running Rocket (unless otherwise specified on the command line)
	return FParse::Param(FCommandLine::Get(), TEXT("norocketcleanup")) == false;
}

void GameProjectUtils::DeleteCreatedFiles(const FString& RootFolder, const TArray<FString>& CreatedFiles)
{
	if (CleanupIsEnabled())
	{
		for ( auto FileToDeleteIt = CreatedFiles.CreateConstIterator(); FileToDeleteIt; ++FileToDeleteIt )
		{
			IFileManager::Get().Delete(**FileToDeleteIt);
		}

		// If the project folder is empty after deleting all the files we created, delete the directory as well
		TArray<FString> RemainingFiles;
		IFileManager::Get().FindFilesRecursive(RemainingFiles, *RootFolder, TEXT("*.*"), /*Files=*/true, /*Directories=*/false);
		if ( RemainingFiles.Num() == 0 )
		{
			IFileManager::Get().DeleteDirectory(*RootFolder, /*RequireExists=*/false, /*Tree=*/true);
		}
	}
}

FString GameProjectUtils::GetHardwareConfigString(const FProjectInformation& InProjectInfo)
{
	FString HardwareTargeting;

	FString TargetHardwareAsString;
	UEnum::GetValueAsString(TEXT("/Script/HardwareTargeting.EHardwareClass"), InProjectInfo.TargetedHardware, /*out*/ TargetHardwareAsString);

	FString GraphicsPresetAsString;
	UEnum::GetValueAsString(TEXT("/Script/HardwareTargeting.EGraphicsPreset"), InProjectInfo.DefaultGraphicsPerformance, /*out*/ GraphicsPresetAsString);

	HardwareTargeting += TEXT("[/Script/HardwareTargeting.HardwareTargetingSettings]") LINE_TERMINATOR;
	HardwareTargeting += FString::Printf(TEXT("TargetedHardwareClass=%s") LINE_TERMINATOR, *TargetHardwareAsString);
	HardwareTargeting += FString::Printf(TEXT("DefaultGraphicsPerformance=%s") LINE_TERMINATOR, *GraphicsPresetAsString);
	HardwareTargeting += LINE_TERMINATOR;

	return MoveTemp(HardwareTargeting);
}

bool GameProjectUtils::GenerateConfigFiles(const FProjectInformation& InProjectInfo, TArray<FString>& OutCreatedFiles, FText& OutFailReason)
{
	const FString NewProjectFolder = FPaths::GetPath(InProjectInfo.ProjectFilename);
	const FString NewProjectName = FPaths::GetBaseFilename(InProjectInfo.ProjectFilename);

	FString ProjectConfigPath = NewProjectFolder / TEXT("Config");

	// DefaultEngine.ini
	{
		const FString DefaultEngineIniFilename = ProjectConfigPath / TEXT("DefaultEngine.ini");
		FString FileContents;

		FileContents += TEXT("[URL]") LINE_TERMINATOR;

		FileContents += GetHardwareConfigString(InProjectInfo);
		FileContents += LINE_TERMINATOR;

		if(bUseAudioMixerForAllPlatforms)
		{
			FileContents += TEXT("[Audio]") LINE_TERMINATOR;
			FileContents += TEXT("UseAudioMixer=True") LINE_TERMINATOR;
			FileContents += LINE_TERMINATOR;
		}

		if (InProjectInfo.bForceExtendedLuminanceRange)
		{
			FileContents += TEXT("[/Script/Engine.RendererSettings]") LINE_TERMINATOR;
			FileContents += TEXT("r.DefaultFeature.AutoExposure.ExtendDefaultLuminanceRange=True") LINE_TERMINATOR;
			FileContents += LINE_TERMINATOR;
		}

		if (InProjectInfo.bCopyStarterContent)
		{
			FString SpecificEditorStartupMap;
			FString SpecificGameDefaultMap;

			// If we have starter content packs available, specify starter map
			if( IsStarterContentAvailableForNewProjects() == true )
			{
				if (InProjectInfo.TargetedHardware == EHardwareClass::Mobile)
				{
					SpecificEditorStartupMap = TEXT("/Game/MobileStarterContent/Maps/Minimal_Default");
					SpecificGameDefaultMap = TEXT("/Game/MobileStarterContent/Maps/Minimal_Default");
				}
				else
				{
					SpecificEditorStartupMap = TEXT("/Game/StarterContent/Maps/Minimal_Default");
					SpecificGameDefaultMap = TEXT("/Game/StarterContent/Maps/Minimal_Default");
				}
			}

			// Write out the settings for startup map and game default map
			FileContents += TEXT("[/Script/EngineSettings.GameMapsSettings]") LINE_TERMINATOR;
			FileContents += FString::Printf(TEXT("EditorStartupMap=%s") LINE_TERMINATOR, *SpecificEditorStartupMap);
			FileContents += FString::Printf(TEXT("GameDefaultMap=%s") LINE_TERMINATOR, *SpecificGameDefaultMap);
			if (InProjectInfo.bShouldGenerateCode)
			{
				FileContents += FString::Printf(TEXT("GlobalDefaultGameMode=\"/Script/%s.%sGameMode\"") LINE_TERMINATOR, *NewProjectName, *NewProjectName);
			}
		}

		FileContents += LINE_TERMINATOR;
		FileContents += GetRaytracingConfigString(InProjectInfo);

		if (WriteOutputFile(DefaultEngineIniFilename, FileContents, OutFailReason))
		{
			OutCreatedFiles.Add(DefaultEngineIniFilename);
		}
		else
		{
			return false;
		}
	}

	// DefaultEditor.ini
	{
		const FString DefaultEditorIniFilename = ProjectConfigPath / TEXT("DefaultEditor.ini");
		FString FileContents;

		if (WriteOutputFile(DefaultEditorIniFilename, FileContents, OutFailReason))
		{
			OutCreatedFiles.Add(DefaultEditorIniFilename);
		}
		else
		{
			return false;
		}
	}

	// DefaultGame.ini
	{
		const FString DefaultGameIniFilename = ProjectConfigPath / TEXT("DefaultGame.ini");
		FString FileContents;
		FileContents += TEXT("[/Script/EngineSettings.GeneralProjectSettings]") LINE_TERMINATOR;
		FileContents += TEXT("ProjectID=") + FGuid::NewGuid().ToString() + LINE_TERMINATOR;

		if (WriteOutputFile(DefaultGameIniFilename, FileContents, OutFailReason))
		{
			OutCreatedFiles.Add(DefaultGameIniFilename);
		}
		else
		{
			return false;
		}
	}

	// Platforms inis:
	{
		if (!GeneratePlatformConfigFiles(InProjectInfo, OutFailReason))
		{
			return false;
		}
	}

	return true;
}

bool GameProjectUtils::GeneratePlatformConfigFiles(const FProjectInformation& InProjectInfo, FText& OutFailReason)
{
	TMap<FString, FAudioDefaultPlatformSettings> ProjectDefaults = GetAudioPlatformProjectDefaultSettings();

	static const FAudioPlatformSettings DefaultSettings;

	for (TPair<FString, FAudioDefaultPlatformSettings>& SettingsPair : ProjectDefaults)
	{
		FString FileContents;

		if (bUseAudioMixerForAllPlatforms || SettingsPair.Value.bUseAudioMixer)
		{
			FileContents += TEXT("[Audio]") LINE_TERMINATOR;
			FileContents += TEXT("UseAudioMixer=True") LINE_TERMINATOR;
			FileContents += LINE_TERMINATOR;
		}

		const FString& PlatformName = SettingsPair.Key;
		const FAudioPlatformSettings& PlatformSettings = SettingsPair.Value.Settings;

		FileContents += TEXT("[") + FString(AudioPluginUtilities::GetPlatformConfigSection(SettingsPair.Value.Platform)) + TEXT("]") + LINE_TERMINATOR;

		if (DefaultSettings.SampleRate == PlatformSettings.SampleRate)
		{
			FileContents += TEXT(";");
		}
		FileContents += TEXT("AudioSampleRate=") + FString::Printf(TEXT("%d"), PlatformSettings.SampleRate) + LINE_TERMINATOR;

		if (DefaultSettings.MaxChannels == PlatformSettings.MaxChannels)
		{
			FileContents += TEXT(";");
		}
		FileContents += TEXT("AudioMaxChannels=") + FString::Printf(TEXT("%d"), PlatformSettings.MaxChannels) + LINE_TERMINATOR;

		if (DefaultSettings.CallbackBufferFrameSize == PlatformSettings.CallbackBufferFrameSize)
		{
			FileContents += TEXT(";");
		}
		FileContents += TEXT("AudioCallbackBufferFrameSize=") + FString::Printf(TEXT("%d"), PlatformSettings.CallbackBufferFrameSize) + LINE_TERMINATOR;

		if (DefaultSettings.NumBuffers == PlatformSettings.NumBuffers)
		{
			FileContents += TEXT(";");
		}
		FileContents += TEXT("AudioNumBuffersToEnqueue=") + FString::Printf(TEXT("%d"), PlatformSettings.NumBuffers) + LINE_TERMINATOR;

		if (DefaultSettings.NumSourceWorkers == PlatformSettings.NumSourceWorkers)
		{
			FileContents += TEXT(";");
		}
		FileContents += TEXT("AudioNumSourceWorkers=") + FString::Printf(TEXT("%d"), PlatformSettings.NumSourceWorkers) + LINE_TERMINATOR;

		FileContents += LINE_TERMINATOR;

		const FString NewProjectFolder = FPaths::GetPath(InProjectInfo.ProjectFilename);
		const FString ProjectConfigPath = NewProjectFolder / TEXT("Config");
		const FString PlatformEngineIniFilename = ProjectConfigPath / PlatformName / PlatformName + TEXT("Engine.ini");
		if (!WriteOutputFile(PlatformEngineIniFilename, FileContents, OutFailReason))
		{
			return false;
		}
	}

	return true;
}

bool GameProjectUtils::GenerateBasicSourceCode(TArray<FString>& OutCreatedFiles, FText& OutFailReason)
{
	TArray<FString> StartupModuleNames;
	if (GameProjectUtils::GenerateBasicSourceCode(FPaths::GameSourceDir().LeftChop(1), FApp::GetProjectName(), FPaths::ProjectDir(), StartupModuleNames, OutCreatedFiles, OutFailReason))
	{
		GameProjectUtils::UpdateProject(
			FProjectDescriptorModifier::CreateLambda(
			[&StartupModuleNames](FProjectDescriptor& Descriptor)
			{
				return UpdateStartupModuleNames(Descriptor, &StartupModuleNames);
			}));
		return true;
	}

	return false;
}

bool GameProjectUtils::GenerateBasicSourceCode(const FString& NewProjectSourcePath, const FString& NewProjectName, const FString& NewProjectRoot, TArray<FString>& OutGeneratedStartupModuleNames, TArray<FString>& OutCreatedFiles, FText& OutFailReason)
{
	const FString GameModulePath = NewProjectSourcePath / NewProjectName;
	const FString EditorName = NewProjectName + TEXT("Editor");

	// MyGame.Build.cs
	{
		const FString NewBuildFilename = GameModulePath / NewProjectName + TEXT(".Build.cs");
		TArray<FString> PublicDependencyModuleNames;
		PublicDependencyModuleNames.Add(TEXT("Core"));
		PublicDependencyModuleNames.Add(TEXT("CoreUObject"));
		PublicDependencyModuleNames.Add(TEXT("Engine"));
		PublicDependencyModuleNames.Add(TEXT("InputCore"));
		TArray<FString> PrivateDependencyModuleNames;
		if ( GenerateGameModuleBuildFile(NewBuildFilename, NewProjectName, PublicDependencyModuleNames, PrivateDependencyModuleNames, OutFailReason) )
		{
			OutGeneratedStartupModuleNames.Add(NewProjectName);
			OutCreatedFiles.Add(NewBuildFilename);
		}
		else
		{
			return false;
		}
	}

	// MyGame.Target.cs
	{
		const FString NewTargetFilename = NewProjectSourcePath / NewProjectName + TEXT(".Target.cs");
		TArray<FString> ExtraModuleNames;
		ExtraModuleNames.Add( NewProjectName );
		if ( GenerateGameModuleTargetFile(NewTargetFilename, NewProjectName, ExtraModuleNames, OutFailReason) )
		{
			OutCreatedFiles.Add(NewTargetFilename);
		}
		else
		{
			return false;
		}
	}

	// MyGameEditor.Target.cs
	{
		const FString NewTargetFilename = NewProjectSourcePath / EditorName + TEXT(".Target.cs");
		// Include the MyGame module...
		TArray<FString> ExtraModuleNames;
		ExtraModuleNames.Add(NewProjectName);
		if ( GenerateEditorModuleTargetFile(NewTargetFilename, EditorName, ExtraModuleNames, OutFailReason) )
		{
			OutCreatedFiles.Add(NewTargetFilename);
		}
		else
		{
			return false;
		}
	}

	// MyGame.h
	{
		const FString NewHeaderFilename = GameModulePath / NewProjectName + TEXT(".h");
		TArray<FString> PublicHeaderIncludes;
		if ( GenerateGameModuleHeaderFile(NewHeaderFilename, PublicHeaderIncludes, OutFailReason) )
		{
			OutCreatedFiles.Add(NewHeaderFilename);
		}
		else
		{
			return false;
		}
	}

	// MyGame.cpp
	{
		const FString NewCPPFilename = GameModulePath / NewProjectName + TEXT(".cpp");
		if ( GenerateGameModuleCPPFile(NewCPPFilename, NewProjectName, NewProjectName, OutFailReason) )
		{
			OutCreatedFiles.Add(NewCPPFilename);
		}
		else
		{
			return false;
		}
	}

	return true;
}

bool GameProjectUtils::GenerateGameFrameworkSourceCode(const FString& NewProjectSourcePath, const FString& NewProjectName, TArray<FString>& OutCreatedFiles, FText& OutFailReason)
{
	const FString GameModulePath = NewProjectSourcePath / NewProjectName;

	// Used to override the code generation validation since the module we're creating isn't the same as the project we currently have loaded
	FModuleContextInfo NewModuleInfo;
	NewModuleInfo.ModuleName = NewProjectName;
	NewModuleInfo.ModuleType = EHostType::Runtime;
	NewModuleInfo.ModuleSourcePath = FPaths::ConvertRelativePathToFull(GameModulePath / ""); // Ensure trailing /

	// MyGameGameMode.h
	{
		const UClass* BaseClass = AGameModeBase::StaticClass();
		const FString NewClassName = NewProjectName + BaseClass->GetName();
		const FString NewHeaderFilename = GameModulePath / NewClassName + TEXT(".h");
		FString UnusedSyncLocation;
		if ( GenerateClassHeaderFile(NewHeaderFilename, NewClassName, FNewClassInfo(BaseClass), TArray<FString>(), TEXT(""), TEXT(""), UnusedSyncLocation, NewModuleInfo, false, OutFailReason) )
		{
			OutCreatedFiles.Add(NewHeaderFilename);
		}
		else
		{
			return false;
		}
	}

	// MyGameGameMode.cpp
	{
		const UClass* BaseClass = AGameModeBase::StaticClass();
		const FString NewClassName = NewProjectName + BaseClass->GetName();
		const FString NewCPPFilename = GameModulePath / NewClassName + TEXT(".cpp");

		TArray<FString> PropertyOverrides;
		TArray<FString> AdditionalIncludes;
		FString UnusedSyncLocation;

		if ( GenerateClassCPPFile(NewCPPFilename, NewClassName, FNewClassInfo(BaseClass), AdditionalIncludes, PropertyOverrides, TEXT(""), UnusedSyncLocation, NewModuleInfo, OutFailReason) )
		{
			OutCreatedFiles.Add(NewCPPFilename);
		}
		else
		{
			return false;
		}
	}

	return true;
}

bool GameProjectUtils::BuildCodeProject(const FString& ProjectFilename)
{
	// Build the project while capturing the log output. Passing GWarn to CompileGameProject will allow Slate to display the progress bar.
	FStringOutputDevice OutputLog;
	OutputLog.SetAutoEmitLineTerminator(true);
	GLog->AddOutputDevice(&OutputLog);
	bool bCompileSucceeded = FDesktopPlatformModule::Get()->CompileGameProject(FPaths::RootDir(), ProjectFilename, GWarn);
	GLog->RemoveOutputDevice(&OutputLog);

	// Try to compile the modules
	if(!bCompileSucceeded)
	{
		FText DevEnvName = FSourceCodeNavigation::GetSelectedSourceCodeIDE();

		TArray<FText> CompileFailedButtons;
		int32 OpenIDEButton = CompileFailedButtons.Add(FText::Format(LOCTEXT("CompileFailedOpenIDE", "Open with {0}"), DevEnvName));
		CompileFailedButtons.Add(LOCTEXT("CompileFailedCancel", "Cancel"));

		FText LogText = FText::FromString(OutputLog.Replace(LINE_TERMINATOR, TEXT("\n")).TrimEnd());
		int32 CompileFailedChoice = SOutputLogDialog::Open(LOCTEXT("CompileFailedTitle", "Compile Failed"), FText::Format(LOCTEXT("CompileFailedHeader", "The project could not be compiled. Would you like to open it in {0}?"), DevEnvName), LogText, FText::GetEmpty(), CompileFailedButtons);

		FText FailReason;
		if(CompileFailedChoice == OpenIDEButton && !GameProjectUtils::OpenCodeIDE(ProjectFilename, FailReason))
		{
			FMessageDialog::Open(EAppMsgType::Ok, FailReason);
		}
	}
	return bCompileSucceeded;
}

bool GameProjectUtils::GenerateCodeProjectFiles(const FString& ProjectFilename, FText& OutFailReason, FText& OutFailLog)
{
	FStringOutputDevice OutputLog;
	OutputLog.SetAutoEmitLineTerminator(true);
	GLog->AddOutputDevice(&OutputLog);
	bool bHaveProjectFiles = FDesktopPlatformModule::Get()->GenerateProjectFiles(FPaths::RootDir(), ProjectFilename, GWarn);
	GLog->RemoveOutputDevice(&OutputLog);

	if ( !bHaveProjectFiles )
	{
		OutFailReason = LOCTEXT("ErrorWhileGeneratingProjectFiles", "An error occurred while trying to generate project files.");
		OutFailLog = FText::FromString(OutputLog);
		return false;
	}

	return true;
}

bool GameProjectUtils::IsStarterContentAvailableForNewProjects()
{
	TArray<FString> StarterContentFiles;
	GetStarterContentFiles(StarterContentFiles);

	bool bHasStaterContent = StarterContentFiles.FindByPredicate([&](const FString& Str){ return Str.Contains("StarterContent"); }) != nullptr;
	return bHasStaterContent;
}

int32 FindSpecificBuildFiles(const TCHAR* Path, TMap<FString, FString>& BuildFiles)
{
	class FBuildFileVistor : public IPlatformFile::FDirectoryVisitor
	{
	public:
		TMap<FString, FString>& BuildFiles;
		int32& NumBuildFilesFound;
		FString CheckFilename;
		bool bSawAnyBuildFile;

		FBuildFileVistor(TMap<FString, FString>& InBuildFiles, int32& InNumBuildFilesFound) :
			BuildFiles(InBuildFiles),
			NumBuildFilesFound(InNumBuildFilesFound),
			bSawAnyBuildFile(false)
		{
		}

		virtual bool Visit(const TCHAR* FilenameOrDirectory, bool bIsDirectory)
		{
			if (bIsDirectory)
			{
				return true;
			}

			static const FString BuildFileSuffix(TEXT(".Build.cs"));
			CheckFilename = FilenameOrDirectory;
			if (!CheckFilename.EndsWith(BuildFileSuffix))
			{
				return true;
			}

			bSawAnyBuildFile = true;

			CheckFilename = FPaths::GetCleanFilename(CheckFilename);
			FString* Found = BuildFiles.Find(CheckFilename);
			if (Found && Found->Len() == 0)
			{
				*Found = FilenameOrDirectory;
				++NumBuildFilesFound;
			}

			return false;
		}
	};

	class FBuildDirectoryVistor : public IPlatformFile::FDirectoryVisitor
	{
	public:
		FBuildFileVistor FileVisitor;
		FString CheckDirectory;

		FBuildDirectoryVistor(TMap<FString, FString>& InBuildFiles, int32& InNumBuildFilesFound) :
			FileVisitor(InBuildFiles, InNumBuildFilesFound)
		{
		}

		virtual bool Visit(const TCHAR* FilenameOrDirectory, bool bIsDirectory)
		{
			if (bIsDirectory)
			{
				static const FString Dot(TEXT("."));
				CheckDirectory = FPaths::GetCleanFilename(FilenameOrDirectory);
				if (!CheckDirectory.StartsWith(Dot) && CheckDirectory != TEXT("Public") && CheckDirectory != TEXT("Private"))
				{
					return ScanDirectory(FilenameOrDirectory);
				}
			}

			return true;
		}

		bool ScanDirectory(const TCHAR* FilenameOrDirectory)
		{
			// Iterate files only the first time
			FileVisitor.bSawAnyBuildFile = false;
			IFileManager::Get().IterateDirectory(FilenameOrDirectory, FileVisitor);
			if (!FileVisitor.bSawAnyBuildFile && FileVisitor.NumBuildFilesFound < FileVisitor.BuildFiles.Num())
			{
				// Iterate directories only the second time
				IFileManager::Get().IterateDirectory(FilenameOrDirectory, *this);
			}

			return FileVisitor.NumBuildFilesFound < FileVisitor.BuildFiles.Num();
		}
	};

	int32 NumBuildFilesFound = 0;
	FBuildDirectoryVistor DirectoryVisitor(BuildFiles, NumBuildFilesFound);
	DirectoryVisitor.ScanDirectory(Path);
	return NumBuildFilesFound;
}

void GameProjectUtils::ResetCurrentProjectModulesCache()
{
	IProjectManager::Get().GetCurrentProjectModuleContextInfos().Reset();
}

const TArray<FModuleContextInfo>& GameProjectUtils::GetCurrentProjectModules()
{
	const FProjectDescriptor* const CurrentProject = IProjectManager::Get().GetCurrentProject();
	check(CurrentProject);

	TArray<FModuleContextInfo>& RetModuleInfos = IProjectManager::Get().GetCurrentProjectModuleContextInfos();
	if (RetModuleInfos.Num() > 0)
	{
		return RetModuleInfos;
	}

	RetModuleInfos.Reset(CurrentProject->Modules.Num() + 1);
	if (!GameProjectUtils::ProjectHasCodeFiles() || CurrentProject->Modules.Num() == 0)
	{
		// If this project doesn't currently have any code in it, we need to add a dummy entry for the game
		// so that we can still use the class wizard (this module will be created once we add a class)
		FModuleContextInfo ModuleInfo;
		ModuleInfo.ModuleName = FApp::GetProjectName();
		ModuleInfo.ModuleType = EHostType::Runtime;
		ModuleInfo.ModuleSourcePath = FPaths::ConvertRelativePathToFull(FPaths::GameSourceDir() / ModuleInfo.ModuleName / ""); // Ensure trailing /
		RetModuleInfos.Emplace(ModuleInfo);
	}

	TMap<FString, FString> BuildFilePathsByName;
	BuildFilePathsByName.Reserve(CurrentProject->Modules.Num());
	for (const FModuleDescriptor& ModuleDesc : CurrentProject->Modules)
	{
		BuildFilePathsByName.Add(ModuleDesc.Name.ToString() + TEXT(".Build.cs"));
	}

	FindSpecificBuildFiles(*FPaths::GameSourceDir(), BuildFilePathsByName);

	// Resolve out the paths for each module and add the cut-down into to our output array
	for (const FModuleDescriptor& ModuleDesc : CurrentProject->Modules)
	{
		FModuleContextInfo ModuleInfo;
		ModuleInfo.ModuleName = ModuleDesc.Name.ToString();
		ModuleInfo.ModuleType = ModuleDesc.Type;

		// Try and find the .Build.cs file for this module within our currently loaded project's Source directory
		FString* FullPath = BuildFilePathsByName.Find(ModuleInfo.ModuleName + TEXT(".Build.cs"));
		if (!FullPath)
		{
			continue;
		}

		// Chop the .Build.cs file off the end of the path
		ModuleInfo.ModuleSourcePath = FPaths::GetPath(*FullPath);
		ModuleInfo.ModuleSourcePath = FPaths::ConvertRelativePathToFull(ModuleInfo.ModuleSourcePath / ""); // Ensure trailing /

		RetModuleInfos.Emplace(ModuleInfo);
	}

	return RetModuleInfos;
}

TArray<FModuleContextInfo> GameProjectUtils::GetCurrentProjectPluginModules()
{
	const FProjectDescriptor* const CurrentProject = IProjectManager::Get().GetCurrentProject();
	check(CurrentProject);

	TArray<FModuleContextInfo> RetModuleInfos;

	if (!GameProjectUtils::ProjectHasCodeFiles() || CurrentProject->Modules.Num() == 0)
	{
		// Don't get plugins if the game project has no source tree.
		return RetModuleInfos;
	}

	// Resolve out the paths for each module and add the cut-down into to our output array
	for (const auto& Plugin : IPluginManager::Get().GetDiscoveredPlugins())
	{
		// Only get plugins that are a part of the game project
		if (Plugin->GetLoadedFrom() == EPluginLoadedFrom::Project)
		{
			for (const auto& PluginModule : Plugin->GetDescriptor().Modules)
			{
				FModuleContextInfo ModuleInfo;
				ModuleInfo.ModuleName = PluginModule.Name.ToString();
				ModuleInfo.ModuleType = PluginModule.Type;

				// Try and find the .Build.cs file for this module within the plugin source tree
				FString TmpPath;
				if (!FindSourceFileInProject(ModuleInfo.ModuleName + ".Build.cs", Plugin->GetBaseDir(), TmpPath))
				{
					continue;
				}

				// Chop the .Build.cs file off the end of the path
				ModuleInfo.ModuleSourcePath = FPaths::GetPath(TmpPath);
				ModuleInfo.ModuleSourcePath = FPaths::ConvertRelativePathToFull(ModuleInfo.ModuleSourcePath / ""); // Ensure trailing /

				RetModuleInfos.Emplace(ModuleInfo);
			}
		}
	}

	return RetModuleInfos;
}

bool GameProjectUtils::IsValidSourcePath(const FString& InPath, const FModuleContextInfo& ModuleInfo, FText* const OutFailReason)
{
	const FString AbsoluteInPath = FPaths::ConvertRelativePathToFull(InPath) / ""; // Ensure trailing /

	// Validate the path contains no invalid characters
	if(!FPaths::ValidatePath(AbsoluteInPath, OutFailReason))
	{
		return false;
	}

	if(!AbsoluteInPath.StartsWith(ModuleInfo.ModuleSourcePath))
	{
		if(OutFailReason)
		{
			FFormatNamedArguments Args;
			Args.Add(TEXT("ModuleName"), FText::FromString(ModuleInfo.ModuleName));
			Args.Add(TEXT("RootSourcePath"), FText::FromString(ModuleInfo.ModuleSourcePath));
			*OutFailReason = FText::Format( LOCTEXT("SourcePathInvalidForModule", "All source code for '{ModuleName}' must exist within '{RootSourcePath}'"), Args );
		}
		return false;
	}

	return true;
}

bool GameProjectUtils::CalculateSourcePaths(const FString& InPath, const FModuleContextInfo& ModuleInfo, FString& OutHeaderPath, FString& OutSourcePath, FText* const OutFailReason)
{
	const FString AbsoluteInPath = FPaths::ConvertRelativePathToFull(InPath) / ""; // Ensure trailing /
	OutHeaderPath = AbsoluteInPath;
	OutSourcePath = AbsoluteInPath;

	EClassLocation ClassPathLocation = EClassLocation::UserDefined;
	if(!GetClassLocation(InPath, ModuleInfo, ClassPathLocation, OutFailReason))
	{
		return false;
	}

	const FString RootPath = ModuleInfo.ModuleSourcePath;
	const FString PublicPath = RootPath / "Public" / "";		// Ensure trailing /
	const FString PrivatePath = RootPath / "Private" / "";		// Ensure trailing /
	const FString ClassesPath = RootPath / "Classes" / "";		// Ensure trailing /

	// The root path must exist; we will allow the creation of sub-folders, but not the module root!
	// We ignore this check if the project doesn't already have source code in it, as the module folder won't yet have been created
	const bool bHasCodeFiles = GameProjectUtils::ProjectHasCodeFiles();
	if(!IFileManager::Get().DirectoryExists(*RootPath) && bHasCodeFiles)
	{
		if(OutFailReason)
		{
			FFormatNamedArguments Args;
			Args.Add(TEXT("ModuleSourcePath"), FText::FromString(RootPath));
			*OutFailReason = FText::Format(LOCTEXT("SourcePathMissingModuleRoot", "The specified module path does not exist on disk: {ModuleSourcePath}"), Args);
		}
		return false;
	}

	// The rules for placing header files are as follows:
	// 1) If InPath is the source root, and GetClassLocation has said the class header should be in the Public folder, put it in the Public folder
	// 2) Otherwise, just place the header at InPath (the default set above)
	if(AbsoluteInPath == RootPath)
	{
		OutHeaderPath = (ClassPathLocation == EClassLocation::Public) ? PublicPath : AbsoluteInPath;
	}

	// The rules for placing source files are as follows:
	// 1) If InPath is the source root, and GetClassLocation has said the class header should be in the Public folder, put the source file in the Private folder
	// 2) If InPath is contained within the Public or Classes folder of this module, place it in the equivalent path in the Private folder
	// 3) Otherwise, just place the source file at InPath (the default set above)
	if(AbsoluteInPath == RootPath)
	{
		OutSourcePath = (ClassPathLocation == EClassLocation::Public) ? PrivatePath : AbsoluteInPath;
	}
	else if(ClassPathLocation == EClassLocation::Public)
	{
		OutSourcePath = AbsoluteInPath.Replace(*PublicPath, *PrivatePath);
	}
	else if(ClassPathLocation == EClassLocation::Classes)
	{
		OutSourcePath = AbsoluteInPath.Replace(*ClassesPath, *PrivatePath);
	}

	return !OutHeaderPath.IsEmpty() && !OutSourcePath.IsEmpty();
}

bool GameProjectUtils::GetClassLocation(const FString& InPath, const FModuleContextInfo& ModuleInfo, EClassLocation& OutClassLocation, FText* const OutFailReason)
{
	const FString AbsoluteInPath = FPaths::ConvertRelativePathToFull(InPath) / ""; // Ensure trailing /
	OutClassLocation = EClassLocation::UserDefined;

	if(!IsValidSourcePath(InPath, ModuleInfo, OutFailReason))
	{
		return false;
	}

	const FString RootPath = ModuleInfo.ModuleSourcePath;
	const FString PublicPath = RootPath / "Public" / "";		// Ensure trailing /
	const FString PrivatePath = RootPath / "Private" / "";		// Ensure trailing /
	const FString ClassesPath = RootPath / "Classes" / "";		// Ensure trailing /

	// If either the Public or Private path exists, and we're in the root, force the header/source file to use one of these folders
	const bool bPublicPathExists = IFileManager::Get().DirectoryExists(*PublicPath);
	const bool bPrivatePathExists = IFileManager::Get().DirectoryExists(*PrivatePath);
	const bool bForceInternalPath = AbsoluteInPath == RootPath && (bPublicPathExists || bPrivatePathExists);

	if(AbsoluteInPath == RootPath)
	{
		OutClassLocation = (bPublicPathExists || bForceInternalPath) ? EClassLocation::Public : EClassLocation::UserDefined;
	}
	else if(AbsoluteInPath.StartsWith(PublicPath))
	{
		OutClassLocation = EClassLocation::Public;
	}
	else if(AbsoluteInPath.StartsWith(PrivatePath))
	{
		OutClassLocation = EClassLocation::Private;
	}
	else if(AbsoluteInPath.StartsWith(ClassesPath))
	{
		OutClassLocation = EClassLocation::Classes;
	}
	else
	{
		OutClassLocation = EClassLocation::UserDefined;
	}

	return true;
}

GameProjectUtils::EProjectDuplicateResult GameProjectUtils::DuplicateProjectForUpgrade( const FString& InProjectFile, FString& OutNewProjectFile )
{
	IPlatformFile &PlatformFile = FPlatformFileManager::Get().GetPlatformFile();

	// Get the directory part of the project name
	FString OldDirectoryName = FPaths::GetPath(InProjectFile);
	FPaths::NormalizeDirectoryName(OldDirectoryName);
	FString NewDirectoryName = OldDirectoryName;

	// Strip off any previous version number from the project name
	for(int32 LastSpace; NewDirectoryName.FindLastChar(' ', LastSpace); )
	{
		const TCHAR *End = *NewDirectoryName + LastSpace + 1;
		if(End[0] != '4' || End[1] != '.' || !FChar::IsDigit(End[2]))
		{
			break;
		}

		End += 3;

		while(FChar::IsDigit(*End))
		{
			End++;
		}

		if(*End != 0)
		{
			break;
		}

		NewDirectoryName = NewDirectoryName.Left(LastSpace).TrimEnd();
	}

	// Append the new version number
	NewDirectoryName += FString::Printf(TEXT(" %s"), *FEngineVersion::Current().ToString(EVersionComponent::Minor));

	// Find a directory name that doesn't exist
	FString BaseDirectoryName = NewDirectoryName;
	for(int32 Idx = 2; IFileManager::Get().DirectoryExists(*NewDirectoryName); Idx++)
	{
		NewDirectoryName = FString::Printf(TEXT("%s - %d"), *BaseDirectoryName, Idx);
	}

	// Recursively find all the files we need to copy, excluding those that are within the directories listed in SourceDirectoriesToSkip
	struct FGatherFilesToCopyHelper
	{
	public:
		FGatherFilesToCopyHelper(FString InRootSourceDirectory)
			: RootSourceDirectory(MoveTemp(InRootSourceDirectory))
		{
			static const FString RelativeDirectoriesToSkip[] = {
				TEXT("Binaries"),
				TEXT("DerivedDataCache"),
				TEXT("Intermediate"),
				TEXT("Saved/Autosaves"),
				TEXT("Saved/Backup"),
				TEXT("Saved/Config"),
				TEXT("Saved/Cooked"),
				TEXT("Saved/HardwareSurvey"),
				TEXT("Saved/Logs"),
				TEXT("Saved/StagedBuilds"),
			};

			SourceDirectoriesToSkip.Reserve(ARRAY_COUNT(RelativeDirectoriesToSkip));
			for (const FString& RelativeDirectoryToSkip : RelativeDirectoriesToSkip)
			{
				SourceDirectoriesToSkip.Emplace(RootSourceDirectory / RelativeDirectoryToSkip);
			}
		}

		void GatherFilesToCopy(TArray<FString>& OutSourceDirectories, TArray<FString>& OutSourceFiles)
		{
			GatherFilesToCopy(RootSourceDirectory, OutSourceDirectories, OutSourceFiles);
		}

	private:
		void GatherFilesToCopy(const FString& InSourceDirectoryPath, TArray<FString>& OutSourceDirectories, TArray<FString>& OutSourceFiles)
		{
			const FString SourceDirectorySearchWildcard = InSourceDirectoryPath / TEXT("*");

			OutSourceDirectories.Emplace(InSourceDirectoryPath);

			TArray<FString> SourceFilenames;
			IFileManager::Get().FindFiles(SourceFilenames, *SourceDirectorySearchWildcard, true, false);

			OutSourceFiles.Reserve(OutSourceFiles.Num() + SourceFilenames.Num());
			for (const FString& SourceFilename : SourceFilenames)
			{
				OutSourceFiles.Emplace(InSourceDirectoryPath / SourceFilename);
			}

			TArray<FString> SourceSubDirectoryNames;
			IFileManager::Get().FindFiles(SourceSubDirectoryNames, *SourceDirectorySearchWildcard, false, true);

			for (const FString& SourceSubDirectoryName : SourceSubDirectoryNames)
			{
				const FString SourceSubDirectoryPath = InSourceDirectoryPath / SourceSubDirectoryName;
				if (!SourceDirectoriesToSkip.Contains(SourceSubDirectoryPath))
				{
					GatherFilesToCopy(SourceSubDirectoryPath, OutSourceDirectories, OutSourceFiles);
				}
			}
		}

		FString RootSourceDirectory;
		TArray<FString> SourceDirectoriesToSkip;
	};

	TArray<FString> SourceDirectories;
	TArray<FString> SourceFiles;
	FGatherFilesToCopyHelper(OldDirectoryName).GatherFilesToCopy(SourceDirectories, SourceFiles);

	// Copy everything
	bool bCopySucceeded = true;
	bool bUserCanceled = false;
	GWarn->BeginSlowTask(LOCTEXT("CreatingCopyOfProject", "Creating copy of project..."), true, true);
	for(int32 Idx = 0; Idx < SourceDirectories.Num() && bCopySucceeded; Idx++)
	{
		FString TargetDirectory = NewDirectoryName + SourceDirectories[Idx].Mid(OldDirectoryName.Len());
		bUserCanceled = GWarn->ReceivedUserCancel();
		bCopySucceeded = !bUserCanceled && PlatformFile.CreateDirectory(*TargetDirectory);
		GWarn->UpdateProgress(Idx + 1, SourceDirectories.Num() + SourceFiles.Num());
	}
	for(int32 Idx = 0; Idx < SourceFiles.Num() && bCopySucceeded; Idx++)
	{
		FString TargetFile = NewDirectoryName + SourceFiles[Idx].Mid(OldDirectoryName.Len());
		bUserCanceled = GWarn->ReceivedUserCancel();
		bCopySucceeded =  !bUserCanceled && PlatformFile.CopyFile(*TargetFile, *SourceFiles[Idx]);
		GWarn->UpdateProgress(SourceDirectories.Num() + Idx + 1, SourceDirectories.Num() + SourceFiles.Num());
	}
	GWarn->EndSlowTask();

	// Wipe the directory if the user canceled or we couldn't update
	if(!bCopySucceeded)
	{
		PlatformFile.DeleteDirectoryRecursively(*NewDirectoryName);
		if(bUserCanceled)
		{
			return EProjectDuplicateResult::UserCanceled;
		}
		else
		{
			return EProjectDuplicateResult::Failed;
		}
	}

	// Otherwise fixup the output project filename
	OutNewProjectFile = NewDirectoryName / FPaths::GetCleanFilename(InProjectFile);
	return EProjectDuplicateResult::Succeeded;
}

void GameProjectUtils::UpdateSupportedTargetPlatforms(const FName& InPlatformName, const bool bIsSupported)
{
	const FString& ProjectFilename = FPaths::GetProjectFilePath();
	if(!ProjectFilename.IsEmpty())
	{
		// First attempt to check out the file if SCC is enabled
		if(ISourceControlModule::Get().IsEnabled())
		{
			FText UnusedFailReason;
			CheckoutGameProjectFile(ProjectFilename, UnusedFailReason);
		}

		// Second make sure the file is writable
		if(FPlatformFileManager::Get().GetPlatformFile().IsReadOnly(*ProjectFilename))
		{
			FPlatformFileManager::Get().GetPlatformFile().SetReadOnly(*ProjectFilename, false);
		}

		IProjectManager::Get().UpdateSupportedTargetPlatformsForCurrentProject(InPlatformName, bIsSupported);
	}
}

void GameProjectUtils::ClearSupportedTargetPlatforms()
{
	const FString& ProjectFilename = FPaths::GetProjectFilePath();
	if(!ProjectFilename.IsEmpty())
	{
		// First attempt to check out the file if SCC is enabled
		if(ISourceControlModule::Get().IsEnabled())
		{
			FText UnusedFailReason;
			CheckoutGameProjectFile(ProjectFilename, UnusedFailReason);
		}

		// Second make sure the file is writable
		if(FPlatformFileManager::Get().GetPlatformFile().IsReadOnly(*ProjectFilename))
		{
			FPlatformFileManager::Get().GetPlatformFile().SetReadOnly(*ProjectFilename, false);
		}

		IProjectManager::Get().ClearSupportedTargetPlatformsForCurrentProject();
	}
}

void GameProjectUtils::UpdateAdditionalPluginDirectory(const FString& InDir, const bool bAddOrRemove)
{
	const FString& ProjectFilename = FPaths::GetProjectFilePath();
	if (!ProjectFilename.IsEmpty())
	{
		// First attempt to check out the file if SCC is enabled
		if (ISourceControlModule::Get().IsEnabled())
		{
			FText UnusedFailReason;
			CheckoutGameProjectFile(ProjectFilename, UnusedFailReason);
		}

		// Second make sure the file is writable
		if (FPlatformFileManager::Get().GetPlatformFile().IsReadOnly(*ProjectFilename))
		{
			FPlatformFileManager::Get().GetPlatformFile().SetReadOnly(*ProjectFilename, false);
		}

		IProjectManager::Get().UpdateAdditionalPluginDirectory(InDir, bAddOrRemove);
	}
}

const TCHAR* GameProjectUtils::GetDefaultBuildSettingsVersion()
{
	return TEXT("BuildSettingsVersion.V2");
}

bool GameProjectUtils::ReadTemplateFile(const FString& TemplateFileName, FString& OutFileContents, FText& OutFailReason)
{
	const FString FullFileName = FPaths::EngineContentDir() / TEXT("Editor") / TEXT("Templates") / TemplateFileName;
	if ( FFileHelper::LoadFileToString(OutFileContents, *FullFileName) )
	{
		return true;
	}

	FFormatNamedArguments Args;
	Args.Add( TEXT("FullFileName"), FText::FromString( FullFileName ) );
	OutFailReason = FText::Format( LOCTEXT("FailedToReadTemplateFile", "Failed to read template file \"{FullFileName}\""), Args );
	return false;
}

bool GameProjectUtils::WriteOutputFile(const FString& OutputFilename, const FString& OutputFileContents, FText& OutFailReason)
{
	if ( FFileHelper::SaveStringToFile(OutputFileContents, *OutputFilename ) )
	{
		return true;
	}

	FFormatNamedArguments Args;
	Args.Add( TEXT("OutputFilename"), FText::FromString( OutputFilename ) );
	OutFailReason = FText::Format( LOCTEXT("FailedToWriteOutputFile", "Failed to write output file \"{OutputFilename}\". Perhaps the file is Read-Only?"), Args );
	return false;
}

FString GameProjectUtils::MakeCopyrightLine()
{
	const FString CopyrightNotice = GetDefault<UGeneralProjectSettings>()->CopyrightNotice;
	if (!CopyrightNotice.IsEmpty())
	{
		return FString(TEXT("// ")) + CopyrightNotice;
	}
	else
	{
		return FString();
	}
}

FString GameProjectUtils::MakeCommaDelimitedList(const TArray<FString>& InList, bool bPlaceQuotesAroundEveryElement)
{
	FString ReturnString;

	for ( auto ListIt = InList.CreateConstIterator(); ListIt; ++ListIt )
	{
		FString ElementStr;
		if ( bPlaceQuotesAroundEveryElement )
		{
			ElementStr = FString::Printf( TEXT("\"%s\""), **ListIt);
		}
		else
		{
			ElementStr = *ListIt;
		}

		if ( ReturnString.Len() > 0 )
		{
			// If this is not the first item in the list, prepend with a comma
			ElementStr = FString::Printf(TEXT(", %s"), *ElementStr);
		}

		ReturnString += ElementStr;
	}

	return ReturnString;
}

FString GameProjectUtils::MakeIncludeList(const TArray<FString>& InList)
{
	FString ReturnString;

	for ( auto ListIt = InList.CreateConstIterator(); ListIt; ++ListIt )
	{
		ReturnString += FString::Printf( TEXT("#include \"%s\"") LINE_TERMINATOR, **ListIt);
	}

	return ReturnString;
}

FString GameProjectUtils::DetermineModuleIncludePath(const FModuleContextInfo& ModuleInfo, const FString& FileRelativeTo)
{
	FString ModuleIncludePath;

	if(FindSourceFileInProject(ModuleInfo.ModuleName + ".h", ModuleInfo.ModuleSourcePath, ModuleIncludePath))
	{
		// Work out where the module header is;
		// if it's Public then we can include it without any path since all Public and Classes folders are on the include path
		// if it's located elsewhere, then we'll need to include it relative to the module source root as we can't guarantee
		// that other folders are on the include paths
		EClassLocation ModuleLocation;
		if(GetClassLocation(ModuleIncludePath, ModuleInfo, ModuleLocation))
		{
			if(ModuleLocation == EClassLocation::Public || ModuleLocation == EClassLocation::Classes)
			{
				ModuleIncludePath = ModuleInfo.ModuleName + ".h";
			}
			else
			{
				// If the path to our new class is the same as the path to the module, we can include it directly
				const FString ModulePath = FPaths::ConvertRelativePathToFull(FPaths::GetPath(ModuleIncludePath));
				const FString ClassPath = FPaths::ConvertRelativePathToFull(FPaths::GetPath(FileRelativeTo));
				if(ModulePath == ClassPath)
				{
					ModuleIncludePath = ModuleInfo.ModuleName + ".h";
				}
				else
				{
					// Updates ModuleIncludePath internally
					if(!FPaths::MakePathRelativeTo(ModuleIncludePath, *ModuleInfo.ModuleSourcePath))
					{
						// Failed; just assume we can include it without any relative path
						ModuleIncludePath = ModuleInfo.ModuleName + ".h";
					}
				}
			}
		}
		else
		{
			// Failed; just assume we can include it without any relative path
			ModuleIncludePath = ModuleInfo.ModuleName + ".h";
		}
	}
	else
	{
		// This could potentially fail when generating new projects if the module file hasn't yet been created; just assume we can include it without any relative path
		ModuleIncludePath = ModuleInfo.ModuleName + ".h";
	}

	return ModuleIncludePath;
}

/**
 * Generates UObject class constructor definition with property overrides.
 *
 * @param Out String to assign generated constructor to.
 * @param PrefixedClassName Prefixed class name for which we generate the constructor.
 * @param PropertyOverridesStr String with property overrides in the constructor.
 * @param OutFailReason Template read function failure reason.
 *
 * @returns True on success. False otherwise.
 */
bool GenerateConstructorDefinition(FString& Out, const FString& PrefixedClassName, const FString& PropertyOverridesStr, FText& OutFailReason)
{
	FString Template;
	if (!GameProjectUtils::ReadTemplateFile(TEXT("UObjectClassConstructorDefinition.template"), Template, OutFailReason))
	{
		return false;
	}

	Out = Template.Replace(TEXT("%PREFIXED_CLASS_NAME%"), *PrefixedClassName, ESearchCase::CaseSensitive);
	Out = Out.Replace(TEXT("%PROPERTY_OVERRIDES%"), *PropertyOverridesStr, ESearchCase::CaseSensitive);

	return true;
}

/**
 * Generates UObject class constructor declaration.
 *
 * @param Out String to assign generated constructor to.
 * @param PrefixedClassName Prefixed class name for which we generate the constructor.
 * @param OutFailReason Template read function failure reason.
 *
 * @returns True on success. False otherwise.
 */
bool GenerateConstructorDeclaration(FString& Out, const FString& PrefixedClassName, FText& OutFailReason)
{
	FString Template;
	if (!GameProjectUtils::ReadTemplateFile(TEXT("UObjectClassConstructorDeclaration.template"), Template, OutFailReason))
	{
		return false;
	}

	Out = Template.Replace(TEXT("%PREFIXED_CLASS_NAME%"), *PrefixedClassName, ESearchCase::CaseSensitive);

	return true;
}

bool GameProjectUtils::GenerateClassHeaderFile(const FString& NewHeaderFileName, const FString UnPrefixedClassName, const FNewClassInfo ParentClassInfo, const TArray<FString>& ClassSpecifierList, const FString& ClassProperties, const FString& ClassFunctionDeclarations, FString& OutSyncLocation, const FModuleContextInfo& ModuleInfo, bool bDeclareConstructor, FText& OutFailReason)
{
	FString Template;
	if ( !ReadTemplateFile(ParentClassInfo.GetHeaderTemplateFilename(), Template, OutFailReason) )
	{
		return false;
	}

	const FString ClassPrefix = ParentClassInfo.GetClassPrefixCPP();
	const FString PrefixedClassName = ClassPrefix + UnPrefixedClassName;
	const FString PrefixedBaseClassName = ClassPrefix + ParentClassInfo.GetClassNameCPP();

	FString BaseClassIncludeDirective;
	FString BaseClassIncludePath;
	if(ParentClassInfo.GetIncludePath(BaseClassIncludePath))
	{
		BaseClassIncludeDirective = FString::Printf(TEXT("#include \"%s\""), *BaseClassIncludePath);
	}

	FString ModuleAPIMacro;
	{
		EClassLocation ClassPathLocation = EClassLocation::UserDefined;
		if ( GetClassLocation(NewHeaderFileName, ModuleInfo, ClassPathLocation) )
		{
			// If this class isn't Private, make sure and include the API macro so it can be linked within other modules
			if ( ClassPathLocation != EClassLocation::Private )
			{
				ModuleAPIMacro = ModuleInfo.ModuleName.ToUpper() + "_API "; // include a trailing space for the template formatting
			}
		}
	}

	FString EventualConstructorDeclaration;
	if (bDeclareConstructor)
	{
		if (!GenerateConstructorDeclaration(EventualConstructorDeclaration, PrefixedClassName, OutFailReason))
		{
			return false;
		}
	}

	// Not all of these will exist in every class template
	FString FinalOutput = Template.Replace(TEXT("%COPYRIGHT_LINE%"), *MakeCopyrightLine(), ESearchCase::CaseSensitive);
	FinalOutput = FinalOutput.Replace(TEXT("%UNPREFIXED_CLASS_NAME%"), *UnPrefixedClassName, ESearchCase::CaseSensitive);
	FinalOutput = FinalOutput.Replace(TEXT("%CLASS_MODULE_API_MACRO%"), *ModuleAPIMacro, ESearchCase::CaseSensitive);
	FinalOutput = FinalOutput.Replace(TEXT("%UCLASS_SPECIFIER_LIST%"), *MakeCommaDelimitedList(ClassSpecifierList, false), ESearchCase::CaseSensitive);
	FinalOutput = FinalOutput.Replace(TEXT("%PREFIXED_CLASS_NAME%"), *PrefixedClassName, ESearchCase::CaseSensitive);
	FinalOutput = FinalOutput.Replace(TEXT("%PREFIXED_BASE_CLASS_NAME%"), *PrefixedBaseClassName, ESearchCase::CaseSensitive);

	// Special case where where the wildcard starts with a tab and ends with a new line
	const bool bLeadingTab = true;
	const bool bTrailingNewLine = true;
	FinalOutput = ReplaceWildcard(FinalOutput, TEXT("%EVENTUAL_CONSTRUCTOR_DECLARATION%"), *EventualConstructorDeclaration, bLeadingTab, bTrailingNewLine);
	FinalOutput = ReplaceWildcard(FinalOutput, TEXT("%CLASS_PROPERTIES%"), *ClassProperties, bLeadingTab, bTrailingNewLine);
	FinalOutput = ReplaceWildcard(FinalOutput, TEXT("%CLASS_FUNCTION_DECLARATIONS%"), *ClassFunctionDeclarations, bLeadingTab, bTrailingNewLine);
	if (BaseClassIncludeDirective.Len() == 0)
	{
		FinalOutput = FinalOutput.Replace(TEXT("%BASE_CLASS_INCLUDE_DIRECTIVE%") LINE_TERMINATOR, TEXT(""), ESearchCase::CaseSensitive);
	}
	FinalOutput = FinalOutput.Replace(TEXT("%BASE_CLASS_INCLUDE_DIRECTIVE%"), *BaseClassIncludeDirective, ESearchCase::CaseSensitive);

	HarvestCursorSyncLocation( FinalOutput, OutSyncLocation );

	return WriteOutputFile(NewHeaderFileName, FinalOutput, OutFailReason);
}

static bool TryParseIncludeDirective(const FString& Text, int StartPos, int EndPos, FString& IncludePath)
{
	// Check if the line starts with a # character
	int Pos = StartPos;
	while (Pos < EndPos && FChar::IsWhitespace(Text[Pos]))
	{
		Pos++;
	}
	if (Pos == EndPos || Text[Pos++] != '#')
	{
		return false;
	}
	while (Pos < EndPos && FChar::IsWhitespace(Text[Pos]))
	{
		Pos++;
	}

	// Check it's an include directive
	const TCHAR* IncludeText = TEXT("include");
	for (int Idx = 0; IncludeText[Idx] != 0; Idx++)
	{
		if (Pos == EndPos || Text[Pos] != IncludeText[Idx])
		{
			return false;
		}
		Pos++;
	}
	while (Pos < EndPos && FChar::IsWhitespace(Text[Pos]))
	{
		Pos++;
	}

	// Parse out the quoted include path
	if (Pos == EndPos || Text[Pos++] != '"')
	{
		return false;
	}
	int IncludePathPos = Pos;
	while (Pos < EndPos && Text[Pos] != '"')
	{
		Pos++;
	}
	IncludePath = Text.Mid(IncludePathPos, Pos - IncludePathPos);
	return true;
}

static bool IsUsingOldStylePch(FString BaseDir)
{
	// Find all the cpp files under the base directory
	TArray<FString> Files;
	IFileManager::Get().FindFilesRecursive(Files, *BaseDir, TEXT("*.cpp"), true, false, false);

	// Parse the first include directive for up to 16 include paths
	TArray<FString> FirstIncludedFiles;
	for (int Idx = 0; Idx < Files.Num() && Idx < 16; Idx++)
	{
		FString Text;
		FFileHelper::LoadFileToString(Text, *Files[Idx]);

		int LinePos = 0;
		while(LinePos < Text.Len())
		{
			int EndOfLinePos = LinePos;
			while (EndOfLinePos < Text.Len() && Text[EndOfLinePos] != '\n')
			{
				EndOfLinePos++;
			}

			FString IncludePath;
			if (TryParseIncludeDirective(Text, LinePos, EndOfLinePos, IncludePath))
			{
				FirstIncludedFiles.AddUnique(FPaths::GetCleanFilename(IncludePath));
				break;
			}

			LinePos = EndOfLinePos + 1;
		}
	}
	return FirstIncludedFiles.Num() == 1 && Files.Num() > 1;
}

bool GameProjectUtils::GenerateClassCPPFile(const FString& NewCPPFileName, const FString UnPrefixedClassName, const FNewClassInfo ParentClassInfo, const TArray<FString>& AdditionalIncludes, const TArray<FString>& PropertyOverrides, const FString& AdditionalMemberDefinitions, FString& OutSyncLocation, const FModuleContextInfo& ModuleInfo, FText& OutFailReason)
{
	FString Template;
	if ( !ReadTemplateFile(ParentClassInfo.GetSourceTemplateFilename(), Template, OutFailReason) )
	{
		return false;
	}

	const FString ClassPrefix = ParentClassInfo.GetClassPrefixCPP();
	const FString PrefixedClassName = ClassPrefix + UnPrefixedClassName;
	const FString PrefixedBaseClassName = ClassPrefix + ParentClassInfo.GetClassNameCPP();

	EClassLocation ClassPathLocation = EClassLocation::UserDefined;
	if ( !GetClassLocation(NewCPPFileName, ModuleInfo, ClassPathLocation, &OutFailReason) )
	{
		return false;
	}

	FString AdditionalIncludesStr;
	for (int32 IncludeIdx = 0; IncludeIdx < AdditionalIncludes.Num(); ++IncludeIdx)
	{
		if (IncludeIdx > 0)
		{
			AdditionalIncludesStr += LINE_TERMINATOR;
		}

		AdditionalIncludesStr += FString::Printf(TEXT("#include \"%s\""), *AdditionalIncludes[IncludeIdx]);
	}

	FString PropertyOverridesStr;
	for ( int32 OverrideIdx = 0; OverrideIdx < PropertyOverrides.Num(); ++OverrideIdx )
	{
		if ( OverrideIdx > 0 )
		{
			PropertyOverridesStr += LINE_TERMINATOR;
		}

		PropertyOverridesStr += TEXT("\t");
		PropertyOverridesStr += *PropertyOverrides[OverrideIdx];
	}

	// Calculate the correct include path for the module header
	FString PchIncludeDirective;
	if (IsUsingOldStylePch(ModuleInfo.ModuleSourcePath))
	{
		const FString ModuleIncludePath = DetermineModuleIncludePath(ModuleInfo, NewCPPFileName);
		if (ModuleIncludePath.Len() > 0)
		{
			PchIncludeDirective = FString::Printf(TEXT("#include \"%s\""), *ModuleIncludePath);
		}
	}

	FString EventualConstructorDefinition;
	if (PropertyOverrides.Num() != 0)
	{
		if (!GenerateConstructorDefinition(EventualConstructorDefinition, PrefixedClassName, PropertyOverridesStr, OutFailReason))
		{
			return false;
		}
	}

	// Not all of these will exist in every class template
	FString FinalOutput = Template.Replace(TEXT("%COPYRIGHT_LINE%"), *MakeCopyrightLine(), ESearchCase::CaseSensitive);
	FinalOutput = FinalOutput.Replace(TEXT("%UNPREFIXED_CLASS_NAME%"), *UnPrefixedClassName, ESearchCase::CaseSensitive);
	FinalOutput = FinalOutput.Replace(TEXT("%PREFIXED_CLASS_NAME%"), *PrefixedClassName, ESearchCase::CaseSensitive);
	FinalOutput = FinalOutput.Replace(TEXT("%MODULE_NAME%"), *ModuleInfo.ModuleName, ESearchCase::CaseSensitive);
	FinalOutput = FinalOutput.Replace(TEXT("%PCH_INCLUDE_DIRECTIVE%"), *PchIncludeDirective, ESearchCase::CaseSensitive);

	// Special case where where the wildcard ends with a new line
	const bool bLeadingTab = false;
	const bool bTrailingNewLine = true;
	FinalOutput = ReplaceWildcard(FinalOutput, TEXT("%ADDITIONAL_INCLUDE_DIRECTIVES%"), *AdditionalIncludesStr, bLeadingTab, bTrailingNewLine);
	FinalOutput = ReplaceWildcard(FinalOutput, TEXT("%EVENTUAL_CONSTRUCTOR_DEFINITION%"), *EventualConstructorDefinition, bLeadingTab, bTrailingNewLine);
	FinalOutput = ReplaceWildcard(FinalOutput, TEXT("%ADDITIONAL_MEMBER_DEFINITIONS%"), *AdditionalMemberDefinitions, bLeadingTab, bTrailingNewLine);

	HarvestCursorSyncLocation( FinalOutput, OutSyncLocation );

	return WriteOutputFile(NewCPPFileName, FinalOutput, OutFailReason);
}

bool GameProjectUtils::GenerateGameModuleBuildFile(const FString& NewBuildFileName, const FString& ModuleName, const TArray<FString>& PublicDependencyModuleNames, const TArray<FString>& PrivateDependencyModuleNames, FText& OutFailReason)
{
	FString Template;
	if (!ReadTemplateFile(TEXT("GameModule.Build.cs.template"), Template, OutFailReason))
	{
		return false;
	}

	FString FinalOutput = Template.Replace(TEXT("%COPYRIGHT_LINE%"), *MakeCopyrightLine(), ESearchCase::CaseSensitive);
	FinalOutput = FinalOutput.Replace(TEXT("%PUBLIC_DEPENDENCY_MODULE_NAMES%"), *MakeCommaDelimitedList(PublicDependencyModuleNames), ESearchCase::CaseSensitive);
	FinalOutput = FinalOutput.Replace(TEXT("%PRIVATE_DEPENDENCY_MODULE_NAMES%"), *MakeCommaDelimitedList(PrivateDependencyModuleNames), ESearchCase::CaseSensitive);
	FinalOutput = FinalOutput.Replace(TEXT("%MODULE_NAME%"), *ModuleName, ESearchCase::CaseSensitive);

	ResetCurrentProjectModulesCache();

	return WriteOutputFile(NewBuildFileName, FinalOutput, OutFailReason);
}

bool GameProjectUtils::GeneratePluginModuleBuildFile(const FString& NewBuildFileName, const FString& ModuleName, const TArray<FString>& PublicDependencyModuleNames, const TArray<FString>& PrivateDependencyModuleNames, FText& OutFailReason, bool bUseExplicitOrSharedPCHs/* = true*/)
{
	FString Template;
	if ( !ReadTemplateFile(TEXT("PluginModule.Build.cs.template"), Template, OutFailReason) )
	{
		return false;
	}

	FString FinalOutput = Template.Replace(TEXT("%COPYRIGHT_LINE%"), *MakeCopyrightLine(), ESearchCase::CaseSensitive);
	FinalOutput = FinalOutput.Replace(TEXT("%PUBLIC_DEPENDENCY_MODULE_NAMES%"), *MakeCommaDelimitedList(PublicDependencyModuleNames), ESearchCase::CaseSensitive);
	FinalOutput = FinalOutput.Replace(TEXT("%PRIVATE_DEPENDENCY_MODULE_NAMES%"), *MakeCommaDelimitedList(PrivateDependencyModuleNames), ESearchCase::CaseSensitive);
	FinalOutput = FinalOutput.Replace(TEXT("%MODULE_NAME%"), *ModuleName, ESearchCase::CaseSensitive);

	const FString PCHUsage = bUseExplicitOrSharedPCHs ? TEXT("UseExplicitOrSharedPCHs") : TEXT("UseSharedPCHs");
	FinalOutput = FinalOutput.Replace(TEXT("%PCH_USAGE%"), *PCHUsage, ESearchCase::CaseSensitive);

	return WriteOutputFile(NewBuildFileName, FinalOutput, OutFailReason);
}

bool GameProjectUtils::GenerateGameModuleTargetFile(const FString& NewBuildFileName, const FString& ModuleName, const TArray<FString>& ExtraModuleNames, FText& OutFailReason)
{
	FString Template;
	if ( !ReadTemplateFile(TEXT("Stub.Target.cs.template"), Template, OutFailReason) )
	{
		return false;
	}

	FString FinalOutput = Template.Replace(TEXT("%COPYRIGHT_LINE%"), *MakeCopyrightLine(), ESearchCase::CaseSensitive);
	FinalOutput = FinalOutput.Replace(TEXT("%EXTRA_MODULE_NAMES%"), *MakeCommaDelimitedList(ExtraModuleNames), ESearchCase::CaseSensitive);
	FinalOutput = FinalOutput.Replace(TEXT("%MODULE_NAME%"), *ModuleName, ESearchCase::CaseSensitive);
	FinalOutput = FinalOutput.Replace(TEXT("%TARGET_TYPE%"), TEXT("Game"), ESearchCase::CaseSensitive);
	FinalOutput = FinalOutput.Replace(TEXT("%DEFAULT_BUILD_SETTINGS_VERSION%"), GetDefaultBuildSettingsVersion(), ESearchCase::CaseSensitive);

	return WriteOutputFile(NewBuildFileName, FinalOutput, OutFailReason);
}

bool GameProjectUtils::GenerateEditorModuleBuildFile(const FString& NewBuildFileName, const FString& ModuleName, const TArray<FString>& PublicDependencyModuleNames, const TArray<FString>& PrivateDependencyModuleNames, FText& OutFailReason)
{
	FString Template;
	if ( !ReadTemplateFile(TEXT("EditorModule.Build.cs.template"), Template, OutFailReason) )
	{
		return false;
	}

	FString FinalOutput = Template.Replace(TEXT("%COPYRIGHT_LINE%"), *MakeCopyrightLine(), ESearchCase::CaseSensitive);
	FinalOutput = FinalOutput.Replace(TEXT("%PUBLIC_DEPENDENCY_MODULE_NAMES%"), *MakeCommaDelimitedList(PublicDependencyModuleNames), ESearchCase::CaseSensitive);
	FinalOutput = FinalOutput.Replace(TEXT("%PRIVATE_DEPENDENCY_MODULE_NAMES%"), *MakeCommaDelimitedList(PrivateDependencyModuleNames), ESearchCase::CaseSensitive);
	FinalOutput = FinalOutput.Replace(TEXT("%MODULE_NAME%"), *ModuleName, ESearchCase::CaseSensitive);

	ResetCurrentProjectModulesCache();

	return WriteOutputFile(NewBuildFileName, FinalOutput, OutFailReason);
}

bool GameProjectUtils::GenerateEditorModuleTargetFile(const FString& NewBuildFileName, const FString& ModuleName, const TArray<FString>& ExtraModuleNames, FText& OutFailReason)
{
	FString Template;
	if ( !ReadTemplateFile(TEXT("Stub.Target.cs.template"), Template, OutFailReason) )
	{
		return false;
	}

	FString FinalOutput = Template.Replace(TEXT("%COPYRIGHT_LINE%"), *MakeCopyrightLine(), ESearchCase::CaseSensitive);
	FinalOutput = FinalOutput.Replace(TEXT("%EXTRA_MODULE_NAMES%"), *MakeCommaDelimitedList(ExtraModuleNames), ESearchCase::CaseSensitive);
	FinalOutput = FinalOutput.Replace(TEXT("%MODULE_NAME%"), *ModuleName, ESearchCase::CaseSensitive);
	FinalOutput = FinalOutput.Replace(TEXT("%TARGET_TYPE%"), TEXT("Editor"), ESearchCase::CaseSensitive);
	FinalOutput = FinalOutput.Replace(TEXT("%DEFAULT_BUILD_SETTINGS_VERSION%"), GetDefaultBuildSettingsVersion(), ESearchCase::CaseSensitive);

	return WriteOutputFile(NewBuildFileName, FinalOutput, OutFailReason);
}

bool GameProjectUtils::GenerateGameModuleCPPFile(const FString& NewBuildFileName, const FString& ModuleName, const FString& GameName, FText& OutFailReason)
{
	FString Template;
	if ( !ReadTemplateFile(TEXT("GameModule.cpp.template"), Template, OutFailReason) )
	{
		return false;
	}

	FString FinalOutput = Template.Replace(TEXT("%COPYRIGHT_LINE%"), *MakeCopyrightLine(), ESearchCase::CaseSensitive);
	FinalOutput = FinalOutput.Replace(TEXT("%MODULE_NAME%"), *ModuleName, ESearchCase::CaseSensitive);
	FinalOutput = FinalOutput.Replace(TEXT("%GAME_NAME%"), *GameName, ESearchCase::CaseSensitive);

	return WriteOutputFile(NewBuildFileName, FinalOutput, OutFailReason);
}

bool GameProjectUtils::GenerateGameModuleHeaderFile(const FString& NewBuildFileName, const TArray<FString>& PublicHeaderIncludes, FText& OutFailReason)
{
	FString Template;
	if ( !ReadTemplateFile(TEXT("GameModule.h.template"), Template, OutFailReason) )
	{
		return false;
	}

	FString FinalOutput = Template.Replace(TEXT("%COPYRIGHT_LINE%"), *MakeCopyrightLine(), ESearchCase::CaseSensitive);
	FinalOutput = FinalOutput.Replace(TEXT("%PUBLIC_HEADER_INCLUDES%"), *MakeIncludeList(PublicHeaderIncludes), ESearchCase::CaseSensitive);

	return WriteOutputFile(NewBuildFileName, FinalOutput, OutFailReason);
}

bool GameProjectUtils::GeneratePluginModuleCPPFile(const FString& CPPFileName, const FString& ModuleName, const FString& StartupSourceCode, FText& OutFailReason)
{
	FString Template;
	if (!ReadTemplateFile(TEXT("PluginModule.cpp.template"), Template, OutFailReason))
	{
		return false;
	}

	FString FinalOutput = Template.Replace(TEXT("%COPYRIGHT_LINE%"), *MakeCopyrightLine(), ESearchCase::CaseSensitive);
	FinalOutput = FinalOutput.Replace(TEXT("%MODULE_NAME%"), *ModuleName, ESearchCase::CaseSensitive);
	FinalOutput = FinalOutput.Replace(TEXT("%MODULE_STARTUP_CODE%"), *StartupSourceCode, ESearchCase::CaseSensitive);

	return WriteOutputFile(CPPFileName, FinalOutput, OutFailReason);
}

bool GameProjectUtils::GeneratePluginModuleHeaderFile(const FString& HeaderFileName, const TArray<FString>& PublicHeaderIncludes, FText& OutFailReason)
{
	FString Template;
	if (!ReadTemplateFile(TEXT("PluginModule.h.template"), Template, OutFailReason))
	{
		return false;
	}

	FString FinalOutput = Template.Replace(TEXT("%COPYRIGHT_LINE%"), *MakeCopyrightLine(), ESearchCase::CaseSensitive);
	FinalOutput = FinalOutput.Replace(TEXT("%PUBLIC_HEADER_INCLUDES%"), *MakeIncludeList(PublicHeaderIncludes), ESearchCase::CaseSensitive);

	return WriteOutputFile(HeaderFileName, FinalOutput, OutFailReason);
}

FString GameProjectUtils::ReplaceWildcard(const FString& Input, const FString& From, const FString& To, bool bLeadingTab, bool bTrailingNewLine)
{
	FString Result = Input;
	FString WildCard = bLeadingTab ? TEXT("\t") : TEXT("");

	WildCard.Append(From);

	if (bTrailingNewLine)
	{
		WildCard.Append(LINE_TERMINATOR);
	}

	int32 NumReplacements = Result.ReplaceInline(*WildCard, *To, ESearchCase::CaseSensitive);

	// if replacement fails, try again using just the plain wildcard without tab and/or new line
	if (NumReplacements == 0)
	{
		Result = Result.Replace(*From, *To, ESearchCase::CaseSensitive);
	}

	return Result;
}

void GameProjectUtils::OnUpdateProjectConfirm()
{
	UpdateProject();
}

void GameProjectUtils::UpdateProject(const FProjectDescriptorModifier& Modifier)
{
	UpdateProject_Impl(&Modifier);
}

void GameProjectUtils::UpdateProject()
{
	UpdateProject_Impl(nullptr);
}

void GameProjectUtils::UpdateProject_Impl(const FProjectDescriptorModifier* Modifier)
{
	const FString& ProjectFilename = FPaths::GetProjectFilePath();
	const FString& ShortFilename = FPaths::GetCleanFilename(ProjectFilename);
	FText FailReason;
	FText UpdateMessage;
	SNotificationItem::ECompletionState NewCompletionState;
	if (UpdateGameProjectFile_Impl(ProjectFilename, FDesktopPlatformModule::Get()->GetCurrentEngineIdentifier(), Modifier, FailReason))
	{
		// The project was updated successfully.
		FFormatNamedArguments Args;
		Args.Add( TEXT("ShortFilename"), FText::FromString( ShortFilename ) );
		UpdateMessage = FText::Format( LOCTEXT("ProjectFileUpdateComplete", "{ShortFilename} was successfully updated."), Args );
		NewCompletionState = SNotificationItem::CS_Success;
	}
	else
	{
		// The user chose to update, but the update failed. Notify the user.
		FFormatNamedArguments Args;
		Args.Add( TEXT("ShortFilename"), FText::FromString( ShortFilename ) );
		Args.Add( TEXT("FailReason"), FailReason );
		UpdateMessage = FText::Format( LOCTEXT("ProjectFileUpdateFailed", "{ShortFilename} failed to update. {FailReason}"), Args );
		NewCompletionState = SNotificationItem::CS_Fail;
	}

	if ( UpdateGameProjectNotification.IsValid() )
	{
		UpdateGameProjectNotification.Pin()->SetCompletionState(NewCompletionState);
		UpdateGameProjectNotification.Pin()->SetText(UpdateMessage);
		UpdateGameProjectNotification.Pin()->ExpireAndFadeout();
		UpdateGameProjectNotification.Reset();
	}
}

void GameProjectUtils::UpdateProject(const TArray<FString>* StartupModuleNames)
{
	UpdateProject(
		FProjectDescriptorModifier::CreateLambda(
			[StartupModuleNames](FProjectDescriptor& Desc)
			{
				if (StartupModuleNames != nullptr)
				{
					return UpdateStartupModuleNames(Desc, StartupModuleNames);
				}

				return false;
			}));
}

void GameProjectUtils::OnUpdateProjectCancel()
{
	if ( UpdateGameProjectNotification.IsValid() )
	{
		UpdateGameProjectNotification.Pin()->SetCompletionState(SNotificationItem::CS_None);
		UpdateGameProjectNotification.Pin()->ExpireAndFadeout();
		UpdateGameProjectNotification.Reset();
	}
}

void GameProjectUtils::TryMakeProjectFileWriteable(const FString& ProjectFile)
{
	// First attempt to check out the file if SCC is enabled
	if ( ISourceControlModule::Get().IsEnabled() )
	{
		FText FailReason;
		GameProjectUtils::CheckoutGameProjectFile(ProjectFile, FailReason);
	}

	// Check if it's writable
	if(FPlatformFileManager::Get().GetPlatformFile().IsReadOnly(*ProjectFile))
	{
		FText ShouldMakeProjectWriteable = LOCTEXT("ShouldMakeProjectWriteable_Message", "'{ProjectFilename}' is read-only and cannot be updated. Would you like to make it writeable?");

		FFormatNamedArguments Arguments;
		Arguments.Add( TEXT("ProjectFilename"), FText::FromString(ProjectFile));

		if(FMessageDialog::Open(EAppMsgType::YesNo, FText::Format(ShouldMakeProjectWriteable, Arguments)) == EAppReturnType::Yes)
		{
			FPlatformFileManager::Get().GetPlatformFile().SetReadOnly(*ProjectFile, false);
		}
	}
}

bool GameProjectUtils::UpdateGameProjectFile(const FString& ProjectFile, const FString& EngineIdentifier, const FProjectDescriptorModifier& Modifier, FText& OutFailReason)
{
	return UpdateGameProjectFile_Impl(ProjectFile, EngineIdentifier, &Modifier, OutFailReason);
}

bool GameProjectUtils::UpdateGameProjectFile(const FString& ProjectFile, const FString& EngineIdentifier, FText& OutFailReason)
{
	return UpdateGameProjectFile_Impl(ProjectFile, EngineIdentifier, nullptr, OutFailReason);
}

bool GameProjectUtils::UpdateGameProjectFile_Impl(const FString& ProjectFile, const FString& EngineIdentifier, const FProjectDescriptorModifier* Modifier, FText& OutFailReason)
{
	// Make sure we can write to the project file
	TryMakeProjectFileWriteable(ProjectFile);

	// Load the descriptor
	FProjectDescriptor Descriptor;
	if(Descriptor.Load(ProjectFile, OutFailReason))
	{
		if (Modifier && Modifier->IsBound() && !Modifier->Execute(Descriptor))
		{
			// If modifier returns false it means that we want to drop changes.
			return true;
		}

		// Update file on disk
		return Descriptor.Save(ProjectFile, OutFailReason) && FDesktopPlatformModule::Get()->SetEngineIdentifierForProject(ProjectFile, EngineIdentifier);
	}
	return false;
}

bool GameProjectUtils::UpdateGameProjectFile(const FString& ProjectFilename, const FString& EngineIdentifier, const TArray<FString>* StartupModuleNames, FText& OutFailReason)
{
	return UpdateGameProjectFile(ProjectFilename, EngineIdentifier,
		FProjectDescriptorModifier::CreateLambda(
			[StartupModuleNames](FProjectDescriptor& Desc)
			{
				if (StartupModuleNames != nullptr)
				{
					return UpdateStartupModuleNames(Desc, StartupModuleNames);
				}

				return false;
			}
		), OutFailReason);
}

bool GameProjectUtils::CheckoutGameProjectFile(const FString& ProjectFilename, FText& OutFailReason)
{
	if ( !ensure(ProjectFilename.Len()) )
	{
		OutFailReason = LOCTEXT("NoProjectFilename", "The project filename was not specified.");
		return false;
	}

	if ( !ISourceControlModule::Get().IsEnabled() )
	{
		OutFailReason = LOCTEXT("SCCDisabled", "Source control is not enabled. Enable source control in the preferences menu.");
		return false;
	}

	FString AbsoluteFilename = FPaths::ConvertRelativePathToFull(ProjectFilename);
	ISourceControlProvider& SourceControlProvider = ISourceControlModule::Get().GetProvider();
	FSourceControlStatePtr SourceControlState = SourceControlProvider.GetState(AbsoluteFilename, EStateCacheUsage::ForceUpdate);
	TArray<FString> FilesToBeCheckedOut;
	FilesToBeCheckedOut.Add(AbsoluteFilename);

	bool bSuccessfullyCheckedOut = false;
	OutFailReason = LOCTEXT("SCCStateInvalid", "Could not determine source control state.");

	if(SourceControlState.IsValid())
	{
		if(SourceControlState->IsCheckedOut() || SourceControlState->IsAdded() || !SourceControlState->IsSourceControlled())
		{
			// Already checked out or opened for add... or not in the depot at all
			bSuccessfullyCheckedOut = true;
		}
		else if(SourceControlState->CanCheckout() || SourceControlState->IsCheckedOutOther())
		{
			bSuccessfullyCheckedOut = (SourceControlProvider.Execute(ISourceControlOperation::Create<FCheckOut>(), FilesToBeCheckedOut) == ECommandResult::Succeeded);
			if (!bSuccessfullyCheckedOut)
			{
				OutFailReason = LOCTEXT("SCCCheckoutFailed", "Failed to check out the project file.");
			}
		}
		else if(!SourceControlState->IsCurrent())
		{
			OutFailReason = LOCTEXT("SCCNotCurrent", "The project file is not at head revision.");
		}
	}

	return bSuccessfullyCheckedOut;
}

FString GameProjectUtils::GetDefaultProjectTemplateFilename()
{
	return TEXT("");
}

void FindCodeFiles(const TCHAR* BaseDirectory, TArray<FString>& FileNames, int32 MaxNumFileNames)
{
	struct FDirectoryVisitor : public IPlatformFile::FDirectoryVisitor
	{
		TArray<FString>& FileNames;
		int32 MaxNumFileNames;

		FDirectoryVisitor(TArray<FString>& InFileNames, int32 InMaxNumFileNames)
			: FileNames(InFileNames)
			, MaxNumFileNames(InMaxNumFileNames)
		{
		}

		virtual bool Visit(const TCHAR* FilenameOrDirectory, bool bIsDirectory) override
		{
			if(bIsDirectory)
			{
				FString CleanDirectoryName(FPaths::GetCleanFilename(FilenameOrDirectory));
				if(!CleanDirectoryName.StartsWith(TEXT(".")))
				{
					FindCodeFiles(FilenameOrDirectory, FileNames, MaxNumFileNames);
				}
			}
			else
			{
				FString FileName(FilenameOrDirectory);
				if(FileName.EndsWith(TEXT(".h")) || FileName.EndsWith(".cpp"))
				{
					FileNames.Add(FileName);
				}
			}
			return (FileNames.Num() < MaxNumFileNames);
		}
	};

	// Enumerate the contents of the current directory
	FDirectoryVisitor Visitor(FileNames, MaxNumFileNames);
	FPlatformFileManager::Get().GetPlatformFile().IterateDirectory(BaseDirectory, Visitor);
}

void GameProjectUtils::GetProjectCodeFilenames(TArray<FString>& OutProjectCodeFilenames)
{
	FindCodeFiles(*FPaths::GameSourceDir(), OutProjectCodeFilenames, INT_MAX);
}

int32 GameProjectUtils::GetProjectCodeFileCount()
{
	TArray<FString> Filenames;
	GetProjectCodeFilenames(Filenames);
	return Filenames.Num();
}

void GameProjectUtils::GetProjectSourceDirectoryInfo(int32& OutNumCodeFiles, int64& OutDirectorySize)
{
	TArray<FString> Filenames;
	GetProjectCodeFilenames(Filenames);
	OutNumCodeFiles = Filenames.Num();

	OutDirectorySize = 0;
	for (const auto& filename : Filenames)
	{
		OutDirectorySize += IFileManager::Get().FileSize(*filename);
	}
}

bool GameProjectUtils::ProjectHasCodeFiles()
{
	TArray<FString> FileNames;
	FindCodeFiles(*FPaths::GameSourceDir(), FileNames, 1);
	return FileNames.Num() > 0;
}

TArray<FString> GameProjectUtils::GetRequiredAdditionalDependencies(const FNewClassInfo& ClassInfo)
{
	TArray<FString> Out;

	switch (ClassInfo.ClassType)
	{
	case FNewClassInfo::EClassType::SlateWidget:
	case FNewClassInfo::EClassType::SlateWidgetStyle:
		Out.Reserve(2);
		Out.Add(TEXT("Slate"));
		Out.Add(TEXT("SlateCore"));
		break;

	case FNewClassInfo::EClassType::UObject:
		auto ClassPackageName = ClassInfo.BaseClass->GetOutermost()->GetFName().ToString();

		checkf(ClassPackageName.StartsWith(TEXT("/Script/")), TEXT("Class outermost should start with /Script/"));

		Out.Add(ClassPackageName.Mid(8)); // Skip the /Script/ prefix.
		break;
	}

	return Out;
}

GameProjectUtils::EAddCodeToProjectResult GameProjectUtils::AddCodeToProject_Internal(const FString& NewClassName, const FString& NewClassPath, const FModuleContextInfo& ModuleInfo, const FNewClassInfo ParentClassInfo, const TSet<FString>& DisallowedHeaderNames, FString& OutHeaderFilePath, FString& OutCppFilePath, FText& OutFailReason)
{
	if ( !ParentClassInfo.IsSet() )
	{
		OutFailReason = LOCTEXT("MissingParentClass", "You must specify a parent class");
		return EAddCodeToProjectResult::InvalidInput;
	}

	const FString CleanClassName = ParentClassInfo.GetCleanClassName(NewClassName);
	const FString FinalClassName = ParentClassInfo.GetFinalClassName(NewClassName);

	if (!IsValidClassNameForCreation(FinalClassName, ModuleInfo, DisallowedHeaderNames, OutFailReason))
	{
		return EAddCodeToProjectResult::InvalidInput;
	}

	if ( !FApp::HasProjectName() )
	{
		OutFailReason = LOCTEXT("AddCodeToProject_NoGameName", "You can not add code because you have not loaded a project.");
		return EAddCodeToProjectResult::FailedToAddCode;
	}

	FString NewHeaderPath;
	FString NewCppPath;
	if ( !CalculateSourcePaths(NewClassPath, ModuleInfo, NewHeaderPath, NewCppPath, &OutFailReason) )
	{
		return EAddCodeToProjectResult::FailedToAddCode;
	}

	FScopedSlowTask SlowTask( 7, LOCTEXT( "AddingCodeToProject", "Adding code to project..." ) );
	SlowTask.MakeDialog();

	SlowTask.EnterProgressFrame();

	auto RequiredDependencies = GetRequiredAdditionalDependencies(ParentClassInfo);
	RequiredDependencies.Remove(ModuleInfo.ModuleName);

	// Update project file if needed.
	auto bUpdateProjectModules = false;

	// If the project does not already contain code, add the primary game module
	TArray<FString> CreatedFiles;
	TArray<FString> StartupModuleNames;

	const bool bProjectHadCodeFiles = ProjectHasCodeFiles();
	if (!bProjectHadCodeFiles)
	{
		// We always add the basic source code to the root directory, not the potential sub-directory provided by NewClassPath
		const FString SourceDir = FPaths::GameSourceDir().LeftChop(1); // Trim the trailing /

		// Assuming the game name is the same as the primary game module name
		const FString GameModuleName = FApp::GetProjectName();

		if ( GenerateBasicSourceCode(SourceDir, GameModuleName, FPaths::ProjectDir(), StartupModuleNames, CreatedFiles, OutFailReason) )
		{
			bUpdateProjectModules = true;
		}
		else
		{
			DeleteCreatedFiles(SourceDir, CreatedFiles);
			return EAddCodeToProjectResult::FailedToAddCode;
		}
	}

	if (RequiredDependencies.Num() > 0 || bUpdateProjectModules)
	{
		UpdateProject(
			FProjectDescriptorModifier::CreateLambda(
			[&StartupModuleNames, &RequiredDependencies, &ModuleInfo, bUpdateProjectModules](FProjectDescriptor& Descriptor)
			{
				bool bNeedsUpdate = false;

				bNeedsUpdate |= UpdateStartupModuleNames(Descriptor, bUpdateProjectModules ? &StartupModuleNames : nullptr);
				bNeedsUpdate |= UpdateRequiredAdditionalDependencies(Descriptor, RequiredDependencies, ModuleInfo.ModuleName);

				return bNeedsUpdate;
			}));
	}

	SlowTask.EnterProgressFrame();

	// Class Header File
	const FString NewHeaderFilename = NewHeaderPath / ParentClassInfo.GetHeaderFilename(NewClassName);
	{
		FString UnusedSyncLocation;
		TArray<FString> ClassSpecifiers;

		// Set UCLASS() specifiers based on parent class type. Currently, only UInterface uses this.
		if (ParentClassInfo.ClassType == FNewClassInfo::EClassType::UInterface)
		{
			ClassSpecifiers.Add(TEXT("MinimalAPI"));
		}

		if ( GenerateClassHeaderFile(NewHeaderFilename, CleanClassName, ParentClassInfo, ClassSpecifiers, TEXT(""), TEXT(""), UnusedSyncLocation, ModuleInfo, false, OutFailReason) )
		{
			CreatedFiles.Add(NewHeaderFilename);
		}
		else
		{
			DeleteCreatedFiles(NewHeaderPath, CreatedFiles);
			return EAddCodeToProjectResult::FailedToAddCode;
		}
	}

	SlowTask.EnterProgressFrame();

	// Class CPP file
	const FString NewCppFilename = NewCppPath / ParentClassInfo.GetSourceFilename(NewClassName);
	{
		FString UnusedSyncLocation;
		if ( GenerateClassCPPFile(NewCppFilename, CleanClassName, ParentClassInfo, TArray<FString>(), TArray<FString>(), TEXT(""), UnusedSyncLocation, ModuleInfo, OutFailReason) )
		{
			CreatedFiles.Add(NewCppFilename);
		}
		else
		{
			DeleteCreatedFiles(NewCppPath, CreatedFiles);
			return EAddCodeToProjectResult::FailedToAddCode;
		}
	}

	SlowTask.EnterProgressFrame();

	TArray<FString> CreatedFilesForExternalAppRead;
	CreatedFilesForExternalAppRead.Reserve(CreatedFiles.Num());
	for (const FString& CreatedFile : CreatedFiles)
	{
		CreatedFilesForExternalAppRead.Add( IFileManager::Get().ConvertToAbsolutePathForExternalAppForRead(*CreatedFile) );
	}

	bool bGenerateProjectFiles = true;

	// First see if we can avoid a full generation by adding the new files to an already open project
	if ( bProjectHadCodeFiles && FSourceCodeNavigation::AddSourceFiles(CreatedFilesForExternalAppRead) )
	{
		// We managed the gather, so we can skip running the full generate
		bGenerateProjectFiles = false;
	}

	if ( bGenerateProjectFiles )
	{
		// Generate project files if we happen to be using a project file.
		if ( !FDesktopPlatformModule::Get()->GenerateProjectFiles(FPaths::RootDir(), FPaths::GetProjectFilePath(), GWarn) )
		{
			OutFailReason = LOCTEXT("FailedToGenerateProjectFiles", "Failed to generate project files.");
			return EAddCodeToProjectResult::FailedToHotReload;
		}
	}

	SlowTask.EnterProgressFrame();

	// Mark the files for add in SCC
	ISourceControlProvider& SourceControlProvider = ISourceControlModule::Get().GetProvider();
	if ( ISourceControlModule::Get().IsEnabled() && SourceControlProvider.IsAvailable() )
	{
		SourceControlProvider.Execute(ISourceControlOperation::Create<FMarkForAdd>(), CreatedFilesForExternalAppRead);
	}

	SlowTask.EnterProgressFrame( 1.0f, LOCTEXT("CompilingCPlusPlusCode", "Compiling new C++ code.  Please wait..."));

	OutHeaderFilePath = NewHeaderFilename;
	OutCppFilePath = NewCppFilename;

#if WITH_LIVE_CODING
	ILiveCodingModule* LiveCoding = FModuleManager::GetModulePtr<ILiveCodingModule>(LIVE_CODING_MODULE_NAME);
	if (LiveCoding != nullptr && LiveCoding->IsEnabledForSession())
	{
		OutFailReason = LOCTEXT("FailedToCompileLiveCodingEnabled", "Adding classes dynamically is not allowed with Live Coding enabled.");
		return EAddCodeToProjectResult::FailedToHotReload;
	}
#endif

	if (!bProjectHadCodeFiles)
	{
		// This is the first time we add code to this project so compile its game DLL
		const FString GameModuleName = FApp::GetProjectName();
		check(ModuleInfo.ModuleName == GameModuleName);

		IHotReloadInterface& HotReloadSupport = FModuleManager::LoadModuleChecked<IHotReloadInterface>("HotReload");
		const bool bReloadAfterCompiling = true;
		const bool bForceCodeProject = true;
		const bool bFailIfGeneratedCodeChanges = false;
		if (!HotReloadSupport.RecompileModule(*GameModuleName, bReloadAfterCompiling, *GWarn, bFailIfGeneratedCodeChanges, bForceCodeProject))
		{
			OutFailReason = LOCTEXT("FailedToCompileNewGameModule", "Failed to compile newly created game module.");
			return EAddCodeToProjectResult::FailedToHotReload;
		}

		// Notify that we've created a brand new module
		FSourceCodeNavigation::AccessOnNewModuleAdded().Broadcast(*GameModuleName);
	}
	else if (GetDefault<UEditorPerProjectUserSettings>()->bAutomaticallyHotReloadNewClasses)
	{
		FModuleStatus ModuleStatus;
		const FName ModuleFName = *ModuleInfo.ModuleName;
		if (ensure(FModuleManager::Get().QueryModule(ModuleFName, ModuleStatus)))
		{
			// Compile the module that the class was added to so that the newly added class with appear in the Content Browser
			TArray<UPackage*> PackagesToRebind;
			if (ModuleStatus.bIsLoaded)
			{
				const bool bIsHotReloadable = FModuleManager::Get().DoesLoadedModuleHaveUObjects(ModuleFName);
				if (bIsHotReloadable)
				{
					// Is there a UPackage with the same name as this module?
					const FString PotentialPackageName = FString(TEXT("/Script/")) + ModuleInfo.ModuleName;
					UPackage* Package = FindPackage(nullptr, *PotentialPackageName);
					if (Package)
					{
						PackagesToRebind.Add(Package);
					}
				}
			}

			IHotReloadInterface& HotReloadSupport = FModuleManager::LoadModuleChecked<IHotReloadInterface>("HotReload");
			if (PackagesToRebind.Num() > 0)
			{
				// Perform a hot reload
				ECompilationResult::Type CompilationResult = HotReloadSupport.RebindPackages( PackagesToRebind, EHotReloadFlags::WaitForCompletion, *GWarn );
				if( CompilationResult != ECompilationResult::Succeeded && CompilationResult != ECompilationResult::UpToDate )
				{
					OutFailReason = FText::Format(LOCTEXT("FailedToHotReloadModuleFmt", "Failed to automatically hot reload the '{0}' module."), FText::FromString(ModuleInfo.ModuleName));
					return EAddCodeToProjectResult::FailedToHotReload;
				}
			}
			else
			{
				// Perform a regular unload, then reload
				const bool bReloadAfterRecompile = true;
				const bool bForceCodeProject = false;
				const bool bFailIfGeneratedCodeChanges = true;
				if (!HotReloadSupport.RecompileModule(ModuleFName, bReloadAfterRecompile, *GWarn, bFailIfGeneratedCodeChanges, bForceCodeProject))
				{
					OutFailReason = FText::Format(LOCTEXT("FailedToCompileModuleFmt", "Failed to automatically compile the '{0}' module."), FText::FromString(ModuleInfo.ModuleName));
					return EAddCodeToProjectResult::FailedToHotReload;
				}
			}
		}
	}

	return EAddCodeToProjectResult::Succeeded;
}

bool GameProjectUtils::FindSourceFileInProject(const FString& InFilename, const FString& InSearchPath, FString& OutPath)
{
	TArray<FString> Filenames;
	IFileManager::Get().FindFilesRecursive(Filenames, *InSearchPath, *InFilename, true, false, false);

	if(Filenames.Num())
	{
		// Assume it's the first match (we should really only find a single file with a given name within a project anyway)
		OutPath = Filenames[0];
		return true;
	}

	return false;
}


void GameProjectUtils::HarvestCursorSyncLocation( FString& FinalOutput, FString& OutSyncLocation )
{
	OutSyncLocation.Empty();

	// Determine the cursor focus location if this file will by synced after creation
	TArray<FString> Lines;
	FinalOutput.ParseIntoArray( Lines, TEXT( "\n" ), false );
	for( int32 LineIdx = 0; LineIdx < Lines.Num(); ++LineIdx )
	{
		const FString& Line = Lines[ LineIdx ];
		int32 CharLoc = Line.Find( TEXT( "%CURSORFOCUSLOCATION%" ) );
		if( CharLoc != INDEX_NONE )
		{
			// Found the sync marker
			OutSyncLocation = FString::Printf( TEXT( "%d:%d" ), LineIdx + 1, CharLoc + 1 );
			break;
		}
	}

	// If we did not find the sync location, just sync to the top of the file
	if( OutSyncLocation.IsEmpty() )
	{
		OutSyncLocation = TEXT( "1:1" );
	}

	// Now remove the cursor focus marker
	FinalOutput = FinalOutput.Replace(TEXT("%CURSORFOCUSLOCATION%"), TEXT(""), ESearchCase::CaseSensitive);
}

bool GameProjectUtils::InsertFeaturePacksIntoINIFile(const FProjectInformation& InProjectInfo, FText& OutFailReason)
{
	const FString ProjectName = FPaths::GetBaseFilename(InProjectInfo.ProjectFilename);
	const FString TemplateName = FPaths::GetBaseFilename(InProjectInfo.TemplateFile);
	const FString SrcFolder = FPaths::GetPath(InProjectInfo.TemplateFile);
	const FString DestFolder = FPaths::GetPath(InProjectInfo.ProjectFilename);

	const FString ProjectConfigPath = DestFolder / TEXT("Config");
	const FString IniFilename = ProjectConfigPath / TEXT("DefaultGame.ini");

	TArray<FString> PackList;

	// First the starter content
	if (InProjectInfo.bCopyStarterContent)
	{
		FString StarterPack;
		if (InProjectInfo.TargetedHardware == EHardwareClass::Mobile)
		{
			StarterPack = TEXT("InsertPack=(PackSource=\"MobileStarterContent") + DefaultFeaturePackExtension + TEXT("\",PackName=\"StarterContent\")");
		}
		else
		{
			StarterPack = TEXT("InsertPack=(PackSource=\"StarterContent")  + DefaultFeaturePackExtension + TEXT("\",PackName=\"StarterContent\")");
		}
		PackList.Add(StarterPack);
	}

	if (PackList.Num() != 0)
	{
		FString FileOutput;
		if(FPaths::FileExists(IniFilename) && !FFileHelper::LoadFileToString(FileOutput, *IniFilename))
		{
			OutFailReason = LOCTEXT("FailedToReadIni", "Could not read INI file to insert feature packs");
			return false;
		}

		FileOutput += LINE_TERMINATOR;
		FileOutput += TEXT("[StartupActions]");
		FileOutput += LINE_TERMINATOR;
		FileOutput += TEXT("bAddPacks=True");
		FileOutput += LINE_TERMINATOR;
		for (int32 iLine = 0; iLine < PackList.Num(); ++iLine)
		{
			FileOutput += PackList[iLine] + LINE_TERMINATOR;
		}

		if (!FFileHelper::SaveStringToFile(FileOutput, *IniFilename))
		{
			OutFailReason = LOCTEXT("FailedToWriteIni", "Could not write INI file to insert feature packs");
			return false;
		}
	}

	return true;
}

bool GameProjectUtils::AddSharedContentToProject(const FProjectInformation &InProjectInfo, TArray<FString> &CreatedFiles, FText& OutFailReason)
{
	//const FString TemplateName = FPaths::GetBaseFilename(InProjectInfo.TemplateFile);
	const FString SrcFolder = FPaths::GetPath(InProjectInfo.TemplateFile);
	const FString DestFolder = FPaths::GetPath(InProjectInfo.ProjectFilename);

	const FString ProjectConfigPath = DestFolder / TEXT("Config");
	const FString IniFilename = ProjectConfigPath / TEXT("DefaultGame.ini");

	// Now any packs specified in the template def.
	UTemplateProjectDefs* TemplateDefs = LoadTemplateDefs(SrcFolder);
	if (TemplateDefs != NULL)
	{
		EFeaturePackDetailLevel RequiredDetail = EFeaturePackDetailLevel::High;
		if (InProjectInfo.TargetedHardware == EHardwareClass::Mobile)
		{
			RequiredDetail = EFeaturePackDetailLevel::Standard;
		}

		TUniquePtr<FFeaturePackContentSource> TempFeaturePack = MakeUnique<FFeaturePackContentSource>();
		bool bCopied = TempFeaturePack->InsertAdditionalResources(TemplateDefs->SharedContentPacks,RequiredDetail, DestFolder,CreatedFiles);
		if( bCopied == false )
		{
			FFormatNamedArguments Args;
			Args.Add(TEXT("TemplateName"), FText::FromString(SrcFolder));
			OutFailReason = FText::Format(LOCTEXT("SharedResourceError", "Error adding shared resources for '{TemplateName}'."), Args);
			return false;
		}
	}
	return true;
}

#undef LOCTEXT_NAMESPACE<|MERGE_RESOLUTION|>--- conflicted
+++ resolved
@@ -1312,14 +1312,11 @@
 		TemplateDefs = NewObject<UTemplateProjectDefs>(GetTransientPackage(), ClassToConstruct);
 		TemplateDefs->LoadConfig(UTemplateProjectDefs::StaticClass(), *TemplateDefsIniFilename);
 
-<<<<<<< HEAD
 		if (TemplateDefs->HiddenSettings.Num() > 1 && TemplateDefs->HiddenSettings.Contains(ETemplateSetting::All))
 		{
 			UE_LOG(LogGameProjectGeneration, Warning, TEXT("Template '%s' contains 'All' in HiddenSettings in addition to other entries. This is a mistake, and means that all settings will be hidden."), *ProjectDirectory);
 		}
 
-=======
->>>>>>> b4bb4b20
 		TArray<TSharedPtr<FTemplateCategory>> AllTemplateCategories;
 		FGameProjectGenerationModule::Get().GetAllTemplateCategories(AllTemplateCategories);
 
@@ -1332,11 +1329,7 @@
 
 			if (!bCategoryExists)
 			{
-<<<<<<< HEAD
 				UE_LOG(LogGameProjectGeneration, Warning, TEXT("Failed to find category definition named '%s' while loading template '%s', it is not defined in any TemplateCategories.ini."), *CategoryKey.ToString(), *ProjectDirectory);
-=======
-				UE_LOG(LogGameProjectGeneration, Warning, TEXT("Failed to find category definition named '%s', not defined in TemplateCategories.ini."), *CategoryKey.ToString());
->>>>>>> b4bb4b20
 			}
 		}
 	}
