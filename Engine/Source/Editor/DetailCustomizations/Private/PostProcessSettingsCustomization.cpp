// Copyright 1998-2019 Epic Games, Inc. All Rights Reserved.

#include "PostProcessSettingsCustomization.h"
#include "UObject/UnrealType.h"
#include "Framework/Commands/UIAction.h"
#include "Widgets/Text/STextBlock.h"
#include "Framework/MultiBox/MultiBoxBuilder.h"
#include "Engine/BlendableInterface.h"
#include "Factories/Factory.h"
#include "UObject/UObjectHash.h"
#include "UObject/UObjectIterator.h"
#include "Widgets/Layout/SBox.h"
#include "Widgets/Input/SButton.h"
#include "Widgets/Input/SComboButton.h"
#include "Materials/Material.h"
#include "Materials/MaterialInstanceConstant.h"
#include "Toolkits/AssetEditorManager.h"
#include "IDetailGroup.h"
#include "IDetailChildrenBuilder.h"
#include "PropertyCustomizationHelpers.h"
#include "ObjectEditorUtils.h"
#include "Widgets/Layout/SWidgetSwitcher.h"
#include "DetailCategoryBuilder.h"
#include "DetailLayoutBuilder.h"

#define LOCTEXT_NAMESPACE "PostProcessSettingsCustomization"

struct FCategoryOrGroup
{
	IDetailCategoryBuilder* Category;
	IDetailGroup* Group;

	FCategoryOrGroup(IDetailCategoryBuilder& NewCategory)
		: Category(&NewCategory)
		, Group(nullptr)
	{}

	FCategoryOrGroup(IDetailGroup& NewGroup)
		: Category(nullptr)
		, Group(&NewGroup)
	{}

	FCategoryOrGroup()
		: Category(nullptr)
		, Group(nullptr)
	{}

	IDetailPropertyRow& AddProperty(TSharedRef<IPropertyHandle> PropertyHandle)
	{
		if (Category)
		{
			return Category->AddProperty(PropertyHandle);
		}
		else
		{
			return Group->AddPropertyRow(PropertyHandle);
		}
	}

	IDetailGroup& AddGroup(FName GroupName, const FText& DisplayName)
	{
		if (Category)
		{
			return Category->AddGroup(GroupName, DisplayName);
		}
		else
		{
			return Group->AddGroup(GroupName, DisplayName);
		}
	}

	bool IsValid() const
	{
		return Group || Category;
	}
};


struct FPostProcessGroup
{
	FString RawGroupName;
	FString DisplayName;
	FCategoryOrGroup RootCategory;
	TArray<TSharedPtr<IPropertyHandle>> SimplePropertyHandles;
	TArray<TSharedPtr<IPropertyHandle>> AdvancedPropertyHandles;

	bool IsValid() const
	{
		return !RawGroupName.IsEmpty() && !DisplayName.IsEmpty() && RootCategory.IsValid();
	}

	FPostProcessGroup()
		: RootCategory()
	{}
};

PRAGMA_DISABLE_OPTIMIZATION
void FPostProcessSettingsCustomization::CustomizeChildren( TSharedRef<IPropertyHandle> StructPropertyHandle, class IDetailChildrenBuilder& StructBuilder, IPropertyTypeCustomizationUtils& StructCustomizationUtils )
{
	uint32 NumChildren = 0;
	FPropertyAccess::Result Result = StructPropertyHandle->GetNumChildren(NumChildren);

	UProperty* Prop = StructPropertyHandle->GetProperty();
	UStructProperty* StructProp = Cast<UStructProperty>(Prop);

	// a category with this name should be one level higher, should be "PostProcessSettings"
	FName ClassName = StructProp->Struct->GetFName();

	// Create new categories in the parent layout rather than adding all post process settings to one category
	IDetailLayoutBuilder& LayoutBuilder = StructBuilder.GetParentCategory().GetParentLayout();

	TMap<FString, FCategoryOrGroup> NameToCategoryBuilderMap;
	TMap<FString, FPostProcessGroup> NameToGroupMap;

	static const auto VarTonemapperFilm = IConsoleManager::Get().FindTConsoleVariableDataInt(TEXT("r.TonemapperFilm"));
	static const auto VarMobileTonemapperFilm = IConsoleManager::Get().FindTConsoleVariableDataInt(TEXT("r.Mobile.TonemapperFilm"));
	static const FName LegacyTonemapperName("LegacyTonemapper");
	static const FName TonemapperCategory("Film");
	static const FName MobileTonemapperCategory("Mobile Tonemapper");
	const bool bDesktopTonemapperFilm = VarTonemapperFilm->GetValueOnGameThread() == 1;
	const bool bMobileTonemapperFilm = VarMobileTonemapperFilm->GetValueOnGameThread() == 1;
	const bool bUsingFilmTonemapper = bDesktopTonemapperFilm || bMobileTonemapperFilm;		// Are any platforms use film tonemapper
	const bool bUsingLegacyTonemapper = !bDesktopTonemapperFilm || !bMobileTonemapperFilm;	// Are any platforms use legacy/ES2 tonemapper

	static const auto VarDefaultAutoExposureExtendDefaultLuminanceRange = IConsoleManager::Get().FindTConsoleVariableDataInt(TEXT("r.DefaultFeature.AutoExposure.ExtendDefaultLuminanceRange"));
	const bool bExtendedLuminanceRange = VarDefaultAutoExposureExtendDefaultLuminanceRange->GetValueOnGameThread() == 1;
	static const FName ExposureCategory("Lens|Exposure");

<<<<<<< HEAD
	static const FName ShowPostProcessCategoriesName("ShowPostProcessCategories");

	bool bShowPostProcessCategories = StructPropertyHandle->HasMetaData(ShowPostProcessCategoriesName);

=======
>>>>>>> 271e2139
	if(Result == FPropertyAccess::Success && NumChildren > 0)
	{
		for( uint32 ChildIndex = 0; ChildIndex < NumChildren; ++ChildIndex )
		{
			TSharedPtr<IPropertyHandle> ChildHandle = StructPropertyHandle->GetChildHandle( ChildIndex );
<<<<<<< HEAD

=======
			
>>>>>>> 271e2139
			if( ChildHandle.IsValid() && ChildHandle->GetProperty() )
			{
				UProperty* Property = ChildHandle->GetProperty();

				FName CategoryFName = FObjectEditorUtils::GetCategoryFName(Property);
					
				if (CategoryFName == TonemapperCategory)
				{
					bool bIsLegacyTonemapperPropery = ChildHandle->HasMetaData(LegacyTonemapperName);

					// Hide in case no platforms use legacy/ES2 tonemapper
					// Hide in case no platforms use film tonemapper
					if ((bIsLegacyTonemapperPropery && !bUsingLegacyTonemapper) || (!bIsLegacyTonemapperPropery && !bUsingFilmTonemapper))
					{
						ChildHandle->MarkHiddenByCustomization();
						continue;
					}

					// In case platforms use different tonemappers, place mobile settings into separate category
					if (bMobileTonemapperFilm != bDesktopTonemapperFilm)
					{
						if (bMobileTonemapperFilm == !bIsLegacyTonemapperPropery)
						{
							CategoryFName = MobileTonemapperCategory;
						}
					}
				}
				else if (CategoryFName == ExposureCategory && bExtendedLuminanceRange)
				{
					if (Property->GetName() == TEXT("AutoExposureMinBrightness"))
					{
						Property->SetMetaData(TEXT("DisplayName"), TEXT("Min EV100"));
					}
					else if (Property->GetName() == TEXT("AutoExposureMaxBrightness"))
					{
						Property->SetMetaData(TEXT("DisplayName"), TEXT("Max EV100"));
					}
					else if (Property->GetName() == TEXT("HistogramLogMin"))
					{
						Property->SetMetaData(TEXT("DisplayName"), TEXT("Histogram Min EV100"));
					}
					else if (Property->GetName() == TEXT("HistogramLogMax"))
					{
						Property->SetMetaData(TEXT("DisplayName"), TEXT("Histogram Max EV100"));
					}
				}
<<<<<<< HEAD
				
=======

>>>>>>> 271e2139
				
				FString RawCategoryName = CategoryFName.ToString();

				TArray<FString> CategoryAndGroups;
				RawCategoryName.ParseIntoArray(CategoryAndGroups, TEXT("|"), 1);

				FString RootCategoryName = CategoryAndGroups.Num() > 0 ? CategoryAndGroups[0] : RawCategoryName;


				FCategoryOrGroup* Category = NameToCategoryBuilderMap.Find(RootCategoryName);
				if(!Category)
				{
					if(bShowPostProcessCategories)
					{
					IDetailCategoryBuilder& NewCategory = LayoutBuilder.EditCategory(*RootCategoryName, FText::GetEmpty(), ECategoryPriority::TypeSpecific);
						Category = &NameToCategoryBuilderMap.Emplace(RootCategoryName, NewCategory);
					}
					else
					{
						IDetailGroup& NewGroup = StructBuilder.AddGroup(*RootCategoryName, FText::FromString(RootCategoryName));
						Category = &NameToCategoryBuilderMap.Emplace(RootCategoryName, NewGroup);
					}
				}

				if(CategoryAndGroups.Num() > 1)
				{
					// Only handling one group for now
					// There are sub groups so add them now
					FPostProcessGroup& PPGroup = NameToGroupMap.FindOrAdd(RawCategoryName);
					
					// Is this a new group? It wont be valid if it is
					if(!PPGroup.IsValid())
					{
						PPGroup.RootCategory = *Category;
						PPGroup.RawGroupName = RawCategoryName;
						PPGroup.DisplayName = CategoryAndGroups[1].TrimStartAndEnd();
					}
	
					bool bIsSimple = !ChildHandle->GetProperty()->HasAnyPropertyFlags(CPF_AdvancedDisplay);
					if(bIsSimple)
					{
						PPGroup.SimplePropertyHandles.Add(ChildHandle);
					}
					else
					{
						PPGroup.AdvancedPropertyHandles.Add(ChildHandle);
					}
				}
				else
				{
					Category->AddProperty(ChildHandle.ToSharedRef());
				}

			}
		}

		for(auto& NameAndGroup : NameToGroupMap)
		{
			FPostProcessGroup& PPGroup = NameAndGroup.Value;

			if(PPGroup.SimplePropertyHandles.Num() > 0 || PPGroup.AdvancedPropertyHandles.Num() > 0 )
			{
				IDetailGroup& SimpleGroup = PPGroup.RootCategory.AddGroup(*PPGroup.RawGroupName, FText::FromString(PPGroup.DisplayName));

				static const FString ColorGradingName = TEXT("Color Grading");

				// Only enable group reset on color grading category groups
				if (PPGroup.RawGroupName.Contains(ColorGradingName))
				{
					SimpleGroup.EnableReset(true);
				}

				for(auto& SimpleProperty : PPGroup.SimplePropertyHandles)
				{
					SimpleGroup.AddPropertyRow(SimpleProperty.ToSharedRef());
				}

				if(PPGroup.AdvancedPropertyHandles.Num() > 0)
				{
					IDetailGroup& AdvancedGroup = SimpleGroup.AddGroup(*(PPGroup.RawGroupName+TEXT("Advanced")), LOCTEXT("PostProcessAdvancedGroup", "Advanced"));
					
					for(auto& AdvancedProperty : PPGroup.AdvancedPropertyHandles)
					{
						AdvancedGroup.AddPropertyRow(AdvancedProperty.ToSharedRef());
					}
				}
			}
		}
	}
}
PRAGMA_ENABLE_OPTIMIZATION


void FPostProcessSettingsCustomization::CustomizeHeader( TSharedRef<IPropertyHandle> StructPropertyHandle, class FDetailWidgetRow& HeaderRow, IPropertyTypeCustomizationUtils& StructCustomizationUtils )
{
	// No header
}

void FWeightedBlendableCustomization::AddDirectAsset(TSharedRef<IPropertyHandle> StructPropertyHandle, TSharedPtr<IPropertyHandle> Weight, TSharedPtr<IPropertyHandle> Value, UClass* Class)
{
	Weight->SetValue(1.0f);

	{
		TArray<UObject*> Objects;
		StructPropertyHandle->GetOuterObjects(Objects);

		TArray<FString> Values;

		for(TArray<UObject*>::TConstIterator It = Objects.CreateConstIterator(); It; It++)
		{
			UObject* Obj = *It;

			const UObject* NewObj = NewObject<UObject>(Obj, Class);

			FString Str = NewObj->GetPathName();

			Values.Add(Str);
		}

		Value->SetPerObjectValues(Values);
	}
}

void FWeightedBlendableCustomization::AddIndirectAsset(TSharedPtr<IPropertyHandle> Weight)
{
	Weight->SetValue(1.0f);
}

EVisibility FWeightedBlendableCustomization::IsWeightVisible(TSharedPtr<IPropertyHandle> Weight) const
{
	float WeightValue = 1.0f;
	
	Weight->GetValue(WeightValue);

	return (WeightValue >= 0) ? EVisibility::Visible : EVisibility::Hidden;
}

FText FWeightedBlendableCustomization::GetDirectAssetName(TSharedPtr<IPropertyHandle> Value) const
{
	UObject* RefObject = 0;
	
	Value->GetValue(RefObject);

	check(RefObject);

	return FText::FromString(RefObject->GetFullName());
}

FReply FWeightedBlendableCustomization::JumpToDirectAsset(TSharedPtr<IPropertyHandle> Value)
{
	UObject* RefObject = 0;
	
	Value->GetValue(RefObject);

	FAssetEditorManager::Get().OpenEditorForAsset(RefObject);

	return FReply::Handled();
}

TSharedRef<SWidget> FWeightedBlendableCustomization::GenerateContentWidget(TSharedRef<IPropertyHandle> StructPropertyHandle, UPackage* Package, TSharedPtr<IPropertyHandle> Weight, TSharedPtr<IPropertyHandle> Value)
{
	bool bSeparatorIsNeeded = false; 

	FMenuBuilder MenuBuilder(true, NULL);
	{
		for(TObjectIterator<UClass> It; It; ++It)
		{
			if( It->IsChildOf(UFactory::StaticClass()))
			{
				UFactory* Factory = It->GetDefaultObject<UFactory>();

				check(Factory);

				UClass* SupportedClass = Factory->GetSupportedClass();

				if(SupportedClass)
				{
					if(SupportedClass->ImplementsInterface(UBlendableInterface::StaticClass()))
					{
						// At the moment we know about 3 Blendables: Material, UMaterialInstanceConstant, LightPropagationVolumeBlendable
						// The materials are not that useful to have here (hard to reference) so we suppress them here
						if(!(
							SupportedClass == UMaterial::StaticClass() ||
							SupportedClass == UMaterialInstanceConstant::StaticClass()
							))
						{
							FUIAction Direct2(FExecuteAction::CreateSP(this, &FWeightedBlendableCustomization::AddDirectAsset, StructPropertyHandle, Weight, Value, SupportedClass));

							FName ClassName = SupportedClass->GetFName();
						
							MenuBuilder.AddMenuEntry(FText::FromString(ClassName.GetPlainNameString()),
								LOCTEXT("Blendable_DirectAsset2h", "Creates an asset that is owned by the containing object"), FSlateIcon(), Direct2);

							bSeparatorIsNeeded = true;
						}
					}
				}
			}
		}

		if(bSeparatorIsNeeded)
		{
			MenuBuilder.AddMenuSeparator();
		}

		FUIAction Indirect(FExecuteAction::CreateSP(this, &FWeightedBlendableCustomization::AddIndirectAsset, Weight));
		MenuBuilder.AddMenuEntry(LOCTEXT("Blendable_IndirectAsset", "Asset reference"), 
			LOCTEXT("Blendable_IndirectAsseth", "reference a Blendable asset (owned by a content package), e.g. material with Post Process domain"), FSlateIcon(), Indirect);
	}
	

	TSharedRef<SWidgetSwitcher> Switcher = SNew(SWidgetSwitcher)
			.WidgetIndex(this, &FWeightedBlendableCustomization::ComputeSwitcherIndex, StructPropertyHandle, Package, Weight, Value);

	Switcher->AddSlot()
		[
			SNew(SComboButton)
			.ButtonContent()
			[
				SNew(STextBlock)
				.Text(LOCTEXT("Blendable_ChooseElement", "Choose"))
			]
			.ContentPadding(FMargin(6.0, 2.0))
			.MenuContent()
			[
				MenuBuilder.MakeWidget()
			]
		];

	Switcher->AddSlot()
		[
			SNew(SButton)
			.ContentPadding(FMargin(0,0))
			.Text(this, &FWeightedBlendableCustomization::GetDirectAssetName, Value)
			.OnClicked(this, &FWeightedBlendableCustomization::JumpToDirectAsset, Value)
		];

	Switcher->AddSlot()
		[
			SNew(SObjectPropertyEntryBox)
			.PropertyHandle(Value)
		];

	return Switcher;
}


int32 FWeightedBlendableCustomization::ComputeSwitcherIndex(TSharedRef<IPropertyHandle> StructPropertyHandle, UPackage* Package, TSharedPtr<IPropertyHandle> Weight, TSharedPtr<IPropertyHandle> Value) const
{
	float WeightValue = 1.0f;
	UObject* RefObject = 0;
	
	Weight->GetValue(WeightValue);
	Value->GetValue(RefObject);

	if(RefObject)
	{
		UPackage* PropPackage = RefObject->GetOutermost();

		return (PropPackage == Package) ? 1 : 2;
	}
	else
	{
		return (WeightValue < 0.0f) ? 0 : 2;
	}
}

void FWeightedBlendableCustomization::CustomizeChildren( TSharedRef<class IPropertyHandle> StructPropertyHandle, class IDetailChildrenBuilder& StructBuilder, IPropertyTypeCustomizationUtils& StructCustomizationUtils )
{
	// we don't have children but this is a pure virtual so we need to override
}

void FWeightedBlendableCustomization::CustomizeHeader( TSharedRef<IPropertyHandle> StructPropertyHandle, class FDetailWidgetRow& HeaderRow, IPropertyTypeCustomizationUtils& StructCustomizationUtils )
{
	TSharedPtr<IPropertyHandle> SharedWeightProp;
	{
		TSharedPtr<IPropertyHandle> ChildHandle = StructPropertyHandle->GetChildHandle(FName(TEXT("Weight")));
		if (ChildHandle.IsValid() && ChildHandle->GetProperty())
		{
			SharedWeightProp = ChildHandle;
		}
	}
		
	TSharedPtr<IPropertyHandle> SharedValueProp;
	{
		TSharedPtr<IPropertyHandle> ChildHandle = StructPropertyHandle->GetChildHandle(FName(TEXT("Object")));
		if (ChildHandle.IsValid() && ChildHandle->GetProperty())
		{
			SharedValueProp = ChildHandle;
		}
	}

	float WeightValue = 1.0f;
	UObject* RefObject = 0;
	
	SharedWeightProp->GetValue(WeightValue);
	SharedValueProp->GetValue(RefObject);

	UPackage* StructPackage = 0;
	{
		const TSharedPtr<IPropertyHandle> ParentHandle = StructPropertyHandle->GetParentHandle();
		TArray<UObject*> Objects;
		StructPropertyHandle->GetOuterObjects(Objects);

		for (TArray<UObject*>::TConstIterator It = Objects.CreateConstIterator(); It; It++)
		{
			UObject* ref = *It;

			if (StructPackage)
			{
				// Differing outermost package values indicate that the current RefObject refers to post-process 
				// volumes selected within different levels, e.g. persistent and a sub-level. 
				// In this case, do not store a package name. It is only used by ComputeSwitcherIndex() to determine direct
				// vs. indirect assets in the post process materials/blendables array. When more than one volume is selected, the direct
				// asset entries will simple read 'Multiple values' since each belongs to separate post-process volumes.
				if (StructPackage != ref->GetOutermost())
				{
					StructPackage = NULL;
					break;
				}
			}
			else
			{
				StructPackage = ref->GetOutermost();
			}
		}
	}

	HeaderRow.NameContent()
	[
		SNew(SHorizontalBox)
		.Visibility(this, &FWeightedBlendableCustomization::IsWeightVisible, SharedWeightProp)
		+SHorizontalBox::Slot()
		[
			SNew(SBox)
			.MinDesiredWidth(60.0f)
			.MaxDesiredWidth(60.0f)		
			[
				SharedWeightProp->CreatePropertyValueWidget()
			]
		]
	];

	HeaderRow.ValueContent()
	.MaxDesiredWidth(0.0f)
	[
		SNew(SHorizontalBox)
		+ SHorizontalBox::Slot()
		[
			GenerateContentWidget(StructPropertyHandle, StructPackage, SharedWeightProp, SharedValueProp)
		]
	];
}





#undef LOCTEXT_NAMESPACE<|MERGE_RESOLUTION|>--- conflicted
+++ resolved
@@ -25,6 +25,9 @@
 
 #define LOCTEXT_NAMESPACE "PostProcessSettingsCustomization"
 
+const FName ShowPostProcessCategoriesName("ShowPostProcessCategories");
+const FName ShowOnlyInnerPropertiesName("ShowOnlyInnerProperties");
+
 struct FCategoryOrGroup
 {
 	IDetailCategoryBuilder* Category;
@@ -126,23 +129,16 @@
 	const bool bExtendedLuminanceRange = VarDefaultAutoExposureExtendDefaultLuminanceRange->GetValueOnGameThread() == 1;
 	static const FName ExposureCategory("Lens|Exposure");
 
-<<<<<<< HEAD
-	static const FName ShowPostProcessCategoriesName("ShowPostProcessCategories");
+
 
 	bool bShowPostProcessCategories = StructPropertyHandle->HasMetaData(ShowPostProcessCategoriesName);
 
-=======
->>>>>>> 271e2139
 	if(Result == FPropertyAccess::Success && NumChildren > 0)
 	{
 		for( uint32 ChildIndex = 0; ChildIndex < NumChildren; ++ChildIndex )
 		{
 			TSharedPtr<IPropertyHandle> ChildHandle = StructPropertyHandle->GetChildHandle( ChildIndex );
-<<<<<<< HEAD
-
-=======
-			
->>>>>>> 271e2139
+
 			if( ChildHandle.IsValid() && ChildHandle->GetProperty() )
 			{
 				UProperty* Property = ChildHandle->GetProperty();
@@ -189,11 +185,7 @@
 						Property->SetMetaData(TEXT("DisplayName"), TEXT("Histogram Max EV100"));
 					}
 				}
-<<<<<<< HEAD
 				
-=======
-
->>>>>>> 271e2139
 				
 				FString RawCategoryName = CategoryFName.ToString();
 
@@ -289,7 +281,19 @@
 
 void FPostProcessSettingsCustomization::CustomizeHeader( TSharedRef<IPropertyHandle> StructPropertyHandle, class FDetailWidgetRow& HeaderRow, IPropertyTypeCustomizationUtils& StructCustomizationUtils )
 {
-	// No header
+	bool bShowHeader = !StructPropertyHandle->HasMetaData(ShowPostProcessCategoriesName) && !StructPropertyHandle->HasMetaData(ShowOnlyInnerPropertiesName);
+	if(bShowHeader)
+	{
+		HeaderRow.NameContent()
+		[
+			StructPropertyHandle->CreatePropertyNameWidget()
+		];
+
+		HeaderRow.ValueContent()
+		[
+			StructPropertyHandle->CreatePropertyValueWidget()
+		];
+	}
 }
 
 void FWeightedBlendableCustomization::AddDirectAsset(TSharedRef<IPropertyHandle> StructPropertyHandle, TSharedPtr<IPropertyHandle> Weight, TSharedPtr<IPropertyHandle> Value, UClass* Class)
