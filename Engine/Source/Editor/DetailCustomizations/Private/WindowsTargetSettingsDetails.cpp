--- conflicted
+++ resolved
@@ -463,102 +463,4 @@
 	return MenuBuilder.MakeWidget();
 }
 
-<<<<<<< HEAD
-FTargetShaderFormatsPropertyDetails::FTargetShaderFormatsPropertyDetails(IDetailLayoutBuilder* InDetailBuilder)
-: DetailBuilder(InDetailBuilder)
-{
-	TargetShaderFormatsPropertyHandle = DetailBuilder->GetProperty("TargetedRHIs");
-	ensure(TargetShaderFormatsPropertyHandle.IsValid());
-}
-
-void FTargetShaderFormatsPropertyDetails::CreateTargetShaderFormatsPropertyView()
-{
-	DetailBuilder->HideProperty(TargetShaderFormatsPropertyHandle);
-
-	// List of supported RHI's and selected targets
-	// @todo targetplatform: This [0] will probably always work, all of the windows TPs should return the same GetAllPossibleShaderFormats()
-	ITargetPlatform* WindowsTargetPlatform = FModuleManager::GetModuleChecked<ITargetPlatformModule>("WindowsTargetPlatform").GetTargetPlatforms()[0];
-	TArray<FName> ShaderFormats;
-	WindowsTargetPlatform->GetAllPossibleShaderFormats(ShaderFormats);
-
-	IDetailCategoryBuilder& TargetedRHICategoryBuilder = DetailBuilder->EditCategory(TEXT("Targeted RHIs"));
-
-	for (const FName& ShaderFormat : ShaderFormats)
-	{
-		FText FriendlyShaderFormatName = GetFriendlyNameFromRHIName(ShaderFormat.ToString());
-		// Skip explicitly removed entries
-		if (!FriendlyShaderFormatName.IsEmpty())
-		{
-			FDetailWidgetRow& TargetedRHIWidgetRow = TargetedRHICategoryBuilder.AddCustomRow(FriendlyShaderFormatName);
-
-			TargetedRHIWidgetRow
-				.NameContent()
-				[
-					SNew(SHorizontalBox)
-					+ SHorizontalBox::Slot()
-				.Padding(FMargin(0, 1, 0, 1))
-				.FillWidth(1.0f)
-				[
-					SNew(STextBlock)
-					.Text(FriendlyShaderFormatName)
-				.Font(DetailBuilder->GetDetailFont())
-				]
-				]
-			.ValueContent()
-				[
-					SNew(SCheckBox)
-					.OnCheckStateChanged(this, &FTargetShaderFormatsPropertyDetails::OnTargetedRHIChanged, ShaderFormat)
-				.IsChecked(this, &FTargetShaderFormatsPropertyDetails::IsTargetedRHIChecked, ShaderFormat)
-				];
-		}
-	}
-}
-
-
-void FTargetShaderFormatsPropertyDetails::OnTargetedRHIChanged(ECheckBoxState InNewValue, FName InRHIName)
-{
-	TArray<void*> RawPtrs;
-	TargetShaderFormatsPropertyHandle->AccessRawData(RawPtrs);
-
-	// Update the CVars with the selection
-	{
-		TargetShaderFormatsPropertyHandle->NotifyPreChange();
-		for (void* RawPtr : RawPtrs)
-		{
-			TArray<FString>& Array = *(TArray<FString>*)RawPtr;
-			if(InNewValue == ECheckBoxState::Checked)
-			{
-				Array.Add(InRHIName.ToString());
-			}
-			else
-			{
-				Array.Remove(InRHIName.ToString());
-			}
-		}
-		TargetShaderFormatsPropertyHandle->NotifyPostChange();
-	}
-}
-
-
-ECheckBoxState FTargetShaderFormatsPropertyDetails::IsTargetedRHIChecked(FName InRHIName) const
-{
-	ECheckBoxState CheckState = ECheckBoxState::Unchecked;
-
-	TArray<void*> RawPtrs;
-	TargetShaderFormatsPropertyHandle->AccessRawData(RawPtrs);
-	
-	for(void* RawPtr : RawPtrs)
-	{
-		TArray<FString>& Array = *(TArray<FString>*)RawPtr;
-		if(Array.Contains(InRHIName.ToString()))
-		{
-			CheckState = ECheckBoxState::Checked;
-		}
-	}
-	return CheckState;
-}
-
-
-=======
->>>>>>> 8fc25ea1
 #undef LOCTEXT_NAMESPACE