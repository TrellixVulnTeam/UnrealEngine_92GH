--- conflicted
+++ resolved
@@ -110,11 +110,7 @@
 				FSoundEffectSubmix* SubmixEffect = static_cast<FSoundEffectSubmix*>(EffectPreset->CreateNewEffect());
 				
 				FSoundEffectSubmixInitData InitData;
-<<<<<<< HEAD
-				InitData.DeviceHandle = MixerDevice->DeviceHandle;
-=======
 				InitData.DeviceID = MixerDevice->DeviceID;
->>>>>>> 60750822
 				InitData.SampleRate = MixerDevice->GetSampleRate();
 				InitData.PresetSettings = nullptr;
 
