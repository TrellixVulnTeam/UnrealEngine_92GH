// Copyright 1998-2019 Epic Games, Inc. All Rights Reserved.

#include "Android/AndroidPlatform.h"

#if USE_ANDROID_OPENGL

#include "OpenGLDrvPrivate.h"
#include "AndroidEGL.h"
#include "Android/AndroidApplication.h"
#include "Android/AndroidWindow.h"
#include <android/native_window.h>
#if USE_ANDROID_JNI
#include <android/native_window_jni.h>
#endif
#include "OpenGLDrvPrivate.h"
#include "Misc/ScopeLock.h"
#include "UObject/GarbageCollection.h"


AndroidEGL* AndroidEGL::Singleton = NULL;
DEFINE_LOG_CATEGORY(LogEGL);

static TAutoConsoleVariable<int32> CVarAllowFrameTimestamps(
	TEXT("a.AllowFrameTimestamps"),
	1,
	TEXT("True to allow the use use eglGetFrameTimestampsANDROID et al for frame pacing or spew."));

static TAutoConsoleVariable<int32> CVarTimeStampErrorRetryCount(
	TEXT("a.TimeStampErrorRetryCount"),
	100,
	TEXT("Number of consecutive frames eglGetFrameTimestampsANDROID can fail before reverting to the naive frame pacer.\n")
	TEXT("Retry count is reset after any successful eglGetFrameTimestampsANDROID calls or a change to sync interval."));

#define ENABLE_CONFIG_FILTER 1
#define ENABLE_EGL_DEBUG 0
#define ENABLE_VERIFY_EGL 0
#define ENABLE_VERIFY_EGL_TRACE 0

#if USE_ANDROID_EGL_NO_ERROR_CONTEXT
#ifndef EGL_KHR_create_context_no_error
#define EGL_KHR_create_context_no_error 1
#define EGL_CONTEXT_OPENGL_NO_ERROR_KHR   0x31B3
#endif // EGL_KHR_create_context_no_error
#endif // USE_ANDROID_EGL_NO_ERROR_CONTEXT

#if ENABLE_VERIFY_EGL

#define VERIFY_EGL(msg) { VerifyEGLResult(eglGetError(),TEXT(#msg),TEXT(""),TEXT(__FILE__),__LINE__); }

void VerifyEGLResult(EGLint ErrorCode, const TCHAR* Msg1, const TCHAR* Msg2, const TCHAR* Filename, uint32 Line)
{
	if (ErrorCode != EGL_SUCCESS)
	{
		static const TCHAR* EGLErrorStrings[] =
		{
			TEXT("EGL_NOT_INITIALIZED"),
			TEXT("EGL_BAD_ACCESS"),
			TEXT("EGL_BAD_ALLOC"),
			TEXT("EGL_BAD_ATTRIBUTE"),
			TEXT("EGL_BAD_CONFIG"),
			TEXT("EGL_BAD_CONTEXT"),
			TEXT("EGL_BAD_CURRENT_SURFACE"),
			TEXT("EGL_BAD_DISPLAY"),
			TEXT("EGL_BAD_MATCH"),
			TEXT("EGL_BAD_NATIVE_PIXMAP"),
			TEXT("EGL_BAD_NATIVE_WINDOW"),
			TEXT("EGL_BAD_PARAMETER"),
			TEXT("EGL_BAD_SURFACE"),
			TEXT("EGL_CONTEXT_LOST"),
			TEXT("UNKNOWN EGL ERROR")
		};

		uint32 ErrorIndex = FMath::Min<uint32>(ErrorCode - EGL_SUCCESS, ARRAY_COUNT(EGLErrorStrings) - 1);
		UE_LOG(LogRHI, Warning, TEXT("%s(%u): %s%s failed with error %s (0x%x)"),
			Filename, Line, Msg1, Msg2, EGLErrorStrings[ErrorIndex], ErrorCode);
		check(0);
	}
}

class FEGLErrorScope
{
public:
	FEGLErrorScope(
		const TCHAR* InFunctionName,
		const TCHAR* InFilename,
		const uint32 InLine)
		: FunctionName(InFunctionName)
		, Filename(InFilename)
		, Line(InLine)
	{
#if ENABLE_VERIFY_EGL_TRACE
		UE_LOG(LogRHI, Log, TEXT("EGL log before %s(%d): %s"), InFilename, InLine, InFunctionName);
#endif
		CheckForErrors(TEXT("Before "));
	}

	~FEGLErrorScope()
	{
#if ENABLE_VERIFY_EGL_TRACE
		UE_LOG(LogRHI, Log, TEXT("EGL log after  %s(%d): %s"), Filename, Line, FunctionName);
#endif
		CheckForErrors(TEXT("After "));
	}

private:
	const TCHAR* FunctionName;
	const TCHAR* Filename;
	const uint32 Line;

	void CheckForErrors(const TCHAR* PrefixString)
	{
		VerifyEGLResult(eglGetError(), PrefixString, FunctionName, Filename, Line);
	}
};

#define MACRO_TOKENIZER(IdentifierName, Msg, FileName, LineNumber) FEGLErrorScope IdentifierName_ ## LineNumber (Msg, FileName, LineNumber)
#define MACRO_TOKENIZER2(IdentifierName, Msg, FileName, LineNumber) MACRO_TOKENIZER(IdentiferName, Msg, FileName, LineNumber)
#define VERIFY_EGL_SCOPE_WITH_MSG_STR(MsgStr) MACRO_TOKENIZER2(ErrorScope_, MsgStr, TEXT(__FILE__), __LINE__)
#define VERIFY_EGL_SCOPE() VERIFY_EGL_SCOPE_WITH_MSG_STR(ANSI_TO_TCHAR(__FUNCTION__))
#define VERIFY_EGL_FUNC(Func, ...) { VERIFY_EGL_SCOPE_WITH_MSG_STR(TEXT(#Func)); Func(__VA_ARGS__); }
#else
#define VERIFY_EGL(...)
#define VERIFY_EGL_SCOPE(...)
#endif
const  int EGLMinRedBits		= 5;
const  int EGLMinGreenBits		= 6;
const  int EGLMinBlueBits		= 5;
const  int EGLMinAlphaBits		= 0;
const  int EGLMinDepthBits		= 16;
const  int EGLMinStencilBits	= 8; // This is required for UMG clipping
const  int EGLMinSampleBuffers	= 0;
const  int EGLMinSampleSamples	= 0;



struct EGLConfigParms
{
	/** Whether this is a valid configuration or not */
	int validConfig;
	/** The number of bits requested for the red component */
	int redSize ;
	/** The number of bits requested for the green component */
	int greenSize  ;
	/** The number of bits requested for the blue component */
	int blueSize;
	/** The number of bits requested for the alpha component */
	int alphaSize ;
	/** The number of bits requested for the depth component */
	int depthSize;
	/** The number of bits requested for the stencil component */
	int stencilSize ;
	/** The number of multisample buffers requested */
	int sampleBuffers;
	/** The number of samples requested */
	int sampleSamples;

	EGLConfigParms();
	EGLConfigParms(const EGLConfigParms& Parms);
};


struct AndroidESPImpl
{
	FPlatformOpenGLContext	SharedContext;
	FPlatformOpenGLContext	RenderingContext;
	FPlatformOpenGLContext	SingleThreadedContext;

	EGLDisplay eglDisplay;
	EGLint eglNumConfigs;
	EGLint eglFormat;
	EGLConfig eglConfigParam;
	EGLSurface eglSurface;
	EGLSurface auxSurface;
	EGLint eglWidth;
	EGLint eglHeight;
	EGLint NativeVisualID;
	float eglRatio;
	EGLConfigParms Parms;
	int DepthSize;
	uint32_t SwapBufferFailureCount;
	ANativeWindow* Window;
	bool Initalized ;
	EOpenGLCurrentContext CurrentContextType;
	GLuint OnScreenColorRenderBuffer;
	GLuint ResolveFrameBuffer;
	int32 DesiredSyncIntervalRelativeTo60Hz;
	int32 DesiredSyncIntervalRelativeToDevice;
	int32 DriverSyncIntervalRelativeToDevice;
	float DriverRefreshRate;
	int64 DriverRefreshNanos;

	//unknown google mystery meat, maybe search for open source google code called swappy
	int64 DriverAppVsyncOffsetNanos; 
	int64 DriverDeadlineNanos;
	int64 DriverSlopNanos;
	EGLSyncKHR SyncFenceForChoreographerMethod;


	double LastTimeEmulatedSync;
	FPlatformRect CachedWindowRect;

	AndroidESPImpl();
};

const EGLint Attributes[] = {
	EGL_RED_SIZE,       EGLMinRedBits,
	EGL_GREEN_SIZE,     EGLMinGreenBits,
	EGL_BLUE_SIZE,      EGLMinBlueBits,
	EGL_ALPHA_SIZE,     EGLMinAlphaBits,
	EGL_DEPTH_SIZE,     EGLMinDepthBits,
	EGL_STENCIL_SIZE,   EGLMinStencilBits,
	EGL_SAMPLE_BUFFERS, EGLMinSampleBuffers,
	EGL_SAMPLES,        EGLMinSampleSamples,
	EGL_RENDERABLE_TYPE,  EGL_OPENGL_ES2_BIT,
	EGL_SURFACE_TYPE, EGL_WINDOW_BIT | EGL_PBUFFER_BIT,
	EGL_CONFIG_CAVEAT,  EGL_NONE,
	EGL_NONE
};


EGLConfigParms::EGLConfigParms(const EGLConfigParms& Parms)
{
	validConfig = Parms.validConfig;
	redSize = Parms.redSize;
	greenSize = Parms.greenSize;
	blueSize = Parms.blueSize;
	alphaSize = Parms.alphaSize;
	depthSize = Parms.depthSize;
	stencilSize = Parms.stencilSize;
	sampleBuffers = Parms.sampleBuffers;
	sampleSamples = Parms.sampleSamples;
}

EGLConfigParms::EGLConfigParms()  : 
validConfig (0)
	,redSize(8)
	,greenSize(8)
	,blueSize(8)
	,alphaSize(0)
	,depthSize(24)
	,stencilSize(0)
	,sampleBuffers(0)
	,sampleSamples(0)
{
	// If not default, set the preference
	int DepthBufferPreference = (int)FAndroidWindow::GetDepthBufferPreference();
	if (DepthBufferPreference > 0)
		depthSize = DepthBufferPreference;
}

AndroidEGL::AndroidEGL()
:	bSupportsKHRCreateContext(false)
,	bSupportsKHRSurfacelessContext(false)
,	bSupportsKHRNoErrorContext(false)
,	ContextAttributes(nullptr)
{
	PImplData = new AndroidESPImpl();
}

void AndroidEGL::ResetDisplay()
{
	VERIFY_EGL_SCOPE();
	if(PImplData->eglDisplay != EGL_NO_DISPLAY)
	{
		FPlatformMisc::LowLevelOutputDebugStringf( TEXT("AndroidEGL::ResetDisplay()" ));
		eglMakeCurrent(PImplData->eglDisplay, EGL_NO_SURFACE, EGL_NO_SURFACE, EGL_NO_CONTEXT);
		PImplData->CurrentContextType = CONTEXT_Invalid;
	}
}

void AndroidEGL::DestroySurface()
{
	VERIFY_EGL_SCOPE();
	FPlatformMisc::LowLevelOutputDebugStringf( TEXT("AndroidEGL::DestroySurface()" ));
	if( PImplData->eglSurface != EGL_NO_SURFACE )
	{
		eglDestroySurface(PImplData->eglDisplay, PImplData->eglSurface);
		PImplData->eglSurface = EGL_NO_SURFACE;
	}
	if( PImplData->auxSurface != EGL_NO_SURFACE )
	{
		eglDestroySurface( PImplData->eglDisplay, PImplData->auxSurface);
		PImplData->auxSurface = EGL_NO_SURFACE;
	}

	PImplData->RenderingContext.eglSurface = EGL_NO_SURFACE;
	PImplData->SingleThreadedContext.eglSurface = EGL_NO_SURFACE;
	PImplData->SharedContext.eglSurface = EGL_NO_SURFACE;
}

void AndroidEGL::TerminateEGL()
{
	VERIFY_EGL_SCOPE();

	eglTerminate(PImplData->eglDisplay);
	PImplData->eglDisplay = EGL_NO_DISPLAY;
	PImplData->Initalized = false;
}

/* Can be called from any thread */
EGLBoolean AndroidEGL::SetCurrentContext(EGLContext InContext, EGLSurface InSurface)
{
	VERIFY_EGL_SCOPE();
	//context can be null.so can surface from PlatformNULLContextSetup
	EGLBoolean Result = EGL_FALSE;
	EGLContext CurrentContext = GetCurrentContext();

	// activate the context
	if( CurrentContext != InContext)
	{
		if (CurrentContext !=EGL_NO_CONTEXT )
		{
			glFlush();
		}
		if(InContext == EGL_NO_CONTEXT && InSurface == EGL_NO_SURFACE)
		{
			ResetDisplay();
		}
		else
		{
			//if we have a valid context, and no surface then create a tiny pbuffer and use that temporarily
			EGLSurface Surface = InSurface;
			if (!bSupportsKHRSurfacelessContext && InContext != EGL_NO_CONTEXT && InSurface == EGL_NO_SURFACE)
			{
				checkf(PImplData->auxSurface == EGL_NO_SURFACE, TEXT("ERROR: PImplData->auxSurface already in use. PBuffer surface leak!"));
				EGLint PBufferAttribs[] =
				{
					EGL_WIDTH, 1,
					EGL_HEIGHT, 1,
					EGL_TEXTURE_TARGET, EGL_NO_TEXTURE,
					EGL_TEXTURE_FORMAT, EGL_NO_TEXTURE,
					EGL_NONE
				};
				PImplData->auxSurface = eglCreatePbufferSurface(PImplData->eglDisplay, PImplData->eglConfigParam, PBufferAttribs);
				if (PImplData->auxSurface == EGL_NO_SURFACE)
				{
					checkf(PImplData->auxSurface != EGL_NO_SURFACE, TEXT("eglCreatePbufferSurface error : 0x%x"), eglGetError());
				}
				Surface = PImplData->auxSurface;
			}

			Result = eglMakeCurrent(PImplData->eglDisplay, Surface, Surface, InContext);
			checkf(Result == EGL_TRUE, TEXT("ERROR: SetCurrentContext eglMakeCurrent failed : 0x%x"), eglGetError());
		}
	}
	return Result;
}

void AndroidEGL::ResetInternal()
{
	Terminate();
}

void AndroidEGL::CreateEGLSurface(ANativeWindow* InWindow, bool bCreateWndSurface)
{
	VERIFY_EGL_SCOPE();

	// due to possible early initialization, don't redo this
	if (PImplData->eglSurface != EGL_NO_SURFACE)
	{
		FPlatformMisc::LowLevelOutputDebugStringf(TEXT("AndroidEGL::CreateEGLSurface() Already initialized: %p"), PImplData->eglSurface);
		return;
	}

	if (bCreateWndSurface)
	{
		//need ANativeWindow
		PImplData->eglSurface = eglCreateWindowSurface(PImplData->eglDisplay, PImplData->eglConfigParam,InWindow, NULL);

		if (CVarAllowFrameTimestamps.GetValueOnAnyThread())
		{
			eglSurfaceAttrib(PImplData->eglDisplay, PImplData->eglSurface, EGL_TIMESTAMPS_ANDROID, EGL_TRUE);
		}

		FPlatformMisc::LowLevelOutputDebugStringf( TEXT("AndroidEGL::CreateEGLSurface() %p" ),PImplData->eglSurface);

		if(PImplData->eglSurface == EGL_NO_SURFACE )
		{
			checkf(PImplData->eglSurface != EGL_NO_SURFACE, TEXT("eglCreateWindowSurface error : 0x%x"), eglGetError());
			ResetInternal();
		}

		// On some Android devices, eglChooseConfigs will lie about valid configurations (specifically 32-bit color)
		/*	if (eglGetError() == EGL10.EGL_BAD_MATCH)
		{
		Logger.LogOut("eglCreateWindowSurface FAILED, retrying with more restricted context");

		// Dump what's already been initialized
		cleanupEGL();

		// Reduce target color down to 565
		eglAttemptedParams.redSize = 5;
		eglAttemptedParams.greenSize = 6;
		eglAttemptedParams.blueSize = 5;
		eglAttemptedParams.alphaSize = 0;
		initEGL(eglAttemptedParams);

		// try again
		eglSurface = eglCreateWindowSurface(PImplData->eglDisplay, eglConfig, surface, null);
		}

		*/
		EGLBoolean result = EGL_FALSE;
		if (!( result =  ( eglQuerySurface(PImplData->eglDisplay, PImplData->eglSurface, EGL_WIDTH, &PImplData->eglWidth) && eglQuerySurface(PImplData->eglDisplay, PImplData->eglSurface, EGL_HEIGHT, &PImplData->eglHeight) ) ) )
		{
			ResetInternal();
		}

		checkf(result == EGL_TRUE, TEXT("eglQuerySurface error : 0x%x"), eglGetError());
	}
	else
	{
		// create a fake surface instead
		EGLint pbufferAttribs[] =
		{
			EGL_WIDTH, 1,
			EGL_HEIGHT, 1,
			EGL_TEXTURE_TARGET, EGL_NO_TEXTURE,
			EGL_TEXTURE_FORMAT, EGL_NO_TEXTURE,
			EGL_NONE
		};

		checkf(PImplData->eglWidth != 0, TEXT("eglWidth is ZERO; could be a problem!"));
		checkf(PImplData->eglHeight != 0, TEXT("eglHeight is ZERO; could be a problem!"));
		pbufferAttribs[1] = PImplData->eglWidth;
		pbufferAttribs[3] = PImplData->eglHeight;

		FPlatformMisc::LowLevelOutputDebugStringf( TEXT("AndroidEGL::CreateEGLSurface(%d), eglSurface = eglCreatePbufferSurface(), %dx%d" ),
			int(bCreateWndSurface), pbufferAttribs[1], pbufferAttribs[3]);
		PImplData->eglSurface = eglCreatePbufferSurface(PImplData->eglDisplay, PImplData->eglConfigParam, pbufferAttribs);
		if(PImplData->eglSurface== EGL_NO_SURFACE )
		{
			checkf(PImplData->eglSurface != EGL_NO_SURFACE, TEXT("eglCreatePbufferSurface error : 0x%x"), eglGetError());
			ResetInternal();
		}
	}

	EGLint pbufferAttribs[] =
	{
		EGL_WIDTH, 1,
		EGL_HEIGHT, 1,
		EGL_TEXTURE_TARGET, EGL_NO_TEXTURE,
		EGL_TEXTURE_FORMAT, EGL_NO_TEXTURE,
		EGL_NONE
	};

	checkf(PImplData->eglWidth != 0, TEXT("eglWidth is ZERO; could be a problem!"));
	checkf(PImplData->eglHeight != 0, TEXT("eglHeight is ZERO; could be a problem!"));
	pbufferAttribs[1] = PImplData->eglWidth;
	pbufferAttribs[3] = PImplData->eglHeight;

	FPlatformMisc::LowLevelOutputDebugStringf( TEXT("AndroidEGL::CreateEGLSurface(%d), auxSurface = eglCreatePbufferSurface(), %dx%d" ), 
		int(bCreateWndSurface), pbufferAttribs[1], pbufferAttribs[3]);
	PImplData->auxSurface = eglCreatePbufferSurface(PImplData->eglDisplay, PImplData->eglConfigParam, pbufferAttribs);
	if(PImplData->auxSurface== EGL_NO_SURFACE )
	{
		checkf(PImplData->auxSurface != EGL_NO_SURFACE, TEXT("eglCreatePbufferSurface error : 0x%x"), eglGetError());
		ResetInternal();
	}
}


void AndroidEGL::InitEGL(APIVariant API)
{
	VERIFY_EGL_SCOPE();
	// make sure we only do this once (it's optionally done early for cooker communication)
//	static bool bAlreadyInitialized = false;
	if (PImplData->Initalized)
	{
		return;
	}
//	bAlreadyInitialized = true;

	check(PImplData->eglDisplay == EGL_NO_DISPLAY)
	PImplData->eglDisplay = eglGetDisplay(EGL_DEFAULT_DISPLAY);
	checkf(PImplData->eglDisplay, TEXT(" eglGetDisplay error : 0x%x "), eglGetError());
	
	EGLBoolean  result = 	eglInitialize(PImplData->eglDisplay, 0 , 0);
	checkf( result == EGL_TRUE, TEXT("elgInitialize error: 0x%x "), eglGetError());

	// Get the EGL Extension list to determine what is supported
	FString Extensions = ANSI_TO_TCHAR( eglQueryString( PImplData->eglDisplay, EGL_EXTENSIONS));

	FPlatformMisc::LowLevelOutputDebugStringf( TEXT("EGL Extensions: \n%s" ), *Extensions );

	bSupportsKHRCreateContext = Extensions.Contains(TEXT("EGL_KHR_create_context"));
	bSupportsKHRSurfacelessContext = Extensions.Contains(TEXT("EGL_KHR_surfaceless_context"));
	bSupportsKHRNoErrorContext = Extensions.Contains(TEXT("EGL_KHR_create_context_no_error"));

	if (API == AV_OpenGLES)
	{
		result = eglBindAPI(EGL_OPENGL_ES_API);
	}
	else if (API == AV_OpenGLCore)
	{
		result = eglBindAPI(EGL_OPENGL_API);
	}
	else
	{
		checkf( 0, TEXT("Attempt to initialize EGL with unexpected API type"));
	}

	checkf( result == EGL_TRUE, TEXT("eglBindAPI error: 0x%x "), eglGetError());

#if ENABLE_CONFIG_FILTER

	EGLConfig* EGLConfigList = NULL;
	result = eglChooseConfig(PImplData->eglDisplay, Attributes, NULL, 0, &PImplData->eglNumConfigs);
	if (result)
	{
		int NumConfigs = PImplData->eglNumConfigs;
		EGLConfigList = new EGLConfig[NumConfigs];
		result = eglChooseConfig(PImplData->eglDisplay, Attributes, EGLConfigList, NumConfigs, &PImplData->eglNumConfigs);
	}
	if (!result)
	{
		ResetInternal();
	}

	checkf(result == EGL_TRUE , TEXT(" eglChooseConfig error: 0x%x"), eglGetError());

	checkf(PImplData->eglNumConfigs != 0  ,TEXT(" eglChooseConfig num EGLConfigLists is 0 . error: 0x%x"), eglGetError());

	int ResultValue = 0 ;
	bool haveConfig = false;
	int64 score = LONG_MAX;
	for (uint32_t i = 0; i < PImplData->eglNumConfigs; i++)
	{
		int64 currScore = 0;
		int r, g, b, a, d, s, sb, sc, nvi;
		eglGetConfigAttrib(PImplData->eglDisplay, EGLConfigList[i], EGL_RED_SIZE, &ResultValue); r = ResultValue;
		eglGetConfigAttrib(PImplData->eglDisplay, EGLConfigList[i], EGL_GREEN_SIZE, &ResultValue); g = ResultValue;
		eglGetConfigAttrib(PImplData->eglDisplay, EGLConfigList[i], EGL_BLUE_SIZE, &ResultValue); b = ResultValue;
		eglGetConfigAttrib(PImplData->eglDisplay, EGLConfigList[i], EGL_ALPHA_SIZE, &ResultValue); a = ResultValue;
		eglGetConfigAttrib(PImplData->eglDisplay, EGLConfigList[i], EGL_DEPTH_SIZE, &ResultValue); d = ResultValue;
		eglGetConfigAttrib(PImplData->eglDisplay, EGLConfigList[i], EGL_STENCIL_SIZE, &ResultValue); s = ResultValue;
		eglGetConfigAttrib(PImplData->eglDisplay, EGLConfigList[i], EGL_SAMPLE_BUFFERS, &ResultValue); sb = ResultValue;
		eglGetConfigAttrib(PImplData->eglDisplay, EGLConfigList[i], EGL_SAMPLES, &ResultValue); sc = ResultValue;

		// Optional, Tegra-specific non-linear depth buffer, which allows for much better
		// effective depth range in relatively limited bit-depths (e.g. 16-bit)
		int bNonLinearDepth = 0;
		if (eglGetConfigAttrib(PImplData->eglDisplay, EGLConfigList[i], EGL_DEPTH_ENCODING_NV, &ResultValue))
		{
			bNonLinearDepth = (ResultValue == EGL_DEPTH_ENCODING_NONLINEAR_NV) ? 1 : 0;
		}
		else
		{
			// explicitly consume the egl error if EGL_DEPTH_ENCODING_NV does not exist.
			GetError();
		}

		// Favor EGLConfigLists by RGB, then Depth, then Non-linear Depth, then Stencil, then Alpha
		currScore = 0;
		currScore |= ((int64)FPlatformMath::Min(FPlatformMath::Abs(sb - PImplData->Parms.sampleBuffers), 15)) << 29;
		currScore |= ((int64)FPlatformMath::Min(FPlatformMath::Abs(sc - PImplData->Parms.sampleSamples), 31)) << 24;
		currScore |= FPlatformMath::Min(
						FPlatformMath::Abs(r - PImplData->Parms.redSize) +
						FPlatformMath::Abs(g - PImplData->Parms.greenSize) +
						FPlatformMath::Abs(b - PImplData->Parms.blueSize), 127) << 17;
		currScore |= FPlatformMath::Min(FPlatformMath::Abs(d - PImplData->Parms.depthSize), 63) << 11;
		currScore |= FPlatformMath::Min(FPlatformMath::Abs(1 - bNonLinearDepth), 1) << 10;
		currScore |= FPlatformMath::Min(FPlatformMath::Abs(s - PImplData->Parms.stencilSize), 31) << 6;
		currScore |= FPlatformMath::Min(FPlatformMath::Abs(a - PImplData->Parms.alphaSize), 31) << 0;

#if ENABLE_EGL_DEBUG
		LogConfigInfo(EGLConfigList[i]);
#endif

		if (currScore < score || !haveConfig)
		{
			PImplData->eglConfigParam	= EGLConfigList[i];
			PImplData->DepthSize = d;		// store depth/stencil sizes
			haveConfig	= true;
			score		= currScore;
			eglGetConfigAttrib(PImplData->eglDisplay, EGLConfigList[i], EGL_NATIVE_VISUAL_ID, &ResultValue);PImplData->NativeVisualID = ResultValue;
		}
	}
	check(haveConfig);
	delete[] EGLConfigList;
#else

	EGLConfig EGLConfigList[1];
	if(!( result = eglChooseConfig(PImplData->eglDisplay, Attributes, EGLConfigList, 1,  &PImplData->eglNumConfigs)))
	{
		ResetInternal();
	}

	checkf(result == EGL_TRUE , TEXT(" eglChooseConfig error: 0x%x"), eglGetError());

	checkf(PImplData->eglNumConfigs != 0  ,TEXT(" eglChooseConfig num EGLConfigLists is 0 . error: 0x%x"), eglGetError());
	PImplData->eglConfigParam	= EGLConfigList[0];
	int ResultValue = 0 ;
	eglGetConfigAttrib(PImplData->eglDisplay, EGLConfigList[0], EGL_DEPTH_SIZE, &ResultValue); PImplData->DepthSize = ResultValue;
	eglGetConfigAttrib(PImplData->eglDisplay, EGLConfigList[0], EGL_NATIVE_VISUAL_ID, &ResultValue);PImplData->NativeVisualID = ResultValue;
#endif
}



AndroidESPImpl::AndroidESPImpl():
eglDisplay(EGL_NO_DISPLAY)
	,eglNumConfigs(0)
	,eglFormat(-1)
	,eglConfigParam(NULL)
	,eglSurface(EGL_NO_SURFACE)
	,auxSurface(EGL_NO_SURFACE)
	,eglWidth(8)  // required for Gear VR apps with internal win surf mgmt
	,eglHeight(8) // required for Gear VR apps with internal win surf mgmt
	,eglRatio(0)
	,DepthSize(0)
	,SwapBufferFailureCount(0)
	,Window(NULL)
	,Initalized(false)
	,OnScreenColorRenderBuffer(0)
	,ResolveFrameBuffer(0)
	,NativeVisualID(0)
	,CurrentContextType(CONTEXT_Invalid)
	,DesiredSyncIntervalRelativeTo60Hz(-1)
	,DesiredSyncIntervalRelativeToDevice(-1)
	,DriverSyncIntervalRelativeToDevice(1)
	,DriverRefreshRate(60.0f)
	,DriverRefreshNanos(16666666)
	,DriverAppVsyncOffsetNanos(2000000)
	,DriverDeadlineNanos(10666666)
	,DriverSlopNanos(1000000)
	,SyncFenceForChoreographerMethod(EGL_NO_SYNC_KHR)

	,LastTimeEmulatedSync(-1.0)
	,CachedWindowRect(FPlatformRect(0,0,0,0)
	)
{
}

// call out to JNI to see if the application was packaged for Oculus Mobile
extern bool AndroidThunkCpp_IsOculusMobileApplication();

void AndroidEGL::SetRenderContextWindowSurface()
{
	VERIFY_GL_SCOPE();

	FPlatformMisc::LowLevelOutputDebugStringf(TEXT("AndroidEGL::SetRenderContextWindowSurface  recreating context! tid: %d"),  FPlatformTLS::GetCurrentThreadId());
	UnBind();
	SetCurrentContext(EGL_NO_CONTEXT, EGL_NO_SURFACE);
	bool bCreateSurface = !AndroidThunkCpp_IsOculusMobileApplication();

	//SetRenderContextWindowSurface is called only when the window lock is successful.
	PImplData->Window = (ANativeWindow*)FAndroidWindow::GetHardwareWindow_EventThread();
	check(PImplData->Window);
	InitSurface(false, bCreateSurface);
	SetCurrentRenderingContext();
	FPlatformMisc::LowLevelOutputDebugStringf(TEXT("AndroidEGL::SetRenderContextWindowSurface  DONE! tid: %d"),  FPlatformTLS::GetCurrentThreadId());
}

void AndroidEGL::ResizeRenderContextSurface()
{
	VERIFY_GL_SCOPE();

	// Resize originates from the gamethread, we cant use Window_Event here.
	if (PImplData->Window && 
		(PImplData->eglWidth != (PImplData->CachedWindowRect.Right - PImplData->CachedWindowRect.Left)
		|| PImplData->eglHeight != (PImplData->CachedWindowRect.Bottom - PImplData->CachedWindowRect.Top))
		)
	{
		UE_LOG(LogAndroid, Log, TEXT("AndroidEGL::ResizeRenderContextSurface, PImplData->Window=%p, PImplData->eglWidth=%d, PImplData->eglHeight=%d!, CachedWidth=%d, CachedHeight=%d, tid: %d"), 
			PImplData->Window, PImplData->eglWidth, PImplData->eglHeight, (PImplData->CachedWindowRect.Right - PImplData->CachedWindowRect.Left), (PImplData->CachedWindowRect.Bottom - PImplData->CachedWindowRect.Top), FPlatformTLS::GetCurrentThreadId());
		UnBind();
		SetCurrentContext(EGL_NO_CONTEXT, EGL_NO_SURFACE);
		bool bCreateSurface = !AndroidThunkCpp_IsOculusMobileApplication();
		InitSurface(false, bCreateSurface);
		SetCurrentRenderingContext();
	}
}

AndroidEGL* AndroidEGL::GetInstance()
{
	if(!Singleton)
	{
		Singleton = new AndroidEGL();
	}

	return Singleton;
}

void AndroidEGL::DestroyBackBuffer()
{
	VERIFY_GL_SCOPE();

	if(PImplData->ResolveFrameBuffer)
	{
		glDeleteFramebuffers(1, &PImplData->ResolveFrameBuffer);
		PImplData->ResolveFrameBuffer = 0 ;
	}
	if(PImplData->OnScreenColorRenderBuffer)
	{
		glDeleteRenderbuffers(1, &(PImplData->OnScreenColorRenderBuffer));
		PImplData->OnScreenColorRenderBuffer = 0;
	}
}

void AndroidEGL::InitBackBuffer()
{
	//add check to see if any context was made current. 
	GLint OnScreenWidth, OnScreenHeight;
	PImplData->ResolveFrameBuffer = 0;
	PImplData->OnScreenColorRenderBuffer = 0;
	OnScreenWidth = PImplData->eglWidth;
	OnScreenHeight = PImplData->eglHeight;

	PImplData->RenderingContext.ViewportFramebuffer =GetResolveFrameBuffer();
	PImplData->SharedContext.ViewportFramebuffer = GetResolveFrameBuffer();
	PImplData->SingleThreadedContext.ViewportFramebuffer = GetResolveFrameBuffer();
}

extern void AndroidThunkCpp_SetDesiredViewSize(int32 Width, int32 Height);

void AndroidEGL::InitSurface(bool bUseSmallSurface, bool bCreateWndSurface)
{
	FPlatformMisc::LowLevelOutputDebugStringf(TEXT("AndroidEGL::InitSurface %d, %d"), int(bUseSmallSurface), int(bCreateWndSurface));

	check(PImplData->Window);

	int32 Width = 8, Height = 8;
	if (!bUseSmallSurface)
	{
		FPlatformRect WindowSize = FAndroidWindow::GetScreenRect();

		if (PImplData->CachedWindowRect.Right > 0 && PImplData->CachedWindowRect.Bottom > 0)
		{
			// If we resumed from a lost window reuse the window size, the game thread will update the window dimensions.
			FPlatformMisc::LowLevelOutputDebugStringf(TEXT("AndroidEGL::InitSurface, Using CachedWindowRect, width: %d, height %d "), PImplData->CachedWindowRect.Right, PImplData->CachedWindowRect.Bottom);
			WindowSize = PImplData->CachedWindowRect;
		}

		Width = WindowSize.Right;
		Height = WindowSize.Bottom;

		FPlatformMisc::LowLevelOutputDebugStringf(TEXT("AndroidEGL::InitSurface, Using width: %d, height %d "), Width, Height);
		AndroidThunkCpp_SetDesiredViewSize(Width, Height);
	}

	FPlatformMisc::LowLevelOutputDebugStringf(TEXT("AndroidEGL::InitSurface, wnd: %p, width: %d, height %d "), PImplData->Window, Width, Height);
	ANativeWindow_setBuffersGeometry(PImplData->Window, Width, Height, PImplData->NativeVisualID);
	CreateEGLSurface(PImplData->Window, bCreateWndSurface);
	
	PImplData->SharedContext.eglSurface = PImplData->auxSurface;
	PImplData->RenderingContext.eglSurface = PImplData->eglSurface;
	PImplData->SingleThreadedContext.eglSurface = PImplData->eglSurface;
}

void AndroidEGL::ReInit()
{
	FPlatformMisc::LowLevelOutputDebugString(TEXT("AndroidEGL::ReInit()"));

	FPlatformRect WindowRect = FAndroidWindow::GetScreenRect();
	FPlatformMisc::LowLevelOutputDebugStringf(TEXT("AndroidEGL FAndroidAppEntry::ReInitWindow updating window size = %d, %d, cached size: %d, %d tid: %d"), WindowRect.Right, WindowRect.Bottom, PImplData->CachedWindowRect.Right, PImplData->CachedWindowRect.Bottom, FPlatformTLS::GetCurrentThreadId());
	PImplData->CachedWindowRect = WindowRect;

	SetCurrentContext(EGL_NO_CONTEXT, EGL_NO_SURFACE);
	bool bCreateSurface = !AndroidThunkCpp_IsOculusMobileApplication();
	InitSurface(false, bCreateSurface);
	SetCurrentSharedContext();
}

void AndroidEGL::Init(APIVariant API, uint32 MajorVersion, uint32 MinorVersion, bool bDebug)
{
	check(IsInGameThread());

	if (PImplData->Initalized)
	{
		return;
	}
	InitEGL(API);

	if (bSupportsKHRCreateContext)
	{
		const uint32 MaxElements = 13;
		uint32 Flags = 0;

		Flags |= bDebug ? EGL_CONTEXT_OPENGL_DEBUG_BIT_KHR : 0;

		ContextAttributes = new int[MaxElements];
		uint32 Element = 0;

		ContextAttributes[Element++] = EGL_CONTEXT_MAJOR_VERSION_KHR;
		ContextAttributes[Element++] = MajorVersion;
		ContextAttributes[Element++] = EGL_CONTEXT_MINOR_VERSION_KHR;
		ContextAttributes[Element++] = MinorVersion;
#if USE_ANDROID_EGL_NO_ERROR_CONTEXT
		if (bSupportsKHRNoErrorContext && AndroidThunkCpp_IsOculusMobileApplication())
		{
			ContextAttributes[Element++] = EGL_CONTEXT_OPENGL_NO_ERROR_KHR;
			ContextAttributes[Element++] = EGL_TRUE;
		}
#endif // USE_ANDROID_EGL_NO_ERROR_CONTEXT
		if (API == AV_OpenGLCore)
		{
			ContextAttributes[Element++] = EGL_CONTEXT_OPENGL_PROFILE_MASK_KHR;
			ContextAttributes[Element++] = EGL_CONTEXT_OPENGL_CORE_PROFILE_BIT_KHR;
		}
		ContextAttributes[Element++] = EGL_CONTEXT_FLAGS_KHR;
		ContextAttributes[Element++] = Flags;
		ContextAttributes[Element++] = EGL_NONE;

		checkf( Element < MaxElements, TEXT("Too many elements in config list"));
	}
	else
	{
		// Fall back to the least common denominator
		ContextAttributes = new int[3];
		ContextAttributes[0] = EGL_CONTEXT_CLIENT_VERSION;
		ContextAttributes[1] = 2;
		ContextAttributes[2] = EGL_NONE;
	}

	InitContexts();
	// Getting the hardware window is valid during preinit as we have GAndroidWindowLock held.
	PImplData->Window = (ANativeWindow*)FAndroidWindow::GetHardwareWindow_EventThread();
	PImplData->Initalized   = true;
//	INITIATE_GL_FRAME_DUMP();
}

AndroidEGL::~AndroidEGL()
{
	delete PImplData;
	delete []ContextAttributes;
}

void AndroidEGL::GetDimensions(uint32& OutWidth, uint32& OutHeight)
{
	OutWidth = PImplData->eglWidth;
	OutHeight = PImplData->eglHeight;
}

void AndroidEGL::DestroyContext(EGLContext InContext)
{
	VERIFY_EGL_SCOPE();
	if(InContext != EGL_NO_CONTEXT) //soft fail
	{
		eglDestroyContext(PImplData->eglDisplay, InContext);
	}
}

EGLContext AndroidEGL::CreateContext(EGLContext InSharedContext)
{
	VERIFY_EGL_SCOPE();
	return eglCreateContext(PImplData->eglDisplay, PImplData->eglConfigParam,  InSharedContext , ContextAttributes);
}

int32 AndroidEGL::GetError()
{
	return eglGetError();
}


#include <chrono>

static int64 ChoreographerClock()
{
	return std::chrono::steady_clock::now().time_since_epoch().count();
}

extern void StartChoreographer(TFunction<int64(int64)> Callback);
extern bool ChoreographerIsAvailable();

static TAutoConsoleVariable<int32> CVarUseChoreographerEventArrivalTimes(
	TEXT("a.UseChoreographerEventArriveTimes"),
	0,
	TEXT("On some devices and drivers the choreographer time stamps are wobbly and bad. If this is set to 1, then use the arrival times of the choreographer event instead"));

struct AChoreographer;
struct FChoreographerFramePacer
{
	bool bSetup = false;
	bool bStopped = false;
	FCriticalSection ChoreographerSetupLock;

	FEvent* ChoreographerThreadWaitEvent = nullptr;
	FEvent* RHIThreadWaitEvent = nullptr;
	bool bRHIThreadWaiting = false;

	int64 NextDelay = -1;
	int64 SleepTime = -1;
	int64 SlopTime = 1000000;

	void SetupChoreographer()
	{
		if (!bSetup)
		{
			bSetup = true;
			bRHIThreadWaiting = false;
			if (!ChoreographerThreadWaitEvent)
			{
				ChoreographerThreadWaitEvent = FPlatformProcess::GetSynchEventFromPool(false);
				RHIThreadWaitEvent = FPlatformProcess::GetSynchEventFromPool(false);
			}
			else
			{
				ChoreographerThreadWaitEvent->Reset();
				RHIThreadWaitEvent->Reset();
			}
			StartChoreographer([this](int64 FrameCounter) {return DoCallback(FrameCounter); });
		}
	}

	void StopChoreographer()
	{
		FScopeLock Lock(&ChoreographerSetupLock);
		bSetup = false;
		if (bRHIThreadWaiting)
		{
			bRHIThreadWaiting = false;
			NextDelay = -1;
			ChoreographerThreadWaitEvent->Trigger();
		}
	}

	int64 DoCallback(int64 FrameTime)
	{
		if (!bSetup)
		{
			return -1;
		}
		int64 WakeUpDelay = (CVarUseChoreographerEventArrivalTimes.GetValueOnAnyThread() > 0) ? 0.0 : (ChoreographerClock() - FrameTime);
		int64 AdjustedSleepTime = SlopTime + SleepTime - WakeUpDelay;

		if (AdjustedSleepTime > 0)
		{
			QUICK_SCOPE_CYCLE_COUNTER(STAT_ChoreographerSleep);
			//UE_LOG(LogRHI, Log, TEXT("Sleep %6.2fms"), float(AdjustedSleepTime) / 1000000.0f);
			FPlatformProcess::Sleep(float(AdjustedSleepTime) / 1000000000.0f);
		}
		{
			FScopeLock Lock(&ChoreographerSetupLock);
			if (!bSetup)
			{
				return -1;
			}
			if (!bRHIThreadWaiting)
			{
				//UE_LOG(LogRHI, Log, TEXT("Missed VSync (CPU)"));
				return SlopTime;
			}
		}
		RHIThreadWaitEvent->Trigger();
		{
			QUICK_SCOPE_CYCLE_COUNTER(STAT_ChoreographerWait);
			if (!ChoreographerThreadWaitEvent->Wait(FTimespan::FromMilliseconds(3000.0)))
			{
				UE_LOG(LogRHI, Fatal, TEXT("Timed out waiting for ChoreographerThreadWaitEvent."));
			}
		}
		FScopeLock Lock(&ChoreographerSetupLock);
		ChoreographerThreadWaitEvent->Reset();
		//UE_LOG(LogRHI, Log, TEXT("Next Delay %6.2fms"), float(NextDelay) / 1000000.0f);
		return NextDelay;
	}
	void StartSync(int64 InNextDelay, int64 InSleepTime)
	{
		FScopeLock Lock(&ChoreographerSetupLock);
		SleepTime = InSleepTime;
		NextDelay = InNextDelay >= 0 ? InNextDelay + SlopTime : SlopTime;
		SetupChoreographer();
		if (bRHIThreadWaiting)
		{
			bRHIThreadWaiting = false;
			ChoreographerThreadWaitEvent->Trigger();
		}
	}
	void WaitSync()
	{
		QUICK_SCOPE_CYCLE_COUNTER(STAT_StallForChoreographerSyncInterval);
		check(RHIThreadWaitEvent);
		{
			QUICK_SCOPE_CYCLE_COUNTER(STAT_StallForChoreographerSyncInterval_Lock);
			FScopeLock Lock(&ChoreographerSetupLock);
			check(!bRHIThreadWaiting);
			bRHIThreadWaiting = true;
		}
		if (!RHIThreadWaitEvent->Wait(FTimespan::FromMilliseconds(3000.0)))
		{
			UE_LOG(LogRHI, Fatal, TEXT("Timed out waiting for RHIThreadWaitEvent."));
		}
		RHIThreadWaitEvent->Reset();
	}
};
FChoreographerFramePacer TheChoreographerFramePacer;

static TAutoConsoleVariable<int32> CVarUseChoreographer(
	TEXT("a.UseChoreographerForPacing"),
	0,
	TEXT("True to use Choreographer to do frame pacing on android."));

bool ShouldUseChoreographer()
{
	// should check the ndk version, etc
	return CVarUseChoreographer.GetValueOnAnyThread() > 0 && ChoreographerIsAvailable() && eglGetSyncAttribKHR_p;
}


extern int64 AndroidThunkCpp_GetMetaDataLong(const FString& Key);
extern float AndroidThunkCpp_GetMetaDataFloat(const FString& Key);

static uint32 NextFrameIDSlot = 0;
#define NUM_FRAMES_TO_MONITOR (4)
static EGLuint64KHR FrameIDs[NUM_FRAMES_TO_MONITOR] = { 0 };

static int32 RecordedFrameInterval[100];
static int32 NumRecordedFrameInterval = 0;

static TAutoConsoleVariable<int32> CVarUseGetFrameTimestamps(
	TEXT("a.UseFrameTimeStampsForPacing"),
	0,
	TEXT("True to use eglGetFrameTimestampsANDROID for frame pacing on android (if supported). Only active if a.UseChoreographer is false or the various things needed to use that are not available."));

static TAutoConsoleVariable<int32> CVarSpewGetFrameTimestamps(
	TEXT("a.SpewFrameTimeStamps"),
	0,
	TEXT("True to information about frame pacing to the log (if supported). Setting this to 2 results in more detail."));

static TAutoConsoleVariable<float> CVarStallSwap(
	TEXT("CriticalPathStall.Swap"),
	0.0f,
	TEXT("Sleep for the given time after the swap (android only for now). Time is given in ms. This is a debug option used for critical path analysis and forcing a change in the critical path."));

static TAutoConsoleVariable<int32> CVarDisableOpenGLGPUSync(
	TEXT("r.Android.DisableOpenGLGPUSync"),
	1,
	TEXT("When true, android OpenGL will not prevent the GPU from running more than one frame behind. This will allow higher performance on some devices but increase input latency."),
	ECVF_RenderThreadSafe);

static bool GGetTimeStampsSucceededThisFrame = true;
static uint32 GGetTimeStampsRetryCount = 0;

static bool CanUseGetFrameTimestamps()
{
	return CVarUseGetFrameTimestamps.GetValueOnAnyThread()
		&& eglGetFrameTimestampsANDROID_p
		&& eglGetNextFrameIdANDROID_p
		&& eglPresentationTimeANDROID_p
		&& (GGetTimeStampsRetryCount < CVarTimeStampErrorRetryCount.GetValueOnAnyThread());
}
static bool CanUseGetFrameTimestampsForThisFrame()
{
	return CanUseGetFrameTimestamps() && GGetTimeStampsSucceededThisFrame;
}

bool ShouldUseGPUFencesToLimitLatency()
{
	if (ShouldUseChoreographer())
	{
		return false; // this method does its own GPU fences as part of the swap.
	}
	if (CanUseGetFrameTimestampsForThisFrame())
	{
		return true; // this method requires a GPU fence to give steady results
	}
	return CVarDisableOpenGLGPUSync.GetValueOnAnyThread() == 0; // otherwise just based on the cvar; thought to be bad to use GPU fences on PowerVR
}


bool AndroidEGL::SwapBuffers(int32 SyncInterval)
{
#if !UE_BUILD_SHIPPING
	if (CVarStallSwap.GetValueOnAnyThread() > 0.0f)
	{
		QUICK_SCOPE_CYCLE_COUNTER(STAT_Swap_Intentional_Stall);
		FPlatformProcess::Sleep(CVarStallSwap.GetValueOnRenderThread() / 1000.0f);
	}
#endif

	VERIFY_EGL_SCOPE();


	static bool bUseChoreographer = false;

	bool bChoreographerActive = false;

	if (bUseChoreographer)
	{
		TheChoreographerFramePacer.WaitSync();
		UE_CLOG(PImplData->SyncFenceForChoreographerMethod == EGL_NO_SYNC_KHR, LogRHI, Fatal, TEXT("SyncFenceForChoreographerMethod was EGL_NO_SYNC_KHR"));
		bool bReady = false;
		for (int32 Retry = 0; Retry < 150 && !bReady; Retry++)
		{
			EGLint Status = 0;
			EGLBoolean Result = eglGetSyncAttribKHR_p(PImplData->eglDisplay, PImplData->SyncFenceForChoreographerMethod, EGL_SYNC_STATUS_KHR, &Status);
			if (Result == EGL_FALSE)
			{
				UE_LOG(LogRHI, Error, TEXT("eglGetSyncAttribKHR returned false"));
			}
			else if (Status == EGL_SIGNALED_KHR)
			{
				bReady = true;
			}
			else if (Status != EGL_UNSIGNALED_KHR)
			{
				UE_LOG(LogRHI, Fatal, TEXT("eglGetSyncAttribKHR unexpected value %d"), Status);
			}

			if (!bReady)
			{
				//UE_LOG(LogRHI, Log, TEXT("Missed VSync (GPU)"));
				TheChoreographerFramePacer.StartSync(-1, PImplData->DriverRefreshNanos - PImplData->DriverDeadlineNanos - PImplData->DriverAppVsyncOffsetNanos);
				TheChoreographerFramePacer.WaitSync();
			}
		}
		UE_CLOG(!bReady, LogRHI, Fatal, TEXT("Exhausted retries waiting for a GPU fence....GPU hang?"));
		EGLBoolean Result = eglDestroySyncKHR_p(PImplData->eglDisplay, PImplData->SyncFenceForChoreographerMethod);
		if (Result == EGL_FALSE)
		{
			UE_LOG(LogRHI, Fatal, TEXT("eglDestroySyncKHR_p returned false"));
		}
		PImplData->SyncFenceForChoreographerMethod = EGL_NO_SYNC_KHR;

		bUseChoreographer = false;
		bChoreographerActive = true;
	}

	bool bPrintMethod = false;
	if (PImplData->DesiredSyncIntervalRelativeTo60Hz != SyncInterval)
	{
		GGetTimeStampsRetryCount = 0;

		bPrintMethod = true;
		PImplData->DesiredSyncIntervalRelativeTo60Hz = SyncInterval;
		PImplData->DriverRefreshRate = 60.0f;
		PImplData->DriverRefreshNanos = 16666666;
		PImplData->DriverAppVsyncOffsetNanos = 2000000;
		PImplData->DriverDeadlineNanos = 10666666;
		PImplData->DriverSlopNanos = 1000000;


		EGLnsecsANDROID EGL_COMPOSITE_DEADLINE_ANDROID_Value = -1;
		EGLnsecsANDROID EGL_COMPOSITE_INTERVAL_ANDROID_Value = -1;
		EGLnsecsANDROID EGL_COMPOSITE_TO_PRESENT_LATENCY_ANDROID_Value = -1;

		if (eglGetCompositorTimingANDROID_p)
		{
			{
				EGLint Item = EGL_COMPOSITE_DEADLINE_ANDROID;
				if (!eglGetCompositorTimingANDROID_p(PImplData->eglDisplay, PImplData->eglSurface, 1, &Item, &EGL_COMPOSITE_DEADLINE_ANDROID_Value))
				{
					EGL_COMPOSITE_DEADLINE_ANDROID_Value = -1;
				}
			}
			{
				EGLint Item = EGL_COMPOSITE_INTERVAL_ANDROID;
				if (!eglGetCompositorTimingANDROID_p(PImplData->eglDisplay, PImplData->eglSurface, 1, &Item, &EGL_COMPOSITE_INTERVAL_ANDROID_Value))
				{
					EGL_COMPOSITE_INTERVAL_ANDROID_Value = -1;
				}
			}
			{
				EGLint Item = EGL_COMPOSITE_TO_PRESENT_LATENCY_ANDROID;
				if (!eglGetCompositorTimingANDROID_p(PImplData->eglDisplay, PImplData->eglSurface, 1, &Item, &EGL_COMPOSITE_TO_PRESENT_LATENCY_ANDROID_Value))
				{
					EGL_COMPOSITE_TO_PRESENT_LATENCY_ANDROID_Value = -1;
				}
			}
			UE_LOG(LogRHI, Log, TEXT("AndroidEGL:SwapBuffers eglGetCompositorTimingANDROID EGL_COMPOSITE_DEADLINE_ANDROID=%lld, EGL_COMPOSITE_INTERVAL_ANDROID=%lld, EGL_COMPOSITE_TO_PRESENT_LATENCY_ANDROID=%lld"),
				EGL_COMPOSITE_DEADLINE_ANDROID_Value,
				EGL_COMPOSITE_INTERVAL_ANDROID_Value,
				EGL_COMPOSITE_TO_PRESENT_LATENCY_ANDROID_Value
			);
		}

		int64 PresentationDeadlineNanos = AndroidThunkCpp_GetMetaDataLong(TEXT("ue4.display.PresentationDeadlineNanos"));
		int64 AppVsyncOffsetNanos = AndroidThunkCpp_GetMetaDataLong(TEXT("ue4.display.AppVsyncOffsetNanos"));

		float RefreshRate = AndroidThunkCpp_GetMetaDataFloat(TEXT("ue4.display.getRefreshRate"));

		UE_LOG(LogRHI, Log, TEXT("JNI Display getPresentationDeadlineNanos=%lld getAppVsyncOffsetNanos=%lld getRefreshRate=%f"),
			PresentationDeadlineNanos,
			AppVsyncOffsetNanos,
			RefreshRate
		);

		if (EGL_COMPOSITE_INTERVAL_ANDROID_Value >= 4000000 && EGL_COMPOSITE_INTERVAL_ANDROID_Value <= 41666666)
		{
			PImplData->DriverRefreshRate = float(1000000000.0 / double(EGL_COMPOSITE_INTERVAL_ANDROID_Value));
			PImplData->DriverRefreshNanos = EGL_COMPOSITE_INTERVAL_ANDROID_Value;
		}
		else if (RefreshRate >= 24.0f && RefreshRate <= 250.0f)
		{
			PImplData->DriverRefreshRate = RefreshRate;
			PImplData->DriverRefreshNanos = int64(0.5 + 1000000000.0 / double(RefreshRate));
		}

		if (EGL_COMPOSITE_TO_PRESENT_LATENCY_ANDROID_Value > 0 && EGL_COMPOSITE_TO_PRESENT_LATENCY_ANDROID_Value <= PImplData->DriverRefreshNanos)
		{
			PImplData->DriverDeadlineNanos = EGL_COMPOSITE_TO_PRESENT_LATENCY_ANDROID_Value;
		}
		if (PresentationDeadlineNanos > 1000000 && PresentationDeadlineNanos - 1000000 <= PImplData->DriverRefreshNanos)
		{
			PImplData->DriverDeadlineNanos = PresentationDeadlineNanos - 1000000;
		}

		if (AppVsyncOffsetNanos >= 0 && AppVsyncOffsetNanos < PImplData->DriverRefreshNanos)
		{
			PImplData->DriverAppVsyncOffsetNanos = AppVsyncOffsetNanos;
		}

		UE_LOG(LogRHI, Log, TEXT("Final display timing metrics: DriverRefreshRate=%7.4f  DriverRefreshNanos=%lld  DriverDeadlineNanos=%lld  DriverAppVsyncOffsetNanos=%lld"),
			PImplData->DriverRefreshRate,
			PImplData->DriverRefreshNanos,
			PImplData->DriverDeadlineNanos,
			PImplData->DriverAppVsyncOffsetNanos
		);


		// make sure requested interval is in supported range
		EGLint MinSwapInterval, MaxSwapInterval;
		eglGetConfigAttrib(PImplData->eglDisplay, PImplData->eglConfigParam, EGL_MIN_SWAP_INTERVAL, &MinSwapInterval);
		eglGetConfigAttrib(PImplData->eglDisplay, PImplData->eglConfigParam, EGL_MAX_SWAP_INTERVAL, &MaxSwapInterval);

		int64 SyncIntervalNanos = (30 + 1000000000l * int64(SyncInterval)) / 60;

		int32 UnderDriverInterval = int32(SyncIntervalNanos / PImplData->DriverRefreshNanos);
		int32 OverDriverInterval = UnderDriverInterval + 1;

		int64 UnderNanos = int64(UnderDriverInterval) * PImplData->DriverRefreshNanos;
		int64 OverNanos = int64(OverDriverInterval) * PImplData->DriverRefreshNanos;

		PImplData->DesiredSyncIntervalRelativeToDevice = (FMath::Abs(SyncIntervalNanos - UnderNanos) < FMath::Abs(SyncIntervalNanos - OverNanos)) ?
			UnderDriverInterval : OverDriverInterval;

		int32 DesiredDriverSyncInterval = FMath::Clamp<int32>(PImplData->DesiredSyncIntervalRelativeToDevice, MinSwapInterval, MaxSwapInterval);
		
		UE_LOG(LogRHI, Log, TEXT("AndroidEGL:SwapBuffers Min=%d, Max=%d, Request=%d, ClosestDriver=%d, SetDriver=%d"), MinSwapInterval, MaxSwapInterval, PImplData->DesiredSyncIntervalRelativeTo60Hz, PImplData->DesiredSyncIntervalRelativeToDevice, DesiredDriverSyncInterval);

		if (DesiredDriverSyncInterval != PImplData->DriverSyncIntervalRelativeToDevice)
		{
			PImplData->DriverSyncIntervalRelativeToDevice = DesiredDriverSyncInterval;
			UE_LOG(LogRHI, Log, TEXT("Called eglSwapInterval %d"), DesiredDriverSyncInterval);
			eglSwapInterval(PImplData->eglDisplay, PImplData->DriverSyncIntervalRelativeToDevice);
		}
	}

	if (PImplData->DesiredSyncIntervalRelativeToDevice > PImplData->DriverSyncIntervalRelativeToDevice)
	{
		// this is a prototype currently unused, left here for possible future use
		if (ShouldUseChoreographer())
		{
			UE_CLOG(bPrintMethod, LogRHI, Display, TEXT("Using google choreographer method for frame pacing"));

			TheChoreographerFramePacer.StartSync((PImplData->DesiredSyncIntervalRelativeToDevice - 1) * PImplData->DriverRefreshNanos, PImplData->DriverRefreshNanos - PImplData->DriverDeadlineNanos - PImplData->DriverAppVsyncOffsetNanos);
			UE_CLOG(PImplData->SyncFenceForChoreographerMethod != EGL_NO_SYNC_KHR, LogRHI, Fatal, TEXT("SyncFenceForChoreographerMethod was NOT EGL_NO_SYNC_KHR"));
			PImplData->SyncFenceForChoreographerMethod = eglCreateSyncKHR_p(PImplData->eglDisplay, EGL_SYNC_FENCE_KHR, NULL);
			if (eglPresentationTimeANDROID_p)
			{
				EGLnsecsANDROID PresentationTime = ChoreographerClock() + PImplData->DesiredSyncIntervalRelativeToDevice * PImplData->DriverRefreshNanos;
				eglPresentationTimeANDROID_p(PImplData->eglDisplay, PImplData->eglSurface, PresentationTime);
			}

			bUseChoreographer = true;
		}
		else
		{
			UE_CLOG(bPrintMethod, LogRHI, Display, TEXT("Using niave method for frame pacing (possible with timestamps method)"));
			if (PImplData->LastTimeEmulatedSync > 0.0)
			{
				QUICK_SCOPE_CYCLE_COUNTER(STAT_StallForEmulatedSyncInterval);
				float MinTimeBetweenFrames = (float(PImplData->DesiredSyncIntervalRelativeToDevice) / PImplData->DriverRefreshRate);

				float ThisTime = FPlatformTime::Seconds() - PImplData->LastTimeEmulatedSync;
				if (ThisTime > 0 && ThisTime < MinTimeBetweenFrames)
				{
					FPlatformProcess::Sleep(MinTimeBetweenFrames - ThisTime);
				}
			}
		}
	}
	if (bChoreographerActive && !bUseChoreographer)
	{
		TheChoreographerFramePacer.StopChoreographer();
	}
	if (!bUseChoreographer && CanUseGetFrameTimestamps())
	{
		UE_CLOG(bPrintMethod, LogRHI, Display, TEXT("Using eglGetFrameTimestampsANDROID method for frame pacing"));

		//static bool bPrintOnce = true;
		if (FrameIDs[(int32(NextFrameIDSlot) - 1) % NUM_FRAMES_TO_MONITOR])
			// not supported   && eglGetFrameTimestampsSupportedANDROID_p && eglGetFrameTimestampsSupportedANDROID_p(PImplData->eglDisplay, PImplData->eglSurface, EGL_FIRST_COMPOSITION_START_TIME_ANDROID))
		{
			//UE_CLOG(bPrintOnce, LogRHI, Log, TEXT("eglGetFrameTimestampsSupportedANDROID retured true for EGL_FIRST_COMPOSITION_START_TIME_ANDROID"));
			EGLint TimestampList = EGL_FIRST_COMPOSITION_START_TIME_ANDROID;
			//EGLint TimestampList = EGL_COMPOSITION_LATCH_TIME_ANDROID;
			//EGLint TimestampList = EGL_LAST_COMPOSITION_START_TIME_ANDROID;
			//EGLint TimestampList = EGL_DISPLAY_PRESENT_TIME_ANDROID;
			EGLnsecsANDROID Result = 0;
			int32 DeltaFrameIndex = 1;
			for (int32 Index = int32(NextFrameIDSlot) - 1; Index >= int32(NextFrameIDSlot) - NUM_FRAMES_TO_MONITOR && Index >= 0; Index--)
			{
				Result = 0;
				if (FrameIDs[Index % NUM_FRAMES_TO_MONITOR])
				{
					eglGetFrameTimestampsANDROID_p(PImplData->eglDisplay, PImplData->eglSurface, FrameIDs[Index % NUM_FRAMES_TO_MONITOR], 1, &TimestampList, &Result);
				}
				if (Result > 0)
				{
					break;
				}
				DeltaFrameIndex++;
			}

			GGetTimeStampsSucceededThisFrame = Result > 0;
			if (GGetTimeStampsSucceededThisFrame)
			{
				EGLnsecsANDROID FudgeFactor = 0; //  8333 * 1000;
				EGLnsecsANDROID DeltaNanos = EGLnsecsANDROID(PImplData->DesiredSyncIntervalRelativeToDevice) * EGLnsecsANDROID(DeltaFrameIndex) * PImplData->DriverRefreshNanos;
				EGLnsecsANDROID PresentationTime = Result + DeltaNanos + FudgeFactor;
				eglPresentationTimeANDROID_p(PImplData->eglDisplay, PImplData->eglSurface, PresentationTime);
				GGetTimeStampsRetryCount = 0;
			}
			else
			{
				GGetTimeStampsRetryCount++;
				if (GGetTimeStampsRetryCount == CVarTimeStampErrorRetryCount.GetValueOnAnyThread())
				{
					UE_LOG(LogRHI, Log, TEXT("eglGetFrameTimestampsANDROID_p failed for %d consecutive frames, reverting to naive frame pacer."), GGetTimeStampsRetryCount);
				}
			}
		}
		else
		{
			//UE_CLOG(bPrintOnce, LogRHI, Log, TEXT("eglGetFrameTimestampsSupportedANDROID doesn't exist or retured false for EGL_FIRST_COMPOSITION_START_TIME_ANDROID, discarding eglGetNextFrameIdANDROID_p and eglGetFrameTimestampsANDROID_p"));
		}
		//bPrintOnce = false;
	}

	PImplData->LastTimeEmulatedSync = FPlatformTime::Seconds();

	{
		QUICK_SCOPE_CYCLE_COUNTER(STAT_eglSwapBuffers);

		FrameIDs[(NextFrameIDSlot) % NUM_FRAMES_TO_MONITOR] = 0;
		if (eglGetNextFrameIdANDROID_p && (CanUseGetFrameTimestamps() || CVarSpewGetFrameTimestamps.GetValueOnAnyThread()))
		{
			eglGetNextFrameIdANDROID_p(PImplData->eglDisplay, PImplData->eglSurface, &FrameIDs[(NextFrameIDSlot) % NUM_FRAMES_TO_MONITOR]);
		}
		NextFrameIDSlot++;

		if (PImplData->eglSurface == NULL || !eglSwapBuffers(PImplData->eglDisplay, PImplData->eglSurface))
		{
			// shutdown if swapbuffering goes down
			if (PImplData->SwapBufferFailureCount > 10)
			{
				//Process.killProcess(Process.myPid());		//@todo android
			}
			PImplData->SwapBufferFailureCount++;

			// basic reporting
			if (PImplData->eglSurface == NULL)
			{
				return false;
			}
			else
			{
				if (eglGetError() == EGL_CONTEXT_LOST)
				{
					//Logger.LogOut("swapBuffers: EGL11.EGL_CONTEXT_LOST err: " + eglGetError());					
					//Process.killProcess(Process.myPid());		//@todo android
				}
			}

			return false;
		}
	}

	if (PImplData->DesiredSyncIntervalRelativeToDevice > 0 && eglGetFrameTimestampsANDROID_p && CVarSpewGetFrameTimestamps.GetValueOnAnyThread())
	{
		static EGLint TimestampList[9] = 
		{
			EGL_REQUESTED_PRESENT_TIME_ANDROID,
			EGL_RENDERING_COMPLETE_TIME_ANDROID,
			EGL_COMPOSITION_LATCH_TIME_ANDROID,
			EGL_FIRST_COMPOSITION_START_TIME_ANDROID,
			EGL_LAST_COMPOSITION_START_TIME_ANDROID,
			EGL_FIRST_COMPOSITION_GPU_FINISHED_TIME_ANDROID,
			EGL_DISPLAY_PRESENT_TIME_ANDROID,
			EGL_DEQUEUE_READY_TIME_ANDROID,
			EGL_READS_DONE_TIME_ANDROID
		};

		static const TCHAR* TimestampStrings[9] =
		{
			TEXT("EGL_REQUESTED_PRESENT_TIME_ANDROID"),
			TEXT("EGL_RENDERING_COMPLETE_TIME_ANDROID"),
			TEXT("EGL_COMPOSITION_LATCH_TIME_ANDROID"),
			TEXT("EGL_FIRST_COMPOSITION_START_TIME_ANDROID"),
			TEXT("EGL_LAST_COMPOSITION_START_TIME_ANDROID"),
			TEXT("EGL_FIRST_COMPOSITION_GPU_FINISHED_TIME_ANDROID"),
			TEXT("EGL_DISPLAY_PRESENT_TIME_ANDROID"),
			TEXT("EGL_DEQUEUE_READY_TIME_ANDROID"),
			TEXT("EGL_READS_DONE_TIME_ANDROID")
		};


		EGLnsecsANDROID Results[NUM_FRAMES_TO_MONITOR][9] = { {0} };
		EGLnsecsANDROID FirstRealValue = 0;
		for (int32 Index = int32(NextFrameIDSlot) - NUM_FRAMES_TO_MONITOR; Index < int32(NextFrameIDSlot); Index++)
		{
			eglGetFrameTimestampsANDROID_p(PImplData->eglDisplay, PImplData->eglSurface, FrameIDs[Index % NUM_FRAMES_TO_MONITOR], 9, TimestampList, Results[Index % NUM_FRAMES_TO_MONITOR]);
			for (int32 IndexInner = 0; IndexInner < 9; IndexInner++)
			{
				if (!FirstRealValue || (Results[Index % NUM_FRAMES_TO_MONITOR][IndexInner] > 1 && Results[Index % NUM_FRAMES_TO_MONITOR][IndexInner] < FirstRealValue))
				{
					FirstRealValue = Results[Index % NUM_FRAMES_TO_MONITOR][IndexInner];
				}
			}
		}
		UE_CLOG(CVarSpewGetFrameTimestamps.GetValueOnAnyThread() > 1, LogRHI, Log, TEXT("************************************  frame %d   base time is %lld"), NextFrameIDSlot - 1, FirstRealValue);

		for (int32 Index = int32(NextFrameIDSlot) - NUM_FRAMES_TO_MONITOR; Index < int32(NextFrameIDSlot); Index++)
		{

			UE_CLOG(CVarSpewGetFrameTimestamps.GetValueOnAnyThread() > 1, LogRHI, Log, TEXT("eglGetFrameTimestampsANDROID_p  frame %d"), Index);
			for (int32 IndexInner = 0; IndexInner < 9; IndexInner++)
			{
				int32 MsVal = (Results[Index % NUM_FRAMES_TO_MONITOR][IndexInner] > 1) ? int32((Results[Index % NUM_FRAMES_TO_MONITOR][IndexInner] - FirstRealValue) / 1000000) : int32(Results[Index % NUM_FRAMES_TO_MONITOR][IndexInner]);

				UE_CLOG(CVarSpewGetFrameTimestamps.GetValueOnAnyThread() > 1, LogRHI, Log, TEXT("     %8d    %s"), MsVal, TimestampStrings[IndexInner]);
			}
		}

		int32 IndexLast = int32(NextFrameIDSlot) - NUM_FRAMES_TO_MONITOR;
		int32 IndexLastNext = IndexLast + 1;

		if (Results[IndexLast % NUM_FRAMES_TO_MONITOR][3] > 1 && Results[IndexLastNext % NUM_FRAMES_TO_MONITOR][3] > 1)
		{
			int32 MsVal = int32((Results[IndexLastNext % NUM_FRAMES_TO_MONITOR][3] - Results[IndexLast % NUM_FRAMES_TO_MONITOR][3]) / 1000000);

			RecordedFrameInterval[NumRecordedFrameInterval++] = MsVal;
			if (NumRecordedFrameInterval == 100)
			{
				FString All;
				int32 NumOnTarget = 0;
				int32 NumBelowTarget = 0;
				int32 NumAboveTarget = 0;
				for (int32 Index = 0; Index < 100; Index++)
				{
					if (Index)
					{
						All += TCHAR(' ');
					}
					All += FString::Printf(TEXT("%d"), RecordedFrameInterval[Index]);

					if (RecordedFrameInterval[Index] > PImplData->DesiredSyncIntervalRelativeTo60Hz * 16 - 8 && RecordedFrameInterval[Index] < PImplData->DesiredSyncIntervalRelativeTo60Hz * 16 + 8)
					{
						NumOnTarget++;
					}
					else if (RecordedFrameInterval[Index] < PImplData->DesiredSyncIntervalRelativeTo60Hz * 16)
					{
						NumBelowTarget++;
					}
					else
					{
						NumAboveTarget++;
					}
				}
				UE_LOG(LogRHI, Log, TEXT("%3d fast  %3d ok  %3d slow   %s"), NumBelowTarget, NumOnTarget, NumAboveTarget, *All);
				NumRecordedFrameInterval = 0;
			}
		}
	}


	return true;
}

bool AndroidEGL::IsInitialized()
{
	return PImplData->Initalized;
}

GLuint AndroidEGL::GetOnScreenColorRenderBuffer()
{
	return PImplData->OnScreenColorRenderBuffer;
}

GLuint AndroidEGL::GetResolveFrameBuffer()
{
	return PImplData->ResolveFrameBuffer;
}

bool AndroidEGL::IsCurrentContextValid()
{
	VERIFY_EGL_SCOPE();
	EGLContext eglContext =  eglGetCurrentContext();
	return ( eglContext != EGL_NO_CONTEXT);
}

EGLContext AndroidEGL::GetCurrentContext()
{
	VERIFY_EGL_SCOPE();
	return eglGetCurrentContext();
}

EGLDisplay AndroidEGL::GetDisplay() const
{
	return PImplData->eglDisplay;
}

ANativeWindow* AndroidEGL::GetNativeWindow() const
{
	return PImplData->Window;
}

bool AndroidEGL::InitContexts()
{
	bool Result = true; 

	PImplData->SharedContext.eglContext = CreateContext();
	
	PImplData->RenderingContext.eglContext = CreateContext(PImplData->SharedContext.eglContext);
	
	PImplData->SingleThreadedContext.eglContext = CreateContext();
	return Result;
}

void AndroidEGL::SetCurrentSharedContext()
{
	check(IsInGameThread());
	PImplData->CurrentContextType = CONTEXT_Shared;

	if(GUseThreadedRendering)
	{
		SetCurrentContext(PImplData->SharedContext.eglContext, PImplData->SharedContext.eglSurface);
	}
	else
	{
		SetCurrentContext(PImplData->SingleThreadedContext.eglContext, PImplData->SingleThreadedContext.eglSurface);
	}
}

void AndroidEGL::AcquireCurrentRenderingContext()
{
	SetCurrentRenderingContext();
}

void AndroidEGL::SetCurrentRenderingContext()
{
	PImplData->CurrentContextType = CONTEXT_Rendering;
	if (GUseThreadedRendering)
	{
		SetCurrentContext(PImplData->RenderingContext.eglContext, PImplData->RenderingContext.eglSurface);
	}
	else
	{
		SetCurrentContext(PImplData->SingleThreadedContext.eglContext, PImplData->SingleThreadedContext.eglSurface);
	}
}

void AndroidEGL::ReleaseContextOwnership()
{
	if (GetCurrentContextType() == CONTEXT_Rendering)
	{
		FPlatformMisc::LowLevelOutputDebugStringf(TEXT("AndroidEGL::  ReleaseContextOwnership,  thread releasing rendering context tid: %d"), FPlatformTLS::GetCurrentThreadId());
		SetCurrentContext(EGL_NO_CONTEXT, EGL_NO_SURFACE);
	}
	else
	{
		FPlatformMisc::LowLevelOutputDebugStringf(TEXT("AndroidEGL::  ReleaseContextOwnership,  rendering context was not current to this thread tid: %d"), FPlatformTLS::GetCurrentThreadId());
	}
}

void AndroidEGL::Terminate()
{
	FPlatformMisc::LowLevelOutputDebugStringf(TEXT("AndroidEGL:: Terminate! tid: %d"), FPlatformTLS::GetCurrentThreadId());

	ResetDisplay();
	DestroyContext(PImplData->SharedContext.eglContext);
	PImplData->SharedContext.Reset();
	DestroyContext(PImplData->RenderingContext.eglContext);
	PImplData->RenderingContext.Reset();
	DestroyContext(PImplData->SingleThreadedContext.eglContext);
	PImplData->SingleThreadedContext.Reset();
	DestroySurface();
	TerminateEGL();
}

uint32_t AndroidEGL::GetCurrentContextType()
{
	if(GUseThreadedRendering)
	{
		EGLContext CurrentContext = GetCurrentContext();
		if (CurrentContext == PImplData->RenderingContext.eglContext)
		{
			return CONTEXT_Rendering;
		}
		else if (CurrentContext == PImplData->SharedContext.eglContext)
		{
			return CONTEXT_Shared;
		}
		else if (CurrentContext != EGL_NO_CONTEXT)
		{
			return CONTEXT_Other;
		}
	}
	else
	{
		return CONTEXT_Shared;//make sure current context is valid one. //check(GetCurrentContext != NULL);
	}

	return CONTEXT_Invalid;
}

FPlatformOpenGLContext* AndroidEGL::GetRenderingContext()
{
	if(GUseThreadedRendering)
	{
		return &PImplData->RenderingContext;
	}
	else
	{
		return &PImplData->SingleThreadedContext;
	}
}

void AndroidEGL::UnBind()
{
	FPlatformMisc::LowLevelOutputDebugString(TEXT("AndroidEGL::UnBind()"));
	ResetDisplay();
	DestroySurface();
}

void FAndroidAppEntry::ReInitWindow(void* NewNativeWindowHandle)
{
	check(IsInGameThread());

	// Window creation is now handled by BlockRendering, when it resumes after a new window is created.
	FPlatformMisc::LowLevelOutputDebugString(TEXT("AndroidEGL::ReInitWindow()"));

	// It isn't safe to call ShouldUseVulkan if AndroidEGL is not initialized.
	// However, since we don't need to ReInit the window in that case anyways we
	// can return early.
	if (!AndroidEGL::GetInstance()->IsInitialized())
	{
		return;
	}

	// @todo vulkan: Clean this up, and does vulkan need any code here?
	if (!FAndroidMisc::ShouldUseVulkan())
	{
		// the window size could have been adjusted by the GT by now, if so it must be updated.
		AndroidEGL::GetInstance()->RefreshWindowSize();
	}
}

void AndroidEGL::RefreshWindowSize()
{
	check(IsInGameThread());
	check(!FAndroidMisc::ShouldUseVulkan());
	FPlatformRect WindowRect = FAndroidWindow::GetScreenRect();
	UE_LOG(LogAndroid, Log, TEXT("AndroidEGL::RefreshWindowSize updating window size = %d, %d, cached size : %d, %d tid : %d"), WindowRect.Right, WindowRect.Bottom, PImplData->CachedWindowRect.Right, PImplData->CachedWindowRect.Bottom, FPlatformTLS::GetCurrentThreadId());
	PImplData->CachedWindowRect = WindowRect;

	ENQUEUE_RENDER_COMMAND(EGLResizeRenderContextSurface)(
		[](FRHICommandListImmediate& RHICmdList)
	{
		RunOnGLRenderContextThread([&] {
			AndroidEGL::GetInstance()->ResizeRenderContextSurface();
		});
	});
}

void FAndroidAppEntry::OnPauseEvent()
{
	const auto& OnPauseCallback = FAndroidMisc::GetOnPauseCallback();
	if (OnPauseCallback)
	{
		OnPauseCallback();
	}
}

void AndroidEGL::LogConfigInfo(EGLConfig  EGLConfigInfo)
{
	VERIFY_EGL_SCOPE();
	EGLint ResultValue = 0 ;
	eglGetConfigAttrib(PImplData->eglDisplay, EGLConfigInfo, EGL_RED_SIZE, &ResultValue); FPlatformMisc::LowLevelOutputDebugStringf( TEXT("EGLConfigInfo : EGL_RED_SIZE :	%u" ), ResultValue );
	eglGetConfigAttrib(PImplData->eglDisplay, EGLConfigInfo, EGL_GREEN_SIZE, &ResultValue);  FPlatformMisc::LowLevelOutputDebugStringf( TEXT("EGLConfigInfo :EGL_GREEN_SIZE :	%u" ), ResultValue );
	eglGetConfigAttrib(PImplData->eglDisplay, EGLConfigInfo, EGL_BLUE_SIZE, &ResultValue);  FPlatformMisc::LowLevelOutputDebugStringf( TEXT("EGLConfigInfo :EGL_BLUE_SIZE :	%u" ), ResultValue );
	eglGetConfigAttrib(PImplData->eglDisplay, EGLConfigInfo, EGL_ALPHA_SIZE, &ResultValue); FPlatformMisc::LowLevelOutputDebugStringf( TEXT("EGLConfigInfo :EGL_ALPHA_SIZE :	%u" ), ResultValue );
	eglGetConfigAttrib(PImplData->eglDisplay, EGLConfigInfo, EGL_DEPTH_SIZE, &ResultValue);  FPlatformMisc::LowLevelOutputDebugStringf( TEXT("EGLConfigInfo :EGL_DEPTH_SIZE :	%u" ), ResultValue );
	eglGetConfigAttrib(PImplData->eglDisplay, EGLConfigInfo, EGL_STENCIL_SIZE, &ResultValue);  FPlatformMisc::LowLevelOutputDebugStringf( TEXT("EGLConfigInfo :EGL_STENCIL_SIZE :	%u" ), ResultValue );
	eglGetConfigAttrib(PImplData->eglDisplay, EGLConfigInfo, EGL_SAMPLE_BUFFERS, &ResultValue);  FPlatformMisc::LowLevelOutputDebugStringf( TEXT("EGLConfigInfo :EGL_SAMPLE_BUFFERS :	%u" ), ResultValue );
	eglGetConfigAttrib(PImplData->eglDisplay,EGLConfigInfo, EGL_BIND_TO_TEXTURE_RGB, &ResultValue);  FPlatformMisc::LowLevelOutputDebugStringf( TEXT("EGLConfigInfo :EGL_BIND_TO_TEXTURE_RGB :	%u" ), ResultValue );
	eglGetConfigAttrib(PImplData->eglDisplay,EGLConfigInfo, EGL_SAMPLES, &ResultValue);  FPlatformMisc::LowLevelOutputDebugStringf( TEXT("EGLConfigInfo :EGL_SAMPLES :	%u" ), ResultValue );
	eglGetConfigAttrib(PImplData->eglDisplay,EGLConfigInfo, EGL_COLOR_BUFFER_TYPE, &ResultValue);  FPlatformMisc::LowLevelOutputDebugStringf( TEXT("EGLConfigInfo :EGL_COLOR_BUFFER_TYPE :	%u" ), ResultValue );
	eglGetConfigAttrib(PImplData->eglDisplay,EGLConfigInfo, EGL_CONFIG_CAVEAT, &ResultValue);  FPlatformMisc::LowLevelOutputDebugStringf( TEXT("EGLConfigInfo :EGL_CONFIG_CAVEAT :	%u" ), ResultValue );
	eglGetConfigAttrib(PImplData->eglDisplay,EGLConfigInfo, EGL_CONFIG_ID, &ResultValue); FPlatformMisc::LowLevelOutputDebugStringf( TEXT("EGLConfigInfo :EGL_CONFIG_ID :	%u" ), ResultValue );
	eglGetConfigAttrib(PImplData->eglDisplay,EGLConfigInfo, EGL_CONFORMANT, &ResultValue);  FPlatformMisc::LowLevelOutputDebugStringf( TEXT("EGLConfigInfo :EGL_CONFORMANT :	%u" ), ResultValue );
	eglGetConfigAttrib(PImplData->eglDisplay,EGLConfigInfo, EGL_LEVEL, &ResultValue);  FPlatformMisc::LowLevelOutputDebugStringf( TEXT("EGLConfigInfo :EGL_LEVEL :	%u" ), ResultValue );
	eglGetConfigAttrib(PImplData->eglDisplay,EGLConfigInfo, EGL_LUMINANCE_SIZE, &ResultValue);  FPlatformMisc::LowLevelOutputDebugStringf( TEXT("EGLConfigInfo :EGL_LUMINANCE_SIZE :	%u" ), ResultValue );
	eglGetConfigAttrib(PImplData->eglDisplay,EGLConfigInfo, EGL_MAX_PBUFFER_WIDTH, &ResultValue);  FPlatformMisc::LowLevelOutputDebugStringf( TEXT("EGLConfigInfo :EGL_MAX_PBUFFER_WIDTH :	%u" ), ResultValue );
	eglGetConfigAttrib(PImplData->eglDisplay,EGLConfigInfo, EGL_MAX_PBUFFER_HEIGHT, &ResultValue);  FPlatformMisc::LowLevelOutputDebugStringf( TEXT("EGLConfigInfo :EGL_MAX_PBUFFER_HEIGHT :	%u" ), ResultValue );
	eglGetConfigAttrib(PImplData->eglDisplay,EGLConfigInfo, EGL_MAX_PBUFFER_PIXELS, &ResultValue);  FPlatformMisc::LowLevelOutputDebugStringf( TEXT("EGLConfigInfo :EGL_MAX_PBUFFER_PIXELS :	%u" ), ResultValue );
	eglGetConfigAttrib(PImplData->eglDisplay,EGLConfigInfo, EGL_MAX_SWAP_INTERVAL, &ResultValue);  FPlatformMisc::LowLevelOutputDebugStringf( TEXT("EGLConfigInfo :EGL_MAX_SWAP_INTERVAL :	%u" ), ResultValue );
	eglGetConfigAttrib(PImplData->eglDisplay,EGLConfigInfo, EGL_MIN_SWAP_INTERVAL, &ResultValue);  FPlatformMisc::LowLevelOutputDebugStringf( TEXT("EGLConfigInfo :EGL_MIN_SWAP_INTERVAL :	%u" ), ResultValue );
	eglGetConfigAttrib(PImplData->eglDisplay,EGLConfigInfo, EGL_NATIVE_RENDERABLE, &ResultValue);  FPlatformMisc::LowLevelOutputDebugStringf( TEXT("EGLConfigInfo :EGL_NATIVE_RENDERABLE :	%u" ), ResultValue );
	eglGetConfigAttrib(PImplData->eglDisplay,EGLConfigInfo, EGL_NATIVE_VISUAL_TYPE, &ResultValue);  FPlatformMisc::LowLevelOutputDebugStringf( TEXT("EGLConfigInfo :EGL_NATIVE_VISUAL_TYPE :	%u" ), ResultValue );
	eglGetConfigAttrib(PImplData->eglDisplay,EGLConfigInfo, EGL_NATIVE_VISUAL_ID, &ResultValue);  FPlatformMisc::LowLevelOutputDebugStringf( TEXT("EGLConfigInfo :EGL_NATIVE_VISUAL_ID :	%u" ), ResultValue );
	eglGetConfigAttrib(PImplData->eglDisplay,EGLConfigInfo, EGL_RENDERABLE_TYPE, &ResultValue);  FPlatformMisc::LowLevelOutputDebugStringf( TEXT("EGLConfigInfo :EGL_RENDERABLE_TYPE :	%u" ), ResultValue );
	eglGetConfigAttrib(PImplData->eglDisplay,EGLConfigInfo, EGL_SURFACE_TYPE, &ResultValue);  FPlatformMisc::LowLevelOutputDebugStringf( TEXT("EGLConfigInfo :EGL_SURFACE_TYPE :	%u" ), ResultValue );
	eglGetConfigAttrib(PImplData->eglDisplay,EGLConfigInfo, EGL_TRANSPARENT_TYPE, &ResultValue);  FPlatformMisc::LowLevelOutputDebugStringf( TEXT("EGLConfigInfo :EGL_TRANSPARENT_TYPE :	%u" ), ResultValue );
	eglGetConfigAttrib(PImplData->eglDisplay,EGLConfigInfo, EGL_TRANSPARENT_RED_VALUE, &ResultValue);  FPlatformMisc::LowLevelOutputDebugStringf( TEXT("EGLConfigInfo :EGL_TRANSPARENT_RED_VALUE :	%u" ), ResultValue );
	eglGetConfigAttrib(PImplData->eglDisplay,EGLConfigInfo, EGL_TRANSPARENT_GREEN_VALUE, &ResultValue);  FPlatformMisc::LowLevelOutputDebugStringf( TEXT("EGLConfigInfo :EGL_TRANSPARENT_GREEN_VALUE :	%u" ), ResultValue );
	eglGetConfigAttrib(PImplData->eglDisplay,EGLConfigInfo, EGL_TRANSPARENT_BLUE_VALUE, &ResultValue);  FPlatformMisc::LowLevelOutputDebugStringf( TEXT("EGLConfigInfo :EGL_TRANSPARENT_BLUE_VALUE :	%u" ), ResultValue );
}


///
extern FCriticalSection GAndroidWindowLock;

void BlockOnLostWindowRenderCommand(TSharedPtr<FEvent, ESPMode::ThreadSafe> RTBlockedTrigger)
{
<<<<<<< HEAD
=======
	QUICK_SCOPE_CYCLE_COUNTER(STAT_BlockOnLostWindowRenderCommand);
>>>>>>> a1e6ec07
	check(IsInRenderingThread());

	// Hold GC scope guard, as GC will timeout if anything waits for RT fences.
	FGCScopeGuard GCGuard;
	
	UE_LOG(LogAndroid, Log, TEXT("Blocking renderer"));
	if (FAndroidMisc::ShouldUseVulkan())
	{
		FRHICommandListImmediate& RHICmdList = FRHICommandListExecutor::GetImmediateCommandList();
		if (IsRunningRHIInSeparateThread() && !RHICmdList.Bypass()) 
		{
			UE_LOG(LogAndroid, Log, TEXT("RendererBlock FlushRHIThread"));
			RHICmdList.ImmediateFlush(EImmediateFlushType::FlushRHIThread);
			UE_LOG(LogAndroid, Log, TEXT("RendererBlock DONE FlushRHIThread"));
		}
		
		const auto& OnReleaseWindowCallback = FAndroidMisc::GetOnReleaseWindowCallback();
		if (OnReleaseWindowCallback)
		{
			UE_LOG(LogAndroid, Log, TEXT("RendererBlock release window callback"));
			OnReleaseWindowCallback();
		}

		RTBlockedTrigger->Trigger();

		GAndroidWindowLock.Lock();
		UE_LOG(LogAndroid, Log, TEXT("RendererBlock acquired window lock"));
		const auto& OnReinitWindowCallback = FAndroidMisc::GetOnReInitWindowCallback();
		if (OnReinitWindowCallback)
		{
			OnReinitWindowCallback(FAndroidWindow::GetHardwareWindow_EventThread());
			UE_LOG(LogAndroid, Log, TEXT("RendererBlock updating window"));
		}
		GAndroidWindowLock.Unlock();
	}
	else
	{
		RunOnGLRenderContextThread([&] {
			RTBlockedTrigger->Trigger();
			GAndroidWindowLock.Lock();
			UE_LOG(LogAndroid, Log, TEXT("RendererBlock acquired window lock"));
			AndroidEGL::GetInstance()->SetRenderContextWindowSurface();
			UE_LOG(LogAndroid, Log, TEXT("RendererBlock updating window"));
			GAndroidWindowLock.Unlock();
		}, true);
	}
	UE_LOG(LogAndroid, Log, TEXT("RendererBlock released window lock"));
}

extern bool IsInAndroidEventThread();
void BlockRendering()
{
	check(IsInAndroidEventThread());
	check(GIsRHIInitialized);

	UE_LOG(LogAndroid, Log, TEXT("Blocking renderer on invalid window."));
	
	// Wait for GC to complete and prevent further GCs
	FGCScopeGuard GCGuard;
	TSharedPtr<FEvent, ESPMode::ThreadSafe> RTBlockedTrigger = MakeShareable(FPlatformProcess::GetSynchEventFromPool(), [](FEvent* EventToDelete)
	{
		FPlatformProcess::ReturnSynchEventToPool(EventToDelete);
	});

	FGraphEventRef RTBlockTask = FFunctionGraphTask::CreateAndDispatchWhenReady([RTBlockedTrigger]()
	{
		BlockOnLostWindowRenderCommand(RTBlockedTrigger);
	}, TStatId(), NULL, ENamedThreads::GetRenderThread());

	// wait for the render thread to process.
	UE_LOG(LogAndroid, Log, TEXT("Waiting for renderer to encounter blocking command."));
	RTBlockedTrigger->Wait();
}

#endif<|MERGE_RESOLUTION|>--- conflicted
+++ resolved
@@ -1715,10 +1715,7 @@
 
 void BlockOnLostWindowRenderCommand(TSharedPtr<FEvent, ESPMode::ThreadSafe> RTBlockedTrigger)
 {
-<<<<<<< HEAD
-=======
 	QUICK_SCOPE_CYCLE_COUNTER(STAT_BlockOnLostWindowRenderCommand);
->>>>>>> a1e6ec07
 	check(IsInRenderingThread());
 
 	// Hold GC scope guard, as GC will timeout if anything waits for RT fences.
