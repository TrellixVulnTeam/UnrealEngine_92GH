--- conflicted
+++ resolved
@@ -448,8 +448,6 @@
 	TEXT("Controls how long to hold onto a cached but unreferenced block for.")
 );
 
-<<<<<<< HEAD
-=======
 int32 GPakCache_EnableNoCaching = 0;
 static FAutoConsoleVariableRef CVar_EnableNoCaching(
 	TEXT("pakcache.EnableNoCaching"),
@@ -457,7 +455,6 @@
 	TEXT("if > 0, then we'll allow a read requests pak cache memory to be ditched early")
 );
 
->>>>>>> 421d6516
 class FPakPrecacher;
 
 typedef uint64 FJoinedOffsetAndPakIndex;
@@ -1801,11 +1798,7 @@
 					break;
 				}
 			}
-<<<<<<< HEAD
-			if(GPakCache_TimeToTrim != 0.0f)
-=======
 			if (GPakCache_TimeToTrim != 0.0f)
->>>>>>> 421d6516
 			{
 				// we'll trim based on time rather than trying to keep within a memory budget
 				double CurrentTime = FPlatformTime::Seconds();
@@ -1824,11 +1817,7 @@
 							uint16 PakIndex = GetRequestPakIndex(OffsetAndPakIndex);
 							int64 Offset = GetRequestOffset(OffsetAndPakIndex);
 							FPakData& Pak = CachedPakData[PakIndex];
-<<<<<<< HEAD
-							bool removedall = true;
-=======
 							bool bRemovedAll = true;
->>>>>>> 421d6516
 							MaybeRemoveOverlappingNodesInIntervalTree<FCacheBlock>(
 								&Pak.CacheBlocks[(int32)EBlockStatus::Complete],
 								CacheBlockAllocator,
@@ -1838,11 +1827,7 @@
 								Pak.MaxNode,
 								Pak.StartShift,
 								Pak.MaxShift,
-<<<<<<< HEAD
-								[this, CurrentTime, &removedall](TIntervalTreeIndex BlockIndex) -> bool
-=======
 								[this, CurrentTime, &bRemovedAll](TIntervalTreeIndex BlockIndex) -> bool
->>>>>>> 421d6516
 							{
 								FCacheBlock &Block = CacheBlockAllocator.Get(BlockIndex);
 								if (!Block.InRequestRefCount && (CurrentTime - Block.TimeNoLongerReferenced >= GPakCache_TimeToTrim))
@@ -1851,19 +1836,11 @@
 									ClearBlock(Block);
 									return true;
 								}
-<<<<<<< HEAD
-								removedall = false;
-								return false;
-							}
-							);
-							if (!removedall)
-=======
 								bRemovedAll = false;
 								return false;
 							}
 							);
 							if (!bRemovedAll)
->>>>>>> 421d6516
 								break;
 							NumToRemove++;
 						}
@@ -1964,13 +1941,6 @@
 				{
 					if (GPakCache_NumUnreferencedBlocksToCache && GetRequestOffset(Block.OffsetAndPakIndex) + Block.Size > OffsetOfLastByte) // last block
 					{
-<<<<<<< HEAD
-						uint16 BlocksPakIndex = GetRequestPakIndexLow(Block.OffsetAndPakIndex);
-						int32 BlocksCacheIndex = CachedPakData[BlocksPakIndex].ActualPakFile->GetCacheIndex();
-						Block.TimeNoLongerReferenced = FPlatformTime::Seconds();
-						OffsetAndPakIndexOfSavedBlocked[BlocksCacheIndex].Remove(Block.OffsetAndPakIndex);
-						OffsetAndPakIndexOfSavedBlocked[BlocksCacheIndex].Add(Block.OffsetAndPakIndex);
-=======
 						if (RequestDontCache && GPakCache_EnableNoCaching != 0)
 						{
 							uint16 BlocksPakIndex = GetRequestPakIndexLow(Block.OffsetAndPakIndex);
@@ -1988,7 +1958,6 @@
 							OffsetAndPakIndexOfSavedBlocked[BlocksCacheIndex].Remove(Block.OffsetAndPakIndex);
 							OffsetAndPakIndexOfSavedBlocked[BlocksCacheIndex].Add(Block.OffsetAndPakIndex);
 						}
->>>>>>> 421d6516
 						return false;
 					}
 					ClearBlock(Block);
