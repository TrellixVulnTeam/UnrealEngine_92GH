// Copyright 1998-2019 Epic Games, Inc. All Rights Reserved.

#include "IPlatformFilePak.h"
#include "HAL/FileManager.h"
#include "Misc/CoreMisc.h"
#include "Misc/CommandLine.h"
#include "Async/AsyncWork.h"
#include "Serialization/MemoryReader.h"
#include "HAL/IConsoleManager.h"
#include "HAL/LowLevelMemTracker.h"
#include "Misc/CoreDelegates.h"
#include "Misc/App.h"
#include "Modules/ModuleManager.h"
#include "Misc/SecureHash.h"
#include "HAL/FileManagerGeneric.h"
#include "HAL/IPlatformFileModule.h"
#include "SignedArchiveReader.h"
#include "Misc/AES.h"
#include "GenericPlatform/GenericPlatformChunkInstall.h"
#include "Async/AsyncFileHandle.h"
#include "Templates/Greater.h"
#include "Serialization/ArchiveProxy.h"
#include "Misc/Base64.h"
#include "Stats/StatsMisc.h"
#include "HAL/PlatformFilemanager.h"
#if !(IS_PROGRAM || WITH_EDITOR)
#include "Misc/ConfigCacheIni.h"
#endif
#include "ProfilingDebugging/CsvProfiler.h"
#include "Misc/Fnv.h"

#include "Async/MappedFileHandle.h"

DEFINE_LOG_CATEGORY(LogPakFile);

DEFINE_STAT(STAT_PakFile_Read);
DEFINE_STAT(STAT_PakFile_NumOpenHandles);

<<<<<<< HEAD
CSV_DECLARE_CATEGORY_MODULE_EXTERN(CORE_API, FileIO);

=======
>>>>>>> 271e2139
#ifndef DISABLE_NONUFS_INI_WHEN_COOKED
#define DISABLE_NONUFS_INI_WHEN_COOKED 0
#endif

<<<<<<< HEAD
#ifndef ALL_PAKS_WILDCARD
#define ALL_PAKS_WILDCARD "*.pak"
#endif 

#ifndef MOUNT_STARTUP_PAKS_WILDCARD
#define MOUNT_STARTUP_PAKS_WILDCARD ALL_PAKS_WILDCARD
#endif

=======
>>>>>>> 271e2139
int32 ParseChunkIDFromFilename(const FString& InFilename)
{
	FString ChunkIdentifier(TEXT("pakchunk"));
	FString BaseFilename = FPaths::GetBaseFilename(InFilename);
	int32 ChunkNumber = INDEX_NONE;

	if (BaseFilename.StartsWith(ChunkIdentifier))
	{
		int32 StartOfNumber = ChunkIdentifier.Len();
		int32 DigitCount = 0;
		if (FChar::IsDigit(BaseFilename[StartOfNumber]))
		{
			while ((DigitCount + StartOfNumber) < BaseFilename.Len() && FChar::IsDigit(BaseFilename[StartOfNumber + DigitCount]))
			{
				DigitCount++;
			}

			if ((StartOfNumber + DigitCount) < BaseFilename.Len())
			{
				FString ChunkNumberString = BaseFilename.Mid(StartOfNumber, DigitCount);
				check(ChunkNumberString.IsNumeric());
				TTypeFromString<int32>::FromString(ChunkNumber, *ChunkNumberString);
			}
		}
	}

	return ChunkNumber;
}

// Registered encryption key cache
class FEncryptionKeyCache
{
public:

	void AddKey(const FGuid& InGuid, const FAES::FAESKey InKey)
	{
		FScopeLock Lock(&SyncObject);
		if (!Keys.Contains(InGuid))
		{
			Keys.Add(InGuid, InKey);
		}
	}

	bool GetKey(const FGuid& InGuid, FAES::FAESKey& OutKey)
	{
		FScopeLock Lock(&SyncObject);
		if (const FAES::FAESKey* Key = Keys.Find(InGuid))
		{
			OutKey = *Key;
			return true;
		}
		return false;
	}

	bool const HasKey(const FGuid& InGuid)
	{
		return Keys.Contains(InGuid);
	}

private:

	TMap<FGuid, FAES::FAESKey> Keys;
	FCriticalSection SyncObject;
};

FEncryptionKeyCache& GetRegisteredEncryptionKeys()
{
	static FEncryptionKeyCache Instance;
	return Instance;
}

#if !UE_BUILD_SHIPPING
static void TestRegisterEncryptionKey(const TArray<FString>& Args)
{
	if (Args.Num() == 2)
	{
		FGuid EncryptionKeyGuid;
		FAES::FAESKey EncryptionKey;
		if (FGuid::Parse(Args[0], EncryptionKeyGuid))
		{
			TArray<uint8> KeyBytes;
			if (FBase64::Decode(Args[1], KeyBytes))
			{
				check(KeyBytes.Num() == sizeof(FAES::FAESKey));
				FMemory::Memcpy(EncryptionKey.Key, &KeyBytes[0], sizeof(EncryptionKey.Key));
				FCoreDelegates::GetRegisterEncryptionKeyDelegate().ExecuteIfBound(EncryptionKeyGuid, EncryptionKey);
			}
		}
	}
}

static FAutoConsoleCommand CVar_TestRegisterEncryptionKey(
	TEXT("pak.TestRegisterEncryptionKey"),
	TEXT("Test dynamic encryption key registration. params: <guid> <base64key>"),
	FConsoleCommandWithArgsDelegate::CreateStatic(TestRegisterEncryptionKey));
#endif

TPakChunkHash ComputePakChunkHash(const void* InData, int64 InDataSizeInBytes)
{
#if PAKHASH_USE_CRC
	return FCrc::MemCrc32(InData, InDataSizeInBytes);
#else
	FSHAHash Hash;
	FSHA1::HashBuffer(InData, InDataSizeInBytes, Hash.Hash);
	return Hash;
#endif
}

#ifndef EXCLUDE_NONPAK_UE_EXTENSIONS
#define EXCLUDE_NONPAK_UE_EXTENSIONS 1	// Use .Build.cs file to disable this if the game relies on accessing loose files
#endif

FFilenameSecurityDelegate& FPakPlatformFile::GetFilenameSecurityDelegate()
{
	static FFilenameSecurityDelegate Delegate;
	return Delegate;
}

FPakCustomEncryptionDelegate& FPakPlatformFile::GetPakCustomEncryptionDelegate()
{
	static FPakCustomEncryptionDelegate Delegate;
	return Delegate;
}

FPakChunkSignatureCheckFailedHandler& FPakPlatformFile::GetPakChunkSignatureCheckFailedHandler()
{
	static FPakChunkSignatureCheckFailedHandler Delegate;
	return Delegate;
}
FPakMasterSignatureTableCheckFailureHandler& FPakPlatformFile::GetPakMasterSignatureTableCheckFailureHandler()
{
	static FPakMasterSignatureTableCheckFailureHandler Delegate;
	return Delegate;
}

void FPakPlatformFile::GetFilenamesInChunk(const FString& InPakFilename, const TArray<int32>& InChunkIDs, TArray<FString>& OutFileList) 
{
	TArray<FPakListEntry> Paks;
	GetMountedPaks(Paks);

	for (const FPakListEntry& Pak : Paks)
	{
		if (Pak.PakFile && Pak.PakFile->GetFilename() == InPakFilename)
		{
			Pak.PakFile->GetFilenamesInChunk(InChunkIDs, OutFileList);
			break;
		}
	}
}

void FPakPlatformFile::GetFilenamesInPakFile(const FString& InPakFilename, TArray<FString>& OutFileList)
{
	TArray<FPakListEntry> Paks;
	GetMountedPaks(Paks);

	for (const FPakListEntry& Pak : Paks)
	{
		if (Pak.PakFile && Pak.PakFile->GetFilename() == InPakFilename)
		{
			Pak.PakFile->GetFilenames(OutFileList);
			break;
		}
	}
}

#define USE_PAK_PRECACHE (!IS_PROGRAM && !WITH_EDITOR) // you can turn this off to use the async IO stuff without the precache

/**
* Precaching
*/

void FPakPlatformFile::GetPakEncryptionKey(FAES::FAESKey& OutKey, const FGuid& InEncryptionKeyGuid)
{
	OutKey.Reset();

	if (InEncryptionKeyGuid.IsValid())
	{
		verify(GetRegisteredEncryptionKeys().GetKey(InEncryptionKeyGuid, OutKey));
	}
	else
	{
		FCoreDelegates::GetPakEncryptionKeyDelegate().ExecuteIfBound(OutKey.Key);
	}
}

TMap<FName, TSharedPtr<const struct FPakSignatureFile, ESPMode::ThreadSafe>> FPakPlatformFile::PakSignatureFileCache;
FCriticalSection FPakPlatformFile::PakSignatureFileCacheLock;
TSharedPtr<const struct FPakSignatureFile, ESPMode::ThreadSafe> FPakPlatformFile::GetPakSignatureFile(const TCHAR* InFilename)
{
	FScopeLock Lock(&PakSignatureFileCacheLock);

	FName FilenameFName(InFilename);
	if (const TSharedPtr<const struct FPakSignatureFile, ESPMode::ThreadSafe>* SignaturesFile = PakSignatureFileCache.Find(FilenameFName))
	{
		return *SignaturesFile;
	}

	static FRSAKeyHandle PublicKey = InvalidRSAKeyHandle;
	static bool bInitializedPublicKey = false;
	if (!bInitializedPublicKey)
	{
		FCoreDelegates::FPakSigningKeysDelegate& Delegate = FCoreDelegates::GetPakSigningKeysDelegate();
		if (Delegate.IsBound())
		{
			TArray<uint8> Exponent;
			TArray<uint8> Modulus;
			Delegate.Execute(Exponent, Modulus);
			PublicKey = FRSA::CreateKey(Exponent, TArray<uint8>(), Modulus);
		}
		bInitializedPublicKey = true;
	}

	TSharedPtr<FPakSignatureFile, ESPMode::ThreadSafe> SignaturesFile;

	if (PublicKey != InvalidRSAKeyHandle)
	{
	FString SignaturesFilename = FPaths::ChangeExtension(InFilename, TEXT("sig"));
	FArchive* Reader = IFileManager::Get().CreateFileReader(*SignaturesFilename);
	if (Reader != nullptr)
	{
			SignaturesFile = MakeShared<FPakSignatureFile, ESPMode::ThreadSafe>();
		SignaturesFile->Serialize(*Reader);
		delete Reader;

			if (!SignaturesFile->DecryptSignatureAndValidate(PublicKey, InFilename))
		{
				// We don't need to act on this failure as the decrypt function will already have dumped out log messages
				// and fired the signature check fail handler
			SignaturesFile.Reset();
		}

		PakSignatureFileCache.Add(FilenameFName, SignaturesFile);
	}
	else
	{
		UE_LOG(LogPakFile, Warning, TEXT("Couldn't find pak signature file '%s'"), InFilename);
		FPakPlatformFile::GetPakMasterSignatureTableCheckFailureHandler().Broadcast(InFilename);
	}
	}

	return SignaturesFile;
}

void FPakPlatformFile::RemoveCachedPakSignaturesFile(const TCHAR* InFilename)
{
	FScopeLock Lock(&PakSignatureFileCacheLock);
	FName FilenameFName(InFilename);
	if (PakSignatureFileCache.Contains(FilenameFName))
	{
		PakSignatureFileCache.Remove(FilenameFName);
	}
}

DECLARE_DWORD_ACCUMULATOR_STAT(TEXT("PakCache Sync Decrypts (Uncompressed Path)"), STAT_PakCache_SyncDecrypts, STATGROUP_PakFile);
DECLARE_FLOAT_ACCUMULATOR_STAT(TEXT("PakCache Decrypt Time"), STAT_PakCache_DecryptTime, STATGROUP_PakFile);
DECLARE_DWORD_ACCUMULATOR_STAT(TEXT("PakCache Async Decrypts (Compressed Path)"), STAT_PakCache_CompressedDecrypts, STATGROUP_PakFile);
DECLARE_DWORD_ACCUMULATOR_STAT(TEXT("PakCache Async Decrypts (Uncompressed Path)"), STAT_PakCache_UncompressedDecrypts, STATGROUP_PakFile);

void DecryptData(uint8* InData, uint32 InDataSize, FGuid InEncryptionKeyGuid)
{
	if (FPakPlatformFile::GetPakCustomEncryptionDelegate().IsBound())
	{
		FPakPlatformFile::GetPakCustomEncryptionDelegate().Execute(InData, InDataSize, InEncryptionKeyGuid);
	}
	else
	{
		SCOPE_SECONDS_ACCUMULATOR(STAT_PakCache_DecryptTime);
		FAES::FAESKey Key;
		FPakPlatformFile::GetPakEncryptionKey(Key, InEncryptionKeyGuid);
		check(Key.IsValid());
		FAES::DecryptData(InData, InDataSize, Key);
	}
}

#if USE_PAK_PRECACHE
#include "Async/TaskGraphInterfaces.h"
#define PAK_CACHE_GRANULARITY (64*1024)
static_assert((PAK_CACHE_GRANULARITY % FPakInfo::MaxChunkDataSize) == 0, "PAK_CACHE_GRANULARITY must be set to a multiple of FPakInfo::MaxChunkDataSize");
#define PAK_CACHE_MAX_REQUESTS (8)
#define PAK_CACHE_MAX_PRIORITY_DIFFERENCE_MERGE (AIOP_Normal - AIOP_MIN)
#define PAK_EXTRA_CHECKS DO_CHECK

DECLARE_MEMORY_STAT(TEXT("PakCache Current"), STAT_PakCacheMem, STATGROUP_Memory);
DECLARE_MEMORY_STAT(TEXT("PakCache High Water"), STAT_PakCacheHighWater, STATGROUP_Memory);

DECLARE_FLOAT_ACCUMULATOR_STAT(TEXT("PakCache Signing Chunk Hash Time"), STAT_PakCache_SigningChunkHashTime, STATGROUP_PakFile);
DECLARE_MEMORY_STAT(TEXT("PakCache Signing Chunk Hash Size"), STAT_PakCache_SigningChunkHashSize, STATGROUP_PakFile);


static int32 GPakCache_Enable = 1;
static FAutoConsoleVariableRef CVar_Enable(
	TEXT("pakcache.Enable"),
	GPakCache_Enable,
	TEXT("If > 0, then enable the pak cache.")
);

int32 GPakCache_MaxRequestsToLowerLevel = 2;
static FAutoConsoleVariableRef CVar_MaxRequestsToLowerLevel(
	TEXT("pakcache.MaxRequestsToLowerLevel"),
	GPakCache_MaxRequestsToLowerLevel,
	TEXT("Controls the maximum number of IO requests submitted to the OS filesystem at one time. Limited by PAK_CACHE_MAX_REQUESTS.")
);

int32 GPakCache_MaxRequestSizeToLowerLevelKB = 1024;
static FAutoConsoleVariableRef CVar_MaxRequestSizeToLowerLevelKB(
	TEXT("pakcache.MaxRequestSizeToLowerLevellKB"),
	GPakCache_MaxRequestSizeToLowerLevelKB,
	TEXT("Controls the maximum size (in KB) of IO requests submitted to the OS filesystem.")
);

int32 GPakCache_NumUnreferencedBlocksToCache = 10;
static FAutoConsoleVariableRef CVar_NumUnreferencedBlocksToCache(
	TEXT("pakcache.NumUnreferencedBlocksToCache"),
	GPakCache_NumUnreferencedBlocksToCache,
	TEXT("Controls the maximum number of unreferenced blocks to keep. This is a classic disk cache and the maxmimum wasted memory is pakcache.MaxRequestSizeToLowerLevellKB * pakcache.NumUnreferencedBlocksToCache.")
);

class FPakPrecacher;

typedef uint64 FJoinedOffsetAndPakIndex;
static FORCEINLINE uint16 GetRequestPakIndexLow(FJoinedOffsetAndPakIndex Joined)
{
	return uint16((Joined >> 48) & 0xffff);
}

static FORCEINLINE int64 GetRequestOffset(FJoinedOffsetAndPakIndex Joined)
{
	return int64(Joined & 0xffffffffffffll);
}

static FORCEINLINE FJoinedOffsetAndPakIndex MakeJoinedRequest(uint16 PakIndex, int64 Offset)
{
	check(Offset >= 0);
	return (FJoinedOffsetAndPakIndex(PakIndex) << 48) | Offset;
}

enum
{
	IntervalTreeInvalidIndex = 0
};


typedef uint32 TIntervalTreeIndex; // this is the arg type of TSparseArray::operator[]

static uint32 GNextSalt = 1;

// This is like TSparseArray, only a bit safer and I needed some restrictions on resizing.
template<class TItem>
class TIntervalTreeAllocator
{
	TArray<TItem> Items;
	TArray<int32> FreeItems; //@todo make this into a linked list through the existing items
	uint32 Salt;
	uint32 SaltMask;
public:
	TIntervalTreeAllocator()
	{
		check(GNextSalt < 4);
		Salt = (GNextSalt++) << 30;
		SaltMask = MAX_uint32 << 30;
		verify((Alloc() & ~SaltMask) == IntervalTreeInvalidIndex); // we want this to always have element zero so we can figure out an index from a pointer
	}
	inline TIntervalTreeIndex Alloc()
	{
		int32 Result;
		if (FreeItems.Num())
		{
			Result = FreeItems.Pop();
		}
		else
		{
			Result = Items.Num();
			Items.AddUninitialized();

		}
		new ((void*)&Items[Result]) TItem();
		return Result | Salt;;
	}
	void EnsureNoRealloc(int32 NeededNewNum)
	{
		if (FreeItems.Num() + Items.GetSlack() < NeededNewNum)
		{
			Items.Reserve(Items.Num() + NeededNewNum);
		}
	}
	FORCEINLINE TItem& Get(TIntervalTreeIndex InIndex)
	{
		TIntervalTreeIndex Index = InIndex & ~SaltMask;
		check((InIndex & SaltMask) == Salt && Index != IntervalTreeInvalidIndex && Index >= 0 && Index < (uint32)Items.Num()); //&& !FreeItems.Contains(Index));
		return Items[Index];
	}
	FORCEINLINE void Free(TIntervalTreeIndex InIndex)
	{
		TIntervalTreeIndex Index = InIndex & ~SaltMask;
		check((InIndex & SaltMask) == Salt && Index != IntervalTreeInvalidIndex && Index >= 0 && Index < (uint32)Items.Num()); //&& !FreeItems.Contains(Index));
		Items[Index].~TItem();
		FreeItems.Push(Index);
		if (FreeItems.Num() + 1 == Items.Num())
		{
			// get rid everything to restore memory coherence
			Items.Empty();
			FreeItems.Empty();
			verify((Alloc() & ~SaltMask) == IntervalTreeInvalidIndex); // we want this to always have element zero so we can figure out an index from a pointer
		}
	}
	FORCEINLINE void CheckIndex(TIntervalTreeIndex InIndex)
	{
		TIntervalTreeIndex Index = InIndex & ~SaltMask;
		check((InIndex & SaltMask) == Salt && Index != IntervalTreeInvalidIndex && Index >= 0 && Index < (uint32)Items.Num()); // && !FreeItems.Contains(Index));
	}
};

class FIntervalTreeNode
{
public:
	TIntervalTreeIndex LeftChildOrRootOfLeftList;
	TIntervalTreeIndex RootOfOnList;
	TIntervalTreeIndex RightChildOrRootOfRightList;

	FIntervalTreeNode()
		: LeftChildOrRootOfLeftList(IntervalTreeInvalidIndex)
		, RootOfOnList(IntervalTreeInvalidIndex)
		, RightChildOrRootOfRightList(IntervalTreeInvalidIndex)
	{
	}
	~FIntervalTreeNode()
	{
		check(LeftChildOrRootOfLeftList == IntervalTreeInvalidIndex && RootOfOnList == IntervalTreeInvalidIndex && RightChildOrRootOfRightList == IntervalTreeInvalidIndex); // this routine does not handle recursive destruction
	}
};

static TIntervalTreeAllocator<FIntervalTreeNode> GIntervalTreeNodeNodeAllocator;

static FORCEINLINE uint64 HighBit(uint64 x)
{
	return x & (1ull << 63);
}

static FORCEINLINE bool IntervalsIntersect(uint64 Min1, uint64 Max1, uint64 Min2, uint64 Max2)
{
	return !(Max2 < Min1 || Max1 < Min2);
}

template<typename TItem>
// this routine assume that the pointers remain valid even though we are reallocating
static void AddToIntervalTree_Dangerous(
	TIntervalTreeIndex* RootNode,
	TIntervalTreeAllocator<TItem>& Allocator,
	TIntervalTreeIndex Index,
	uint64 MinInterval,
	uint64 MaxInterval,
	uint32 CurrentShift,
	uint32 MaxShift
)
{
	while (true)
	{
		if (*RootNode == IntervalTreeInvalidIndex)
		{
			*RootNode = GIntervalTreeNodeNodeAllocator.Alloc();
		}

		int64 MinShifted = HighBit(MinInterval << CurrentShift);
		int64 MaxShifted = HighBit(MaxInterval << CurrentShift);
		FIntervalTreeNode& Root = GIntervalTreeNodeNodeAllocator.Get(*RootNode);

		if (MinShifted == MaxShifted && CurrentShift < MaxShift)
		{
			CurrentShift++;
			RootNode = (!MinShifted) ? &Root.LeftChildOrRootOfLeftList : &Root.RightChildOrRootOfRightList;
		}
		else
		{
			TItem& Item = Allocator.Get(Index);
			if (MinShifted != MaxShifted) // crosses middle
			{
				Item.Next = Root.RootOfOnList;
				Root.RootOfOnList = Index;
			}
			else // we are at the leaf
			{
				if (!MinShifted)
				{
					Item.Next = Root.LeftChildOrRootOfLeftList;
					Root.LeftChildOrRootOfLeftList = Index;
				}
				else
				{
					Item.Next = Root.RightChildOrRootOfRightList;
					Root.RightChildOrRootOfRightList = Index;
				}
			}
			return;
		}
	}
}

template<typename TItem>
static void AddToIntervalTree(
	TIntervalTreeIndex* RootNode,
	TIntervalTreeAllocator<TItem>& Allocator,
	TIntervalTreeIndex Index,
	uint32 StartShift,
	uint32 MaxShift
)
{
	GIntervalTreeNodeNodeAllocator.EnsureNoRealloc(1 + MaxShift - StartShift);
	TItem& Item = Allocator.Get(Index);
	check(Item.Next == IntervalTreeInvalidIndex);
	uint64 MinInterval = GetRequestOffset(Item.OffsetAndPakIndex);
	uint64 MaxInterval = MinInterval + Item.Size - 1;
	AddToIntervalTree_Dangerous(RootNode, Allocator, Index, MinInterval, MaxInterval, StartShift, MaxShift);

}

template<typename TItem>
static FORCEINLINE bool ScanNodeListForRemoval(
	TIntervalTreeIndex* Iter,
	TIntervalTreeAllocator<TItem>& Allocator,
	TIntervalTreeIndex Index,
	uint64 MinInterval,
	uint64 MaxInterval
)
{
	while (*Iter != IntervalTreeInvalidIndex)
	{

		TItem& Item = Allocator.Get(*Iter);
		if (*Iter == Index)
		{
			*Iter = Item.Next;
			Item.Next = IntervalTreeInvalidIndex;
			return true;
		}
		Iter = &Item.Next;
	}
	return false;
}

template<typename TItem>
static bool RemoveFromIntervalTree(
	TIntervalTreeIndex* RootNode,
	TIntervalTreeAllocator<TItem>& Allocator,
	TIntervalTreeIndex Index,
	uint64 MinInterval,
	uint64 MaxInterval,
	uint32 CurrentShift,
	uint32 MaxShift
)
{
	bool bResult = false;
	if (*RootNode != IntervalTreeInvalidIndex)
	{
		int64 MinShifted = HighBit(MinInterval << CurrentShift);
		int64 MaxShifted = HighBit(MaxInterval << CurrentShift);
		FIntervalTreeNode& Root = GIntervalTreeNodeNodeAllocator.Get(*RootNode);

		if (!MinShifted && !MaxShifted)
		{
			if (CurrentShift == MaxShift)
			{
				bResult = ScanNodeListForRemoval(&Root.LeftChildOrRootOfLeftList, Allocator, Index, MinInterval, MaxInterval);
			}
			else
			{
				bResult = RemoveFromIntervalTree(&Root.LeftChildOrRootOfLeftList, Allocator, Index, MinInterval, MaxInterval, CurrentShift + 1, MaxShift);
			}
		}
		else if (!MinShifted && MaxShifted)
		{
			bResult = ScanNodeListForRemoval(&Root.RootOfOnList, Allocator, Index, MinInterval, MaxInterval);
		}
		else
		{
			if (CurrentShift == MaxShift)
			{
				bResult = ScanNodeListForRemoval(&Root.RightChildOrRootOfRightList, Allocator, Index, MinInterval, MaxInterval);
			}
			else
			{
				bResult = RemoveFromIntervalTree(&Root.RightChildOrRootOfRightList, Allocator, Index, MinInterval, MaxInterval, CurrentShift + 1, MaxShift);
			}
		}
		if (bResult)
		{
			if (Root.LeftChildOrRootOfLeftList == IntervalTreeInvalidIndex && Root.RootOfOnList == IntervalTreeInvalidIndex && Root.RightChildOrRootOfRightList == IntervalTreeInvalidIndex)
			{
				check(&Root == &GIntervalTreeNodeNodeAllocator.Get(*RootNode));
				GIntervalTreeNodeNodeAllocator.Free(*RootNode);
				*RootNode = IntervalTreeInvalidIndex;
			}
		}
	}
	return bResult;
}

template<typename TItem>
static bool RemoveFromIntervalTree(
	TIntervalTreeIndex* RootNode,
	TIntervalTreeAllocator<TItem>& Allocator,
	TIntervalTreeIndex Index,
	uint32 StartShift,
	uint32 MaxShift
)
{
	TItem& Item = Allocator.Get(Index);
	uint64 MinInterval = GetRequestOffset(Item.OffsetAndPakIndex);
	uint64 MaxInterval = MinInterval + Item.Size - 1;
	return RemoveFromIntervalTree(RootNode, Allocator, Index, MinInterval, MaxInterval, StartShift, MaxShift);
}

template<typename TItem>
static FORCEINLINE void ScanNodeListForRemovalFunc(
	TIntervalTreeIndex* Iter,
	TIntervalTreeAllocator<TItem>& Allocator,
	uint64 MinInterval,
	uint64 MaxInterval,
	TFunctionRef<bool(TIntervalTreeIndex)> Func
)
{
	while (*Iter != IntervalTreeInvalidIndex)
	{
		TItem& Item = Allocator.Get(*Iter);
		uint64 Offset = uint64(GetRequestOffset(Item.OffsetAndPakIndex));
		uint64 LastByte = Offset + uint64(Item.Size) - 1;

		// save the value and then clear it.
		TIntervalTreeIndex NextIndex = Item.Next;
		if (IntervalsIntersect(MinInterval, MaxInterval, Offset, LastByte) && Func(*Iter))
		{
			*Iter = NextIndex; // this may have already be deleted, so cannot rely on the memory block
		}
		else
		{
			Iter = &Item.Next;
		}
	}
}

template<typename TItem>
static void MaybeRemoveOverlappingNodesInIntervalTree(
	TIntervalTreeIndex* RootNode,
	TIntervalTreeAllocator<TItem>& Allocator,
	uint64 MinInterval,
	uint64 MaxInterval,
	uint64 MinNode,
	uint64 MaxNode,
	uint32 CurrentShift,
	uint32 MaxShift,
	TFunctionRef<bool(TIntervalTreeIndex)> Func
)
{
	if (*RootNode != IntervalTreeInvalidIndex)
	{
		int64 MinShifted = HighBit(MinInterval << CurrentShift);
		int64 MaxShifted = HighBit(MaxInterval << CurrentShift);
		FIntervalTreeNode& Root = GIntervalTreeNodeNodeAllocator.Get(*RootNode);
		uint64 Center = (MinNode + MaxNode + 1) >> 1;

		//UE_LOG(LogTemp, Warning, TEXT("Exploring Node %X [%d, %d] %d%d     interval %llX %llX    node interval %llX %llX   center %llX  "), *RootNode, CurrentShift, MaxShift, !!MinShifted, !!MaxShifted, MinInterval, MaxInterval, MinNode, MaxNode, Center);


		if (!MinShifted)
		{
			if (CurrentShift == MaxShift)
			{
				//UE_LOG(LogTemp, Warning, TEXT("LeftBottom %X [%d, %d] %d%d"), *RootNode, CurrentShift, MaxShift, !!MinShifted, !!MaxShifted);
				ScanNodeListForRemovalFunc(&Root.LeftChildOrRootOfLeftList, Allocator, MinInterval, MaxInterval, Func);
			}
			else
			{
				//UE_LOG(LogTemp, Warning, TEXT("LeftRecur %X [%d, %d] %d%d"), *RootNode, CurrentShift, MaxShift, !!MinShifted, !!MaxShifted);
				MaybeRemoveOverlappingNodesInIntervalTree(&Root.LeftChildOrRootOfLeftList, Allocator, MinInterval, FMath::Min(MaxInterval, Center - 1), MinNode, Center - 1, CurrentShift + 1, MaxShift, Func);
			}
		}

		//UE_LOG(LogTemp, Warning, TEXT("Center %X [%d, %d] %d%d"), *RootNode, CurrentShift, MaxShift, !!MinShifted, !!MaxShifted);
		ScanNodeListForRemovalFunc(&Root.RootOfOnList, Allocator, MinInterval, MaxInterval, Func);

		if (MaxShifted)
		{
			if (CurrentShift == MaxShift)
			{
				//UE_LOG(LogTemp, Warning, TEXT("RightBottom %X [%d, %d] %d%d"), *RootNode, CurrentShift, MaxShift, !!MinShifted, !!MaxShifted);
				ScanNodeListForRemovalFunc(&Root.RightChildOrRootOfRightList, Allocator, MinInterval, MaxInterval, Func);
			}
			else
			{
				//UE_LOG(LogTemp, Warning, TEXT("RightRecur %X [%d, %d] %d%d"), *RootNode, CurrentShift, MaxShift, !!MinShifted, !!MaxShifted);
				MaybeRemoveOverlappingNodesInIntervalTree(&Root.RightChildOrRootOfRightList, Allocator, FMath::Max(MinInterval, Center), MaxInterval, Center, MaxNode, CurrentShift + 1, MaxShift, Func);
			}
		}

		//UE_LOG(LogTemp, Warning, TEXT("Done Exploring Node %X [%d, %d] %d%d     interval %llX %llX    node interval %llX %llX   center %llX  "), *RootNode, CurrentShift, MaxShift, !!MinShifted, !!MaxShifted, MinInterval, MaxInterval, MinNode, MaxNode, Center);

		if (Root.LeftChildOrRootOfLeftList == IntervalTreeInvalidIndex && Root.RootOfOnList == IntervalTreeInvalidIndex && Root.RightChildOrRootOfRightList == IntervalTreeInvalidIndex)
		{
			check(&Root == &GIntervalTreeNodeNodeAllocator.Get(*RootNode));
			GIntervalTreeNodeNodeAllocator.Free(*RootNode);
			*RootNode = IntervalTreeInvalidIndex;
		}
	}
}


template<typename TItem>
static FORCEINLINE bool ScanNodeList(
	TIntervalTreeIndex Iter,
	TIntervalTreeAllocator<TItem>& Allocator,
	uint64 MinInterval,
	uint64 MaxInterval,
	TFunctionRef<bool(TIntervalTreeIndex)> Func
)
{
	while (Iter != IntervalTreeInvalidIndex)
	{
		TItem& Item = Allocator.Get(Iter);
		uint64 Offset = uint64(GetRequestOffset(Item.OffsetAndPakIndex));
		uint64 LastByte = Offset + uint64(Item.Size) - 1;
		if (IntervalsIntersect(MinInterval, MaxInterval, Offset, LastByte))
		{
			if (!Func(Iter))
			{
				return false;
			}
		}
		Iter = Item.Next;
	}
	return true;
}

template<typename TItem>
static bool OverlappingNodesInIntervalTree(
	TIntervalTreeIndex RootNode,
	TIntervalTreeAllocator<TItem>& Allocator,
	uint64 MinInterval,
	uint64 MaxInterval,
	uint64 MinNode,
	uint64 MaxNode,
	uint32 CurrentShift,
	uint32 MaxShift,
	TFunctionRef<bool(TIntervalTreeIndex)> Func
)
{
	if (RootNode != IntervalTreeInvalidIndex)
	{
		int64 MinShifted = HighBit(MinInterval << CurrentShift);
		int64 MaxShifted = HighBit(MaxInterval << CurrentShift);
		FIntervalTreeNode& Root = GIntervalTreeNodeNodeAllocator.Get(RootNode);
		uint64 Center = (MinNode + MaxNode + 1) >> 1;

		if (!MinShifted)
		{
			if (CurrentShift == MaxShift)
			{
				if (!ScanNodeList(Root.LeftChildOrRootOfLeftList, Allocator, MinInterval, MaxInterval, Func))
				{
					return false;
				}
			}
			else
			{
				if (!OverlappingNodesInIntervalTree(Root.LeftChildOrRootOfLeftList, Allocator, MinInterval, FMath::Min(MaxInterval, Center - 1), MinNode, Center - 1, CurrentShift + 1, MaxShift, Func))
				{
					return false;
				}
			}
		}
		if (!ScanNodeList(Root.RootOfOnList, Allocator, MinInterval, MaxInterval, Func))
		{
			return false;
		}
		if (MaxShifted)
		{
			if (CurrentShift == MaxShift)
			{
				if (!ScanNodeList(Root.RightChildOrRootOfRightList, Allocator, MinInterval, MaxInterval, Func))
				{
					return false;
				}
			}
			else
			{
				if (!OverlappingNodesInIntervalTree(Root.RightChildOrRootOfRightList, Allocator, FMath::Max(MinInterval, Center), MaxInterval, Center, MaxNode, CurrentShift + 1, MaxShift, Func))
				{
					return false;
				}
			}
		}
	}
	return true;
}

template<typename TItem>
static bool ScanNodeListWithShrinkingInterval(
	TIntervalTreeIndex Iter,
	TIntervalTreeAllocator<TItem>& Allocator,
	uint64 MinInterval,
	uint64& MaxInterval,
	TFunctionRef<bool(TIntervalTreeIndex)> Func
)
{
	while (Iter != IntervalTreeInvalidIndex)
	{
		TItem& Item = Allocator.Get(Iter);
		uint64 Offset = uint64(GetRequestOffset(Item.OffsetAndPakIndex));
		uint64 LastByte = Offset + uint64(Item.Size) - 1;
		//UE_LOG(LogTemp, Warning, TEXT("Test Overlap %llu %llu %llu %llu"), MinInterval, MaxInterval, Offset, LastByte);
		if (IntervalsIntersect(MinInterval, MaxInterval, Offset, LastByte))
		{
			//UE_LOG(LogTemp, Warning, TEXT("Overlap %llu %llu %llu %llu"), MinInterval, MaxInterval, Offset, LastByte);
			if (!Func(Iter))
			{
				return false;
			}
		}
		Iter = Item.Next;
	}
	return true;
}

template<typename TItem>
static bool OverlappingNodesInIntervalTreeWithShrinkingInterval(
	TIntervalTreeIndex RootNode,
	TIntervalTreeAllocator<TItem>& Allocator,
	uint64 MinInterval,
	uint64& MaxInterval,
	uint64 MinNode,
	uint64 MaxNode,
	uint32 CurrentShift,
	uint32 MaxShift,
	TFunctionRef<bool(TIntervalTreeIndex)> Func
)
{
	if (RootNode != IntervalTreeInvalidIndex)
	{

		int64 MinShifted = HighBit(MinInterval << CurrentShift);
		int64 MaxShifted = HighBit(FMath::Min(MaxInterval, MaxNode) << CurrentShift); // since MaxInterval is changing, we cannot clamp it during recursion.
		FIntervalTreeNode& Root = GIntervalTreeNodeNodeAllocator.Get(RootNode);
		uint64 Center = (MinNode + MaxNode + 1) >> 1;

		if (!MinShifted)
		{
			if (CurrentShift == MaxShift)
			{
				if (!ScanNodeListWithShrinkingInterval(Root.LeftChildOrRootOfLeftList, Allocator, MinInterval, MaxInterval, Func))
				{
					return false;
				}
			}
			else
			{
				if (!OverlappingNodesInIntervalTreeWithShrinkingInterval(Root.LeftChildOrRootOfLeftList, Allocator, MinInterval, MaxInterval, MinNode, Center - 1, CurrentShift + 1, MaxShift, Func)) // since MaxInterval is changing, we cannot clamp it during recursion.
				{
					return false;
				}
			}
		}
		if (!ScanNodeListWithShrinkingInterval(Root.RootOfOnList, Allocator, MinInterval, MaxInterval, Func))
		{
			return false;
		}
		MaxShifted = HighBit(FMath::Min(MaxInterval, MaxNode) << CurrentShift); // since MaxInterval is changing, we cannot clamp it during recursion.
		if (MaxShifted)
		{
			if (CurrentShift == MaxShift)
			{
				if (!ScanNodeListWithShrinkingInterval(Root.RightChildOrRootOfRightList, Allocator, MinInterval, MaxInterval, Func))
				{
					return false;
				}
			}
			else
			{
				if (!OverlappingNodesInIntervalTreeWithShrinkingInterval(Root.RightChildOrRootOfRightList, Allocator, FMath::Max(MinInterval, Center), MaxInterval, Center, MaxNode, CurrentShift + 1, MaxShift, Func))
				{
					return false;
				}
			}
		}
	}
	return true;
}


template<typename TItem>
static void MaskInterval(
	TIntervalTreeIndex Index,
	TIntervalTreeAllocator<TItem>& Allocator,
	uint64 MinInterval,
	uint64 MaxInterval,
	uint32 BytesToBitsShift,
	uint64* Bits
)
{
	TItem& Item = Allocator.Get(Index);
	uint64 Offset = uint64(GetRequestOffset(Item.OffsetAndPakIndex));
	uint64 LastByte = Offset + uint64(Item.Size) - 1;
	uint64 InterMinInterval = FMath::Max(MinInterval, Offset);
	uint64 InterMaxInterval = FMath::Min(MaxInterval, LastByte);
	if (InterMinInterval <= InterMaxInterval)
	{
		uint32 FirstBit = uint32((InterMinInterval - MinInterval) >> BytesToBitsShift);
		uint32 LastBit = uint32((InterMaxInterval - MinInterval) >> BytesToBitsShift);
		uint32 FirstQWord = FirstBit >> 6;
		uint32 LastQWord = LastBit >> 6;
		uint32 FirstBitQWord = FirstBit & 63;
		uint32 LastBitQWord = LastBit & 63;
		if (FirstQWord == LastQWord)
		{
			Bits[FirstQWord] |= ((MAX_uint64 << FirstBitQWord) & (MAX_uint64 >> (63 - LastBitQWord)));
		}
		else
		{
			Bits[FirstQWord] |= (MAX_uint64 << FirstBitQWord);
			for (uint32 QWordIndex = FirstQWord + 1; QWordIndex < LastQWord; QWordIndex++)
			{
				Bits[QWordIndex] = MAX_uint64;
			}
			Bits[LastQWord] |= (MAX_uint64 >> (63 - LastBitQWord));
		}
	}
}



template<typename TItem>
static void OverlappingNodesInIntervalTreeMask(
	TIntervalTreeIndex RootNode,
	TIntervalTreeAllocator<TItem>& Allocator,
	uint64 MinInterval,
	uint64 MaxInterval,
	uint64 MinNode,
	uint64 MaxNode,
	uint32 CurrentShift,
	uint32 MaxShift,
	uint32 BytesToBitsShift,
	uint64* Bits
)
{
	OverlappingNodesInIntervalTree(
		RootNode,
		Allocator,
		MinInterval,
		MaxInterval,
		MinNode,
		MaxNode,
		CurrentShift,
		MaxShift,
		[&Allocator, MinInterval, MaxInterval, BytesToBitsShift, Bits](TIntervalTreeIndex Index) -> bool
	{
		MaskInterval(Index, Allocator, MinInterval, MaxInterval, BytesToBitsShift, Bits);
		return true;
	}
	);
}



class IPakRequestor
{
	friend class FPakPrecacher;
	FJoinedOffsetAndPakIndex OffsetAndPakIndex; // this is used for searching and filled in when you make the request
	uint64 UniqueID;
	TIntervalTreeIndex InRequestIndex;
public:
	IPakRequestor()
		: OffsetAndPakIndex(MAX_uint64) // invalid value
		, UniqueID(0)
		, InRequestIndex(IntervalTreeInvalidIndex)
	{
	}
	virtual ~IPakRequestor()
	{
	}
	virtual void RequestIsComplete()
	{
	}
};

static FPakPrecacher* PakPrecacherSingleton = nullptr;

class FPakPrecacher
{
	enum class EInRequestStatus
	{
		Complete,
		Waiting,
		InFlight,
		Num
	};

	enum class EBlockStatus
	{
		InFlight,
		Complete,
		Num
	};

	IPlatformFile* LowerLevel;
	FCriticalSection CachedFilesScopeLock;
	FJoinedOffsetAndPakIndex LastReadRequest;
	uint64 NextUniqueID;
	int64 BlockMemory;
	int64 BlockMemoryHighWater;
	FThreadSafeCounter RequestCounter;

	struct FCacheBlock
	{
		FJoinedOffsetAndPakIndex OffsetAndPakIndex;
		int64 Size;
		uint8 *Memory;
		uint32 InRequestRefCount;
		TIntervalTreeIndex Index;
		TIntervalTreeIndex Next;
		EBlockStatus Status;

		FCacheBlock()
			: OffsetAndPakIndex(0)
			, Size(0)
			, Memory(nullptr)
			, InRequestRefCount(0)
			, Index(IntervalTreeInvalidIndex)
			, Next(IntervalTreeInvalidIndex)
			, Status(EBlockStatus::InFlight)
		{
		}
	};

	struct FPakInRequest
	{
		FJoinedOffsetAndPakIndex OffsetAndPakIndex;
		int64 Size;
		IPakRequestor* Owner;
		uint64 UniqueID;
		TIntervalTreeIndex Index;
		TIntervalTreeIndex Next;
		EAsyncIOPriorityAndFlags PriorityAndFlags;
		EInRequestStatus Status;

		FPakInRequest()
			: OffsetAndPakIndex(0)
			, Size(0)
			, Owner(nullptr)
			, UniqueID(0)
			, Index(IntervalTreeInvalidIndex)
			, Next(IntervalTreeInvalidIndex)
			, PriorityAndFlags(AIOP_MIN)
			, Status(EInRequestStatus::Waiting)
		{
		}

		EAsyncIOPriorityAndFlags GetPriority() const
		{
			return PriorityAndFlags & AIOP_PRIORITY_MASK;
		}
	};

	struct FPakData
	{
		IAsyncReadFileHandle* Handle;
		int64 TotalSize;
		uint64 MaxNode;
		uint32 StartShift;
		uint32 MaxShift;
		uint32 BytesToBitsShift;
		FName Name;

		TIntervalTreeIndex InRequests[AIOP_NUM][(int32)EInRequestStatus::Num];
		TIntervalTreeIndex CacheBlocks[(int32)EBlockStatus::Num];

		TSharedPtr<const FPakSignatureFile, ESPMode::ThreadSafe> Signatures;

		FPakData(IAsyncReadFileHandle* InHandle, FName InName, int64 InTotalSize)
			: Handle(InHandle)
			, TotalSize(InTotalSize)
			, StartShift(0)
			, MaxShift(0)
			, BytesToBitsShift(0)
			, Name(InName)
			, Signatures(nullptr)
		{
			check(Handle && TotalSize > 0 && Name != NAME_None);
			for (int32 Index = 0; Index < AIOP_NUM; Index++)
			{
				for (int32 IndexInner = 0; IndexInner < (int32)EInRequestStatus::Num; IndexInner++)
				{
					InRequests[Index][IndexInner] = IntervalTreeInvalidIndex;
				}
			}
			for (int32 IndexInner = 0; IndexInner < (int32)EBlockStatus::Num; IndexInner++)
			{
				CacheBlocks[IndexInner] = IntervalTreeInvalidIndex;
			}
			uint64 StartingLastByte = FMath::Max((uint64)TotalSize, uint64(PAK_CACHE_GRANULARITY + 1));
			StartingLastByte--;

			{
				uint64 LastByte = StartingLastByte;
				while (!HighBit(LastByte))
				{
					LastByte <<= 1;
					StartShift++;
				}
			}
			{
				uint64 LastByte = StartingLastByte;
				uint64 Block = (uint64)PAK_CACHE_GRANULARITY;

				while (Block)
				{
					Block >>= 1;
					LastByte >>= 1;
					BytesToBitsShift++;
				}
				BytesToBitsShift--;
				check(1 << BytesToBitsShift == PAK_CACHE_GRANULARITY);
				MaxShift = StartShift;
				while (LastByte)
				{
					LastByte >>= 1;
					MaxShift++;
				}
				MaxNode = MAX_uint64 >> StartShift;
				check(MaxNode >= StartingLastByte && (MaxNode >> 1) < StartingLastByte);
				//				UE_LOG(LogTemp, Warning, TEXT("Test %d %llX %llX "), MaxShift, (uint64(PAK_CACHE_GRANULARITY) << (MaxShift + 1)), (uint64(PAK_CACHE_GRANULARITY) << MaxShift));
				check(MaxShift && (uint64(PAK_CACHE_GRANULARITY) << (MaxShift + 1)) == 0 && (uint64(PAK_CACHE_GRANULARITY) << MaxShift) != 0);
			}
		}
	};
	TMap<FName, uint16> CachedPaks;
	TArray<FPakData> CachedPakData;

	TIntervalTreeAllocator<FPakInRequest> InRequestAllocator;
	TIntervalTreeAllocator<FCacheBlock> CacheBlockAllocator;
	TMap<uint64, TIntervalTreeIndex> OutstandingRequests;

	TArray<FJoinedOffsetAndPakIndex> OffsetAndPakIndexOfSavedBlocked;

	struct FRequestToLower
	{
		IAsyncReadRequest* RequestHandle;
		TIntervalTreeIndex BlockIndex;
		int64 RequestSize;
		uint8* Memory;
		FRequestToLower()
			: RequestHandle(nullptr)
			, BlockIndex(IntervalTreeInvalidIndex)
			, RequestSize(0)
			, Memory(nullptr)
		{
		}
	};

	FRequestToLower RequestsToLower[PAK_CACHE_MAX_REQUESTS];
	TArray<IAsyncReadRequest*> RequestsToDelete;
	int32 NotifyRecursion;

	uint32 Loads;
	uint32 Frees;
	uint64 LoadSize;
	EAsyncIOPriorityAndFlags AsyncMinPriority;
	FCriticalSection SetAsyncMinimumPriorityScopeLock;
	bool bEnableSignatureChecks;

public:

	static void Init(IPlatformFile* InLowerLevel, bool bInEnableSignatureChecks)
	{
		if (!PakPrecacherSingleton)
		{
			verify(!FPlatformAtomics::InterlockedCompareExchangePointer((void**)&PakPrecacherSingleton, new FPakPrecacher(InLowerLevel, bInEnableSignatureChecks), nullptr));
		}
		check(PakPrecacherSingleton);
	}

	static void Shutdown()
	{
		if (PakPrecacherSingleton)
		{
			FPakPrecacher* LocalPakPrecacherSingleton = PakPrecacherSingleton;
			if (LocalPakPrecacherSingleton && LocalPakPrecacherSingleton == FPlatformAtomics::InterlockedCompareExchangePointer((void**)&PakPrecacherSingleton, nullptr, LocalPakPrecacherSingleton))
			{
				LocalPakPrecacherSingleton->TrimCache(true);
				double StartTime = FPlatformTime::Seconds();
				while (!LocalPakPrecacherSingleton->IsProbablyIdle())
				{
					FPlatformProcess::SleepNoStats(0.001f);
					if (FPlatformTime::Seconds() - StartTime > 10.0)
					{
						UE_LOG(LogPakFile, Error, TEXT("FPakPrecacher was not idle after 10s, exiting anyway and leaking."));
						return;
					}
				}
				delete PakPrecacherSingleton;
				PakPrecacherSingleton = nullptr;
			}
		}
		check(!PakPrecacherSingleton);
	}

	static FPakPrecacher& Get()
	{
		check(PakPrecacherSingleton);
		return *PakPrecacherSingleton;
	}

	FPakPrecacher(IPlatformFile* InLowerLevel, bool bInEnableSignatureChecks)
		: LowerLevel(InLowerLevel)
		, LastReadRequest(0)
		, NextUniqueID(1)
		, BlockMemory(0)
		, BlockMemoryHighWater(0)
		, NotifyRecursion(0)
		, Loads(0)
		, Frees(0)
		, LoadSize(0)
		, AsyncMinPriority(AIOP_MIN)
		, bEnableSignatureChecks(bInEnableSignatureChecks)
	{
		check(LowerLevel && FPlatformProcess::SupportsMultithreading());
		GPakCache_MaxRequestsToLowerLevel = FMath::Max(FMath::Min(FPlatformMisc::NumberOfIOWorkerThreadsToSpawn(), GPakCache_MaxRequestsToLowerLevel), 1);
		check(GPakCache_MaxRequestsToLowerLevel <= PAK_CACHE_MAX_REQUESTS);
	}

	void StartSignatureCheck(bool bWasCanceled, IAsyncReadRequest* Request, int32 IndexToFill);
	void DoSignatureCheck(bool bWasCanceled, IAsyncReadRequest* Request, int32 IndexToFill);

	int32 GetRequestCount() const
	{
		return RequestCounter.GetValue();
	}

	IPlatformFile* GetLowerLevelHandle()
	{
		check(LowerLevel);
		return LowerLevel;
	}

	uint16* RegisterPakFile(FName File, int64 PakFileSize)
	{
		uint16* PakIndexPtr = CachedPaks.Find(File);
		if (!PakIndexPtr)
		{
			FString PakFilename = File.ToString();
			check(CachedPakData.Num() < MAX_uint16);
			IAsyncReadFileHandle* Handle = LowerLevel->OpenAsyncRead(*PakFilename);
			if (!Handle)
			{
				return nullptr;
			}
			CachedPakData.Add(FPakData(Handle, File, PakFileSize));
			PakIndexPtr = &CachedPaks.Add(File, CachedPakData.Num() - 1);
			UE_LOG(LogPakFile, Log, TEXT("New pak file %s added to pak precacher."), *PakFilename);

			FPakData& Pak = CachedPakData[*PakIndexPtr];
			
				// Load signature data
				Pak.Signatures = FPakPlatformFile::GetPakSignatureFile(*PakFilename);
				
			if (Pak.Signatures.IsValid())
			{
				// We should never get here unless the signature file exists and is validated. The original FPakFile creation
				// on the main thread would have failed and the pak would never have been mounted otherwise, and then we would
				// never have issued read requests to the pak precacher.
				check(Pak.Signatures);

				// Check that we have the correct match between signature and pre-cache granularity
				int64 NumPakChunks = Align(PakFileSize, FPakInfo::MaxChunkDataSize) / FPakInfo::MaxChunkDataSize;
				ensure(NumPakChunks == Pak.Signatures->ChunkHashes.Num());
			}
		}
		return PakIndexPtr;
	}

#if !UE_BUILD_SHIPPING
	void SimulatePakFileCorruption()
	{
		FScopeLock Lock(&CachedFilesScopeLock);

		for (FPakData& PakData : CachedPakData)
		{
			for (const TPakChunkHash& Hash : PakData.Signatures->ChunkHashes)
			{
				*((uint8*)&Hash) |= 0x1;
			}
		}
	}
#endif

private: // below here we assume CachedFilesScopeLock until we get to the next section

	uint16 GetRequestPakIndex(FJoinedOffsetAndPakIndex OffsetAndPakIndex)
	{
		uint16 Result = GetRequestPakIndexLow(OffsetAndPakIndex);
		check(Result < CachedPakData.Num());
		return Result;
	}

	FJoinedOffsetAndPakIndex FirstUnfilledBlockForRequest(TIntervalTreeIndex NewIndex, FJoinedOffsetAndPakIndex ReadHead = 0)
	{
		// CachedFilesScopeLock is locked
		FPakInRequest& Request = InRequestAllocator.Get(NewIndex);
		uint16 PakIndex = GetRequestPakIndex(Request.OffsetAndPakIndex);
		int64 Offset = GetRequestOffset(Request.OffsetAndPakIndex);
		int64 Size = Request.Size;
		FPakData& Pak = CachedPakData[PakIndex];
		check(Offset + Request.Size <= Pak.TotalSize && Size > 0 && Request.GetPriority() >= AIOP_MIN && Request.GetPriority() <= AIOP_MAX && Request.Status != EInRequestStatus::Complete && Request.Owner);
		if (PakIndex != GetRequestPakIndex(ReadHead))
		{
			// this is in a different pak, so we ignore the read head position
			ReadHead = 0;
		}
		if (ReadHead)
		{
			// trim to the right of the read head
			int64 Trim = FMath::Max(Offset, GetRequestOffset(ReadHead)) - Offset;
			Offset += Trim;
			Size -= Trim;
		}

		static TArray<uint64> InFlightOrDone;

		int64 FirstByte = AlignDown(Offset, PAK_CACHE_GRANULARITY);
		int64 LastByte = Align(Offset + Size, PAK_CACHE_GRANULARITY) - 1;
		uint32 NumBits = (PAK_CACHE_GRANULARITY + LastByte - FirstByte) / PAK_CACHE_GRANULARITY;
		uint32 NumQWords = (NumBits + 63) >> 6;
		InFlightOrDone.Reset();
		InFlightOrDone.AddZeroed(NumQWords);
		if (NumBits != NumQWords * 64)
		{
			uint32 Extras = NumQWords * 64 - NumBits;
			InFlightOrDone[NumQWords - 1] = (MAX_uint64 << (64 - Extras));
		}

		if (Pak.CacheBlocks[(int32)EBlockStatus::Complete] != IntervalTreeInvalidIndex)
		{
			OverlappingNodesInIntervalTreeMask<FCacheBlock>(
				Pak.CacheBlocks[(int32)EBlockStatus::Complete],
				CacheBlockAllocator,
				FirstByte,
				LastByte,
				0,
				Pak.MaxNode,
				Pak.StartShift,
				Pak.MaxShift,
				Pak.BytesToBitsShift,
				&InFlightOrDone[0]
				);
		}
		if (Request.Status == EInRequestStatus::Waiting && Pak.CacheBlocks[(int32)EBlockStatus::InFlight] != IntervalTreeInvalidIndex)
		{
			OverlappingNodesInIntervalTreeMask<FCacheBlock>(
				Pak.CacheBlocks[(int32)EBlockStatus::InFlight],
				CacheBlockAllocator,
				FirstByte,
				LastByte,
				0,
				Pak.MaxNode,
				Pak.StartShift,
				Pak.MaxShift,
				Pak.BytesToBitsShift,
				&InFlightOrDone[0]
				);
		}
		for (uint32 Index = 0; Index < NumQWords; Index++)
		{
			if (InFlightOrDone[Index] != MAX_uint64)
			{
				uint64 Mask = InFlightOrDone[Index];
				int64 FinalOffset = FirstByte + PAK_CACHE_GRANULARITY * 64 * Index;
				while (Mask & 1)
				{
					FinalOffset += PAK_CACHE_GRANULARITY;
					Mask >>= 1;
				}
				return MakeJoinedRequest(PakIndex, FinalOffset);
			}
		}
		return MAX_uint64;
	}

	bool AddRequest(TIntervalTreeIndex NewIndex)
	{
		// CachedFilesScopeLock is locked
		FPakInRequest& Request = InRequestAllocator.Get(NewIndex);
		uint16 PakIndex = GetRequestPakIndex(Request.OffsetAndPakIndex);
		int64 Offset = GetRequestOffset(Request.OffsetAndPakIndex);
		FPakData& Pak = CachedPakData[PakIndex];
		check(Offset + Request.Size <= Pak.TotalSize && Request.Size > 0 && Request.GetPriority() >= AIOP_MIN && Request.GetPriority() <= AIOP_MAX && Request.Status == EInRequestStatus::Waiting && Request.Owner);

		static TArray<uint64> InFlightOrDone;

		int64 FirstByte = AlignDown(Offset, PAK_CACHE_GRANULARITY);
		int64 LastByte = Align(Offset + Request.Size, PAK_CACHE_GRANULARITY) - 1;
		uint32 NumBits = (PAK_CACHE_GRANULARITY + LastByte - FirstByte) / PAK_CACHE_GRANULARITY;
		uint32 NumQWords = (NumBits + 63) >> 6;
		InFlightOrDone.Reset();
		InFlightOrDone.AddZeroed(NumQWords);
		if (NumBits != NumQWords * 64)
		{
			uint32 Extras = NumQWords * 64 - NumBits;
			InFlightOrDone[NumQWords - 1] = (MAX_uint64 << (64 - Extras));
		}

		if (Pak.CacheBlocks[(int32)EBlockStatus::Complete] != IntervalTreeInvalidIndex)
		{
			Request.Status = EInRequestStatus::Complete;
			OverlappingNodesInIntervalTree<FCacheBlock>(
				Pak.CacheBlocks[(int32)EBlockStatus::Complete],
				CacheBlockAllocator,
				FirstByte,
				LastByte,
				0,
				Pak.MaxNode,
				Pak.StartShift,
				Pak.MaxShift,
				[this, &Pak, FirstByte, LastByte](TIntervalTreeIndex Index) -> bool
			{
				CacheBlockAllocator.Get(Index).InRequestRefCount++;
				MaskInterval(Index, CacheBlockAllocator, FirstByte, LastByte, Pak.BytesToBitsShift, &InFlightOrDone[0]);
				return true;
			}
			);
			for (uint32 Index = 0; Index < NumQWords; Index++)
			{
				if (InFlightOrDone[Index] != MAX_uint64)
				{
					Request.Status = EInRequestStatus::Waiting;
					break;
				}
			}
		}

		if (Request.Status == EInRequestStatus::Waiting)
		{
			if (Pak.CacheBlocks[(int32)EBlockStatus::InFlight] != IntervalTreeInvalidIndex)
			{
				Request.Status = EInRequestStatus::InFlight;
				OverlappingNodesInIntervalTree<FCacheBlock>(
					Pak.CacheBlocks[(int32)EBlockStatus::InFlight],
					CacheBlockAllocator,
					FirstByte,
					LastByte,
					0,
					Pak.MaxNode,
					Pak.StartShift,
					Pak.MaxShift,
					[this, &Pak, FirstByte, LastByte](TIntervalTreeIndex Index) -> bool
				{
					CacheBlockAllocator.Get(Index).InRequestRefCount++;
					MaskInterval(Index, CacheBlockAllocator, FirstByte, LastByte, Pak.BytesToBitsShift, &InFlightOrDone[0]);
					return true;
				}
				);

				for (uint32 Index = 0; Index < NumQWords; Index++)
				{
					if (InFlightOrDone[Index] != MAX_uint64)
					{
						Request.Status = EInRequestStatus::Waiting;
						break;
					}
				}
			}
		}
		else
		{
#if PAK_EXTRA_CHECKS
			OverlappingNodesInIntervalTree<FCacheBlock>(
				Pak.CacheBlocks[(int32)EBlockStatus::InFlight],
				CacheBlockAllocator,
				FirstByte,
				LastByte,
				0,
				Pak.MaxNode,
				Pak.StartShift,
				Pak.MaxShift,
				[this, &Pak, FirstByte, LastByte](TIntervalTreeIndex Index) -> bool
			{
				check(0); // if we are complete, then how come there are overlapping in flight blocks?
				return true;
			}
			);
#endif
		}
		{
			AddToIntervalTree<FPakInRequest>(
				&Pak.InRequests[Request.GetPriority()][(int32)Request.Status],
				InRequestAllocator,
				NewIndex,
				Pak.StartShift,
				Pak.MaxShift
				);
		}
		check(&Request == &InRequestAllocator.Get(NewIndex));
		if (Request.Status == EInRequestStatus::Complete)
		{
			NotifyComplete(NewIndex);
			return true;
		}
		else if (Request.Status == EInRequestStatus::Waiting)
		{
			StartNextRequest();
		}
		return false;
	}

	void ClearBlock(FCacheBlock &Block)
	{
		UE_LOG(LogPakFile, Verbose, TEXT("FPakReadRequest[%016llX, %016llX) ClearBlock"), Block.OffsetAndPakIndex, Block.OffsetAndPakIndex + Block.Size);

		if (Block.Memory)
		{
			check(Block.Size);
			BlockMemory -= Block.Size;
			DEC_MEMORY_STAT_BY(STAT_PakCacheMem, Block.Size);
			check(BlockMemory >= 0);

			FMemory::Free(Block.Memory);
			Block.Memory = nullptr;
		}
		Block.Next = IntervalTreeInvalidIndex;
		CacheBlockAllocator.Free(Block.Index);
	}

	void ClearRequest(FPakInRequest& DoneRequest)
	{
		uint64 Id = DoneRequest.UniqueID;
		TIntervalTreeIndex Index = DoneRequest.Index;

		DoneRequest.OffsetAndPakIndex = 0;
		DoneRequest.Size = 0;
		DoneRequest.Owner = nullptr;
		DoneRequest.UniqueID = 0;
		DoneRequest.Index = IntervalTreeInvalidIndex;
		DoneRequest.Next = IntervalTreeInvalidIndex;
		DoneRequest.PriorityAndFlags = AIOP_MIN;
		DoneRequest.Status = EInRequestStatus::Num;

		verify(OutstandingRequests.Remove(Id) == 1);
		RequestCounter.Decrement();
		InRequestAllocator.Free(Index);
	}
	void TrimCache(bool bDiscardAll = false)
	{
		// CachedFilesScopeLock is locked
		int32 NumToKeep = bDiscardAll ? 0 : GPakCache_NumUnreferencedBlocksToCache;
		int32 NumToRemove = FMath::Max<int32>(0, OffsetAndPakIndexOfSavedBlocked.Num() - NumToKeep);
		if (NumToRemove)
		{
			for (int32 Index = 0; Index < NumToRemove; Index++)
			{
				FJoinedOffsetAndPakIndex OffsetAndPakIndex = OffsetAndPakIndexOfSavedBlocked[Index];
				uint16 PakIndex = GetRequestPakIndex(OffsetAndPakIndex);
				int64 Offset = GetRequestOffset(OffsetAndPakIndex);
				FPakData& Pak = CachedPakData[PakIndex];
				MaybeRemoveOverlappingNodesInIntervalTree<FCacheBlock>(
					&Pak.CacheBlocks[(int32)EBlockStatus::Complete],
					CacheBlockAllocator,
					Offset,
					Offset,
					0,
					Pak.MaxNode,
					Pak.StartShift,
					Pak.MaxShift,
					[this](TIntervalTreeIndex BlockIndex) -> bool
				{
					FCacheBlock &Block = CacheBlockAllocator.Get(BlockIndex);
					if (!Block.InRequestRefCount)
					{
						UE_LOG(LogPakFile, Verbose, TEXT("FPakReadRequest[%016llX, %016llX) Discard Cached"), Block.OffsetAndPakIndex, Block.OffsetAndPakIndex + Block.Size);
						ClearBlock(Block);
						return true;
					}
					return false;
				}
				);


			}
			OffsetAndPakIndexOfSavedBlocked.RemoveAt(0, NumToRemove, false);
		}
	}

	void RemoveRequest(TIntervalTreeIndex Index)
	{
		// CachedFilesScopeLock is locked
		FPakInRequest& Request = InRequestAllocator.Get(Index);
		uint16 PakIndex = GetRequestPakIndex(Request.OffsetAndPakIndex);
		int64 Offset = GetRequestOffset(Request.OffsetAndPakIndex);
		int64 Size = Request.Size;
		FPakData& Pak = CachedPakData[PakIndex];
		check(Offset + Request.Size <= Pak.TotalSize && Request.Size > 0 && Request.GetPriority() >= AIOP_MIN && Request.GetPriority() <= AIOP_MAX && int32(Request.Status) >= 0 && int32(Request.Status) < int32(EInRequestStatus::Num));

		if (RemoveFromIntervalTree<FPakInRequest>(&Pak.InRequests[Request.GetPriority()][(int32)Request.Status], InRequestAllocator, Index, Pak.StartShift, Pak.MaxShift))
		{

			int64 OffsetOfLastByte = Offset + Size - 1;
			MaybeRemoveOverlappingNodesInIntervalTree<FCacheBlock>(
				&Pak.CacheBlocks[(int32)EBlockStatus::Complete],
				CacheBlockAllocator,
				Offset,
				OffsetOfLastByte,
				0,
				Pak.MaxNode,
				Pak.StartShift,
				Pak.MaxShift,
				[this, OffsetOfLastByte](TIntervalTreeIndex BlockIndex) -> bool
			{
				FCacheBlock &Block = CacheBlockAllocator.Get(BlockIndex);
				check(Block.InRequestRefCount);
				if (!--Block.InRequestRefCount)
				{
					if (GPakCache_NumUnreferencedBlocksToCache && GetRequestOffset(Block.OffsetAndPakIndex) + Block.Size > OffsetOfLastByte) // last block
					{
						OffsetAndPakIndexOfSavedBlocked.Remove(Block.OffsetAndPakIndex);
						OffsetAndPakIndexOfSavedBlocked.Add(Block.OffsetAndPakIndex);
						return false;
					}
					ClearBlock(Block);
					return true;
				}
				return false;
			}
			);
			TrimCache();
			OverlappingNodesInIntervalTree<FCacheBlock>(
				Pak.CacheBlocks[(int32)EBlockStatus::InFlight],
				CacheBlockAllocator,
				Offset,
				Offset + Size - 1,
				0,
				Pak.MaxNode,
				Pak.StartShift,
				Pak.MaxShift,
				[this](TIntervalTreeIndex BlockIndex) -> bool
			{
				FCacheBlock &Block = CacheBlockAllocator.Get(BlockIndex);
				check(Block.InRequestRefCount);
				Block.InRequestRefCount--;
				return true;
			}
			);
		}
		else
		{
			check(0); // not found
		}
		ClearRequest(Request);
	}

	void NotifyComplete(TIntervalTreeIndex RequestIndex)
	{
		// CachedFilesScopeLock is locked
		FPakInRequest& Request = InRequestAllocator.Get(RequestIndex);

		uint16 PakIndex = GetRequestPakIndex(Request.OffsetAndPakIndex);
		int64 Offset = GetRequestOffset(Request.OffsetAndPakIndex);
		FPakData& Pak = CachedPakData[PakIndex];
		check(Offset + Request.Size <= Pak.TotalSize && Request.Size > 0 && Request.GetPriority() >= AIOP_MIN && Request.GetPriority() <= AIOP_MAX && Request.Status == EInRequestStatus::Complete);

		check(Request.Owner && Request.UniqueID);

		if (Request.Status == EInRequestStatus::Complete && Request.UniqueID == Request.Owner->UniqueID && RequestIndex == Request.Owner->InRequestIndex &&  Request.OffsetAndPakIndex == Request.Owner->OffsetAndPakIndex)
		{
			UE_LOG(LogPakFile, Verbose, TEXT("FPakReadRequest[%016llX, %016llX) Notify complete"), Request.OffsetAndPakIndex, Request.OffsetAndPakIndex + Request.Size);
			Request.Owner->RequestIsComplete();
			return;
		}
		else
		{
			check(0); // request should have been found
		}
	}

	FJoinedOffsetAndPakIndex GetNextBlock(EAsyncIOPriorityAndFlags& OutPriority)
	{
		EAsyncIOPriorityAndFlags AsyncMinPriorityLocal = AsyncMinPriority;

		// CachedFilesScopeLock is locked
		uint16 BestPakIndex = 0;
		FJoinedOffsetAndPakIndex BestNext = MAX_uint64;

		OutPriority = AIOP_MIN;
		bool bAnyOutstanding = false;
		for (int32 Priority = AIOP_MAX;; Priority--)
		{
			if (Priority < AsyncMinPriorityLocal && bAnyOutstanding)
			{
				break;
			}
			for (int32 Pass = 0; ; Pass++)
			{
				FJoinedOffsetAndPakIndex LocalLastReadRequest = Pass ? 0 : LastReadRequest;

				uint16 PakIndex = GetRequestPakIndex(LocalLastReadRequest);
				int64 Offset = GetRequestOffset(LocalLastReadRequest);
				check(Offset <= CachedPakData[PakIndex].TotalSize);


				for (; BestNext == MAX_uint64 && PakIndex < CachedPakData.Num(); PakIndex++)
				{
					FPakData& Pak = CachedPakData[PakIndex];
					if (Pak.InRequests[Priority][(int32)EInRequestStatus::Complete] != IntervalTreeInvalidIndex)
					{
						bAnyOutstanding = true;
					}
					if (Pak.InRequests[Priority][(int32)EInRequestStatus::Waiting] != IntervalTreeInvalidIndex)
					{
						uint64 Limit = uint64(Pak.TotalSize - 1);
						if (BestNext != MAX_uint64 && GetRequestPakIndex(BestNext) == PakIndex)
						{
							Limit = GetRequestOffset(BestNext) - 1;
						}

						OverlappingNodesInIntervalTreeWithShrinkingInterval<FPakInRequest>(
							Pak.InRequests[Priority][(int32)EInRequestStatus::Waiting],
							InRequestAllocator,
							uint64(Offset),
							Limit,
							0,
							Pak.MaxNode,
							Pak.StartShift,
							Pak.MaxShift,
							[this, &Pak, &BestNext, &BestPakIndex, PakIndex, &Limit, LocalLastReadRequest](TIntervalTreeIndex Index) -> bool
						{
							FJoinedOffsetAndPakIndex First = FirstUnfilledBlockForRequest(Index, LocalLastReadRequest);
							check(LocalLastReadRequest != 0 || First != MAX_uint64); // if there was not trimming, and this thing is in the waiting list, then why was no start block found?
							if (First < BestNext)
							{
								BestNext = First;
								BestPakIndex = PakIndex;
								Limit = GetRequestOffset(BestNext) - 1;
							}
							return true; // always have to keep going because we want the smallest one
						}
						);
					}
				}
				if (!LocalLastReadRequest)
				{
					break; // this was a full pass
				}
			}

			if (Priority == AIOP_MIN || BestNext != MAX_uint64)
			{
				OutPriority = (EAsyncIOPriorityAndFlags)Priority;
				break;
			}
		}
		return BestNext;
	}

	bool AddNewBlock()
	{
		// CachedFilesScopeLock is locked
		EAsyncIOPriorityAndFlags RequestPriority;
		FJoinedOffsetAndPakIndex BestNext = GetNextBlock(RequestPriority);
		check(RequestPriority < AIOP_NUM);
		if (BestNext == MAX_uint64)
		{
			return false;
		}
		uint16 PakIndex = GetRequestPakIndex(BestNext);
		int64 Offset = GetRequestOffset(BestNext);
		FPakData& Pak = CachedPakData[PakIndex];
		check(Offset < Pak.TotalSize);
		int64 FirstByte = AlignDown(Offset, PAK_CACHE_GRANULARITY);
		int64 LastByte = FMath::Min(Align(FirstByte + (GPakCache_MaxRequestSizeToLowerLevelKB * 1024), PAK_CACHE_GRANULARITY) - 1, Pak.TotalSize - 1);
		check(FirstByte >= 0 && LastByte < Pak.TotalSize && LastByte >= 0 && LastByte >= FirstByte);

		uint32 NumBits = (PAK_CACHE_GRANULARITY + LastByte - FirstByte) / PAK_CACHE_GRANULARITY;
		uint32 NumQWords = (NumBits + 63) >> 6;

		static TArray<uint64> InFlightOrDone;
		InFlightOrDone.Reset();
		InFlightOrDone.AddZeroed(NumQWords);
		if (NumBits != NumQWords * 64)
		{
			uint32 Extras = NumQWords * 64 - NumBits;
			InFlightOrDone[NumQWords - 1] = (MAX_uint64 << (64 - Extras));
		}

		if (Pak.CacheBlocks[(int32)EBlockStatus::Complete] != IntervalTreeInvalidIndex)
		{
			OverlappingNodesInIntervalTreeMask<FCacheBlock>(
				Pak.CacheBlocks[(int32)EBlockStatus::Complete],
				CacheBlockAllocator,
				FirstByte,
				LastByte,
				0,
				Pak.MaxNode,
				Pak.StartShift,
				Pak.MaxShift,
				Pak.BytesToBitsShift,
				&InFlightOrDone[0]
				);
		}
		if (Pak.CacheBlocks[(int32)EBlockStatus::InFlight] != IntervalTreeInvalidIndex)
		{
			OverlappingNodesInIntervalTreeMask<FCacheBlock>(
				Pak.CacheBlocks[(int32)EBlockStatus::InFlight],
				CacheBlockAllocator,
				FirstByte,
				LastByte,
				0,
				Pak.MaxNode,
				Pak.StartShift,
				Pak.MaxShift,
				Pak.BytesToBitsShift,
				&InFlightOrDone[0]
				);
		}

		static TArray<uint64> Requested;
		Requested.Reset();
		Requested.AddZeroed(NumQWords);
		for (int32 Priority = AIOP_MAX;; Priority--)
		{
			if (Priority + PAK_CACHE_MAX_PRIORITY_DIFFERENCE_MERGE < RequestPriority)
			{
				break;
			}
			if (Pak.InRequests[Priority][(int32)EInRequestStatus::Waiting] != IntervalTreeInvalidIndex)
			{
				OverlappingNodesInIntervalTreeMask<FPakInRequest>(
					Pak.InRequests[Priority][(int32)EInRequestStatus::Waiting],
					InRequestAllocator,
					FirstByte,
					LastByte,
					0,
					Pak.MaxNode,
					Pak.StartShift,
					Pak.MaxShift,
					Pak.BytesToBitsShift,
					&Requested[0]
					);
			}
			if (Priority == AIOP_MIN)
			{
				break;
			}
		}


		int64 Size = PAK_CACHE_GRANULARITY * 64 * NumQWords;
		for (uint32 Index = 0; Index < NumQWords; Index++)
		{
			uint64 NotAlreadyInFlightAndRequested = ((~InFlightOrDone[Index]) & Requested[Index]);
			if (NotAlreadyInFlightAndRequested != MAX_uint64)
			{
				Size = PAK_CACHE_GRANULARITY * 64 * Index;
				while (NotAlreadyInFlightAndRequested & 1)
				{
					Size += PAK_CACHE_GRANULARITY;
					NotAlreadyInFlightAndRequested >>= 1;
				}
				break;
			}
		}
		check(Size > 0 && Size <= (GPakCache_MaxRequestSizeToLowerLevelKB * 1024));
		Size = FMath::Min(FirstByte + Size, LastByte + 1) - FirstByte;

		TIntervalTreeIndex NewIndex = CacheBlockAllocator.Alloc();

		FCacheBlock& Block = CacheBlockAllocator.Get(NewIndex);
		Block.Index = NewIndex;
		Block.InRequestRefCount = 0;
		Block.Memory = nullptr;
		Block.OffsetAndPakIndex = MakeJoinedRequest(PakIndex, FirstByte);
		Block.Size = Size;
		Block.Status = EBlockStatus::InFlight;

		AddToIntervalTree<FCacheBlock>(
			&Pak.CacheBlocks[(int32)EBlockStatus::InFlight],
			CacheBlockAllocator,
			NewIndex,
			Pak.StartShift,
			Pak.MaxShift
			);

		TArray<TIntervalTreeIndex> Inflights;

		for (int32 Priority = AIOP_MAX;; Priority--)
		{
			if (Pak.InRequests[Priority][(int32)EInRequestStatus::Waiting] != IntervalTreeInvalidIndex)
			{
				MaybeRemoveOverlappingNodesInIntervalTree<FPakInRequest>(
					&Pak.InRequests[Priority][(int32)EInRequestStatus::Waiting],
					InRequestAllocator,
					uint64(FirstByte),
					uint64(FirstByte + Size - 1),
					0,
					Pak.MaxNode,
					Pak.StartShift,
					Pak.MaxShift,
					[this, &Block, &Inflights](TIntervalTreeIndex RequestIndex) -> bool
				{
					Block.InRequestRefCount++;
					if (FirstUnfilledBlockForRequest(RequestIndex) == MAX_uint64)
					{
						InRequestAllocator.Get(RequestIndex).Next = IntervalTreeInvalidIndex;
						Inflights.Add(RequestIndex);
						return true;
					}
					return false;
				}
				);
			}
#if PAK_EXTRA_CHECKS
			OverlappingNodesInIntervalTree<FPakInRequest>(
				Pak.InRequests[Priority][(int32)EInRequestStatus::InFlight],
				InRequestAllocator,
				uint64(FirstByte),
				uint64(FirstByte + Size - 1),
				0,
				Pak.MaxNode,
				Pak.StartShift,
				Pak.MaxShift,
				[](TIntervalTreeIndex) -> bool
			{
				check(0); // if this is in flight, then why does it overlap my new block
				return false;
			}
			);
			OverlappingNodesInIntervalTree<FPakInRequest>(
				Pak.InRequests[Priority][(int32)EInRequestStatus::Complete],
				InRequestAllocator,
				uint64(FirstByte),
				uint64(FirstByte + Size - 1),
				0,
				Pak.MaxNode,
				Pak.StartShift,
				Pak.MaxShift,
				[](TIntervalTreeIndex) -> bool
			{
				check(0); // if this is complete, then why does it overlap my new block
				return false;
			}
			);
#endif
			if (Priority == AIOP_MIN)
			{
				break;
			}
		}
		for (TIntervalTreeIndex Fli : Inflights)
		{
			FPakInRequest& CompReq = InRequestAllocator.Get(Fli);
			CompReq.Status = EInRequestStatus::InFlight;
			AddToIntervalTree(&Pak.InRequests[CompReq.GetPriority()][(int32)EInRequestStatus::InFlight], InRequestAllocator, Fli, Pak.StartShift, Pak.MaxShift);
		}

		StartBlockTask(Block);
		return true;

	}

	int32 OpenTaskSlot()
	{
		int32 IndexToFill = -1;
		for (int32 Index = 0; Index < GPakCache_MaxRequestsToLowerLevel; Index++)
		{
			if (!RequestsToLower[Index].RequestHandle)
			{
				IndexToFill = Index;
				break;
			}
		}
		return IndexToFill;
	}


	bool HasRequestsAtStatus(EInRequestStatus Status)
	{
		for (uint16 PakIndex = 0; PakIndex < CachedPakData.Num(); PakIndex++)
		{
			FPakData& Pak = CachedPakData[PakIndex];
			for (int32 Priority = AIOP_MAX;; Priority--)
			{
				if (Pak.InRequests[Priority][(int32)Status] != IntervalTreeInvalidIndex)
				{
					return true;
				}
				if (Priority == AIOP_MIN)
				{
					break;
				}
			}
		}
		return false;
	}

	bool CanStartAnotherTask()
	{
		if (OpenTaskSlot() < 0)
		{
			return false;
		}
		return HasRequestsAtStatus(EInRequestStatus::Waiting);
	}
	void ClearOldBlockTasks()
	{
		if (!NotifyRecursion)
		{
			for (IAsyncReadRequest* Elem : RequestsToDelete)
			{
				Elem->WaitCompletion();
				delete Elem;
			}
			RequestsToDelete.Empty();
		}
	}
	void StartBlockTask(FCacheBlock& Block)
	{
		// CachedFilesScopeLock is locked
#define CHECK_REDUNDANT_READS (0)
#if CHECK_REDUNDANT_READS
		static struct FRedundantReadTracker
		{
			TMap<int64, double> LastReadTime;
			int32 NumRedundant;
			FRedundantReadTracker()
				: NumRedundant(0)
			{
			}

			void CheckBlock(int64 Offset, int64 Size)
			{
				double NowTime = FPlatformTime::Seconds();
				int64 StartBlock = Offset / PAK_CACHE_GRANULARITY;
				int64 LastBlock = (Offset + Size - 1) / PAK_CACHE_GRANULARITY;
				for (int64 CurBlock = StartBlock; CurBlock <= LastBlock; CurBlock++)
				{
					double LastTime = LastReadTime.FindRef(CurBlock);
					if (LastTime > 0.0 && NowTime - LastTime < 3.0)
					{
						NumRedundant++;
						FPlatformMisc::LowLevelOutputDebugStringf(TEXT("Redundant read at block %d, %6.1fms ago       (%d total redundant blocks)\r\n"), int32(CurBlock), 1000.0f * float(NowTime - LastTime), NumRedundant);
					}
					LastReadTime.Add(CurBlock, NowTime);
				}
			}
		} RedundantReadTracker;
#else
		static struct FRedundantReadTracker
		{
			FORCEINLINE void CheckBlock(int64 Offset, int64 Size)
			{
			}
		} RedundantReadTracker;

#endif

		int32 IndexToFill = OpenTaskSlot();
		if (IndexToFill < 0)
		{
			check(0);
			return;
		}
		EAsyncIOPriorityAndFlags Priority = AIOP_Normal; // the lower level requests are not prioritized at the moment
		check(Block.Status == EBlockStatus::InFlight);
		UE_LOG(LogPakFile, Verbose, TEXT("FPakReadRequest[%016llX, %016llX) StartBlockTask"), Block.OffsetAndPakIndex, Block.OffsetAndPakIndex + Block.Size);
		uint16 PakIndex = GetRequestPakIndex(Block.OffsetAndPakIndex);
		FPakData& Pak = CachedPakData[PakIndex];
		RequestsToLower[IndexToFill].BlockIndex = Block.Index;
		RequestsToLower[IndexToFill].RequestSize = Block.Size;
		RequestsToLower[IndexToFill].Memory = nullptr;
		check(&CacheBlockAllocator.Get(RequestsToLower[IndexToFill].BlockIndex) == &Block);

        // FORT HACK
        // DO NOT BRING BACK
        // FORT HACK
        bool bDoCheck = true;
#if PLATFORM_IOS
        static const int32 Range = 100;
        static const int32 Offset = 500;
        static int32 RandomCheckCount = FMath::Rand() % Range + Offset;
        bDoCheck = --RandomCheckCount <= 0;
        if (bDoCheck)
        {
            RandomCheckCount = FMath::Rand() % Range + Offset;
        }
#endif
		FAsyncFileCallBack CallbackFromLower =
			[this, IndexToFill, bDoCheck](bool bWasCanceled, IAsyncReadRequest* Request)
		{
			if (bEnableSignatureChecks && bDoCheck)
			{
				StartSignatureCheck(bWasCanceled, Request, IndexToFill);
			}
			else
			{
				NewRequestsToLowerComplete(bWasCanceled, Request, IndexToFill);
			}
		};

		RequestsToLower[IndexToFill].RequestHandle = Pak.Handle->ReadRequest(GetRequestOffset(Block.OffsetAndPakIndex), Block.Size, Priority, &CallbackFromLower);
		RedundantReadTracker.CheckBlock(GetRequestOffset(Block.OffsetAndPakIndex), Block.Size);
		LastReadRequest = Block.OffsetAndPakIndex + Block.Size;
		Loads++;
		LoadSize += Block.Size;
	}

	void CompleteRequest(bool bWasCanceled, uint8* Memory, TIntervalTreeIndex BlockIndex)
	{
		FCacheBlock& Block = CacheBlockAllocator.Get(BlockIndex);
		uint16 PakIndex = GetRequestPakIndex(Block.OffsetAndPakIndex);
		int64 Offset = GetRequestOffset(Block.OffsetAndPakIndex);
		FPakData& Pak = CachedPakData[PakIndex];
		check(!Block.Memory && Block.Size);
		check(!bWasCanceled); // this is doable, but we need to transition requests back to waiting, inflight etc.

		if (!RemoveFromIntervalTree<FCacheBlock>(&Pak.CacheBlocks[(int32)EBlockStatus::InFlight], CacheBlockAllocator, Block.Index, Pak.StartShift, Pak.MaxShift))
		{
			check(0);
		}

		if (Block.InRequestRefCount == 0 || bWasCanceled)
		{
			check(Block.Size > 0);
			DEC_MEMORY_STAT_BY(STAT_AsyncFileMemory, Block.Size);
			FMemory::Free(Memory);
			UE_LOG(LogPakFile, Verbose, TEXT("FPakReadRequest[%016llX, %016llX) Cancelled"), Block.OffsetAndPakIndex, Block.OffsetAndPakIndex + Block.Size);
			ClearBlock(Block);
		}
		else
		{
			Block.Memory = Memory;
			check(Block.Memory && Block.Size);
			BlockMemory += Block.Size;
			check(BlockMemory > 0);
			DEC_MEMORY_STAT_BY(STAT_AsyncFileMemory, Block.Size);
			check(Block.Size > 0);
			INC_MEMORY_STAT_BY(STAT_PakCacheMem, Block.Size);

			if (BlockMemory > BlockMemoryHighWater)
			{
				BlockMemoryHighWater = BlockMemory;
				SET_MEMORY_STAT(STAT_PakCacheHighWater, BlockMemoryHighWater);

#if 0
				static int64 LastPrint = 0;
				if (BlockMemoryHighWater / 1024 / 1024 / 16 != LastPrint)
				{
					LastPrint = BlockMemoryHighWater / 1024 / 1024 / 16;
					//FPlatformMisc::LowLevelOutputDebugStringf(TEXT("Precache HighWater %dMB\r\n"), int32(LastPrint));
					UE_LOG(LogPakFile, Log, TEXT("Precache HighWater %dMB\r\n"), int32(LastPrint * 16));
				}
#endif
			}
			Block.Status = EBlockStatus::Complete;
			AddToIntervalTree<FCacheBlock>(
				&Pak.CacheBlocks[(int32)EBlockStatus::Complete],
				CacheBlockAllocator,
				Block.Index,
				Pak.StartShift,
				Pak.MaxShift
				);
			TArray<TIntervalTreeIndex> Completeds;
			for (int32 Priority = AIOP_MAX;; Priority--)
			{
				if (Pak.InRequests[Priority][(int32)EInRequestStatus::InFlight] != IntervalTreeInvalidIndex)
				{
					MaybeRemoveOverlappingNodesInIntervalTree<FPakInRequest>(
						&Pak.InRequests[Priority][(int32)EInRequestStatus::InFlight],
						InRequestAllocator,
						uint64(Offset),
						uint64(Offset + Block.Size - 1),
						0,
						Pak.MaxNode,
						Pak.StartShift,
						Pak.MaxShift,
						[this, &Completeds](TIntervalTreeIndex RequestIndex) -> bool
					{
						if (FirstUnfilledBlockForRequest(RequestIndex) == MAX_uint64)
						{
							InRequestAllocator.Get(RequestIndex).Next = IntervalTreeInvalidIndex;
							Completeds.Add(RequestIndex);
							return true;
						}
						return false;
					}
					);
				}
				if (Priority == AIOP_MIN)
				{
					break;
				}
			}
			for (TIntervalTreeIndex Comp : Completeds)
			{
				FPakInRequest& CompReq = InRequestAllocator.Get(Comp);
				CompReq.Status = EInRequestStatus::Complete;
				AddToIntervalTree(&Pak.InRequests[CompReq.GetPriority()][(int32)EInRequestStatus::Complete], InRequestAllocator, Comp, Pak.StartShift, Pak.MaxShift);
				NotifyComplete(Comp); // potentially scary recursion here
			}
		}
	}

	bool StartNextRequest()
	{
		if (CanStartAnotherTask())
		{
			return AddNewBlock();
		}
		return false;
	}

	bool GetCompletedRequestData(FPakInRequest& DoneRequest, uint8* Result)
	{
		// CachedFilesScopeLock is locked
		check(DoneRequest.Status == EInRequestStatus::Complete);
		uint16 PakIndex = GetRequestPakIndex(DoneRequest.OffsetAndPakIndex);
		int64 Offset = GetRequestOffset(DoneRequest.OffsetAndPakIndex);
		int64 Size = DoneRequest.Size;

		FPakData& Pak = CachedPakData[PakIndex];
		check(Offset + DoneRequest.Size <= Pak.TotalSize && DoneRequest.Size > 0 && DoneRequest.GetPriority() >= AIOP_MIN && DoneRequest.GetPriority() <= AIOP_MAX && DoneRequest.Status == EInRequestStatus::Complete);

		int64 BytesCopied = 0;

#if 0 // this path removes the block in one pass, however, this is not what we want because it wrecks precaching, if we change back GetCompletedRequest needs to maybe start a new request and the logic of the IAsyncFile read needs to change
		MaybeRemoveOverlappingNodesInIntervalTree<FCacheBlock>(
			&Pak.CacheBlocks[(int32)EBlockStatus::Complete],
			CacheBlockAllocator,
			Offset,
			Offset + Size - 1,
			0,
			Pak.MaxNode,
			Pak.StartShift,
			Pak.MaxShift,
			[this, Offset, Size, &BytesCopied, Result, &Pak](TIntervalTreeIndex BlockIndex) -> bool
		{
			FCacheBlock &Block = CacheBlockAllocator.Get(BlockIndex);
			int64 BlockOffset = GetRequestOffset(Block.OffsetAndPakIndex);
			check(Block.Memory && Block.Size && BlockOffset >= 0 && BlockOffset + Block.Size <= Pak.TotalSize);

			int64 OverlapStart = FMath::Max(Offset, BlockOffset);
			int64 OverlapEnd = FMath::Min(Offset + Size, BlockOffset + Block.Size);
			check(OverlapEnd > OverlapStart);
			BytesCopied += OverlapEnd - OverlapStart;
			FMemory::Memcpy(Result + OverlapStart - Offset, Block.Memory + OverlapStart - BlockOffset, OverlapEnd - OverlapStart);
			check(Block.InRequestRefCount);
			if (!--Block.InRequestRefCount)
			{
				ClearBlock(Block);
				return true;
			}
			return false;
		}
		);

		if (!RemoveFromIntervalTree<FPakInRequest>(&Pak.InRequests[DoneRequest.GetPriority()][(int32)EInRequestStatus::Complete], InRequestAllocator, DoneRequest.Index, Pak.StartShift, Pak.MaxShift))
		{
			check(0); // not found
		}
		ClearRequest(DoneRequest);
#else
		OverlappingNodesInIntervalTree<FCacheBlock>(
			Pak.CacheBlocks[(int32)EBlockStatus::Complete],
			CacheBlockAllocator,
			Offset,
			Offset + Size - 1,
			0,
			Pak.MaxNode,
			Pak.StartShift,
			Pak.MaxShift,
			[this, Offset, Size, &BytesCopied, Result, &Pak](TIntervalTreeIndex BlockIndex) -> bool
		{
			FCacheBlock &Block = CacheBlockAllocator.Get(BlockIndex);
			int64 BlockOffset = GetRequestOffset(Block.OffsetAndPakIndex);
			check(Block.Memory && Block.Size && BlockOffset >= 0 && BlockOffset + Block.Size <= Pak.TotalSize);

			int64 OverlapStart = FMath::Max(Offset, BlockOffset);
			int64 OverlapEnd = FMath::Min(Offset + Size, BlockOffset + Block.Size);
			check(OverlapEnd > OverlapStart);
			BytesCopied += OverlapEnd - OverlapStart;
			FMemory::Memcpy(Result + OverlapStart - Offset, Block.Memory + OverlapStart - BlockOffset, OverlapEnd - OverlapStart);
			return true;
		}
		);
#endif
		check(BytesCopied == Size);


		return true;
	}

	///// Below here are the thread entrypoints

public:

	void NewRequestsToLowerComplete(bool bWasCanceled, IAsyncReadRequest* Request, int32 Index)
	{
		LLM_SCOPE(ELLMTag::FileSystem);
		FScopeLock Lock(&CachedFilesScopeLock);
		RequestsToLower[Index].RequestHandle = Request;
		ClearOldBlockTasks();
		NotifyRecursion++;
		if (!RequestsToLower[Index].Memory) // might have already been filled in by the signature check
		{
			RequestsToLower[Index].Memory = Request->GetReadResults();
		}
		CompleteRequest(bWasCanceled, RequestsToLower[Index].Memory, RequestsToLower[Index].BlockIndex);
		RequestsToLower[Index].RequestHandle = nullptr;
		RequestsToDelete.Add(Request);
		RequestsToLower[Index].BlockIndex = IntervalTreeInvalidIndex;
		StartNextRequest();
		NotifyRecursion--;
	}

	bool QueueRequest(IPakRequestor* Owner, FName File, int64 PakFileSize, int64 Offset, int64 Size, EAsyncIOPriorityAndFlags PriorityAndFlags)
	{
		CSV_SCOPED_TIMING_STAT(FileIO, PakPrecacherQueueRequest);
		check(Owner && File != NAME_None && Size > 0 && Offset >= 0 && Offset < PakFileSize && (PriorityAndFlags&AIOP_PRIORITY_MASK) >= AIOP_MIN && (PriorityAndFlags&AIOP_PRIORITY_MASK) <= AIOP_MAX);
		FScopeLock Lock(&CachedFilesScopeLock);
		uint16* PakIndexPtr = RegisterPakFile(File, PakFileSize);
		if (PakIndexPtr == nullptr)
		{
			return false;
		}
		uint16 PakIndex = *PakIndexPtr;
		FPakData& Pak = CachedPakData[PakIndex];
		check(Pak.Name == File && Pak.TotalSize == PakFileSize && Pak.Handle);

		TIntervalTreeIndex RequestIndex = InRequestAllocator.Alloc();
		FPakInRequest& Request = InRequestAllocator.Get(RequestIndex);
		FJoinedOffsetAndPakIndex RequestOffsetAndPakIndex = MakeJoinedRequest(PakIndex, Offset);
		Request.OffsetAndPakIndex = RequestOffsetAndPakIndex;
		Request.Size = Size;
		Request.PriorityAndFlags = PriorityAndFlags;
		Request.Status = EInRequestStatus::Waiting;
		Request.Owner = Owner;
		Request.UniqueID = NextUniqueID++;
		Request.Index = RequestIndex;
		check(Request.Next == IntervalTreeInvalidIndex);
		Owner->OffsetAndPakIndex = Request.OffsetAndPakIndex;
		Owner->UniqueID = Request.UniqueID;
		Owner->InRequestIndex = RequestIndex;
		check(!OutstandingRequests.Contains(Request.UniqueID));
		OutstandingRequests.Add(Request.UniqueID, RequestIndex);
		RequestCounter.Increment();
		if (AddRequest(RequestIndex))
		{
			UE_LOG(LogPakFile, Verbose, TEXT("FPakReadRequest[%016llX, %016llX) QueueRequest HOT"), RequestOffsetAndPakIndex, RequestOffsetAndPakIndex + Request.Size);
		}
		else
		{
			UE_LOG(LogPakFile, Verbose, TEXT("FPakReadRequest[%016llX, %016llX) QueueRequest COLD"), RequestOffsetAndPakIndex, RequestOffsetAndPakIndex + Request.Size);
		}

		return true;
	}

	void SetAsyncMinimumPriority(EAsyncIOPriorityAndFlags NewPriority)
	{
		bool bStartNewRequests = false;
		{
			FScopeLock Lock(&SetAsyncMinimumPriorityScopeLock);
			if (AsyncMinPriority != NewPriority)
			{
				if (NewPriority < AsyncMinPriority)
				{
					bStartNewRequests = true;
				}
				AsyncMinPriority = NewPriority;
			}
		}

		if (bStartNewRequests)
		{
			FScopeLock Lock(&CachedFilesScopeLock);
			StartNextRequest();
		}
	}

	bool GetCompletedRequest(IPakRequestor* Owner, uint8* UserSuppliedMemory)
	{
		check(Owner);
		FScopeLock Lock(&CachedFilesScopeLock);
		ClearOldBlockTasks();
		TIntervalTreeIndex RequestIndex = OutstandingRequests.FindRef(Owner->UniqueID);
		static_assert(IntervalTreeInvalidIndex == 0, "FindRef will return 0 for something not found");
		if (RequestIndex)
		{
			FPakInRequest& Request = InRequestAllocator.Get(RequestIndex);
			check(Owner == Request.Owner && Request.Status == EInRequestStatus::Complete && Request.UniqueID == Request.Owner->UniqueID && RequestIndex == Request.Owner->InRequestIndex &&  Request.OffsetAndPakIndex == Request.Owner->OffsetAndPakIndex);
			return GetCompletedRequestData(Request, UserSuppliedMemory);
		}
		return false; // canceled
	}

	void CancelRequest(IPakRequestor* Owner)
	{
		check(Owner);
		FScopeLock Lock(&CachedFilesScopeLock);
		ClearOldBlockTasks();
		TIntervalTreeIndex RequestIndex = OutstandingRequests.FindRef(Owner->UniqueID);
		static_assert(IntervalTreeInvalidIndex == 0, "FindRef will return 0 for something not found");
		if (RequestIndex)
		{
			FPakInRequest& Request = InRequestAllocator.Get(RequestIndex);
			check(Owner == Request.Owner && Request.UniqueID == Request.Owner->UniqueID && RequestIndex == Request.Owner->InRequestIndex &&  Request.OffsetAndPakIndex == Request.Owner->OffsetAndPakIndex);
			RemoveRequest(RequestIndex);
		}
		StartNextRequest();
	}

	bool IsProbablyIdle() // nothing to prevent new requests from being made before I return
	{
		FScopeLock Lock(&CachedFilesScopeLock);
		return !HasRequestsAtStatus(EInRequestStatus::Waiting) && !HasRequestsAtStatus(EInRequestStatus::InFlight);
	}

	void Unmount(FName PakFile)
	{
		FScopeLock Lock(&CachedFilesScopeLock);
		uint16* PakIndexPtr = CachedPaks.Find(PakFile);
		if (!PakIndexPtr)
		{
			UE_LOG(LogPakFile, Log, TEXT("Pak file %s was never used, so nothing to unmount"), *PakFile.ToString());
			return; // never used for anything, nothing to check or clean up
		}
		TrimCache(true);
		uint16 PakIndex = *PakIndexPtr;
		FPakData& Pak = CachedPakData[PakIndex];
		int64 Offset = MakeJoinedRequest(PakIndex, 0);

		bool bHasOutstandingRequests = false;

		OverlappingNodesInIntervalTree<FCacheBlock>(
			Pak.CacheBlocks[(int32)EBlockStatus::Complete],
			CacheBlockAllocator,
			0,
			Offset + Pak.TotalSize - 1,
			0,
			Pak.MaxNode,
			Pak.StartShift,
			Pak.MaxShift,
			[&bHasOutstandingRequests](TIntervalTreeIndex BlockIndex) -> bool
		{
			check(!"Pak cannot be unmounted with outstanding requests");
			bHasOutstandingRequests = true;
			return false;
		}
		);
		OverlappingNodesInIntervalTree<FCacheBlock>(
			Pak.CacheBlocks[(int32)EBlockStatus::InFlight],
			CacheBlockAllocator,
			0,
			Offset + Pak.TotalSize - 1,
			0,
			Pak.MaxNode,
			Pak.StartShift,
			Pak.MaxShift,
			[&bHasOutstandingRequests](TIntervalTreeIndex BlockIndex) -> bool
		{
			check(!"Pak cannot be unmounted with outstanding requests");
			bHasOutstandingRequests = true;
			return false;
		}
		);
		for (int32 Priority = AIOP_MAX;; Priority--)
		{
			OverlappingNodesInIntervalTree<FPakInRequest>(
				Pak.InRequests[Priority][(int32)EInRequestStatus::InFlight],
				InRequestAllocator,
				0,
				Offset + Pak.TotalSize - 1,
				0,
				Pak.MaxNode,
				Pak.StartShift,
				Pak.MaxShift,
				[&bHasOutstandingRequests](TIntervalTreeIndex BlockIndex) -> bool
			{
				check(!"Pak cannot be unmounted with outstanding requests");
				bHasOutstandingRequests = true;
				return false;
			}
			);
			OverlappingNodesInIntervalTree<FPakInRequest>(
				Pak.InRequests[Priority][(int32)EInRequestStatus::Complete],
				InRequestAllocator,
				0,
				Offset + Pak.TotalSize - 1,
				0,
				Pak.MaxNode,
				Pak.StartShift,
				Pak.MaxShift,
				[&bHasOutstandingRequests](TIntervalTreeIndex BlockIndex) -> bool
			{
				check(!"Pak cannot be unmounted with outstanding requests");
				bHasOutstandingRequests = true;
				return false;
			}
			);
			OverlappingNodesInIntervalTree<FPakInRequest>(
				Pak.InRequests[Priority][(int32)EInRequestStatus::Waiting],
				InRequestAllocator,
				0,
				Offset + Pak.TotalSize - 1,
				0,
				Pak.MaxNode,
				Pak.StartShift,
				Pak.MaxShift,
				[&bHasOutstandingRequests](TIntervalTreeIndex BlockIndex) -> bool
			{
				check(!"Pak cannot be unmounted with outstanding requests");
				bHasOutstandingRequests = true;
				return false;
			}
			);
			if (Priority == AIOP_MIN)
			{
				break;
			}
		}
		if (!bHasOutstandingRequests)
		{
			UE_LOG(LogPakFile, Log, TEXT("Pak file %s removed from pak precacher."), *PakFile.ToString());
			CachedPaks.Remove(PakFile);
			check(Pak.Handle);
			delete Pak.Handle;
			Pak.Handle = nullptr;
			int32 NumToTrim = 0;
			for (int32 Index = CachedPakData.Num() - 1; Index >= 0; Index--)
			{
				if (!CachedPakData[Index].Handle)
				{
					NumToTrim++;
				}
				else
				{
					break;
				}
			}
			if (NumToTrim)
			{
				CachedPakData.RemoveAt(CachedPakData.Num() - NumToTrim, NumToTrim);
				LastReadRequest = 0;
			}
		}
		else
		{
			UE_LOG(LogPakFile, Log, TEXT("Pak file %s was NOT removed from pak precacher because it had outstanding requests."), *PakFile.ToString());
		}
	}


	// these are not threadsafe and should only be used for synthetic testing
	uint64 GetLoadSize()
	{
		return LoadSize;
	}
	uint32 GetLoads()
	{
		return Loads;
	}
	uint32 GetFrees()
	{
		return Frees;
	}

	void DumpBlocks()
	{
		while (!FPakPrecacher::Get().IsProbablyIdle())
		{
			QUICK_SCOPE_CYCLE_COUNTER(STAT_WaitDumpBlocks);
			FPlatformProcess::SleepNoStats(0.001f);
		}
		FScopeLock Lock(&CachedFilesScopeLock);
		bool bDone = !HasRequestsAtStatus(EInRequestStatus::Waiting) && !HasRequestsAtStatus(EInRequestStatus::InFlight) && !HasRequestsAtStatus(EInRequestStatus::Complete);

		if (!bDone)
		{
			UE_LOG(LogPakFile, Log, TEXT("PakCache has outstanding requests with %llu total memory."), BlockMemory);
		}
		else
		{
			UE_LOG(LogPakFile, Log, TEXT("PakCache has no outstanding requests with %llu total memory."), BlockMemory);
		}
	}
};

static void WaitPrecache(const TArray<FString>& Args)
{
	uint32 Frees = FPakPrecacher::Get().GetFrees();
	uint32 Loads = FPakPrecacher::Get().GetLoads();
	uint64 LoadSize = FPakPrecacher::Get().GetLoadSize();

	double StartTime = FPlatformTime::Seconds();

	while (!FPakPrecacher::Get().IsProbablyIdle())
	{
		check(Frees == FPakPrecacher::Get().GetFrees()); // otherwise we are discarding things, which is not what we want for this synthetic test
		QUICK_SCOPE_CYCLE_COUNTER(STAT_WaitPrecache);
		FPlatformProcess::SleepNoStats(0.001f);
	}
	Loads = FPakPrecacher::Get().GetLoads() - Loads;
	LoadSize = FPakPrecacher::Get().GetLoadSize() - LoadSize;
	float TimeSpent = FPlatformTime::Seconds() - StartTime;
	float LoadSizeMB = float(LoadSize) / (1024.0f * 1024.0f);
	float MBs = LoadSizeMB / TimeSpent;
	UE_LOG(LogPakFile, Log, TEXT("Loaded %4d blocks (align %4dKB) totalling %7.2fMB in %4.2fs   = %6.2fMB/s"), Loads, PAK_CACHE_GRANULARITY / 1024, LoadSizeMB, TimeSpent, MBs);
}

static FAutoConsoleCommand WaitPrecacheCmd(
	TEXT("pak.WaitPrecache"),
	TEXT("Debug command to wait on the pak precache."),
	FConsoleCommandWithArgsDelegate::CreateStatic(&WaitPrecache)
);

static void DumpBlocks(const TArray<FString>& Args)
{
	FPakPrecacher::Get().DumpBlocks();
}

static FAutoConsoleCommand DumpBlocksCmd(
	TEXT("pak.DumpBlocks"),
	TEXT("Debug command to spew the outstanding blocks."),
	FConsoleCommandWithArgsDelegate::CreateStatic(&DumpBlocks)
);

static FCriticalSection FPakReadRequestEvent;

class FPakAsyncReadFileHandle;

struct FCachedAsyncBlock
{
	class FPakReadRequest* RawRequest;
	uint8* Raw; // compressed, encrypted and/or signature not checked
	uint8* Processed; // decompressed, deencrypted and signature checked
	FGraphEventRef CPUWorkGraphEvent;
	int32 RawSize;
	int32 DecompressionRawSize;
	int32 ProcessedSize;
	int32 RefCount;
	int32 BlockIndex;
	bool bInFlight;
	bool bCPUWorkIsComplete;
	bool bCancelledBlock;
	FCachedAsyncBlock()
		: RawRequest(0)
		, Raw(nullptr)
		, Processed(nullptr)
		, RawSize(0)
		, DecompressionRawSize(0)
		, ProcessedSize(0)
		, RefCount(0)
		, BlockIndex(-1)
		, bInFlight(false)
		, bCPUWorkIsComplete(false)
		, bCancelledBlock(false)
	{
	}
};


class FPakReadRequestBase : public IAsyncReadRequest, public IPakRequestor
{
protected:

	int64 Offset;
	int64 BytesToRead;
	FEvent* WaitEvent;
	FCachedAsyncBlock* BlockPtr;
	EAsyncIOPriorityAndFlags PriorityAndFlags;
	bool bRequestOutstanding;
	bool bNeedsRemoval;
	bool bInternalRequest; // we are using this internally to deal with compressed, encrypted and signed, so we want the memory back from a precache request.

public:
	FPakReadRequestBase(FName InPakFile, int64 PakFileSize, FAsyncFileCallBack* CompleteCallback, int64 InOffset, int64 InBytesToRead, EAsyncIOPriorityAndFlags InPriorityAndFlags, uint8* UserSuppliedMemory, bool bInInternalRequest = false, FCachedAsyncBlock* InBlockPtr = nullptr)
		: IAsyncReadRequest(CompleteCallback, false, UserSuppliedMemory)
		, Offset(InOffset)
		, BytesToRead(InBytesToRead)
		, WaitEvent(nullptr)
		, BlockPtr(InBlockPtr)
		, PriorityAndFlags(InPriorityAndFlags)
		, bRequestOutstanding(true)
		, bNeedsRemoval(true)
		, bInternalRequest(bInInternalRequest)
	{
	}

	virtual ~FPakReadRequestBase()
	{
		if (bNeedsRemoval)
		{
			FPakPrecacher::Get().CancelRequest(this);
		}
		if (Memory && !bUserSuppliedMemory)
		{
			// this can happen with a race on cancel, it is ok, they didn't take the memory, free it now
			check(BytesToRead > 0);
			DEC_MEMORY_STAT_BY(STAT_AsyncFileMemory, BytesToRead);
			FMemory::Free(Memory);
		}
		Memory = nullptr;
	}

	// IAsyncReadRequest Interface

	virtual void WaitCompletionImpl(float TimeLimitSeconds) override
	{
		{
			FScopeLock Lock(&FPakReadRequestEvent);
			if (bRequestOutstanding)
			{
				check(!WaitEvent);
				WaitEvent = FPlatformProcess::GetSynchEventFromPool(true);
			}
		}
		if (WaitEvent)
		{
			if (TimeLimitSeconds == 0.0f)
			{
				WaitEvent->Wait();
				check(!bRequestOutstanding);
			}
			else
			{
				WaitEvent->Wait(TimeLimitSeconds * 1000.0f);
			}
			FScopeLock Lock(&FPakReadRequestEvent);
			FPlatformProcess::ReturnSynchEventToPool(WaitEvent);
			WaitEvent = nullptr;
		}
	}
	virtual void CancelImpl() override
	{
		check(!WaitEvent); // you canceled from a different thread that you waited from
		FPakPrecacher::Get().CancelRequest(this);
		bNeedsRemoval = false;
		if (bRequestOutstanding)
		{
			bRequestOutstanding = false;
			SetComplete();
		}
	}

	FCachedAsyncBlock& GetBlock()
	{
		check(bInternalRequest && BlockPtr);
		return *BlockPtr;
	}
};

class FPakReadRequest : public FPakReadRequestBase
{
public:

	FPakReadRequest(FName InPakFile, int64 PakFileSize, FAsyncFileCallBack* CompleteCallback, int64 InOffset, int64 InBytesToRead, EAsyncIOPriorityAndFlags InPriorityAndFlags, uint8* UserSuppliedMemory, bool bInInternalRequest = false, FCachedAsyncBlock* InBlockPtr = nullptr)
		: FPakReadRequestBase(InPakFile, PakFileSize, CompleteCallback, InOffset, InBytesToRead, InPriorityAndFlags, UserSuppliedMemory, bInInternalRequest, InBlockPtr)
	{
		check(Offset >= 0 && BytesToRead > 0);
		check(bInternalRequest || ( InPriorityAndFlags & AIOP_FLAG_PRECACHE ) == 0 || !bUserSuppliedMemory); // you never get bits back from a precache request, so why supply memory?

		if (!FPakPrecacher::Get().QueueRequest(this, InPakFile, PakFileSize, Offset, BytesToRead, InPriorityAndFlags))
		{
			bRequestOutstanding = false;
			SetComplete();
		}
	}

	virtual void RequestIsComplete() override
	{
		check(bRequestOutstanding);
		if (!bCanceled && (bInternalRequest || (PriorityAndFlags & AIOP_FLAG_PRECACHE) == 0))
		{
			if (!bUserSuppliedMemory)
			{
				check(!Memory);
				Memory = (uint8*)FMemory::Malloc(BytesToRead);
				check(BytesToRead > 0);
				INC_MEMORY_STAT_BY(STAT_AsyncFileMemory, BytesToRead);
			}
			else
			{
				check(Memory);
			}
			if (!FPakPrecacher::Get().GetCompletedRequest(this, Memory))
			{
				check(bCanceled);
			}
		}
		SetDataComplete();
		{
			FScopeLock Lock(&FPakReadRequestEvent);
			bRequestOutstanding = false;
			if (WaitEvent)
			{
				WaitEvent->Trigger();
			}
			SetAllComplete();
		}
	}
};

class FPakEncryptedReadRequest : public FPakReadRequestBase
{
	int64 OriginalOffset;
	int64 OriginalSize;
	FGuid EncryptionKeyGuid;

public:

	FPakEncryptedReadRequest(FName InPakFile, int64 PakFileSize, FAsyncFileCallBack* CompleteCallback, int64 InPakFileStartOffset, int64 InFileOffset, int64 InBytesToRead, EAsyncIOPriorityAndFlags InPriorityAndFlags, uint8* UserSuppliedMemory, const FGuid& InEncryptionKeyGuid, bool bInInternalRequest = false, FCachedAsyncBlock* InBlockPtr = nullptr)
		: FPakReadRequestBase(InPakFile, PakFileSize, CompleteCallback, InPakFileStartOffset + InFileOffset, InBytesToRead, InPriorityAndFlags, UserSuppliedMemory, bInInternalRequest, InBlockPtr)
		, OriginalOffset(InPakFileStartOffset + InFileOffset)
		, OriginalSize(InBytesToRead)
		, EncryptionKeyGuid(InEncryptionKeyGuid)
	{
		Offset = InPakFileStartOffset + AlignDown(InFileOffset, FAES::AESBlockSize);
		BytesToRead = Align(InFileOffset + InBytesToRead, FAES::AESBlockSize) - AlignDown(InFileOffset, FAES::AESBlockSize);

		if (!FPakPrecacher::Get().QueueRequest(this, InPakFile, PakFileSize, Offset, BytesToRead, InPriorityAndFlags))
		{
			bRequestOutstanding = false;
			SetComplete();
		}
	}

	virtual void RequestIsComplete() override
	{
		check(bRequestOutstanding);
		if (!bCanceled && (bInternalRequest || ( PriorityAndFlags & AIOP_FLAG_PRECACHE) == 0 ))
		{
			uint8* OversizedBuffer = nullptr;
			if (OriginalOffset != Offset || OriginalSize != BytesToRead)
			{
				// We've read some bytes from before the requested offset, so we need to grab that larger amount
				// from read request and then cut out the bit we want!
				OversizedBuffer = (uint8*)FMemory::Malloc(BytesToRead);
			}
			uint8* DestBuffer = Memory;

			if (!bUserSuppliedMemory)
			{
				check(!Memory);
				DestBuffer = (uint8*)FMemory::Malloc(OriginalSize);
				INC_MEMORY_STAT_BY(STAT_AsyncFileMemory, OriginalSize);
			}
			else
			{
				check(DestBuffer);
			}

			if (!FPakPrecacher::Get().GetCompletedRequest(this, OversizedBuffer != nullptr ? OversizedBuffer : DestBuffer))
			{
				check(bCanceled);
				if (!bUserSuppliedMemory)
				{
					check(!Memory && DestBuffer);
					FMemory::Free(DestBuffer);
					DEC_MEMORY_STAT_BY(STAT_AsyncFileMemory, OriginalSize);
					DestBuffer = nullptr;
				}
				if (OversizedBuffer)
				{
					FMemory::Free(OversizedBuffer);
					OversizedBuffer = nullptr;
				}
			}
			else
			{
				Memory = DestBuffer;
				check(Memory);
				INC_DWORD_STAT(STAT_PakCache_UncompressedDecrypts);

				if (OversizedBuffer)
				{
					check(IsAligned(BytesToRead, FAES::AESBlockSize));
					DecryptData(OversizedBuffer, BytesToRead, EncryptionKeyGuid);
					FMemory::Memcpy(Memory, OversizedBuffer + (OriginalOffset - Offset), OriginalSize);
					FMemory::Free(OversizedBuffer);
				}
				else
				{
					check(IsAligned(OriginalSize, FAES::AESBlockSize));
					DecryptData(Memory, OriginalSize, EncryptionKeyGuid);
				}
			}
		}
		SetDataComplete();
		{
			FScopeLock Lock(&FPakReadRequestEvent);
			bRequestOutstanding = false;
			if (WaitEvent)
			{
				WaitEvent->Trigger();
			}
			SetAllComplete();
		}
	}
};

class FPakSizeRequest : public IAsyncReadRequest
{
public:
	FPakSizeRequest(FAsyncFileCallBack* CompleteCallback, int64 InFileSize)
		: IAsyncReadRequest(CompleteCallback, true, nullptr)
	{
		Size = InFileSize;
		SetComplete();
	}
	virtual void WaitCompletionImpl(float TimeLimitSeconds) override
	{
	}
	virtual void CancelImpl()
	{
	}
};

class FPakProcessedReadRequest : public IAsyncReadRequest
{
	FPakAsyncReadFileHandle* Owner;
	int64 Offset;
	int64 BytesToRead;
	FEvent* WaitEvent;
	FThreadSafeCounter CompleteRace; // this is used to resolve races with natural completion and cancel; there can be only one.
	EAsyncIOPriorityAndFlags PriorityAndFlags;
	bool bRequestOutstanding;
	bool bHasCancelled;
	bool bHasCompleted;

	TSet<FCachedAsyncBlock*> MyCanceledBlocks;

public:
	FPakProcessedReadRequest(FPakAsyncReadFileHandle* InOwner, FAsyncFileCallBack* CompleteCallback, int64 InOffset, int64 InBytesToRead, EAsyncIOPriorityAndFlags InPriorityAndFlags, uint8* UserSuppliedMemory)
		: IAsyncReadRequest(CompleteCallback, false, UserSuppliedMemory)
		, Owner(InOwner)
		, Offset(InOffset)
		, BytesToRead(InBytesToRead)
		, WaitEvent(nullptr)
		, PriorityAndFlags(InPriorityAndFlags)
		, bRequestOutstanding(true)
		, bHasCancelled(false)
		, bHasCompleted(false)
	{
		check(Offset >= 0 && BytesToRead > 0);
		check( ( PriorityAndFlags & AIOP_FLAG_PRECACHE ) == 0 || !bUserSuppliedMemory); // you never get bits back from a precache request, so why supply memory?
	}

	virtual ~FPakProcessedReadRequest()
	{
		check(!MyCanceledBlocks.Num());
		DoneWithRawRequests();
		if (Memory && !bUserSuppliedMemory)
		{
			// this can happen with a race on cancel, it is ok, they didn't take the memory, free it now
			check(BytesToRead > 0);
			DEC_MEMORY_STAT_BY(STAT_AsyncFileMemory, BytesToRead);
			FMemory::Free(Memory);
		}
		Memory = nullptr;
	}

	virtual void WaitCompletionImpl(float TimeLimitSeconds) override
	{
		{
			FScopeLock Lock(&FPakReadRequestEvent);
			if (bRequestOutstanding)
			{
				check(!WaitEvent);
				WaitEvent = FPlatformProcess::GetSynchEventFromPool(true);
			}
		}
		if (WaitEvent)
		{
			if (TimeLimitSeconds == 0.0f)
			{
				WaitEvent->Wait();
				check(!bRequestOutstanding);
			}
			else
			{
				WaitEvent->Wait(TimeLimitSeconds * 1000.0f);
			}
			FScopeLock Lock(&FPakReadRequestEvent);
			FPlatformProcess::ReturnSynchEventToPool(WaitEvent);
			WaitEvent = nullptr;
		}
	}
	virtual void CancelImpl() override
	{
		check(!WaitEvent); // you canceled from a different thread that you waited from
		if (CompleteRace.Increment() == 1)
		{
			if (bRequestOutstanding)
			{
				CancelRawRequests();
				if (!MyCanceledBlocks.Num())
				{
					bRequestOutstanding = false;
					SetComplete();
				}
			}
		}
	}

	void RequestIsComplete()
	{
		if (CompleteRace.Increment() == 1)
		{
			check(bRequestOutstanding);
			if (!bCanceled && ( PriorityAndFlags & AIOP_FLAG_PRECACHE) == 0 )
			{
				GatherResults();
			}
			SetDataComplete();
			{
				FScopeLock Lock(&FPakReadRequestEvent);
				bRequestOutstanding = false;
				if (WaitEvent)
				{
					WaitEvent->Trigger();
				}
				SetAllComplete();
			}
		}
	}
	bool CancelBlockComplete(FCachedAsyncBlock* BlockPtr)
	{
		check(MyCanceledBlocks.Contains(BlockPtr));
		MyCanceledBlocks.Remove(BlockPtr);
		if (!MyCanceledBlocks.Num())
		{
			FScopeLock Lock(&FPakReadRequestEvent);
			bRequestOutstanding = false;
			if (WaitEvent)
			{
				WaitEvent->Trigger();
			}
			SetComplete();
			return true;
		}
		return false;
	}


	void GatherResults();
	void DoneWithRawRequests();
	bool CheckCompletion(const FPakEntry& FileEntry, int32 BlockIndex, TArray<FCachedAsyncBlock*>& Blocks);
	void CancelRawRequests();
};

FAutoConsoleTaskPriority CPrio_AsyncIOCPUWorkTaskPriority(
	TEXT("TaskGraph.TaskPriorities.AsyncIOCPUWork"),
	TEXT("Task and thread priority for decompression, decryption and signature checking of async IO from a pak file."),
	ENamedThreads::BackgroundThreadPriority, // if we have background priority task threads, then use them...
	ENamedThreads::NormalTaskPriority, // .. at normal task priority
	ENamedThreads::NormalTaskPriority // if we don't have background threads, then use normal priority threads at normal task priority instead
);

class FAsyncIOCPUWorkTask
{
	FPakAsyncReadFileHandle& Owner;
	FCachedAsyncBlock* BlockPtr;

public:
	FORCEINLINE FAsyncIOCPUWorkTask(FPakAsyncReadFileHandle& InOwner, FCachedAsyncBlock* InBlockPtr)
		: Owner(InOwner)
		, BlockPtr(InBlockPtr)
	{
	}
	static FORCEINLINE TStatId GetStatId()
	{
		RETURN_QUICK_DECLARE_CYCLE_STAT(FAsyncIOCPUWorkTask, STATGROUP_TaskGraphTasks);
	}
	static FORCEINLINE ENamedThreads::Type GetDesiredThread()
	{
		return CPrio_AsyncIOCPUWorkTaskPriority.Get();
	}
	FORCEINLINE static ESubsequentsMode::Type GetSubsequentsMode()
	{
		return ESubsequentsMode::TrackSubsequents;
	}
	void DoTask(ENamedThreads::Type CurrentThread, const FGraphEventRef& MyCompletionGraphEvent);
};

class FAsyncIOSignatureCheckTask
{
	bool bWasCanceled;
	IAsyncReadRequest* Request;
	int32 IndexToFill;

public:
	FORCEINLINE FAsyncIOSignatureCheckTask(bool bInWasCanceled, IAsyncReadRequest* InRequest, int32 InIndexToFill)
		: bWasCanceled(bInWasCanceled)
		, Request(InRequest)
		, IndexToFill(InIndexToFill)
	{
	}

	static FORCEINLINE TStatId GetStatId()
	{
		RETURN_QUICK_DECLARE_CYCLE_STAT(FAsyncIOSignatureCheckTask, STATGROUP_TaskGraphTasks);
	}
	static FORCEINLINE ENamedThreads::Type GetDesiredThread()
	{
		return CPrio_AsyncIOCPUWorkTaskPriority.Get();
	}
	FORCEINLINE static ESubsequentsMode::Type GetSubsequentsMode()
	{
		return ESubsequentsMode::TrackSubsequents;
	}
	void DoTask(ENamedThreads::Type CurrentThread, const FGraphEventRef& MyCompletionGraphEvent)
	{
		FPakPrecacher::Get().DoSignatureCheck(bWasCanceled, Request, IndexToFill);
	}
};

void FPakPrecacher::StartSignatureCheck(bool bWasCanceled, IAsyncReadRequest* Request, int32 Index)
{
	TGraphTask<FAsyncIOSignatureCheckTask>::CreateTask().ConstructAndDispatchWhenReady(bWasCanceled, Request, Index);
}

void FPakPrecacher::DoSignatureCheck(bool bWasCanceled, IAsyncReadRequest* Request, int32 Index)
{
	int64 SignatureIndex = -1;
	int64 NumSignaturesToCheck = 0;
	const uint8* Data = nullptr;
	int64 RequestSize = 0;
	int64 RequestOffset = 0;
	uint16 PakIndex;
	FSHAHash MasterSignatureHash;
	static const int64 MaxHashesToCache = 16;

#if PAKHASH_USE_CRC
	TPakChunkHash HashCache[MaxHashesToCache] = { 0 };
#else
	TPakChunkHash HashCache[MaxHashesToCache];
#endif

	{
		// Try and keep lock for as short a time as possible. Find our request and copy out the data we need
		FScopeLock Lock(&CachedFilesScopeLock);
		FRequestToLower& RequestToLower = RequestsToLower[Index];
		RequestToLower.RequestHandle = Request;
		RequestToLower.Memory = Request->GetReadResults();

		NumSignaturesToCheck = Align(RequestToLower.RequestSize, FPakInfo::MaxChunkDataSize) / FPakInfo::MaxChunkDataSize;
		check(NumSignaturesToCheck >= 1);

		FCacheBlock& Block = CacheBlockAllocator.Get(RequestToLower.BlockIndex);
		RequestOffset = GetRequestOffset(Block.OffsetAndPakIndex);
		check((RequestOffset % FPakInfo::MaxChunkDataSize) == 0);
		RequestSize = RequestToLower.RequestSize;
		PakIndex = GetRequestPakIndex(Block.OffsetAndPakIndex);
		Data = RequestToLower.Memory;
		SignatureIndex = RequestOffset / FPakInfo::MaxChunkDataSize;

		FPakData& PakData = CachedPakData[PakIndex];
		MasterSignatureHash = PakData.Signatures->DecryptedHash;

		for (int32 CacheIndex = 0; CacheIndex < FMath::Min(NumSignaturesToCheck, MaxHashesToCache); ++CacheIndex)
		{
			HashCache[CacheIndex] = PakData.Signatures->ChunkHashes[SignatureIndex + CacheIndex];
		}
	}

	check(Data);
	check(NumSignaturesToCheck > 0);
	check(RequestSize > 0);
	check(RequestOffset >= 0);

	// Hash the contents of the incoming buffer and check that it matches what we expected
	for (int64 SignedChunkIndex = 0; SignedChunkIndex < NumSignaturesToCheck; ++SignedChunkIndex, ++SignatureIndex)
	{
		int64 Size = FMath::Min(RequestSize, (int64)FPakInfo::MaxChunkDataSize);

		if ((SignedChunkIndex > 0) && ((SignedChunkIndex % MaxHashesToCache) == 0))
		{
			FScopeLock Lock(&CachedFilesScopeLock);
			FPakData& PakData = CachedPakData[PakIndex];
			for (int32 CacheIndex = 0; (CacheIndex < MaxHashesToCache) && ((SignedChunkIndex + CacheIndex) < NumSignaturesToCheck); ++CacheIndex)
			{
				HashCache[CacheIndex] = PakData.Signatures->ChunkHashes[SignatureIndex + CacheIndex];
			}
		}

		{
			SCOPE_SECONDS_ACCUMULATOR(STAT_PakCache_SigningChunkHashTime);

			TPakChunkHash ThisHash = ComputePakChunkHash(Data, Size);
			bool bChunkHashesMatch = (ThisHash == HashCache[SignedChunkIndex % MaxHashesToCache]);

			if (!bChunkHashesMatch)
			{
				FScopeLock Lock(&CachedFilesScopeLock);
				FPakData* PakData = &CachedPakData[PakIndex];

				UE_LOG(LogPakFile, Warning, TEXT("Pak chunk signing mismatch on chunk [%i/%i]! Expected %s, Received %s"), SignatureIndex, PakData->Signatures->ChunkHashes.Num() - 1, *ChunkHashToString(PakData->Signatures->ChunkHashes[SignatureIndex]), *ChunkHashToString(ThisHash));

				// Check the signatures are still as we expected them
				if (PakData->Signatures->DecryptedHash != PakData->Signatures->ComputeCurrentMasterHash())
				{
					UE_LOG(LogPakFile, Warning, TEXT("Master signature table has changed since initialization!"));
				}

				FPakChunkSignatureCheckFailedData FailedData(PakData->Name.ToString(), HashCache[SignedChunkIndex % MaxHashesToCache], ThisHash, SignatureIndex);
				FPakPlatformFile::GetPakChunkSignatureCheckFailedHandler().Broadcast(FailedData);
			}
		}

		INC_MEMORY_STAT_BY(STAT_PakCache_SigningChunkHashSize, Size);

		RequestOffset += Size;
		Data += Size;
		RequestSize -= Size;
	}

	NewRequestsToLowerComplete(bWasCanceled, Request, Index);
}

class FPakAsyncReadFileHandle final : public IAsyncReadFileHandle
{
	FName PakFile;
	int64 PakFileSize;
	int64 OffsetInPak;
	int64 UncompressedFileSize;
	FPakEntry FileEntry;
	TSet<FPakProcessedReadRequest*> LiveRequests;
	TArray<FCachedAsyncBlock*> Blocks;
	FAsyncFileCallBack ReadCallbackFunction;
	FCriticalSection CriticalSection;
	int32 NumLiveRawRequests;
	FName CompressionMethod;
	int64 CompressedChunkOffset;
	FGuid EncryptionKeyGuid;

	TMap<FCachedAsyncBlock*, FPakProcessedReadRequest*> OutstandingCancelMapBlock;

	FCachedAsyncBlock& GetBlock(int32 Index)
	{
		if (!Blocks[Index])
		{
			Blocks[Index] = new FCachedAsyncBlock;
			Blocks[Index]->BlockIndex = Index;
		}
		return *Blocks[Index];
	}


public:
	FPakAsyncReadFileHandle(const FPakEntry* InFileEntry, FPakFile* InPakFile, const TCHAR* Filename)
		: PakFile(InPakFile->GetFilenameName())
		, PakFileSize(InPakFile->TotalSize())
		, FileEntry(*InFileEntry)
		, NumLiveRawRequests(0)
		, CompressedChunkOffset(0)
		, EncryptionKeyGuid(InPakFile->GetInfo().EncryptionKeyGuid)
	{
		OffsetInPak = FileEntry.Offset + FileEntry.GetSerializedSize(InPakFile->GetInfo().Version);
		UncompressedFileSize = FileEntry.UncompressedSize;
		int64 CompressedFileSize = FileEntry.UncompressedSize;
		CompressionMethod = InPakFile->GetInfo().GetCompressionMethod(FileEntry.CompressionMethodIndex);
		if (CompressionMethod != NAME_None && UncompressedFileSize)
		{
			check(FileEntry.CompressionBlocks.Num());
			CompressedFileSize = FileEntry.CompressionBlocks.Last().CompressedEnd - FileEntry.CompressionBlocks[0].CompressedStart;
			check(CompressedFileSize >= 0);
			const int32 CompressionBlockSize = FileEntry.CompressionBlockSize;
			check((UncompressedFileSize + CompressionBlockSize - 1) / CompressionBlockSize == FileEntry.CompressionBlocks.Num());
			Blocks.AddDefaulted(FileEntry.CompressionBlocks.Num());
			CompressedChunkOffset = InPakFile->GetInfo().HasRelativeCompressedChunkOffsets() ? FileEntry.Offset : 0;
		}
		UE_LOG(LogPakFile, Verbose, TEXT("FPakPlatformFile::OpenAsyncRead[%016llX, %016llX) %s"), OffsetInPak, OffsetInPak + CompressedFileSize, Filename);
		check(PakFileSize > 0 && OffsetInPak + CompressedFileSize <= PakFileSize && OffsetInPak >= 0);

		ReadCallbackFunction = [this](bool bWasCancelled, IAsyncReadRequest* Request)
		{
			RawReadCallback(bWasCancelled, Request);
		};

	}
	~FPakAsyncReadFileHandle()
	{
		FScopeLock ScopedLock(&CriticalSection);
		if (LiveRequests.Num() > 0 || NumLiveRawRequests > 0)
		{
			UE_LOG(LogPakFile, Fatal, TEXT("LiveRequests.Num or NumLiveRawReqeusts was > 0 in ~FPakAsyncReadFileHandle!"));
		}
		check(!LiveRequests.Num()); // must delete all requests before you delete the handle
		check(!NumLiveRawRequests); // must delete all requests before you delete the handle
		for (FCachedAsyncBlock* Block : Blocks)
		{
			if (Block)
			{
				check(Block->RefCount == 0);
				ClearBlock(*Block, true);
				delete Block;
			}
		}
	}

	virtual IAsyncReadRequest* SizeRequest(FAsyncFileCallBack* CompleteCallback = nullptr) override
	{
		return new FPakSizeRequest(CompleteCallback, UncompressedFileSize);
	}
	virtual IAsyncReadRequest* ReadRequest(int64 Offset, int64 BytesToRead, EAsyncIOPriorityAndFlags PriorityAndFlags = AIOP_Normal, FAsyncFileCallBack* CompleteCallback = nullptr, uint8* UserSuppliedMemory = nullptr) override
	{
		LLM_SCOPE(ELLMTag::FileSystem);

		if (BytesToRead == MAX_int64)
		{
			BytesToRead = UncompressedFileSize - Offset;
		}
		check(Offset + BytesToRead <= UncompressedFileSize && Offset >= 0);
		if (CompressionMethod == NAME_None)
		{
			check(Offset + BytesToRead + OffsetInPak <= PakFileSize);
			check(!Blocks.Num());

			if (FileEntry.IsEncrypted())
			{
				return new FPakEncryptedReadRequest(PakFile, PakFileSize, CompleteCallback, OffsetInPak, Offset, BytesToRead, PriorityAndFlags, UserSuppliedMemory, EncryptionKeyGuid);
			}
			else
			{
				return new FPakReadRequest(PakFile, PakFileSize, CompleteCallback, OffsetInPak + Offset, BytesToRead, PriorityAndFlags, UserSuppliedMemory);
			}
		}
		bool bAnyUnfinished = false;
		FPakProcessedReadRequest* Result;
		{
			FScopeLock ScopedLock(&CriticalSection);
			check(Blocks.Num());
			int32 FirstBlock = Offset / FileEntry.CompressionBlockSize;
			int32 LastBlock = (Offset + BytesToRead - 1) / FileEntry.CompressionBlockSize;

			check(FirstBlock >= 0 && FirstBlock < Blocks.Num() && LastBlock >= 0 && LastBlock < Blocks.Num() && FirstBlock <= LastBlock);

			Result = new FPakProcessedReadRequest(this, CompleteCallback, Offset, BytesToRead, PriorityAndFlags, UserSuppliedMemory);
			for (int32 BlockIndex = FirstBlock; BlockIndex <= LastBlock; BlockIndex++)
			{

				FCachedAsyncBlock& Block = GetBlock(BlockIndex);
				Block.RefCount++;
				if (!Block.bInFlight)
				{
					check(Block.RefCount == 1);
					StartBlock(BlockIndex, PriorityAndFlags);
					bAnyUnfinished = true;
				}
				if (!Block.Processed)
				{
					bAnyUnfinished = true;
				}
			}
			check(!LiveRequests.Contains(Result));
			LiveRequests.Add(Result);
			if (!bAnyUnfinished)
			{
				Result->RequestIsComplete();
			}
		}
		return Result;
	}

	void StartBlock(int32 BlockIndex, EAsyncIOPriorityAndFlags PriorityAndFlags)
	{
		FCachedAsyncBlock& Block = GetBlock(BlockIndex);
		Block.bInFlight = true;
		check(!Block.RawRequest && !Block.Processed && !Block.Raw && !Block.CPUWorkGraphEvent.GetReference() && !Block.ProcessedSize && !Block.RawSize && !Block.bCPUWorkIsComplete);
		Block.RawSize = FileEntry.CompressionBlocks[BlockIndex].CompressedEnd - FileEntry.CompressionBlocks[BlockIndex].CompressedStart;
		Block.DecompressionRawSize = Block.RawSize;
		if (FileEntry.IsEncrypted())
		{
			Block.RawSize = Align(Block.RawSize, FAES::AESBlockSize);
		}
		NumLiveRawRequests++;
		Block.RawRequest = new FPakReadRequest(PakFile, PakFileSize, &ReadCallbackFunction, FileEntry.CompressionBlocks[BlockIndex].CompressedStart + CompressedChunkOffset, Block.RawSize, PriorityAndFlags, nullptr, true, &Block);
	}
	void RawReadCallback(bool bWasCancelled, IAsyncReadRequest* InRequest)
	{
		// CAUTION, no lock here!
		FPakReadRequest* Request = static_cast<FPakReadRequest*>(InRequest);

		FCachedAsyncBlock& Block = Request->GetBlock();
		check((Block.RawRequest == Request || (!Block.RawRequest && Block.RawSize)) // we still might be in the constructor so the assignment hasn't happened yet
			&& !Block.Processed && !Block.Raw);

		Block.Raw = Request->GetReadResults();
		FPlatformMisc::MemoryBarrier();
		if (Block.bCancelledBlock || !Block.Raw)
		{
			check(Block.bCancelledBlock);
			if (Block.Raw)
			{
				FMemory::Free(Block.Raw);
				Block.Raw = nullptr;
				check(Block.RawSize > 0);
				DEC_MEMORY_STAT_BY(STAT_AsyncFileMemory, Block.RawSize);
				Block.RawSize = 0;
			}
		}
		else
		{
			check(Block.Raw);
			Block.ProcessedSize = FileEntry.CompressionBlockSize;
			if (Block.BlockIndex == Blocks.Num() - 1)
			{
				Block.ProcessedSize = FileEntry.UncompressedSize % FileEntry.CompressionBlockSize;
				if (!Block.ProcessedSize)
				{
					Block.ProcessedSize = FileEntry.CompressionBlockSize; // last block was a full block
				}
			}
			check(Block.ProcessedSize && !Block.bCPUWorkIsComplete);
		}
		Block.CPUWorkGraphEvent = TGraphTask<FAsyncIOCPUWorkTask>::CreateTask().ConstructAndDispatchWhenReady(*this, &Block);
	}
	void DoProcessing(FCachedAsyncBlock* BlockPtr)
	{
		FCachedAsyncBlock& Block = *BlockPtr;
		check(!Block.Processed);
		uint8* Output = nullptr;
		if (Block.Raw)
		{
			check(Block.Raw && Block.RawSize && !Block.Processed);

			if (FileEntry.IsEncrypted())
			{
				INC_DWORD_STAT(STAT_PakCache_CompressedDecrypts);
				check(IsAligned(Block.RawSize, FAES::AESBlockSize));
				DecryptData(Block.Raw, Block.RawSize, EncryptionKeyGuid);
			}

			check(Block.ProcessedSize > 0);
			INC_MEMORY_STAT_BY(STAT_AsyncFileMemory, Block.ProcessedSize);
			Output = (uint8*)FMemory::Malloc(Block.ProcessedSize);
			if (FileEntry.IsEncrypted())
			{
				check(Align(Block.DecompressionRawSize, FAES::AESBlockSize) == Block.RawSize);
			}
			else
			{
				check(Block.DecompressionRawSize == Block.RawSize);
			}

			if( !FCompression::UncompressMemory(CompressionMethod, Output, Block.ProcessedSize, Block.Raw, Block.DecompressionRawSize) )
			{
				const FString HexBytes = BytesToHex(Block.Raw,FMath::Min(Block.DecompressionRawSize,32));
				UE_LOG( LogPakFile, Fatal, TEXT("Pak Decompression failed. PakFile:%s, EntryOffset:%lld, EntrySize:%lld, Method:%s, ProcessedSize:%d, RawSize:%d, Crc32:%u, BlockIndex:%d, Encrypt:%d, Delete:%d, Output:%p, Raw:%p, Processed:%p, Bytes:[%s...]"), *PakFile.ToString(), FileEntry.Offset, FileEntry.Size, *CompressionMethod.ToString(), Block.ProcessedSize, Block.DecompressionRawSize, FCrc::MemCrc32( Block.Raw, Block.DecompressionRawSize ), Block.BlockIndex, FileEntry.IsEncrypted()?1:0, FileEntry.IsDeleteRecord()?1:0, Output, Block.Raw, Block.Processed, *HexBytes );
			}
			FMemory::Free(Block.Raw);
			Block.Raw = nullptr;
			check(Block.RawSize > 0);
			DEC_MEMORY_STAT_BY(STAT_AsyncFileMemory, Block.RawSize);
			Block.RawSize = 0;
		}
		else
		{
			check(Block.ProcessedSize == 0);
		}

		{
			FScopeLock ScopedLock(&CriticalSection);
			check(!Block.Processed);
			Block.Processed = Output;
			if (Block.RawRequest)
			{
				Block.RawRequest->WaitCompletion();
				delete Block.RawRequest;
				Block.RawRequest = nullptr;
				NumLiveRawRequests--;
			}
			if (Block.RefCount > 0)
			{
				check(&Block == Blocks[Block.BlockIndex] && !Block.bCancelledBlock);
				TArray<FPakProcessedReadRequest*, TInlineAllocator<4> > CompletedRequests;
				for (FPakProcessedReadRequest* Req : LiveRequests)
				{
					if (Req->CheckCompletion(FileEntry, Block.BlockIndex, Blocks))
					{
						CompletedRequests.Add(Req);
					}
				}
				for (FPakProcessedReadRequest* Req : CompletedRequests)
				{
					if (LiveRequests.Contains(Req))
					{
						Req->RequestIsComplete();
					}
				}
				Block.bCPUWorkIsComplete = true;
			}
			else
			{
				check(&Block != Blocks[Block.BlockIndex] && Block.bCancelledBlock);
				// must have been canceled, clean up
				FPakProcessedReadRequest* Owner;

				check(OutstandingCancelMapBlock.Contains(&Block));
				Owner = OutstandingCancelMapBlock[&Block];
				OutstandingCancelMapBlock.Remove(&Block);
				check(LiveRequests.Contains(Owner));

				if (Owner->CancelBlockComplete(&Block))
				{
					LiveRequests.Remove(Owner);
				}
				ClearBlock(Block);
				delete &Block;
			}
		}
	}
	void ClearBlock(FCachedAsyncBlock& Block, bool bForDestructorShouldAlreadyBeClear = false)
	{
		check(!Block.RawRequest);
		Block.RawRequest = nullptr;
		//check(!Block.CPUWorkGraphEvent || Block.CPUWorkGraphEvent->IsComplete());
		Block.CPUWorkGraphEvent = nullptr;
		if (Block.Raw)
		{
			check(!bForDestructorShouldAlreadyBeClear);
			// this was a cancel, clean it up now
			FMemory::Free(Block.Raw);
			Block.Raw = nullptr;
			check(Block.RawSize > 0);
			DEC_MEMORY_STAT_BY(STAT_AsyncFileMemory, Block.RawSize);
		}
		Block.RawSize = 0;
		if (Block.Processed)
		{
			check(bForDestructorShouldAlreadyBeClear == false);
			FMemory::Free(Block.Processed);
			Block.Processed = nullptr;
			check(Block.ProcessedSize > 0);
			DEC_MEMORY_STAT_BY(STAT_AsyncFileMemory, Block.ProcessedSize);
		}
		Block.ProcessedSize = 0;
		Block.bCPUWorkIsComplete = false;
		Block.bInFlight = false;
	}

	void RemoveRequest(FPakProcessedReadRequest* Req, int64 Offset, int64 BytesToRead, const bool& bAlreadyCancelled)
	{
		FScopeLock ScopedLock(&CriticalSection);
		if (bAlreadyCancelled)
		{
			check(!LiveRequests.Contains(Req));
			return;
		}

		check(LiveRequests.Contains(Req));
		LiveRequests.Remove(Req);
		int32 FirstBlock = Offset / FileEntry.CompressionBlockSize;
		int32 LastBlock = (Offset + BytesToRead - 1) / FileEntry.CompressionBlockSize;
		check(FirstBlock >= 0 && FirstBlock < Blocks.Num() && LastBlock >= 0 && LastBlock < Blocks.Num() && FirstBlock <= LastBlock);

		for (int32 BlockIndex = FirstBlock; BlockIndex <= LastBlock; BlockIndex++)
		{
			FCachedAsyncBlock& Block = GetBlock(BlockIndex);
			check(Block.RefCount > 0);
			if (!--Block.RefCount)
			{
				if (Block.RawRequest)
				{
					Block.RawRequest->Cancel();
					Block.RawRequest->WaitCompletion();
					delete Block.RawRequest;
					Block.RawRequest = nullptr;
					NumLiveRawRequests--;
				}
				ClearBlock(Block);
			}
		}
	}

	void HandleCanceledRequest(TSet<FCachedAsyncBlock*>& MyCanceledBlocks, FPakProcessedReadRequest* Req, int64 Offset, int64 BytesToRead, bool& bHasCancelledRef)
	{
		FScopeLock ScopedLock(&CriticalSection);
		check(!bHasCancelledRef);
		bHasCancelledRef = true;
		check(LiveRequests.Contains(Req));
		int32 FirstBlock = Offset / FileEntry.CompressionBlockSize;
		int32 LastBlock = (Offset + BytesToRead - 1) / FileEntry.CompressionBlockSize;
		check(FirstBlock >= 0 && FirstBlock < Blocks.Num() && LastBlock >= 0 && LastBlock < Blocks.Num() && FirstBlock <= LastBlock);

		for (int32 BlockIndex = FirstBlock; BlockIndex <= LastBlock; BlockIndex++)
		{
			FCachedAsyncBlock& Block = GetBlock(BlockIndex);
			check(Block.RefCount > 0);
			if (!--Block.RefCount)
			{
				if (Block.bInFlight && !Block.bCPUWorkIsComplete)
				{
					MyCanceledBlocks.Add(&Block);
					Blocks[BlockIndex] = nullptr;
					check(!OutstandingCancelMapBlock.Contains(&Block));
					OutstandingCancelMapBlock.Add(&Block, Req);
					Block.bCancelledBlock = true;
					FPlatformMisc::MemoryBarrier();
					Block.RawRequest->Cancel();
				}
				else
				{
					ClearBlock(Block);
				}
			}
		}

		if (!MyCanceledBlocks.Num())
		{
			LiveRequests.Remove(Req);
		}
	}


	void GatherResults(uint8* Memory, int64 Offset, int64 BytesToRead)
	{
		// no lock here, I don't think it is needed because we have a ref count.
		int32 FirstBlock = Offset / FileEntry.CompressionBlockSize;
		int32 LastBlock = (Offset + BytesToRead - 1) / FileEntry.CompressionBlockSize;
		check(FirstBlock >= 0 && FirstBlock < Blocks.Num() && LastBlock >= 0 && LastBlock < Blocks.Num() && FirstBlock <= LastBlock);

		for (int32 BlockIndex = FirstBlock; BlockIndex <= LastBlock; BlockIndex++)
		{
			FCachedAsyncBlock& Block = GetBlock(BlockIndex);
			check(Block.RefCount > 0 && Block.Processed && Block.ProcessedSize);
			int64 BlockStart = int64(BlockIndex) * int64(FileEntry.CompressionBlockSize);
			int64 BlockEnd = BlockStart + Block.ProcessedSize;

			int64 SrcOffset = 0;
			int64 DestOffset = BlockStart - Offset;
			if (DestOffset < 0)
			{
				SrcOffset -= DestOffset;
				DestOffset = 0;
			}
			int64 CopySize = Block.ProcessedSize;
			if (DestOffset + CopySize > BytesToRead)
			{
				CopySize = BytesToRead - DestOffset;
			}
			if (SrcOffset + CopySize > Block.ProcessedSize)
			{
				CopySize = Block.ProcessedSize - SrcOffset;
			}
			check(CopySize > 0 && DestOffset >= 0 && DestOffset + CopySize <= BytesToRead);
			check(SrcOffset >= 0 && SrcOffset + CopySize <= Block.ProcessedSize);
			FMemory::Memcpy(Memory + DestOffset, Block.Processed + SrcOffset, CopySize);

			check(Block.RefCount > 0);
		}
	}
};

void FPakProcessedReadRequest::CancelRawRequests()
{
	Owner->HandleCanceledRequest(MyCanceledBlocks, this, Offset, BytesToRead, bHasCancelled);
}

void FPakProcessedReadRequest::GatherResults()
{
	if (!bUserSuppliedMemory)
	{
		check(!Memory);
		Memory = (uint8*)FMemory::Malloc(BytesToRead);
		INC_MEMORY_STAT_BY(STAT_AsyncFileMemory, BytesToRead);
	}
	check(Memory);
	Owner->GatherResults(Memory, Offset, BytesToRead);
}

void FPakProcessedReadRequest::DoneWithRawRequests()
{
	Owner->RemoveRequest(this, Offset, BytesToRead, bHasCancelled);
}

bool FPakProcessedReadRequest::CheckCompletion(const FPakEntry& FileEntry, int32 BlockIndex, TArray<FCachedAsyncBlock*>& Blocks)
{
	if (!bRequestOutstanding || bHasCompleted || bHasCancelled)
	{
		return false;
	}
	{
		int64 BlockStart = int64(BlockIndex) * int64(FileEntry.CompressionBlockSize);
		int64 BlockEnd = int64(BlockIndex + 1) * int64(FileEntry.CompressionBlockSize);
		if (Offset >= BlockEnd || Offset + BytesToRead <= BlockStart)
		{
			return false;
		}
	}
	int32 FirstBlock = Offset / FileEntry.CompressionBlockSize;
	int32 LastBlock = (Offset + BytesToRead - 1) / FileEntry.CompressionBlockSize;
	check(FirstBlock >= 0 && FirstBlock < Blocks.Num() && LastBlock >= 0 && LastBlock < Blocks.Num() && FirstBlock <= LastBlock);

	for (int32 MyBlockIndex = FirstBlock; MyBlockIndex <= LastBlock; MyBlockIndex++)
	{
		check(Blocks[MyBlockIndex]);
		if (!Blocks[MyBlockIndex]->Processed)
		{
			return false;
		}
	}
	bHasCompleted = true;
	return true;
}

void FAsyncIOCPUWorkTask::DoTask(ENamedThreads::Type CurrentThread, const FGraphEventRef& MyCompletionGraphEvent)
{
	SCOPED_NAMED_EVENT(FAsyncIOCPUWorkTask_DoTask, FColor::Cyan);
	Owner.DoProcessing(BlockPtr);
}

#endif  


#if PAK_TRACKER
TMap<FString, int32> FPakPlatformFile::GPakSizeMap;

void FPakPlatformFile::TrackPak(const TCHAR* Filename, const FPakEntry* PakEntry)
{
	FString Key(Filename);

	if (!GPakSizeMap.Find(Key))
	{
		GPakSizeMap.Add(Key, PakEntry->Size);
	}
}
#endif

IAsyncReadFileHandle* FPakPlatformFile::OpenAsyncRead(const TCHAR* Filename)
{
	CSV_SCOPED_TIMING_STAT(FileIO, PakOpenAsyncRead);
	check(GConfig);
#if USE_PAK_PRECACHE
	if (FPlatformProcess::SupportsMultithreading() && GPakCache_Enable > 0)
	{
		FPakEntry FileEntry;
		FPakFile* PakFile = NULL;
		bool bFoundEntry = FindFileInPakFiles(Filename, &PakFile, &FileEntry);
		if (bFoundEntry && PakFile && PakFile->GetFilenameName() != NAME_None)
		{
#if PAK_TRACKER
			TrackPak(Filename, &FileEntry);
#endif

			return new FPakAsyncReadFileHandle(&FileEntry, PakFile, Filename);
		}
	}
#endif
	return IPlatformFile::OpenAsyncRead(Filename);
}

void FPakPlatformFile::SetAsyncMinimumPriority(EAsyncIOPriorityAndFlags Priority)
{
#if USE_PAK_PRECACHE
	if (FPlatformProcess::SupportsMultithreading() && GPakCache_Enable > 0)
	{
		FPakPrecacher::Get().SetAsyncMinimumPriority(Priority);
	}
#endif
}

void FPakPlatformFile::Tick()
{
#if USE_PAK_PRECACHE && CSV_PROFILER
	if (PakPrecacherSingleton != nullptr)
	{
		CSV_CUSTOM_STAT(FileIO, PakPrecacherRequests, FPakPrecacher::Get().GetRequestCount(), ECsvCustomStatOp::Set);
	}
#endif
}

class FMappedFilePakProxy final : public IMappedFileHandle
{
	IMappedFileHandle* LowerLevel;
	int64 OffsetInPak;
	int64 PakSize;
	FString DebugFilename;
public:
	FMappedFilePakProxy(IMappedFileHandle* InLowerLevel, int64 InOffset, int64 InSize, int64 InPakSize, const TCHAR* InDebugFilename)
		: IMappedFileHandle(InSize)
		, LowerLevel(InLowerLevel)
		, OffsetInPak(InOffset)
		, PakSize(InPakSize)
		, DebugFilename(InDebugFilename)
	{
		check(PakSize >= 0);
	}
	virtual ~FMappedFilePakProxy()
	{
		// we don't own lower level, it is shared
	}
	virtual IMappedFileRegion* MapRegion(int64 Offset = 0, int64 BytesToMap = MAX_int64, bool bPreloadHint = false) override
	{
		check(Offset + OffsetInPak < PakSize); // don't map zero bytes and don't map off the end of the (real) file
		check(Offset < GetFileSize()); // don't map zero bytes and don't map off the end of the (virtual) file
		BytesToMap = FMath::Min<int64>(BytesToMap, GetFileSize() - Offset);
		check(BytesToMap > 0); // don't map zero bytes
		check(Offset + BytesToMap <= GetFileSize()); // don't map zero bytes and don't map off the end of the (virtual) file
		check(Offset + OffsetInPak + BytesToMap <= PakSize); // don't map zero bytes and don't map off the end of the (real) file
		return LowerLevel->MapRegion(Offset + OffsetInPak, BytesToMap, bPreloadHint);
	}
};


#if !UE_BUILD_SHIPPING

static void MappedFileTest(const TArray<FString>& Args)
{
	FString TestFile(TEXT("../../../Engine/Config/BaseDeviceProfiles.ini"));
	if (Args.Num() > 0)
	{
		TestFile = Args[0];
	}

	while (true)
	{
		IMappedFileHandle* Handle = FPlatformFileManager::Get().GetPlatformFile().OpenMapped(*TestFile);
		IMappedFileRegion *Region = Handle->MapRegion();

		int64 Size = Region->GetMappedSize();
		const char* Data = (const char *)Region->GetMappedPtr();

		delete Region;
		delete Handle;
	}


}

static FAutoConsoleCommand MappedFileTestCmd(
	TEXT("MappedFileTest"),
	TEXT("Tests the file mappings through the low level."),
	FConsoleCommandWithArgsDelegate::CreateStatic(&MappedFileTest)
);
#endif

static int32 GMMIO_Enable = 1;
static FAutoConsoleVariableRef CVar_MMIOEnable(
	   TEXT("mmio.enable"),
	   GMMIO_Enable,
	   TEXT("If > 0, then enable memory mapped IO on platforms that support it.")
	   );


IMappedFileHandle* FPakPlatformFile::OpenMapped(const TCHAR* Filename)
{
	if (!GMMIO_Enable)
	{
		return nullptr;
	}

	// Check pak files first
	FPakEntry FileEntry;
	FPakFile* PakEntry = nullptr;
	if (FindFileInPakFiles(Filename, &PakEntry, &FileEntry) && PakEntry)
	{
		if (FileEntry.CompressionMethodIndex != 0 || (FileEntry.Flags & FPakEntry::Flag_Encrypted) != 0)
		{
			// can't map compressed or encrypted files
			return nullptr;
		}
		FScopeLock Lock(&PakEntry->MappedFileHandleCriticalSection);
		if (!PakEntry->MappedFileHandle)
		{
			PakEntry->MappedFileHandle = LowerLevel->OpenMapped(*PakEntry->GetFilename());
		}
		if (!PakEntry->MappedFileHandle)
		{
			return nullptr;
		}
		return new FMappedFilePakProxy(PakEntry->MappedFileHandle, FileEntry.Offset + FileEntry.GetSerializedSize(PakEntry->GetInfo().Version), FileEntry.UncompressedSize, PakEntry->TotalSize(), Filename);
	}
	if (IsNonPakFilenameAllowed(Filename))
	{
		return LowerLevel->OpenMapped(Filename);
	}
	return nullptr;
}


/**
 * Class to handle correctly reading from a compressed file within a compressed package
 */
class FPakSimpleEncryption
{
public:
	enum
	{
		Alignment = FAES::AESBlockSize,
	};

	static FORCEINLINE int64 AlignReadRequest(int64 Size)
	{
		return Align(Size, Alignment);
	}

	static FORCEINLINE void DecryptBlock(void* Data, int64 Size, const FGuid& EncryptionKeyGuid)
	{
		INC_DWORD_STAT(STAT_PakCache_SyncDecrypts);
		DecryptData((uint8*)Data, Size, EncryptionKeyGuid);
	}
};

/**
 * Thread local class to manage working buffers for file compression
 */
class FCompressionScratchBuffers : public TThreadSingleton<FCompressionScratchBuffers>
{
public:
	FCompressionScratchBuffers()
		: TempBufferSize(0)
		, ScratchBufferSize(0)
		, LastReader(nullptr)
		, LastDecompressedBlock(0xFFFFFFFF)
	{}

	int64				TempBufferSize;
	TUniquePtr<uint8[]>	TempBuffer;
	int64				ScratchBufferSize;
	TUniquePtr<uint8[]>	ScratchBuffer;

	void* LastReader;
	uint32 LastDecompressedBlock;

	void EnsureBufferSpace(int64 CompressionBlockSize, int64 ScrachSize)
	{
		if (TempBufferSize < CompressionBlockSize)
		{
			TempBufferSize = CompressionBlockSize;
			TempBuffer = MakeUnique<uint8[]>(TempBufferSize);
		}
		if (ScratchBufferSize < ScrachSize)
		{
			ScratchBufferSize = ScrachSize;
			ScratchBuffer = MakeUnique<uint8[]>(ScratchBufferSize);
		}
	}
};

/**
 * Class to handle correctly reading from a compressed file within a pak
 */
template< typename EncryptionPolicy = FPakNoEncryption >
class FPakCompressedReaderPolicy
{
public:
	class FPakUncompressTask : public FNonAbandonableTask
	{
	public:
		uint8*				UncompressedBuffer;
		int32				UncompressedSize;
		uint8*				CompressedBuffer;
		int32				CompressedSize;
		FName				CompressionFormat;
		void*				CopyOut;
		int64				CopyOffset;
		int64				CopyLength;
		FGuid				EncryptionKeyGuid;

		void DoWork()
		{
			// Decrypt and Uncompress from memory to memory.
			int64 EncryptionSize = EncryptionPolicy::AlignReadRequest(CompressedSize);
			EncryptionPolicy::DecryptBlock(CompressedBuffer, EncryptionSize, EncryptionKeyGuid);
			FCompression::UncompressMemory(CompressionFormat, UncompressedBuffer, UncompressedSize, CompressedBuffer, CompressedSize);
			if (CopyOut)
			{
				FMemory::Memcpy(CopyOut, UncompressedBuffer + CopyOffset, CopyLength);
			}
		}

		FORCEINLINE TStatId GetStatId() const
		{
			// TODO: This is called too early in engine startup.
			return TStatId();
			//RETURN_QUICK_DECLARE_CYCLE_STAT(FPakUncompressTask, STATGROUP_ThreadPoolAsyncTasks);
		}
	};

	FPakCompressedReaderPolicy(const FPakFile& InPakFile, const FPakEntry& InPakEntry, TAcquirePakReaderFunction& InAcquirePakReader)
		: PakFile(InPakFile)
		, PakEntry(InPakEntry)
		, AcquirePakReader(InAcquirePakReader)
	{
	}

	~FPakCompressedReaderPolicy()
	{
		FCompressionScratchBuffers& ScratchSpace = FCompressionScratchBuffers::Get();
		if(ScratchSpace.LastReader == this)
		{
			ScratchSpace.LastDecompressedBlock = 0xFFFFFFFF;
			ScratchSpace.LastReader = nullptr;
		}
	}

	/** Pak file that own this file data */
	const FPakFile&		PakFile;
	/** Pak file entry for this file. */
	FPakEntry			PakEntry;
	/** Function that gives us an FArchive to read from. The result should never be cached, but acquired and used within the function doing the serialization operation */
	TAcquirePakReaderFunction AcquirePakReader;

	FORCEINLINE int64 FileSize() const
	{
		return PakEntry.UncompressedSize;
	}

	void Serialize(int64 DesiredPosition, void* V, int64 Length)
	{
		const int32 CompressionBlockSize = PakEntry.CompressionBlockSize;
		uint32 CompressionBlockIndex = DesiredPosition / CompressionBlockSize;
		uint8* WorkingBuffers[2];
		int64 DirectCopyStart = DesiredPosition % PakEntry.CompressionBlockSize;
		FAsyncTask<FPakUncompressTask> UncompressTask;
		FCompressionScratchBuffers& ScratchSpace = FCompressionScratchBuffers::Get();
		bool bStartedUncompress = false;

		FName CompressionMethod = PakFile.GetInfo().GetCompressionMethod(PakEntry.CompressionMethodIndex);
		checkf(FCompression::IsFormatValid(CompressionMethod), 
			TEXT("Attempting to use compression format %s when loading a file from a .pak, but that compression format is not available.\n")
			TEXT("If you are running a program (like UnrealPak) you may need to pass the .uproject on the commandline so the plugin can be found.\n"),
			TEXT("It's also possible that a necessary compression plugin has not been loaded yet, and this file needs to be forced to use zlib compression.\n")
			TEXT("Unfortunately, the code that can check this does not have the context of the filename that is being read. You will need to look in the callstack in a debugger.\n")
			TEXT("See ExtensionsToNotUsePluginCompression in [Pak] section of Engine.ini to add more extensions."),
			*CompressionMethod.ToString(), TEXT("Unknown"));

		// an amount to extra allocate, in case one block's compressed size is bigger than CompressMemoryBound
		float SlopMultiplier = 1.1f;
		int64 WorkingBufferRequiredSize = FCompression::CompressMemoryBound(CompressionMethod, CompressionBlockSize) * SlopMultiplier;
		WorkingBufferRequiredSize = EncryptionPolicy::AlignReadRequest(WorkingBufferRequiredSize);
		const bool bExistingScratchBufferValid = ScratchSpace.TempBufferSize >= CompressionBlockSize;
		ScratchSpace.EnsureBufferSpace(CompressionBlockSize, WorkingBufferRequiredSize * 2);
		WorkingBuffers[0] = ScratchSpace.ScratchBuffer.Get();
		WorkingBuffers[1] = ScratchSpace.ScratchBuffer.Get() + WorkingBufferRequiredSize;

		FArchive* PakReader = AcquirePakReader();

		while (Length > 0)
		{
			const FPakCompressedBlock& Block = PakEntry.CompressionBlocks[CompressionBlockIndex];
			int64 Pos = CompressionBlockIndex * CompressionBlockSize;
			int64 CompressedBlockSize = Block.CompressedEnd - Block.CompressedStart;
			int64 UncompressedBlockSize = FMath::Min<int64>(PakEntry.UncompressedSize - Pos, PakEntry.CompressionBlockSize);

			if (CompressedBlockSize > UncompressedBlockSize)
			{
				UE_LOG(LogPakFile, Display, TEXT("Bigger compressed? Block[%d]: %d -> %d > %d [%d min %d]"), CompressionBlockIndex, Block.CompressedStart, Block.CompressedEnd, UncompressedBlockSize, PakEntry.UncompressedSize - Pos, PakEntry.CompressionBlockSize);
			}


			int64 ReadSize = EncryptionPolicy::AlignReadRequest(CompressedBlockSize);
			int64 WriteSize = FMath::Min<int64>(UncompressedBlockSize - DirectCopyStart, Length);

			const bool bCurrentScratchTempBufferValid = 
				bExistingScratchBufferValid && !bStartedUncompress
				// ensure this object was the last reader from the scratch buffer and the last thing it decompressed was this block.
				&& ScratchSpace.LastReader == this && ScratchSpace.LastDecompressedBlock == CompressionBlockIndex 
				// ensure the previous decompression destination was the scratch buffer.
				&& !(DirectCopyStart == 0 && Length >= CompressionBlockSize); 

			if (bCurrentScratchTempBufferValid)
			{
				// Reuse the existing scratch buffer to avoid repeatedly deserializing and decompressing the same block.
				FMemory::Memcpy(V, ScratchSpace.TempBuffer.Get() + DirectCopyStart, WriteSize);
			}
			else
			{
			PakReader->Seek(Block.CompressedStart + (PakFile.GetInfo().HasRelativeCompressedChunkOffsets() ? PakEntry.Offset : 0));
			PakReader->Serialize(WorkingBuffers[CompressionBlockIndex & 1], ReadSize);
			if (bStartedUncompress)
			{
				UncompressTask.EnsureCompletion();
				bStartedUncompress = false;
			}

			FPakUncompressTask& TaskDetails = UncompressTask.GetTask();
			TaskDetails.EncryptionKeyGuid = PakFile.GetInfo().EncryptionKeyGuid;

			if (DirectCopyStart == 0 && Length >= CompressionBlockSize)
			{
				// Block can be decompressed directly into output buffer
				TaskDetails.CompressionFormat = CompressionMethod;
				TaskDetails.UncompressedBuffer = (uint8*)V;
				TaskDetails.UncompressedSize = UncompressedBlockSize;
				TaskDetails.CompressedBuffer = WorkingBuffers[CompressionBlockIndex & 1];
				TaskDetails.CompressedSize = CompressedBlockSize;
				TaskDetails.CopyOut = nullptr;
					ScratchSpace.LastDecompressedBlock = 0xFFFFFFFF;
					ScratchSpace.LastReader = nullptr;
			}
			else
			{
				// Block needs to be copied from a working buffer
				TaskDetails.CompressionFormat = CompressionMethod;
				TaskDetails.UncompressedBuffer = ScratchSpace.TempBuffer.Get();
				TaskDetails.UncompressedSize = UncompressedBlockSize;
				TaskDetails.CompressedBuffer = WorkingBuffers[CompressionBlockIndex & 1];
				TaskDetails.CompressedSize = CompressedBlockSize;
				TaskDetails.CopyOut = V;
				TaskDetails.CopyOffset = DirectCopyStart;
				TaskDetails.CopyLength = WriteSize;

					ScratchSpace.LastDecompressedBlock = CompressionBlockIndex;
					ScratchSpace.LastReader = this;
			}

			if (Length == WriteSize)
			{
				UncompressTask.StartSynchronousTask();
			}
			else
			{
				UncompressTask.StartBackgroundTask();
			}
			bStartedUncompress = true;
			}
		
			V = (void*)((uint8*)V + WriteSize);
			Length -= WriteSize;
			DirectCopyStart = 0;
			++CompressionBlockIndex;
		}

		if (bStartedUncompress)
		{
			UncompressTask.EnsureCompletion();
		}
	}
};

bool FPakEntry::VerifyPakEntriesMatch(const FPakEntry& FileEntryA, const FPakEntry& FileEntryB)
{
	bool bResult = true;
	if (FileEntryA.Size != FileEntryB.Size)
	{
		UE_LOG(LogPakFile, Error, TEXT("Pak header file size mismatch, got: %lld, expected: %lld"), FileEntryB.Size, FileEntryA.Size);
		bResult = false;
	}
	if (FileEntryA.UncompressedSize != FileEntryB.UncompressedSize)
	{
		UE_LOG(LogPakFile, Error, TEXT("Pak header uncompressed file size mismatch, got: %lld, expected: %lld"), FileEntryB.UncompressedSize, FileEntryA.UncompressedSize);
		bResult = false;
	}
	if (FileEntryA.CompressionMethodIndex != FileEntryB.CompressionMethodIndex)
	{
		UE_LOG(LogPakFile, Error, TEXT("Pak header file compression method mismatch, got: %d, expected: %d"), FileEntryB.CompressionMethodIndex, FileEntryA.CompressionMethodIndex);
		bResult = false;
	}
	if (FMemory::Memcmp(FileEntryA.Hash, FileEntryB.Hash, sizeof(FileEntryA.Hash)) != 0)
	{
		UE_LOG(LogPakFile, Error, TEXT("Pak file hash does not match its index entry"));
		bResult = false;
	}
	return bResult;
}

bool FPakPlatformFile::IsNonPakFilenameAllowed(const FString& InFilename)
{
	bool bAllowed = true;

#if EXCLUDE_NONPAK_UE_EXTENSIONS
	if (PakFiles.Num() || UE_BUILD_SHIPPING)
	{
		FName Ext = FName(*FPaths::GetExtension(InFilename));
		bAllowed = !ExcludedNonPakExtensions.Contains(Ext);
	}
#endif

#if DISABLE_NONUFS_INI_WHEN_COOKED
	if (FPlatformProperties::RequiresCookedData() && InFilename.EndsWith(IniFileExtension) && !InFilename.EndsWith(GameUserSettingsIniFilename))
	{
		bAllowed = false;
	}
#endif

	FFilenameSecurityDelegate& FilenameSecurityDelegate = GetFilenameSecurityDelegate();
	if (bAllowed)
	{
		if (FilenameSecurityDelegate.IsBound())
		{
			bAllowed = FilenameSecurityDelegate.Execute(*InFilename);;
		}
	}

	return bAllowed;
}


#if IS_PROGRAM
FPakFile::FPakFile(const TCHAR* Filename, bool bIsSigned)
	: PakFilename(Filename)
	, PakFilenameName(Filename)
	, FilenameHashesIndex(nullptr)
	, FilenameHashesIndices(nullptr)
	, FilenameHashes(nullptr)
	, MiniPakEntriesOffsets(nullptr)
	, MiniPakEntries(nullptr)
	, NumEntries(0)
	, CachedTotalSize(0)
	, bSigned(bIsSigned)
	, bIsValid(false)
	, bFilenamesRemoved(false)
	, ChunkID(ParseChunkIDFromFilename(Filename))
 	, MappedFileHandle(nullptr)
{
	FArchive* Reader = GetSharedReader(NULL);
	if (Reader)
	{
		Timestamp = IFileManager::Get().GetTimeStamp(Filename);
		Initialize(Reader);
	}
}
#endif

FPakFile::FPakFile(IPlatformFile* LowerLevel, const TCHAR* Filename, bool bIsSigned)
	: PakFilename(Filename)
	, PakFilenameName(Filename)
	, FilenameHashesIndex(nullptr)
	, FilenameHashesIndices(nullptr)
	, FilenameHashes(nullptr)
	, MiniPakEntriesOffsets(nullptr)
	, MiniPakEntries(nullptr)
	, NumEntries(0)
	, CachedTotalSize(0)
	, bSigned(bIsSigned)
	, bIsValid(false)
	, bFilenamesRemoved(false)
	, ChunkID(ParseChunkIDFromFilename(Filename))
	, MappedFileHandle(nullptr)
{
	FArchive* Reader = GetSharedReader(LowerLevel);
	if (Reader)
	{
		Timestamp = LowerLevel->GetTimeStamp(Filename);
		Initialize(Reader);
	}
}

#if WITH_EDITOR
FPakFile::FPakFile(FArchive* Archive)
	: FilenameHashesIndex(nullptr)
	, FilenameHashesIndices(nullptr)
	, FilenameHashes(nullptr)
	, MiniPakEntriesOffsets(nullptr)
	, MiniPakEntries(nullptr)
	, NumEntries(0)
	, bSigned(false)
	, bIsValid(false)
	, bFilenamesRemoved(false)
	, ChunkID(INDEX_NONE)
	, MappedFileHandle(nullptr)
{
	Initialize(Archive);
}
#endif

FPakFile::~FPakFile()
{
	delete MappedFileHandle;
	delete[] MiniPakEntries;
	delete[] MiniPakEntriesOffsets;
	delete[] FilenameHashes;
	delete[] FilenameHashesIndices;
	delete[] FilenameHashesIndex;
}

bool FPakFile::PassedSignatureChecks() const
{
	return Decryptor.IsValid() && Decryptor->IsValid();
}

FArchive* FPakFile::CreatePakReader(const TCHAR* Filename)
{
	FArchive* ReaderArchive = IFileManager::Get().CreateFileReader(Filename);
	return SetupSignedPakReader(ReaderArchive, Filename);
}

FArchive* FPakFile::CreatePakReader(IFileHandle& InHandle, const TCHAR* Filename)
{
	FArchive* ReaderArchive = new FArchiveFileReaderGeneric(&InHandle, Filename, InHandle.Size());
	return SetupSignedPakReader(ReaderArchive, Filename);
}

FArchive* FPakFile::SetupSignedPakReader(FArchive* ReaderArchive, const TCHAR* Filename)
{
	if (FPlatformProperties::RequiresCookedData())
	{
		bool bShouldCheckSignature = bSigned || FParse::Param(FCommandLine::Get(), TEXT("signedpak")) || FParse::Param(FCommandLine::Get(), TEXT("signed"));
#if !UE_BUILD_SHIPPING
		bShouldCheckSignature &= !FParse::Param(FCommandLine::Get(), TEXT("FileOpenLog"));
#endif
		if (bShouldCheckSignature)
		{
			if (!Decryptor)
			{
				Decryptor = MakeUnique<FChunkCacheWorker>(ReaderArchive, Filename);
			}

			if (Decryptor->IsValid())
			{
				ReaderArchive = new FSignedArchiveReader(ReaderArchive, Decryptor.Get());
			}
			else
			{
				delete ReaderArchive;
				return nullptr;
			}
		}
	}
	return ReaderArchive;
}

void FPakFile::Initialize(FArchive* Reader)
{
	CachedTotalSize = Reader->TotalSize();
	bool bShouldLoad = false;
	int32 CompatibleVersion = FPakInfo::PakFile_Version_Latest;

	LLM_SCOPE(ELLMTag::FileSystem);

	// Serialize trailer and check if everything is as expected.
	// start up one to offset the -- below
	CompatibleVersion++;
	int64 FileInfoPos = -1;
	do
	{
		// try the next version down
		CompatibleVersion--;

		FileInfoPos = CachedTotalSize - Info.GetSerializedSize(CompatibleVersion);
		if (FileInfoPos >= 0)
		{
			Reader->Seek(FileInfoPos);

			// Serialize trailer and check if everything is as expected.
			Info.Serialize(*Reader, CompatibleVersion);
			if (Info.Magic == FPakInfo::PakFile_Magic)
			{
				bShouldLoad = true;
			}
		}
	} while (!bShouldLoad && CompatibleVersion >= FPakInfo::PakFile_Version_Initial);

	if (bShouldLoad)
	{
		UE_CLOG(Info.Magic != FPakInfo::PakFile_Magic, LogPakFile, Fatal, TEXT("Trailing magic number (%ud) in '%s' is different than the expected one. Verify your installation."), Info.Magic, *PakFilename);
		UE_CLOG(!(Info.Version >= FPakInfo::PakFile_Version_Initial && Info.Version <= CompatibleVersion), LogPakFile, Fatal, TEXT("Invalid pak file version (%d) in '%s'. Verify your installation."), Info.Version, *PakFilename);
		UE_CLOG((Info.bEncryptedIndex == 1) && (!FCoreDelegates::GetPakEncryptionKeyDelegate().IsBound()), LogPakFile, Fatal, TEXT("Index of pak file '%s' is encrypted, but this executable doesn't have any valid decryption keys"), *PakFilename);
		UE_CLOG(!(Info.IndexOffset >= 0 && Info.IndexOffset < CachedTotalSize), LogPakFile, Fatal, TEXT("Index offset for pak file '%s' is invalid (%lld)"), *PakFilename, Info.IndexOffset);
		UE_CLOG(!((Info.IndexOffset + Info.IndexSize) >= 0 && (Info.IndexOffset + Info.IndexSize) <= CachedTotalSize), LogPakFile, Fatal, TEXT("Index end offset for pak file '%s' is invalid (%lld)"), *PakFilename, Info.IndexOffset + Info.IndexSize);

		// If we aren't using a dynamic encryption key, process the pak file using the embedded key
		if (!Info.EncryptionKeyGuid.IsValid() || GetRegisteredEncryptionKeys().HasKey(Info.EncryptionKeyGuid))
		{
			LoadIndex(Reader);

			if (FParse::Param(FCommandLine::Get(), TEXT("checkpak")))
			{
				ensure(Check());
			}
		}

		// LoadIndex should crash in case of an error, so just assume everything is ok if we got here.
		bIsValid = true;
	}
}

void FPakFile::LoadIndex(FArchive* Reader)
{
	if (CachedTotalSize < (Info.IndexOffset + Info.IndexSize))
	{
		UE_LOG(LogPakFile, Fatal, TEXT("Corrupted index offset in pak file."));
	}
	else
	{
		// Load index into memory first.

		// If we encounter a corrupt index, try again but gather some extra debugging information so we can try and understand where it failed.
		bool bFirstPass = true;
		TArray<uint8> IndexData;

		while (true)
		{
			Reader->Seek(Info.IndexOffset);
			IndexData.Empty(); // The next SetNum makes this Empty() logically redundant, but we want to try and force a memory reallocation for the re-attempt
			IndexData.SetNum(Info.IndexSize);
			Reader->Serialize(IndexData.GetData(), Info.IndexSize);

			FSHAHash EncryptedDataHash;
			if (!bFirstPass)
			{
				FSHA1::HashBuffer(IndexData.GetData(), IndexData.Num(), EncryptedDataHash.Hash);
			}

			// Decrypt if necessary
			if (Info.bEncryptedIndex)
			{
				DecryptData(IndexData.GetData(), Info.IndexSize, Info.EncryptionKeyGuid);
			}
			// Check SHA1 value.
			FSHAHash ComputedHash;
			FSHA1::HashBuffer(IndexData.GetData(), IndexData.Num(), ComputedHash.Hash);
			if (Info.IndexHash != ComputedHash)
			{
				if (bFirstPass)
				{
					UE_LOG(LogPakFile, Log, TEXT("Corrupt pak index detected!"));
					UE_LOG(LogPakFile, Log, TEXT(" Filename: %s"), *PakFilename);
					UE_LOG(LogPakFile, Log, TEXT(" Encrypted: %d"), Info.bEncryptedIndex);
					UE_LOG(LogPakFile, Log, TEXT(" Total Size: %d"), Reader->TotalSize());
					UE_LOG(LogPakFile, Log, TEXT(" Index Offset: %d"), Info.IndexOffset);
					UE_LOG(LogPakFile, Log, TEXT(" Index Size: %d"), Info.IndexSize);
					UE_LOG(LogPakFile, Log, TEXT(" Stored Index Hash: %s"), *Info.IndexHash.ToString());
					UE_LOG(LogPakFile, Log, TEXT(" Computed Index Hash [Pass 0]: %s"), *ComputedHash.ToString());
					bFirstPass = false;
				}
				else
				{
					UE_LOG(LogPakFile, Log, TEXT(" Computed Index Hash [Pass 1]: %s"), *ComputedHash.ToString());
					UE_LOG(LogPakFile, Log, TEXT(" Encrypted Index Hash: %s"), *EncryptedDataHash.ToString());

					// Compute an SHA1 hash of the whole file so we can tell if the file was modified on disc (obviously as long as this isn't an  IO bug that gives us the same bogus data again)
					FSHA1 FileHash;
					Reader->Seek(0);
					int64 Remaining = Reader->TotalSize();
					TArray<uint8> WorkingBuffer;
					WorkingBuffer.SetNum(64 * 1024);
					while (Remaining > 0)
					{
						int64 ToProcess = FMath::Min((int64)WorkingBuffer.Num(), Remaining);
						Reader->Serialize(WorkingBuffer.GetData(), ToProcess);
						FileHash.Update(WorkingBuffer.GetData(), ToProcess);
						Remaining -= ToProcess;
					}

					FileHash.Final();
					FSHAHash FinalFileHash;
					FileHash.GetHash(FinalFileHash.Hash);
					UE_LOG(LogPakFile, Log, TEXT(" File Hash: %s"), *FinalFileHash.ToString());

					UE_LOG(LogPakFile, Fatal, TEXT("Corrupted index in pak file (SHA hash mismatch)."));
				}
			}
			else
			{
				if (!bFirstPass)
				{
					UE_LOG(LogPakFile, Log, TEXT("Pak index corruption appears to have recovered on the second attempt!"));
				}
				break;
			}
		}

		FMemoryReader IndexReader(IndexData);

		// Read the default mount point and all entries.
		NumEntries = 0;
		IndexReader << MountPoint;
		IndexReader << NumEntries;

		MakeDirectoryFromPath(MountPoint);
		// Allocate enough memory to hold all entries (and not reallocate while they're being added to it).
		Files.Empty(NumEntries);

		for (int32 EntryIndex = 0; EntryIndex < NumEntries; EntryIndex++)
		{
			// Serialize from memory.
			FPakEntry Entry;
			FString Filename;
			IndexReader << Filename;
			Entry.Serialize(IndexReader, Info.Version);

			// Add new file info.
			Files.Add(Entry);

			// Construct Index of all directories in pak file.
			FString Path = FPaths::GetPath(Filename);
			MakeDirectoryFromPath(Path);
			FPakDirectory* Directory = Index.Find(Path);
			if (Directory != NULL)
			{
				Directory->Add(FPaths::GetCleanFilename(Filename), EntryIndex);
			}
			else
			{
				FPakDirectory& NewDirectory = Index.Add(Path);
				NewDirectory.Add(FPaths::GetCleanFilename(Filename), EntryIndex);

				// add the parent directories up to the mount point
				while (MountPoint != Path)
				{
					Path = Path.Left(Path.Len() - 1);
					int32 Offset = 0;
					if (Path.FindLastChar('/', Offset))
					{
						Path = Path.Left(Offset);
						MakeDirectoryFromPath(Path);
						if (Index.Find(Path) == NULL)
						{
							Index.Add(Path);
						}
					}
					else
					{
						Path = MountPoint;
					}
				}
			}
		}
	}
}

bool FPakFile::Check()
{
	UE_LOG(LogPakFile, Display, TEXT("Checking pak file \"%s\". This may take a while..."), *PakFilename);
	double StartTime = FPlatformTime::Seconds();

	FArchive& PakReader = *GetSharedReader(NULL);
	int32 ErrorCount = 0;
	int32 FileCount = 0;

	bool bSuccess = true;

	// If the pak file is signed, we can do a fast check by just reading a single byte from the start of
	// each signing block. The signed archive reader will bring in that whole signing block and compare
	// against the signature table and fire the handler
	if (bSigned)
	{
		FDelegateHandle DelegateHandle = FPakPlatformFile::GetPakChunkSignatureCheckFailedHandler().AddLambda([&bSuccess](const FPakChunkSignatureCheckFailedData&)
		{ 
			bSuccess = false; 
		});

		int64 CurrentPos = 0;
		const int64 Size = PakReader.TotalSize();
		while (CurrentPos < Size)
		{
			PakReader.Seek(CurrentPos);
			uint8 Byte = 0;
			PakReader << Byte;
			CurrentPos += FPakInfo::MaxChunkDataSize;
		}

		FPakPlatformFile::GetPakChunkSignatureCheckFailedHandler().Remove(DelegateHandle);
	}
	else
	{
		const bool bIncludeDeleted = true;
		for (FPakFile::FFileIterator It(*this, bIncludeDeleted); It; ++It, ++FileCount)
		{
			const FPakEntry& Entry = It.Info();
			if (Entry.IsDeleteRecord())
			{
				UE_LOG(LogPakFile, Verbose, TEXT("\"%s\" Deleted."), *It.Filename());
				continue;
			}

			void* FileContents = FMemory::Malloc(Entry.Size);
			PakReader.Seek(Entry.Offset);
			uint32 SerializedCrcTest = 0;
			FPakEntry EntryInfo;
			EntryInfo.Serialize(PakReader, GetInfo().Version);
			if (EntryInfo != Entry)
			{
				UE_LOG(LogPakFile, Error, TEXT("Serialized hash mismatch for \"%s\"."), *It.Filename());
				ErrorCount++;
			}
			PakReader.Serialize(FileContents, Entry.Size);

			uint8 TestHash[20];
			FSHA1::HashBuffer(FileContents, Entry.Size, TestHash);
			if (FMemory::Memcmp(TestHash, Entry.Hash, sizeof(TestHash)) != 0)
			{
				UE_LOG(LogPakFile, Error, TEXT("Hash mismatch for \"%s\"."), *It.Filename());
				ErrorCount++;
			}
			else
			{
				UE_LOG(LogPakFile, Verbose, TEXT("\"%s\" OK. [%s]"), *It.Filename(), *Info.GetCompressionMethod(Entry.CompressionMethodIndex).ToString());
			}
			FMemory::Free(FileContents);
		}
		if (ErrorCount == 0)
		{
			UE_LOG(LogPakFile, Display, TEXT("Pak file \"%s\" healthy, %d files checked."), *PakFilename, FileCount);
		}
		else
		{
			UE_LOG(LogPakFile, Display, TEXT("Pak file \"%s\" corrupted (%d errors out of %d files checked.)."), *PakFilename, ErrorCount, FileCount);
		}
	}

	double EndTime = FPlatformTime::Seconds();
	double ElapsedTime = EndTime - StartTime;
	UE_LOG(LogPakFile, Display, TEXT("Pak file \"%s\" checked in %.2fs"), *PakFilename, ElapsedTime);

	return ErrorCount == 0;
}

struct FMiniFileEntry
{
	uint64 FilenameHash;
	int32 EntryIndex;
};

static inline int32 CDECL CompareFMiniFileEntry(const void* Left, const void* Right)
{
	const FMiniFileEntry* LeftEntry = (const FMiniFileEntry*)Left;
	const FMiniFileEntry* RightEntry = (const FMiniFileEntry*)Right;
	if (LeftEntry->FilenameHash < RightEntry->FilenameHash)
	{
		return -1;
	}
	if (LeftEntry->FilenameHash > RightEntry->FilenameHash)
	{
		return 1;
	}
	return 0;
}

bool FPakFile::UnloadPakEntryFilenames(TMap<uint64, FPakEntry>& CrossPakCollisionChecker, TArray<FString>* DirectoryRootsToKeep)
{
	// If the process has already been done, get out of here.
	if (bFilenamesRemoved)
	{
		return false;
	}

	LLM_SCOPE(ELLMTag::FileSystem);

	// Variables for the filename hashing and collision detection.
	int NumRetries = 0;
	const int MAX_RETRIES = 10;
	bool bHasCollision;
	FilenameStartHash = 0;
    
	// Allocate the temporary array for hashing filenames. The Memset is to hopefully
	// silence the Visual Studio static analyzer.
	TArray<FMiniFileEntry> MiniFileEntries;
	MiniFileEntries.AddUninitialized(NumEntries);

	do
	{
		// No collisions yet for this pass.
		bHasCollision = false;

		TMap<uint64, FPakEntry> NewCollisionCheckEntries;

		// Build the list of hashes from the Index based on the starting hash.
		int32 EntryIndex = 0;
		for (TMap<FString, FPakDirectory>::TConstIterator It(Index); It; ++It)
		{
			for (FPakDirectory::TConstIterator DirectoryIt(It.Value()); DirectoryIt; ++DirectoryIt)
			{
				FString FinalFilename = It.Key() / DirectoryIt.Key();
				uint64 FilenameHash = FFnv::MemFnv64(*FinalFilename.ToLower(), FinalFilename.Len() * sizeof(TCHAR), FilenameStartHash);
				MiniFileEntries[EntryIndex].FilenameHash = FilenameHash;
				MiniFileEntries[EntryIndex].EntryIndex = DirectoryIt.Value();
				++EntryIndex;

				const FPakEntry* EntryFromPreviousPaks = CrossPakCollisionChecker.Find(FilenameHash);
				const FPakEntry* EntryFromCurrentPak = NewCollisionCheckEntries.Find(FilenameHash);
				const FPakEntry& CurrentEntry = Files[DirectoryIt.Value()];
							   
				if (EntryFromPreviousPaks && (FMemory::Memcmp(EntryFromPreviousPaks->Hash, CurrentEntry.Hash, sizeof(CurrentEntry.Hash))) != 0)
				{
					UE_LOG(LogPakFile, Verbose, TEXT("Detected collision with previous pak while hashing %s"), *FinalFilename);
					bHasCollision = true;
					break;
				}

				if (EntryFromCurrentPak && (FMemory::Memcmp(EntryFromCurrentPak->Hash, CurrentEntry.Hash, sizeof(CurrentEntry.Hash)) != 0))
				{
					UE_LOG(LogPakFile, Verbose, TEXT("Detected collision within pak while hashing %s"), *FinalFilename);
					bHasCollision = true;
					break;
				}

				NewCollisionCheckEntries.Add(FilenameHash, CurrentEntry);
			}
		}

		if (bHasCollision)
		{
			++NumRetries;
			++FilenameStartHash;
		}
		else
		{
			CrossPakCollisionChecker.Append(NewCollisionCheckEntries);
		}

		// Sort the list to make hash collision detection easy.
		qsort(MiniFileEntries.GetData(), NumEntries, sizeof(FMiniFileEntry), CompareFMiniFileEntry);
	}
	while (bHasCollision && NumRetries < MAX_RETRIES);

	// Filenames can only be unloaded if we found a collision-free starting hash
	// within the maximum number of retries.
	if (NumRetries >= MAX_RETRIES)
	{
		//		FPlatformMisc::LowLevelOutputDebugString(TEXT("Can't unload pak filenames due to hash collision..."));
		return true;
	}

	// Allocate the storage space.
	FilenameHashesIndices = new int32[NumEntries];
	FilenameHashes = new uint64[NumEntries];
	int32 LastHashMostSignificantBits = -1;

	// FilenameHashesIndex provides small 'arenas' of binary searchable filename hashes.
	// The most significant bits (MSB) of the hash, 8 in this case, are used to index into
	// the FilenameHashesIndex to get the start and end indices within FilenameHashes for the
	// search.
	//
	// An example array looks like this:
	//
	//     0   - 0       << No entries in the 0-1 MSB range.
	//     1   - 0       << Entry index 0 begins the 1-2 MSB range.
	//     2   - 103     << Entry index 103 begins the 2-3 MSB range. The 3 MSB range is 103 also, so there are no entries.
	//     3   - 103
	//     4   - 331
	//     5   - 629
	//     ...
	//     256 - 55331   << A value representing NumEntries
	const int MAX_FILENAME_HASHES_INDEX_SIZE = 257;
	FilenameHashesIndex = new uint32[MAX_FILENAME_HASHES_INDEX_SIZE];

	// Transfer the sorted hashes to FilenameHashes.
	for (int32 EntryIndex = 0; EntryIndex < NumEntries; EntryIndex++)
	{
		// If a new index entry is needed as a result of crossing over into a larger hash group
		// as specified through the 8 most significant bits of the hash, store the entry index.
		uint64 FilenameHash = MiniFileEntries[EntryIndex].FilenameHash;
		int32 HashMostSignificantBits = FilenameHash >> 56;
		if (HashMostSignificantBits != LastHashMostSignificantBits)
		{
			for (int32 BitsIndex = LastHashMostSignificantBits + 1; BitsIndex <= HashMostSignificantBits; ++BitsIndex)
			{
				FilenameHashesIndex[BitsIndex] = EntryIndex;
			}
			LastHashMostSignificantBits = HashMostSignificantBits;
		}

		FilenameHashes[EntryIndex] = FilenameHash;
		FilenameHashesIndices[EntryIndex] = MiniFileEntries[EntryIndex].EntryIndex;
	}

	// Fill out the array to the end.
	for (int32 BitsIndex = LastHashMostSignificantBits + 1; BitsIndex < MAX_FILENAME_HASHES_INDEX_SIZE; ++BitsIndex)
	{
		FilenameHashesIndex[BitsIndex] = NumEntries;
	}

	bFilenamesRemoved = true;

#if defined(FPAKFILE_UNLOADPAKENTRYFILENAMES_CHECK)
	// Build the list of hashes from the Index based on the starting hash.
	for (TMap<FString, FPakDirectory>::TConstIterator It(Index); It; ++It)
	{
		for (FPakDirectory::TConstIterator DirectoryIt(It.Value()); DirectoryIt; ++DirectoryIt)
		{
			int32 EntryIndex = DirectoryIt.Value();

			FString FinalFilename = MountPoint / It.Key() / DirectoryIt.Key();
			FPakEntry OutEntry;
			if (!Find(FinalFilename, &OutEntry))
			{
				FPlatformMisc::LowLevelOutputDebugString(*FinalFilename);
			}

			FPakEntry& InEntry = Files[EntryIndex];
			if (InEntry.Offset != OutEntry.Offset ||
					InEntry.Size != OutEntry.Size ||
					InEntry.UncompressedSize != OutEntry.UncompressedSize ||
					InEntry.CompressionMethod != OutEntry.CompressionMethod ||
					InEntry.bEncrypted != OutEntry.bEncrypted ||
					InEntry.CompressionBlockSize != OutEntry.CompressionBlockSize ||
					InEntry.CompressionBlocks != OutEntry.CompressionBlocks)
			{
				FPlatformMisc::LowLevelOutputDebugString(TEXT("!!!!!!!!!!!!!!!!!!!!!!"));
				FPlatformMisc::LowLevelOutputDebugString(*FinalFilename);
			}
		}
	}
#endif

	// Clear out those portions of the Index allowed by the user.
	if (DirectoryRootsToKeep != nullptr)
	{
		for(auto It = Index.CreateIterator(); It; ++It)
		{
			const FString DirectoryName = MountPoint / It.Key();

			bool bRemoveDirectoryFromIndex = true;
			for(const FString& DirectoryRoot : *DirectoryRootsToKeep)
			{
				if (DirectoryName.MatchesWildcard(DirectoryRoot))
				{
					bRemoveDirectoryFromIndex = false;
					break;
				}
			}

			if (bRemoveDirectoryFromIndex)
			{
				It.RemoveCurrent();
			}
		}

		Index.Shrink();

#if defined(FPAKFILE_UNLOADPAKENTRYFILENAMES_LOGKEPTFILENAMES)
		for (TMap<FString, FPakDirectory>::TConstIterator It(Index); It; ++It)
		{
			FPlatformMisc::LowLevelOutputDebugStringf(TEXT("FPakFile::UnloadPakEntryFilenames() %s - Keeping %s"), *PakFilename, *It.Key());
		}
#endif
	}
	else
	{
		Index.Empty(0);
	}

	return false;
}

void FPakFile::ShrinkPakEntriesMemoryUsage()
{
	// If the process has already been done, get out of here.
	if (MiniPakEntries != NULL)
	{
		return;
	}

	LLM_SCOPE(ELLMTag::FileSystem);

	// Wander every file entry.
	int TotalSizeOfCompressedEntries = 0;
	bool bIsPossibleToShrink = true;
	int32 EntryIndex = 0;
	for (EntryIndex = 0; EntryIndex < NumEntries; ++EntryIndex)
	{
		FPakEntry& Entry = Files[EntryIndex];

		bool bIsOffset32BitSafe = Entry.Offset <= MAX_uint32;
		bool bIsSize32BitSafe = Entry.Size <= MAX_uint32;
		bool bIsUncompressedSize32BitSafe = Entry.UncompressedSize <= MAX_uint32;

		// This data fits into a bitfield (described below), and the data has
		// to fit within a certain range of bits.
		if (Entry.CompressionMethodIndex >= (1 << 6))
		{
			bIsPossibleToShrink = false;
			break;
		}
		if (Entry.CompressionBlocks.Num() >= (1 << 16))
		{
			bIsPossibleToShrink = false;
			break;
		}
		if (Entry.CompressionMethodIndex != 0)
		{
			if (Entry.CompressionBlockSize != Entry.UncompressedSize && ((Entry.CompressionBlockSize >> 11) > 0x3f))
			{
				bIsPossibleToShrink = false;
				break;
			}
			if (Entry.CompressionBlocks.Num() > 0 && ((Info.HasRelativeCompressedChunkOffsets() ? 0 : Entry.Offset) + Entry.GetSerializedSize(Info.Version) != Entry.CompressionBlocks[0].CompressedStart))
			{
				bIsPossibleToShrink = false;
				break;
			}
			if (Entry.CompressionBlocks.Num() == 1 && ((Info.HasRelativeCompressedChunkOffsets() ? 0 : Entry.Offset) + Entry.GetSerializedSize(Info.Version) + Entry.Size != Entry.CompressionBlocks[0].CompressedEnd))
			{
				bIsPossibleToShrink = false;
				break;
			}
			if (Entry.CompressionBlocks.Num() > 1)
			{
				for (int i = 1; i < Entry.CompressionBlocks.Num(); ++i)
				{
					if (Entry.CompressionBlocks[i].CompressedStart != Entry.CompressionBlocks[i - 1].CompressedEnd)
					{
						bIsPossibleToShrink = false;
						break;
					}
				}

				if (!bIsPossibleToShrink)
				{
					break;
				}
			}
		}

		TotalSizeOfCompressedEntries += sizeof(uint32)
			+ (bIsOffset32BitSafe ? sizeof(uint32) : sizeof(uint64))
			+ (bIsUncompressedSize32BitSafe ? sizeof(uint32) : sizeof(uint64));
		if (Entry.CompressionMethodIndex != 0)
		{
			TotalSizeOfCompressedEntries +=
				(bIsSize32BitSafe ? sizeof(uint32) : sizeof(uint64));
			if (Entry.CompressionBlocks.Num() > 1)
			{
				TotalSizeOfCompressedEntries += Entry.CompressionBlocks.Num() * sizeof(uint32);
			}
		}
	}

	if (!bIsPossibleToShrink)
	{
		return;
	}

	// Allocate the buffer to hold onto all of the bit-encoded compressed FPakEntry structures.
	MiniPakEntries = new uint8[TotalSizeOfCompressedEntries];
	MiniPakEntriesOffsets = new uint32[NumEntries];

	// Walk all of the file entries.
	uint8* CurrentEntryPtr = MiniPakEntries;
	for (EntryIndex = 0; EntryIndex < NumEntries; ++EntryIndex)
	{
		FPakEntry* FullEntry = &Files[EntryIndex];

		MiniPakEntriesOffsets[EntryIndex] = CurrentEntryPtr - MiniPakEntries;

		//deleted records have a magic number in the offset instead (not ideal, but there is no more space in the bit-encoded entry)
		if (FullEntry->IsDeleteRecord())
		{
			MiniPakEntriesOffsets[EntryIndex] = MAX_uint32;
		}

		// Begin building the compressed memory structure.
		//
		// The general data format for a bit-encoded entry is this:
		//
		//     uint32 - Flags
		//                Bit 31 = Offset 32-bit safe?
		//                Bit 30 = Uncompressed size 32-bit safe?
		//                Bit 29 = Size 32-bit safe?
		//                Bits 28-23 = Compression method
		//                Bit 22 = Encrypted
		//                Bits 21-6 = Compression blocks count
		//                Bits 5-0 = Compression block size
		//     uint32/uint64 - Offset (either 32-bit or 64-bit depending on bIsOffset32BitSafe)
		//     uint32/uint64 - Uncompressed Size (either 32-bit or 64-bit depending on bIsUncompressedSize32BitSafe)
		//
		//   If the CompressionMethod != COMPRESS_None:
		//     uint32/uint64 - Size (either 32-bit or 64-bit depending on bIsSize32BitSafe)
		//
		//     If the Compression blocks count is more than 1, then an array of Compression block sizes follows of:
		//         uint32    - Number of bytes in this Compression block.
		//
		bool bIsOffset32BitSafe = FullEntry->Offset <= MAX_uint32;
		bool bIsSize32BitSafe = FullEntry->Size <= MAX_uint32;
		bool bIsUncompressedSize32BitSafe = FullEntry->UncompressedSize <= MAX_uint32;

		// Build the Flags field.
		*(uint32*)CurrentEntryPtr =
			(bIsOffset32BitSafe ? (1 << 31) : 0)
			| (bIsUncompressedSize32BitSafe ? (1 << 30) : 0)
			| (bIsSize32BitSafe ? (1 << 29) : 0)
			| (FullEntry->CompressionMethodIndex << 23)
			| (FullEntry->IsEncrypted() ? (1 << 22) : 0)
			| (FullEntry->CompressionBlocks.Num() << 6)
			| (FullEntry->CompressionBlockSize >> 11)
			;
		CurrentEntryPtr += sizeof(uint32);

		// Build the Offset field.
		if (bIsOffset32BitSafe)
		{
			*(uint32*)CurrentEntryPtr = (uint32)FullEntry->Offset;
			CurrentEntryPtr += sizeof(uint32);
		}
		else
		{
			FMemory::Memcpy(CurrentEntryPtr, &FullEntry->Offset, sizeof(int64));
			CurrentEntryPtr += sizeof(int64);
		}

		// Build the Uncompressed Size field.
		if (bIsUncompressedSize32BitSafe)
		{
			*(uint32*)CurrentEntryPtr = (uint32)FullEntry->UncompressedSize;
			CurrentEntryPtr += sizeof(uint32);
		}
		else
		{
			FMemory::Memcpy(CurrentEntryPtr, &FullEntry->UncompressedSize, sizeof(int64));
			CurrentEntryPtr += sizeof(int64);
		}

		// Any additional data is for compressed file data.
		if (FullEntry->CompressionMethodIndex != 0)
		{
			// Build the Compressed Size field.
			if (bIsSize32BitSafe)
			{
				*(uint32*)CurrentEntryPtr = (uint32)FullEntry->Size;
				CurrentEntryPtr += sizeof(uint32);
			}
			else
			{
				FMemory::Memcpy(CurrentEntryPtr, &FullEntry->Size, sizeof(int64));
				CurrentEntryPtr += sizeof(int64);
			}

			// Build the Compression Blocks array.
			if (FullEntry->CompressionBlocks.Num() > 1)
			{
				for (int CompressionBlockIndex = 0; CompressionBlockIndex < FullEntry->CompressionBlocks.Num(); ++CompressionBlockIndex)
				{
					*(uint32*)CurrentEntryPtr = FullEntry->CompressionBlocks[CompressionBlockIndex].CompressedEnd - FullEntry->CompressionBlocks[CompressionBlockIndex].CompressedStart;
					CurrentEntryPtr += sizeof(uint32);
				}
			}
		}
	}

	check(CurrentEntryPtr == MiniPakEntries + TotalSizeOfCompressedEntries);

	// Clear out the Files data. We compressed it, and we don't need the wasted
	// space of the original anymore.
	Files.Empty(0);

	return;
}

#if DO_CHECK
/**
* FThreadCheckingArchiveProxy - checks that inner archive is only used from the specified thread ID
*/
class FThreadCheckingArchiveProxy : public FArchiveProxy
{
public:

	const uint32 ThreadId;
	FArchive* InnerArchivePtr;

	FThreadCheckingArchiveProxy(FArchive* InReader, uint32 InThreadId)
		: FArchiveProxy(*InReader)
		, ThreadId(InThreadId)
		, InnerArchivePtr(InReader)
	{}

	virtual ~FThreadCheckingArchiveProxy()
	{
		if (InnerArchivePtr)
		{
			delete InnerArchivePtr;
		}
	}

	//~ Begin FArchiveProxy Interface
	virtual void Serialize(void* Data, int64 Length) override
	{
		if (FPlatformTLS::GetCurrentThreadId() != ThreadId)
		{
			UE_LOG(LogPakFile, Error, TEXT("Attempted serialize using thread-specific pak file reader on the wrong thread.  Reader for thread %d used by thread %d."), ThreadId, FPlatformTLS::GetCurrentThreadId());
		}
		InnerArchive.Serialize(Data, Length);
	}

	virtual void Seek(int64 InPos) override
	{
		if (FPlatformTLS::GetCurrentThreadId() != ThreadId)
		{
			UE_LOG(LogPakFile, Error, TEXT("Attempted seek using thread-specific pak file reader on the wrong thread.  Reader for thread %d used by thread %d."), ThreadId, FPlatformTLS::GetCurrentThreadId());
		}
		InnerArchive.Seek(InPos);
	}
	//~ End FArchiveProxy Interface
};
#endif //DO_CHECK


void FPakFile::GetFilenames(TArray<FString>& OutFileList) const
{
	for (const TMap<FString, FPakDirectory>::ElementType& DirectoryElement : Index)
	{
		const  FPakDirectory& Directory = DirectoryElement.Value;
		for (const FPakDirectory::ElementType& FileElement : Directory)
		{
			OutFileList.Add(MountPoint / DirectoryElement.Key / FileElement.Key);
		}
	}
}


void FPakFile::GetFilenamesInChunk(const TArray<int32>& InChunkIDs, TArray<FString>& OutFileList)
{
	TSet<int32> OverlappingEntries;

	for (int32 LocalChunkID : InChunkIDs)
	{
		int32 ChunkStart = LocalChunkID * FPakInfo::MaxChunkDataSize;
		int32 ChunkEnd = ChunkStart + FPakInfo::MaxChunkDataSize;
		int32 FileIndex = 0;

		for (const FPakEntry& File : Files)
		{
			int32 FileStart = File.Offset;
			int32 FileEnd = File.Offset + File.Size;

			// If this file is past the end of the target chunk, we're done
			if (FileStart > ChunkEnd)
			{
				break;
			}


			if (FileEnd > ChunkStart)
			{
				OverlappingEntries.Add(FileIndex);
			}

			FileIndex++;
		}
	}

	int32 Remaining = OverlappingEntries.Num();
	for (const TMap<FString, FPakDirectory>::ElementType& DirectoryElement : Index)
	{
		const  FPakDirectory& Directory = DirectoryElement.Value;
		for (const FPakDirectory::ElementType& FileElement : Directory)
		{
			if (OverlappingEntries.Contains(FileElement.Value))
			{
				OutFileList.Add(DirectoryElement.Key / FileElement.Key);
				if (--Remaining == 0)
				{
					break;
				}
			}
		}
	}
}

FArchive* FPakFile::GetSharedReader(IPlatformFile* LowerLevel)
{
	uint32 Thread = FPlatformTLS::GetCurrentThreadId();
	FArchive* PakReader = NULL;
	{
		FScopeLock ScopedLock(&CriticalSection);
		TUniquePtr<FArchive>* ExistingReader = ReaderMap.Find(Thread);
		if (ExistingReader)
		{
			PakReader = ExistingReader->Get();
		}

		if (!PakReader)
		{
			// Create a new FArchive reader and pass it to the new handle.
			if (LowerLevel != NULL)
			{
				IFileHandle* PakHandle = LowerLevel->OpenRead(*GetFilename());
				if (PakHandle)
				{
					PakReader = CreatePakReader(*PakHandle, *GetFilename());
				}
			}
			else
			{
				PakReader = CreatePakReader(*GetFilename());
			}
			if (!PakReader)
			{
				UE_LOG(LogPakFile, Warning, TEXT("Unable to create pak \"%s\" handle"), *GetFilename());
				return nullptr;
			}

#if DO_CHECK
			FArchive* Proxy = new FThreadCheckingArchiveProxy(PakReader, Thread);
			ReaderMap.Emplace(Thread, Proxy);
			PakReader = Proxy;
#else //DO_CHECK
			ReaderMap.Emplace(Thread, PakReader);
#endif //DO_CHECK
		}
	}
	return PakReader;
}

FPakFile::EFindResult FPakFile::Find(const FString& Filename, FPakEntry* OutEntry) const
{
	QUICK_SCOPE_CYCLE_COUNTER(PakFileFind);
	if (Filename.StartsWith(MountPoint))
	{
		FString Path(FPaths::GetPath(Filename));

		// Handle the case where the user called FPakFile::UnloadFilenames() and the filenames
		// were removed from memory.
		if (bFilenamesRemoved)
		{
			// Derived from the following:
			//     FString RelativeFilename(Filename.Mid(Path.Len() + 1));
			//     Path = Path.Mid(MountPoint.Len()) / RelativeFilename;
			// Hash the Path.
			int AdjustedMountPointLen = Path.Len() < MountPoint.Len() ? Path.Len() : MountPoint.Len();
			FString LowercaseFilename = Filename.ToLower();
			const TCHAR* SplitStartPtr = *LowercaseFilename + AdjustedMountPointLen;
			uint32 SplitLen = LowercaseFilename.Len() - AdjustedMountPointLen;
			if (*SplitStartPtr == '/')
			{
				++SplitStartPtr;
				--SplitLen;
			}
			uint64 PathHash = FFnv::MemFnv64(SplitStartPtr, SplitLen * sizeof(TCHAR), FilenameStartHash);

			// Look it up in our sorted-by-filename-hash array.
			uint32 PathHashMostSignificantBits = PathHash >> 56;
			uint32 HashEntriesCount = FilenameHashesIndex[PathHashMostSignificantBits + 1] - FilenameHashesIndex[PathHashMostSignificantBits];
			uint64* FoundHash = (uint64*)bsearch(&PathHash, FilenameHashes + FilenameHashesIndex[PathHashMostSignificantBits], HashEntriesCount, sizeof(uint64), CompareFilenameHashes);
			if (FoundHash != NULL)
			{
				bool bDeleted = false;

				int32 FoundEntryIndex = FilenameHashesIndices[FoundHash - FilenameHashes];

				if (MiniPakEntries != NULL)
				{
					uint32 MemoryOffset = MiniPakEntriesOffsets[FoundEntryIndex];

					bDeleted = (MemoryOffset == MAX_uint32); // deleted records have a magic number in the offset instead (not ideal, but there is no more space in the bit-encoded entry)

					if (OutEntry != NULL)
					{
						if (!bDeleted)
						{
							// The FPakEntry structures are bit-encoded, so decode it.
							DecodePakEntry(MiniPakEntries + MemoryOffset, OutEntry);
						}
						else
						{
							// entry was deleted and original data is inaccessible- build dummy entry
							(*OutEntry) = FPakEntry();
							OutEntry->SetDeleteRecord(true);
							OutEntry->Verified = true;		// Set Verified to true to avoid have a synchronous open fail comparing FPakEntry structures.
						}
					}
				}
				else
				{
					const FPakEntry* FoundEntry = &Files[FoundEntryIndex];

					bDeleted = FoundEntry->IsDeleteRecord();

					if (OutEntry != NULL)
					{
						OutEntry->Offset = FoundEntry->Offset;
						OutEntry->Size = FoundEntry->Size;
						OutEntry->UncompressedSize = FoundEntry->UncompressedSize;
						OutEntry->CompressionMethodIndex = FoundEntry->CompressionMethodIndex;
						// NEEDED? FMemory::Memcpy(OutEntry->Hash, FoundEntry->Hash, sizeof(OutEntry->Hash));
						OutEntry->CompressionBlocks = FoundEntry->CompressionBlocks;
						OutEntry->CompressionBlockSize = FoundEntry->CompressionBlockSize;
						OutEntry->Flags = FoundEntry->Flags;
						OutEntry->Verified = true;		// Set Verified to true to avoid have a synchronous open fail comparing FPakEntry structures.
					}
				}

				return bDeleted ? EFindResult::FoundDeleted : EFindResult::Found;
			}
		}
		else
		{
			const FPakDirectory* PakDirectory = FindDirectory(*Path);
			if (PakDirectory != NULL)
			{
				FString RelativeFilename(Filename.Mid(Path.Len() + 1));
				int32 const* FoundEntryIndex = PakDirectory->Find(RelativeFilename);
				if (FoundEntryIndex != NULL)
				{
					bool bDeleted = false;

					if (MiniPakEntries != NULL)
					{
						// The FPakEntry structures are bit-encoded, so decode it.
						uint32 MemoryOffset = MiniPakEntriesOffsets[*FoundEntryIndex];

						bDeleted = (MemoryOffset == MAX_uint32); // deleted records have a magic number in the offset instead (not ideal, but there is no more space in the bit-encoded entry)

						if (OutEntry != NULL)
						{
							if (!bDeleted)
							{
								// The FPakEntry structures are bit-encoded, so decode it.
								uint8* FoundPtr = MiniPakEntries + MemoryOffset;
								DecodePakEntry(FoundPtr, OutEntry);
							}
							else
							{
								// entry was deleted and original data is inaccessible- build dummy entry
								(*OutEntry) = FPakEntry();
								OutEntry->SetDeleteRecord(true);
								OutEntry->Verified = true;		// Set Verified to true to avoid have a synchronous open fail comparing FPakEntry structures.
							}
						}
					}
					else
					{
						const FPakEntry* FoundEntry = &Files[*FoundEntryIndex];
						bDeleted = FoundEntry->IsDeleteRecord();

						if (OutEntry != NULL)
						{
							//*OutEntry = **FoundEntry;
							OutEntry->Offset = FoundEntry->Offset;
							OutEntry->Size = FoundEntry->Size;
							OutEntry->UncompressedSize = FoundEntry->UncompressedSize;
							OutEntry->CompressionMethodIndex = FoundEntry->CompressionMethodIndex;
							FMemory::Memcpy(OutEntry->Hash, FoundEntry->Hash, sizeof(OutEntry->Hash));
							OutEntry->CompressionBlocks = FoundEntry->CompressionBlocks;
							OutEntry->CompressionBlockSize = FoundEntry->CompressionBlockSize;
							OutEntry->Flags = FoundEntry->Flags;
							OutEntry->Verified = true;		// Set Verified to true to avoid have a synchronous open fail comparing FPakEntry structures.
						}
					}

					return bDeleted ? EFindResult::FoundDeleted : EFindResult::Found;
				}
			}
		}
	}
	return EFindResult::NotFound;
}


#if !UE_BUILD_SHIPPING
class FPakExec : private FSelfRegisteringExec
{
	FPakPlatformFile& PlatformFile;

public:

	FPakExec(FPakPlatformFile& InPlatformFile)
		: PlatformFile(InPlatformFile)
	{}

	/** Console commands **/
	virtual bool Exec(UWorld* InWorld, const TCHAR* Cmd, FOutputDevice& Ar) override
	{
		if (FParse::Command(&Cmd, TEXT("Mount")))
		{
			PlatformFile.HandleMountCommand(Cmd, Ar);
			return true;
		}
		if (FParse::Command(&Cmd, TEXT("Unmount")))
		{
			PlatformFile.HandleUnmountCommand(Cmd, Ar);
			return true;
		}
		else if (FParse::Command(&Cmd, TEXT("PakList")))
		{
			PlatformFile.HandlePakListCommand(Cmd, Ar);
			return true;
		}
		else if (FParse::Command(&Cmd, TEXT("PakCorrupt")))
		{
			PlatformFile.HandlePakCorruptCommand(Cmd, Ar);
			return true;
		}
		return false;
	}
};
static TUniquePtr<FPakExec> GPakExec;

void FPakPlatformFile::HandleMountCommand(const TCHAR* Cmd, FOutputDevice& Ar)
{
	const FString PakFilename = FParse::Token(Cmd, false);
	if (!PakFilename.IsEmpty())
	{
		const FString MountPoint = FParse::Token(Cmd, false);
		Mount(*PakFilename, 0, MountPoint.IsEmpty() ? NULL : *MountPoint);
	}
}

void FPakPlatformFile::HandleUnmountCommand(const TCHAR* Cmd, FOutputDevice& Ar)
{
	const FString PakFilename = FParse::Token(Cmd, false);
	if (!PakFilename.IsEmpty())
	{
		Unmount(*PakFilename);
	}
}

void FPakPlatformFile::HandlePakListCommand(const TCHAR* Cmd, FOutputDevice& Ar)
{
	TArray<FPakListEntry> Paks;
	GetMountedPaks(Paks);
	for (auto Pak : Paks)
	{
		Ar.Logf(TEXT("%s Mounted to %s"), *Pak.PakFile->GetFilename(), *Pak.PakFile->GetMountPoint());
	}
}

void FPakPlatformFile::HandlePakCorruptCommand(const TCHAR* Cmd, FOutputDevice& Ar)
{
#if USE_PAK_PRECACHE
	FPakPrecacher::Get().SimulatePakFileCorruption();
#endif
}
#endif // !UE_BUILD_SHIPPING

FPakPlatformFile::FPakPlatformFile()
	: LowerLevel(NULL)
	, bSigned(false)
{
	FCoreDelegates::GetRegisterEncryptionKeyDelegate().BindRaw(this, &FPakPlatformFile::RegisterEncryptionKey);

	// Register an empty guid against an empty key. An empty guid means use the embedded AES key, which will be looked up dynamically on request. This is done for data hiding purposes, but
	// if we decide that there is no point protecting the embedded key, we could cache it here for speed purposes.
	RegisterEncryptionKey(FGuid(), FAES::FAESKey());
}

FPakPlatformFile::~FPakPlatformFile()
{
	FCoreDelegates::GetRegisterEncryptionKeyDelegate().Unbind();

	FCoreDelegates::OnFEngineLoopInitComplete.RemoveAll(this);

	FCoreDelegates::OnMountAllPakFiles.Unbind();
	FCoreDelegates::OnMountPak.Unbind();
	FCoreDelegates::OnUnmountPak.Unbind();
	FCoreDelegates::OnOptimizeMemoryUsageForMountedPaks.Unbind();

#if USE_PAK_PRECACHE
	FPakPrecacher::Shutdown();
#endif
	{
		FScopeLock ScopedLock(&PakListCritical);
		for (int32 PakFileIndex = 0; PakFileIndex < PakFiles.Num(); PakFileIndex++)
		{
			delete PakFiles[PakFileIndex].PakFile;
			PakFiles[PakFileIndex].PakFile = nullptr;
		}
	}
}

void FPakPlatformFile::FindPakFilesInDirectory(IPlatformFile* LowLevelFile, const TCHAR* Directory, const FString& WildCard, TArray<FString>& OutPakFiles)
{
	// Helper class to find all pak files.
	class FPakSearchVisitor : public IPlatformFile::FDirectoryVisitor
	{
		TArray<FString>& FoundPakFiles;
		IPlatformChunkInstall* ChunkInstall = nullptr;
		FString WildCard;
	public:
		FPakSearchVisitor(TArray<FString>& InFoundPakFiles, const FString& InWildCard, IPlatformChunkInstall* InChunkInstall)
			: FoundPakFiles(InFoundPakFiles)
			, ChunkInstall(InChunkInstall)
			, WildCard(InWildCard)
		{}
		virtual bool Visit(const TCHAR* FilenameOrDirectory, bool bIsDirectory)
		{
			if (bIsDirectory == false)
			{
				FString Filename(FilenameOrDirectory);
				if(Filename.MatchesWildcard(WildCard))
				{
					// if a platform supports chunk style installs, make sure that the chunk a pak file resides in is actually fully installed before accepting pak files from it
					if (ChunkInstall)
					{
						int32 ChunkID = ParseChunkIDFromFilename(Filename);
						if (ChunkID != INDEX_NONE)
						{
							if (ChunkInstall->GetChunkLocation(ChunkID) == EChunkLocation::NotAvailable)
							{
								return true;
							}
						}
					}
					FoundPakFiles.Add(Filename);
				}
			}
			return true;
		}
	};
	// Find all pak files.
	FPakSearchVisitor Visitor(OutPakFiles, WildCard, FPlatformMisc::GetPlatformChunkInstall());
	LowLevelFile->IterateDirectoryRecursively(Directory, Visitor);
}

void FPakPlatformFile::FindAllPakFiles(IPlatformFile* LowLevelFile, const TArray<FString>& PakFolders, const FString& WildCard, TArray<FString>& OutPakFiles)
{
	// Find pak files from the specified directories.	
	for (int32 FolderIndex = 0; FolderIndex < PakFolders.Num(); ++FolderIndex)
	{
		FindPakFilesInDirectory(LowLevelFile, *PakFolders[FolderIndex], WildCard, OutPakFiles);
	}

	// alert anyone listening
	if (OutPakFiles.Num() == 0)
	{
		FCoreDelegates::NoPakFilesMountedDelegate.Broadcast();
	}
}

void FPakPlatformFile::GetPakFolders(const TCHAR* CmdLine, TArray<FString>& OutPakFolders)
{
#if !UE_BUILD_SHIPPING
	// Command line folders
	FString PakDirs;
	if (FParse::Value(CmdLine, TEXT("-pakdir="), PakDirs))
	{
		TArray<FString> CmdLineFolders;
		PakDirs.ParseIntoArray(CmdLineFolders, TEXT("*"), true);
		OutPakFolders.Append(CmdLineFolders);
	}
#endif

	// @todo plugin urgent: Needs to handle plugin Pak directories, too
	// Hardcoded locations
	OutPakFolders.Add(FString::Printf(TEXT("%sPaks/"), *FPaths::ProjectContentDir()));
	OutPakFolders.Add(FString::Printf(TEXT("%sPaks/"), *FPaths::ProjectSavedDir()));
	OutPakFolders.Add(FString::Printf(TEXT("%sPaks/"), *FPaths::EngineContentDir()));
}

bool FPakPlatformFile::CheckIfPakFilesExist(IPlatformFile* LowLevelFile, const TArray<FString>& PakFolders)
{
	TArray<FString> FoundPakFiles;
	FindAllPakFiles(LowLevelFile, PakFolders, TEXT(ALL_PAKS_WILDCARD), FoundPakFiles);
	return FoundPakFiles.Num() > 0;
}

bool FPakPlatformFile::ShouldBeUsed(IPlatformFile* Inner, const TCHAR* CmdLine) const
{
	bool Result = false;
#if !WITH_EDITOR
	if (!FParse::Param(CmdLine, TEXT("NoPak")))
	{
		TArray<FString> PakFolders;
		GetPakFolders(CmdLine, PakFolders);
		Result = CheckIfPakFilesExist(Inner, PakFolders);
	}
#endif
	return Result;
}

bool FPakPlatformFile::Initialize(IPlatformFile* Inner, const TCHAR* CmdLine)
{
	LLM_SCOPE(ELLMTag::FileSystem);
	SCOPED_BOOT_TIMING("FPakPlatformFile::Initialize");
	// Inner is required.
	check(Inner != NULL);
	LowerLevel = Inner;

#if EXCLUDE_NONPAK_UE_EXTENSIONS
	// Extensions for file types that should only ever be in a pak file. Used to stop unnecessary access to the lower level platform file
	ExcludedNonPakExtensions.Add(TEXT("uasset"));
	ExcludedNonPakExtensions.Add(TEXT("umap"));
	ExcludedNonPakExtensions.Add(TEXT("ubulk"));
	ExcludedNonPakExtensions.Add(TEXT("uexp"));
#endif

#if DISABLE_NONUFS_INI_WHEN_COOKED
	IniFileExtension = TEXT(".ini");
	GameUserSettingsIniFilename = TEXT("GameUserSettings.ini");
#endif
<<<<<<< HEAD
=======

	FEncryptionKey DecryptionKey;
	GetPakSigningKeys(DecryptionKey);
>>>>>>> 271e2139

	// Signed if we have keys, and are not running with fileopenlog (currently results in a deadlock).
	bSigned = FCoreDelegates::GetPakSigningKeysDelegate().IsBound() && !FParse::Param(FCommandLine::Get(), TEXT("fileopenlog"));

	// Find and mount pak files from the specified directories.
	TArray<FString> PakFolders;
	GetPakFolders(FCommandLine::Get(), PakFolders);
	MountAllPakFiles(PakFolders, TEXT(MOUNT_STARTUP_PAKS_WILDCARD));

#if !UE_BUILD_SHIPPING
	GPakExec = MakeUnique<FPakExec>(*this);
#endif // !UE_BUILD_SHIPPING

	FCoreDelegates::OnMountAllPakFiles.BindRaw(this, &FPakPlatformFile::MountAllPakFiles);
	FCoreDelegates::OnMountPak.BindRaw(this, &FPakPlatformFile::HandleMountPakDelegate);
	FCoreDelegates::OnUnmountPak.BindRaw(this, &FPakPlatformFile::HandleUnmountPakDelegate);
	FCoreDelegates::OnOptimizeMemoryUsageForMountedPaks.BindRaw(this, &FPakPlatformFile::OptimizeMemoryUsageForMountedPaks);

	FCoreDelegates::OnFEngineLoopInitComplete.AddRaw(this, &FPakPlatformFile::OptimizeMemoryUsageForMountedPaks);

	return !!LowerLevel;
}

void FPakPlatformFile::InitializeNewAsyncIO()
{
#if USE_PAK_PRECACHE
#if !WITH_EDITOR
	if (FPlatformProcess::SupportsMultithreading() && !FParse::Param(FCommandLine::Get(), TEXT("FileOpenLog")))
	{
		FPakPrecacher::Init(LowerLevel, FCoreDelegates::GetPakSigningKeysDelegate().IsBound());
	}
	else
#endif
	{
		UE_CLOG(FParse::Param(FCommandLine::Get(), TEXT("FileOpenLog")), LogPakFile, Display, TEXT("Disabled pak precacher to get an accurate load order. This should only be used to collect gameopenorder.log, as it is quite slow."));
		GPakCache_Enable = 0;
	}
#endif
}

void FPakPlatformFile::OptimizeMemoryUsageForMountedPaks()
{
#if !(IS_PROGRAM || WITH_EDITOR)
			FPlatformMisc::LowLevelOutputDebugStringf(TEXT("Checking Pak Config\n"));
			bool bUnloadPakEntryFilenamesIfPossible = FParse::Param(FCommandLine::Get(), TEXT("unloadpakentryfilenames"));
			GConfig->GetBool(TEXT("Pak"), TEXT("UnloadPakEntryFilenamesIfPossible"), bUnloadPakEntryFilenamesIfPossible, GEngineIni);

	if ((bUnloadPakEntryFilenamesIfPossible && !FParse::Param(FCommandLine::Get(), TEXT("nounloadpakentries"))) || FParse::Param(FCommandLine::Get(), TEXT("unloadpakentries")))
			{
				// With [Pak] UnloadPakEntryFilenamesIfPossible enabled, [Pak] DirectoryRootsToKeepInMemoryWhenUnloadingPakEntryFilenames
				// can contain pak entry directory wildcards of which the entire recursive directory structure of filenames underneath a
				// matching wildcard will be kept.
				//
				// Example:
				//   [Pak]
				//   DirectoryRootsToKeepInMemoryWhenUnloadingPakEntryFilenames="*/Config/Tags/"
				//   +DirectoryRootsToKeepInMemoryWhenUnloadingPakEntryFilenames="*/Content/Localization/*"
				TArray<FString> DirectoryRootsToKeep;
				GConfig->GetArray(TEXT("Pak"), TEXT("DirectoryRootsToKeepInMemoryWhenUnloadingPakEntryFilenames"), DirectoryRootsToKeep, GEngineIni);

				FPakPlatformFile* PakPlatformFile = (FPakPlatformFile*)(FPlatformFileManager::Get().FindPlatformFile(FPakPlatformFile::GetTypeName()));
				PakPlatformFile->UnloadPakEntryFilenames(&DirectoryRootsToKeep);
			}

			bool bShrinkPakEntriesMemoryUsage = FParse::Param(FCommandLine::Get(), TEXT("shrinkpakentries"));
			GConfig->GetBool(TEXT("Pak"), TEXT("ShrinkPakEntriesMemoryUsage"), bShrinkPakEntriesMemoryUsage, GEngineIni);
			if (bShrinkPakEntriesMemoryUsage)
			{
				FPakPlatformFile* PakPlatformFile = (FPakPlatformFile*)(FPlatformFileManager::Get().FindPlatformFile(FPakPlatformFile::GetTypeName()));
				PakPlatformFile->ShrinkPakEntriesMemoryUsage();
			}
#endif
}

bool FPakPlatformFile::Mount(const TCHAR* InPakFilename, uint32 PakOrder, const TCHAR* InPath /*= NULL*/)
{
	bool bSuccess = false;
	TSharedPtr<IFileHandle> PakHandle = MakeShareable(LowerLevel->OpenRead(InPakFilename));
	if (PakHandle.IsValid())
	{
		FPakFile* Pak = new FPakFile(LowerLevel, InPakFilename, bSigned);
		if (Pak->IsValid())
		{
			if (GetRegisteredEncryptionKeys().HasKey(Pak->GetInfo().EncryptionKeyGuid))
			{
				if (InPath != NULL)
				{
					Pak->SetMountPoint(InPath);
				}
				FString PakFilename = InPakFilename;
				if (PakFilename.EndsWith(TEXT("_P.pak")))
				{
					// Prioritize based on the chunk version number
					// Default to version 1 for single patch system
					uint32 ChunkVersionNumber = 1;
					FString StrippedPakFilename = PakFilename.LeftChop(6);
					int32 VersionEndIndex = PakFilename.Find("_", ESearchCase::CaseSensitive, ESearchDir::FromEnd);
					if (VersionEndIndex != INDEX_NONE && VersionEndIndex > 0)
					{
						int32 VersionStartIndex = PakFilename.Find("_", ESearchCase::CaseSensitive, ESearchDir::FromEnd, VersionEndIndex - 1);
						if (VersionStartIndex != INDEX_NONE)
						{
							VersionStartIndex++;
							FString VersionString = PakFilename.Mid(VersionStartIndex, VersionEndIndex - VersionStartIndex);
							if (VersionString.IsNumeric())
							{
								int32 ChunkVersionSigned = FCString::Atoi(*VersionString);
								if (ChunkVersionSigned >= 1)
								{
									// Increment by one so that the first patch file still gets more priority than the base pak file
									ChunkVersionNumber = (uint32)ChunkVersionSigned + 1;
								}
							}
						}
					}
					PakOrder += 100 * ChunkVersionNumber;
				}
				{
					// Add new pak file
					FScopeLock ScopedLock(&PakListCritical);
					FPakListEntry Entry;
					Entry.ReadOrder = PakOrder;
					Entry.PakFile = Pak;
					PakFiles.Add(Entry);
					PakFiles.StableSort();
				}
				bSuccess = true;
			}
			else
			{
				UE_LOG(LogPakFile, Display, TEXT("Deferring mount of pak \"%s\" until encryption key '%s' becomes available"), InPakFilename, *Pak->GetInfo().EncryptionKeyGuid.ToString());

				check(!GetRegisteredEncryptionKeys().HasKey(Pak->GetInfo().EncryptionKeyGuid));
				FPakListDeferredEntry& Entry = PendingEncryptedPakFiles[PendingEncryptedPakFiles.Add(FPakListDeferredEntry())];
				Entry.Filename = InPakFilename;
				Entry.Path = InPath;
				Entry.ReadOrder = PakOrder;
				Entry.EncryptionKeyGuid = Pak->GetInfo().EncryptionKeyGuid;
				Entry.ChunkID = Pak->ChunkID;

				delete Pak;
				PakHandle.Reset();
				return false;
			}
		}
		else
		{
			UE_LOG(LogPakFile, Warning, TEXT("Failed to mount pak \"%s\", pak is invalid."), InPakFilename);
		}

		if (bSuccess)
		{
			if (FCoreDelegates::PakFileMountedCallback.IsBound())
			{
				// uncomment this when we have time to test 
				// FCoreDelegates::PakFileMountedCallback.Broadcast(InPakFilename);
			}
			if (FCoreDelegates::NewFileAddedDelegate.IsBound())
			{
				TArray<FString> Filenames;
				Pak->GetFilenames(Filenames);
				for (const FString& Filename : Filenames)
				{
					FCoreDelegates::NewFileAddedDelegate.Broadcast(Filename);
				}
			}
		}
	}
	else
	{
		UE_LOG(LogPakFile, Warning, TEXT("Failed to open pak \"%s\""), InPakFilename);
	}
	return bSuccess;
}

bool FPakPlatformFile::Unmount(const TCHAR* InPakFilename)
{
#if USE_PAK_PRECACHE
	if (GPakCache_Enable)
	{
		FPakPrecacher::Get().Unmount(InPakFilename);
	}
#endif
	{
		FScopeLock ScopedLock(&PakListCritical);

		for (int32 PakIndex = 0; PakIndex < PakFiles.Num(); PakIndex++)
		{
			if (PakFiles[PakIndex].PakFile->GetFilename() == InPakFilename)
			{
				FPakListEntry& PakListEntry = PakFiles[PakIndex];
				RemoveCachedPakSignaturesFile(*PakListEntry.PakFile->GetFilename());
				delete PakListEntry.PakFile;
				PakFiles.RemoveAt(PakIndex);
				return true;
			}
		}
	}
	return false;
}

IFileHandle* FPakPlatformFile::CreatePakFileHandle(const TCHAR* Filename, FPakFile* PakFile, const FPakEntry* FileEntry)
{
	IFileHandle* Result = NULL;
	bool bNeedsDelete = true;
	TFunction<FArchive*()> AcquirePakReader = [PakFile, LowerLevelPlatformFile = LowerLevel]() { return PakFile->GetSharedReader(LowerLevelPlatformFile); };

	// Create the handle.
	if (FileEntry->CompressionMethodIndex != 0 && PakFile->GetInfo().Version >= FPakInfo::PakFile_Version_CompressionEncryption)
	{
		if (FileEntry->IsEncrypted())
		{
			Result = new FPakFileHandle< FPakCompressedReaderPolicy<FPakSimpleEncryption> >(*PakFile, *FileEntry, AcquirePakReader, bNeedsDelete);
		}
		else
		{
			Result = new FPakFileHandle< FPakCompressedReaderPolicy<> >(*PakFile, *FileEntry, AcquirePakReader, bNeedsDelete);
		}
	}
	else if (FileEntry->IsEncrypted())
	{
		Result = new FPakFileHandle< FPakReaderPolicy<FPakSimpleEncryption> >(*PakFile, *FileEntry, AcquirePakReader, bNeedsDelete);
	}
	else
	{
		Result = new FPakFileHandle<>(*PakFile, *FileEntry, AcquirePakReader, bNeedsDelete);
	}

	return Result;
}

int32 FPakPlatformFile::MountAllPakFiles(const TArray<FString>& PakFolders)
{
	return MountAllPakFiles(PakFolders, TEXT(ALL_PAKS_WILDCARD));
}

int32 FPakPlatformFile::MountAllPakFiles(const TArray<FString>& PakFolders, const FString& WildCard)
{
	int32 NumPakFilesMounted = 0;

	bool bMountPaks = true;
	TArray<FString> PaksToLoad;
#if !UE_BUILD_SHIPPING
	// Optionally get a list of pak filenames to load, only these paks will be mounted
	FString CmdLinePaksToLoad;
	if (FParse::Value(FCommandLine::Get(), TEXT("-paklist="), CmdLinePaksToLoad))
	{
		CmdLinePaksToLoad.ParseIntoArray(PaksToLoad, TEXT("+"), true);
	}

	//if we are using a fileserver, then dont' mount paks automatically.  We only want to read files from the server.
	FString FileHostIP;
	const bool bCookOnTheFly = FParse::Value(FCommandLine::Get(), TEXT("filehostip"), FileHostIP);
	const bool bPreCookedNetwork = FParse::Param(FCommandLine::Get(), TEXT("precookednetwork"));
	if (bPreCookedNetwork)
	{
		// precooked network builds are dependent on cook on the fly
		check(bCookOnTheFly);
	}
	bMountPaks &= (!bCookOnTheFly || bPreCookedNetwork);
#endif

	if (bMountPaks)
	{
		TArray<FString> FoundPakFiles;
		FindAllPakFiles(LowerLevel, PakFolders, WildCard, FoundPakFiles);
		// Sort in descending order.
		FoundPakFiles.Sort(TGreater<FString>());
		// Mount all found pak files

		TArray<FPakListEntry> ExistingPaks;
		GetMountedPaks(ExistingPaks);
		TSet<FString> ExistingPaksFileName;
		// Find the single pak we just mounted
		for (auto Pak : ExistingPaks)
		{
			ExistingPaksFileName.Add(Pak.PakFile->GetFilename());
		}


		for (int32 PakFileIndex = 0; PakFileIndex < FoundPakFiles.Num(); PakFileIndex++)
		{
			const FString& PakFilename = FoundPakFiles[PakFileIndex];

			UE_LOG(LogPakFile, Display, TEXT("Found Pak file %s attempting to mount."), *PakFilename);

			if (PaksToLoad.Num() && !PaksToLoad.Contains(FPaths::GetBaseFilename(PakFilename)))
			{
				continue;
			}

			if (ExistingPaksFileName.Contains(PakFilename))
			{
				UE_LOG(LogPakFile, Display, TEXT("Pak file %s already exists."), *PakFilename);
				continue;
			}

			uint32 PakOrder = GetPakOrderFromPakFilePath(PakFilename);

			UE_LOG(LogPakFile, Display, TEXT("Mounting pak file %s."), *PakFilename);

			if (Mount(*PakFilename, PakOrder))
			{
				++NumPakFilesMounted;
			}
		}
	}
	return NumPakFilesMounted;
}

int32 FPakPlatformFile::GetPakOrderFromPakFilePath(const FString& PakFilePath)
{
	if (PakFilePath.StartsWith(FString::Printf(TEXT("%sPaks/%s-"), *FPaths::ProjectContentDir(), FApp::GetProjectName())))
	{
		return 4;
	}
	else if (PakFilePath.StartsWith(FPaths::ProjectContentDir()))
	{
		return 3;
	}
	else if (PakFilePath.StartsWith(FPaths::EngineContentDir()))
	{
		return 2;
	}
	else if (PakFilePath.StartsWith(FPaths::ProjectSavedDir()))
	{
		return 1;
	}

	return 0;
}

bool FPakPlatformFile::HandleMountPakDelegate(const FString& PakFilePath, int32 PakOrder, IPlatformFile::FDirectoryVisitor* Visitor)
{
	FPlatformMisc::LowLevelOutputDebugStringf(TEXT("Mounting pak file: %s \n"), *PakFilePath);

	if (PakOrder == INDEX_NONE)
	{
		PakOrder = GetPakOrderFromPakFilePath(PakFilePath);
	}
	
	bool bReturn = Mount(*PakFilePath, PakOrder);
	if (bReturn && Visitor != nullptr)
	{
		TArray<FPakListEntry> Paks;
		GetMountedPaks(Paks);
		// Find the single pak we just mounted
		for (auto Pak : Paks)
		{
			if (PakFilePath == Pak.PakFile->GetFilename())
			{
				// Get a list of all of the files in the pak
				for (FPakFile::FFileIterator It(*Pak.PakFile); It; ++It)
				{
					Visitor->Visit(*It.Filename(), false);
				}
				return true;
			}
		}
	}
	return bReturn;
}

bool FPakPlatformFile::HandleUnmountPakDelegate(const FString& PakFilePath)
{
	FPlatformMisc::LowLevelOutputDebugStringf(TEXT("Unmounting pak file: %s \n"), *PakFilePath);

	return Unmount(*PakFilePath);
}

void FPakPlatformFile::RegisterEncryptionKey(const FGuid& InGuid, const FAES::FAESKey& InKey)
{
	GetRegisteredEncryptionKeys().AddKey(InGuid, InKey);

	int32 NumMounted = 0;
	TSet<int32> ChunksToNotify;

	for (const FPakListDeferredEntry& Entry : PendingEncryptedPakFiles)
	{
		if (Entry.EncryptionKeyGuid == InGuid)
		{
			if (Mount(*Entry.Filename, Entry.ReadOrder, Entry.Path.Len() == 0 ? nullptr : *Entry.Path))
			{
				UE_LOG(LogPakFile, Log, TEXT("Successfully mounted deferred pak file '%s'"), *Entry.Filename);
				NumMounted++;

				int32 ChunkID = ParseChunkIDFromFilename(Entry.Filename);
				if (ChunkID != INDEX_NONE)
				{
					ChunksToNotify.Add(ChunkID);
				}
			}
			else
			{
				UE_LOG(LogPakFile, Warning, TEXT("Failed to mount deferred pak file '%s'"), *Entry.Filename);
			}
		}
	}

	if (NumMounted > 0)
	{
		IPlatformChunkInstall * ChunkInstall = FPlatformMisc::GetPlatformChunkInstall();
		if (ChunkInstall)
		{
			for (int32 ChunkID : ChunksToNotify)
			{
				ChunkInstall->ExternalNotifyChunkAvailable(ChunkID);
			}
		}

		PendingEncryptedPakFiles.RemoveAll([InGuid](const FPakListDeferredEntry& Entry) { return Entry.EncryptionKeyGuid == InGuid; });

		UE_CLOG(InGuid.IsValid(), LogPakFile, Log, TEXT("Registered encryption key '%s': %d pak files mounted, %d remain pending"), *InGuid.ToString(), NumMounted, PendingEncryptedPakFiles.Num());
	}
}

IFileHandle* FPakPlatformFile::OpenRead(const TCHAR* Filename, bool bAllowWrite)
{
	IFileHandle* Result = NULL;
	FPakFile* PakFile = NULL;
	FPakEntry FileEntry;
	if (FindFileInPakFiles(Filename, &PakFile, &FileEntry))
	{
#if PAK_TRACKER
		TrackPak(Filename, &FileEntry);
#endif

		Result = CreatePakFileHandle(Filename, PakFile, &FileEntry);

		if (Result)
		{
			FCoreDelegates::OnFileOpenedForReadFromPakFile.Broadcast(*PakFile->GetFilename(), Filename);
		}
	}
	else
	{
		if (IsNonPakFilenameAllowed(Filename))
		{
			// Default to wrapped file
			Result = LowerLevel->OpenRead(Filename, bAllowWrite);
		}
	}
	return Result;
}

const TCHAR* FPakPlatformFile::GetMountStartupPaksWildCard()
{
	return TEXT(MOUNT_STARTUP_PAKS_WILDCARD);
}

EChunkLocation::Type FPakPlatformFile::GetPakChunkLocation(int32 InChunkID) const
{
	FScopeLock ScopedLock(&PakListCritical);

	for (const FPakListEntry& PakEntry : PakFiles)
	{
		if (PakEntry.PakFile->ChunkID == InChunkID)
		{
			return EChunkLocation::LocalFast;
		}
	}

	for (const FPakListDeferredEntry& PendingPak : PendingEncryptedPakFiles)
	{
		if (PendingPak.ChunkID == InChunkID)
		{
			return EChunkLocation::NotAvailable;
		}
	}

	return EChunkLocation::DoesNotExist;
}

bool FPakPlatformFile::AnyChunksAvailable() const
{
	FScopeLock ScopedLock(&PakListCritical);

	for (const FPakListEntry& PakEntry : PakFiles)
	{
		if (PakEntry.PakFile->ChunkID != INDEX_NONE)
		{
			return true;
		}
	}

	for (const FPakListDeferredEntry& PendingPak : PendingEncryptedPakFiles)
	{
		if (PendingPak.ChunkID != INDEX_NONE)
		{
			return true;
		}
	}

	return false;
}

bool FPakPlatformFile::BufferedCopyFile(IFileHandle& Dest, IFileHandle& Source, const int64 FileSize, uint8* Buffer, const int64 BufferSize) const
{
	int64 RemainingSizeToCopy = FileSize;
	// Continue copying chunks using the buffer
	while (RemainingSizeToCopy > 0)
	{
		const int64 SizeToCopy = FMath::Min(BufferSize, RemainingSizeToCopy);
		if (Source.Read(Buffer, SizeToCopy) == false)
		{
			return false;
		}
		if (Dest.Write(Buffer, SizeToCopy) == false)
		{
			return false;
		}
		RemainingSizeToCopy -= SizeToCopy;
	}
	return true;
}

bool FPakPlatformFile::CopyFile(const TCHAR* To, const TCHAR* From, EPlatformFileRead ReadFlags, EPlatformFileWrite WriteFlags)
{
	bool Result = false;
	FPakEntry FileEntry;
	FPakFile* PakFile = NULL;
	if (FindFileInPakFiles(From, &PakFile, &FileEntry))
	{
		// Copy from pak to LowerLevel->
		// Create handles both files.
		TUniquePtr<IFileHandle> DestHandle(LowerLevel->OpenWrite(To, false, (WriteFlags & EPlatformFileWrite::AllowRead) != EPlatformFileWrite::None));
		TUniquePtr<IFileHandle> SourceHandle(CreatePakFileHandle(From, PakFile, &FileEntry));

		if (DestHandle && SourceHandle)
		{
			const int64 BufferSize = 64 * 1024; // Copy in 64K chunks.
			uint8* Buffer = (uint8*)FMemory::Malloc(BufferSize);
			Result = BufferedCopyFile(*DestHandle, *SourceHandle, SourceHandle->Size(), Buffer, BufferSize);
			FMemory::Free(Buffer);
		}
	}
	else
	{
		Result = LowerLevel->CopyFile(To, From, ReadFlags, WriteFlags);
	}
	return Result;
}

void FPakPlatformFile::UnloadPakEntryFilenames(TArray<FString>* DirectoryRootsToKeep)
{
	int32 NumFiles = 0;
	double Timer = 0.0;
	{
		SCOPE_SECONDS_COUNTER(Timer);

		TArray<FPakListEntry> Paks;
		GetMountedPaks(Paks);
		FPlatformMisc::LowLevelOutputDebugStringf(TEXT("Unloading Pak Entry Filenames\n"));
		TMap<uint64, FPakEntry> CrossPakCollisionDetector;

		for (const FPakListEntry& Pak : Paks)
		{
			NumFiles += Pak.PakFile->GetNumFiles();
		}

		CrossPakCollisionDetector.Reserve(NumFiles);

		// Sort the pak list by number of entries so that we allow the larger ones a better chance of not encountering a collision
		Algo::Sort(Paks, [](const FPakListEntry& A, const FPakListEntry& B) { return A.PakFile->GetNumFiles() > B.PakFile->GetNumFiles(); });

		for (auto Pak : Paks)
		{
			bool bEncounteredCollisions = Pak.PakFile->UnloadPakEntryFilenames(CrossPakCollisionDetector, DirectoryRootsToKeep);
			UE_CLOG(bEncounteredCollisions, LogPakFile, Warning, TEXT("Encountered name collisions while unloading pak index strings for %s"), *Pak.PakFile->GetFilename());
		}
	}
	UE_LOG(LogPakFile, Log, TEXT("PakEntry filenames unloaded %d filenames in %.4fs"), NumFiles, Timer);
}

void FPakPlatformFile::ShrinkPakEntriesMemoryUsage()
{
	TArray<FPakListEntry> Paks;
	GetMountedPaks(Paks);
	for (auto Pak : Paks)
	{
		Pak.PakFile->ShrinkPakEntriesMemoryUsage();
	}
}

/**
 * Module for the pak file
 */
class FPakFileModule : public IPlatformFileModule
{
public:
	virtual IPlatformFile* GetPlatformFile() override
	{
		check(Singleton.IsValid());
		return Singleton.Get();
	}

	virtual void StartupModule() override
	{
		Singleton = MakeUnique<FPakPlatformFile>();
		FModuleManager::LoadModuleChecked<IModuleInterface>(TEXT("RSA"));
	}

	virtual void ShutdownModule() override
	{
		// remove ourselves from the platform file chain (there can be late writes after the shutdown).
		if (Singleton.IsValid())
		{
			if (FPlatformFileManager::Get().FindPlatformFile(Singleton.Get()->GetName()))
			{
				FPlatformFileManager::Get().RemovePlatformFile(Singleton.Get());
			}
		}

		Singleton.Reset();
	}

	TUniquePtr<IPlatformFile> Singleton;
};

IMPLEMENT_MODULE(FPakFileModule, PakFile);<|MERGE_RESOLUTION|>--- conflicted
+++ resolved
@@ -36,16 +36,12 @@
 DEFINE_STAT(STAT_PakFile_Read);
 DEFINE_STAT(STAT_PakFile_NumOpenHandles);
 
-<<<<<<< HEAD
 CSV_DECLARE_CATEGORY_MODULE_EXTERN(CORE_API, FileIO);
 
-=======
->>>>>>> 271e2139
 #ifndef DISABLE_NONUFS_INI_WHEN_COOKED
 #define DISABLE_NONUFS_INI_WHEN_COOKED 0
 #endif
 
-<<<<<<< HEAD
 #ifndef ALL_PAKS_WILDCARD
 #define ALL_PAKS_WILDCARD "*.pak"
 #endif 
@@ -54,8 +50,6 @@
 #define MOUNT_STARTUP_PAKS_WILDCARD ALL_PAKS_WILDCARD
 #endif
 
-=======
->>>>>>> 271e2139
 int32 ParseChunkIDFromFilename(const FString& InFilename)
 {
 	FString ChunkIdentifier(TEXT("pakchunk"));
@@ -329,6 +323,15 @@
 		FAES::DecryptData(InData, InDataSize, Key);
 	}
 }
+
+#if !UE_BUILD_SHIPPING
+static int32 GPakCache_ForceDecompressionFails = 0;
+static FAutoConsoleVariableRef CVar_ForceDecompressionFails(
+	TEXT("ForceDecompressionFails"),
+	GPakCache_ForceDecompressionFails,
+	TEXT("If > 0, then force decompression failures to test the panic sync read fallback.")
+);
+#endif
 
 #if USE_PAK_PRECACHE
 #include "Async/TaskGraphInterfaces.h"
@@ -2726,6 +2729,7 @@
 	int64 BytesToRead;
 	FEvent* WaitEvent;
 	FCachedAsyncBlock* BlockPtr;
+	FName PanicPakFile;
 	EAsyncIOPriorityAndFlags PriorityAndFlags;
 	bool bRequestOutstanding;
 	bool bNeedsRemoval;
@@ -2738,6 +2742,7 @@
 		, BytesToRead(InBytesToRead)
 		, WaitEvent(nullptr)
 		, BlockPtr(InBlockPtr)
+		, PanicPakFile(InPakFile)
 		, PriorityAndFlags(InPriorityAndFlags)
 		, bRequestOutstanding(true)
 		, bNeedsRemoval(true)
@@ -2856,6 +2861,22 @@
 			}
 			SetAllComplete();
 		}
+	}
+
+	void PanicSyncRead(uint8* Buffer)
+	{
+		IFileHandle* Handle = IPlatformFile::GetPlatformPhysical().OpenRead(*PanicPakFile.ToString());
+		UE_CLOG(!Handle, LogPakFile, Fatal, TEXT("PanicSyncRead failed to open pak file %s"), *PanicPakFile.ToString());
+		if (!Handle->Seek(Offset))
+		{
+			UE_LOG(LogPakFile, Fatal, TEXT("PanicSyncRead failed to seek pak file %s   %d bytes at %lld "), *PanicPakFile.ToString(), BytesToRead, Offset);
+		}
+
+		if (!Handle->Read(Buffer, BytesToRead))
+		{
+			UE_LOG(LogPakFile, Fatal, TEXT("PanicSyncRead failed to read pak file %s   %d bytes at %lld "), *PanicPakFile.ToString(), BytesToRead, Offset);
+		}	
+		delete Handle;
 	}
 };
 
@@ -3483,6 +3504,22 @@
 		{
 			check(Block.Raw && Block.RawSize && !Block.Processed);
 
+#if !UE_BUILD_SHIPPING
+			bool bCorrupted = false;
+			if (GPakCache_ForceDecompressionFails && FMath::FRand() < 0.001f)
+			{
+				int32 CorruptOffset = FMath::Clamp(int32(FMath::FRandRange(0, Block.RawSize - 1)), 0, Block.RawSize - 1);
+				uint8 CorruptValue = uint8(FMath::Clamp(int32(FMath::FRandRange(0, 255)), 0, 255));
+				if (Block.Raw[CorruptOffset] != CorruptValue)
+				{
+					UE_LOG(LogPakFile, Error, TEXT("Forcing corruption of decompression source data (predecryption) to verify panic read recovery.  Offset = %d, Value = 0x%x"), CorruptOffset, int32(CorruptValue));
+					Block.Raw[CorruptOffset] = CorruptValue;
+					bCorrupted = true;
+				}
+			}
+#endif
+
+
 			if (FileEntry.IsEncrypted())
 			{
 				INC_DWORD_STAT(STAT_PakCache_CompressedDecrypts);
@@ -3502,10 +3539,63 @@
 				check(Block.DecompressionRawSize == Block.RawSize);
 			}
 
-			if( !FCompression::UncompressMemory(CompressionMethod, Output, Block.ProcessedSize, Block.Raw, Block.DecompressionRawSize) )
-			{
-				const FString HexBytes = BytesToHex(Block.Raw,FMath::Min(Block.DecompressionRawSize,32));
-				UE_LOG( LogPakFile, Fatal, TEXT("Pak Decompression failed. PakFile:%s, EntryOffset:%lld, EntrySize:%lld, Method:%s, ProcessedSize:%d, RawSize:%d, Crc32:%u, BlockIndex:%d, Encrypt:%d, Delete:%d, Output:%p, Raw:%p, Processed:%p, Bytes:[%s...]"), *PakFile.ToString(), FileEntry.Offset, FileEntry.Size, *CompressionMethod.ToString(), Block.ProcessedSize, Block.DecompressionRawSize, FCrc::MemCrc32( Block.Raw, Block.DecompressionRawSize ), Block.BlockIndex, FileEntry.IsEncrypted()?1:0, FileEntry.IsDeleteRecord()?1:0, Output, Block.Raw, Block.Processed, *HexBytes );
+			bool bFailed = !FCompression::UncompressMemory(CompressionMethod, Output, Block.ProcessedSize, Block.Raw, Block.DecompressionRawSize);
+
+#if !UE_BUILD_SHIPPING
+			if (bCorrupted && !bFailed)
+			{
+				UE_LOG(LogPakFile, Error, TEXT("The payload was corrupted, but this did not trigger a decompression failed.....pretending it failed anyway because otherwise it can crash later."));
+				bFailed = true;
+			}
+#endif
+
+			if (bFailed)
+			{
+				{
+					const FString HexBytes = BytesToHex(Block.Raw, FMath::Min(Block.DecompressionRawSize, 32));
+					UE_LOG(LogPakFile, Error, TEXT("Pak Decompression failed. PakFile:%s, EntryOffset:%lld, EntrySize:%lld, Method:%s, ProcessedSize:%d, RawSize:%d, Crc32:%u, BlockIndex:%d, Encrypt:%d, Delete:%d, Output:%p, Raw:%p, Processed:%p, Bytes:[%s...]"), *PakFile.ToString(), FileEntry.Offset, FileEntry.Size, *CompressionMethod.ToString(), Block.ProcessedSize, Block.DecompressionRawSize, FCrc::MemCrc32(Block.Raw, Block.DecompressionRawSize), Block.BlockIndex, FileEntry.IsEncrypted() ? 1 : 0, FileEntry.IsDeleteRecord() ? 1 : 0, Output, Block.Raw, Block.Processed, *HexBytes);
+				}
+				uint8* TempBuffer = (uint8*)FMemory::Malloc(Block.RawSize);
+				{
+					FScopeLock ScopedLock(&CriticalSection);
+					UE_CLOG(!Block.RawRequest, LogPakFile, Fatal, TEXT("Cannot retry because Block.RawRequest is null."));
+
+					Block.RawRequest->PanicSyncRead(TempBuffer);
+				}
+
+				if (FileEntry.IsEncrypted())
+				{
+					DecryptData(TempBuffer, Block.RawSize, EncryptionKeyGuid);
+				}
+				if (FMemory::Memcmp(TempBuffer, Block.Raw, Block.DecompressionRawSize) != 0)
+				{
+					UE_LOG(LogPakFile, Warning, TEXT("Panic re-read (and decrypt if applicable) resulted in a different buffer."));
+
+					int32 Offset = 0;
+					for (; Offset < Block.DecompressionRawSize; Offset++)
+					{
+						if (TempBuffer[Offset] != Block.Raw[Offset])
+						{
+							break;
+						}
+					}
+					UE_CLOG(Offset >= Block.DecompressionRawSize, LogPakFile, Fatal, TEXT("Buffers were different yet all bytes were the same????"));
+
+					UE_LOG(LogPakFile, Warning, TEXT("Buffers differ at offset %d."), Offset);
+					const FString HexBytes1 = BytesToHex(Block.Raw + Offset, FMath::Min(Block.DecompressionRawSize - Offset, 64));
+					UE_LOG(LogPakFile, Warning, TEXT("Original read (and decrypt) %s"), *HexBytes1);
+					const FString HexBytes2 = BytesToHex(TempBuffer + Offset, FMath::Min(Block.DecompressionRawSize - Offset, 64));
+					UE_LOG(LogPakFile, Warning, TEXT("Panic reread  (and decrypt) %s"), *HexBytes2);
+				}
+				if (!FCompression::UncompressMemory(CompressionMethod, Output, Block.ProcessedSize, TempBuffer, Block.DecompressionRawSize))
+				{
+					UE_LOG(LogPakFile, Fatal, TEXT("Retry was NOT sucessful."));
+				}
+				else
+				{
+					UE_LOG(LogPakFile, Warning, TEXT("Retry was sucessful."));
+				}
+				FMemory::Free(TempBuffer);
 			}
 			FMemory::Free(Block.Raw);
 			Block.Raw = nullptr;
@@ -4262,6 +4352,8 @@
 	, bIsValid(false)
 	, bFilenamesRemoved(false)
 	, ChunkID(ParseChunkIDFromFilename(Filename))
+	, bAttemptedPakEntryShrink(false)
+	, bAttemptedPakFilenameUnload(false)
  	, MappedFileHandle(nullptr)
 {
 	FArchive* Reader = GetSharedReader(NULL);
@@ -4287,6 +4379,8 @@
 	, bIsValid(false)
 	, bFilenamesRemoved(false)
 	, ChunkID(ParseChunkIDFromFilename(Filename))
+	, bAttemptedPakEntryShrink(false)
+	, bAttemptedPakFilenameUnload(false)
 	, MappedFileHandle(nullptr)
 {
 	FArchive* Reader = GetSharedReader(LowerLevel);
@@ -4679,21 +4773,26 @@
 	return 0;
 }
 
-bool FPakFile::UnloadPakEntryFilenames(TMap<uint64, FPakEntry>& CrossPakCollisionChecker, TArray<FString>* DirectoryRootsToKeep)
+bool FPakFile::UnloadPakEntryFilenames(TMap<uint64, FPakEntry>& CrossPakCollisionChecker, TArray<FString>* DirectoryRootsToKeep, bool bAllowRetries)
 {
 	// If the process has already been done, get out of here.
-	if (bFilenamesRemoved)
-	{
-		return false;
-	}
+	if (bAttemptedPakFilenameUnload || bFilenamesRemoved)
+	{
+		return true;
+	}
+
+	UE_LOG(LogPakFile, Log, TEXT("Unloading filenames for pak '%s'"), *PakFilename);
 
 	LLM_SCOPE(ELLMTag::FileSystem);
+
+	// Set this flag so if unloading fails, we don't try again
+	bAttemptedPakFilenameUnload = true;
 
 	// Variables for the filename hashing and collision detection.
 	int NumRetries = 0;
-	const int MAX_RETRIES = 10;
+	const int MAX_RETRIES = bAllowRetries ? 10 : 1;
 	bool bHasCollision;
-	FilenameStartHash = 0;
+	FilenameStartHash = FCrc::StrCrc32(*GetFilename());
     
 	// Allocate the temporary array for hashing filenames. The Memset is to hopefully
 	// silence the Visual Studio static analyzer.
@@ -4706,10 +4805,11 @@
 		bHasCollision = false;
 
 		TMap<uint64, FPakEntry> NewCollisionCheckEntries;
+		NewCollisionCheckEntries.Reserve(NumEntries);
 
 		// Build the list of hashes from the Index based on the starting hash.
 		int32 EntryIndex = 0;
-		for (TMap<FString, FPakDirectory>::TConstIterator It(Index); It; ++It)
+		for (TMap<FString, FPakDirectory>::TConstIterator It(Index); (It && !bHasCollision); ++It)
 		{
 			for (FPakDirectory::TConstIterator DirectoryIt(It.Value()); DirectoryIt; ++DirectoryIt)
 			{
@@ -4722,7 +4822,7 @@
 				const FPakEntry* EntryFromPreviousPaks = CrossPakCollisionChecker.Find(FilenameHash);
 				const FPakEntry* EntryFromCurrentPak = NewCollisionCheckEntries.Find(FilenameHash);
 				const FPakEntry& CurrentEntry = Files[DirectoryIt.Value()];
-							   
+
 				if (EntryFromPreviousPaks && (FMemory::Memcmp(EntryFromPreviousPaks->Hash, CurrentEntry.Hash, sizeof(CurrentEntry.Hash))) != 0)
 				{
 					UE_LOG(LogPakFile, Verbose, TEXT("Detected collision with previous pak while hashing %s"), *FinalFilename);
@@ -4745,6 +4845,7 @@
 		{
 			++NumRetries;
 			++FilenameStartHash;
+			UE_LOG(LogPakFile, Verbose, TEXT("Collisions detected. Retrying with new seed..."));
 		}
 		else
 		{
@@ -4761,7 +4862,8 @@
 	if (NumRetries >= MAX_RETRIES)
 	{
 		//		FPlatformMisc::LowLevelOutputDebugString(TEXT("Can't unload pak filenames due to hash collision..."));
-		return true;
+		UE_LOG(LogPakFile, Warning, TEXT("FAILED unloading filenames for pak '%s'"), *PakFilename);
+		return false;
 	}
 
 	// Allocate the storage space.
@@ -4883,18 +4985,23 @@
 		Index.Empty(0);
 	}
 
-	return false;
-}
-
-void FPakFile::ShrinkPakEntriesMemoryUsage()
+	return true;
+}
+
+bool FPakFile::ShrinkPakEntriesMemoryUsage()
 {
 	// If the process has already been done, get out of here.
-	if (MiniPakEntries != NULL)
-	{
-		return;
+	if (bAttemptedPakEntryShrink || MiniPakEntries != nullptr)
+	{
+		return true;
 	}
 
 	LLM_SCOPE(ELLMTag::FileSystem);
+
+	UE_LOG(LogPakFile, Log, TEXT("Shrinking entries for pak '%s'"), *PakFilename);
+
+	// Set this flag so if shrinking fails, we don't try again
+	bAttemptedPakEntryShrink = true;
 
 	// Wander every file entry.
 	int TotalSizeOfCompressedEntries = 0;
@@ -4907,6 +5014,8 @@
 		bool bIsOffset32BitSafe = Entry.Offset <= MAX_uint32;
 		bool bIsSize32BitSafe = Entry.Size <= MAX_uint32;
 		bool bIsUncompressedSize32BitSafe = Entry.UncompressedSize <= MAX_uint32;
+		uint32 CompressedBlockAlignment = Entry.IsEncrypted() ? FAES::AESBlockSize : 1;
+		int64 HeaderSize = Entry.GetSerializedSize(Info.Version);
 
 		// This data fits into a bitfield (described below), and the data has
 		// to fit within a certain range of bits.
@@ -4927,21 +5036,28 @@
 				bIsPossibleToShrink = false;
 				break;
 			}
-			if (Entry.CompressionBlocks.Num() > 0 && ((Info.HasRelativeCompressedChunkOffsets() ? 0 : Entry.Offset) + Entry.GetSerializedSize(Info.Version) != Entry.CompressionBlocks[0].CompressedStart))
+			if (Entry.CompressionBlocks.Num() > 0 && ((Info.HasRelativeCompressedChunkOffsets() ? 0 : Entry.Offset) + HeaderSize != Entry.CompressionBlocks[0].CompressedStart))
 			{
 				bIsPossibleToShrink = false;
 				break;
 			}
-			if (Entry.CompressionBlocks.Num() == 1 && ((Info.HasRelativeCompressedChunkOffsets() ? 0 : Entry.Offset) + Entry.GetSerializedSize(Info.Version) + Entry.Size != Entry.CompressionBlocks[0].CompressedEnd))
-			{
-				bIsPossibleToShrink = false;
-				break;
+			if (Entry.CompressionBlocks.Num() == 1)
+			{
+				uint64 Base = Info.HasRelativeCompressedChunkOffsets() ? 0 : Entry.Offset;
+				uint64 AlignedBlockSize = Align(Entry.CompressionBlocks[0].CompressedEnd - Entry.CompressionBlocks[0].CompressedStart, CompressedBlockAlignment);
+				if ((Base + HeaderSize + Entry.Size) != (Entry.CompressionBlocks[0].CompressedStart + AlignedBlockSize))
+				{
+					bIsPossibleToShrink = false;
+					break;
+				}
 			}
 			if (Entry.CompressionBlocks.Num() > 1)
 			{
 				for (int i = 1; i < Entry.CompressionBlocks.Num(); ++i)
 				{
-					if (Entry.CompressionBlocks[i].CompressedStart != Entry.CompressionBlocks[i - 1].CompressedEnd)
+					uint64 PrevBlockSize = Entry.CompressionBlocks[i - 1].CompressedEnd - Entry.CompressionBlocks[i - 1].CompressedStart;
+					PrevBlockSize = Align(PrevBlockSize, CompressedBlockAlignment);
+					if (Entry.CompressionBlocks[i].CompressedStart != (Entry.CompressionBlocks[i - 1].CompressedStart + PrevBlockSize))
 					{
 						bIsPossibleToShrink = false;
 						break;
@@ -4962,7 +5078,7 @@
 		{
 			TotalSizeOfCompressedEntries +=
 				(bIsSize32BitSafe ? sizeof(uint32) : sizeof(uint64));
-			if (Entry.CompressionBlocks.Num() > 1)
+			if (Entry.CompressionBlocks.Num() > 1 || (Entry.CompressionBlocks.Num() == 1 && Entry.IsEncrypted()))
 			{
 				TotalSizeOfCompressedEntries += Entry.CompressionBlocks.Num() * sizeof(uint32);
 			}
@@ -4971,7 +5087,8 @@
 
 	if (!bIsPossibleToShrink)
 	{
-		return;
+		UE_LOG(LogPakFile, Warning, TEXT("FAILED shrinking entries for pak file '%s'"), *PakFilename);
+		return false;
 	}
 
 	// Allocate the buffer to hold onto all of the bit-encoded compressed FPakEntry structures.
@@ -5069,7 +5186,7 @@
 			}
 
 			// Build the Compression Blocks array.
-			if (FullEntry->CompressionBlocks.Num() > 1)
+			if (FullEntry->CompressionBlocks.Num() > 1 || (FullEntry->CompressionBlocks.Num() == 1 && FullEntry->IsEncrypted()))
 			{
 				for (int CompressionBlockIndex = 0; CompressionBlockIndex < FullEntry->CompressionBlocks.Num(); ++CompressionBlockIndex)
 				{
@@ -5078,6 +5195,16 @@
 				}
 			}
 		}
+
+#if !UE_BUILD_SHIPPING
+		if (!FullEntry->IsDeleteRecord())
+		{
+			FPakEntry Test;
+			DecodePakEntry(MiniPakEntries + MiniPakEntriesOffsets[EntryIndex], &Test);
+			FMemory::Memcpy(Test.Hash, FullEntry->Hash, 20);
+			check(Test == *FullEntry);
+		}
+#endif
 	}
 
 	check(CurrentEntryPtr == MiniPakEntries + TotalSizeOfCompressedEntries);
@@ -5086,7 +5213,11 @@
 	// space of the original anymore.
 	Files.Empty(0);
 
-	return;
+	static uint64 Total = 0;
+	Total += TotalSizeOfCompressedEntries;
+	UE_LOG(LogPakFile, Display, TEXT("Compressed pak entries down to %d bytes [Total = %llu bytes]"), TotalSizeOfCompressedEntries, Total);
+
+	return true;
 }
 
 #if DO_CHECK
@@ -5620,12 +5751,6 @@
 	IniFileExtension = TEXT(".ini");
 	GameUserSettingsIniFilename = TEXT("GameUserSettings.ini");
 #endif
-<<<<<<< HEAD
-=======
-
-	FEncryptionKey DecryptionKey;
-	GetPakSigningKeys(DecryptionKey);
->>>>>>> 271e2139
 
 	// Signed if we have keys, and are not running with fileopenlog (currently results in a deadlock).
 	bSigned = FCoreDelegates::GetPakSigningKeysDelegate().IsBound() && !FParse::Param(FCommandLine::Get(), TEXT("fileopenlog"));
@@ -5669,34 +5794,33 @@
 void FPakPlatformFile::OptimizeMemoryUsageForMountedPaks()
 {
 #if !(IS_PROGRAM || WITH_EDITOR)
-			FPlatformMisc::LowLevelOutputDebugStringf(TEXT("Checking Pak Config\n"));
-			bool bUnloadPakEntryFilenamesIfPossible = FParse::Param(FCommandLine::Get(), TEXT("unloadpakentryfilenames"));
-			GConfig->GetBool(TEXT("Pak"), TEXT("UnloadPakEntryFilenamesIfPossible"), bUnloadPakEntryFilenamesIfPossible, GEngineIni);
+	bool bUnloadPakEntryFilenamesIfPossible = FParse::Param(FCommandLine::Get(), TEXT("unloadpakentryfilenames"));
+	GConfig->GetBool(TEXT("Pak"), TEXT("UnloadPakEntryFilenamesIfPossible"), bUnloadPakEntryFilenamesIfPossible, GEngineIni);
 
 	if ((bUnloadPakEntryFilenamesIfPossible && !FParse::Param(FCommandLine::Get(), TEXT("nounloadpakentries"))) || FParse::Param(FCommandLine::Get(), TEXT("unloadpakentries")))
-			{
-				// With [Pak] UnloadPakEntryFilenamesIfPossible enabled, [Pak] DirectoryRootsToKeepInMemoryWhenUnloadingPakEntryFilenames
-				// can contain pak entry directory wildcards of which the entire recursive directory structure of filenames underneath a
-				// matching wildcard will be kept.
-				//
-				// Example:
-				//   [Pak]
-				//   DirectoryRootsToKeepInMemoryWhenUnloadingPakEntryFilenames="*/Config/Tags/"
-				//   +DirectoryRootsToKeepInMemoryWhenUnloadingPakEntryFilenames="*/Content/Localization/*"
-				TArray<FString> DirectoryRootsToKeep;
-				GConfig->GetArray(TEXT("Pak"), TEXT("DirectoryRootsToKeepInMemoryWhenUnloadingPakEntryFilenames"), DirectoryRootsToKeep, GEngineIni);
-
-				FPakPlatformFile* PakPlatformFile = (FPakPlatformFile*)(FPlatformFileManager::Get().FindPlatformFile(FPakPlatformFile::GetTypeName()));
-				PakPlatformFile->UnloadPakEntryFilenames(&DirectoryRootsToKeep);
-			}
-
-			bool bShrinkPakEntriesMemoryUsage = FParse::Param(FCommandLine::Get(), TEXT("shrinkpakentries"));
-			GConfig->GetBool(TEXT("Pak"), TEXT("ShrinkPakEntriesMemoryUsage"), bShrinkPakEntriesMemoryUsage, GEngineIni);
-			if (bShrinkPakEntriesMemoryUsage)
-			{
-				FPakPlatformFile* PakPlatformFile = (FPakPlatformFile*)(FPlatformFileManager::Get().FindPlatformFile(FPakPlatformFile::GetTypeName()));
-				PakPlatformFile->ShrinkPakEntriesMemoryUsage();
-			}
+	{
+		// With [Pak] UnloadPakEntryFilenamesIfPossible enabled, [Pak] DirectoryRootsToKeepInMemoryWhenUnloadingPakEntryFilenames
+		// can contain pak entry directory wildcards of which the entire recursive directory structure of filenames underneath a
+		// matching wildcard will be kept.
+		//
+		// Example:
+		//   [Pak]
+		//   DirectoryRootsToKeepInMemoryWhenUnloadingPakEntryFilenames="*/Config/Tags/"
+		//   +DirectoryRootsToKeepInMemoryWhenUnloadingPakEntryFilenames="*/Content/Localization/*"
+		TArray<FString> DirectoryRootsToKeep;
+		GConfig->GetArray(TEXT("Pak"), TEXT("DirectoryRootsToKeepInMemoryWhenUnloadingPakEntryFilenames"), DirectoryRootsToKeep, GEngineIni);
+
+		FPakPlatformFile* PakPlatformFile = (FPakPlatformFile*)(FPlatformFileManager::Get().FindPlatformFile(FPakPlatformFile::GetTypeName()));
+		PakPlatformFile->UnloadPakEntryFilenames(&DirectoryRootsToKeep);
+	}
+
+	bool bShrinkPakEntriesMemoryUsage = FParse::Param(FCommandLine::Get(), TEXT("shrinkpakentries"));
+	GConfig->GetBool(TEXT("Pak"), TEXT("ShrinkPakEntriesMemoryUsage"), bShrinkPakEntriesMemoryUsage, GEngineIni);
+	if (bShrinkPakEntriesMemoryUsage)
+	{
+		FPakPlatformFile* PakPlatformFile = (FPakPlatformFile*)(FPlatformFileManager::Get().FindPlatformFile(FPakPlatformFile::GetTypeName()));
+		PakPlatformFile->ShrinkPakEntriesMemoryUsage();
+	}
 #endif
 }
 
@@ -5793,6 +5917,10 @@
 				}
 			}
 		}
+		else
+		{
+			delete Pak;
+		}
 	}
 	else
 	{
@@ -6038,6 +6166,11 @@
 
 		PendingEncryptedPakFiles.RemoveAll([InGuid](const FPakListDeferredEntry& Entry) { return Entry.EncryptionKeyGuid == InGuid; });
 
+		{
+			LLM_SCOPE(ELLMTag::FileSystem);
+			OptimizeMemoryUsageForMountedPaks();
+		}
+
 		UE_CLOG(InGuid.IsValid(), LogPakFile, Log, TEXT("Registered encryption key '%s': %d pak files mounted, %d remain pending"), *InGuid.ToString(), NumMounted, PendingEncryptedPakFiles.Num());
 	}
 }
@@ -6171,43 +6304,70 @@
 
 void FPakPlatformFile::UnloadPakEntryFilenames(TArray<FString>* DirectoryRootsToKeep)
 {
-	int32 NumFiles = 0;
+	int32 TotalNumFilenames = 0;
+	int32 NumFilenamesUnloaded = 0;
+	int32 NumPaks = 0;
 	double Timer = 0.0;
 	{
 		SCOPE_SECONDS_COUNTER(Timer);
 
 		TArray<FPakListEntry> Paks;
 		GetMountedPaks(Paks);
-		FPlatformMisc::LowLevelOutputDebugStringf(TEXT("Unloading Pak Entry Filenames\n"));
 		TMap<uint64, FPakEntry> CrossPakCollisionDetector;
-
-		for (const FPakListEntry& Pak : Paks)
-		{
-			NumFiles += Pak.PakFile->GetNumFiles();
-		}
-
-		CrossPakCollisionDetector.Reserve(NumFiles);
+		
+		for (auto Pak : Paks)
+		{
+			if (Pak.PakFile->HasFilenames())
+			{
+				TotalNumFilenames += Pak.PakFile->GetNumFiles();
+			}
+		}
+
+		CrossPakCollisionDetector.Reserve(TotalNumFilenames);
 
 		// Sort the pak list by number of entries so that we allow the larger ones a better chance of not encountering a collision
 		Algo::Sort(Paks, [](const FPakListEntry& A, const FPakListEntry& B) { return A.PakFile->GetNumFiles() > B.PakFile->GetNumFiles(); });
 
 		for (auto Pak : Paks)
 		{
-			bool bEncounteredCollisions = Pak.PakFile->UnloadPakEntryFilenames(CrossPakCollisionDetector, DirectoryRootsToKeep);
-			UE_CLOG(bEncounteredCollisions, LogPakFile, Warning, TEXT("Encountered name collisions while unloading pak index strings for %s"), *Pak.PakFile->GetFilename());
-		}
-	}
-	UE_LOG(LogPakFile, Log, TEXT("PakEntry filenames unloaded %d filenames in %.4fs"), NumFiles, Timer);
+			if (Pak.PakFile->HasFilenames())
+			{
+				NumPaks++;
+				int32 NumFilesInThisPak = Pak.PakFile->GetNumFiles();
+
+				if (Pak.PakFile->UnloadPakEntryFilenames(CrossPakCollisionDetector, DirectoryRootsToKeep))
+				{
+					NumFilenamesUnloaded += NumFilesInThisPak;
+				}
+			}
+		}
+	}
+	UE_LOG(LogPakFile, Log, TEXT("Unloaded %d/%d filenames from %d pak files in %.4fs"), NumFilenamesUnloaded, TotalNumFilenames, NumPaks, Timer);
 }
 
 void FPakPlatformFile::ShrinkPakEntriesMemoryUsage()
 {
-	TArray<FPakListEntry> Paks;
-	GetMountedPaks(Paks);
-	for (auto Pak : Paks)
-	{
-		Pak.PakFile->ShrinkPakEntriesMemoryUsage();
-	}
+	double Timer = 0.0;
+	int32 NumPakFiles = 0;
+	int32 NumEntries = 0;
+	{
+		SCOPE_SECONDS_COUNTER(Timer);
+
+		TArray<FPakListEntry> Paks;
+		GetMountedPaks(Paks);
+		for (auto Pak : Paks)
+		{
+			if (!Pak.PakFile->HasShrunkPakEntries())
+			{
+				NumPakFiles++;
+				if (Pak.PakFile->ShrinkPakEntriesMemoryUsage())
+				{
+					NumEntries += Pak.PakFile->GetNumFiles();
+				}
+			}
+		}
+	}
+	UE_LOG(LogPakFile, Log, TEXT("Shrunk %d entries from %d pak files in %.4fs"), NumEntries, NumPakFiles, Timer);
 }
 
 /**
