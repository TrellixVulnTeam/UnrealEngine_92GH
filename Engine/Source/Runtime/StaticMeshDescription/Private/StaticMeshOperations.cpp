--- conflicted
+++ resolved
@@ -584,7 +584,6 @@
 
 	for (int32 VertexIndex = 0; VertexIndex < NumVertex; ++VertexIndex)
 	{
-<<<<<<< HEAD
 		new(VertIndexAndZ)MeshDescriptionOperationNamespace::FIndexAndZ(VertexIndex, RawMeshVertexPositions[VertexIndex]);
 	}
 
@@ -606,15 +605,6 @@
 		{
 			if (FMath::Abs(VertIndexAndZ[j].Z - VertIndexAndZ[i].Z) > SMALL_NUMBER)
 				break; // can't be any more dups
-=======
-		MeshDescription.DeletePolygons(PolygonsToRemove);
-		// Compact and Remap IDs so we have clean ID from 0 to n since we just erase some polygons
-		FElementIDRemappings RemappingInfos;
-		MeshDescription.Compact(RemappingInfos);
-	}
-}
-
->>>>>>> 60750822
 
 			const FVector& PositionA = *(VertIndexAndZ[i].OriginalVector);
 			const FVector& PositionB = *(VertIndexAndZ[j].OriginalVector);
@@ -1110,7 +1100,13 @@
 
 		//Set the corner angle data for a FVertexInstanceID
 		void SetCornerAngleData(FVertexInstanceID VertexInstanceID, float CornerAngle, int32 CornerIndex)
-		{
+			MeshDescription.DeletePolygonGroup(PolygonGroupID);
+		}
+		for (FVertexInstanceID VertexInstanceID : OrphanedVertexInstances)
+		{
+			MeshDescription.DeleteVertexInstance(VertexInstanceID, &OrphanedVertices);
+		}
+		for (FEdgeID EdgeID : OrphanedEdges)
 			CornerAngleDatas[CornerIndex].VertexInstanceID = VertexInstanceID;
 			CornerAngleDatas[CornerIndex].CornerAngle = CornerAngle;
 		}
@@ -1159,7 +1155,9 @@
 		TriangleDatas.Reserve(MeshDescription.Triangles().Num());
 
 		for (FTriangleID TriangleID : MeshDescription.Triangles().GetElementIDs())
-		{
+			MeshDescription.DeleteEdge(EdgeID, &OrphanedVertices);
+		}
+		for (FVertexID VertexID : OrphanedVertices)
 			TArrayView<const FVertexInstanceID> VertexInstanceIDs = MeshDescription.GetTriangleVertexInstances(TriangleID);
 			//Triangle should use 3 vertex instances
 			check(VertexInstanceIDs.Num() == 3);
@@ -1189,7 +1187,8 @@
 	//Iterate all vertex to compute normals for all vertex instance
 	ParallelFor(BatchCount,
 		[&Vertices, &BatchSize, &bComputeTangentWithMikkTSpace, &MeshDescription, bComputeWeightedNormals, &TriangleDatas](int32 BatchIndex)
-		{
+			MeshDescription.DeleteVertex(VertexID);
+		}
 			TVertexInstanceAttributesConstRef<FVector2D> VertexUVs = MeshDescription.VertexInstanceAttributes().GetAttributesRef<FVector2D>(MeshAttribute::VertexInstance::TextureCoordinate);
 			TVertexInstanceAttributesRef<FVector> VertexNormals = MeshDescription.VertexInstanceAttributes().GetAttributesRef<FVector>(MeshAttribute::VertexInstance::Normal);
 			TVertexInstanceAttributesRef<FVector> VertexTangents = MeshDescription.VertexInstanceAttributes().GetAttributesRef<FVector>(MeshAttribute::VertexInstance::Tangent);
