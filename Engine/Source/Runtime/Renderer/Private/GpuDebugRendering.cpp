// Copyright Epic Games, Inc. All Rights Reserved.

#include "GpuDebugRendering.h"
#include "SceneRendering.h"
#include "GlobalShader.h"
#include "RenderGraphBuilder.h"
#include "RenderGraphUtils.h"
#include "Containers/ResourceArray.h"
#include "CommonRenderResources.h"

namespace ShaderDrawDebug 
{
	// Console variables
	static TAutoConsoleVariable<int32> CVarShaderDrawEnable(
		TEXT("r.ShaderDrawDebug"),
		1,
		TEXT("ShaderDrawDebug debugging toggle.\n"),
		ECVF_Cheat | ECVF_RenderThreadSafe);

	static TAutoConsoleVariable<int32> CVarShaderDrawMaxElementCount(
		TEXT("r.ShaderDrawDebug.MaxElementCount"),
		10000,
		TEXT("ShaderDraw output buffer size in element.\n"),
		ECVF_Cheat | ECVF_RenderThreadSafe);

	static TAutoConsoleVariable<int32> CVarShaderDrawLock(
		TEXT("r.ShaderDrawDebug.Lock"),
		0,
		TEXT("Lock the shader draw buffer.\n"),
		ECVF_Cheat | ECVF_RenderThreadSafe);

	bool IsShaderDrawDebugEnabled()
	{
<<<<<<< HEAD
#if WITH_EDITOR
=======
		// This debug mode causes a GPU restart on Mac. Forcing off until UE-87288 is fixed.
#if WITH_EDITOR && !PLATFORM_MAC
>>>>>>> 421d6516
		return CVarShaderDrawEnable.GetValueOnAnyThread() > 0;
#else
		return false;
#endif
	}

	bool IsShaderDrawLocked()
	{
#if WITH_EDITOR
		return CVarShaderDrawLock.GetValueOnAnyThread() > 0;
#else
		return false;
#endif
	}

	static bool IsShaderDrawDebugEnabled(const EShaderPlatform Platform)
	{
		return IsFeatureLevelSupported(Platform, ERHIFeatureLevel::SM5) && IsPCPlatform(Platform);
	}

	bool IsShaderDrawDebugEnabled(const FViewInfo& View)
	{
		return IsShaderDrawDebugEnabled() && IsShaderDrawDebugEnabled(View.GetShaderPlatform());
	}

	static uint32 GetMaxShaderDrawElementCount()
	{
		return uint32(FMath::Max(1, CVarShaderDrawMaxElementCount.GetValueOnRenderThread()));
	}

	struct ShaderDrawDebugElement
	{
		uint32 Pos[3];
		uint32 Color[2];
	};

	// This needs to be allocated per view, or move into a more persistent place
	struct FLockedData
	{
		FRWBufferStructured Buffer;
		FRWBuffer IndirectBuffer;
		bool bIsLocked = false;
	};

	static FLockedData LockedData = {};

	//////////////////////////////////////////////////////////////////////////

	class FShaderDrawDebugClearCS : public FGlobalShader
	{
		DECLARE_GLOBAL_SHADER(FShaderDrawDebugClearCS);
		SHADER_USE_PARAMETER_STRUCT(FShaderDrawDebugClearCS, FGlobalShader);

		BEGIN_SHADER_PARAMETER_STRUCT(FParameters, )
		SHADER_PARAMETER_RDG_BUFFER_UAV(RWStructuredBuffer, DataBuffer)
		SHADER_PARAMETER_RDG_BUFFER_UAV(RWBuffer, IndirectBuffer)
		END_SHADER_PARAMETER_STRUCT()

		static bool ShouldCompilePermutation(const FGlobalShaderPermutationParameters& Parameters)
		{
			return IsShaderDrawDebugEnabled(Parameters.Platform);
		}

		static void ModifyCompilationEnvironment(const FGlobalShaderPermutationParameters& Parameters, FShaderCompilerEnvironment& OutEnvironment)
		{
			FGlobalShader::ModifyCompilationEnvironment(Parameters, OutEnvironment);
			OutEnvironment.SetDefine(TEXT("GPU_DEBUG_RENDERING"), 1);
			OutEnvironment.SetDefine(TEXT("GPU_DEBUG_RENDERING_CLEAR_CS"), 1);
		}
	};

	IMPLEMENT_GLOBAL_SHADER(FShaderDrawDebugClearCS, "/Engine/Private/ShaderDrawDebug.usf", "ShaderDrawDebugClearCS", SF_Compute);


	//////////////////////////////////////////////////////////////////////////

	class FShaderDrawDebugCopyCS : public FGlobalShader
	{
		DECLARE_GLOBAL_SHADER(FShaderDrawDebugCopyCS);
		SHADER_USE_PARAMETER_STRUCT(FShaderDrawDebugCopyCS, FGlobalShader);

		class FBufferType : SHADER_PERMUTATION_INT("PERMUTATION_BUFFER_TYPE", 2);
		using FPermutationDomain = TShaderPermutationDomain<FBufferType>;

		BEGIN_SHADER_PARAMETER_STRUCT(FParameters, )
			SHADER_PARAMETER(uint32, NumElements)
			SHADER_PARAMETER_RDG_BUFFER_SRV(Buffer, InBuffer)
			SHADER_PARAMETER_UAV(RWBuffer, OutBuffer)

			SHADER_PARAMETER_RDG_BUFFER_SRV(StructuredBuffer, InStructuredBuffer)
			SHADER_PARAMETER_UAV(RWStructuredBuffer, OutStructuredBuffer)
		END_SHADER_PARAMETER_STRUCT()

		static bool ShouldCompilePermutation(const FGlobalShaderPermutationParameters& Parameters)
		{
			return IsShaderDrawDebugEnabled(Parameters.Platform);
		}

		static void ModifyCompilationEnvironment(const FGlobalShaderPermutationParameters& Parameters, FShaderCompilerEnvironment& OutEnvironment)
		{
			FGlobalShader::ModifyCompilationEnvironment(Parameters, OutEnvironment);
			OutEnvironment.SetDefine(TEXT("GPU_DEBUG_RENDERING"), 1);
			OutEnvironment.SetDefine(TEXT("GPU_DEBUG_RENDERING_COPY_CS"), 1);
		}
	};

	IMPLEMENT_GLOBAL_SHADER(FShaderDrawDebugCopyCS, "/Engine/Private/ShaderDrawDebug.usf", "ShaderDrawDebugCopyCS", SF_Compute);

	//////////////////////////////////////////////////////////////////////////

	class FShaderDrawDebugVS : public FGlobalShader
	{
		DECLARE_GLOBAL_SHADER(FShaderDrawDebugVS);
		SHADER_USE_PARAMETER_STRUCT(FShaderDrawDebugVS, FGlobalShader);

		class FInputType : SHADER_PERMUTATION_INT("PERMUTATION_INPUT_TYPE", 2);
		using FPermutationDomain = TShaderPermutationDomain<FInputType>;

		BEGIN_SHADER_PARAMETER_STRUCT(FParameters, )
			SHADER_PARAMETER_STRUCT_REF(FViewUniformShaderParameters, View)
			SHADER_PARAMETER_SRV(StructuredBuffer, LockedShaderDrawDebugPrimitive)
			SHADER_PARAMETER_RDG_BUFFER_SRV(StructuredBuffer, ShaderDrawDebugPrimitive)
			SHADER_PARAMETER_RDG_BUFFER(StructuredBuffer, IndirectBuffer)
		END_SHADER_PARAMETER_STRUCT()

		static bool ShouldCompilePermutation(const FGlobalShaderPermutationParameters& Parameters)
		{
			return IsShaderDrawDebugEnabled(Parameters.Platform);
		}

		static void ModifyCompilationEnvironment(const FGlobalShaderPermutationParameters& Parameters, FShaderCompilerEnvironment& OutEnvironment)
		{
			FGlobalShader::ModifyCompilationEnvironment(Parameters, OutEnvironment);
			OutEnvironment.SetDefine(TEXT("GPU_DEBUG_RENDERING"), 1);
			OutEnvironment.SetDefine(TEXT("GPU_DEBUG_RENDERING_VS"), 1);
			OutEnvironment.SetDefine(TEXT("GPU_DEBUG_RENDERING_PS"), 0);
		}
	};

	IMPLEMENT_GLOBAL_SHADER(FShaderDrawDebugVS, "/Engine/Private/ShaderDrawDebug.usf", "ShaderDrawDebugVS", SF_Vertex);

	//////////////////////////////////////////////////////////////////////////

	class FShaderDrawDebugPS : public FGlobalShader
	{
		DECLARE_GLOBAL_SHADER(FShaderDrawDebugPS);
		SHADER_USE_PARAMETER_STRUCT(FShaderDrawDebugPS, FGlobalShader);
		
		BEGIN_SHADER_PARAMETER_STRUCT(FParameters, )
			SHADER_PARAMETER(float, ColorScale)
			RENDER_TARGET_BINDING_SLOTS()
		END_SHADER_PARAMETER_STRUCT()

		using FPermutationDomain = TShaderPermutationDomain<>;

		static bool ShouldCompilePermutation(const FGlobalShaderPermutationParameters& Parameters)
		{
			return IsShaderDrawDebugEnabled(Parameters.Platform);
		}

		static void ModifyCompilationEnvironment(const FGlobalShaderPermutationParameters& Parameters, FShaderCompilerEnvironment& OutEnvironment)
		{
			FGlobalShader::ModifyCompilationEnvironment(Parameters, OutEnvironment);
			OutEnvironment.SetDefine(TEXT("GPU_DEBUG_RENDERING"), 1);
			OutEnvironment.SetDefine(TEXT("GPU_DEBUG_RENDERING_VS"), 0);
			OutEnvironment.SetDefine(TEXT("GPU_DEBUG_RENDERING_PS"), 1);
<<<<<<< HEAD
		}
	};

	IMPLEMENT_GLOBAL_SHADER(FShaderDrawDebugPS, "/Engine/Private/ShaderDrawDebug.usf", "ShaderDrawDebugPS", SF_Pixel);

	BEGIN_SHADER_PARAMETER_STRUCT(ShaderDrawVSPSParameters, )
		SHADER_PARAMETER_STRUCT_INCLUDE(FShaderDrawDebugVS::FParameters, ShaderDrawVSParameters)
		SHADER_PARAMETER_STRUCT_INCLUDE(FShaderDrawDebugPS::FParameters, ShaderDrawPSParameters)
	END_SHADER_PARAMETER_STRUCT()

	//////////////////////////////////////////////////////////////////////////

	void BeginView(FRHICommandListImmediate& InRHICmdList, FViewInfo& View)
	{
		if (!IsShaderDrawDebugEnabled(View))
		{
			return;
		}

		FRDGBuilder GraphBuilder(InRHICmdList);
		FRDGBufferRef DataBuffer = GraphBuilder.CreateBuffer(FRDGBufferDesc::CreateStructuredDesc(sizeof(ShaderDrawDebugElement), GetMaxShaderDrawElementCount()), TEXT("ShaderDrawDataBuffer"));
		FRDGBufferRef IndirectBuffer = GraphBuilder.CreateBuffer(FRDGBufferDesc::CreateIndirectDesc<FRHIDrawIndirectParameters>(1), TEXT("ShaderDrawDataIndirectBuffer"));

		FShaderDrawDebugClearCS::FParameters* Parameters = GraphBuilder.AllocParameters<FShaderDrawDebugClearCS::FParameters>();
		Parameters->DataBuffer = GraphBuilder.CreateUAV(DataBuffer);
		Parameters->IndirectBuffer = GraphBuilder.CreateUAV(IndirectBuffer);

		TShaderMapRef<FShaderDrawDebugClearCS> ComputeShader(View.ShaderMap);

		// Note: we do not call ClearUnusedGraphResources here as we want to for the allocation of DataBuffer
		GraphBuilder.AddPass(
			RDG_EVENT_NAME("ShaderDrawClear"),
			Parameters,
			ERDGPassFlags::Compute,
			[Parameters, ComputeShader](FRHICommandList& RHICmdList)
		{
			FComputeShaderUtils::Dispatch(RHICmdList, *ComputeShader, *Parameters, FIntVector(1,1,1));
		});

		GraphBuilder.QueueBufferExtraction(DataBuffer, &View.ShaderDrawData.Buffer, FRDGResourceState::EAccess::Write, FRDGResourceState::EPipeline::Compute);
		GraphBuilder.QueueBufferExtraction(IndirectBuffer, &View.ShaderDrawData.IndirectBuffer, FRDGResourceState::EAccess::Write, FRDGResourceState::EPipeline::Compute);

		GraphBuilder.Execute();

		if (IsShaderDrawLocked() && !LockedData.bIsLocked)
		{
			LockedData.Buffer.Initialize(sizeof(ShaderDrawDebugElement), GetMaxShaderDrawElementCount(), 0U, TEXT("ShaderDrawDataBuffer"));
			LockedData.IndirectBuffer.Initialize(sizeof(uint32), 4, PF_R32_UINT, BUF_DrawIndirect, TEXT("ShaderDrawDataIndirectBuffer"));
=======
>>>>>>> 421d6516
		}
	};

<<<<<<< HEAD
=======
	IMPLEMENT_GLOBAL_SHADER(FShaderDrawDebugPS, "/Engine/Private/ShaderDrawDebug.usf", "ShaderDrawDebugPS", SF_Pixel);

	BEGIN_SHADER_PARAMETER_STRUCT(ShaderDrawVSPSParameters, )
		SHADER_PARAMETER_STRUCT_INCLUDE(FShaderDrawDebugVS::FParameters, ShaderDrawVSParameters)
		SHADER_PARAMETER_STRUCT_INCLUDE(FShaderDrawDebugPS::FParameters, ShaderDrawPSParameters)
	END_SHADER_PARAMETER_STRUCT()

	//////////////////////////////////////////////////////////////////////////

	void BeginView(FRHICommandListImmediate& InRHICmdList, FViewInfo& View)
	{
		if (!IsShaderDrawDebugEnabled(View))
		{
			return;
		}

		FRDGBuilder GraphBuilder(InRHICmdList);
		FRDGBufferRef DataBuffer = GraphBuilder.CreateBuffer(FRDGBufferDesc::CreateStructuredDesc(sizeof(ShaderDrawDebugElement), GetMaxShaderDrawElementCount()), TEXT("ShaderDrawDataBuffer"));
		FRDGBufferRef IndirectBuffer = GraphBuilder.CreateBuffer(FRDGBufferDesc::CreateIndirectDesc<FRHIDrawIndirectParameters>(1), TEXT("ShaderDrawDataIndirectBuffer"));

		FShaderDrawDebugClearCS::FParameters* Parameters = GraphBuilder.AllocParameters<FShaderDrawDebugClearCS::FParameters>();
		Parameters->DataBuffer = GraphBuilder.CreateUAV(DataBuffer);
		Parameters->IndirectBuffer = GraphBuilder.CreateUAV(IndirectBuffer);

		TShaderMapRef<FShaderDrawDebugClearCS> ComputeShader(View.ShaderMap);

		// Note: we do not call ClearUnusedGraphResources here as we want to for the allocation of DataBuffer
		GraphBuilder.AddPass(
			RDG_EVENT_NAME("ShaderDrawClear"),
			Parameters,
			ERDGPassFlags::Compute,
			[Parameters, ComputeShader](FRHICommandList& RHICmdList)
		{
			FComputeShaderUtils::Dispatch(RHICmdList, *ComputeShader, *Parameters, FIntVector(1,1,1));
		});

		GraphBuilder.QueueBufferExtraction(DataBuffer, &View.ShaderDrawData.Buffer, FRDGResourceState::EAccess::Write, FRDGResourceState::EPipeline::Compute);
		GraphBuilder.QueueBufferExtraction(IndirectBuffer, &View.ShaderDrawData.IndirectBuffer, FRDGResourceState::EAccess::Write, FRDGResourceState::EPipeline::Compute);

		GraphBuilder.Execute();

		if (IsShaderDrawLocked() && !LockedData.bIsLocked)
		{
			LockedData.Buffer.Initialize(sizeof(ShaderDrawDebugElement), GetMaxShaderDrawElementCount(), 0U, TEXT("ShaderDrawDataBuffer"));
			LockedData.IndirectBuffer.Initialize(sizeof(uint32), 4, PF_R32_UINT, BUF_DrawIndirect, TEXT("ShaderDrawDataIndirectBuffer"));
		}

>>>>>>> 421d6516
		View.ShaderDrawData.CursorPosition = View.CursorPos;
	}

	void DrawView(FRDGBuilder& GraphBuilder, const FViewInfo& View, FRDGTextureRef OutputTexture, FRDGTextureRef DepthTexture)
	{
		if (!IsShaderDrawDebugEnabled(View))
		{
			return;
		}

		auto RunPass = [&](
			bool bIsBehindDepth, 
			bool bUseRdgInput,
			FRDGBufferRef DataBuffer, 
			FRDGBufferRef IndirectBuffer, 
			FShaderResourceViewRHIRef LockedDataBuffer,
			FRHIVertexBuffer* LockedIndirectBuffer)
		{
			FShaderDrawDebugVS::FPermutationDomain PermutationVector;
			PermutationVector.Set<FShaderDrawDebugVS::FInputType>(bUseRdgInput ? 0 : 1);
			TShaderMapRef<FShaderDrawDebugVS> VertexShader(View.ShaderMap, PermutationVector);
			TShaderMapRef<FShaderDrawDebugPS> PixelShader(View.ShaderMap);

			ShaderDrawVSPSParameters* PassParameters = GraphBuilder.AllocParameters<ShaderDrawVSPSParameters>();
			PassParameters->ShaderDrawPSParameters.RenderTargets[0] = FRenderTargetBinding(OutputTexture, ERenderTargetLoadAction::ELoad);
			PassParameters->ShaderDrawPSParameters.RenderTargets.DepthStencil = FDepthStencilBinding(DepthTexture, ERenderTargetLoadAction::ELoad, FExclusiveDepthStencil::DepthRead_StencilNop);
			PassParameters->ShaderDrawPSParameters.ColorScale = bIsBehindDepth ? 0.4f : 1.0f;	// When debug primitive are behind the depth buffer, make them look darker.
			PassParameters->ShaderDrawVSParameters.View = View.ViewUniformBuffer;
			if (bUseRdgInput)
			{
				PassParameters->ShaderDrawVSParameters.ShaderDrawDebugPrimitive = GraphBuilder.CreateSRV(DataBuffer);
				PassParameters->ShaderDrawVSParameters.IndirectBuffer = IndirectBuffer;
<<<<<<< HEAD
			}
			else
			{
				PassParameters->ShaderDrawVSParameters.LockedShaderDrawDebugPrimitive = LockedDataBuffer;
			}

			ValidateShaderParameters(*PixelShader, PassParameters->ShaderDrawPSParameters);
			ClearUnusedGraphResources(*PixelShader, &PassParameters->ShaderDrawPSParameters, { IndirectBuffer });
			ValidateShaderParameters(*VertexShader, PassParameters->ShaderDrawVSParameters);
			ClearUnusedGraphResources(*VertexShader, &PassParameters->ShaderDrawVSParameters, { IndirectBuffer });

=======
			}
			else
			{
				PassParameters->ShaderDrawVSParameters.LockedShaderDrawDebugPrimitive = LockedDataBuffer;
			}

			ValidateShaderParameters(*PixelShader, PassParameters->ShaderDrawPSParameters);
			ClearUnusedGraphResources(*PixelShader, &PassParameters->ShaderDrawPSParameters);
			ValidateShaderParameters(*VertexShader, PassParameters->ShaderDrawVSParameters);
			ClearUnusedGraphResources(*VertexShader, &PassParameters->ShaderDrawVSParameters);

>>>>>>> 421d6516
			GraphBuilder.AddPass(
				RDG_EVENT_NAME("ShaderDrawDebug"),
				PassParameters,
				ERDGPassFlags::Raster,
				[VertexShader, PixelShader, PassParameters, IndirectBuffer, LockedIndirectBuffer, bIsBehindDepth, bUseRdgInput](FRHICommandListImmediate& RHICmdListImmediate)
			{
<<<<<<< HEAD
				// Marks the indirect draw parameter as used by the pass, given it's not used directly by any of the shaders.
				if (bUseRdgInput)
				{
					PassParameters->ShaderDrawVSParameters.IndirectBuffer->MarkResourceAsUsed();
				}

				FGraphicsPipelineStateInitializer GraphicsPSOInit;
				RHICmdListImmediate.ApplyCachedRenderTargets(GraphicsPSOInit);
				GraphicsPSOInit.DepthStencilState = bIsBehindDepth ? TStaticDepthStencilState<false, CF_DepthFarther>::GetRHI() : TStaticDepthStencilState<false, CF_DepthNearOrEqual>::GetRHI();
				GraphicsPSOInit.BlendState = TStaticBlendState<CW_RGBA, BO_Add, BF_One, BF_InverseSourceAlpha, BO_Add, BF_Zero, BF_One>::GetRHI(); // Premultiplied-alpha composition
				GraphicsPSOInit.RasterizerState = TStaticRasterizerState<FM_Solid, CM_None, true>::GetRHI();
				GraphicsPSOInit.PrimitiveType = PT_LineList;
				GraphicsPSOInit.BoundShaderState.VertexDeclarationRHI = GEmptyVertexDeclaration.VertexDeclarationRHI;
				GraphicsPSOInit.BoundShaderState.VertexShaderRHI = GETSAFERHISHADER_VERTEX(*VertexShader);
				GraphicsPSOInit.BoundShaderState.PixelShaderRHI = GETSAFERHISHADER_PIXEL(*PixelShader);
				SetGraphicsPipelineState(RHICmdListImmediate, GraphicsPSOInit);

				SetShaderParameters(RHICmdListImmediate, *VertexShader, VertexShader->GetVertexShader(), PassParameters->ShaderDrawVSParameters);
				SetShaderParameters(RHICmdListImmediate, *PixelShader, PixelShader->GetPixelShader(), PassParameters->ShaderDrawPSParameters);


				if (bUseRdgInput)
				{
					// Marks the indirect draw parameter as used by the pass, given it's not used directly by any of the shaders.
					FRHIVertexBuffer* IndirectBufferRHI = PassParameters->ShaderDrawVSParameters.IndirectBuffer->GetIndirectRHICallBuffer();
					check(IndirectBufferRHI != nullptr);
					RHICmdListImmediate.DrawPrimitiveIndirect(IndirectBufferRHI, 0);
				}
=======
				FGraphicsPipelineStateInitializer GraphicsPSOInit;
				RHICmdListImmediate.ApplyCachedRenderTargets(GraphicsPSOInit);
				GraphicsPSOInit.DepthStencilState = bIsBehindDepth ? TStaticDepthStencilState<false, CF_DepthFarther>::GetRHI() : TStaticDepthStencilState<false, CF_DepthNearOrEqual>::GetRHI();
				GraphicsPSOInit.BlendState = TStaticBlendState<CW_RGBA, BO_Add, BF_One, BF_InverseSourceAlpha, BO_Add, BF_Zero, BF_One>::GetRHI(); // Premultiplied-alpha composition
				GraphicsPSOInit.RasterizerState = TStaticRasterizerState<FM_Solid, CM_None, true>::GetRHI();
				GraphicsPSOInit.PrimitiveType = PT_LineList;
				GraphicsPSOInit.BoundShaderState.VertexDeclarationRHI = GEmptyVertexDeclaration.VertexDeclarationRHI;
				GraphicsPSOInit.BoundShaderState.VertexShaderRHI = GETSAFERHISHADER_VERTEX(*VertexShader);
				GraphicsPSOInit.BoundShaderState.PixelShaderRHI = GETSAFERHISHADER_PIXEL(*PixelShader);
				SetGraphicsPipelineState(RHICmdListImmediate, GraphicsPSOInit);

				SetShaderParameters(RHICmdListImmediate, *VertexShader, VertexShader->GetVertexShader(), PassParameters->ShaderDrawVSParameters);
				SetShaderParameters(RHICmdListImmediate, *PixelShader, PixelShader->GetPixelShader(), PassParameters->ShaderDrawPSParameters);


				if (bUseRdgInput)
				{
					RHICmdListImmediate.DrawPrimitiveIndirect(IndirectBuffer->GetIndirectRHICallBuffer(), 0);
				}
>>>>>>> 421d6516
				else
				{
					RHICmdListImmediate.DrawPrimitiveIndirect(LockedIndirectBuffer, 0);
				}
			});
		};

		FRDGBufferRef DataBuffer = GraphBuilder.RegisterExternalBuffer(View.ShaderDrawData.Buffer, TEXT("ShaderDrawDebugDataBuffer"));
		FRDGBufferRef IndirectBuffer = GraphBuilder.RegisterExternalBuffer(View.ShaderDrawData.IndirectBuffer, TEXT("ShaderDrawDebugIndirectDataBuffer"));
		{
			RunPass(true,  true, DataBuffer, IndirectBuffer, nullptr, nullptr);	// Render what is behind the depth buffer
			RunPass(false, true, DataBuffer, IndirectBuffer, nullptr, nullptr); // Render what is in front of the depth buffer
		}

		if (LockedData.bIsLocked)
		{
			FShaderResourceViewRHIRef LockedDataBuffer = LockedData.Buffer.SRV;
			FRHIVertexBuffer* LockedIndirectBuffer = LockedData.IndirectBuffer.Buffer;
			RunPass(false, false, nullptr, nullptr, LockedDataBuffer, LockedIndirectBuffer); // Render what is in front of the depth buffer
			RunPass(true,  false, nullptr, nullptr, LockedDataBuffer, LockedIndirectBuffer); // Render what is behind the depth buffer
		}

		if (IsShaderDrawLocked() && !LockedData.bIsLocked)
		{
			{
				const uint32 NumElements = LockedData.Buffer.NumBytes / sizeof(ShaderDrawDebugElement);

				FShaderDrawDebugCopyCS::FPermutationDomain PermutationVector;
				PermutationVector.Set<FShaderDrawDebugCopyCS::FBufferType>(0);
				TShaderMapRef<FShaderDrawDebugCopyCS> ComputeShader(View.ShaderMap, PermutationVector);
<<<<<<< HEAD
				FShaderDrawDebugCopyCS::FParameters* Parameters = GraphBuilder.AllocParameters<FShaderDrawDebugCopyCS::FParameters>();
				Parameters->NumElements = NumElements;
				Parameters->InStructuredBuffer = GraphBuilder.CreateSRV(DataBuffer);
				Parameters->OutStructuredBuffer = LockedData.Buffer.UAV;
				FComputeShaderUtils::AddPass(GraphBuilder, RDG_EVENT_NAME("ShaderDrawDebugCopy"), *ComputeShader, Parameters, FIntVector(FMath::CeilToInt(NumElements / 1024.f), 1, 1));
			}
			{
				FShaderDrawDebugCopyCS::FPermutationDomain PermutationVector;
				PermutationVector.Set<FShaderDrawDebugCopyCS::FBufferType>(1);
				TShaderMapRef<FShaderDrawDebugCopyCS> ComputeShader(View.ShaderMap, PermutationVector);

				FShaderDrawDebugCopyCS::FParameters* Parameters = GraphBuilder.AllocParameters<FShaderDrawDebugCopyCS::FParameters>();
				Parameters->InBuffer = GraphBuilder.CreateSRV(IndirectBuffer);
				Parameters->OutBuffer = LockedData.IndirectBuffer.UAV;
				FComputeShaderUtils::AddPass(GraphBuilder, RDG_EVENT_NAME("ShaderDrawDebugCopy"), *ComputeShader, Parameters, FIntVector(1, 1, 1));
			}
		}
	}

=======

				FShaderDrawDebugCopyCS::FParameters* Parameters = GraphBuilder.AllocParameters<FShaderDrawDebugCopyCS::FParameters>();
				Parameters->NumElements = NumElements;
				Parameters->InStructuredBuffer = GraphBuilder.CreateSRV(DataBuffer);
				Parameters->OutStructuredBuffer = LockedData.Buffer.UAV;
				FComputeShaderUtils::AddPass(GraphBuilder, RDG_EVENT_NAME("ShaderDrawDebugCopy"), *ComputeShader, Parameters, FIntVector(FMath::CeilToInt(NumElements / 1024.f), 1, 1));
			}
			{
				FShaderDrawDebugCopyCS::FPermutationDomain PermutationVector;
				PermutationVector.Set<FShaderDrawDebugCopyCS::FBufferType>(1);
				TShaderMapRef<FShaderDrawDebugCopyCS> ComputeShader(View.ShaderMap, PermutationVector);

				FShaderDrawDebugCopyCS::FParameters* Parameters = GraphBuilder.AllocParameters<FShaderDrawDebugCopyCS::FParameters>();
				Parameters->InBuffer = GraphBuilder.CreateSRV(IndirectBuffer);
				Parameters->OutBuffer = LockedData.IndirectBuffer.UAV;
				FComputeShaderUtils::AddPass(GraphBuilder, RDG_EVENT_NAME("ShaderDrawDebugCopy"), *ComputeShader, Parameters, FIntVector(1, 1, 1));
			}
		}
	}

>>>>>>> 421d6516
	void EndView(FViewInfo& View)
	{
		if (!IsShaderDrawDebugEnabled(View))
		{
			return;
		}
<<<<<<< HEAD

		if (IsShaderDrawLocked() && !LockedData.bIsLocked)
		{
			LockedData.bIsLocked = true;
		}

		if (!IsShaderDrawLocked() && LockedData.bIsLocked)
		{
			LockedData.Buffer.Release();
			LockedData.IndirectBuffer.Release();
			LockedData.bIsLocked = false;
=======

		if (IsShaderDrawLocked() && !LockedData.bIsLocked)
		{
			LockedData.bIsLocked = true;
>>>>>>> 421d6516
		}
	}

	void SetParameters(FRDGBuilder& GraphBuilder, const FShaderDrawDebugData& Data, FShaderDrawDebugParameters& OutParameters)
	{
		FRDGBufferRef DataBuffer = GraphBuilder.RegisterExternalBuffer(Data.Buffer, TEXT("ShaderDrawDebugDataBuffer"));
		FRDGBufferRef IndirectBuffer = GraphBuilder.RegisterExternalBuffer(Data.IndirectBuffer, TEXT("ShaderDrawDebugIndirectDataBuffer"));

<<<<<<< HEAD
=======
		if (!IsShaderDrawLocked() && LockedData.bIsLocked)
		{
			LockedData.Buffer.Release();
			LockedData.IndirectBuffer.Release();
			LockedData.bIsLocked = false;
		}
	}

	void SetParameters(FRDGBuilder& GraphBuilder, const FShaderDrawDebugData& Data, FShaderDrawDebugParameters& OutParameters)
	{
		FRDGBufferRef DataBuffer = GraphBuilder.RegisterExternalBuffer(Data.Buffer, TEXT("ShaderDrawDebugDataBuffer"));
		FRDGBufferRef IndirectBuffer = GraphBuilder.RegisterExternalBuffer(Data.IndirectBuffer, TEXT("ShaderDrawDebugIndirectDataBuffer"));

>>>>>>> 421d6516
		OutParameters.ShaderDrawCursorPos = Data.CursorPosition;
		OutParameters.ShaderDrawMaxElementCount = GetMaxShaderDrawElementCount();
		OutParameters.OutShaderDrawPrimitive = GraphBuilder.CreateUAV(DataBuffer);
		OutParameters.OutputShaderDrawIndirect = GraphBuilder.CreateUAV(IndirectBuffer);
	}
}<|MERGE_RESOLUTION|>--- conflicted
+++ resolved
@@ -31,12 +31,8 @@
 
 	bool IsShaderDrawDebugEnabled()
 	{
-<<<<<<< HEAD
-#if WITH_EDITOR
-=======
 		// This debug mode causes a GPU restart on Mac. Forcing off until UE-87288 is fixed.
 #if WITH_EDITOR && !PLATFORM_MAC
->>>>>>> 421d6516
 		return CVarShaderDrawEnable.GetValueOnAnyThread() > 0;
 #else
 		return false;
@@ -203,7 +199,6 @@
 			OutEnvironment.SetDefine(TEXT("GPU_DEBUG_RENDERING"), 1);
 			OutEnvironment.SetDefine(TEXT("GPU_DEBUG_RENDERING_VS"), 0);
 			OutEnvironment.SetDefine(TEXT("GPU_DEBUG_RENDERING_PS"), 1);
-<<<<<<< HEAD
 		}
 	};
 
@@ -252,61 +247,8 @@
 		{
 			LockedData.Buffer.Initialize(sizeof(ShaderDrawDebugElement), GetMaxShaderDrawElementCount(), 0U, TEXT("ShaderDrawDataBuffer"));
 			LockedData.IndirectBuffer.Initialize(sizeof(uint32), 4, PF_R32_UINT, BUF_DrawIndirect, TEXT("ShaderDrawDataIndirectBuffer"));
-=======
->>>>>>> 421d6516
-		}
-	};
-
-<<<<<<< HEAD
-=======
-	IMPLEMENT_GLOBAL_SHADER(FShaderDrawDebugPS, "/Engine/Private/ShaderDrawDebug.usf", "ShaderDrawDebugPS", SF_Pixel);
-
-	BEGIN_SHADER_PARAMETER_STRUCT(ShaderDrawVSPSParameters, )
-		SHADER_PARAMETER_STRUCT_INCLUDE(FShaderDrawDebugVS::FParameters, ShaderDrawVSParameters)
-		SHADER_PARAMETER_STRUCT_INCLUDE(FShaderDrawDebugPS::FParameters, ShaderDrawPSParameters)
-	END_SHADER_PARAMETER_STRUCT()
-
-	//////////////////////////////////////////////////////////////////////////
-
-	void BeginView(FRHICommandListImmediate& InRHICmdList, FViewInfo& View)
-	{
-		if (!IsShaderDrawDebugEnabled(View))
-		{
-			return;
-		}
-
-		FRDGBuilder GraphBuilder(InRHICmdList);
-		FRDGBufferRef DataBuffer = GraphBuilder.CreateBuffer(FRDGBufferDesc::CreateStructuredDesc(sizeof(ShaderDrawDebugElement), GetMaxShaderDrawElementCount()), TEXT("ShaderDrawDataBuffer"));
-		FRDGBufferRef IndirectBuffer = GraphBuilder.CreateBuffer(FRDGBufferDesc::CreateIndirectDesc<FRHIDrawIndirectParameters>(1), TEXT("ShaderDrawDataIndirectBuffer"));
-
-		FShaderDrawDebugClearCS::FParameters* Parameters = GraphBuilder.AllocParameters<FShaderDrawDebugClearCS::FParameters>();
-		Parameters->DataBuffer = GraphBuilder.CreateUAV(DataBuffer);
-		Parameters->IndirectBuffer = GraphBuilder.CreateUAV(IndirectBuffer);
-
-		TShaderMapRef<FShaderDrawDebugClearCS> ComputeShader(View.ShaderMap);
-
-		// Note: we do not call ClearUnusedGraphResources here as we want to for the allocation of DataBuffer
-		GraphBuilder.AddPass(
-			RDG_EVENT_NAME("ShaderDrawClear"),
-			Parameters,
-			ERDGPassFlags::Compute,
-			[Parameters, ComputeShader](FRHICommandList& RHICmdList)
-		{
-			FComputeShaderUtils::Dispatch(RHICmdList, *ComputeShader, *Parameters, FIntVector(1,1,1));
-		});
-
-		GraphBuilder.QueueBufferExtraction(DataBuffer, &View.ShaderDrawData.Buffer, FRDGResourceState::EAccess::Write, FRDGResourceState::EPipeline::Compute);
-		GraphBuilder.QueueBufferExtraction(IndirectBuffer, &View.ShaderDrawData.IndirectBuffer, FRDGResourceState::EAccess::Write, FRDGResourceState::EPipeline::Compute);
-
-		GraphBuilder.Execute();
-
-		if (IsShaderDrawLocked() && !LockedData.bIsLocked)
-		{
-			LockedData.Buffer.Initialize(sizeof(ShaderDrawDebugElement), GetMaxShaderDrawElementCount(), 0U, TEXT("ShaderDrawDataBuffer"));
-			LockedData.IndirectBuffer.Initialize(sizeof(uint32), 4, PF_R32_UINT, BUF_DrawIndirect, TEXT("ShaderDrawDataIndirectBuffer"));
-		}
-
->>>>>>> 421d6516
+		}
+
 		View.ShaderDrawData.CursorPosition = View.CursorPos;
 	}
 
@@ -339,7 +281,6 @@
 			{
 				PassParameters->ShaderDrawVSParameters.ShaderDrawDebugPrimitive = GraphBuilder.CreateSRV(DataBuffer);
 				PassParameters->ShaderDrawVSParameters.IndirectBuffer = IndirectBuffer;
-<<<<<<< HEAD
 			}
 			else
 			{
@@ -351,26 +292,12 @@
 			ValidateShaderParameters(*VertexShader, PassParameters->ShaderDrawVSParameters);
 			ClearUnusedGraphResources(*VertexShader, &PassParameters->ShaderDrawVSParameters, { IndirectBuffer });
 
-=======
-			}
-			else
-			{
-				PassParameters->ShaderDrawVSParameters.LockedShaderDrawDebugPrimitive = LockedDataBuffer;
-			}
-
-			ValidateShaderParameters(*PixelShader, PassParameters->ShaderDrawPSParameters);
-			ClearUnusedGraphResources(*PixelShader, &PassParameters->ShaderDrawPSParameters);
-			ValidateShaderParameters(*VertexShader, PassParameters->ShaderDrawVSParameters);
-			ClearUnusedGraphResources(*VertexShader, &PassParameters->ShaderDrawVSParameters);
-
->>>>>>> 421d6516
 			GraphBuilder.AddPass(
 				RDG_EVENT_NAME("ShaderDrawDebug"),
 				PassParameters,
 				ERDGPassFlags::Raster,
 				[VertexShader, PixelShader, PassParameters, IndirectBuffer, LockedIndirectBuffer, bIsBehindDepth, bUseRdgInput](FRHICommandListImmediate& RHICmdListImmediate)
 			{
-<<<<<<< HEAD
 				// Marks the indirect draw parameter as used by the pass, given it's not used directly by any of the shaders.
 				if (bUseRdgInput)
 				{
@@ -399,27 +326,6 @@
 					check(IndirectBufferRHI != nullptr);
 					RHICmdListImmediate.DrawPrimitiveIndirect(IndirectBufferRHI, 0);
 				}
-=======
-				FGraphicsPipelineStateInitializer GraphicsPSOInit;
-				RHICmdListImmediate.ApplyCachedRenderTargets(GraphicsPSOInit);
-				GraphicsPSOInit.DepthStencilState = bIsBehindDepth ? TStaticDepthStencilState<false, CF_DepthFarther>::GetRHI() : TStaticDepthStencilState<false, CF_DepthNearOrEqual>::GetRHI();
-				GraphicsPSOInit.BlendState = TStaticBlendState<CW_RGBA, BO_Add, BF_One, BF_InverseSourceAlpha, BO_Add, BF_Zero, BF_One>::GetRHI(); // Premultiplied-alpha composition
-				GraphicsPSOInit.RasterizerState = TStaticRasterizerState<FM_Solid, CM_None, true>::GetRHI();
-				GraphicsPSOInit.PrimitiveType = PT_LineList;
-				GraphicsPSOInit.BoundShaderState.VertexDeclarationRHI = GEmptyVertexDeclaration.VertexDeclarationRHI;
-				GraphicsPSOInit.BoundShaderState.VertexShaderRHI = GETSAFERHISHADER_VERTEX(*VertexShader);
-				GraphicsPSOInit.BoundShaderState.PixelShaderRHI = GETSAFERHISHADER_PIXEL(*PixelShader);
-				SetGraphicsPipelineState(RHICmdListImmediate, GraphicsPSOInit);
-
-				SetShaderParameters(RHICmdListImmediate, *VertexShader, VertexShader->GetVertexShader(), PassParameters->ShaderDrawVSParameters);
-				SetShaderParameters(RHICmdListImmediate, *PixelShader, PixelShader->GetPixelShader(), PassParameters->ShaderDrawPSParameters);
-
-
-				if (bUseRdgInput)
-				{
-					RHICmdListImmediate.DrawPrimitiveIndirect(IndirectBuffer->GetIndirectRHICallBuffer(), 0);
-				}
->>>>>>> 421d6516
 				else
 				{
 					RHICmdListImmediate.DrawPrimitiveIndirect(LockedIndirectBuffer, 0);
@@ -450,7 +356,6 @@
 				FShaderDrawDebugCopyCS::FPermutationDomain PermutationVector;
 				PermutationVector.Set<FShaderDrawDebugCopyCS::FBufferType>(0);
 				TShaderMapRef<FShaderDrawDebugCopyCS> ComputeShader(View.ShaderMap, PermutationVector);
-<<<<<<< HEAD
 				FShaderDrawDebugCopyCS::FParameters* Parameters = GraphBuilder.AllocParameters<FShaderDrawDebugCopyCS::FParameters>();
 				Parameters->NumElements = NumElements;
 				Parameters->InStructuredBuffer = GraphBuilder.CreateSRV(DataBuffer);
@@ -470,35 +375,12 @@
 		}
 	}
 
-=======
-
-				FShaderDrawDebugCopyCS::FParameters* Parameters = GraphBuilder.AllocParameters<FShaderDrawDebugCopyCS::FParameters>();
-				Parameters->NumElements = NumElements;
-				Parameters->InStructuredBuffer = GraphBuilder.CreateSRV(DataBuffer);
-				Parameters->OutStructuredBuffer = LockedData.Buffer.UAV;
-				FComputeShaderUtils::AddPass(GraphBuilder, RDG_EVENT_NAME("ShaderDrawDebugCopy"), *ComputeShader, Parameters, FIntVector(FMath::CeilToInt(NumElements / 1024.f), 1, 1));
-			}
-			{
-				FShaderDrawDebugCopyCS::FPermutationDomain PermutationVector;
-				PermutationVector.Set<FShaderDrawDebugCopyCS::FBufferType>(1);
-				TShaderMapRef<FShaderDrawDebugCopyCS> ComputeShader(View.ShaderMap, PermutationVector);
-
-				FShaderDrawDebugCopyCS::FParameters* Parameters = GraphBuilder.AllocParameters<FShaderDrawDebugCopyCS::FParameters>();
-				Parameters->InBuffer = GraphBuilder.CreateSRV(IndirectBuffer);
-				Parameters->OutBuffer = LockedData.IndirectBuffer.UAV;
-				FComputeShaderUtils::AddPass(GraphBuilder, RDG_EVENT_NAME("ShaderDrawDebugCopy"), *ComputeShader, Parameters, FIntVector(1, 1, 1));
-			}
-		}
-	}
-
->>>>>>> 421d6516
 	void EndView(FViewInfo& View)
 	{
 		if (!IsShaderDrawDebugEnabled(View))
 		{
 			return;
 		}
-<<<<<<< HEAD
 
 		if (IsShaderDrawLocked() && !LockedData.bIsLocked)
 		{
@@ -510,12 +392,6 @@
 			LockedData.Buffer.Release();
 			LockedData.IndirectBuffer.Release();
 			LockedData.bIsLocked = false;
-=======
-
-		if (IsShaderDrawLocked() && !LockedData.bIsLocked)
-		{
-			LockedData.bIsLocked = true;
->>>>>>> 421d6516
 		}
 	}
 
@@ -524,22 +400,6 @@
 		FRDGBufferRef DataBuffer = GraphBuilder.RegisterExternalBuffer(Data.Buffer, TEXT("ShaderDrawDebugDataBuffer"));
 		FRDGBufferRef IndirectBuffer = GraphBuilder.RegisterExternalBuffer(Data.IndirectBuffer, TEXT("ShaderDrawDebugIndirectDataBuffer"));
 
-<<<<<<< HEAD
-=======
-		if (!IsShaderDrawLocked() && LockedData.bIsLocked)
-		{
-			LockedData.Buffer.Release();
-			LockedData.IndirectBuffer.Release();
-			LockedData.bIsLocked = false;
-		}
-	}
-
-	void SetParameters(FRDGBuilder& GraphBuilder, const FShaderDrawDebugData& Data, FShaderDrawDebugParameters& OutParameters)
-	{
-		FRDGBufferRef DataBuffer = GraphBuilder.RegisterExternalBuffer(Data.Buffer, TEXT("ShaderDrawDebugDataBuffer"));
-		FRDGBufferRef IndirectBuffer = GraphBuilder.RegisterExternalBuffer(Data.IndirectBuffer, TEXT("ShaderDrawDebugIndirectDataBuffer"));
-
->>>>>>> 421d6516
 		OutParameters.ShaderDrawCursorPos = Data.CursorPosition;
 		OutParameters.ShaderDrawMaxElementCount = GetMaxShaderDrawElementCount();
 		OutParameters.OutShaderDrawPrimitive = GraphBuilder.CreateUAV(DataBuffer);
