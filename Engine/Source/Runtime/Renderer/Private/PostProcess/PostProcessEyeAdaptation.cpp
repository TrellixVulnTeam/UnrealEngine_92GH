// Copyright 1998-2019 Epic Games, Inc. All Rights Reserved.

/*=============================================================================
	PostProcessEyeAdaptation.cpp: Post processing eye adaptation implementation.
=============================================================================*/

#include "PostProcess/PostProcessEyeAdaptation.h"
#include "PostProcess/SceneFilterRendering.h"
#include "PostProcess/PostProcessing.h"
#include "SceneTextureParameters.h"
#include "ClearQuad.h"
#include "PipelineStateCache.h"
#include "Math/UnrealMathUtility.h"
#include "ScenePrivate.h"
#include "Curves/CurveFloat.h"
#include "RHIGPUReadback.h"

RENDERCORE_API bool UsePreExposure(EShaderPlatform Platform);

namespace
{
TAutoConsoleVariable<float> CVarEyeAdaptationPreExposureOverride(
	TEXT("r.EyeAdaptation.PreExposureOverride"),
	0,
	TEXT("Overide the scene pre-exposure by a custom value. \n")
	TEXT("= 0 : No override\n")
	TEXT("> 0 : Override PreExposure\n"),
	ECVF_RenderThreadSafe);

TAutoConsoleVariable<int32> CVarEyeAdaptationMethodOverride(
	TEXT("r.EyeAdaptation.MethodOverride"),
	-1,
	TEXT("Override the camera metering method set in post processing volumes\n")
	TEXT("-2: override with custom settings (for testing Basic Mode)\n")
	TEXT("-1: no override\n")
	TEXT(" 1: Auto Histogram-based\n")
	TEXT(" 2: Auto Basic\n")
	TEXT(" 3: Manual"),
	ECVF_Scalability | ECVF_RenderThreadSafe);

TAutoConsoleVariable<float> CVarEyeAdaptationFocus(
	TEXT("r.EyeAdaptation.Focus"),
	1.0f,
	TEXT("Applies to basic adapation mode only\n")
	TEXT(" 0: Uniform weighting\n")
	TEXT(">0: Center focus, 1 is a good number (default)"),
	ECVF_Scalability | ECVF_RenderThreadSafe);

TAutoConsoleVariable<int32> CVarEyeAdaptationBasicCompute(
	TEXT("r.EyeAdaptation.Basic.Compute"),
	1,
	TEXT("Use Pixel or Compute Shader to compute the basic eye adaptation. \n")
	TEXT("= 0 : Pixel Shader\n")
	TEXT("> 0 : Compute Shader (default) \n"),
	ECVF_Scalability | ECVF_RenderThreadSafe);
}

bool IsAutoExposureMethodSupported(ERHIFeatureLevel::Type FeatureLevel, EAutoExposureMethod AutoExposureMethodId)
{
	switch (AutoExposureMethodId)
	{
	case EAutoExposureMethod::AEM_Histogram:
		return FeatureLevel >= ERHIFeatureLevel::SM5;
	case EAutoExposureMethod::AEM_Basic:
	case EAutoExposureMethod::AEM_Manual:
		return FeatureLevel >= ERHIFeatureLevel::ES3_1;
	}
	return false;
}

// Query the view for the auto exposure method, and allow for CVar override.
EAutoExposureMethod GetAutoExposureMethod(const FViewInfo& View)
{
	EAutoExposureMethod AutoExposureMethodId = View.FinalPostProcessSettings.AutoExposureMethod;

	const int32 EyeOverride = CVarEyeAdaptationMethodOverride.GetValueOnRenderThread();

	if (EyeOverride >= 0)
	{
		// Additional branching for override.
		switch (EyeOverride)
		{
		case 1:
		{
			// Only override if the platform supports it.
			if (View.GetFeatureLevel() >= ERHIFeatureLevel::SM5)
			{
				AutoExposureMethodId = EAutoExposureMethod::AEM_Histogram;
			}
			break;
		}
		case 2:
		{
			AutoExposureMethodId = EAutoExposureMethod::AEM_Basic;
			break;
		}
		case 3:
		{
			AutoExposureMethodId = EAutoExposureMethod::AEM_Manual;
			break;
		}
		}
	}

	// If auto exposure is disabled, revert to manual mode which will clamp to a reasonable default.
	if (!View.Family->EngineShowFlags.EyeAdaptation)
	{
		AutoExposureMethodId = AEM_Manual;
	}

	// We should have a valid exposure method at this stage.
	check(IsAutoExposureMethodSupported(View.GetFeatureLevel(), AutoExposureMethodId));

<<<<<<< HEAD
static TAutoConsoleVariable<int32> CVarEnablePreExposureOnlyInTheEditor(
	TEXT("r.EyeAdaptation.EditorOnly"),
	1,
	TEXT("When pre-exposure is enabled, 0 to enable it everywhere, 1 to enable it only in the editor (default).\n")
	TEXT("This is to because it currently has an impact on the renderthread performance\n"),
	ECVF_ReadOnly);


/**
 *   Shared functionality used in computing the eye-adaptation parameters
 *   Compute the parameters used for eye-adaptation.  These will default to values
 *   that disable eye-adaptation if the hardware doesn't support the minimum feature level
 */
inline static void ComputeEyeAdaptationValues(const ERHIFeatureLevel::Type MinFeatureLevel, const FViewInfo& View, FVector4 Out[EYE_ADAPTATION_PARAMS_SIZE])
=======
	return AutoExposureMethodId;
}

bool IsExtendLuminanceRangeEnabled()
>>>>>>> 6ce81590
{
	static const auto VarDefaultAutoExposureExtendDefaultLuminanceRange = IConsoleManager::Get().FindTConsoleVariableDataInt(TEXT("r.DefaultFeature.AutoExposure.ExtendDefaultLuminanceRange"));

	return VarDefaultAutoExposureExtendDefaultLuminanceRange->GetValueOnRenderThread() == 1;
}

float GetBasicAutoExposureFocus()
{
	const float FocusMax = 10.f;
	const float FocusValue = CVarEyeAdaptationFocus.GetValueOnRenderThread();
	return FMath::Max(FMath::Min(FocusValue, FocusMax), 0.0f);
}

float GetAutoExposureCompensation(const FViewInfo& View)
{
	const FPostProcessSettings& Settings = View.FinalPostProcessSettings;

	const FEngineShowFlags& EngineShowFlags = View.Family->EngineShowFlags;

	// Skip the exposure bias when any of these flags are set.
	const bool bSkipExposureBias =
		View.Family->ExposureSettings.bFixed ||
		View.Family->UseDebugViewPS() ||
		!EngineShowFlags.Lighting ||
		(EngineShowFlags.VisualizeBuffer && View.CurrentBufferVisualizationMode != NAME_None) ||
		EngineShowFlags.RayTracingDebug ||
		EngineShowFlags.VisualizeDistanceFieldAO ||
		EngineShowFlags.VisualizeGlobalDistanceField ||
		EngineShowFlags.CollisionVisibility ||
		EngineShowFlags.CollisionPawn;

	if (bSkipExposureBias)
	{
		return 1.0f;
	}

	// This scales the average luminance AFTER it gets clamped, affecting the exposure value directly.
	float AutoExposureBias = Settings.AutoExposureBias;

	if (Settings.AutoExposureBiasCurve)
	{
		const float AverageSceneLuminance = View.GetLastAverageSceneLuminance();

		if (AverageSceneLuminance > 0)
		{
			AutoExposureBias += Settings.AutoExposureBiasCurve->GetFloatValue(LuminanceToEV100(AverageSceneLuminance));
		}
	}

	return FMath::Pow(2.0f, AutoExposureBias);
}

FEyeAdaptationParameters GetEyeAdaptationParameters(const FViewInfo& View, ERHIFeatureLevel::Type MinFeatureLevel)
{
	const FPostProcessSettings& Settings = View.FinalPostProcessSettings;

	const FEngineShowFlags& EngineShowFlags = View.Family->EngineShowFlags;

	const EAutoExposureMethod AutoExposureMethod = GetAutoExposureMethod(View);

	const bool bExtendedLuminanceRange = IsExtendLuminanceRangeEnabled();

	const float PercentToScale = 0.01f;

	const float ExposureHighPercent = FMath::Clamp(Settings.AutoExposureHighPercent, 1.0f, 99.0f) * PercentToScale;
	const float ExposureLowPercent = FMath::Min(FMath::Clamp(Settings.AutoExposureLowPercent, 1.0f, 99.0f) * PercentToScale, ExposureHighPercent);

	const float HistogramLogMax = bExtendedLuminanceRange ? EV100ToLog2(Settings.HistogramLogMax) : Settings.HistogramLogMax;
	const float HistogramLogMin = FMath::Min(bExtendedLuminanceRange ? EV100ToLog2(Settings.HistogramLogMin) : Settings.HistogramLogMin, HistogramLogMax - 1);

	// These clamp the average luminance computed from the scene color.
	float MinAverageLuminance = 1.0f;
	float MaxAverageLuminance = 1.0f;

	// Fixed exposure override in effect.
	if (View.Family->ExposureSettings.bFixed)
	{
		MinAverageLuminance = MaxAverageLuminance = EV100ToLuminance(View.Family->ExposureSettings.FixedEV100);
	}
	// When !EngineShowFlags.EyeAdaptation (from "r.EyeAdaptationQuality 0") or the feature level doesn't support eye adaptation, only Settings.AutoExposureBias controls exposure.
	else if (EngineShowFlags.EyeAdaptation && View.GetFeatureLevel() >= MinFeatureLevel)
	{
		if (AutoExposureMethod == EAutoExposureMethod::AEM_Manual)
		{
			const float FixedEV100 = FMath::Log2(FMath::Square(Settings.DepthOfFieldFstop) * Settings.CameraShutterSpeed * 100 / FMath::Max(1.f, Settings.CameraISO));
			MinAverageLuminance = MaxAverageLuminance = EV100ToLuminance(FixedEV100);
		}
		else if (bExtendedLuminanceRange)
		{
			MinAverageLuminance = EV100ToLuminance(Settings.AutoExposureMinBrightness);
			MaxAverageLuminance = EV100ToLuminance(Settings.AutoExposureMaxBrightness);
		}
		else
		{
			MinAverageLuminance = Settings.AutoExposureMinBrightness;
			MaxAverageLuminance = Settings.AutoExposureMaxBrightness;
		}
	}

	MinAverageLuminance = FMath::Min(MinAverageLuminance, MaxAverageLuminance);

	// This scales the average luminance BEFORE it gets clamped. Note that AEM_Histogram implements the calibration constant through ExposureLowPercent and ExposureHighPercent.
	const float CalibrationConstant = FMath::Clamp(Settings.AutoExposureCalibrationConstant, 1.0f, 100.0f) * PercentToScale;

	const float ExposureCompensation = GetAutoExposureCompensation(View);

	const float WeightSlope = (AutoExposureMethod == EAutoExposureMethod::AEM_Basic) ? GetBasicAutoExposureFocus() : 0.0f;

	const float HistogramLogDelta = HistogramLogMax - HistogramLogMin;
	const float HistogramScale = 1.0f / HistogramLogDelta;
	const float HistogramBias = -HistogramLogMin * HistogramScale;
	const float LuminanceMin = FMath::Exp2(HistogramLogMin);

	FEyeAdaptationParameters Parameters;
	Parameters.ExposureLowPercent = ExposureLowPercent;
	Parameters.ExposureHighPercent = ExposureHighPercent;
	Parameters.MinAverageLuminance = MinAverageLuminance;
	Parameters.MaxAverageLuminance = MaxAverageLuminance;
	Parameters.ExposureCompensation = ExposureCompensation;
	Parameters.DeltaWorldTime = View.Family->DeltaWorldTime;
	Parameters.ExposureSpeedUp = Settings.AutoExposureSpeedUp;
	Parameters.ExposureSpeedDown = Settings.AutoExposureSpeedDown;
	Parameters.HistogramScale = HistogramScale;
	Parameters.HistogramBias = HistogramBias;
	Parameters.LuminanceMin = LuminanceMin;
	Parameters.CalibrationConstantInverse = 1.0f / CalibrationConstant;
	Parameters.WeightSlope = WeightSlope;
	return Parameters;
}

float GetEyeAdaptationFixedExposure(const FViewInfo& View)
{
	const FEyeAdaptationParameters Parameters = GetEyeAdaptationParameters(View);

	const float Exposure = (Parameters.MinAverageLuminance + Parameters.MaxAverageLuminance) * 0.5f;

	const float ExposureScale = 1.0f / FMath::Max(0.0001f, Exposure);

	return ExposureScale * Parameters.ExposureCompensation;
}

//////////////////////////////////////////////////////////////////////////
//! Histogram Eye Adaptation
//////////////////////////////////////////////////////////////////////////

class FEyeAdaptationShader : public FGlobalShader
{
public:
	BEGIN_SHADER_PARAMETER_STRUCT(FParameters, )
		SHADER_PARAMETER_STRUCT(FEyeAdaptationParameters, EyeAdaptation)
		SHADER_PARAMETER_RDG_TEXTURE(Texture2D, HistogramTexture)
	END_SHADER_PARAMETER_STRUCT()

	static const EPixelFormat OutputFormat = PF_A32B32G32R32F;

	static bool ShouldCompilePermutation(const FGlobalShaderPermutationParameters& Parameters)
	{
		return IsFeatureLevelSupported(Parameters.Platform, ERHIFeatureLevel::SM5);
	}

	static void ModifyCompilationEnvironment(const FGlobalShaderPermutationParameters& Parameters, FShaderCompilerEnvironment& OutEnvironment)
	{
		FGlobalShader::ModifyCompilationEnvironment(Parameters, OutEnvironment);
		OutEnvironment.SetRenderTargetOutputFormat(0, OutputFormat);
	}

	FEyeAdaptationShader() = default;
	FEyeAdaptationShader(const CompiledShaderInitializerType& Initializer)
		: FGlobalShader(Initializer)
	{}
};

class FEyeAdaptationPS : public FEyeAdaptationShader
{
	using Super = FEyeAdaptationShader;
public:
	DECLARE_GLOBAL_SHADER(FEyeAdaptationPS);
	SHADER_USE_PARAMETER_STRUCT(FEyeAdaptationPS, Super);

	BEGIN_SHADER_PARAMETER_STRUCT(FParameters, )
		SHADER_PARAMETER_STRUCT_INCLUDE(Super::FParameters, Base)
		RENDER_TARGET_BINDING_SLOTS()
	END_SHADER_PARAMETER_STRUCT()
};

IMPLEMENT_GLOBAL_SHADER(FEyeAdaptationPS, "/Engine/Private/PostProcessEyeAdaptation.usf", "EyeAdaptationPS", SF_Pixel);

class FEyeAdaptationCS : public FEyeAdaptationShader
{
	using Super = FEyeAdaptationShader;
public:
	DECLARE_GLOBAL_SHADER(FEyeAdaptationCS);
	SHADER_USE_PARAMETER_STRUCT(FEyeAdaptationCS, Super);

	BEGIN_SHADER_PARAMETER_STRUCT(FParameters, )
		SHADER_PARAMETER_STRUCT_INCLUDE(Super::FParameters, Base)
		SHADER_PARAMETER_RDG_TEXTURE_UAV(RWTexture2D<float4>, RWEyeAdaptationTexture)
	END_SHADER_PARAMETER_STRUCT()
};

IMPLEMENT_GLOBAL_SHADER(FEyeAdaptationCS, "/Engine/Private/PostProcessEyeAdaptation.usf", "EyeAdaptationCS", SF_Compute);

FRDGTextureRef AddHistogramEyeAdaptationPass(
	FRDGBuilder& GraphBuilder,
	const FScreenPassViewInfo& ScreenPassView,
	const FEyeAdaptationParameters& EyeAdaptationParameters,
	FRDGTextureRef HistogramTexture)
{
	const FViewInfo& View = ScreenPassView.View;

	View.SwapEyeAdaptationRTs(GraphBuilder.RHICmdList);
	View.SetValidEyeAdaptation();

	FRDGTextureRef OutputTexture = GraphBuilder.RegisterExternalTexture(View.GetEyeAdaptation(GraphBuilder.RHICmdList), TEXT("EyeAdaptation"), ERDGResourceFlags::MultiFrame);

	FEyeAdaptationShader::FParameters PassBaseParameters;
	PassBaseParameters.EyeAdaptation = GetEyeAdaptationParameters(View);
	PassBaseParameters.HistogramTexture = HistogramTexture;

	if (ScreenPassView.bUseComputePasses)
	{
		FEyeAdaptationCS::FParameters* PassParameters = GraphBuilder.AllocParameters<FEyeAdaptationCS::FParameters>();
		PassParameters->Base = PassBaseParameters;
		PassParameters->RWEyeAdaptationTexture = GraphBuilder.CreateUAV(OutputTexture);

		TShaderMapRef<FEyeAdaptationCS> ComputeShader(ScreenPassView.View.ShaderMap);

		FComputeShaderUtils::AddPass(
			GraphBuilder,
			RDG_EVENT_NAME("HistogramEyeAdaptation (CS)"),
			*ComputeShader,
			PassParameters,
			FIntVector(1, 1, 1));
	}
	else
	{
		FEyeAdaptationPS::FParameters* PassParameters = GraphBuilder.AllocParameters<FEyeAdaptationPS::FParameters>();
		PassParameters->Base = PassBaseParameters;
		PassParameters->RenderTargets[0] = FRenderTargetBinding(OutputTexture, ERenderTargetLoadAction::ENoAction);

		TShaderMapRef<FEyeAdaptationPS> PixelShader(ScreenPassView.View.ShaderMap);

		AddDrawScreenPass(
			GraphBuilder,
			RDG_EVENT_NAME("HistogramEyeAdaptation (PS)"),
			ScreenPassView,
			FScreenPassTextureViewport(OutputTexture),
			FScreenPassTextureViewport(HistogramTexture),
			*PixelShader,
			PassParameters);
	}

	return OutputTexture;
}

FRenderingCompositeOutputRef AddHistogramEyeAdaptationPass(FPostprocessContext& Context, FRenderingCompositeOutputRef Histogram)
{
	const FViewInfo& View = Context.View;

	FRenderingCompositePass* EyeAdaptationPass = Context.Graph.RegisterPass(
		new(FMemStack::Get()) TRCPassForRDG<1, 1>(
			[&View](FRenderingCompositePass* Pass, FRenderingCompositePassContext& InContext)
	{
		FRDGBuilder GraphBuilder(InContext.RHICmdList);

		FRDGTextureRef HistogramTexture = Pass->CreateRDGTextureForOptionalInput(GraphBuilder, ePId_Input0, TEXT("Histogram"));

		if (!HistogramTexture)
		{
			HistogramTexture = GraphBuilder.RegisterExternalTexture(GSystemTextures.BlackDummy);
		}

		const FEyeAdaptationParameters EyeAdaptationParameters = GetEyeAdaptationParameters(View);

		FRDGTextureRef OutputTexture = AddHistogramEyeAdaptationPass(GraphBuilder, FScreenPassViewInfo(View), EyeAdaptationParameters, HistogramTexture);

		Pass->ExtractRDGTextureForOutput(GraphBuilder, ePId_Output0, OutputTexture);

		GraphBuilder.Execute();
	}));

	EyeAdaptationPass->SetInput(ePId_Input0, Histogram);

	return FRenderingCompositeOutputRef(EyeAdaptationPass);
}

//////////////////////////////////////////////////////////////////////////
//! Basic Eye Adaptation
//////////////////////////////////////////////////////////////////////////

const ERHIFeatureLevel::Type BasicEyeAdaptationMinFeatureLevel = ERHIFeatureLevel::ES3_1;

/** Computes scaled and biased luma for the input scene color and puts it in the alpha channel. */
class FBasicEyeAdaptationSetupPS : public FGlobalShader
{
public:
	DECLARE_GLOBAL_SHADER(FBasicEyeAdaptationSetupPS);
	SHADER_USE_PARAMETER_STRUCT(FBasicEyeAdaptationSetupPS, FGlobalShader);

	BEGIN_SHADER_PARAMETER_STRUCT(FParameters, )
		SHADER_PARAMETER_STRUCT(FEyeAdaptationParameters, EyeAdaptation)
		SHADER_PARAMETER_RDG_TEXTURE(Texture2D, ColorTexture)
		SHADER_PARAMETER_SAMPLER(SamplerState, ColorSampler)
		RENDER_TARGET_BINDING_SLOTS()
	END_SHADER_PARAMETER_STRUCT()

	static bool ShouldCompilePermutation(const FGlobalShaderPermutationParameters& Parameters)
	{
		return IsFeatureLevelSupported(Parameters.Platform, BasicEyeAdaptationMinFeatureLevel);
	}
};

IMPLEMENT_GLOBAL_SHADER(FBasicEyeAdaptationSetupPS, "/Engine/Private/PostProcessEyeAdaptation.usf", "BasicEyeAdaptationSetupPS", SF_Pixel);

FRDGTextureRef AddBasicEyeAdaptationSetupPass(
	FRDGBuilder& GraphBuilder,
	const FScreenPassViewInfo& ScreenPassView,
	const FEyeAdaptationParameters& EyeAdaptationParameters,
	FRDGTextureRef SceneColorTexture,
	FIntRect SceneColorViewRect)
{
	check(SceneColorTexture);

	FRDGTextureDesc OutputDesc = SceneColorTexture->Desc;
	OutputDesc.Reset();
	OutputDesc.DebugName = TEXT("EyeAdaptationBasicSetup");
	// Require alpha channel for log2 information.
	OutputDesc.Format = PF_FloatRGBA;
	OutputDesc.Flags |= GFastVRamConfig.EyeAdaptation;

	FRDGTextureRef OutputTexture = GraphBuilder.CreateTexture(OutputDesc, TEXT("BasicEyeAdaptationSetup"));

	const FScreenPassTextureViewport Viewport(SceneColorViewRect, OutputTexture);

	FBasicEyeAdaptationSetupPS::FParameters* PassParameters = GraphBuilder.AllocParameters<FBasicEyeAdaptationSetupPS::FParameters>();
	PassParameters->EyeAdaptation = GetEyeAdaptationParameters(ScreenPassView.View, BasicEyeAdaptationMinFeatureLevel);
	PassParameters->ColorTexture = SceneColorTexture;
	PassParameters->ColorSampler = TStaticSamplerState<SF_Point, AM_Clamp, AM_Clamp, AM_Clamp>::GetRHI();
	PassParameters->RenderTargets[0] = FRenderTargetBinding(OutputTexture, ScreenPassView.GetOverwriteLoadAction());

	TShaderMapRef<FBasicEyeAdaptationSetupPS> PixelShader(ScreenPassView.View.ShaderMap);

	AddDrawScreenPass(
		GraphBuilder,
		RDG_EVENT_NAME("BasicEyeAdaptationSetup (PS) %dx%d", Viewport.Rect.Width(), Viewport.Rect.Height()),
		ScreenPassView,
		Viewport,
		Viewport,
		*PixelShader,
		PassParameters);

	return OutputTexture;
}

FRenderingCompositeOutputRef AddBasicEyeAdaptationSetupPass(
	FPostprocessContext& Context,
	FRenderingCompositeOutputRef SceneColor,
	uint32 SceneColorDownsampleFactor)
{
	const FViewInfo& View = Context.View;

	FRenderingCompositePass* Pass = Context.Graph.RegisterPass(
		new(FMemStack::Get()) TRCPassForRDG<1, 1>(
			[&View, SceneColorDownsampleFactor](FRenderingCompositePass* InPass, FRenderingCompositePassContext& InContext)
	{
		FRDGBuilder GraphBuilder(InContext.RHICmdList);

		const FEyeAdaptationParameters EyeAdaptationParameters = GetEyeAdaptationParameters(View);

		const FIntRect SceneColorViewRect = InContext.GetDownsampledSceneColorViewRect(SceneColorDownsampleFactor);

		FRDGTextureRef SceneColorTexture = InPass->CreateRDGTextureForRequiredInput(GraphBuilder, ePId_Input0, TEXT("SceneColor"));

		FRDGTextureRef OutputTexture = AddBasicEyeAdaptationSetupPass(GraphBuilder, FScreenPassViewInfo(View), EyeAdaptationParameters, SceneColorTexture, SceneColorViewRect);

		InPass->ExtractRDGTextureForOutput(GraphBuilder, ePId_Output0, OutputTexture);

		GraphBuilder.Execute();
	}));

	Pass->SetInput(ePId_Input0, SceneColor);

	return FRenderingCompositeOutputRef(Pass);
}

class FBasicEyeAdaptationShader : public FGlobalShader
{
public:
	BEGIN_SHADER_PARAMETER_STRUCT(FParameters, )
		SHADER_PARAMETER_STRUCT_REF(FViewUniformShaderParameters, View)
		SHADER_PARAMETER_STRUCT(FEyeAdaptationParameters, EyeAdaptation)
		SHADER_PARAMETER_STRUCT(FScreenPassTextureViewportParameters, Color)
		SHADER_PARAMETER_RDG_TEXTURE(Texture2D, ColorTexture)
		SHADER_PARAMETER_RDG_TEXTURE(Texture2D, EyeAdaptationTexture)
	END_SHADER_PARAMETER_STRUCT()

	static const EPixelFormat OutputFormat = PF_A32B32G32R32F;

	static void ModifyCompilationEnvironment(const FGlobalShaderPermutationParameters& Parameters, FShaderCompilerEnvironment& OutEnvironment)
	{
		FGlobalShader::ModifyCompilationEnvironment(Parameters, OutEnvironment);
		OutEnvironment.SetRenderTargetOutputFormat(0, OutputFormat);
	}

	static bool ShouldCompilePermutation(const FGlobalShaderPermutationParameters& Parameters)
	{
		return IsFeatureLevelSupported(Parameters.Platform, BasicEyeAdaptationMinFeatureLevel);
	}

	FBasicEyeAdaptationShader() = default;
	FBasicEyeAdaptationShader(const CompiledShaderInitializerType& Initializer)
		: FGlobalShader(Initializer)
	{}
};

class FBasicEyeAdaptationPS : public FBasicEyeAdaptationShader
{
	using Super = FBasicEyeAdaptationShader;
public:
	DECLARE_GLOBAL_SHADER(FBasicEyeAdaptationPS);
	SHADER_USE_PARAMETER_STRUCT(FBasicEyeAdaptationPS, Super);

	BEGIN_SHADER_PARAMETER_STRUCT(FParameters, )
		SHADER_PARAMETER_STRUCT_INCLUDE(Super::FParameters, Base)
		RENDER_TARGET_BINDING_SLOTS()
	END_SHADER_PARAMETER_STRUCT()
};

IMPLEMENT_GLOBAL_SHADER(FBasicEyeAdaptationPS, "/Engine/Private/PostProcessEyeAdaptation.usf", "BasicEyeAdaptationPS", SF_Pixel);

class FBasicEyeAdaptationCS : public FBasicEyeAdaptationShader
{
	using Super = FBasicEyeAdaptationShader;
public:
	DECLARE_GLOBAL_SHADER(FBasicEyeAdaptationCS);
	SHADER_USE_PARAMETER_STRUCT(FBasicEyeAdaptationCS, Super);

	BEGIN_SHADER_PARAMETER_STRUCT(FParameters, )
		SHADER_PARAMETER_STRUCT_INCLUDE(Super::FParameters, Base)
		SHADER_PARAMETER_RDG_TEXTURE_UAV(RWTexture2D<float4>, RWEyeAdaptationTexture)
	END_SHADER_PARAMETER_STRUCT()

	static bool ShouldCompilePermutation(const FGlobalShaderPermutationParameters& Parameters)
	{
		return IsFeatureLevelSupported(Parameters.Platform, ERHIFeatureLevel::SM5);
	}
};

IMPLEMENT_GLOBAL_SHADER(FBasicEyeAdaptationCS, "/Engine/Private/PostProcessEyeAdaptation.usf", "BasicEyeAdaptationCS", SF_Compute);

FRDGTextureRef AddBasicEyeAdaptationPass(
	FRDGBuilder& GraphBuilder,
	const FScreenPassViewInfo& ScreenPassView,
	const FEyeAdaptationParameters& EyeAdaptationParameters,
	FRDGTextureRef SceneColorTexture,
	FIntRect SceneColorViewRect,
	FRDGTextureRef EyeAdaptationTexture)
{
	const FViewInfo& View = ScreenPassView.View;

	View.SwapEyeAdaptationRTs(GraphBuilder.RHICmdList);
	View.SetValidEyeAdaptation();

	const FScreenPassTextureViewport SceneColorViewport(SceneColorViewRect, SceneColorTexture);

	FRDGTextureRef OutputTexture = GraphBuilder.RegisterExternalTexture(View.GetEyeAdaptation(GraphBuilder.RHICmdList), TEXT("EyeAdaptation"), ERDGResourceFlags::MultiFrame);

	FBasicEyeAdaptationShader::FParameters PassBaseParameters;
	PassBaseParameters.View = ScreenPassView.View.ViewUniformBuffer;
	PassBaseParameters.EyeAdaptation = GetEyeAdaptationParameters(View);
	PassBaseParameters.Color = GetScreenPassTextureViewportParameters(SceneColorViewport);
	PassBaseParameters.ColorTexture = SceneColorTexture;
	PassBaseParameters.EyeAdaptationTexture = EyeAdaptationTexture;

	if (ScreenPassView.bUseComputePasses)
	{
		FBasicEyeAdaptationCS::FParameters* PassParameters = GraphBuilder.AllocParameters<FBasicEyeAdaptationCS::FParameters>();
		PassParameters->Base = PassBaseParameters;
		PassParameters->RWEyeAdaptationTexture = GraphBuilder.CreateUAV(OutputTexture);

		TShaderMapRef<FBasicEyeAdaptationCS> ComputeShader(ScreenPassView.View.ShaderMap);

		FComputeShaderUtils::AddPass(
			GraphBuilder,
			RDG_EVENT_NAME("BasicEyeAdaptation (CS)"),
			*ComputeShader,
			PassParameters,
			FIntVector(1, 1, 1));
	}
	else
	{
		FBasicEyeAdaptationPS::FParameters* PassParameters = GraphBuilder.AllocParameters<FBasicEyeAdaptationPS::FParameters>();
		PassParameters->Base = PassBaseParameters;
		PassParameters->RenderTargets[0] = FRenderTargetBinding(OutputTexture, ERenderTargetLoadAction::ENoAction);

		TShaderMapRef<FBasicEyeAdaptationPS> PixelShader(ScreenPassView.View.ShaderMap);

		const FScreenPassTextureViewport OutputViewport(OutputTexture);

		AddDrawScreenPass(
			GraphBuilder,
			RDG_EVENT_NAME("BasicEyeAdaptation (PS)"),
			ScreenPassView,
			OutputViewport,
			OutputViewport,
			*PixelShader,
			PassParameters);
	}

	return OutputTexture;
}

FRenderingCompositeOutputRef AddBasicEyeAdaptationPass(
	FPostprocessContext& Context,
	FRenderingCompositeOutputRef SceneColor,
	uint32 SceneColorDownsampleFactor)
{
	const FViewInfo& View = Context.View;

	FRenderingCompositePass* Pass = Context.Graph.RegisterPass(
		new(FMemStack::Get()) TRCPassForRDG<1, 1>(
			[&View, SceneColorDownsampleFactor](FRenderingCompositePass* InPass, FRenderingCompositePassContext& InContext)
	{
		FRDGBuilder GraphBuilder(InContext.RHICmdList);

		const FEyeAdaptationParameters EyeAdaptationParameters = GetEyeAdaptationParameters(View);

		const FIntRect SceneColorViewRect = InContext.GetDownsampledSceneColorViewRect(SceneColorDownsampleFactor);

		FRDGTextureRef SceneColorTexture = InPass->CreateRDGTextureForRequiredInput(GraphBuilder, ePId_Input0, TEXT("SceneColor"));

		FRDGTextureRef EyeAdaptationTexture = GetEyeAdaptationTexture(GraphBuilder, View);

		FRDGTextureRef OutputTexture = AddBasicEyeAdaptationPass(
			GraphBuilder,
			FScreenPassViewInfo(View),
			EyeAdaptationParameters,
			SceneColorTexture,
			SceneColorViewRect,
			EyeAdaptationTexture);

		InPass->ExtractRDGTextureForOutput(GraphBuilder, ePId_Output0, OutputTexture);

		GraphBuilder.Execute();
	}));

	Pass->SetInput(ePId_Input0, SceneColor);

	return FRenderingCompositeOutputRef(Pass);
}

FSceneViewState::FEyeAdaptationRTManager::~FEyeAdaptationRTManager() {}

void FSceneViewState::FEyeAdaptationRTManager::SafeRelease()
{
	PooledRenderTarget[0].SafeRelease();
	PooledRenderTarget[1].SafeRelease();

	ExposureTextureReadback = nullptr;
}

void FSceneViewState::FEyeAdaptationRTManager::SwapRTs(bool bInUpdateLastExposure)
{
	QUICK_SCOPE_CYCLE_COUNTER(STAT_FEyeAdaptationRTManager_SwapRTs);

	FRHICommandListImmediate& RHICmdList = FRHICommandListExecutor::GetImmediateCommandList();

	if (bInUpdateLastExposure && PooledRenderTarget[CurrentBuffer].IsValid() && (GIsEditor || CVarEnablePreExposureOnlyInTheEditor.GetValueOnRenderThread() == 0))
	{
		if (!ExposureTextureReadback)
		{
			static const FName ExposureValueName(TEXT("Scene view state exposure readback"));
			ExposureTextureReadback.Reset(new FRHIGPUTextureReadback(ExposureValueName));
			// Send the first request.
			ExposureTextureReadback->EnqueueCopy(RHICmdList, PooledRenderTarget[CurrentBuffer]->GetRenderTargetItem().TargetableTexture);
		}
		else if (ExposureTextureReadback->IsReady())
		{
			// Read the last request results.
			FVector4* ReadbackData = (FVector4*)ExposureTextureReadback->Lock(sizeof(FVector4));
			if (ReadbackData)
			{
				LastExposure = ReadbackData->X;
				LastAverageSceneLuminance = ReadbackData->Z;

				ExposureTextureReadback->Unlock();
			}

			// Send the request for next update.
			ExposureTextureReadback->EnqueueCopy(RHICmdList, PooledRenderTarget[CurrentBuffer]->GetRenderTargetItem().TargetableTexture);
		}
	}

	CurrentBuffer = 1 - CurrentBuffer;
}

TRefCountPtr<IPooledRenderTarget>& FSceneViewState::FEyeAdaptationRTManager::GetRTRef(FRHICommandList* RHICmdList, const int BufferNumber)
{
	check(BufferNumber == 0 || BufferNumber == 1);

	// Create textures if needed.
	if (!PooledRenderTarget[BufferNumber].IsValid() && RHICmdList)
	{
		// Create the texture needed for EyeAdaptation
		FPooledRenderTargetDesc Desc(FPooledRenderTargetDesc::Create2DDesc(FIntPoint(1, 1), PF_A32B32G32R32F, FClearValueBinding::None, TexCreate_None, TexCreate_RenderTargetable, false));
		if (GMaxRHIFeatureLevel >= ERHIFeatureLevel::SM5)
		{
			Desc.TargetableFlags |= TexCreate_UAV;
		}
		GRenderTargetPool.FindFreeElement(*RHICmdList, Desc, PooledRenderTarget[BufferNumber], TEXT("EyeAdaptation"), true, ERenderTargetTransience::NonTransient);
	}

	return PooledRenderTarget[BufferNumber];
}

void FSceneViewState::UpdatePreExposure(FViewInfo& View)
{
	const FSceneViewFamily& ViewFamily = *View.Family;

	// One could use the IsRichView functionality to check if we need to update pre-exposure, 
	// but this is too limiting for certain view. For instance shader preview doesn't have 
	// volumetric lighting enabled, which makes the view be flagged as rich, and not updating 
	// the pre-exposition value.
	const bool bIsPreExposureRelevant =
		ViewFamily.EngineShowFlags.EyeAdaptation && // Controls whether scene luminance is computed at all.
		ViewFamily.EngineShowFlags.Lighting &&
		ViewFamily.EngineShowFlags.PostProcessing &&
		ViewFamily.bResolveScene &&
		!ViewFamily.EngineShowFlags.LightMapDensity &&
		!ViewFamily.EngineShowFlags.StationaryLightOverlap &&
		!ViewFamily.EngineShowFlags.LightComplexity &&
		!ViewFamily.EngineShowFlags.LODColoration &&
		!ViewFamily.EngineShowFlags.HLODColoration &&
		!ViewFamily.EngineShowFlags.LevelColoration &&
		!ViewFamily.EngineShowFlags.VisualizeBloom;

	PreExposure = 1.f;
	bUpdateLastExposure = false;

	if (IsMobilePlatform(View.GetShaderPlatform()))
	{
		if (!IsMobileHDR())
		{
			// In gamma space, the exposure is fully applied in the pre-exposure (no post-exposure compensation)
			PreExposure = GetEyeAdaptationFixedExposure(View);
		}
	}
	else if (bIsPreExposureRelevant)
	{
		if (UsePreExposure(View.GetShaderPlatform()))
		{
			const float PreExposureOverride = CVarEyeAdaptationPreExposureOverride.GetValueOnRenderThread();
			const float LastExposure = View.GetLastEyeAdaptationExposure();
			if (PreExposureOverride > 0)
			{
				PreExposure = PreExposureOverride;
			}
			else if (LastExposure > 0)
			{
				PreExposure = LastExposure;
			}

			bUpdateLastExposure = true;
		}
		// The exposure compensation curves require the scene average luminance
		else if (View.FinalPostProcessSettings.AutoExposureBiasCurve)
		{
			bUpdateLastExposure = true;
		}
	}

	// Update the pre-exposure value on the actual view
	View.PreExposure = PreExposure;

	// Update the pre exposure of all temporal histories.
	if (!View.bStatePrevViewInfoIsReadOnly)
	{
		PrevFrameViewInfo.SceneColorPreExposure = PreExposure;
	}
}<|MERGE_RESOLUTION|>--- conflicted
+++ resolved
@@ -1,19 +1,8 @@
 // Copyright 1998-2019 Epic Games, Inc. All Rights Reserved.
 
-/*=============================================================================
-	PostProcessEyeAdaptation.cpp: Post processing eye adaptation implementation.
-=============================================================================*/
-
 #include "PostProcess/PostProcessEyeAdaptation.h"
-#include "PostProcess/SceneFilterRendering.h"
-#include "PostProcess/PostProcessing.h"
-#include "SceneTextureParameters.h"
-#include "ClearQuad.h"
-#include "PipelineStateCache.h"
-#include "Math/UnrealMathUtility.h"
-#include "ScenePrivate.h"
+#include "RHIGPUReadback.h"
 #include "Curves/CurveFloat.h"
-#include "RHIGPUReadback.h"
 
 RENDERCORE_API bool UsePreExposure(EShaderPlatform Platform);
 
@@ -53,85 +42,82 @@
 	TEXT("= 0 : Pixel Shader\n")
 	TEXT("> 0 : Compute Shader (default) \n"),
 	ECVF_Scalability | ECVF_RenderThreadSafe);
-}
-
-bool IsAutoExposureMethodSupported(ERHIFeatureLevel::Type FeatureLevel, EAutoExposureMethod AutoExposureMethodId)
-{
-	switch (AutoExposureMethodId)
-	{
-	case EAutoExposureMethod::AEM_Histogram:
-		return FeatureLevel >= ERHIFeatureLevel::SM5;
-	case EAutoExposureMethod::AEM_Basic:
-	case EAutoExposureMethod::AEM_Manual:
-		return FeatureLevel >= ERHIFeatureLevel::ES3_1;
-	}
-	return false;
-}
-
-// Query the view for the auto exposure method, and allow for CVar override.
-EAutoExposureMethod GetAutoExposureMethod(const FViewInfo& View)
-{
-	EAutoExposureMethod AutoExposureMethodId = View.FinalPostProcessSettings.AutoExposureMethod;
-
-	const int32 EyeOverride = CVarEyeAdaptationMethodOverride.GetValueOnRenderThread();
-
-	if (EyeOverride >= 0)
-	{
-		// Additional branching for override.
-		switch (EyeOverride)
-		{
-		case 1:
-		{
-			// Only override if the platform supports it.
-			if (View.GetFeatureLevel() >= ERHIFeatureLevel::SM5)
-			{
-				AutoExposureMethodId = EAutoExposureMethod::AEM_Histogram;
-			}
-			break;
-		}
-		case 2:
-		{
-			AutoExposureMethodId = EAutoExposureMethod::AEM_Basic;
-			break;
-		}
-		case 3:
-		{
-			AutoExposureMethodId = EAutoExposureMethod::AEM_Manual;
-			break;
-		}
-		}
-	}
-
-	// If auto exposure is disabled, revert to manual mode which will clamp to a reasonable default.
-	if (!View.Family->EngineShowFlags.EyeAdaptation)
-	{
-		AutoExposureMethodId = AEM_Manual;
-	}
-
-	// We should have a valid exposure method at this stage.
-	check(IsAutoExposureMethodSupported(View.GetFeatureLevel(), AutoExposureMethodId));
-
-<<<<<<< HEAD
+
 static TAutoConsoleVariable<int32> CVarEnablePreExposureOnlyInTheEditor(
 	TEXT("r.EyeAdaptation.EditorOnly"),
 	1,
 	TEXT("When pre-exposure is enabled, 0 to enable it everywhere, 1 to enable it only in the editor (default).\n")
 	TEXT("This is to because it currently has an impact on the renderthread performance\n"),
 	ECVF_ReadOnly);
-
-
-/**
- *   Shared functionality used in computing the eye-adaptation parameters
- *   Compute the parameters used for eye-adaptation.  These will default to values
- *   that disable eye-adaptation if the hardware doesn't support the minimum feature level
- */
-inline static void ComputeEyeAdaptationValues(const ERHIFeatureLevel::Type MinFeatureLevel, const FViewInfo& View, FVector4 Out[EYE_ADAPTATION_PARAMS_SIZE])
-=======
-	return AutoExposureMethodId;
+const ERHIFeatureLevel::Type BasicEyeAdaptationMinFeatureLevel = ERHIFeatureLevel::ES3_1;
+}
+
+bool IsAutoExposureMethodSupported(ERHIFeatureLevel::Type FeatureLevel, EAutoExposureMethod AutoExposureMethodId)
+{
+	switch (AutoExposureMethodId)
+	{
+	case EAutoExposureMethod::AEM_Histogram:
+		return FeatureLevel >= ERHIFeatureLevel::SM5;
+	case EAutoExposureMethod::AEM_Basic:
+	case EAutoExposureMethod::AEM_Manual:
+		return FeatureLevel >= ERHIFeatureLevel::ES3_1;
+	}
+	return false;
+}
+
+// Query the view for the auto exposure method, and allow for CVar override.
+EAutoExposureMethod GetAutoExposureMethod(const FViewInfo& View)
+{
+	EAutoExposureMethod AutoExposureMethod = View.FinalPostProcessSettings.AutoExposureMethod;
+
+	// Fallback to basic if the requested mode is not supported by the feature level.
+	if (!IsAutoExposureMethodSupported(View.GetFeatureLevel(), AutoExposureMethod))
+	{
+		AutoExposureMethod = EAutoExposureMethod::AEM_Basic;
+	}
+
+	const int32 EyeOverride = CVarEyeAdaptationMethodOverride.GetValueOnRenderThread();
+
+	EAutoExposureMethod OverrideAutoExposureMethod = AutoExposureMethod;
+
+	if (EyeOverride >= 0)
+	{
+		// Additional branching for override.
+		switch (EyeOverride)
+		{
+		case 1:
+		{
+			OverrideAutoExposureMethod = EAutoExposureMethod::AEM_Histogram;
+			break;
+		}
+		case 2:
+		{
+			OverrideAutoExposureMethod = EAutoExposureMethod::AEM_Basic;
+			break;
+		}
+		case 3:
+		{
+			OverrideAutoExposureMethod = EAutoExposureMethod::AEM_Manual;
+			break;
+		}
+		}
+	}
+
+	if (IsAutoExposureMethodSupported(View.GetFeatureLevel(), OverrideAutoExposureMethod))
+	{
+		AutoExposureMethod = OverrideAutoExposureMethod;
+	}
+
+	// If auto exposure is disabled, revert to manual mode which will clamp to a reasonable default.
+	if (!View.Family->EngineShowFlags.EyeAdaptation)
+	{
+		AutoExposureMethod = AEM_Manual;
+	}
+
+	return AutoExposureMethod;
 }
 
 bool IsExtendLuminanceRangeEnabled()
->>>>>>> 6ce81590
 {
 	static const auto VarDefaultAutoExposureExtendDefaultLuminanceRange = IConsoleManager::Get().FindTConsoleVariableDataInt(TEXT("r.DefaultFeature.AutoExposure.ExtendDefaultLuminanceRange"));
 
@@ -264,7 +250,7 @@
 
 float GetEyeAdaptationFixedExposure(const FViewInfo& View)
 {
-	const FEyeAdaptationParameters Parameters = GetEyeAdaptationParameters(View);
+	const FEyeAdaptationParameters Parameters = GetEyeAdaptationParameters(View, BasicEyeAdaptationMinFeatureLevel);
 
 	const float Exposure = (Parameters.MinAverageLuminance + Parameters.MaxAverageLuminance) * 0.5f;
 
@@ -348,7 +334,7 @@
 	FRDGTextureRef OutputTexture = GraphBuilder.RegisterExternalTexture(View.GetEyeAdaptation(GraphBuilder.RHICmdList), TEXT("EyeAdaptation"), ERDGResourceFlags::MultiFrame);
 
 	FEyeAdaptationShader::FParameters PassBaseParameters;
-	PassBaseParameters.EyeAdaptation = GetEyeAdaptationParameters(View);
+	PassBaseParameters.EyeAdaptation = GetEyeAdaptationParameters(View, ERHIFeatureLevel::SM5);
 	PassBaseParameters.HistogramTexture = HistogramTexture;
 
 	if (ScreenPassView.bUseComputePasses)
@@ -387,42 +373,9 @@
 	return OutputTexture;
 }
 
-FRenderingCompositeOutputRef AddHistogramEyeAdaptationPass(FPostprocessContext& Context, FRenderingCompositeOutputRef Histogram)
-{
-	const FViewInfo& View = Context.View;
-
-	FRenderingCompositePass* EyeAdaptationPass = Context.Graph.RegisterPass(
-		new(FMemStack::Get()) TRCPassForRDG<1, 1>(
-			[&View](FRenderingCompositePass* Pass, FRenderingCompositePassContext& InContext)
-	{
-		FRDGBuilder GraphBuilder(InContext.RHICmdList);
-
-		FRDGTextureRef HistogramTexture = Pass->CreateRDGTextureForOptionalInput(GraphBuilder, ePId_Input0, TEXT("Histogram"));
-
-		if (!HistogramTexture)
-		{
-			HistogramTexture = GraphBuilder.RegisterExternalTexture(GSystemTextures.BlackDummy);
-		}
-
-		const FEyeAdaptationParameters EyeAdaptationParameters = GetEyeAdaptationParameters(View);
-
-		FRDGTextureRef OutputTexture = AddHistogramEyeAdaptationPass(GraphBuilder, FScreenPassViewInfo(View), EyeAdaptationParameters, HistogramTexture);
-
-		Pass->ExtractRDGTextureForOutput(GraphBuilder, ePId_Output0, OutputTexture);
-
-		GraphBuilder.Execute();
-	}));
-
-	EyeAdaptationPass->SetInput(ePId_Input0, Histogram);
-
-	return FRenderingCompositeOutputRef(EyeAdaptationPass);
-}
-
 //////////////////////////////////////////////////////////////////////////
 //! Basic Eye Adaptation
 //////////////////////////////////////////////////////////////////////////
-
-const ERHIFeatureLevel::Type BasicEyeAdaptationMinFeatureLevel = ERHIFeatureLevel::ES3_1;
 
 /** Computes scaled and biased luma for the input scene color and puts it in the alpha channel. */
 class FBasicEyeAdaptationSetupPS : public FGlobalShader
@@ -467,7 +420,7 @@
 	const FScreenPassTextureViewport Viewport(SceneColorViewRect, OutputTexture);
 
 	FBasicEyeAdaptationSetupPS::FParameters* PassParameters = GraphBuilder.AllocParameters<FBasicEyeAdaptationSetupPS::FParameters>();
-	PassParameters->EyeAdaptation = GetEyeAdaptationParameters(ScreenPassView.View, BasicEyeAdaptationMinFeatureLevel);
+	PassParameters->EyeAdaptation = EyeAdaptationParameters;
 	PassParameters->ColorTexture = SceneColorTexture;
 	PassParameters->ColorSampler = TStaticSamplerState<SF_Point, AM_Clamp, AM_Clamp, AM_Clamp>::GetRHI();
 	PassParameters->RenderTargets[0] = FRenderTargetBinding(OutputTexture, ScreenPassView.GetOverwriteLoadAction());
@@ -486,37 +439,6 @@
 	return OutputTexture;
 }
 
-FRenderingCompositeOutputRef AddBasicEyeAdaptationSetupPass(
-	FPostprocessContext& Context,
-	FRenderingCompositeOutputRef SceneColor,
-	uint32 SceneColorDownsampleFactor)
-{
-	const FViewInfo& View = Context.View;
-
-	FRenderingCompositePass* Pass = Context.Graph.RegisterPass(
-		new(FMemStack::Get()) TRCPassForRDG<1, 1>(
-			[&View, SceneColorDownsampleFactor](FRenderingCompositePass* InPass, FRenderingCompositePassContext& InContext)
-	{
-		FRDGBuilder GraphBuilder(InContext.RHICmdList);
-
-		const FEyeAdaptationParameters EyeAdaptationParameters = GetEyeAdaptationParameters(View);
-
-		const FIntRect SceneColorViewRect = InContext.GetDownsampledSceneColorViewRect(SceneColorDownsampleFactor);
-
-		FRDGTextureRef SceneColorTexture = InPass->CreateRDGTextureForRequiredInput(GraphBuilder, ePId_Input0, TEXT("SceneColor"));
-
-		FRDGTextureRef OutputTexture = AddBasicEyeAdaptationSetupPass(GraphBuilder, FScreenPassViewInfo(View), EyeAdaptationParameters, SceneColorTexture, SceneColorViewRect);
-
-		InPass->ExtractRDGTextureForOutput(GraphBuilder, ePId_Output0, OutputTexture);
-
-		GraphBuilder.Execute();
-	}));
-
-	Pass->SetInput(ePId_Input0, SceneColor);
-
-	return FRenderingCompositeOutputRef(Pass);
-}
-
 class FBasicEyeAdaptationShader : public FGlobalShader
 {
 public:
@@ -601,7 +523,7 @@
 
 	FBasicEyeAdaptationShader::FParameters PassBaseParameters;
 	PassBaseParameters.View = ScreenPassView.View.ViewUniformBuffer;
-	PassBaseParameters.EyeAdaptation = GetEyeAdaptationParameters(View);
+	PassBaseParameters.EyeAdaptation = EyeAdaptationParameters;
 	PassBaseParameters.Color = GetScreenPassTextureViewportParameters(SceneColorViewport);
 	PassBaseParameters.ColorTexture = SceneColorTexture;
 	PassBaseParameters.EyeAdaptationTexture = EyeAdaptationTexture;
@@ -642,45 +564,6 @@
 	}
 
 	return OutputTexture;
-}
-
-FRenderingCompositeOutputRef AddBasicEyeAdaptationPass(
-	FPostprocessContext& Context,
-	FRenderingCompositeOutputRef SceneColor,
-	uint32 SceneColorDownsampleFactor)
-{
-	const FViewInfo& View = Context.View;
-
-	FRenderingCompositePass* Pass = Context.Graph.RegisterPass(
-		new(FMemStack::Get()) TRCPassForRDG<1, 1>(
-			[&View, SceneColorDownsampleFactor](FRenderingCompositePass* InPass, FRenderingCompositePassContext& InContext)
-	{
-		FRDGBuilder GraphBuilder(InContext.RHICmdList);
-
-		const FEyeAdaptationParameters EyeAdaptationParameters = GetEyeAdaptationParameters(View);
-
-		const FIntRect SceneColorViewRect = InContext.GetDownsampledSceneColorViewRect(SceneColorDownsampleFactor);
-
-		FRDGTextureRef SceneColorTexture = InPass->CreateRDGTextureForRequiredInput(GraphBuilder, ePId_Input0, TEXT("SceneColor"));
-
-		FRDGTextureRef EyeAdaptationTexture = GetEyeAdaptationTexture(GraphBuilder, View);
-
-		FRDGTextureRef OutputTexture = AddBasicEyeAdaptationPass(
-			GraphBuilder,
-			FScreenPassViewInfo(View),
-			EyeAdaptationParameters,
-			SceneColorTexture,
-			SceneColorViewRect,
-			EyeAdaptationTexture);
-
-		InPass->ExtractRDGTextureForOutput(GraphBuilder, ePId_Output0, OutputTexture);
-
-		GraphBuilder.Execute();
-	}));
-
-	Pass->SetInput(ePId_Input0, SceneColor);
-
-	return FRenderingCompositeOutputRef(Pass);
 }
 
 FSceneViewState::FEyeAdaptationRTManager::~FEyeAdaptationRTManager() {}
@@ -765,8 +648,7 @@
 		!ViewFamily.EngineShowFlags.LightComplexity &&
 		!ViewFamily.EngineShowFlags.LODColoration &&
 		!ViewFamily.EngineShowFlags.HLODColoration &&
-		!ViewFamily.EngineShowFlags.LevelColoration &&
-		!ViewFamily.EngineShowFlags.VisualizeBloom;
+		!ViewFamily.EngineShowFlags.LevelColoration;
 
 	PreExposure = 1.f;
 	bUpdateLastExposure = false;
