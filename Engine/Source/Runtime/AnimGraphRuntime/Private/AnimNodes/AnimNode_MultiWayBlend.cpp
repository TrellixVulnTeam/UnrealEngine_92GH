// Copyright 1998-2019 Epic Games, Inc. All Rights Reserved.

#include "AnimNodes/AnimNode_MultiWayBlend.h"
#include "AnimationRuntime.h"


struct FMultiBlendData : public TThreadSingleton<FMultiBlendData>
{
	TArray<FCompactPose, TInlineAllocator<8>> SourcePoses;
	TArray<float, TInlineAllocator<8>> SourceWeights;
	TArray<FBlendedCurve, TInlineAllocator<8>> SourceCurves;
};

/////////////////////////////////////////////////////
// FAnimNode_MultiWayBlend

void FAnimNode_MultiWayBlend::Initialize_AnyThread(const FAnimationInitializeContext& Context)
{
	DECLARE_SCOPE_HIERARCHICAL_COUNTER_ANIMNODE(Initialize_AnyThread)
	FAnimNode_Base::Initialize_AnyThread(Context);

	// this should be consistent all the time by editor node
	if (!ensure(Poses.Num() == DesiredAlphas.Num()))
	{
		DesiredAlphas.Init(0.f, Poses.Num());
	}

	UpdateCachedAlphas();

	for (FPoseLink& Pose : Poses)
	{
		Pose.Initialize(Context);
	}
}

void FAnimNode_MultiWayBlend::CacheBones_AnyThread(const FAnimationCacheBonesContext& Context)
{
	DECLARE_SCOPE_HIERARCHICAL_COUNTER_ANIMNODE(CacheBones_AnyThread)
	for (FPoseLink& Pose : Poses)
	{
		Pose.CacheBones(Context);
	}
}

void FAnimNode_MultiWayBlend::UpdateCachedAlphas()
{
	float TotalAlpha = GetTotalAlpha();

	if (DesiredAlphas.Num() > 0)
	{
		if (DesiredAlphas.Num() != CachedAlphas.Num())
		{
			CachedAlphas.Init(0.f, DesiredAlphas.Num());
		}
		else
		{
			FMemory::Memzero(CachedAlphas.GetData(), CachedAlphas.GetAllocatedSize());
		}
	}
	else
	{
		CachedAlphas.Reset();
	}

	const float ActualTotalAlpha = AlphaScaleBias.ApplyTo(TotalAlpha);
	if (ActualTotalAlpha > ZERO_ANIMWEIGHT_THRESH)
	{
		if (bNormalizeAlpha)
		{
			// normalize by total alpha
			for (int32 AlphaIndex = 0; AlphaIndex < DesiredAlphas.Num(); ++AlphaIndex)
			{
				// total alpha shouldn't be zero
				CachedAlphas[AlphaIndex] = AlphaScaleBias.ApplyTo(DesiredAlphas[AlphaIndex] / TotalAlpha);
			}
		}
		else
		{
			for (int32 AlphaIndex = 0; AlphaIndex < DesiredAlphas.Num(); ++AlphaIndex)
			{
				// total alpha shouldn't be zero
				CachedAlphas[AlphaIndex] = AlphaScaleBias.ApplyTo(DesiredAlphas[AlphaIndex]);
			}
		}
	}
}

void FAnimNode_MultiWayBlend::Update_AnyThread(const FAnimationUpdateContext& Context)
{
	DECLARE_SCOPE_HIERARCHICAL_COUNTER_ANIMNODE(Update_AnyThread)
	QUICK_SCOPE_CYCLE_COUNTER(STAT_FAnimationNode_MultiWayBlend_Update);
	GetEvaluateGraphExposedInputs().Execute(Context);
	UpdateCachedAlphas();

	for (int32 PoseIndex = 0; PoseIndex < Poses.Num(); ++PoseIndex)
	{
		// total alpha shouldn't be zero
		float CurrentAlpha = CachedAlphas[PoseIndex];
		if (CurrentAlpha > ZERO_ANIMWEIGHT_THRESH)
		{
			Poses[PoseIndex].Update(Context.FractionalWeight(CurrentAlpha));
		}
	}
}

void FAnimNode_MultiWayBlend::Evaluate_AnyThread(FPoseContext& Output)
{
	DECLARE_SCOPE_HIERARCHICAL_COUNTER_ANIMNODE(Evaluate_AnyThread)

	// this function may be reentrant when multiple MultiWayBlend nodes are chained together
	// these scratch arrays are treated as stacks below
	FMultiBlendData& BlendData = FMultiBlendData::Get();
	TArray<FCompactPose, TInlineAllocator<8>>& SourcePoses = BlendData.SourcePoses;
	TArray<FBlendedCurve, TInlineAllocator<8>>& SourceCurves = BlendData.SourceCurves;
	TArray<float, TInlineAllocator<8>>& SourceWeights = BlendData.SourceWeights;

	const int32 SourcePosesInitialNum = SourcePoses.Num();
	int32 SourcePosesAdded = 0;
	if (ensure(Poses.Num() == CachedAlphas.Num()))
	{
		for (int32 PoseIndex = 0; PoseIndex < Poses.Num(); ++PoseIndex)
		{
			const float CurrentAlpha = CachedAlphas[PoseIndex];
			if (CurrentAlpha > ZERO_ANIMWEIGHT_THRESH)
			{
				// evaluate input pose, potentially reentering this function and pushing/popping more poses
				FPoseContext PoseContext(Output);
				Poses[PoseIndex].Evaluate(PoseContext);

				// push source pose data
				FCompactPose& SourcePose = SourcePoses.AddDefaulted_GetRef();
				SourcePose.MoveBonesFrom(PoseContext.Pose);

				FBlendedCurve& SourceCurve = SourceCurves.AddDefaulted_GetRef();
				SourceCurve.MoveFrom(PoseContext.Curve);

				SourceWeights.Add(CurrentAlpha);

				++SourcePosesAdded;
			}
		}
	}

	if (SourcePosesAdded > 0)
	{
<<<<<<< HEAD
		FAnimationRuntime::BlendPosesTogether(SourcePoses, SourceCurves, SourceWeights, Output.Pose, Output.Curve);
		// normalize rotation - some cases, where additive is applied less than 1, it will use non normalized rotation
		Output.Pose.NormalizeRotations();
=======
		// obtain views onto the ends of our stacks
		TArrayView<FCompactPose> SourcePosesView = MakeArrayView(&SourcePoses[SourcePosesInitialNum], SourcePosesAdded);
		TArrayView<FBlendedCurve> SourceCurvesView = MakeArrayView(&SourceCurves[SourcePosesInitialNum], SourcePosesAdded);
		TArrayView<float> SourceWeightsView = MakeArrayView(&SourceWeights[SourcePosesInitialNum], SourcePosesAdded);

		FAnimationRuntime::BlendPosesTogether(SourcePosesView, SourceCurvesView, SourceWeightsView, Output.Pose, Output.Curve);
		
		// normalize rotation - some cases, where additive is applied less than 1, it will use non normalized rotation
		Output.Pose.NormalizeRotations();
		
		// pop the poses we added
		SourcePoses.SetNum(SourcePosesInitialNum, false);
		SourceCurves.SetNum(SourcePosesInitialNum, false);
		SourceWeights.SetNum(SourcePosesInitialNum, false);
>>>>>>> 710d7cac
	}
	else
	{
		if (bAdditiveNode)
		{
			Output.ResetToAdditiveIdentity();
		}
		else
		{
			Output.ResetToRefPose();
		}
	}
}

void FAnimNode_MultiWayBlend::GatherDebugData(FNodeDebugData& DebugData)
{
	DECLARE_SCOPE_HIERARCHICAL_COUNTER_ANIMNODE(GatherDebugData)
	FString DebugLine = DebugData.GetNodeName(this);
	DebugData.AddDebugItem(DebugLine);

	for (int32 PoseIndex=0; PoseIndex <Poses.Num(); ++PoseIndex)
	{
		Poses[PoseIndex].GatherDebugData(DebugData.BranchFlow(CachedAlphas[PoseIndex]));
	}
}<|MERGE_RESOLUTION|>--- conflicted
+++ resolved
@@ -106,16 +106,15 @@
 void FAnimNode_MultiWayBlend::Evaluate_AnyThread(FPoseContext& Output)
 {
 	DECLARE_SCOPE_HIERARCHICAL_COUNTER_ANIMNODE(Evaluate_AnyThread)
-
-	// this function may be reentrant when multiple MultiWayBlend nodes are chained together
-	// these scratch arrays are treated as stacks below
 	FMultiBlendData& BlendData = FMultiBlendData::Get();
 	TArray<FCompactPose, TInlineAllocator<8>>& SourcePoses = BlendData.SourcePoses;
+	TArray<float, TInlineAllocator<8>>& SourceWeights = BlendData.SourceWeights;
 	TArray<FBlendedCurve, TInlineAllocator<8>>& SourceCurves = BlendData.SourceCurves;
-	TArray<float, TInlineAllocator<8>>& SourceWeights = BlendData.SourceWeights;
 
-	const int32 SourcePosesInitialNum = SourcePoses.Num();
-	int32 SourcePosesAdded = 0;
+	SourcePoses.Reset();
+	SourceWeights.Reset();
+	SourceCurves.Reset();
+
 	if (ensure(Poses.Num() == CachedAlphas.Num()))
 	{
 		for (int32 PoseIndex = 0; PoseIndex < Poses.Num(); ++PoseIndex)
@@ -123,11 +122,10 @@
 			const float CurrentAlpha = CachedAlphas[PoseIndex];
 			if (CurrentAlpha > ZERO_ANIMWEIGHT_THRESH)
 			{
-				// evaluate input pose, potentially reentering this function and pushing/popping more poses
 				FPoseContext PoseContext(Output);
+				// total alpha shouldn't be zero
 				Poses[PoseIndex].Evaluate(PoseContext);
 
-				// push source pose data
 				FCompactPose& SourcePose = SourcePoses.AddDefaulted_GetRef();
 				SourcePose.MoveBonesFrom(PoseContext.Pose);
 
@@ -135,34 +133,15 @@
 				SourceCurve.MoveFrom(PoseContext.Curve);
 
 				SourceWeights.Add(CurrentAlpha);
-
-				++SourcePosesAdded;
 			}
 		}
 	}
 
-	if (SourcePosesAdded > 0)
+	if (SourcePoses.Num() > 0)
 	{
-<<<<<<< HEAD
 		FAnimationRuntime::BlendPosesTogether(SourcePoses, SourceCurves, SourceWeights, Output.Pose, Output.Curve);
 		// normalize rotation - some cases, where additive is applied less than 1, it will use non normalized rotation
 		Output.Pose.NormalizeRotations();
-=======
-		// obtain views onto the ends of our stacks
-		TArrayView<FCompactPose> SourcePosesView = MakeArrayView(&SourcePoses[SourcePosesInitialNum], SourcePosesAdded);
-		TArrayView<FBlendedCurve> SourceCurvesView = MakeArrayView(&SourceCurves[SourcePosesInitialNum], SourcePosesAdded);
-		TArrayView<float> SourceWeightsView = MakeArrayView(&SourceWeights[SourcePosesInitialNum], SourcePosesAdded);
-
-		FAnimationRuntime::BlendPosesTogether(SourcePosesView, SourceCurvesView, SourceWeightsView, Output.Pose, Output.Curve);
-		
-		// normalize rotation - some cases, where additive is applied less than 1, it will use non normalized rotation
-		Output.Pose.NormalizeRotations();
-		
-		// pop the poses we added
-		SourcePoses.SetNum(SourcePosesInitialNum, false);
-		SourceCurves.SetNum(SourcePosesInitialNum, false);
-		SourceWeights.SetNum(SourcePosesInitialNum, false);
->>>>>>> 710d7cac
 	}
 	else
 	{
