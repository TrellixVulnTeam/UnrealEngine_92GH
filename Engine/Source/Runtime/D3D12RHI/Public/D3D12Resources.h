// Copyright 1998-2019 Epic Games, Inc. All Rights Reserved.

/*=============================================================================
	D3D12Resources.h: D3D resource RHI definitions.
	=============================================================================*/

#pragma once

#include "BoundShaderStateCache.h"
#include "D3D12ShaderResources.h"

// Forward Decls
class FD3D12Resource;
class FD3D12StateCacheBase;
class FD3D12CommandListManager;
class FD3D12CommandContext;
class FD3D12CommandListHandle;
class FD3D12SegListAllocator;
struct FD3D12GraphicsPipelineState;
typedef FD3D12StateCacheBase FD3D12StateCache;

#if D3D12_RHI_RAYTRACING
class FD3D12RayTracingGeometry;
class FD3D12RayTracingScene;
class FD3D12RayTracingPipelineState;
class FD3D12RayTracingShader;
#endif // D3D12_RHI_RAYTRACING

class FD3D12PendingResourceBarrier
{
public:

	FD3D12Resource*              Resource;
	D3D12_RESOURCE_STATES        State;
	uint32                       SubResource;
};

class FD3D12RefCount
{
public:
	FD3D12RefCount()
	{
	}
	virtual ~FD3D12RefCount()
	{
		check(NumRefs.GetValue() == 0);
	}
	uint32 AddRef() const
	{
		int32 NewValue = NumRefs.Increment();
		check(NewValue > 0);
		return uint32(NewValue);
	}
	uint32 Release() const
	{
		int32 NewValue = NumRefs.Decrement();
		if (NewValue == 0)
		{
			delete this;
		}
		check(NewValue >= 0);
		return uint32(NewValue);
	}
	uint32 GetRefCount() const
	{
		int32 CurrentValue = NumRefs.GetValue();
		check(CurrentValue >= 0);
		return uint32(CurrentValue);
	}
private:
	mutable FThreadSafeCounter NumRefs;
};

class FD3D12Heap : public FD3D12RefCount, public FD3D12DeviceChild, public FD3D12MultiNodeGPUObject
{
public:
	FD3D12Heap(FD3D12Device* Parent, FRHIGPUMask VisibleNodes);
	~FD3D12Heap();

	inline ID3D12Heap* GetHeap() { return Heap.GetReference(); }
	inline void SetHeap(ID3D12Heap* HeapIn) { *Heap.GetInitReference() = HeapIn; }

	void UpdateResidency(FD3D12CommandListHandle& CommandList);

	void BeginTrackingResidency(uint64 Size);

	void Destroy();

	inline FD3D12ResidencyHandle* GetResidencyHandle() { return &ResidencyHandle; }

private:
	TRefCountPtr<ID3D12Heap> Heap;
	FD3D12ResidencyHandle ResidencyHandle;
};

class FD3D12Resource : public FD3D12RefCount, public FD3D12DeviceChild, public FD3D12MultiNodeGPUObject
{
private:
	TRefCountPtr<ID3D12Resource> Resource;
	TRefCountPtr<FD3D12Heap> Heap;

	FD3D12ResidencyHandle ResidencyHandle;

	D3D12_RESOURCE_DESC Desc;
	uint8 PlaneCount;
	uint16 SubresourceCount;
	CResourceState ResourceState;
	D3D12_RESOURCE_STATES DefaultResourceState;
	D3D12_RESOURCE_STATES ReadableState;
	D3D12_RESOURCE_STATES WritableState;
#ifdef PLATFORM_SUPPORTS_RESOURCE_COMPRESSION
	D3D12_RESOURCE_STATES CompressedState;
#endif

	bool bRequiresResourceStateTracking;
	bool bDepthStencil;
	bool bDeferDelete;
	D3D12_HEAP_TYPE HeapType;
	D3D12_GPU_VIRTUAL_ADDRESS GPUVirtualAddress;
	void* ResourceBaseAddress;
	FName DebugName;

#if UE_BUILD_DEBUG
	static int64 TotalResourceCount;
	static int64 NoStateTrackingResourceCount;
#endif

public:
	explicit FD3D12Resource(FD3D12Device* ParentDevice,
		FRHIGPUMask VisibleNodes,
		ID3D12Resource* InResource,
		D3D12_RESOURCE_STATES InitialState,
		D3D12_RESOURCE_DESC const& InDesc,
		FD3D12Heap* InHeap = nullptr,
		D3D12_HEAP_TYPE InHeapType = D3D12_HEAP_TYPE_DEFAULT);

	virtual ~FD3D12Resource();

	operator ID3D12Resource&() { return *Resource; }
	ID3D12Resource* GetResource() const { return Resource.GetReference(); }

	inline void* Map(const D3D12_RANGE* ReadRange = nullptr)
	{
		check(Resource);
		VERIFYD3D12RESULT(Resource->Map(0, ReadRange, &ResourceBaseAddress));

		return ResourceBaseAddress;
	}

	inline void Unmap()
	{
		check(Resource);
		check(ResourceBaseAddress);
		Resource->Unmap(0, nullptr);

		ResourceBaseAddress = nullptr;
	}

	D3D12_RESOURCE_DESC const& GetDesc() const { return Desc; }
	D3D12_HEAP_TYPE GetHeapType() const { return HeapType; }
	D3D12_GPU_VIRTUAL_ADDRESS GetGPUVirtualAddress() const { return GPUVirtualAddress; }
	void* GetResourceBaseAddress() const { check(ResourceBaseAddress); return ResourceBaseAddress; }
	uint16 GetMipLevels() const { return Desc.MipLevels; }
	uint16 GetArraySize() const { return (Desc.Dimension == D3D12_RESOURCE_DIMENSION_TEXTURE3D) ? 1 : Desc.DepthOrArraySize; }
	uint8 GetPlaneCount() const { return PlaneCount; }
	uint16 GetSubresourceCount() const { return SubresourceCount; }
	CResourceState& GetResourceState()
	{
		check(bRequiresResourceStateTracking);
		// This state is used as the resource's "global" state between command lists. It's only needed for resources that
		// require state tracking.
		return ResourceState;
	}
	D3D12_RESOURCE_STATES GetDefaultResourceState() const { check(!bRequiresResourceStateTracking); return DefaultResourceState; }
	D3D12_RESOURCE_STATES GetWritableState() const { return WritableState; }
	D3D12_RESOURCE_STATES GetReadableState() const { return ReadableState; }
#ifdef PLATFORM_SUPPORTS_RESOURCE_COMPRESSION
	D3D12_RESOURCE_STATES GetCompressedState() const { return CompressedState; }
	void SetCompressedState(D3D12_RESOURCE_STATES State) { CompressedState = State; }
#endif
	bool RequiresResourceStateTracking() const { return bRequiresResourceStateTracking; }

	void SetName(const TCHAR* Name)
	{
		DebugName = FName(Name);
		::SetName(Resource, Name);
	}

	FName GetName() const
	{
		return DebugName;
	}
	
	void DoNotDeferDelete()
	{
		bDeferDelete = false;
	}

	inline bool ShouldDeferDelete() const { return bDeferDelete; }
	void DeferDelete();

	inline bool IsPlacedResource() const { return Heap.GetReference() != nullptr; }
	inline FD3D12Heap* GetHeap() const { return Heap; };
	inline bool IsDepthStencilResource() const { return bDepthStencil; }

	void StartTrackingForResidency();

	void UpdateResidency(FD3D12CommandListHandle& CommandList);

	inline FD3D12ResidencyHandle* GetResidencyHandle() 
	{
		return (IsPlacedResource()) ? Heap->GetResidencyHandle() : &ResidencyHandle; 
	}

	struct FD3D12ResourceTypeHelper
	{
		FD3D12ResourceTypeHelper(D3D12_RESOURCE_DESC& Desc, D3D12_HEAP_TYPE HeapType) :
			bSRV((Desc.Flags & D3D12_RESOURCE_FLAG_DENY_SHADER_RESOURCE) == 0),
			bDSV((Desc.Flags & D3D12_RESOURCE_FLAG_ALLOW_DEPTH_STENCIL) != 0),
			bRTV((Desc.Flags & D3D12_RESOURCE_FLAG_ALLOW_RENDER_TARGET) != 0),
			bUAV((Desc.Flags & D3D12_RESOURCE_FLAG_ALLOW_UNORDERED_ACCESS) != 0),
			bWritable(bDSV || bRTV || bUAV),
			bSRVOnly(bSRV && !bWritable),
			bBuffer(Desc.Dimension == D3D12_RESOURCE_DIMENSION_BUFFER),
			bReadBackResource(HeapType == D3D12_HEAP_TYPE_READBACK)
		{}

		const D3D12_RESOURCE_STATES GetOptimalInitialState(bool bAccurateWriteableStates) const
		{
			if (bSRVOnly)
			{
				return D3D12_RESOURCE_STATE_NON_PIXEL_SHADER_RESOURCE | D3D12_RESOURCE_STATE_PIXEL_SHADER_RESOURCE;
			}
			else if (bBuffer && !bUAV)
			{
				return (bReadBackResource) ? D3D12_RESOURCE_STATE_COPY_DEST : D3D12_RESOURCE_STATE_GENERIC_READ;
			}
			else if (bWritable)
			{
				if (bAccurateWriteableStates)
				{
					if (bDSV)
					{
						return D3D12_RESOURCE_STATE_DEPTH_WRITE;
					}
					else if (bRTV)
					{
						return D3D12_RESOURCE_STATE_RENDER_TARGET;
					}
					else if (bUAV)
					{
						return D3D12_RESOURCE_STATE_UNORDERED_ACCESS;
					}
				}
				else
				{
					// This things require tracking anyway
					return D3D12_RESOURCE_STATE_COMMON;
				}
			}

			return D3D12_RESOURCE_STATE_COMMON;
		}

		const uint32 bSRV : 1;
		const uint32 bDSV : 1;
		const uint32 bRTV : 1;
		const uint32 bUAV : 1;
		const uint32 bWritable : 1;
		const uint32 bSRVOnly : 1;
		const uint32 bBuffer : 1;
		const uint32 bReadBackResource : 1;
	};

private:
	void InitalizeResourceState(D3D12_RESOURCE_STATES InitialState)
	{
		SubresourceCount = GetMipLevels() * GetArraySize() * GetPlaneCount();

#if D3D12_RHI_RAYTRACING
		if (InitialState == D3D12_RESOURCE_STATE_RAYTRACING_ACCELERATION_STRUCTURE)
		{
			// Ray-tracing acceleration structure resources can never be transitioned out of their initial state.
			bRequiresResourceStateTracking = false;
			WritableState = InitialState;
			ReadableState = InitialState;
		}
		else
#endif // D3D12_RHI_RAYTRACING
		{
			DetermineResourceStates();
		}

		if (bRequiresResourceStateTracking)
		{
			// Only a few resources (~1%) actually need resource state tracking
			ResourceState.Initialize(SubresourceCount);
			ResourceState.SetResourceState(InitialState);
		}
	}

	void DetermineResourceStates()
	{
		const FD3D12ResourceTypeHelper Type(Desc, HeapType);

		bDepthStencil = Type.bDSV;

#ifdef PLATFORM_SUPPORTS_RESOURCE_COMPRESSION
		SetCompressedState(D3D12_RESOURCE_STATE_COMMON);
#endif

		if (Type.bWritable)
		{
			// Determine the resource's write/read states.
			if (Type.bRTV)
			{
				// Note: The resource could also be used as a UAV however we don't store that writable state. UAV's are handled in a separate RHITransitionResources() specially for UAVs so we know the writeable state in that case should be UAV.
				check(!Type.bDSV && !Type.bBuffer);
				WritableState = D3D12_RESOURCE_STATE_RENDER_TARGET;
				ReadableState = Type.bSRV ? D3D12_RESOURCE_STATE_NON_PIXEL_SHADER_RESOURCE | D3D12_RESOURCE_STATE_PIXEL_SHADER_RESOURCE : D3D12_RESOURCE_STATE_CORRUPT;
			}
			else if (Type.bDSV)
			{
				check(!Type.bRTV && !Type.bUAV && !Type.bBuffer);
				WritableState = D3D12_RESOURCE_STATE_DEPTH_WRITE;
				ReadableState = Type.bSRV ? D3D12_RESOURCE_STATE_DEPTH_READ | D3D12_RESOURCE_STATE_NON_PIXEL_SHADER_RESOURCE | D3D12_RESOURCE_STATE_PIXEL_SHADER_RESOURCE : D3D12_RESOURCE_STATE_DEPTH_READ;
			}
			else
			{
				check(Type.bUAV && !Type.bRTV && !Type.bDSV);
				WritableState = D3D12_RESOURCE_STATE_UNORDERED_ACCESS;
				ReadableState = Type.bSRV ? D3D12_RESOURCE_STATE_NON_PIXEL_SHADER_RESOURCE | D3D12_RESOURCE_STATE_PIXEL_SHADER_RESOURCE : D3D12_RESOURCE_STATE_CORRUPT;
			}
		}

		if (Type.bBuffer)
		{
			if (!Type.bWritable)
			{
				// Buffer used for input, like Vertex/Index buffer.
				// Don't bother tracking state for this resource.
#if UE_BUILD_DEBUG
				FPlatformAtomics::InterlockedIncrement(&NoStateTrackingResourceCount);
#endif
				DefaultResourceState = (HeapType == D3D12_HEAP_TYPE_READBACK) ? D3D12_RESOURCE_STATE_COPY_DEST : D3D12_RESOURCE_STATE_GENERIC_READ;
				bRequiresResourceStateTracking = false;
				return;
			}
		}
		else
		{
			if (Type.bSRVOnly)
			{
				// Texture used only as a SRV.
				// Don't bother tracking state for this resource.
#if UE_BUILD_DEBUG
				FPlatformAtomics::InterlockedIncrement(&NoStateTrackingResourceCount);
#endif
				DefaultResourceState = D3D12_RESOURCE_STATE_NON_PIXEL_SHADER_RESOURCE | D3D12_RESOURCE_STATE_PIXEL_SHADER_RESOURCE;
				bRequiresResourceStateTracking = false;
				return;
			}
		}
	}
};

#ifdef USE_BUCKET_ALLOCATOR
typedef class FD3D12BucketAllocator FD3D12BaseAllocatorType;
#else
typedef class FD3D12BuddyAllocator FD3D12BaseAllocatorType;
#endif

struct FD3D12BuddyAllocatorPrivateData
{
	uint32 Offset;
	uint32 Order;

	void Init()
	{
		Offset = 0;
		Order = 0;
	}
};

struct FD3D12BlockAllocatorPrivateData
{
	uint64 FrameFence;
	uint32 BucketIndex;
	uint32 Offset;
	FD3D12Resource* ResourceHeap;

	void Init()
	{
		FrameFence = 0;
		BucketIndex = 0;
		Offset = 0;
		ResourceHeap = nullptr;
	}
};

struct FD3D12SegListAllocatorPrivateData
{
	uint32 Offset;

	void Init()
	{
		Offset = 0;
	}
};

class FD3D12ResourceAllocator;
// A very light-weight and cache friendly way of accessing a GPU resource
class FD3D12ResourceLocation : public FD3D12DeviceChild, public FNoncopyable
{
public:

	enum class ResourceLocationType
	{
		eUndefined,
		eStandAlone,
		eSubAllocation,
		eFastAllocation,
		eAliased, // Oculus is the only API that uses this
		eNodeReference,
		eHeapAliased, 
	};

	enum EAllocatorType : uint8
	{
		AT_Default, // FD3D12BaseAllocatorType
		AT_SegList, // FD3D12SegListAllocator
		AT_Unknown = 0xff
	};

	FD3D12ResourceLocation(FD3D12Device* Parent);
	~FD3D12ResourceLocation();

	void Clear();

	// Transfers the contents of 1 resource location to another, destroying the original but preserving the underlying resource 
	static void TransferOwnership(FD3D12ResourceLocation& Destination, FD3D12ResourceLocation& Source);

	// Setters
	void SetResource(FD3D12Resource* Value);
	inline void SetType(ResourceLocationType Value) { Type = Value;}

	inline void SetAllocator(FD3D12BaseAllocatorType* Value) { Allocator = Value; AllocatorType = AT_Default; }
	inline void SetSegListAllocator(FD3D12SegListAllocator* Value) { SegListAllocator = Value; AllocatorType = AT_SegList; }
	inline void SetMappedBaseAddress(void* Value) { MappedBaseAddress = Value; }
	inline void SetGPUVirtualAddress(D3D12_GPU_VIRTUAL_ADDRESS Value) { GPUVirtualAddress = Value; }
	inline void SetOffsetFromBaseOfResource(uint64 Value) { OffsetFromBaseOfResource = Value; }
	inline void SetSize(uint64 Value) { Size = Value; }

	// Getters
	inline ResourceLocationType GetType() const { return Type; }
	inline FD3D12BaseAllocatorType* GetAllocator() { check(AT_Default == AllocatorType); return Allocator; }
	inline FD3D12SegListAllocator* GetSegListAllocator() { check(AT_SegList == AllocatorType); return SegListAllocator; }
	inline FD3D12Resource* GetResource() const { return UnderlyingResource; }
	inline void* GetMappedBaseAddress() const { return MappedBaseAddress; }
	inline D3D12_GPU_VIRTUAL_ADDRESS GetGPUVirtualAddress() const { return GPUVirtualAddress; }
	inline uint64 GetOffsetFromBaseOfResource() const { return OffsetFromBaseOfResource; }
	inline uint64 GetSize() const { return Size; }
	inline FD3D12ResidencyHandle* GetResidencyHandle() { return ResidencyHandle; }
	inline FD3D12BuddyAllocatorPrivateData& GetBuddyAllocatorPrivateData() { return AllocatorData.BuddyAllocatorPrivateData; }
	inline FD3D12BlockAllocatorPrivateData& GetBlockAllocatorPrivateData() { return AllocatorData.BlockAllocatorPrivateData; }
	inline FD3D12SegListAllocatorPrivateData& GetSegListAllocatorPrivateData() { return AllocatorData.SegListAllocatorPrivateData; }

	const inline bool IsValid() const { return Type != ResourceLocationType::eUndefined; }

	inline void AsStandAlone(FD3D12Resource* Resource, uint32 BufferSize = 0, bool bInIsTransient = false )
	{
		SetType(FD3D12ResourceLocation::ResourceLocationType::eStandAlone);
		SetResource(Resource);
		SetSize(BufferSize);

		if (!IsCPUInaccessible(Resource->GetHeapType()))
		{
			D3D12_RANGE range = { 0, IsCPUWritable(Resource->GetHeapType())? 0 : BufferSize };
			SetMappedBaseAddress(Resource->Map(&range));
		}
		SetGPUVirtualAddress(Resource->GetGPUVirtualAddress());
		SetTransient(bInIsTransient);
	}

	inline void AsHeapAliased(FD3D12Resource* Resource)
	{
		SetType(FD3D12ResourceLocation::ResourceLocationType::eHeapAliased);
		SetResource(Resource);
		SetSize(0);

		if (IsCPUWritable(Resource->GetHeapType()))
		{
			D3D12_RANGE range = { 0, 0 };
			SetMappedBaseAddress(Resource->Map(&range));
		}
		SetGPUVirtualAddress(Resource->GetGPUVirtualAddress());
	}


	inline void AsFastAllocation(FD3D12Resource* Resource, uint32 BufferSize, D3D12_GPU_VIRTUAL_ADDRESS GPUBase, void* CPUBase, uint64 Offset)
	{
		SetType(ResourceLocationType::eFastAllocation);
		SetResource(Resource);
		SetSize(BufferSize);
		SetOffsetFromBaseOfResource(Offset);

		if (CPUBase != nullptr)
		{
			SetMappedBaseAddress((uint8*)CPUBase + Offset);
		}
		SetGPUVirtualAddress(GPUBase + Offset);
	}

	// Oculus API Aliases textures so this allows 2+ resource locations to reference the same underlying
	// resource. We should avoid this as much as possible as it requires expensive reference counting and
	// it complicates the resource ownership model.
	static void Alias(FD3D12ResourceLocation& Destination, FD3D12ResourceLocation& Source);
	static void ReferenceNode(FD3D12Device* NodeDevice, FD3D12ResourceLocation& Destination, FD3D12ResourceLocation& Source);

	void SetTransient(bool bInTransient)
	{
		bTransient = bInTransient;
	}
	bool IsTransient() const
	{
		return bTransient;
	}

	void Swap(FD3D12ResourceLocation& Other);

private:

	template<bool bReleaseResource>
	void InternalClear();

	void ReleaseResource();

	ResourceLocationType Type;

	FD3D12Resource* UnderlyingResource;
	FD3D12ResidencyHandle* ResidencyHandle;

	// Which allocator this belongs to
	union
	{
		FD3D12BaseAllocatorType* Allocator;
		FD3D12SegListAllocator* SegListAllocator;
	};

	// Union to save memory
	union PrivateAllocatorData
	{
		FD3D12BuddyAllocatorPrivateData BuddyAllocatorPrivateData;
		FD3D12BlockAllocatorPrivateData BlockAllocatorPrivateData;
		FD3D12SegListAllocatorPrivateData SegListAllocatorPrivateData;
	} AllocatorData;

	// Note: These values refer to the start of this location including any padding *NOT* the start of the underlying resource
	void* MappedBaseAddress;
	D3D12_GPU_VIRTUAL_ADDRESS GPUVirtualAddress;
	uint64 OffsetFromBaseOfResource;

	// The size the application asked for
	uint64 Size;

	bool bTransient;

	EAllocatorType AllocatorType;
};

class FD3D12DeferredDeletionQueue : public FD3D12AdapterChild
{
	enum class EObjectType
	{
		RHI,
		D3D,
	};

	struct FencedObjectType
	{
		union
		{
			FD3D12Resource* RHIObject;
			ID3D12Object*   D3DObject;
		};
		FD3D12Fence* Fence;
		uint64 FenceValue;
		EObjectType Type;
	};
	FThreadsafeQueue<FencedObjectType> DeferredReleaseQueue;

public:

	inline const uint32 QueueSize() const { return DeferredReleaseQueue.GetSize(); }

	void EnqueueResource(FD3D12Resource* pResource, FD3D12Fence* Fence);
	void EnqueueResource(ID3D12Object* pResource, FD3D12Fence* Fence);

	bool ReleaseResources(bool DeleteImmediately = false);

	void Clear()
	{
		ReleaseResources(true);
	}

	FD3D12DeferredDeletionQueue(FD3D12Adapter* InParent);
	~FD3D12DeferredDeletionQueue();

	class FD3D12AsyncDeletionWorker : public FD3D12AdapterChild, public FNonAbandonableTask
	{
	public:
		FD3D12AsyncDeletionWorker(FD3D12Adapter* Adapter, FThreadsafeQueue<FencedObjectType>* DeletionQueue);

		void DoWork();

		FORCEINLINE TStatId GetStatId() const
		{
			RETURN_QUICK_DECLARE_CYCLE_STAT(FD3D12AsyncDeletionWorker, STATGROUP_ThreadPoolAsyncTasks);
		}

	private:
		TQueue<FencedObjectType> Queue;
	};

private:
	TQueue<FAsyncTask<FD3D12AsyncDeletionWorker>*> DeleteTasks;

};

struct FD3D12LockedResource : public FD3D12DeviceChild
{
	FD3D12LockedResource(FD3D12Device* Device)
		: FD3D12DeviceChild(Device)
		, ResourceLocation(Device)
		, LockedOffset(0)
		, LockedPitch(0)
		, bLocked(false)
		, bLockedForReadOnly(false)
		, bHasNeverBeenLocked(true)
	{}

	inline void Reset()
	{
		ResourceLocation.Clear();
		bLocked = false;
		bLockedForReadOnly = false;
		LockedOffset = 0;
		LockedPitch = 0;
	}

	FD3D12ResourceLocation ResourceLocation;
	uint32 LockedOffset;
	uint32 LockedPitch;
	uint32 bLocked : 1;
	uint32 bLockedForReadOnly : 1;
	uint32 bHasNeverBeenLocked : 1;
};

/** The base class of resources that may be bound as shader resources. */
class FD3D12BaseShaderResource : public FD3D12DeviceChild, public IRefCountedObject
{
public:
	FD3D12Resource* GetResource() const { return ResourceLocation.GetResource(); }

	void Swap(FD3D12BaseShaderResource& Other)
	{
		::Swap(Parent, Other.Parent);
		ResourceLocation.Swap(Other.ResourceLocation);
		::Swap(BufferAlignment, Other.BufferAlignment);
	}

	FD3D12ResourceLocation ResourceLocation;
	uint32 BufferAlignment;

public:
	FD3D12BaseShaderResource(FD3D12Device* InParent)
		: FD3D12DeviceChild(InParent)
		, ResourceLocation(InParent)
		, BufferAlignment(0)
	{
	}
};

/** Updates tracked stats for a buffer. */
#define D3D12_BUFFER_TYPE_CONSTANT   1
#define D3D12_BUFFER_TYPE_INDEX      2
#define D3D12_BUFFER_TYPE_VERTEX     3
#define D3D12_BUFFER_TYPE_STRUCTURED 4
extern void UpdateBufferStats(FD3D12ResourceLocation* ResourceLocation, bool bAllocating, uint32 BufferType);

/** Uniform buffer resource class. */
class FD3D12UniformBuffer : public FRHIUniformBuffer, public FD3D12DeviceChild, public FD3D12LinkedAdapterObject<FD3D12UniformBuffer>
{
public:
#if USE_STATIC_ROOT_SIGNATURE
	class FD3D12ConstantBufferView* View;
#endif

	/** The D3D12 constant buffer resource */
	FD3D12ResourceLocation ResourceLocation;

	/** Resource table containing RHI references. */
	TArray<TRefCountPtr<FRHIResource> > ResourceTable;

	const EUniformBufferUsage UniformBufferUsage;

	/** Initialization constructor. */
	FD3D12UniformBuffer(class FD3D12Device* InParent, const FRHIUniformBufferLayout& InLayout, EUniformBufferUsage InUniformBufferUsage)
		: FRHIUniformBuffer(InLayout)
		, FD3D12DeviceChild(InParent)
#if USE_STATIC_ROOT_SIGNATURE
		, View(nullptr)
#endif
		, ResourceLocation(InParent)
		, UniformBufferUsage(InUniformBufferUsage)
	{
	}

	virtual ~FD3D12UniformBuffer();
};

#if PLATFORM_WINDOWS || PLATFORM_HOLOLENS
class FD3D12TransientResource
{
	// Nothing special for fast ram
public:
	void Swap(FD3D12TransientResource&) {}
};
class FD3D12FastClearResource {};
#endif

/** Index buffer resource class that stores stride information. */
class FD3D12IndexBuffer : public FRHIIndexBuffer, public FD3D12BaseShaderResource, public FD3D12TransientResource, public FD3D12LinkedAdapterObject<FD3D12IndexBuffer>
{
public:
	FD3D12IndexBuffer()
		: FD3D12BaseShaderResource(nullptr)
		, LockedData(nullptr)
	{}

	FD3D12IndexBuffer(FD3D12Device* InParent, uint32 InStride, uint32 InSize, uint32 InUsage)
		: FRHIIndexBuffer(InStride, InSize, InUsage)
		, FD3D12BaseShaderResource(InParent)
		, LockedData(InParent)
	{}

	virtual ~FD3D12IndexBuffer();

	void Rename(FD3D12ResourceLocation& NewLocation);
	void RenameLDAChain(FD3D12ResourceLocation& NewLocation);

	void Swap(FD3D12IndexBuffer& Other);

	void ReleaseUnderlyingResource();

	// IRefCountedObject interface.
	virtual uint32 AddRef() const
	{
		return FRHIResource::AddRef();
	}
	virtual uint32 Release() const
	{
		return FRHIResource::Release();
	}
	virtual uint32 GetRefCount() const
	{
		return FRHIResource::GetRefCount();
	}

	FD3D12LockedResource LockedData;
};

class FD3D12ShaderResourceView;

/** Structured buffer resource class. */
class FD3D12StructuredBuffer : public FRHIStructuredBuffer, public FD3D12BaseShaderResource, public FD3D12TransientResource, public FD3D12LinkedAdapterObject<FD3D12StructuredBuffer>
{
public:
	// Current SRV
	FD3D12ShaderResourceView* DynamicSRV;

	FD3D12StructuredBuffer(FD3D12Device* InParent, uint32 InStride, uint32 InSize, uint32 InUsage)
		: FRHIStructuredBuffer(InStride, InSize, InUsage)
		, FD3D12BaseShaderResource(InParent)
		, DynamicSRV(nullptr)
		, LockedData(InParent)
	{
	}

	void Rename(FD3D12ResourceLocation& NewLocation);
	void RenameLDAChain(FD3D12ResourceLocation& NewLocation);

	void SetDynamicSRV(FD3D12ShaderResourceView* InSRV)
	{
		DynamicSRV = InSRV;
	}

	virtual ~FD3D12StructuredBuffer();

	// IRefCountedObject interface.
	virtual uint32 AddRef() const
	{
		return FRHIResource::AddRef();
	}
	virtual uint32 Release() const
	{
		return FRHIResource::Release();
	}
	virtual uint32 GetRefCount() const
	{
		return FRHIResource::GetRefCount();
	}

	FD3D12LockedResource LockedData;
};

/** Vertex buffer resource class. */
class FD3D12VertexBuffer : public FRHIVertexBuffer, public FD3D12BaseShaderResource, public FD3D12TransientResource, public FD3D12LinkedAdapterObject<FD3D12VertexBuffer>
{
public:
	// Current SRV
	FD3D12ShaderResourceView* DynamicSRV;

	FD3D12VertexBuffer()
		: FD3D12BaseShaderResource(nullptr)
		, DynamicSRV(nullptr)
		, LockedData(nullptr)
	{}

	FD3D12VertexBuffer(FD3D12Device* InParent, uint32 InStride, uint32 InSize, uint32 InUsage)
		: FRHIVertexBuffer(InSize, InUsage)
		, FD3D12BaseShaderResource(InParent)
		, DynamicSRV(nullptr)
		, LockedData(InParent)
	{
		UNREFERENCED_PARAMETER(InStride);
	}

	virtual ~FD3D12VertexBuffer();

	void Rename(FD3D12ResourceLocation& NewLocation);
	void RenameLDAChain(FD3D12ResourceLocation& NewLocation);

	void SetDynamicSRV(FD3D12ShaderResourceView* InSRV)
	{
		DynamicSRV = InSRV;
	}

	void Swap(FD3D12VertexBuffer& Other);

	void ReleaseUnderlyingResource();

	// IRefCountedObject interface.
	virtual uint32 AddRef() const
	{
		return FRHIResource::AddRef();
	}
	virtual uint32 Release() const
	{
		return FRHIResource::Release();
	}
	virtual uint32 GetRefCount() const
	{
		return FRHIResource::GetRefCount();
	}

	FD3D12LockedResource LockedData;
};

template<class BufferType>
inline void UpdateBufferStats(FD3D12ResourceLocation* ResourceLocation, bool bAllocating);

template<>
inline void UpdateBufferStats<FD3D12UniformBuffer>(FD3D12ResourceLocation* ResourceLocation, bool bAllocating)
{
	UpdateBufferStats(ResourceLocation, bAllocating, D3D12_BUFFER_TYPE_CONSTANT);
}

template<>
inline void UpdateBufferStats<FD3D12VertexBuffer>(FD3D12ResourceLocation* ResourceLocation, bool bAllocating)
{
	UpdateBufferStats(ResourceLocation, bAllocating, D3D12_BUFFER_TYPE_VERTEX);
}

template<>
inline void UpdateBufferStats<FD3D12IndexBuffer>(FD3D12ResourceLocation* ResourceLocation, bool bAllocating)
{
	UpdateBufferStats(ResourceLocation, bAllocating, D3D12_BUFFER_TYPE_INDEX);
}

template<>
inline void UpdateBufferStats<FD3D12StructuredBuffer>(FD3D12ResourceLocation* ResourceLocation, bool bAllocating)
{
	UpdateBufferStats(ResourceLocation, bAllocating, D3D12_BUFFER_TYPE_STRUCTURED);
}

class FD3D12ResourceBarrierBatcher : public FNoncopyable
{
public:
	explicit FD3D12ResourceBarrierBatcher()
	{};

	// Add a UAV barrier to the batch. Ignoring the actual resource for now.
	void AddUAV()
	{
		Barriers.AddUninitialized();
		D3D12_RESOURCE_BARRIER& Barrier = Barriers.Last();
		Barrier.Type = D3D12_RESOURCE_BARRIER_TYPE_UAV;
		Barrier.Flags = D3D12_RESOURCE_BARRIER_FLAG_NONE;
		Barrier.UAV.pResource = nullptr;	// Ignore the resource ptr for now. HW doesn't do anything with it.
	}

	// Add a transition resource barrier to the batch. Returns the number of barriers added, which may be negative if an existing barrier was cancelled.
	int32 AddTransition(ID3D12Resource* pResource, D3D12_RESOURCE_STATES Before, D3D12_RESOURCE_STATES After, uint32 Subresource)
	{
		check(Before != After);

		if (Barriers.Num())
		{
			// Check if we are simply reverting the last transition. In that case, we can just remove both transitions.
			// This happens fairly frequently due to resource pooling since different RHI buffers can point to the same underlying D3D buffer.
			// Instead of ping-ponging that underlying resource between COPY_DEST and GENERIC_READ, several copies can happen without a ResourceBarrier() in between.
			// Doing this check also eliminates a D3D debug layer warning about multiple transitions of the same subresource.
			const D3D12_RESOURCE_BARRIER& Last = Barriers.Last();
			if (pResource == Last.Transition.pResource &&
				Subresource == Last.Transition.Subresource &&
				Before == Last.Transition.StateAfter &&
				After  == Last.Transition.StateBefore &&
				Last.Type == D3D12_RESOURCE_BARRIER_TYPE_TRANSITION)
			{
				Barriers.RemoveAt(Barriers.Num() - 1);
				return -1;
			}
		}

		Barriers.AddUninitialized();
		D3D12_RESOURCE_BARRIER& Barrier = Barriers.Last();
		Barrier.Type = D3D12_RESOURCE_BARRIER_TYPE_TRANSITION;
		Barrier.Flags = D3D12_RESOURCE_BARRIER_FLAG_NONE;
		Barrier.Transition.StateBefore = Before;
		Barrier.Transition.StateAfter = After;
		Barrier.Transition.Subresource = Subresource;
		Barrier.Transition.pResource = pResource;
		return 1;
	}

	void AddAliasingBarrier(ID3D12Resource* pResource)
	{
		Barriers.AddUninitialized();
		D3D12_RESOURCE_BARRIER& Barrier = Barriers.Last();
		Barrier.Type = D3D12_RESOURCE_BARRIER_TYPE_ALIASING;
		Barrier.Flags = D3D12_RESOURCE_BARRIER_FLAG_NONE;
		Barrier.Aliasing.pResourceBefore = NULL;
		Barrier.Aliasing.pResourceAfter = pResource;
	}

	// Flush the batch to the specified command list then reset.
	void Flush(ID3D12GraphicsCommandList* pCommandList)
	{
		if (Barriers.Num())
		{
			check(pCommandList);
			pCommandList->ResourceBarrier(Barriers.Num(), Barriers.GetData());
			Reset();
		}
	}

	// Clears the batch.
	void Reset()
	{
		Barriers.SetNumUnsafeInternal(0);	// Reset the array without shrinking (Does not destruct items, does not de-allocate memory).
		check(Barriers.Num() == 0);
	}

	const TArray<D3D12_RESOURCE_BARRIER>& GetBarriers() const
	{
		return Barriers;
	}

private:
	TArray<D3D12_RESOURCE_BARRIER> Barriers;
};

<<<<<<< HEAD
/**
* Class for managing dynamic buffers (Used for DrawUp).
*/
class FD3D12DynamicBuffer : public FD3D12DeviceChild
{
public:
	/** Initialization constructor. */
	FD3D12DynamicBuffer(FD3D12Device* InParent);
	/** Destructor. */
	~FD3D12DynamicBuffer();

	/** Locks the buffer returning at least Size bytes. */
	void* Lock(uint32 Size);
	/** Unlocks the buffer returning the underlying D3D12 buffer to use as a resource. */
	FD3D12ResourceLocation* Unlock();

	void ReleaseResourceLocation() { ResourceLocation.Clear(); }

private:
	FD3D12ResourceLocation ResourceLocation;
};

class FD3D12StagingBuffer final : public FRHIStagingBuffer
=======
class FD3D12StagingBuffer : public FRHIStagingBuffer
>>>>>>> 6f5581de
{
	friend class FD3D12CommandContext;
	friend class FD3D12DynamicRHI;

public:
	FD3D12StagingBuffer()
		: FRHIStagingBuffer()
		, StagedRead(nullptr)
		, ShadowBufferSize(0)
	{}
	~FD3D12StagingBuffer() override;

	void SafeRelease()
	{
		if (StagedRead)
		{
			StagedRead->Release();
			StagedRead = nullptr;
		}
	}

	void* Lock(uint32 Offset, uint32 NumBytes) override;
	void Unlock() override;

private:
	FD3D12Resource* StagedRead;
	uint32 ShadowBufferSize;
};

class FD3D12GPUFence : public FRHIGPUFence
{
public:
	FD3D12GPUFence(FName InName, FD3D12Fence* InFence)
		: FRHIGPUFence(InName)
		, Fence(InFence)
		, Value(0)
	{}

	void WriteInternal(ED3D12CommandQueueType QueueType);
	virtual void Clear() final override;
	virtual bool Poll() const final override;

protected:

	TRefCountPtr<FD3D12Fence> Fence;
	uint64 Value;
};

template<class T>
struct TD3D12ResourceTraits
{
};
template<>
struct TD3D12ResourceTraits<FRHIUniformBuffer>
{
	typedef FD3D12UniformBuffer TConcreteType;
};
template<>
struct TD3D12ResourceTraits<FRHIIndexBuffer>
{
	typedef FD3D12IndexBuffer TConcreteType;
};
template<>
struct TD3D12ResourceTraits<FRHIStructuredBuffer>
{
	typedef FD3D12StructuredBuffer TConcreteType;
};
template<>
struct TD3D12ResourceTraits<FRHIVertexBuffer>
{
	typedef FD3D12VertexBuffer TConcreteType;
};
template<>
struct TD3D12ResourceTraits<FRHISamplerState>
{
	typedef FD3D12SamplerState TConcreteType;
};
template<>
struct TD3D12ResourceTraits<FRHIRasterizerState>
{
	typedef FD3D12RasterizerState TConcreteType;
};
template<>
struct TD3D12ResourceTraits<FRHIDepthStencilState>
{
	typedef FD3D12DepthStencilState TConcreteType;
};
template<>
struct TD3D12ResourceTraits<FRHIBlendState>
{
	typedef FD3D12BlendState TConcreteType;
};
template<>
struct TD3D12ResourceTraits<FRHIComputeFence>
{
	typedef FD3D12Fence TConcreteType;
};
template<>
struct TD3D12ResourceTraits<FRHIGraphicsPipelineState>
{
	typedef FD3D12GraphicsPipelineState TConcreteType;
};
template<>
struct TD3D12ResourceTraits<FRHIComputePipelineState>
{
	typedef FD3D12ComputePipelineState TConcreteType;
};
template<>
struct TD3D12ResourceTraits<FRHIGPUFence>
{
	typedef FD3D12GPUFence TConcreteType;
};
template<>
struct TD3D12ResourceTraits<FRHIStagingBuffer>
{
	typedef FD3D12StagingBuffer TConcreteType;
};


#if D3D12_RHI_RAYTRACING
template<>
struct TD3D12ResourceTraits<FRHIRayTracingScene>
{
	typedef FD3D12RayTracingScene TConcreteType;
};
template<>
struct TD3D12ResourceTraits<FRHIRayTracingGeometry>
{
	typedef FD3D12RayTracingGeometry TConcreteType;
};
template<>
struct TD3D12ResourceTraits<FRHIRayTracingPipelineState>
{
	typedef FD3D12RayTracingPipelineState TConcreteType;
};
template<>
struct TD3D12ResourceTraits<FRHIRayTracingShader>
{
	typedef FD3D12RayTracingShader TConcreteType;
};
#endif // D3D12_RHI_RAYTRACING<|MERGE_RESOLUTION|>--- conflicted
+++ resolved
@@ -981,33 +981,7 @@
 	TArray<D3D12_RESOURCE_BARRIER> Barriers;
 };
 
-<<<<<<< HEAD
-/**
-* Class for managing dynamic buffers (Used for DrawUp).
-*/
-class FD3D12DynamicBuffer : public FD3D12DeviceChild
-{
-public:
-	/** Initialization constructor. */
-	FD3D12DynamicBuffer(FD3D12Device* InParent);
-	/** Destructor. */
-	~FD3D12DynamicBuffer();
-
-	/** Locks the buffer returning at least Size bytes. */
-	void* Lock(uint32 Size);
-	/** Unlocks the buffer returning the underlying D3D12 buffer to use as a resource. */
-	FD3D12ResourceLocation* Unlock();
-
-	void ReleaseResourceLocation() { ResourceLocation.Clear(); }
-
-private:
-	FD3D12ResourceLocation ResourceLocation;
-};
-
 class FD3D12StagingBuffer final : public FRHIStagingBuffer
-=======
-class FD3D12StagingBuffer : public FRHIStagingBuffer
->>>>>>> 6f5581de
 {
 	friend class FD3D12CommandContext;
 	friend class FD3D12DynamicRHI;
