--- conflicted
+++ resolved
@@ -590,6 +590,7 @@
 			FD3D12Resource* RHIObject;
 			ID3D12Object*   D3DObject;
 		};
+		FD3D12Fence* Fence;
 		uint64 FenceValue;
 		EObjectType Type;
 	};
@@ -599,8 +600,8 @@
 
 	inline const uint32 QueueSize() const { return DeferredReleaseQueue.GetSize(); }
 
-	void EnqueueResource(FD3D12Resource* pResource);
-	void EnqueueResource(ID3D12Object* pResource);
+	void EnqueueResource(FD3D12Resource* pResource, FD3D12Fence* Fence);
+	void EnqueueResource(ID3D12Object* pResource, FD3D12Fence* Fence);
 
 	bool ReleaseResources(bool DeleteImmediately = false);
 
@@ -1011,7 +1012,6 @@
 
 class FD3D12StagingBuffer : public FRHIStagingBuffer
 {
-<<<<<<< HEAD
 	friend class FD3D12CommandContext;
 	friend class FD3D12DynamicRHI;
 
@@ -1038,34 +1038,19 @@
 private:
 	FD3D12Resource* StagedRead;
 	uint32 ShadowBufferSize;
-=======
-public:
-	FD3D12StagingBuffer(FVertexBufferRHIRef InBuffer)
-		: FRHIStagingBuffer(InBuffer)
-	{}
-
-	TRefCountPtr<FD3D12Resource> StagedRead;
->>>>>>> 271e2139
 };
 
 class FD3D12GPUFence : public FRHIGPUFence
 {
 public:
-<<<<<<< HEAD
 	FD3D12GPUFence(FName InName, FD3D12Fence* InFence)
-=======
-	FD3D12GPUFence(FName InName, FD3D12Fence* InFence) 
->>>>>>> 271e2139
 		: FRHIGPUFence(InName)
 		, Fence(InFence)
 		, Value(0)
 	{}
 
 	void WriteInternal(ED3D12CommandQueueType QueueType);
-<<<<<<< HEAD
 	virtual void Clear() final override;
-=======
->>>>>>> 271e2139
 	virtual bool Poll() const final override;
 
 protected:
@@ -1143,7 +1128,6 @@
 {
 	typedef FD3D12StagingBuffer TConcreteType;
 };
-<<<<<<< HEAD
 
 
 #if D3D12_RHI_RAYTRACING
@@ -1167,6 +1151,4 @@
 {
 	typedef FD3D12RayTracingShader TConcreteType;
 };
-#endif // D3D12_RHI_RAYTRACING
-=======
->>>>>>> 271e2139
+#endif // D3D12_RHI_RAYTRACING