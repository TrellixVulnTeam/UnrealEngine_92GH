--- conflicted
+++ resolved
@@ -152,22 +152,11 @@
 	RHICmdList.Flush(); // always call flush when using a command list in RHI implementations before doing anything else. This is super hazardous.
 	RHICmdList.SetViewport(0.0f, 0.0f, 0.0f, (uint32)ResolveTargetDesc.Width, ResolveTargetDesc.Height, 1.0f);
 
-	// Generate the vertices used to copy from the source surface to the destination surface.
-	const float MinU = SourceRect.X1;
-	const float MinV = SourceRect.Y1;
-	const float MaxU = SourceRect.X2;
-	const float MaxV = SourceRect.Y2;
-	const float MinX = -1.f + DestRect.X1 / ((float)ResolveTargetDesc.Width * 0.5f);
-	const float MinY = +1.f - DestRect.Y1 / ((float)ResolveTargetDesc.Height * 0.5f);
-	const float MaxX = -1.f + DestRect.X2 / ((float)ResolveTargetDesc.Width * 0.5f);
-	const float MaxY = +1.f - DestRect.Y2 / ((float)ResolveTargetDesc.Height * 0.5f);
-
 	// Set the vertex and pixel shader
 	auto ShaderMap = GetGlobalShaderMap(GMaxRHIFeatureLevel);
 	TShaderMapRef<FResolveVS> ResolveVertexShader(ShaderMap);
 	TShaderMapRef<TPixelShader> ResolvePixelShader(ShaderMap);
 
-	GraphicsPSOInit.BoundShaderState.VertexDeclarationRHI = GResolveVertexBuffer.VertexDeclarationRHI;
 	GraphicsPSOInit.BoundShaderState.VertexShaderRHI = GETSAFERHISHADER_VERTEX(*ResolveVertexShader);
 	GraphicsPSOInit.BoundShaderState.PixelShaderRHI = GETSAFERHISHADER_PIXEL(*ResolvePixelShader);
 	GraphicsPSOInit.PrimitiveType = PT_TriangleStrip;
@@ -175,15 +164,14 @@
 	SetGraphicsPipelineState(RHICmdList, GraphicsPSOInit, EApplyRendertargetOption::DoNothing);
 	RHICmdList.SetBlendFactor(FLinearColor::White);
 
+	ResolveVertexShader->SetParameters(RHICmdList, SourceRect, DestRect, ResolveTargetDesc.Width, ResolveTargetDesc.Height);
 	ResolvePixelShader->SetParameters(RHICmdList, PixelShaderParameter);
-	ResolveVertexShader->SetParameters(RHICmdList, FVector4(MinX, MinY, MaxX, MaxY), FVector4(MinU, MinV, MaxU, MaxV));
 	RHICmdList.Flush(); // always call flush when using a command list in RHI implementations before doing anything else. This is super hazardous.
 
 	// Set the source texture.
 	const uint32 TextureIndex = ResolvePixelShader->UnresolvedSurface.GetBaseIndex();
 	StateCache.SetShaderResourceView<SF_Pixel>(SourceTexture->GetShaderResourceView(), TextureIndex);
 
-	RHICmdList.SetStreamSource(0, GResolveVertexBuffer.VertexBufferRHI, 0);
 	RHICmdList.DrawPrimitive(0, 2, 1);
 
 	RHICmdList.Flush(); // always call flush when using a command list in RHI implementations before doing anything else. This is super hazardous.
@@ -1409,11 +1397,7 @@
 	}
 }
 
-<<<<<<< HEAD
-void FD3D12DynamicRHI::RHIMapStagingSurface(FRHITexture* TextureRHI, FRHIGPUFence* FenceRHI, void*& OutData, int32& OutWidth, int32& OutHeight)
-=======
-void FD3D12DynamicRHI::RHIMapStagingSurface(FRHITexture* TextureRHI, void*& OutData, int32& OutWidth, int32& OutHeight, uint32 GPUIndex)
->>>>>>> b7130dcc
+void FD3D12DynamicRHI::RHIMapStagingSurface(FRHITexture* TextureRHI, FRHIGPUFence* FenceRHI, void*& OutData, int32& OutWidth, int32& OutHeight, uint32 GPUIndex)
 {
 	FD3D12Texture2D* DestTexture2D = ResourceCast(TextureRHI->GetTexture2D());
 
