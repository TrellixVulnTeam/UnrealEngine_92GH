// Copyright 1998-2019 Epic Games, Inc. All Rights Reserved.

#pragma once

#include "CoreMinimal.h"
#include "UObject/ObjectMacros.h"
#include "MovieSceneSequence.h"
#include "LevelSequenceObject.h"
#include "LevelSequenceBindingReference.h"
#include "LevelSequenceLegacyObjectReference.h"
#include "Templates/SubclassOf.h"
#include "LevelSequence.generated.h"

class UBlueprint;
class UMovieScene;
class UBlueprintGeneratedClass;

/**
 * Movie scene animation for Actors.
 */
UCLASS(BlueprintType)
class LEVELSEQUENCE_API ULevelSequence
	: public UMovieSceneSequence
{
	GENERATED_UCLASS_BODY()

public:

	/** Pointer to the movie scene that controls this animation. */
	UPROPERTY()
	UMovieScene* MovieScene;

public:

	/** Initialize this level sequence. */
	virtual void Initialize();

	/** Convert old-style lazy object ptrs to new-style references using the specified context */
	void ConvertPersistentBindingsToDefault(UObject* FixupContext);

public:

	// UMovieSceneSequence interface
	virtual void BindPossessableObject(const FGuid& ObjectId, UObject& PossessedObject, UObject* Context) override;
	virtual bool CanPossessObject(UObject& Object, UObject* InPlaybackContext) const override;
	virtual void LocateBoundObjects(const FGuid& ObjectId, UObject* Context, TArray<UObject*, TInlineAllocator<1>>& OutObjects) const override;
	virtual void GatherExpiredObjects(const FMovieSceneObjectCache& InObjectCache, TArray<FGuid>& OutInvalidIDs) const override;
	virtual UMovieScene* GetMovieScene() const override;
	virtual UObject* GetParentObject(UObject* Object) const override;
	virtual void UnbindPossessableObjects(const FGuid& ObjectId) override;
	virtual void UnbindObjects(const FGuid& ObjectId, const TArray<UObject*>& InObjects, UObject* InContext) override;
	virtual void UnbindInvalidObjects(const FGuid& ObjectId, UObject* InContext) override;
	virtual bool AllowsSpawnableObjects() const override;
	virtual bool CanRebindPossessable(const FMovieScenePossessable& InPossessable) const override;
	virtual UObject* MakeSpawnableTemplateFromInstance(UObject& InSourceObject, FName ObjectName) override;
	virtual bool CanAnimateObject(UObject& InObject) const override;
	virtual UObject* CreateDirectorInstance(IMovieScenePlayer& Player) override;
	virtual void PostLoad() override;

#if WITH_EDITOR
	virtual void GetAssetRegistryTagMetadata(TMap<FName, FAssetRegistryTagMetadata>& OutMetadata) const override;
	virtual void GetAssetRegistryTags(TArray<FAssetRegistryTag>& OutTags) const override;
#endif
	virtual void PostDuplicate(bool bDuplicateForPIE) override;

<<<<<<< HEAD
#if WITH_EDITOR
=======
	void LocateBoundObjects(const FGuid& ObjectId, UObject* Context, FName StreamedLevelAssetPath, TArray<UObject*, TInlineAllocator<1>>& OutObjects) const;

#if WITH_EDITORONLY_DATA
>>>>>>> 4ae7273f

public:

	/**
	 * Assign a new director blueprint to this level sequence. The specified blueprint *must* be contained within this object.?	 */
	void SetDirectorBlueprint(UBlueprint* NewDirectorBlueprint);

	/**
	 * Retrieve the currently assigned director blueprint for this level sequence
	 */
	UBlueprint* GetDirectorBlueprint() const;

protected:

	virtual FGuid CreatePossessable(UObject* ObjectToPossess) override;
	virtual FGuid CreateSpawnable(UObject* ObjectToSpawn) override;

	FGuid FindOrAddBinding(UObject* ObjectToPossess);

	/**
	 * Invoked when this level sequence's director blueprint has been recompiled
	 */
	void OnDirectorRecompiled(UBlueprint*);

#endif // WITH_EDITOR

protected:

	/** Legacy object references - should be read-only. Not deprecated because they need to still be saved */
	UPROPERTY()
	FLevelSequenceObjectReferenceMap ObjectReferences;

	/** References to bound objects. */
	UPROPERTY()
	FLevelSequenceBindingReferences BindingReferences;

	/** Deprecated property housing old possessed object bindings */
	UPROPERTY()
	TMap<FString, FLevelSequenceObject> PossessedObjects_DEPRECATED;

#if WITH_EDITORONLY_DATA

	/** A pointer to the director blueprint that generates this sequence's DirectorClass. */
	UPROPERTY()
	UBlueprint* DirectorBlueprint;

#endif

	/**
	 * The class that is used to spawn this level sequence's director instance.
	 * Director instances are allocated on-demand one per sequence during evaluation and are used by event tracks for triggering events.
	 */
	UPROPERTY()
	UClass* DirectorClass;

#if WITH_EDITOR
public:
	/**
	* Find meta-data of a particular type for this level sequence instance.
	* @param InClass - Class that you wish to find the metadata object for.
	* @return An instance of this class if it already exists as metadata on this Level Sequence, otherwise null.
	*/
	UFUNCTION(BlueprintPure, Category = "Level Sequence", meta=(DevelopmentOnly))
	UObject* FindMetaDataByClass(TSubclassOf<UObject> InClass) const
	{
		UObject* const* Found = MetaDataObjects.FindByPredicate([InClass](UObject* In) { return In && In->GetClass() == InClass; });
		return Found ? CastChecked<UObject>(*Found) : nullptr;
	}

	/**
	* Find meta-data of a particular type for this level sequence instance, adding it if it doesn't already exist.
	* @param InClass - Class that you wish to find or create the metadata object for.
	* @return An instance of this class as metadata on this Level Sequence.
	*/
	UFUNCTION(BlueprintCallable, Category = "Level Sequence", meta=(DevelopmentOnly))
	UObject* FindOrAddMetaDataByClass(TSubclassOf<UObject> InClass)
	{
		UObject* Found = FindMetaDataByClass(InClass);
		if (!Found)
		{
			Found = NewObject<UObject>(this, InClass);
			MetaDataObjects.Add(Found);
		}

		return Found;
	}

	/**
	* Copy the specified meta data into this level sequence, overwriting any existing meta-data of the same type
	* Meta-data may implement the ILevelSequenceMetaData interface in order to hook into default ULevelSequence functionality.
	* @param InMetaData - Existing Metadata Object that you wish to copy into this Level Sequence.
	* @return The newly copied instance of the Metadata that now exists on this sequence.
	*/
	UFUNCTION(BlueprintCallable, Category = "Level Sequence", meta=(DevelopmentOnly))
	UObject* CopyMetaData(UObject* InMetaData)
	{
		if (!InMetaData)
		{
			return nullptr;
		}

		RemoveMetaDataByClass(InMetaData->GetClass());

		UObject* NewMetaData = DuplicateObject(InMetaData, this);
		MetaDataObjects.Add(NewMetaData);

		return NewMetaData;
	}

	/**
	* Remove meta-data of a particular type for this level sequence instance, if it exists
	* @param InClass - The class type that you wish to remove the metadata for
	*/
	UFUNCTION(BlueprintCallable, Category = "Level Sequence", meta=(DevelopmentOnly))
	void RemoveMetaDataByClass(TSubclassOf<UObject> InClass)
	{
		MetaDataObjects.RemoveAll([InClass](UObject* In) { return In && In->GetClass() == InClass; });
	}
#endif // WITH_EDITOR

#if WITH_EDITORONLY_DATA

public:

	/**
	 * Find meta-data of a particular type for this level sequence instance
	 */
	template<typename MetaDataType>
	MetaDataType* FindMetaData() const
	{
		UClass* PredicateClass = MetaDataType::StaticClass();
		UObject* const* Found = MetaDataObjects.FindByPredicate([PredicateClass](UObject* In){ return In && In->GetClass() == PredicateClass; });
		return Found ? CastChecked<MetaDataType>(*Found) : nullptr;
	}

	/**
	 * Find meta-data of a particular type for this level sequence instance, adding one if it was not found.
	 * Meta-data may implement the ILevelSequenceMetaData interface in order to hook into default ULevelSequence functionality.
	 */
	template<typename MetaDataType>
	MetaDataType* FindOrAddMetaData()
	{
		MetaDataType* Found = FindMetaData<MetaDataType>();
		if (!Found)
		{
			Found = NewObject<MetaDataType>(this);
			MetaDataObjects.Add(Found);
		}
		return Found;
	}

	/**
	 * Copy the specified meta data into this level sequence, overwriting any existing meta-data of the same type
	 * Meta-data may implement the ILevelSequenceMetaData interface in order to hook into default ULevelSequence functionality.
	 */
	template<typename MetaDataType>
	MetaDataType* CopyMetaData(MetaDataType* InMetaData)
	{
		RemoveMetaData<MetaDataType>();

		MetaDataType* NewMetaData = DuplicateObject(InMetaData, this);
		MetaDataObjects.Add(NewMetaData);

		return NewMetaData;
	}

	/**
	 * Remove meta-data of a particular type for this level sequence instance, if it exists
	 */
	template<typename MetaDataType>
	void RemoveMetaData()
	{
		UClass* PredicateClass = MetaDataType::StaticClass();
		MetaDataObjects.RemoveAll([PredicateClass](UObject* In){ return In && In->GetClass() == PredicateClass; });
	}

private:

	/** Array of meta-data objects associated with this level sequence. Each pointer may implement the ILevelSequenceMetaData interface in order to hook into default ULevelSequence functionality. */
	UPROPERTY()
	TArray<UObject*> MetaDataObjects;

#endif
};<|MERGE_RESOLUTION|>--- conflicted
+++ resolved
@@ -63,13 +63,9 @@
 #endif
 	virtual void PostDuplicate(bool bDuplicateForPIE) override;
 
-<<<<<<< HEAD
+	void LocateBoundObjects(const FGuid& ObjectId, UObject* Context, FName StreamedLevelAssetPath, TArray<UObject*, TInlineAllocator<1>>& OutObjects) const;
 #if WITH_EDITOR
-=======
-	void LocateBoundObjects(const FGuid& ObjectId, UObject* Context, FName StreamedLevelAssetPath, TArray<UObject*, TInlineAllocator<1>>& OutObjects) const;
-
-#if WITH_EDITORONLY_DATA
->>>>>>> 4ae7273f
+
 
 public:
 
