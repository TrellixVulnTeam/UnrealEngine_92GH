--- conflicted
+++ resolved
@@ -18,6 +18,21 @@
 
 bool FVulkanLinuxPlatform::IsSupported()
 {
+	// right now we do not provide an offscreen initialization path, so
+	// report as not supported if we're running without X11 or Wayland
+	bool bHasX11Display = getenv("DISPLAY") != nullptr;
+	bool bHasWaylandSession = false;
+	if (!bHasX11Display)
+	{
+		// check Wayland
+		bHasWaylandSession = getenv("WAYLAND_DISPLAY") != nullptr;
+	}
+
+	if (!bHasX11Display && !bHasWaylandSession)
+	{
+		return false;
+	}
+
 	// just attempt to load the library
 	return LoadVulkanLibrary();
 }
@@ -147,7 +162,6 @@
 	}
 }
 
-<<<<<<< HEAD
 void FVulkanLinuxPlatform::WriteCrashMarker(const FOptionalVulkanDeviceExtensions& OptionalExtensions, VkCommandBuffer CmdBuffer, VkBuffer DestBuffer, const TArrayView<uint32>& Entries, bool bAdding)
 {
 	ensure(Entries.Num() <= GMaxCrashBufferEntries);
@@ -174,8 +188,6 @@
 	}
 }
 
-=======
->>>>>>> 00732c09
 void FVulkanLinuxPlatform::UpdateWindowSize(void* WindowHandle, uint32& Width, uint32& Height)
 {
 	SDL_Vulkan_GetDrawableSize((SDL_Window*) WindowHandle, (int32*) &Width, (int32*) &Height);
