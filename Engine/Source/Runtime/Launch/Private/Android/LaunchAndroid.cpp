--- conflicted
+++ resolved
@@ -549,7 +549,6 @@
 	TheChoreographer.SetupCallback(Callback);
 }
 
-<<<<<<< HEAD
 
 static void choreographer_callback(long frameTimeNanos, void* data)
 {
@@ -563,21 +562,6 @@
 	AChoreographer_postFrameCallback_(choreographer, choreographer_callback, nullptr);
 }
 
-=======
-
-static void choreographer_callback(long frameTimeNanos, void* data)
-{
-	TheChoreographer.DoCallback((frameTimeNanos * 60 + 500000000) / 1000000000);
-}
-
-void FChoreographer::SetCallback()
-{
-	AChoreographer* choreographer = AChoreographer_getInstance_();
-	UE_CLOG(!choreographer, LogAndroid, Fatal, TEXT("Choreographer was null."));
-	AChoreographer_postFrameCallback_(choreographer, choreographer_callback, nullptr);
-}
-
->>>>>>> 8e4a36c9
 #endif
 
 static void* AndroidEventThreadWorker( void* param )
@@ -952,11 +936,7 @@
 				return 0;
 			}
 
-<<<<<<< HEAD
-			if (bSoftKey || GAndroidEnableHardwareKeyboard)
-=======
 			if (bSoftKey || GAndroidEnableHardwareKeyboard || AlwaysAllowedKeyCodes.Contains(keyCode))
->>>>>>> 8e4a36c9
 			{
 				FDeferredAndroidMessage Message;
 
