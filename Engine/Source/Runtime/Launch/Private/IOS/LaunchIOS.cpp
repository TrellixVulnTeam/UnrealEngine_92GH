--- conflicted
+++ resolved
@@ -59,11 +59,7 @@
 	// if background audio is active, then we don't want to do suspend any audio
 	if ([[IOSAppDelegate GetDelegate] IsFeatureActive:EAudioFeature::BackgroundAudio] == false)
 	{
-<<<<<<< HEAD
-		if (GEngine && GEngine->GetMainAudioDevice())
-=======
 		if (GEngine && GEngine->GetMainAudioDevice() && !GIsRequestingExit)
->>>>>>> 33e6966e
 		{
 			FAudioDevice* AudioDevice = GEngine->GetMainAudioDevice();
 			if (bIsInterrupt && DisableAudioSuspendOnAudioInterruptCvar)
