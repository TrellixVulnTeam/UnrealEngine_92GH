// Copyright 1998-2019 Epic Games, Inc. All Rights Reserved.

#pragma once

#import <UIKit/UIKit.h>
#import <AVFoundation/AVAudioSession.h>
#import <GameKit/GKGameCenterViewController.h>
#include "Delegates/Delegate.h"
#include "Logging/LogMacros.h"
#include "Containers/UnrealString.h"

#if __IPHONE_OS_VERSION_MIN_REQUIRED >= __IPHONE_10_0
#import <UserNotifications/UserNotifications.h>
#endif

#define USE_MUTE_SWITCH_DETECTION 0

enum class EAudioFeature : uint8
{
	ExternalAudio, // background music, music app, etc
	VoiceChat,
	Playback,
	Record,
	BackgroundAudio,
	
	NumFeatures,
};


// Predicate to decide whether a push notification message should be processed
DECLARE_DELEGATE_RetVal_OneParam(bool, FPushNotificationFilter, NSDictionary*);

class APPLICATIONCORE_API FIOSCoreDelegates
{
public:
	// Broadcast when this application is opened from an external source.
	DECLARE_MULTICAST_DELEGATE_FourParams(FOnOpenURL, UIApplication*, NSURL*, NSString*, id);
	static FOnOpenURL OnOpenURL;

	/** Add a filter to decide whether each push notification should be processed */
	static FDelegateHandle AddPushNotificationFilter(const FPushNotificationFilter& FilterDel);

	/** Remove a previously processed push notification filter */
	static void RemovePushNotificationFilter(FDelegateHandle Handle);

	/** INTERNAL - check if a push notification payload passes all registered filters */
	static bool PassesPushNotificationFilters(NSDictionary* Payload);

private:
	struct FFilterDelegateAndHandle
	{
		FPushNotificationFilter Filter;
		FDelegateHandle Handle;
	};

	static TArray<FFilterDelegateAndHandle> PushNotificationFilters;
};

@class FIOSView;
@class IOSViewController;
@class SlateOpenGLESViewController;
@class IOSAppDelegate;

DECLARE_LOG_CATEGORY_EXTERN(LogIOSAudioSession, Log, All);

namespace FAppEntry
{
	void PlatformInit();
	void PreInit(IOSAppDelegate* AppDelegate, UIApplication* Application);
	void Init();
	void Tick();
    void SuspendTick();
	void ResumeAudioContext();
	void ResetAudioContextResumeTime();
	void Shutdown();
    void Suspend(bool bIsInterrupt = false);
    void Resume(bool bIsInterrupt = false);
	void RestartAudio();

	bool IsStartupMoviePlaying();

	extern bool	gAppLaunchedWithLocalNotification;
	extern FString	gLaunchLocalNotificationActivationEvent;
	extern int32	gLaunchLocalNotificationFireDate;
}

APPLICATIONCORE_API
@interface IOSAppDelegate : UIResponder <UIApplicationDelegate,
#if !UE_BUILD_SHIPPING
	UIGestureRecognizerDelegate,
#endif
	GKGameCenterControllerDelegate,
#if __IPHONE_OS_VERSION_MIN_REQUIRED >= __IPHONE_10_0
	UNUserNotificationCenterDelegate,
#endif
	UITextFieldDelegate>
{
    bool bForceExit;
}

/** Window object */
@property (strong, retain, nonatomic) UIWindow *Window;

/** Main GL View */
@property (retain) FIOSView* IOSView;

@property class FIOSApplication* IOSApplication;

/** The controller to handle rotation of the view */
@property (readonly) UIViewController* IOSController;

/** The view controlled by the auto-rotating controller */
@property (retain) UIView* RootView;

/** The controller to handle rotation of the view */
@property (retain) SlateOpenGLESViewController* SlateController;

/** The value of the alert response (atomically set since main thread and game thread use it */
@property (assign) int AlertResponse;

/** Version of the OS we are running on (NOT compiled with) */
@property (readonly) float OSVersion;

@property bool bDeviceInPortraitMode;

@property (retain) NSTimer* timer;

@property (retain) NSTimer* PeakMemoryTimer;

/** Timer used for re-enabling the idle timer */
@property (retain) NSTimer* IdleTimerEnableTimer;

/** The time delay (in seconds) between idle timer enable requests and actually enabling the idle timer */
@property (readonly) float IdleTimerEnablePeriod;

// parameters passed from openURL
@property (nonatomic, retain) NSMutableArray* savedOpenUrlParameters;

#if !UE_BUILD_SHIPPING && !PLATFORM_TVOS
	/** Properties for managing the console */
#if __IPHONE_OS_VERSION_MIN_REQUIRED < __IPHONE_9_0
	@property (nonatomic, retain) UIAlertView*		ConsoleAlert;
#endif
#ifdef __IPHONE_8_0
	@property (nonatomic, retain) UIAlertController* ConsoleAlertController;
#endif
	@property (nonatomic, retain) NSMutableArray*	ConsoleHistoryValues;
	@property (nonatomic, assign) int				ConsoleHistoryValuesIndex;
#endif

/** True if the engine has been initialized */
@property (readonly) bool bEngineInit;

/** Delays game initialization slightly in case we have a URL launch to handle */
@property (retain) NSTimer* CommandLineParseTimer;
@property (atomic) bool bCommandLineReady;

/** initial launch options */
@property(retain) NSDictionary* launchOptions;

@property (assign) NSProcessInfoThermalState ThermalState;
@property (assign) bool bBatteryState;
@property (assign) int BatteryLevel;

/**
 * @return the single app delegate object
 */
+ (IOSAppDelegate*)GetDelegate;

-(bool)IsIdleTimerEnabled;
-(void)EnableIdleTimer:(bool)bEnable;
-(void)StartGameThread;
-(void)NoUrlCommandLine;

-(int)GetAudioVolume;
-(bool)AreHeadphonesPluggedIn;
-(int)GetBatteryLevel;
-(bool)IsRunningOnBattery;
-(NSProcessInfoThermalState)GetThermalState;
-(void)CheckForZoomAccessibility;

/** TRUE if the device is playing background music and we want to allow that */
@property (assign) bool bUsingBackgroundMusic;
@property (assign) bool bLastOtherAudioPlaying;
@property (assign) bool bForceEmitOtherAudioPlaying;

#if USE_MUTE_SWITCH_DETECTION
@property (assign) bool bLastMutedState;
@property (assign) bool bForceEmitMutedState;
#endif

@property (assign) float LastVolume;
@property (assign) bool bForceEmitVolume;

- (void)InitializeAudioSession;
- (void)ToggleAudioSession:(bool)bActive force:(bool)bForce;
- (bool)IsBackgroundAudioPlaying;
- (bool)HasRecordPermission;
- (void)EnableVoiceChat:(bool)bEnable;
- (void)EnableHighQualityVoiceChat:(bool)bEnable;
- (bool)IsVoiceChatEnabled;

- (void)SetFeature:(EAudioFeature)Feature Active:(bool)bIsActive;
- (bool)IsFeatureActive:(EAudioFeature)Mode;

@property (atomic) bool bAudioActive;
@property (atomic) bool bVoiceChatEnabled;
@property (atomic) bool bHighQualityVoiceChatEnabled;

@property (atomic) bool bIsSuspended;
@property (atomic) bool bHasSuspended;
@property (atomic) bool bHasStarted;
- (void)ToggleSuspend:(bool)bSuspend;

<<<<<<< HEAD
- (void)ForceExit;
=======
>>>>>>> 20ec4101

@property (nonatomic, copy) void(^BackgroundSessionEventCompleteDelegate)();

static void interruptionListener(void* ClientData, UInt32 Interruption);

-(UIWindow*)window;

@end

void InstallSignalHandlers();<|MERGE_RESOLUTION|>--- conflicted
+++ resolved
@@ -133,6 +133,13 @@
 /** The time delay (in seconds) between idle timer enable requests and actually enabling the idle timer */
 @property (readonly) float IdleTimerEnablePeriod;
 
+#if WITH_ACCESSIBILITY
+/** Timer used for updating cached data from game thread for all accessible widgets. */
+@property (nonatomic, retain) NSTimer* AccessibilityCacheTimer;
+/** Callback for IOS notification of VoiceOver being enabled or disabled. */
+-(void)OnVoiceOverStatusChanged;
+#endif
+
 // parameters passed from openURL
 @property (nonatomic, retain) NSMutableArray* savedOpenUrlParameters;
 
@@ -170,6 +177,8 @@
 -(bool)IsIdleTimerEnabled;
 -(void)EnableIdleTimer:(bool)bEnable;
 -(void)StartGameThread;
+/** Uses the TaskGraph to execute a function on the game thread, and then blocks until the function is executed. */
++(bool)WaitAndRunOnGameThread:(TUniqueFunction<void()>)Function;
 -(void)NoUrlCommandLine;
 
 -(int)GetAudioVolume;
@@ -212,10 +221,7 @@
 @property (atomic) bool bHasStarted;
 - (void)ToggleSuspend:(bool)bSuspend;
 
-<<<<<<< HEAD
 - (void)ForceExit;
-=======
->>>>>>> 20ec4101
 
 @property (nonatomic, copy) void(^BackgroundSessionEventCompleteDelegate)();
 
