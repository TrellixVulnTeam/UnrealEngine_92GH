--- conflicted
+++ resolved
@@ -503,8 +503,6 @@
 
 void FLinuxWindow::ReshapeWindow( int32 NewX, int32 NewY, int32 NewWidth, int32 NewHeight )
 {
-<<<<<<< HEAD
-=======
 	// Some vulkan video drivers have issues with specific height ranges causing them to corrupt the texture rendered
 	// Moving these nearest values removes this corruption.
 	if (NewHeight >= 33 && NewHeight <= 43)
@@ -516,7 +514,6 @@
 		NewHeight = 86;
 	}
 
->>>>>>> 15f50b57
 	// X11 will take until the next frame to send a SizeChanged event. This means the X11 window
 	// will most likely have resized already by the time we render but the slate renderer will
 	// not have been updated leading to an incorrect frame.
