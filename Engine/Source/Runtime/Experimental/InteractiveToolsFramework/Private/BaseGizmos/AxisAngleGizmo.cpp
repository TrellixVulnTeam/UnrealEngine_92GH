// Copyright 1998-2019 Epic Games, Inc. All Rights Reserved.

#include "BaseGizmos/AxisAngleGizmo.h"
#include "InteractiveGizmoManager.h"
#include "BaseBehaviors/ClickDragBehavior.h"
#include "BaseBehaviors/MouseHoverBehavior.h"
#include "BaseGizmos/GizmoMath.h"



UInteractiveGizmo* UAxisAngleGizmoBuilder::BuildGizmo(const FToolBuilderState& SceneState) const
{
	UAxisAngleGizmo* NewGizmo = NewObject<UAxisAngleGizmo>(SceneState.GizmoManager);
	return NewGizmo;
}




void UAxisAngleGizmo::Setup()
{
	UInteractiveGizmo::Setup();

	// Add default mouse input behavior
	UClickDragInputBehavior* MouseBehavior = NewObject<UClickDragInputBehavior>();
	MouseBehavior->Modifiers.RegisterModifier(SnapAngleModifierID, FInputDeviceState::IsShiftKeyDown);
	MouseBehavior->Initialize(this);
	MouseBehavior->SetDefaultPriority(FInputCapturePriority(FInputCapturePriority::DEFAULT_GIZMO_PRIORITY));
	AddInputBehavior(MouseBehavior);
	UMouseHoverBehavior* HoverBehavior = NewObject<UMouseHoverBehavior>();
	HoverBehavior->Initialize(this);
	HoverBehavior->SetDefaultPriority(FInputCapturePriority(FInputCapturePriority::DEFAULT_GIZMO_PRIORITY));
	AddInputBehavior(HoverBehavior);

	AxisSource = NewObject<UGizmoConstantAxisSource>(this);
	AngleSource = NewObject<UGizmoLocalFloatParameterSource>(this);
	HitTarget = NewObject<UGizmoComponentHitTarget>(this);
	StateTarget = NewObject<UGizmoNilStateTarget>(this);

	bInInteraction = false;
}


void UAxisAngleGizmo::OnUpdateModifierState(int ModifierID, bool bIsOn)
{
	if (ModifierID == SnapAngleModifierID)
	{
		bEnableSnapAngleModifier = bIsOn;
	}
}


FInputRayHit UAxisAngleGizmo::CanBeginClickDragSequence(const FInputDeviceRay& PressPos)
{
	FInputRayHit GizmoHit;
	if (HitTarget && AxisSource && AngleSource)
	{
		GizmoHit = HitTarget->IsHit(PressPos);
		if (GizmoHit.bHit)
		{
			LastHitPosition = PressPos.WorldRay.PointAt(GizmoHit.HitDepth);
		}
	}
	return GizmoHit;
}

void UAxisAngleGizmo::OnClickPress(const FInputDeviceRay& PressPos)
{
	check(bInInteraction == false);

	RotationOrigin = GizmoMath::ProjectPointOntoLine(LastHitPosition, AxisSource->GetOrigin(), RotationAxis);
	RotationAxis = AxisSource->GetDirection();

	if (AxisSource->HasTangentVectors())
	{
		AxisSource->GetTangentVectors(RotationPlaneX, RotationPlaneY);
	}
	else
	{
		GizmoMath::MakeNormalPlaneBasis(RotationAxis, RotationPlaneX, RotationPlaneY);
	}

	bool bIntersects; FVector IntersectionPoint;
	GizmoMath::RayPlaneIntersectionPoint(
		RotationOrigin, RotationAxis,
		PressPos.WorldRay.Origin, PressPos.WorldRay.Direction,
		bIntersects, IntersectionPoint);
	check(bIntersects);  // need to handle this case...

	InteractionStartPoint = IntersectionPoint;
	InteractionCurPoint = InteractionStartPoint;

	InteractionStartAngle = GizmoMath::ComputeAngleInPlane(InteractionCurPoint,
		RotationOrigin, RotationAxis, RotationPlaneX, RotationPlaneY);
	InteractionCurAngle = InteractionStartAngle;

	InitialTargetAngle = AngleSource->GetParameter();
	AngleSource->BeginModify();

	bInInteraction = true;

	if (StateTarget)
	{
		StateTarget->BeginUpdate();
	}
}


<<<<<<< HEAD
// these functions should move to a utility namespace

static float SnapToIncrement(float fValue, float fIncrement, float offset = 0)
{
	if (!FMath::IsFinite(fValue))
	{
		return 0;
	}
	fValue -= offset;
	float sign = FMath::Sign(fValue);
	fValue = FMath::Abs(fValue);
	int nInc = (int)(fValue / fIncrement);
	float fRem = (float)fmod(fValue, fIncrement);
	if (fRem > fIncrement / 2)
	{
		++nInc;
	}
	return sign * (float)nInc * fIncrement + offset;
}


static float SnapToNearbyIncrement(float fValue, float fIncrement, float fTolerance)
{
	float snapped = SnapToIncrement(fValue, fIncrement);
	if (FMath::Abs(snapped - fValue) < fTolerance)
	{
		return snapped;
	}
	return fValue;
}


=======
>>>>>>> 29fa4b65

void UAxisAngleGizmo::OnClickDrag(const FInputDeviceRay& DragPos)
{
	check(bInInteraction);

	bool bIntersects; FVector IntersectionPoint;
	GizmoMath::RayPlaneIntersectionPoint(
		RotationOrigin, RotationAxis,
		DragPos.WorldRay.Origin, DragPos.WorldRay.Direction,
		bIntersects, IntersectionPoint);

	if (bIntersects == false)
	{
		return;
	}

	InteractionCurPoint = IntersectionPoint;

	InteractionCurAngle = GizmoMath::ComputeAngleInPlane(InteractionCurPoint,
		RotationOrigin, RotationAxis, RotationPlaneX, RotationPlaneY);

	float DeltaAngle = InteractionCurAngle - InteractionStartAngle;
	if (bEnableSnapAngleModifier)
	{
<<<<<<< HEAD
		DeltaAngle = SnapToIncrement(DeltaAngle, 3.14159f / 4.0f);				// hardcoded 45-degree snap
=======
		DeltaAngle = GizmoMath::SnapToIncrement(DeltaAngle, 3.14159f / 4.0f);				// hardcoded 45-degree snap
>>>>>>> 29fa4b65
	}
	float NewAngle = InitialTargetAngle + DeltaAngle;

	AngleSource->SetParameter(NewAngle);
}


void UAxisAngleGizmo::OnClickRelease(const FInputDeviceRay& ReleasePos)
{
	check(bInInteraction);

	AngleSource->EndModify();
	if (StateTarget)
	{
		StateTarget->EndUpdate();
	}
	bInInteraction = false;
}


void UAxisAngleGizmo::OnTerminateDragSequence()
{
	check(bInInteraction);

	AngleSource->EndModify();
	if (StateTarget)
	{
		StateTarget->EndUpdate();
	}
	bInInteraction = false;
}




FInputRayHit UAxisAngleGizmo::BeginHoverSequenceHitTest(const FInputDeviceRay& PressPos)
{
	FInputRayHit GizmoHit;
	if (HitTarget)
	{
		GizmoHit = HitTarget->IsHit(PressPos);
	}
	return GizmoHit;
}

void UAxisAngleGizmo::OnBeginHover(const FInputDeviceRay& DevicePos)
{
	HitTarget->UpdateHoverState(true);
}

bool UAxisAngleGizmo::OnUpdateHover(const FInputDeviceRay& DevicePos)
{
	// not necessary...
	HitTarget->UpdateHoverState(true);
	return true;
}

void UAxisAngleGizmo::OnEndHover()
{
	HitTarget->UpdateHoverState(false);
}

<|MERGE_RESOLUTION|>--- conflicted
+++ resolved
@@ -106,41 +106,6 @@
 }
 
 
-<<<<<<< HEAD
-// these functions should move to a utility namespace
-
-static float SnapToIncrement(float fValue, float fIncrement, float offset = 0)
-{
-	if (!FMath::IsFinite(fValue))
-	{
-		return 0;
-	}
-	fValue -= offset;
-	float sign = FMath::Sign(fValue);
-	fValue = FMath::Abs(fValue);
-	int nInc = (int)(fValue / fIncrement);
-	float fRem = (float)fmod(fValue, fIncrement);
-	if (fRem > fIncrement / 2)
-	{
-		++nInc;
-	}
-	return sign * (float)nInc * fIncrement + offset;
-}
-
-
-static float SnapToNearbyIncrement(float fValue, float fIncrement, float fTolerance)
-{
-	float snapped = SnapToIncrement(fValue, fIncrement);
-	if (FMath::Abs(snapped - fValue) < fTolerance)
-	{
-		return snapped;
-	}
-	return fValue;
-}
-
-
-=======
->>>>>>> 29fa4b65
 
 void UAxisAngleGizmo::OnClickDrag(const FInputDeviceRay& DragPos)
 {
@@ -165,11 +130,7 @@
 	float DeltaAngle = InteractionCurAngle - InteractionStartAngle;
 	if (bEnableSnapAngleModifier)
 	{
-<<<<<<< HEAD
-		DeltaAngle = SnapToIncrement(DeltaAngle, 3.14159f / 4.0f);				// hardcoded 45-degree snap
-=======
 		DeltaAngle = GizmoMath::SnapToIncrement(DeltaAngle, 3.14159f / 4.0f);				// hardcoded 45-degree snap
->>>>>>> 29fa4b65
 	}
 	float NewAngle = InitialTargetAngle + DeltaAngle;
 
