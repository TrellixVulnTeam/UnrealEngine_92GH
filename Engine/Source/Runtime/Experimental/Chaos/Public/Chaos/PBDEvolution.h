// Copyright Epic Games, Inc. All Rights Reserved.
#pragma once

#include "Chaos/KinematicGeometryParticles.h"
#include "Chaos/PerParticleGravity.h"
<<<<<<< HEAD
#include "Chaos/PerParticleVelocityField.h"
=======
#include "Chaos/VelocityField.h"
>>>>>>> 421d6516
#include "Chaos/PBDParticles.h"
#include "Chaos/Vector.h"

namespace Chaos
{
template<class T, int d>
class CHAOS_API TPBDEvolution
{
  public:
	using FGravityForces = TPerParticleGravity<T, d>;
<<<<<<< HEAD
	using FVelocityField = TPerParticleVelocityField<T, d>;
=======
	using FVelocityField = TVelocityField<T, d>;
>>>>>>> 421d6516

	// TODO(mlentine): Init particles from some type of input
	TPBDEvolution(TPBDParticles<T, d>&& InParticles, TKinematicGeometryClothParticles<T, d>&& InGeometryParticles, TArray<TVector<int32, 3>>&& CollisionTriangles, int32 NumIterations = 1, T CollisionThickness = 0, T SelfCollisionsThickness = 0, T CoefficientOfFriction = 0, T Damping = 0.04);
	~TPBDEvolution() {}

	void AdvanceOneTimeStep(const T dt);

	void SetKinematicUpdateFunction(TFunction<void(TPBDParticles<T, d>&, const T, const T, const int32)> KinematicUpdate) { MKinematicUpdate = KinematicUpdate; }
	void SetCollisionKinematicUpdateFunction(TFunction<void(TKinematicGeometryClothParticles<T, d>&, const T, const T, const int32)> KinematicUpdate) { MCollisionKinematicUpdate = KinematicUpdate; }
	void SetParticleUpdateFunction(TFunction<void(TPBDParticles<T, d>&, const T)> ParticleUpdate) { MParticleUpdate = ParticleUpdate; }
	void AddPBDConstraintFunction(TFunction<void(TPBDParticles<T, d>&, const T)> ConstraintFunction) { MConstraintRules.Add(ConstraintFunction); }
	void AddXPBDConstraintFunctions(TFunction<void()> InitConstraintFunction, TFunction<void(TPBDParticles<T, d>&, const T)> ConstraintFunction) { MInitConstraintRules.Add(InitConstraintFunction); MConstraintRules.Add(ConstraintFunction); }
	void AddForceFunction(TFunction<void(TPBDParticles<T, d>&, const T, const int32)> ForceFunction) { MForceRules.Add(ForceFunction); }

	const TPBDParticles<T, d>& Particles() const { return MParticles; }
	TPBDParticles<T, d>& Particles() { return MParticles; }

	FGravityForces& GetGravityForces() { return GravityForces; }
	const FGravityForces& GetGravityForces() const { return GravityForces; }

<<<<<<< HEAD
	FVelocityField& GetVelocityField() { return VelocityField; }
	const FVelocityField& GetVelocityField() const { return VelocityField; }
=======
	TArray<FVelocityField>& GetVelocityFields() { return VelocityFields; }
	const TArray<FVelocityField>& GetVelocityFields() const { return VelocityFields; }
>>>>>>> 421d6516

	const TGeometryClothParticles<T, d>& CollisionParticles() const { return MCollisionParticles; }
	TGeometryClothParticles<T, d>& CollisionParticles() { return MCollisionParticles; }
	const bool Collided(int32 index) { return MCollided[index]; }

	TArray<TVector<int32, 3>>& CollisionTriangles() { return MCollisionTriangles; }
	TSet<TVector<int32, 2>>& DisabledCollisionElements() { return MDisabledCollisionElements; }

	int32 GetIterations() const { return MNumIterations; }
	void SetIterations(const int32 Iterations) { MNumIterations = Iterations; }

	T GetSelfCollisionThickness() const { return MSelfCollisionThickness; }
	void SetSelfCollisionThickness(const T SelfCollisionThickness) { MSelfCollisionThickness = SelfCollisionThickness; }

	T GetCollisionThickness() const { return MCollisionThickness; }
	void SetCollisionThickness(const T CollisionThickness) { MCollisionThickness = CollisionThickness; }

	T GetCoefficientOfFriction() const { return MCoefficientOfFriction; }
	void SetCoefficientOfFriction(const T CoefficientOfFriction) { MCoefficientOfFriction = CoefficientOfFriction; }

	T GetDamping() const { return MDamping; }
	void SetDamping(const T Damping) { MDamping = Damping; }

	T GetTime() const { return MTime; }

	void ResetConstraintRules() { MInitConstraintRules.Reset(); MConstraintRules.Reset(); };
	void ResetSelfCollision() { MCollisionTriangles.Reset(); MDisabledCollisionElements.Reset(); };
<<<<<<< HEAD
=======
	void ResetVelocityFields() { VelocityFields.Reset(); };
>>>>>>> 421d6516

  private:
	TPBDParticles<T, d> MParticles;
	TKinematicGeometryClothParticles<T, d> MCollisionParticles;
	TArray<TVector<int32, 3>> MCollisionTriangles;       // Used for self-collisions
	TSet<TVector<int32, 2>> MDisabledCollisionElements;  // 
	TArrayCollectionArray<bool> MCollided;
	int32 MNumIterations;
	T MCollisionThickness;
	T MSelfCollisionThickness;
	T MCoefficientOfFriction;
	T MDamping;
	T MTime;

	FGravityForces GravityForces;
<<<<<<< HEAD
	FVelocityField VelocityField;
=======
	TArray<FVelocityField> VelocityFields;
>>>>>>> 421d6516

	TArray<TFunction<void(TPBDParticles<T, d>&, const T, const int32)>> MForceRules;
	TArray<TFunction<void()>> MInitConstraintRules;
	TArray<TFunction<void(TPBDParticles<T, d>&, const T)>> MConstraintRules;
	TFunction<void(TPBDParticles<T, d>&, const T)> MParticleUpdate;
	TFunction<void(TPBDParticles<T, d>&, const T, const T, const int32)> MKinematicUpdate;
	TFunction<void(TKinematicGeometryClothParticles<T, d>&, const T, const T, const int32)> MCollisionKinematicUpdate;
};
}<|MERGE_RESOLUTION|>--- conflicted
+++ resolved
@@ -3,11 +3,7 @@
 
 #include "Chaos/KinematicGeometryParticles.h"
 #include "Chaos/PerParticleGravity.h"
-<<<<<<< HEAD
-#include "Chaos/PerParticleVelocityField.h"
-=======
 #include "Chaos/VelocityField.h"
->>>>>>> 421d6516
 #include "Chaos/PBDParticles.h"
 #include "Chaos/Vector.h"
 
@@ -18,11 +14,7 @@
 {
   public:
 	using FGravityForces = TPerParticleGravity<T, d>;
-<<<<<<< HEAD
-	using FVelocityField = TPerParticleVelocityField<T, d>;
-=======
 	using FVelocityField = TVelocityField<T, d>;
->>>>>>> 421d6516
 
 	// TODO(mlentine): Init particles from some type of input
 	TPBDEvolution(TPBDParticles<T, d>&& InParticles, TKinematicGeometryClothParticles<T, d>&& InGeometryParticles, TArray<TVector<int32, 3>>&& CollisionTriangles, int32 NumIterations = 1, T CollisionThickness = 0, T SelfCollisionsThickness = 0, T CoefficientOfFriction = 0, T Damping = 0.04);
@@ -43,13 +35,8 @@
 	FGravityForces& GetGravityForces() { return GravityForces; }
 	const FGravityForces& GetGravityForces() const { return GravityForces; }
 
-<<<<<<< HEAD
-	FVelocityField& GetVelocityField() { return VelocityField; }
-	const FVelocityField& GetVelocityField() const { return VelocityField; }
-=======
 	TArray<FVelocityField>& GetVelocityFields() { return VelocityFields; }
 	const TArray<FVelocityField>& GetVelocityFields() const { return VelocityFields; }
->>>>>>> 421d6516
 
 	const TGeometryClothParticles<T, d>& CollisionParticles() const { return MCollisionParticles; }
 	TGeometryClothParticles<T, d>& CollisionParticles() { return MCollisionParticles; }
@@ -77,10 +64,7 @@
 
 	void ResetConstraintRules() { MInitConstraintRules.Reset(); MConstraintRules.Reset(); };
 	void ResetSelfCollision() { MCollisionTriangles.Reset(); MDisabledCollisionElements.Reset(); };
-<<<<<<< HEAD
-=======
 	void ResetVelocityFields() { VelocityFields.Reset(); };
->>>>>>> 421d6516
 
   private:
 	TPBDParticles<T, d> MParticles;
@@ -96,11 +80,7 @@
 	T MTime;
 
 	FGravityForces GravityForces;
-<<<<<<< HEAD
-	FVelocityField VelocityField;
-=======
 	TArray<FVelocityField> VelocityFields;
->>>>>>> 421d6516
 
 	TArray<TFunction<void(TPBDParticles<T, d>&, const T, const int32)>> MForceRules;
 	TArray<TFunction<void()>> MInitConstraintRules;
