// Copyright Epic Games, Inc. All Rights Reserved.
#pragma once

#include "Chaos/BoundingVolumeUtilities.h"
#include "Chaos/Collision/CollisionReceiver.h"
#include "Chaos/Collision/NarrowPhase.h"
#include "Chaos/ParticleHandle.h"
#include "Chaos/PBDCollisionConstraints.h"
#include "Chaos/PBDRigidsSOAs.h"
#include "ChaosStats.h"

namespace Chaos
{
	DECLARE_CYCLE_STAT_EXTERN(TEXT("Collisions::BroadPhase"), STAT_Collisions_BroadPhase, STATGROUP_ChaosCollision, CHAOS_API);

	/**
	 * Run through a list of particle pairs and pass them onto the collision detector if their AABBs overlap.
	 * No spatial acceleration, and the order is assumed to be already optimized for cache efficiency.
	 */
	class CHAOS_API FParticlePairBroadPhase
	{
	public:
		using FParticlePair = TVector<TGeometryParticleHandle<FReal, 3>*, 2>;
		using FAABB = TAABB<FReal, 3>;

		FParticlePairBroadPhase(const TArray<FParticlePair>& InParticlePairs, const FReal InCullDistance)
			: ParticlePairs(InParticlePairs)
			, CullDistance(InCullDistance)
		{
		}

		void SetCullDustance(const FReal InCullDistance)
		{
			CullDistance = InCullDistance;
		}

		/**
		 *
		 */
		void ProduceOverlaps(FReal Dt,
			FNarrowPhase& NarrowPhase,
			FSyncCollisionReceiver& Receiver,
			CollisionStats::FStatData& StatData)
		{
			SCOPE_CYCLE_COUNTER(STAT_Collisions_BroadPhase);
<<<<<<< HEAD

			const FReal BoundsThickness = 1.0f;
			const FReal BoundsThicknessVelocityInflation = 2.0f;
=======
>>>>>>> 421d6516

			OverlappingIndices.Reserve(ParticlePairs.Num());

			const int32 NumPairs = ParticlePairs.Num();
			for (int32 PairIndex = 0; PairIndex < NumPairs; ++PairIndex)
			{
				const FParticlePair& ParticlePair = ParticlePairs[PairIndex];

				// Array is const, things in it are not...
				TGeometryParticleHandle<FReal, 3>* Particle0 = const_cast<TGeometryParticleHandle<FReal, 3>*>(ParticlePair[0]);
				TGeometryParticleHandle<FReal, 3>* Particle1 = const_cast<TGeometryParticleHandle<FReal, 3>*>(ParticlePair[1]);

				// Particles may have been disabled or made kinematic
				bool bAnyDisabled = TGenericParticleHandle<FReal, 3>(Particle0)->Disabled() || TGenericParticleHandle<FReal, 3>(Particle1)->Disabled();
				bool bAnyDynamic = TGenericParticleHandle<FReal, 3>(Particle0)->IsDynamic() || TGenericParticleHandle<FReal, 3>(Particle1)->IsDynamic();
				if (bAnyDynamic && !bAnyDisabled)
				{
					const TAABB<FReal, 3>& Box0 = Particle0->WorldSpaceInflatedBounds();
					const TAABB<FReal, 3>& Box1 = Particle1->WorldSpaceInflatedBounds();
					if (Box0.Intersects(Box1))
					{
						OverlappingIndices.Add(PairIndex);
					}
				}
			}

			for (int32 PairIndex : OverlappingIndices)
			{
				const FParticlePair& ParticlePair = ParticlePairs[PairIndex];
				TGeometryParticleHandle<FReal, 3>* Particle0 = const_cast<TGeometryParticleHandle<FReal, 3>*>(ParticlePair[0]);
				TGeometryParticleHandle<FReal, 3>* Particle1 = const_cast<TGeometryParticleHandle<FReal, 3>*>(ParticlePair[1]);

				NarrowPhase.GenerateCollisions(NewConstraints, Dt, Particle0, Particle1, CullDistance, StatData);
				Receiver.ReceiveCollisions(NewConstraints);
				NewConstraints.Empty();
			}

			OverlappingIndices.Reset();
		}

	private:
		const TArray<FParticlePair>& ParticlePairs;
		TArray<int32> OverlappingIndices;
		FReal CullDistance;
		FCollisionConstraintsArray NewConstraints;
	};
}<|MERGE_RESOLUTION|>--- conflicted
+++ resolved
@@ -43,12 +43,6 @@
 			CollisionStats::FStatData& StatData)
 		{
 			SCOPE_CYCLE_COUNTER(STAT_Collisions_BroadPhase);
-<<<<<<< HEAD
-
-			const FReal BoundsThickness = 1.0f;
-			const FReal BoundsThicknessVelocityInflation = 2.0f;
-=======
->>>>>>> 421d6516
 
 			OverlappingIndices.Reserve(ParticlePairs.Num());
 
