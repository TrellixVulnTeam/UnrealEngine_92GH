--- conflicted
+++ resolved
@@ -171,11 +171,6 @@
 		SleepData.Particle = Particle;
 		SleepData.Sleeping = Sleeping;
 
-<<<<<<< HEAD
-		SleepDataLock.Lock();
-		MSleepData.Add(SleepData);
-		SleepDataLock.Unlock();
-=======
 		SleepDataLock.WriteLock();
 		MSleepData.Add(SleepData);
 		SleepDataLock.WriteUnlock();
@@ -185,7 +180,6 @@
 		SleepDataLock.WriteLock();
 		MSleepData.Empty();
 		SleepDataLock.WriteUnlock();
->>>>>>> 421d6516
 	}
 	FRWLock& GetSleepDataLock() { return SleepDataLock; }
 
@@ -240,11 +234,7 @@
 	TArrayCollectionArray<EObjectStateType> MObjectState;
 
 	TArray<TSleepData<T, d>> MSleepData;
-<<<<<<< HEAD
-	FCriticalSection SleepDataLock;
-=======
 	FRWLock SleepDataLock;
->>>>>>> 421d6516
 };
 
 
