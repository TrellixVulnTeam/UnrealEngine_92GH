--- conflicted
+++ resolved
@@ -685,15 +685,10 @@
 				}
 				else
 				{
-<<<<<<< HEAD
 					// as a reminder, stepfraction is the remaing fraction of the step from the remaining steps
 					// for total of 4 steps and current step of 2, this will be 1/3 ( 1 step passed, 3 steps remains )
 					NewX = FVec3::Lerp(CurrentX, KinematicTarget.GetTarget().GetLocation(), StepFraction);
-					NewR = FRotation3::Slerp(CurrentR, KinematicTarget.GetTarget().GetRotation(), StepFraction);
-=======
-					TargetPos = FVec3::Lerp(PrevX, KinematicTarget.GetTarget().GetLocation(), StepFraction);
-					TargetRot = FRotation3::Slerp(PrevR, KinematicTarget.GetTarget().GetRotation(), decltype(FQuat::X)(StepFraction));
->>>>>>> bc00b05c
+					NewR = FRotation3::Slerp(CurrentR, KinematicTarget.GetTarget().GetRotation(), decltype(FQuat::X)(StepFraction));
 				}
 				if (Dt > MinDt)
 				{
