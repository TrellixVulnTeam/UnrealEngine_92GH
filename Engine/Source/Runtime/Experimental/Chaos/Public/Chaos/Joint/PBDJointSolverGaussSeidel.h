// Copyright Epic Games, Inc. All Rights Reserved.
#pragma once

#include "CoreMinimal.h"

#include "Chaos/DenseMatrix.h"
#include "Chaos/ParticleHandleFwd.h"
#include "Chaos/PBDJointConstraintTypes.h"
#include "Chaos/PBDJointConstraintUtilities.h"
#include "Chaos/Utilities.h"

namespace Chaos
{
	/**
	 * Calculate new positions and rotations for a pair of bodies connected by a joint.
	 *
	 * This solver treats of the 6 possible constraints (up to 3 linear and 3 angular)
	 * individually and resolves them in sequence.
	 *
	 * \see FJointSolverCholesky
	 */
	class FJointSolverGaussSeidel
	{
	public:
		static const int32 MaxConstrainedBodies = 2;

		FORCEINLINE const FVec3& GetP(const int32 Index) const
		{
			checkSlow(Index < MaxConstrainedBodies);
			return Ps[Index];
		}

		FORCEINLINE const FRotation3& GetQ(const int32 Index) const
		{
			checkSlow(Index < MaxConstrainedBodies);
			return Qs[Index];
		}

		FORCEINLINE const FVec3& GetV(const int32 Index) const
		{
			checkSlow(Index < MaxConstrainedBodies);
			return Vs[Index];
		}

		FORCEINLINE const FVec3& GetW(const int32 Index) const
		{
			checkSlow(Index < MaxConstrainedBodies);
			return Ws[Index];
		}

		FJointSolverGaussSeidel();

		void Init(
			const FReal Dt,
			const FPBDJointSolverSettings& SolverSettings,
			const FPBDJointSettings& JointSettings,
			const FVec3& PrevP0,
			const FVec3& PrevP1,
			const FRotation3& PrevQ0,
			const FRotation3& PrevQ1,
			const FReal InvM0,
			const FVec3& InvIL0,
			const FReal InvM1,
			const FVec3& InvIL1,
			const FRigidTransform3& XL0,
			const FRigidTransform3& XL1);

		void Update(
			const FReal Dt,
			const FVec3& P0,
			const FRotation3& Q0,
			const FVec3& V0,
			const FVec3& W0,
			const FVec3& P1,
			const FRotation3& Q1,
			const FVec3& V1,
			const FVec3& W1);

		void ApplyConstraints(
			const FReal Dt,
			const FPBDJointSolverSettings& SolverSettings,
			const FPBDJointSettings& JointSettings);

		void ApplyDrives(
			const FReal Dt,
			const FPBDJointSolverSettings& SolverSettings,
			const FPBDJointSettings& JointSettings);

		void ApplyProjections(
			const FReal Dt,
			const FPBDJointSolverSettings& SolverSettings,
			const FPBDJointSettings& JointSettings);

	private:

		void UpdateDerivedState(const int32 BodyIndex);
		void UpdateDerivedState();

		void ApplyPositionConstraints(
			const FReal Dt,
			const FPBDJointSolverSettings& SolverSettings,
			const FPBDJointSettings& JointSettings);

		void ApplyRotationConstraints(
			const FReal Dt,
			const FPBDJointSolverSettings& SolverSettings,
			const FPBDJointSettings& JointSettings);

		void ApplyPositionDrives(
			const FReal Dt,
			const FPBDJointSolverSettings& SolverSettings,
			const FPBDJointSettings& JointSettings);

		void ApplyRotationDrives(
			const FReal Dt,
			const FPBDJointSolverSettings& SolverSettings,
<<<<<<< HEAD
			const FPBDJointSettings& JointSettings);

		void ApplyRotationProjection(
			const FReal Dt,
			const FPBDJointSolverSettings& SolverSettings,
=======
>>>>>>> 421d6516
			const FPBDJointSettings& JointSettings);

		void ApplyRotationProjection(
			const FReal Dt,
			const FPBDJointSolverSettings& SolverSettings,
			const FPBDJointSettings& JointSettings);


		void ApplyPositionDelta(
			const int32 BodyIndex,
			const FReal Stiffness,
			const FVec3& DP);

		void ApplyPositionDelta(
			const int32 BodyIndex,
			const FReal Stiffness,
			const FVec3& DP);

		void ApplyPositionDelta(
			const FReal Stiffness,
			const FVec3& DP0,
			const FVec3& DP1);

		void ApplyRotationDelta(
			const int32 BodyIndex,
			const FReal Stiffness,
			const FVec3& DR);

		void ApplyRotationDelta(
			const FReal Stiffness,
			const FVec3& DR0,
			const FVec3& DR1);

		void ApplyVelocityDelta(
			const int32 BodyIndex,
			const FReal Stiffness,
			const FVec3& DV,
			const FVec3& DW);

		void ApplyVelocityDelta(
			const FReal Stiffness,
			const FVec3& DV0,
			const FVec3& DW0,
			const FVec3& DV1,
			const FVec3& DW1);

		void ApplyPositionConstraint(
			const FReal Stiffness,
			const FVec3& Axis,
			const FReal Delta);

		void ApplyPositionConstraintSoft(
			const FReal Dt,
			const FReal Stiffness,
			const FReal Damping,
			const bool bAccelerationMode,
			const FVec3& Axis,
			const FReal Delta,
			FReal& Lambda);

		void ApplyRotationConstraint(
			const FReal Stiffness,
<<<<<<< HEAD
			const FVec3& Axis0,
			const FVec3& Axis1,
=======
			const FVec3& Axis,
>>>>>>> 421d6516
			const FReal Angle);

		void ApplyRotationConstraintSoft(
			const FReal Dt,
			const FReal Stiffness,
			const FReal Damping,
			const bool bAccelerationMode,
<<<<<<< HEAD
			const FVec3& Axis0,
			const FVec3& Axis1,
=======
			const FVec3& Axis,
>>>>>>> 421d6516
			const FReal Angle,
			FReal& Lambda);

		void ApplyTwistConstraint(
			const FReal Dt,
			const FPBDJointSolverSettings& SolverSettings,
			const FPBDJointSettings& JointSettings);

		void ApplyTwistConstraintSoft(
			const FReal Dt,
			const FPBDJointSolverSettings& SolverSettings,
			const FPBDJointSettings& JointSettings);

		void ApplyTwistDrive(
			const FReal Dt,
			const FPBDJointSolverSettings& SolverSettings,
			const FPBDJointSettings& JointSettings);

		void ApplyTwistProjection(
			const FReal Dt,
			const FPBDJointSolverSettings& SolverSettings,
			const FPBDJointSettings& JointSettings);

		void ApplyConeConstraint(
			const FReal Dt,
			const FPBDJointSolverSettings& SolverSettings,
			const FPBDJointSettings& JointSettings);

		void ApplyConeConstraintSoft(
			const FReal Dt,
			const FPBDJointSolverSettings& SolverSettings,
			const FPBDJointSettings& JointSettings);

		void ApplyConeDrive(
			const FReal Dt,
			const FPBDJointSolverSettings& SolverSettings,
			const FPBDJointSettings& JointSettings);

		void ApplyConeProjection(
			const FReal Dt,
			const FPBDJointSolverSettings& SolverSettings,
			const FPBDJointSettings& JointSettings);

		void ApplySwingConstraint(
			const FReal Dt,
			const FPBDJointSolverSettings& SolverSettings,
			const FPBDJointSettings& JointSettings,
			const EJointAngularConstraintIndex SwingConstraintIndex,
			const EJointAngularAxisIndex SwingAxisIndex);

		void ApplySwingConstraintSoft(
			const FReal Dt,
			const FPBDJointSolverSettings& SolverSettings,
			const FPBDJointSettings& JointSettings,
			const EJointAngularConstraintIndex SwingConstraintIndex,
			const EJointAngularAxisIndex SwingAxisIndex);

		void ApplySwingDrive(
			const FReal Dt,
			const FPBDJointSolverSettings& SolverSettings,
			const FPBDJointSettings& JointSettings,
			const EJointAngularConstraintIndex SwingConstraintIndex,
			const EJointAngularAxisIndex SwingAxisIndex);

		void ApplySwingProjection(
			const FReal Dt,
			const FPBDJointSolverSettings& SolverSettings,
			const FPBDJointSettings& JointSettings,
			const EJointAngularConstraintIndex SwingConstraintIndex,
			const EJointAngularAxisIndex SwingAxisIndex);

		void ApplySLerpDrive(
			const FReal Dt,
			const FPBDJointSolverSettings& SolverSettings,
			const FPBDJointSettings& JointSettings);

		void ApplyPointPositionConstraint(
<<<<<<< HEAD
			const FReal Dt,
			const FPBDJointSolverSettings& SolverSettings,
			const FPBDJointSettings& JointSettings);

		void ApplySphericalPositionConstraint(
			const FReal Dt,
			const FPBDJointSolverSettings& SolverSettings,
			const FPBDJointSettings& JointSettings);

		void ApplySphericalPositionDrive(
=======
>>>>>>> 421d6516
			const FReal Dt,
			const FPBDJointSolverSettings& SolverSettings,
			const FPBDJointSettings& JointSettings);

<<<<<<< HEAD
=======
		void ApplySphericalPositionConstraint(
			const FReal Dt,
			const FPBDJointSolverSettings& SolverSettings,
			const FPBDJointSettings& JointSettings);

		void ApplySphericalPositionDrive(
			const FReal Dt,
			const FPBDJointSolverSettings& SolverSettings,
			const FPBDJointSettings& JointSettings);

>>>>>>> 421d6516
		void ApplyCylindricalPositionConstraint(
			const FReal Dt,
			const int32 AxisIndex,
			const EJointMotionType AxialMotion,
			const EJointMotionType RadialMotion,
			const FPBDJointSolverSettings& SolverSettings,
			const FPBDJointSettings& JointSettings);

		void ApplyCircularPositionDrive(
			const FReal Dt,
			const int32 AxisIndex,
			const FPBDJointSolverSettings& SolverSettings,
			const FPBDJointSettings& JointSettings);

		void ApplyPlanarPositionConstraint(
			const FReal Dt,
			const int32 AxisIndex,
			const EJointMotionType AxialMotion,
			const FPBDJointSolverSettings& SolverSettings,
			const FPBDJointSettings& JointSettings);

		void ApplyAxialPositionDrive(
			const FReal Dt,
			const int32 AxisIndex,
			const FPBDJointSolverSettings& SolverSettings,
			const FPBDJointSettings& JointSettings);

		void ApplyPositionProjection(
			const FReal Dt,
			const FPBDJointSolverSettings& SolverSettings,
			const FPBDJointSettings& JointSettings);


		// Local-space constraint settings
		FRigidTransform3 XLs[MaxConstrainedBodies];	// Local-space joint connector transforms
		FVec3 InvILs[MaxConstrainedBodies];			// Local-space inverse inertias
		FReal InvMs[MaxConstrainedBodies];			// Inverse masses

		// World-space constraint state
		FVec3 Xs[MaxConstrainedBodies];				// World-space joint connector positions
		FReal LinearSoftLambda;						// XPBD constraint multipliers (net applied constraint-space deltas)
		FReal LinearDriveLambda;					// XPBD constraint multipliers (net applied constraint-space deltas)
		FRotation3 Rs[MaxConstrainedBodies];		// World-space joint connector rotations

		// World-space body state
		FVec3 Ps[MaxConstrainedBodies];				// World-space particle CoM positions
		FReal TwistSoftLambda;						// XPBD constraint multipliers (net applied constraint-space deltas)
		FReal SwingSoftLambda;						// XPBD constraint multipliers (net applied constraint-space deltas)
		FRotation3 Qs[MaxConstrainedBodies];		// World-space particle CoM rotations
		FVec3 Vs[MaxConstrainedBodies];				// World-space particle CoM velocities
		FVec3 Ws[MaxConstrainedBodies];				// World-space particle CoM angular velocities

		// XPBD Previous iteration world-space body state
		FVec3 PrevPs[MaxConstrainedBodies];			// World-space particle CoM positions
		FReal TwistDriveLambda;						// XPBD constraint multipliers (net applied constraint-space deltas)
		FReal SwingDriveLambda;						// XPBD constraint multipliers (net applied constraint-space deltas)
		FRotation3 PrevQs[MaxConstrainedBodies];	// World-space particle CoM rotations
		FVec3 PrevXs[MaxConstrainedBodies];			// World-space joint connector positions
		
		// Post-angular constraint position fixup (to reduce iterations required for stiff angular constraints)
		FReal AngularPositionCorrection;
	};

}<|MERGE_RESOLUTION|>--- conflicted
+++ resolved
@@ -114,26 +114,13 @@
 		void ApplyRotationDrives(
 			const FReal Dt,
 			const FPBDJointSolverSettings& SolverSettings,
-<<<<<<< HEAD
 			const FPBDJointSettings& JointSettings);
 
 		void ApplyRotationProjection(
 			const FReal Dt,
 			const FPBDJointSolverSettings& SolverSettings,
-=======
->>>>>>> 421d6516
-			const FPBDJointSettings& JointSettings);
-
-		void ApplyRotationProjection(
-			const FReal Dt,
-			const FPBDJointSolverSettings& SolverSettings,
-			const FPBDJointSettings& JointSettings);
-
-
-		void ApplyPositionDelta(
-			const int32 BodyIndex,
-			const FReal Stiffness,
-			const FVec3& DP);
+			const FPBDJointSettings& JointSettings);
+
 
 		void ApplyPositionDelta(
 			const int32 BodyIndex,
@@ -184,12 +171,7 @@
 
 		void ApplyRotationConstraint(
 			const FReal Stiffness,
-<<<<<<< HEAD
-			const FVec3& Axis0,
-			const FVec3& Axis1,
-=======
 			const FVec3& Axis,
->>>>>>> 421d6516
 			const FReal Angle);
 
 		void ApplyRotationConstraintSoft(
@@ -197,12 +179,7 @@
 			const FReal Stiffness,
 			const FReal Damping,
 			const bool bAccelerationMode,
-<<<<<<< HEAD
-			const FVec3& Axis0,
-			const FVec3& Axis1,
-=======
 			const FVec3& Axis,
->>>>>>> 421d6516
 			const FReal Angle,
 			FReal& Lambda);
 
@@ -280,7 +257,6 @@
 			const FPBDJointSettings& JointSettings);
 
 		void ApplyPointPositionConstraint(
-<<<<<<< HEAD
 			const FReal Dt,
 			const FPBDJointSolverSettings& SolverSettings,
 			const FPBDJointSettings& JointSettings);
@@ -291,25 +267,10 @@
 			const FPBDJointSettings& JointSettings);
 
 		void ApplySphericalPositionDrive(
-=======
->>>>>>> 421d6516
-			const FReal Dt,
-			const FPBDJointSolverSettings& SolverSettings,
-			const FPBDJointSettings& JointSettings);
-
-<<<<<<< HEAD
-=======
-		void ApplySphericalPositionConstraint(
-			const FReal Dt,
-			const FPBDJointSolverSettings& SolverSettings,
-			const FPBDJointSettings& JointSettings);
-
-		void ApplySphericalPositionDrive(
-			const FReal Dt,
-			const FPBDJointSolverSettings& SolverSettings,
-			const FPBDJointSettings& JointSettings);
-
->>>>>>> 421d6516
+			const FReal Dt,
+			const FPBDJointSolverSettings& SolverSettings,
+			const FPBDJointSettings& JointSettings);
+
 		void ApplyCylindricalPositionConstraint(
 			const FReal Dt,
 			const int32 AxisIndex,
