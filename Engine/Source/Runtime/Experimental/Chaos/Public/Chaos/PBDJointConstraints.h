--- conflicted
+++ resolved
@@ -30,6 +30,7 @@
 		CHAOS_API void SetParticleLevels(const TVector<int32, 2>& ParticleLevels);
 		CHAOS_API int32 GetConstraintLevel() const;
 		CHAOS_API const FPBDJointSettings& GetSettings() const;
+		CHAOS_API void SetSettings(const FPBDJointSettings& Settings);
 		CHAOS_API TVector<TGeometryParticleHandle<float,3>*, 2> GetConstrainedParticles() const;
 
 	protected:
@@ -123,6 +124,7 @@
 		const FParticlePair& GetConstrainedParticles(int32 ConstraintIndex) const;
 
 		const FPBDJointSettings& GetConstraintSettings(int32 ConstraintIndex) const;
+		void SetConstraintSettings(int32 ConstraintIndex, const FPBDJointSettings& InConstraintSettings);
 
 		int32 GetConstraintLevel(int32 ConstraintIndex) const;
 		void SetParticleLevels(int32 ConstraintIndex, const TVector<int32, 2>& ParticleLevels);
@@ -130,6 +132,9 @@
 		//
 		// General Rule API
 		//
+
+		void PrepareConstraints(FReal Dt);
+		void UnprepareConstraints(FReal Dt);
 
 		void UpdatePositionBasedState(const FReal Dt);
 
@@ -155,15 +160,8 @@
 	private:
 		friend class FPBDJointConstraintHandle;
 
-<<<<<<< HEAD
-		void PrepareConstraints(FReal Dt);
-
 		void GetConstrainedParticleIndices(const int32 ConstraintIndex, int32& Index0, int32& Index1) const;
 		void CalculateConstraintSpace(int32 ConstraintIndex, FVec3& OutX0, FMatrix33& OutR0, FVec3& OutX1, FMatrix33& OutR1) const;
-=======
-		void GetConstrainedParticleIndices(const int32 ConstraintIndex, int32& Index0, int32& Index1) const;
-		void CalculateConstraintSpace(int32 ConstraintIndex, FVec3& OutX0, FMatrix33& OutR0, FVec3& OutX1, FMatrix33& OutR1, FVec3& OutAngles) const;
->>>>>>> 868b7c33
 		void UpdateParticleState(TPBDRigidParticleHandle<FReal, 3>* Rigid, const FReal Dt, const FVec3& P, const FRotation3& Q, const bool bUpdateVelocity = true);
 		void UpdateParticleState(TPBDRigidParticleHandle<FReal, 3>* Rigid, const FReal Dt, const FVec3& P, const FRotation3& Q, const FVec3& V, const FVec3& W);
 		void SortConstraints();
@@ -181,18 +179,14 @@
 
 		FHandles Handles;
 		FConstraintHandleAllocator HandleAllocator;
+		bool bRequiresSort;
 
 		FJointPreApplyCallback PreApplyCallback;
 		FJointPostApplyCallback PostApplyCallback;
 		FJointPostApplyCallback PostProjectCallback;
 
-<<<<<<< HEAD
 		// @todo(ccaulfield): optimize storage for joint solver
 		TArray<FJointSolverGaussSeidel> ConstraintSolvers;
-
-=======
->>>>>>> 868b7c33
-		bool bRequiresSort;
 	};
 
 }