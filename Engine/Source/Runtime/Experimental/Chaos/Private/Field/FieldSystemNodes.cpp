// Copyright Epic Games, Inc. All Rights Reserved.

#include "Field/FieldSystemNodes.h"
#include "Field/FieldSystemNoiseAlgo.h"
#include "Async/ParallelFor.h"
#include "Chaos/Vector.h"
#include <type_traits>

FFieldNodeBase * FieldNodeFactory(FFieldNodeBase::EFieldType BaseType,FFieldNodeBase::ESerializationType Type)
{
	switch (Type)
	{
	case FFieldNodeBase::ESerializationType::FieldNode_FUniformInteger:
		return new FUniformInteger();
	case FFieldNodeBase::ESerializationType::FieldNode_FRadialIntMask:
		return new FRadialIntMask();
	case FFieldNodeBase::ESerializationType::FieldNode_FUniformScalar:
		return new FUniformScalar();
	case FFieldNodeBase::ESerializationType::FieldNode_FWaveScalar:
		return new FWaveScalar();
	case FFieldNodeBase::ESerializationType::FieldNode_FRadialFalloff:
		return new FRadialFalloff();
	case FFieldNodeBase::ESerializationType::FieldNode_FPlaneFalloff:
		return new FPlaneFalloff();
	case FFieldNodeBase::ESerializationType::FieldNode_FBoxFalloff:
		return new FBoxFalloff();
	case FFieldNodeBase::ESerializationType::FieldNode_FNoiseField:
		return new FNoiseField();
	case FFieldNodeBase::ESerializationType::FieldNode_FUniformVector:
		return new FUniformVector();
	case FFieldNodeBase::ESerializationType::FieldNode_FRadialVector:
		return new FRadialVector();
	case FFieldNodeBase::ESerializationType::FieldNode_FRandomVector:
		return new FRandomVector();
	case FFieldNodeBase::ESerializationType::FieldNode_FSumScalar:
		return new FSumScalar();
	case FFieldNodeBase::ESerializationType::FieldNode_FSumVector:
		return new FSumVector();
	case FFieldNodeBase::ESerializationType::FieldNode_FConversionField:
		if(BaseType==FFieldNodeBase::EFieldType::EField_Int32)
			return new FConversionField<float,int32>();
		else if (BaseType == FFieldNodeBase::EFieldType::EField_Float)
			return new FConversionField<int32,float>();
		break;
	case FFieldNodeBase::ESerializationType::FieldNode_FCullingField:
		if (BaseType == FFieldNodeBase::EFieldType::EField_Int32)
			return new FCullingField<int32>();
		if (BaseType == FFieldNodeBase::EFieldType::EField_Float)
			return new FCullingField<float>();
		if (BaseType == FFieldNodeBase::EFieldType::EField_FVector)
			return new FCullingField<FVector>();
		break;
	case FFieldNodeBase::ESerializationType::FieldNode_FReturnResultsTerminal:
		if(BaseType==FFieldNodeBase::EFieldType::EField_Int32)
			return new FReturnResultsTerminal<int32>();
		else if (BaseType == FFieldNodeBase::EFieldType::EField_Float)
			return new FReturnResultsTerminal<float>();
		else if (BaseType == FFieldNodeBase::EFieldType::EField_FVector)
			return new FReturnResultsTerminal<FVector>();
		break;
	}
	return nullptr;
}


template<class T>
void SerializeInternal(FArchive& Ar, TUniquePtr< FFieldNode<T> >& Field)
{
	uint8 dType = Field.IsValid() ? (uint8)Field->Type() : (uint8)FFieldNodeBase::EFieldType::EField_None;
	Ar << dType;

	uint8 sType = Field.IsValid() ? (uint8)Field->SerializationType() : (uint8)FFieldNodeBase::ESerializationType::FieldNode_Null;
	Ar << sType;

	if (Ar.IsLoading())
	{
		Field.Reset(static_cast<FFieldNode<T>* >(FieldNodeFactory((FFieldNodeBase::EFieldType)dType, (FFieldNodeBase::ESerializationType)sType)));
	}

	if (Field.IsValid())
	{
		Field->Serialize(Ar);
	}
}
template<class Enum>
void SerializeInternal(FArchive& Ar, Enum& Var)
{
	uint8 Type = (uint8)Var;
	Ar << Type;
	Var = (Enum)Type;
}


/**
* FUniformInteger
*/
void FUniformInteger::Evaluate(FFieldContext& Context, TArrayView<int32>& Results) const
{
	int32 MagnitudeVal = Magnitude;

	int32 NumSamples = Context.SampleIndices.Num();
	for (int32 SampleIndex = 0; SampleIndex < NumSamples; SampleIndex++)
	{
		Results[Context.SampleIndices[SampleIndex].Result] = MagnitudeVal;
	}
}
void FUniformInteger::Serialize(FArchive& Ar)
{
	Super::Serialize(Ar);
	Ar << Magnitude;
}
bool FUniformInteger::operator==(const FFieldNodeBase& Node)
{
	if (Node.SerializationType() == SerializationType())
	{
		return Super::operator==(Node)
			&& Magnitude == static_cast<const FUniformInteger*>(&Node)->Magnitude;
	}
	return false;
}


/**
* FRadialIntMask
*/
void FRadialIntMask::Evaluate(FFieldContext& Context, TArrayView<int32>& Results) const
{
	float Radius2 = Radius * Radius;

	int32 NumSamples = Context.SampleIndices.Num();
	for (int32 SampleIndex = 0; SampleIndex < NumSamples; SampleIndex++)
	{
		const FFieldContextIndex& Index = Context.SampleIndices[SampleIndex];
		{
<<<<<<< HEAD
			float Result;
			float Delta2 = (Position - Context.SamplePositions[Index.Sample]).SizeSquared();
=======
			int32 Result;
			float Delta2 = (Position - Context.Samples[Index.Sample]).SizeSquared();
>>>>>>> 7f2e9599

			if(Delta2 < Radius2)
			{
				Result = InteriorValue;
			}
			else
			{
				Result = ExteriorValue;
			}

			switch (SetMaskCondition) 
			{
			case ESetMaskConditionType::Field_Set_Always:
				Results[Index.Result] = Result;
				break;

			case ESetMaskConditionType::Field_Set_IFF_NOT_Interior:
				if (Results[Index.Result] != InteriorValue) 
				{
					Results[Index.Result] = Result;
				}
				break;

			case ESetMaskConditionType::Field_Set_IFF_NOT_Exterior:
				if (Results[Index.Result] != ExteriorValue) 
				{
					Results[Index.Result] = Result;
				}
				break;
			}
		}
	}
}
void FRadialIntMask::Serialize(FArchive& Ar)
{
	Super::Serialize(Ar);
	Ar << Radius;
	Ar << Position;
	Ar << InteriorValue;
	Ar << ExteriorValue;
	SerializeInternal<ESetMaskConditionType>(Ar, SetMaskCondition);
}
bool FRadialIntMask::operator==(const FFieldNodeBase& Node)
{
	if (Node.SerializationType() == SerializationType())
	{
		const FRadialIntMask* Other = static_cast<const FRadialIntMask*>(&Node);
		return Super::operator==(Node)
			&& Radius == Other->Radius
			&& Position==Other->Position
			&& InteriorValue==Other->InteriorValue
			&& ExteriorValue==Other->ExteriorValue
			&& SetMaskCondition== Other->SetMaskCondition;
	}
	return false;
}

/**
* FUniformScalar
*/
void FUniformScalar::Evaluate(FFieldContext& Context, TArrayView<float>& Results) const
{
	float MagnitudeVal = Magnitude;

	int32 NumSamples = Context.SampleIndices.Num();
	for (int32 SampleIndex = 0; SampleIndex < NumSamples; SampleIndex++)
	{
		Results[Context.SampleIndices[SampleIndex].Result] = MagnitudeVal;
	}
}
void FUniformScalar::Serialize(FArchive& Ar)
{
	Super::Serialize(Ar);
	Ar << Magnitude;
}
bool FUniformScalar::operator==(const FFieldNodeBase& Node)
{
	if (Node.SerializationType() == SerializationType())
	{
		return Super::operator==(Node)
			&& Magnitude == static_cast<const FUniformScalar*>(&Node)->Magnitude;
	}
	return false;
}

/**
* FWaveScalar
*/
void FWaveScalar::Evaluate(FFieldContext& Context, TArrayView<float>& Results) const
{
	const float Velocity = (Period != 0.0f ) ? Wavelength / Period : 0.0f;

	const float Wavenumber = (Wavelength != 0.0f ) ? 2.0f * PI / Wavelength : 0.0f;
	const float DeltaTime = FMath::Max(Context.TimeSeconds, 0.0f);
	const float Radius = Wavelength * DeltaTime / Period;
	const float Decay = DeltaTime / Period;

	int32 NumSamples = Context.SampleIndices.Num();
	for (int32 SampleIndex = 0; SampleIndex < NumSamples; SampleIndex++)
	{
		const FFieldContextIndex& Index = Context.SampleIndices[SampleIndex];

		if (Function == EWaveFunctionType::Field_Wave_Decay)
		{
			Results[Index.Result] = Magnitude * FMath::Exp(-Decay * Decay);
		}
		else
		{
			const float Distance = (Context.SamplePositions[Index.Sample] - Position).Size();
			const float Fraction = (1.0 - Distance / Radius);
			const float Phase = -Wavenumber * Radius * Fraction;

			if (Function == EWaveFunctionType::Field_Wave_Cosine)
			{
<<<<<<< HEAD
				Results[Index.Result] = Magnitude * FMath::Cos(Phase);
			}
			else if (Function == EWaveFunctionType::Field_Wave_Gaussian)
			{
				Results[Index.Result] = Magnitude * FMath::Exp(-Phase * Phase);
			}
			else if (Function == EWaveFunctionType::Field_Wave_Falloff)
			{
				if (Distance < Radius && Radius > 0)
=======
				const float Fraction = (1.0f - Distance / Radius);
				if (Falloff == EFieldFalloffType::Field_FallOff_None)
				{
					Results[Index.Result] = Magnitude;
				}
				else if (Falloff == EFieldFalloffType::Field_Falloff_Linear)
				{
					Results[Index.Result] = Magnitude * Fraction;
				}
				else if (Falloff == EFieldFalloffType::Field_Falloff_Squared)
				{
					Results[Index.Result] =  Magnitude * Fraction * Fraction;
				}
				else if (Falloff == EFieldFalloffType::Field_Falloff_Inverse && Fraction > 0.0f)
>>>>>>> 7f2e9599
				{
					if (Falloff == EFieldFalloffType::Field_FallOff_None)
					{
						Results[Index.Result] = Magnitude;
					}
					else if (Falloff == EFieldFalloffType::Field_Falloff_Linear)
					{
						Results[Index.Result] = Magnitude * Fraction;
					}
					else if (Falloff == EFieldFalloffType::Field_Falloff_Squared)
					{
						Results[Index.Result] = Magnitude * Fraction * Fraction;
					}
					else if (Falloff == EFieldFalloffType::Field_Falloff_Inverse && Fraction > 0.0)
					{
						Results[Index.Result] = Magnitude * 2.0 * (1.0 - 1.0 / (Fraction + 1.0));
					}
					else if (Falloff == EFieldFalloffType::Field_Falloff_Logarithmic)
					{
						Results[Index.Result] = Magnitude * FMath::LogX(2,Fraction + 1.0);
					}
				}
				else
				{
<<<<<<< HEAD
					Results[Index.Result] = 0.0;
				}
			}
=======
					Results[Index.Result] = Magnitude * FMath::Loge(Fraction + 1.0f) / FMath::Loge(10.0f);
				}
			}
			else
			{
				Results[Index.Result] = 0.0f;
			}
		}
		else if (Function == EWaveFunctionType::Field_Wave_Decay)
		{
			Results[Index.Result] = Magnitude * FMath::Exp( - Decay * Decay );
>>>>>>> 7f2e9599
		}
	}
}

void FWaveScalar::Serialize(FArchive& Ar)
{
	Super::Serialize(Ar);
	Ar << Magnitude;
	Ar << Position;
	Ar << Wavelength;
	Ar << Period;
	SerializeInternal<EWaveFunctionType>(Ar, Function);
	SerializeInternal<EFieldFalloffType>(Ar, Falloff);
}
bool FWaveScalar::operator==(const FFieldNodeBase& Node)
{
	if (Node.SerializationType() == SerializationType())
	{
		return Super::operator==(Node)
			&& Magnitude == static_cast<const FWaveScalar*>(&Node)->Magnitude
			&& Position == static_cast<const FWaveScalar*>(&Node)->Position
			&& Wavelength == static_cast<const FWaveScalar*>(&Node)->Wavelength
			&& Period == static_cast<const FWaveScalar*>(&Node)->Period
			&& Function == static_cast<const FWaveScalar*>(&Node)->Function
			&& Falloff == static_cast<const FWaveScalar*>(&Node)->Falloff;
	}
	return false;
}


/**
* Function Utils
*/

float ScaleFunctionResult(const float& MinRange, const float& DeltaRange, const float& NodeMagnitude, const float& FunctionResult)
{
	return NodeMagnitude * (MinRange + DeltaRange * FunctionResult);
}

template<EFieldFalloffType FalloffType>
float EvalFalloffFunction(const float& MinRange, const float& DeltaRange, const float& NodeMagnitude, const float& FalloffValue)
{ 
	return 0.0;
}

template<>
float EvalFalloffFunction<EFieldFalloffType::Field_FallOff_None>(const float& MinRange, const float& DeltaRange, const float& NodeMagnitude, const float& FalloffValue)
{
	return ScaleFunctionResult(MinRange, DeltaRange, NodeMagnitude, 1.0);
}

template<>
float EvalFalloffFunction<EFieldFalloffType::Field_Falloff_Linear>(const float& MinRange, const float& DeltaRange, const float& NodeMagnitude, const float& FalloffValue)
{
	return ScaleFunctionResult(MinRange, DeltaRange, NodeMagnitude, FalloffValue);
}

template<>
float EvalFalloffFunction<EFieldFalloffType::Field_Falloff_Squared>(const float& MinRange, const float& DeltaRange, const float& NodeMagnitude, const float& FalloffValue)
{
	return ScaleFunctionResult(MinRange, DeltaRange, NodeMagnitude, FalloffValue * FalloffValue);
}

template<>
float EvalFalloffFunction<EFieldFalloffType::Field_Falloff_Inverse>(const float& MinRange, const float& DeltaRange, const float& NodeMagnitude, const float& FalloffValue)
{
<<<<<<< HEAD
	return ScaleFunctionResult(MinRange, DeltaRange, NodeMagnitude, 2.0 * (1.0 - 1.0 / (FalloffValue+1.0)));
=======
	return (FalloffValue > SMALL_NUMBER) ? ScaleFunctionResult(MinRange, DeltaRange, NodeMagnitude, 1.0f / FalloffValue) : 0.0f;
>>>>>>> 7f2e9599
}

template<>
float EvalFalloffFunction<EFieldFalloffType::Field_Falloff_Logarithmic>(const float& MinRange, const float& DeltaRange, const float& NodeMagnitude, const float& FalloffValue)
{
<<<<<<< HEAD
	return ScaleFunctionResult(MinRange, DeltaRange, NodeMagnitude, FMath::LogX(2, FalloffValue + 1.0));
=======
	return ScaleFunctionResult(MinRange, DeltaRange, NodeMagnitude, FMath::LogX(10.0f, FalloffValue + 1.0f));
>>>>>>> 7f2e9599
}

/**
* FRadialFalloff
*/

template<EFieldFalloffType FalloffType>
void FRadialFalloff::Evaluator(const FFieldContext& Context, TArrayView<float>& Results) const  
{
	if (Radius > 0.f)
	{
		const float DeltaRange = (MaxRange - MinRange);
		const int32 NumSamples = Context.SampleIndices.Num();

		for (int32 SampleIndex = 0; SampleIndex < NumSamples; SampleIndex++)
		{
			const FFieldContextIndex& Index = Context.SampleIndices[SampleIndex];
			{
				Results[Index.Result] = Default;
				const float Delta = (Context.SamplePositions[Index.Sample] - Position).Size();

				if (Delta < Radius)
				{
					const float Function = 1.0f - Delta / Radius;
					Results[Index.Result] = EvalFalloffFunction<FalloffType>(MinRange, DeltaRange, Magnitude, Function);
				}
			}
		}
	}
}

void FRadialFalloff::Evaluate(FFieldContext& Context, TArrayView<float>& Results) const
{
	switch (Falloff)
	{
	case EFieldFalloffType::Field_FallOff_None:
		Evaluator<EFieldFalloffType::Field_FallOff_None>(Context, Results);
		break;
	case EFieldFalloffType::Field_Falloff_Linear:
		Evaluator<EFieldFalloffType::Field_Falloff_Linear>(Context, Results);
		break;
	case EFieldFalloffType::Field_Falloff_Squared:
		Evaluator<EFieldFalloffType::Field_Falloff_Squared>(Context, Results);
		break;
	case EFieldFalloffType::Field_Falloff_Inverse:
		Evaluator<EFieldFalloffType::Field_Falloff_Inverse>(Context, Results);
		break;
	case EFieldFalloffType::Field_Falloff_Logarithmic:
		Evaluator<EFieldFalloffType::Field_Falloff_Logarithmic>(Context,  Results);
		break;
	}
}
void FRadialFalloff::Serialize(FArchive& Ar)
{
	Super::Serialize(Ar);
	Ar << Magnitude;
	Ar << MinRange;
	Ar << MaxRange;
	Ar << Default;
	Ar << Radius;
	Ar << Position;
	SerializeInternal<EFieldFalloffType>(Ar, Falloff);

}
bool FRadialFalloff::operator==(const FFieldNodeBase& Node)
{
	if (Node.SerializationType() == SerializationType())
	{
		const FRadialFalloff* Other = static_cast<const FRadialFalloff*>(&Node);
		return Super::operator==(Node)
			&& Magnitude == Other->Magnitude
			&& MinRange == Other->MinRange
			&& MaxRange == Other->MaxRange
			&& Default == Other->Default
			&& Radius == Other->Radius
			&& Position == Other->Position
			&& Falloff == Other->Falloff;
	}
	return false;
}

/**
* FPlaneFalloff
*/

template<EFieldFalloffType FalloffType>
void FPlaneFalloff::Evaluator(const FFieldContext& Context, const FPlane& Plane, TArrayView<float>& Results) const
{
	if (Distance > 0.f)
	{
		const float DeltaRange = (MaxRange - MinRange);
		const int32 NumSamples = Context.SampleIndices.Num();
		for (int32 SampleIndex = 0; SampleIndex < NumSamples; SampleIndex++)
		{
			const FFieldContextIndex& Index = Context.SampleIndices[SampleIndex];
			{
				Results[Index.Result] = Default;
				const float Delta = Plane.PlaneDot(Context.SamplePositions[Index.Sample]);

				if (Delta < -SMALL_NUMBER && Delta > -Distance)
				{
					const float Function = 1.0f + Delta / Distance;
					Results[Index.Result] = EvalFalloffFunction<FalloffType>(MinRange, DeltaRange, Magnitude, Function);
				}
			}
		}
	}
}

void
FPlaneFalloff::Evaluate(FFieldContext& Context, TArrayView<float>& Results) const
{
	FPlane Plane(Position, Normal);
	switch (Falloff)
	{
	case EFieldFalloffType::Field_FallOff_None:
		Evaluator<EFieldFalloffType::Field_FallOff_None>(Context, Plane, Results);
		break;
	case EFieldFalloffType::Field_Falloff_Linear:
		Evaluator<EFieldFalloffType::Field_Falloff_Linear>(Context, Plane, Results);
		break;
	case EFieldFalloffType::Field_Falloff_Squared:
		Evaluator<EFieldFalloffType::Field_Falloff_Squared>(Context, Plane, Results);
		break;
	case EFieldFalloffType::Field_Falloff_Inverse:
		Evaluator<EFieldFalloffType::Field_Falloff_Inverse>(Context, Plane, Results);
		break;
	case EFieldFalloffType::Field_Falloff_Logarithmic:
		Evaluator<EFieldFalloffType::Field_Falloff_Logarithmic>(Context, Plane, Results);
		break;
	}
}
void FPlaneFalloff::Serialize(FArchive& Ar)
{
	Super::Serialize(Ar);
	Ar << Magnitude;
	Ar << MinRange;
	Ar << MaxRange;
	Ar << Default;
	Ar << Distance;
	Ar << Position;
	Ar << Normal;
	SerializeInternal<EFieldFalloffType>(Ar, Falloff);

}
bool FPlaneFalloff::operator==(const FFieldNodeBase& Node)
{
	if (Node.SerializationType() == SerializationType())
	{
		const FPlaneFalloff* Other = static_cast<const FPlaneFalloff*>(&Node);
		return Super::operator==(Node)
			&& Magnitude == Other->Magnitude
			&& MinRange == Other->MinRange
			&& MaxRange == Other->MaxRange
			&& Default == Other->Default
			&& Distance == Other->Distance
			&& Position == Other->Position
			&& Normal == Other->Normal
			&& Falloff == Other->Falloff;
	}
	return false;
}

/**
* FBoxFalloff
*/

template<EFieldFalloffType FalloffType>
void FBoxFalloff::Evaluator(const FFieldContext& Context, TArrayView<float>& Results) const
{
	const float DeltaRange = (MaxRange - MinRange);

	static const float HalfBox = 50.0;
	static const FBox UnitBox(FVector(-HalfBox), FVector(HalfBox));

	const int32 NumSamples = Context.SampleIndices.Num();
	for (int32 SampleIndex = 0; SampleIndex < NumSamples; SampleIndex++)
	{
		const FFieldContextIndex& Index = Context.SampleIndices[SampleIndex];
		{
			Results[Index.Result] = Default;
			const FVector LocalPoint = Transform.InverseTransformPosition(Context.SamplePositions[Index.Sample]);
			if (UnitBox.IsInside(LocalPoint))
			{
				const FVector Distance(FMath::Abs(LocalPoint.X)- HalfBox, FMath::Abs(LocalPoint.Y) - HalfBox, FMath::Abs(LocalPoint.Z) - HalfBox);
				const float Delta = FMath::Min(FMath::Max(Distance.X, FMath::Max(Distance.Y, Distance.Z)), 0.0f);
				const float Function = - Delta / HalfBox;

				Results[Index.Result] = EvalFalloffFunction<FalloffType>(MinRange, DeltaRange, Magnitude, Function);
			}
		}
	}
}

void
FBoxFalloff::Evaluate(FFieldContext& Context, TArrayView<float>& Results) const
{
	switch (Falloff)
	{
	case EFieldFalloffType::Field_FallOff_None:
		Evaluator<EFieldFalloffType::Field_FallOff_None>(Context, Results);
		break;
	case EFieldFalloffType::Field_Falloff_Linear:
		Evaluator<EFieldFalloffType::Field_Falloff_Linear>(Context, Results);
		break;
	case EFieldFalloffType::Field_Falloff_Squared:
		Evaluator<EFieldFalloffType::Field_Falloff_Squared>(Context, Results);
		break;
	case EFieldFalloffType::Field_Falloff_Inverse:
		Evaluator<EFieldFalloffType::Field_Falloff_Inverse>(Context, Results);
		break;
	case EFieldFalloffType::Field_Falloff_Logarithmic:
		Evaluator<EFieldFalloffType::Field_Falloff_Logarithmic>(Context, Results);
		break;
	}
}
void FBoxFalloff::Serialize(FArchive& Ar)
{
	Super::Serialize(Ar);
	Ar << Magnitude;
	Ar << MinRange;
	Ar << MaxRange;
	Ar << Default;
	Ar << Transform;
	SerializeInternal<EFieldFalloffType>(Ar, Falloff);
}
bool FBoxFalloff::operator==(const FFieldNodeBase& Node)
{
	if (Node.SerializationType() == SerializationType())
	{
		const FBoxFalloff* Other = static_cast<const FBoxFalloff*>(&Node);
		bool bRet = Super::operator==(Node);
		bRet &= Magnitude == Other->Magnitude;
		bRet &= MinRange == Other->MinRange;
		bRet &= MaxRange == Other->MaxRange;
		bRet &= Default == Other->Default;
		bRet &= Transform.Equals(Other->Transform);
		bRet &= Falloff == Other->Falloff;
		return bRet;
	}
	return false;
}


/**
* FNoiseField
*/
void
FNoiseField::Evaluate(FFieldContext& Context, TArrayView<float>& Results) const
{
	const float DeltaRange = (MaxRange - MinRange);
	const int32 NumSamples = Context.SampleIndices.Num();

	for (int32 SampleIndex = 0; SampleIndex < NumSamples; SampleIndex++)
	{
		const FFieldContextIndex& Index = Context.SampleIndices[SampleIndex];

		float Dummy = 0.0f;
<<<<<<< HEAD
		FVector LocalPoint = Transform.InverseTransformPosition(Context.SamplePositions[Index.Sample]);
		LocalPoint = FVector(FMath::Modf(LocalPoint.X, &Dummy) * 0.5 + 0.5, 
							 FMath::Modf(LocalPoint.Y, &Dummy) * 0.5 + 0.5,
							 FMath::Modf(LocalPoint.Z, &Dummy) * 0.5 + 0.5) * 255;
=======
		FVector LocalPoint = Transform.InverseTransformPosition(Context.Samples[Index.Sample]);
		LocalPoint = FVector(FMath::Modf(LocalPoint.X, &Dummy) * 0.5f + 0.5f, 
							 FMath::Modf(LocalPoint.Y, &Dummy) * 0.5f + 0.5f,
							 FMath::Modf(LocalPoint.Z, &Dummy) * 0.5f + 0.5f) * 255;
>>>>>>> 7f2e9599

		// Samples for the Perlin noise must be btw 0->255
		float PerlinValue = 0.0f;
		Field::PerlinNoise::Sample(&PerlinValue, LocalPoint.X, LocalPoint.Y, LocalPoint.Z);

		// Perlin noise result is btw -1 -> 1
		PerlinValue = 0.5f * ( PerlinValue + 1.0f );
		Results[Index.Result] = ScaleFunctionResult(MinRange, DeltaRange, 1.0f, PerlinValue);
	}
}
void FNoiseField::Serialize(FArchive& Ar)
{
	Super::Serialize(Ar);
	Ar << MinRange;
	Ar << MaxRange;
	Ar << Transform;
}
bool FNoiseField::operator==(const FFieldNodeBase& Node)
{
	if (Node.SerializationType() == SerializationType())
	{
		const FNoiseField* Other = static_cast<const FNoiseField*>(&Node);
		return Super::operator==(Node)
			&& MinRange == Other->MinRange
			&& MaxRange == Other->MaxRange
			&& Transform.Equals(Other->Transform);
	}
	return false;
}


/**
* FUniformVector
*/
void FUniformVector::Evaluate(FFieldContext& Context, TArrayView<FVector>& Results) const
{
	const FVector DirectionVal = Direction;
	const float MagnitudeVal = Magnitude;

	const int32 NumSamples = Context.SampleIndices.Num();
	for (int32 SampleIndex = 0; SampleIndex < NumSamples; SampleIndex++)
	{
		Results[Context.SampleIndices[SampleIndex].Result] = MagnitudeVal * DirectionVal;
	}
}
void FUniformVector::Serialize(FArchive& Ar)
{
	Super::Serialize(Ar);
	Ar << Magnitude;
	Ar << Direction;
}
bool FUniformVector::operator==(const FFieldNodeBase& Node)
{
	if (Node.SerializationType() == SerializationType())
	{
		const FUniformVector* Other = static_cast<const FUniformVector*>(&Node);
		return Super::operator==(Node)
			&& Magnitude == Other->Magnitude
			&& Direction == Other->Direction;
	}
	return false;
}

/**
* FRadialVector
*/
void FRadialVector::Evaluate(FFieldContext& Context, TArrayView<FVector>& Results) const
{
	const int32 NumSamples = Context.SampleIndices.Num();
	for (int32 SampleIndex = 0; SampleIndex < NumSamples; SampleIndex++)
	{
		const FFieldContextIndex& Index = Context.SampleIndices[SampleIndex];
		{
			Results[Index.Result] = Magnitude * (Context.SamplePositions[Index.Sample] - Position).GetSafeNormal();
		}
	}
	
}
void FRadialVector::Serialize(FArchive& Ar)
{
	Super::Serialize(Ar);
	Ar << Magnitude;
	Ar << Position;
}
bool FRadialVector::operator==(const FFieldNodeBase& Node)
{
	if (Node.SerializationType() == SerializationType())
	{
		const FRadialVector* Other = static_cast<const FRadialVector*>(&Node);
		return Super::operator==(Node)
			&& Magnitude == Other->Magnitude
			&& Position == Other->Position;
	}
	return false;
}

/**
* FRandomVector
*/
void FRandomVector::Evaluate(FFieldContext& Context, TArrayView<FVector>& Results) const
{
	const int32 NumSamples = Context.SampleIndices.Num();
	for (int32 SampleIndex = 0; SampleIndex < NumSamples; SampleIndex++)
	{
		const FFieldContextIndex& Index = Context.SampleIndices[SampleIndex];
		{
			Results[Index.Result].X = FMath::RandRange(-1.f, 1.f);
			Results[Index.Result].Y = FMath::RandRange(-1.f, 1.f);
			Results[Index.Result].Z = FMath::RandRange(-1.f, 1.f);
			Results[Index.Result].Normalize();
			Results[Index.Result] *= Magnitude;
		}
	}
}
void FRandomVector::Serialize(FArchive& Ar)
{
	Super::Serialize(Ar);
	Ar << Magnitude;
}
bool FRandomVector::operator==(const FFieldNodeBase& Node)
{
	if (Node.SerializationType() == SerializationType())
	{
		return Super::operator==(Node)
			&& Magnitude == static_cast<const FRandomVector*>(&Node)->Magnitude;
	}
	return false;
}


/**
* FSumScalar 
* 
*/
void FSumScalar::Evaluate(FFieldContext& ContextIn, TArrayView<float>& Results) const
{
	TUniquePtr<FFieldSystemMetaDataResults<float> > ResultsData(new FFieldSystemMetaDataResults<float>(Results));
	FScopedFieldContextMetaData ScopedMetaData(ContextIn, ResultsData.Get());

	const int32 NumResults = Results.Num();
	const int32 NumSamples = ContextIn.SampleIndices.Num();

	const FFieldNode<float> * RightField = ScalarRight.Get();
	const FFieldNode<float> * LeftField = ScalarLeft.Get();

	float MagnitudeVal = Magnitude;
	if (LeftField != nullptr && RightField != nullptr)
	{ 
		const uint32 BufferOffset = ContextIn.ScalarResults.Num();
		ContextIn.ScalarResults.SetNum(BufferOffset + 2* NumResults, false);

		TArrayView<float> Buffers[2] = {
			TArrayView<float>(&ContextIn.ScalarResults[BufferOffset],NumResults),
			TArrayView<float>(&ContextIn.ScalarResults[BufferOffset+NumResults],NumResults),
		};

		TArray<const FFieldNode<float> * > FieldNodes = { LeftField,RightField };

		for (int32 i = 0; i < 2; i++)
		{
			if (ensureMsgf(FieldNodes[i]->Type() == FFieldNode<float>::StaticType(),
				TEXT("Field system SumScalar expects float input arrays.")))
			{
				FieldNodes[i]->Evaluate(ContextIn, Buffers[i]);
			}
		}

		switch (Operation)
		{
		case EFieldOperationType::Field_Multiply:
			for (int32 SampleIndex = 0; SampleIndex < NumSamples; SampleIndex++)
			{
				const FFieldContextIndex& Index = ContextIn.SampleIndices[SampleIndex];
				{
					Results[Index.Result] = Buffers[1][Index.Result] * Buffers[0][Index.Result];
				}
			}
			break;
		case EFieldOperationType::Field_Divide:
			for (int32 SampleIndex = 0; SampleIndex < NumSamples; SampleIndex++)
			{
				const FFieldContextIndex& Index = ContextIn.SampleIndices[SampleIndex];
				{
					Results[Index.Result] = Buffers[0][Index.Result] / Buffers[1][Index.Result];
				}
			}
			break;
		case EFieldOperationType::Field_Add:
			for (int32 SampleIndex = 0; SampleIndex < NumSamples; SampleIndex++)
			{
				const FFieldContextIndex& Index = ContextIn.SampleIndices[SampleIndex];
				{
					Results[Index.Result] = Buffers[1][Index.Result] + Buffers[0][Index.Result];
				}
			}
			break;
		case EFieldOperationType::Field_Substract:
			for (int32 SampleIndex = 0; SampleIndex < NumSamples; SampleIndex++)
			{
				const FFieldContextIndex& Index = ContextIn.SampleIndices[SampleIndex];
				{
					Results[Index.Result] = Buffers[0][Index.Result] - Buffers[1][Index.Result];
				}
			}
			break;
		}
		ContextIn.ScalarResults.SetNum(BufferOffset, false);
	}
	else if (LeftField != nullptr && ensureMsgf(ScalarLeft->Type() == FFieldNode<float>::StaticType(),
		TEXT("Field system SumScalar expects float input arrays.")))
	{
		LeftField->Evaluate(ContextIn, Results);

	}
	else if (ScalarRight != nullptr &&  ensureMsgf(ScalarRight->Type() == FFieldNode<float>::StaticType(),
		TEXT("Field system SumScalar expects float input arrays.")))
	{
		ScalarRight->Evaluate(ContextIn, Results);
	}

	if (MagnitudeVal != 1.0)
	{
		for (int32 SampleIndex = 0; SampleIndex < NumSamples; SampleIndex++)
		{
			const FFieldContextIndex& Index = ContextIn.SampleIndices[SampleIndex];
			{
				Results[Index.Result] *= MagnitudeVal;
			}
		}
	}
}
void FSumScalar::Serialize(FArchive& Ar)
{
	Super::Serialize(Ar);
	Ar << Magnitude;
	SerializeInternal<float>(Ar, ScalarRight);
	SerializeInternal<float>(Ar, ScalarLeft);
	SerializeInternal<EFieldOperationType>(Ar, Operation);
}
bool FSumScalar::operator==(const FFieldNodeBase& Node)
{
	if (Node.SerializationType() == SerializationType())
	{
		const FSumScalar* Other = static_cast<const FSumScalar*>(&Node);
		bool bRet = Super::operator==(Node);
		bRet &= Magnitude == Other->Magnitude;
		bRet &= FieldsEqual(ScalarRight,Other->ScalarRight);
		bRet &= FieldsEqual(ScalarLeft,Other->ScalarLeft);
		bRet &= Operation == Other->Operation;
		return bRet;
	}
	return false;
}

/**
* FSumVector
*/
void FSumVector::Evaluate(FFieldContext& ContextIn, TArrayView<FVector>& Results) const
{
	TUniquePtr<FFieldSystemMetaDataResults<FVector>> ResultsData(new FFieldSystemMetaDataResults<FVector>(Results));
	FScopedFieldContextMetaData ScopedMetaData(ContextIn, ResultsData.Get());

	int32 NumResults = Results.Num();
	int32 NumSamples = ContextIn.SampleIndices.Num();

	const FFieldNode<float> * ScalarField = Scalar.Get();
	const FFieldNode<FVector> * RightVectorField = VectorRight.Get();
	const FFieldNode<FVector> * LeftVectorField = VectorLeft.Get();

	float MagnitudeVal = Magnitude;
	if (RightVectorField != nullptr && LeftVectorField != nullptr)
	{
		const uint32 BufferOffset = ContextIn.VectorResults.Num();
		ContextIn.VectorResults.SetNum(BufferOffset + 2 * NumResults, false);

		TArrayView<FVector> Buffers[2] = {
			TArrayView<FVector>(&ContextIn.VectorResults[BufferOffset], NumResults),
			TArrayView<FVector>(&ContextIn.VectorResults[BufferOffset + NumResults], NumResults),
		};

		LeftVectorField->Evaluate(ContextIn, Buffers[0]);
		RightVectorField->Evaluate(ContextIn, Buffers[1]);

		switch (Operation)
		{
		case EFieldOperationType::Field_Multiply:
			for (int32 SampleIndex = 0; SampleIndex < NumSamples; SampleIndex++)
			{
				const FFieldContextIndex& Index = ContextIn.SampleIndices[SampleIndex];
				{
					Results[Index.Result] = Buffers[1][Index.Result] * Buffers[0][Index.Result];
				}
			}
			break;
		case EFieldOperationType::Field_Divide:
			for (int32 SampleIndex = 0; SampleIndex < NumSamples; SampleIndex++)
			{
		  const FFieldContextIndex& Index = ContextIn.SampleIndices[SampleIndex];
				{
					Results[Index.Result] = Buffers[0][Index.Result] / Buffers[1][Index.Result];
				}
			}
			break;
		case EFieldOperationType::Field_Add:
			for (int32 SampleIndex = 0; SampleIndex < NumSamples; SampleIndex++)
			{
		  const FFieldContextIndex& Index = ContextIn.SampleIndices[SampleIndex];
				{
					Results[Index.Result] = Buffers[1][Index.Result] + Buffers[0][Index.Result];
				}
			}
			break;
		case EFieldOperationType::Field_Substract:
			for (int32 SampleIndex = 0; SampleIndex < NumSamples; SampleIndex++)
			{
		  const FFieldContextIndex& Index = ContextIn.SampleIndices[SampleIndex];
				{
					Results[Index.Result] = Buffers[0][Index.Result] - Buffers[1][Index.Result];
				}
			}
			break;
		}
		ContextIn.VectorResults.SetNum(BufferOffset, false);
	}
	else if (LeftVectorField != nullptr)
	{
		LeftVectorField->Evaluate(ContextIn, Results);
	}
	else if (RightVectorField != nullptr)
	{
		RightVectorField->Evaluate(ContextIn, Results);
	}

	if (ScalarField != nullptr)
	{
		const uint32 BufferOffset = ContextIn.ScalarResults.Num();
		ContextIn.ScalarResults.SetNum(BufferOffset + NumResults, false);

		TArrayView<float> Buffer(&ContextIn.ScalarResults[BufferOffset], NumResults);

		ScalarField->Evaluate(ContextIn, Buffer);

		for (int32 SampleIndex = 0; SampleIndex < NumSamples; SampleIndex++)
		{
			 const FFieldContextIndex& Index = ContextIn.SampleIndices[SampleIndex];
			{
				Results[Index.Result] *= Buffer[Index.Result];
			}
		}
		ContextIn.ScalarResults.SetNum(BufferOffset, false);
	}

	if (MagnitudeVal != 1.0)
	{
		for (int32 SampleIndex = 0; SampleIndex < NumSamples; SampleIndex++)
		{
			const FFieldContextIndex& Index = ContextIn.SampleIndices[SampleIndex];
			{
				Results[Index.Result] *= MagnitudeVal;
			}
		}
	}
}
void FSumVector::Serialize(FArchive& Ar)
{
	Super::Serialize(Ar);

	Ar << Magnitude;
	SerializeInternal<float>(Ar, Scalar);
	SerializeInternal<FVector>(Ar, VectorRight);
	SerializeInternal<FVector>(Ar, VectorLeft);
	SerializeInternal<EFieldOperationType>(Ar, Operation);
}
bool FSumVector::operator==(const FFieldNodeBase& Node)
{
	if (Node.SerializationType() == SerializationType())
	{
		const FSumVector* Other = static_cast<const FSumVector*>(&Node);
		return Super::operator==(Node)
			&& Magnitude == Other->Magnitude
			&& FieldsEqual(Scalar,Other->Scalar)
			&& FieldsEqual(VectorRight, Other->VectorRight)
			&& FieldsEqual(VectorLeft, Other->VectorLeft)
			&& Operation == Other->Operation;
	}
	return false;
}


/**
* FConversionField<InT,OutT>
*/
template<class InT, class OutT>
void FConversionField<InT,OutT>::Evaluate(FFieldContext& Context, TArrayView<OutT>& Results) const
{
<<<<<<< HEAD
	int32 NumResults = Results.Num();
	int32 NumSamples = Context.SampleIndices.Num();

	TArray<InT>& ResultsArray = GetResultArray<InT>(Context);

	const uint32 BufferOffset = ResultsArray.Num();
	ResultsArray.SetNum(BufferOffset + NumResults, false);
	FMemory::Memzero(&ResultsArray[BufferOffset], sizeof(InT) * NumResults);

	TArrayView<InT> BufferView(&ResultsArray[BufferOffset], NumResults);
	InputField->Evaluate(Context, BufferView);
=======
	static_assert(std::is_arithmetic_v<InT>, "Arithmetic types required for field conversion");
	static_assert(std::is_arithmetic_v<OutT>, "Arithmetic types required for field conversion");

	int32 NumSamples = Context.SampleIndices.Num();

	TArray<InT> Array;
	Array.Init(static_cast<InT>(0), Results.Num());
	TArrayView<InT> ArrayView(&(Array[0]), Array.Num());
	InputField->Evaluate(Context, ArrayView);
>>>>>>> 7f2e9599

	for (int32 SampleIndex = 0; SampleIndex < NumSamples; SampleIndex++)
	{
		const FFieldContextIndex& Index = Context.SampleIndices[SampleIndex];
		Results[Index.Result] = (OutT)BufferView[Index.Result];
	}
	ResultsArray.SetNum(BufferOffset, false);
}
template<class InT, class OutT>
void FConversionField<InT, OutT>::Serialize(FArchive& Ar)
{
	Super::Serialize(Ar);
	SerializeInternal<InT>(Ar, InputField);
}
template<class InT, class OutT>
bool FConversionField<InT, OutT>::operator==(const FFieldNodeBase& Node)
{
	if (Node.SerializationType() == SerializationType())
	{
		const FConversionField<InT, OutT>* Other = static_cast<const FConversionField<InT, OutT>*>(&Node);
		return Super::operator==(Node)
			&& FieldsEqual(InputField,Other->InputField);
	}
	return false;
}

template class FConversionField<int32, float>;
template class FConversionField<float, int32>;

/**
*  FCullingField<T>
*/
template<class T>
void FCullingField<T>::Evaluate(FFieldContext& Context, TArrayView<T>& Results) const
{
	int32 NumResults = Results.Num();
	int32 NumSamples = Context.SampleIndices.Num();

	const FFieldNode<float> * CullingField = Culling.Get();
	const FFieldNode<T> * InputField = Input.Get();

	if (CullingField != nullptr)
	{
		if (ensureMsgf(CullingField->Type() == FFieldNode<float>::StaticType(),
			TEXT("Field Node CullingFields Culling input expects a float input array.")))
		{
			const uint32 BufferOffset = Context.ScalarResults.Num();
			Context.ScalarResults.SetNum(BufferOffset + NumResults, false);
			TArrayView<float> CullingBuffer(&Context.ScalarResults[BufferOffset], NumResults);

			FMemory::Memzero(&Context.ScalarResults[BufferOffset], sizeof(float) * NumResults);
			CullingField->Evaluate(Context, CullingBuffer);

			const uint32 IndexOffset = Context.IndexResults.Num();
			Context.IndexResults.SetNum(IndexOffset + NumResults, false);
			TArrayView<FFieldContextIndex> IndexBuffer(&Context.IndexResults[IndexOffset], NumResults);

			int NewEvaluationSize = 0;
			for (int32 SampleIndex = 0; SampleIndex < NumSamples; SampleIndex++)
			{
				const FFieldContextIndex& Index = Context.SampleIndices[SampleIndex];
				{
					if (Operation == EFieldCullingOperationType::Field_Culling_Outside)
					{
						if (CullingBuffer[Index.Result] != 0)
						{
							IndexBuffer[NewEvaluationSize++] = Context.SampleIndices[SampleIndex];
						}
					}
					else
					{
						if (CullingBuffer[Index.Result] == 0)
						{
							IndexBuffer[NewEvaluationSize++] = Context.SampleIndices[SampleIndex];
						} 
					}
				}
			}
			Context.ScalarResults.SetNum(BufferOffset, false);
			if (NewEvaluationSize)
			{
				Context.IndexResults.SetNum(IndexOffset + NewEvaluationSize, false);

				FFieldSystemMetaDataCulling* CullingData = static_cast<FFieldSystemMetaDataCulling*>(Context.MetaData[FFieldSystemMetaData::EMetaType::ECommandData_Culling]);

				if (CullingData)
				{
					CullingData->bCullingActive = true;

					CullingData->CullingIndices.SetNum(NewEvaluationSize, false);
					FMemory::Memcpy(&CullingData->CullingIndices[0], &Context.IndexResults[IndexOffset], NewEvaluationSize * sizeof(FFieldContextIndex));

					if (InputField)
					{
						TArrayView<FFieldContextIndex> LocalIndices(&Context.IndexResults[IndexOffset], NewEvaluationSize);
						FFieldContext LocalContext(LocalIndices, Context.SamplePositions, Context.MetaData, Context.TimeSeconds,
							Context.VectorResults, Context.ScalarResults, Context.IntegerResults, Context.IndexResults, CullingData->CullingIndices);
						InputField->Evaluate(LocalContext, Results);
					}
				}
			}
			Context.IndexResults.SetNum(IndexOffset, false);
		}
	}
	else if( InputField!=nullptr)
	{
		InputField->Evaluate(Context, Results);
	}
}
template<class T>
void FCullingField<T>::Serialize(FArchive& Ar)
{
	Super::Serialize(Ar);
	SerializeInternal<float>(Ar, Culling);
	SerializeInternal<T>(Ar, Input);
	SerializeInternal<EFieldCullingOperationType>(Ar, Operation);
}
template<class T>
bool FCullingField<T>::operator==(const FFieldNodeBase& Node)
{
	if (Node.SerializationType() == SerializationType())
	{
		const FCullingField<T>* Other = static_cast<const FCullingField<T>*>(&Node);
		return Super::operator==(Node)
			&& FieldsEqual(Culling,Other->Culling)
			&& FieldsEqual(Input,Other->Input)
			&& Operation == Other->Operation;
	}
	return false;
}
template class CHAOS_API FCullingField<int32>;
template class CHAOS_API FCullingField<float>;
template class CHAOS_API FCullingField<FVector>;


/**
* FReturnResultsTerminal<T>
*/
template<class T>
void FReturnResultsTerminal<T>::Evaluate(FFieldContext& Context, TArrayView<T>& Results) const
{
	if (ensureMsgf(Context.MetaData.Contains(FFieldSystemMetaData::EMetaType::ECommandData_Results),
		TEXT("Return results nodes can only be used upstream from a 'results expector', for example as an input "
			"to a Operator Node . See documentation for details.")))
	{
		FFieldSystemMetaDataResults<T> * ResultsMetaData = static_cast<FFieldSystemMetaDataResults<T>*>(Context.MetaData[FFieldSystemMetaData::EMetaType::ECommandData_Results]);
		ensure(ResultsMetaData->Results.Num() == Results.Num());

		int32 NumSamples = Context.SampleIndices.Num();
		for (int32 SampleIndex = 0; SampleIndex < NumSamples; SampleIndex++)
		{
			Results[Context.SampleIndices[SampleIndex].Result] = ResultsMetaData->Results[Context.SampleIndices[SampleIndex].Result];
		}
	}
}
template<class T>
void FReturnResultsTerminal<T>::Serialize(FArchive& Ar)
{
	Super::Serialize(Ar);
}
template<class T>
bool FReturnResultsTerminal<T>::operator==(const FFieldNodeBase& Node)
{
	if (Node.SerializationType() == SerializationType())
	{
		return true;
	}
	return false;
}
template class CHAOS_API FReturnResultsTerminal<int32>;
template class CHAOS_API FReturnResultsTerminal<float>;
template class CHAOS_API FReturnResultsTerminal<FVector>;<|MERGE_RESOLUTION|>--- conflicted
+++ resolved
@@ -132,13 +132,8 @@
 	{
 		const FFieldContextIndex& Index = Context.SampleIndices[SampleIndex];
 		{
-<<<<<<< HEAD
-			float Result;
+			int32 Result;
 			float Delta2 = (Position - Context.SamplePositions[Index.Sample]).SizeSquared();
-=======
-			int32 Result;
-			float Delta2 = (Position - Context.Samples[Index.Sample]).SizeSquared();
->>>>>>> 7f2e9599
 
 			if(Delta2 < Radius2)
 			{
@@ -248,12 +243,11 @@
 		else
 		{
 			const float Distance = (Context.SamplePositions[Index.Sample] - Position).Size();
-			const float Fraction = (1.0 - Distance / Radius);
+			const float Fraction = (1.0f - Distance / Radius);
 			const float Phase = -Wavenumber * Radius * Fraction;
 
 			if (Function == EWaveFunctionType::Field_Wave_Cosine)
 			{
-<<<<<<< HEAD
 				Results[Index.Result] = Magnitude * FMath::Cos(Phase);
 			}
 			else if (Function == EWaveFunctionType::Field_Wave_Gaussian)
@@ -263,22 +257,6 @@
 			else if (Function == EWaveFunctionType::Field_Wave_Falloff)
 			{
 				if (Distance < Radius && Radius > 0)
-=======
-				const float Fraction = (1.0f - Distance / Radius);
-				if (Falloff == EFieldFalloffType::Field_FallOff_None)
-				{
-					Results[Index.Result] = Magnitude;
-				}
-				else if (Falloff == EFieldFalloffType::Field_Falloff_Linear)
-				{
-					Results[Index.Result] = Magnitude * Fraction;
-				}
-				else if (Falloff == EFieldFalloffType::Field_Falloff_Squared)
-				{
-					Results[Index.Result] =  Magnitude * Fraction * Fraction;
-				}
-				else if (Falloff == EFieldFalloffType::Field_Falloff_Inverse && Fraction > 0.0f)
->>>>>>> 7f2e9599
 				{
 					if (Falloff == EFieldFalloffType::Field_FallOff_None)
 					{
@@ -292,34 +270,20 @@
 					{
 						Results[Index.Result] = Magnitude * Fraction * Fraction;
 					}
-					else if (Falloff == EFieldFalloffType::Field_Falloff_Inverse && Fraction > 0.0)
+					else if (Falloff == EFieldFalloffType::Field_Falloff_Inverse && Fraction > 0.0f)
 					{
-						Results[Index.Result] = Magnitude * 2.0 * (1.0 - 1.0 / (Fraction + 1.0));
+						Results[Index.Result] = Magnitude * 2.0f * (1.0f - 1.0f / (Fraction + 1.0f));
 					}
 					else if (Falloff == EFieldFalloffType::Field_Falloff_Logarithmic)
 					{
-						Results[Index.Result] = Magnitude * FMath::LogX(2,Fraction + 1.0);
+						Results[Index.Result] = Magnitude * FMath::LogX(2.0f, Fraction + 1.0f);
 					}
 				}
 				else
 				{
-<<<<<<< HEAD
-					Results[Index.Result] = 0.0;
-				}
-			}
-=======
-					Results[Index.Result] = Magnitude * FMath::Loge(Fraction + 1.0f) / FMath::Loge(10.0f);
-				}
-			}
-			else
-			{
-				Results[Index.Result] = 0.0f;
-			}
-		}
-		else if (Function == EWaveFunctionType::Field_Wave_Decay)
-		{
-			Results[Index.Result] = Magnitude * FMath::Exp( - Decay * Decay );
->>>>>>> 7f2e9599
+					Results[Index.Result] = 0.0f;
+				}
+			}
 		}
 	}
 }
@@ -386,21 +350,13 @@
 template<>
 float EvalFalloffFunction<EFieldFalloffType::Field_Falloff_Inverse>(const float& MinRange, const float& DeltaRange, const float& NodeMagnitude, const float& FalloffValue)
 {
-<<<<<<< HEAD
-	return ScaleFunctionResult(MinRange, DeltaRange, NodeMagnitude, 2.0 * (1.0 - 1.0 / (FalloffValue+1.0)));
-=======
-	return (FalloffValue > SMALL_NUMBER) ? ScaleFunctionResult(MinRange, DeltaRange, NodeMagnitude, 1.0f / FalloffValue) : 0.0f;
->>>>>>> 7f2e9599
+	return ScaleFunctionResult(MinRange, DeltaRange, NodeMagnitude, 2.0f * (1.0f - 1.0f / (FalloffValue + 1.0f)));
 }
 
 template<>
 float EvalFalloffFunction<EFieldFalloffType::Field_Falloff_Logarithmic>(const float& MinRange, const float& DeltaRange, const float& NodeMagnitude, const float& FalloffValue)
 {
-<<<<<<< HEAD
-	return ScaleFunctionResult(MinRange, DeltaRange, NodeMagnitude, FMath::LogX(2, FalloffValue + 1.0));
-=======
-	return ScaleFunctionResult(MinRange, DeltaRange, NodeMagnitude, FMath::LogX(10.0f, FalloffValue + 1.0f));
->>>>>>> 7f2e9599
+	return ScaleFunctionResult(MinRange, DeltaRange, NodeMagnitude, FMath::LogX(2.0f, FalloffValue + 1.0f));
 }
 
 /**
@@ -659,17 +615,10 @@
 		const FFieldContextIndex& Index = Context.SampleIndices[SampleIndex];
 
 		float Dummy = 0.0f;
-<<<<<<< HEAD
 		FVector LocalPoint = Transform.InverseTransformPosition(Context.SamplePositions[Index.Sample]);
-		LocalPoint = FVector(FMath::Modf(LocalPoint.X, &Dummy) * 0.5 + 0.5, 
-							 FMath::Modf(LocalPoint.Y, &Dummy) * 0.5 + 0.5,
-							 FMath::Modf(LocalPoint.Z, &Dummy) * 0.5 + 0.5) * 255;
-=======
-		FVector LocalPoint = Transform.InverseTransformPosition(Context.Samples[Index.Sample]);
 		LocalPoint = FVector(FMath::Modf(LocalPoint.X, &Dummy) * 0.5f + 0.5f, 
 							 FMath::Modf(LocalPoint.Y, &Dummy) * 0.5f + 0.5f,
 							 FMath::Modf(LocalPoint.Z, &Dummy) * 0.5f + 0.5f) * 255;
->>>>>>> 7f2e9599
 
 		// Samples for the Perlin noise must be btw 0->255
 		float PerlinValue = 0.0f;
@@ -1065,29 +1014,20 @@
 template<class InT, class OutT>
 void FConversionField<InT,OutT>::Evaluate(FFieldContext& Context, TArrayView<OutT>& Results) const
 {
-<<<<<<< HEAD
+	static_assert(std::is_arithmetic_v<InT>, "Arithmetic types required for field conversion");
+	static_assert(std::is_arithmetic_v<OutT>, "Arithmetic types required for field conversion");
+	
 	int32 NumResults = Results.Num();
 	int32 NumSamples = Context.SampleIndices.Num();
 
 	TArray<InT>& ResultsArray = GetResultArray<InT>(Context);
 
-	const uint32 BufferOffset = ResultsArray.Num();
+	const int32 BufferOffset = ResultsArray.Num();
 	ResultsArray.SetNum(BufferOffset + NumResults, false);
 	FMemory::Memzero(&ResultsArray[BufferOffset], sizeof(InT) * NumResults);
 
 	TArrayView<InT> BufferView(&ResultsArray[BufferOffset], NumResults);
 	InputField->Evaluate(Context, BufferView);
-=======
-	static_assert(std::is_arithmetic_v<InT>, "Arithmetic types required for field conversion");
-	static_assert(std::is_arithmetic_v<OutT>, "Arithmetic types required for field conversion");
-
-	int32 NumSamples = Context.SampleIndices.Num();
-
-	TArray<InT> Array;
-	Array.Init(static_cast<InT>(0), Results.Num());
-	TArrayView<InT> ArrayView(&(Array[0]), Array.Num());
-	InputField->Evaluate(Context, ArrayView);
->>>>>>> 7f2e9599
 
 	for (int32 SampleIndex = 0; SampleIndex < NumSamples; SampleIndex++)
 	{
