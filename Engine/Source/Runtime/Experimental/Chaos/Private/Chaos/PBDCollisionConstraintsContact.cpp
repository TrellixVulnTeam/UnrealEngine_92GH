// Copyright Epic Games, Inc. All Rights Reserved.

#include "Chaos/PBDCollisionConstraintsContact.h"
#include "Chaos/CollisionResolution.h"
#include "Chaos/CollisionResolutionUtil.h"
#include "Chaos/Defines.h"
#include "Chaos/Particle/ParticleUtilities.h"
#include "Chaos/Utilities.h"

//#pragma optimize("", off)

namespace Chaos
{
	namespace Collisions
	{
<<<<<<< HEAD
		extern void UpdateManifold(FRigidBodyMultiPointContactConstraint& Constraint, const FReal CullDistance)
=======
		int32 Chaos_Collision_EnergyClampEnabled = 1;
		FAutoConsoleVariableRef CVarChaosImmPhysStepTime(TEXT("p.Chaos.Collision.EnergyClampEnabled"), Chaos_Collision_EnergyClampEnabled, TEXT("Whether to use energy clamping in collision apply step"));

		extern void UpdateManifold(FRigidBodyMultiPointContactConstraint& Constraint, const FReal CullDistance, const FCollisionContext& Context)
>>>>>>> fd2a1985
		{
			const FRigidTransform3 Transform0 = GetTransform(Constraint.Particle[0]);
			const FRigidTransform3 Transform1 = GetTransform(Constraint.Particle[1]);

			UpdateManifold(Constraint, Transform0, Transform1, CullDistance, Context);
		}

		void Update(FRigidBodyPointContactConstraint& Constraint, const FReal CullDistance)
		{
			const FRigidTransform3 Transform0 = GetTransform(Constraint.Particle[0]);
			const FRigidTransform3 Transform1 = GetTransform(Constraint.Particle[1]);

			Constraint.ResetPhi(CullDistance);
			UpdateConstraintFromGeometry<ECollisionUpdateType::Deepest>(Constraint, Transform0, Transform1, CullDistance);
		}

		void Update(FRigidBodyMultiPointContactConstraint& Constraint, const FReal CullDistance)
		{
			const FRigidTransform3 Transform0 = GetTransform(Constraint.Particle[0]);
			const FRigidTransform3 Transform1 = GetTransform(Constraint.Particle[1]);

			Constraint.ResetPhi(CullDistance);
			UpdateConstraintFromManifold(Constraint, Transform0, Transform1, CullDistance);
		}

		FVec3 ApplyContact(FCollisionContact& Contact,
			TGenericParticleHandle<FReal, 3> Particle0, 
			TGenericParticleHandle<FReal, 3> Particle1,
			const TContactIterationParameters<FReal> & IterationParameters,
			const TContactParticleParameters<FReal> & ParticleParameters)
		{
			FVec3 AccumulatedImpulse(0);

			TPBDRigidParticleHandle<FReal, 3>* PBDRigid0 = Particle0->CastToRigidParticle();
			TPBDRigidParticleHandle<FReal, 3>* PBDRigid1 = Particle1->CastToRigidParticle();

			bool bIsRigidDynamic0 = PBDRigid0 && PBDRigid0->ObjectState() == EObjectStateType::Dynamic;
			bool bIsRigidDynamic1 = PBDRigid1 && PBDRigid1->ObjectState() == EObjectStateType::Dynamic;

			const FVec3 ZeroVector = FVec3(0);
			FVec3 P0 = FParticleUtilities::GetCoMWorldPosition(Particle0);
			FVec3 P1 = FParticleUtilities::GetCoMWorldPosition(Particle1);
			FRotation3 Q0 = FParticleUtilities::GetCoMWorldRotation(Particle0);
			FRotation3 Q1 = FParticleUtilities::GetCoMWorldRotation(Particle1);

			FVec3 VectorToPoint1 = Contact.Location - P0;
			FVec3 VectorToPoint2 = Contact.Location - P1;
			FVec3 Body1Velocity = FParticleUtilities::GetVelocityAtCoMRelativePosition(Particle0, VectorToPoint1);
			FVec3 Body2Velocity = FParticleUtilities::GetVelocityAtCoMRelativePosition(Particle1, VectorToPoint2);
			FVec3 RelativeVelocity = Body1Velocity - Body2Velocity;
			FReal RelativeNormalVelocity = FVec3::DotProduct(RelativeVelocity, Contact.Normal);

			if (RelativeNormalVelocity < 0) // ignore separating constraints
			{
				FMatrix33 WorldSpaceInvI1 = bIsRigidDynamic0 ? Utilities::ComputeWorldSpaceInertia(Q0, PBDRigid0->InvI()) : FMatrix33(0);
				FMatrix33 WorldSpaceInvI2 = bIsRigidDynamic1 ? Utilities::ComputeWorldSpaceInertia(Q1, PBDRigid1->InvI()) : FMatrix33(0);
				FMatrix33 Factor =
					(bIsRigidDynamic0 ? ComputeFactorMatrix3(VectorToPoint1, WorldSpaceInvI1, PBDRigid0->InvM()) : FMatrix33(0)) +
					(bIsRigidDynamic1 ? ComputeFactorMatrix3(VectorToPoint2, WorldSpaceInvI2, PBDRigid1->InvM()) : FMatrix33(0));
				FVec3 Impulse;
				FVec3 AngularImpulse(0);

				// Resting contact if very close to the surface
				bool bApplyRestitution = (RelativeVelocity.Size() > (2 * 980 * IterationParameters.Dt));
				FReal Restitution = (bApplyRestitution) ? Contact.Restitution : (FReal)0;
				FReal Friction = Contact.Friction;
				FReal AngularFriction = Contact.AngularFriction;

				if (Friction > 0)
				{
					FVec3 VelocityChange = -(Restitution * RelativeNormalVelocity * Contact.Normal + RelativeVelocity);
					FReal NormalVelocityChange = FVec3::DotProduct(VelocityChange, Contact.Normal);
					FMatrix33 FactorInverse = Factor.Inverse();
					FVec3 MinimalImpulse = FactorInverse * VelocityChange;
					const FReal MinimalImpulseDotNormal = FVec3::DotProduct(MinimalImpulse, Contact.Normal);
					const FReal TangentialSize = (MinimalImpulse - MinimalImpulseDotNormal * Contact.Normal).Size();
					if (TangentialSize <= Friction * MinimalImpulseDotNormal)
					{
						//within friction cone so just solve for static friction stopping the object
						Impulse = MinimalImpulse;
						if (AngularFriction)
						{
							FVec3 RelativeAngularVelocity = Particle0->W() - Particle1->W();
							FReal AngularNormal = FVec3::DotProduct(RelativeAngularVelocity, Contact.Normal);
							FVec3 AngularTangent = RelativeAngularVelocity - AngularNormal * Contact.Normal;
							FVec3 FinalAngularVelocity = FMath::Sign(AngularNormal) * FMath::Max((FReal)0, FMath::Abs(AngularNormal) - AngularFriction * NormalVelocityChange) * Contact.Normal + FMath::Max((FReal)0, AngularTangent.Size() - AngularFriction * NormalVelocityChange) * AngularTangent.GetSafeNormal();
							FVec3 Delta = FinalAngularVelocity - RelativeAngularVelocity;
							if (!bIsRigidDynamic0 && bIsRigidDynamic1)
							{
								FMatrix33 WorldSpaceI2 = (Q1 * FMatrix::Identity) * PBDRigid1->I() * (Q1 * FMatrix::Identity).GetTransposed();
								FVec3 ImpulseDelta = PBDRigid1->M() * FVec3::CrossProduct(VectorToPoint2, Delta);
								Impulse += ImpulseDelta;
								AngularImpulse += WorldSpaceI2 * Delta - FVec3::CrossProduct(VectorToPoint2, ImpulseDelta);
							}
							else if (bIsRigidDynamic0 && !bIsRigidDynamic1)
							{
								FMatrix33 WorldSpaceI1 = (Q0 * FMatrix::Identity) * PBDRigid0->I() * (Q0 * FMatrix::Identity).GetTransposed();
								FVec3 ImpulseDelta = PBDRigid0->M() * FVec3::CrossProduct(VectorToPoint1, Delta);
								Impulse += ImpulseDelta;
								AngularImpulse += WorldSpaceI1 * Delta - FVec3::CrossProduct(VectorToPoint1, ImpulseDelta);
							}
							else if (bIsRigidDynamic0 && bIsRigidDynamic1)
							{
								FMatrix33 Cross1(0, VectorToPoint1.Z, -VectorToPoint1.Y, -VectorToPoint1.Z, 0, VectorToPoint1.X, VectorToPoint1.Y, -VectorToPoint1.X, 0);
								FMatrix33 Cross2(0, VectorToPoint2.Z, -VectorToPoint2.Y, -VectorToPoint2.Z, 0, VectorToPoint2.X, VectorToPoint2.Y, -VectorToPoint2.X, 0);
								FMatrix33 CrossI1 = Cross1 * WorldSpaceInvI1;
								FMatrix33 CrossI2 = Cross2 * WorldSpaceInvI2;
								FMatrix33 Diag1 = CrossI1 * Cross1.GetTransposed() + CrossI2 * Cross2.GetTransposed();
								Diag1.M[0][0] += PBDRigid0->InvM() + PBDRigid1->InvM();
								Diag1.M[1][1] += PBDRigid0->InvM() + PBDRigid1->InvM();
								Diag1.M[2][2] += PBDRigid0->InvM() + PBDRigid1->InvM();
								FMatrix33 OffDiag1 = (CrossI1 + CrossI2) * -1;
								FMatrix33 Diag2 = (WorldSpaceInvI1 + WorldSpaceInvI2).Inverse();
								FMatrix33 OffDiag1Diag2 = OffDiag1 * Diag2;
								FVec3 ImpulseDelta = FMatrix33((Diag1 - OffDiag1Diag2 * OffDiag1.GetTransposed()).Inverse())* ((OffDiag1Diag2 * -1) * Delta);
								Impulse += ImpulseDelta;
								AngularImpulse += Diag2 * (Delta - FMatrix33(OffDiag1.GetTransposed()) * ImpulseDelta);
							}
						}
					}
					else
					{
						//outside friction cone, solve for normal relative velocity and keep tangent at cone edge
						FVec3 Tangent = (RelativeVelocity - FVec3::DotProduct(RelativeVelocity, Contact.Normal) * Contact.Normal).GetSafeNormal();
						FVec3 DirectionalFactor = Factor * (Contact.Normal - Friction * Tangent);
						FReal ImpulseDenominator = FVec3::DotProduct(Contact.Normal, DirectionalFactor);
						if (!ensureMsgf(FMath::Abs(ImpulseDenominator) > SMALL_NUMBER, TEXT("Contact:%s\n\nParticle:%s\n\nLevelset:%s\n\nDirectionalFactor:%s, ImpulseDenominator:%f"),
							*Contact.ToString(),
							*Particle0->ToString(),
							*Particle1->ToString(),
							*DirectionalFactor.ToString(), ImpulseDenominator))
						{
							ImpulseDenominator = (FReal)1;
						}

						const FReal ImpulseMag = -(1 + Restitution) * RelativeNormalVelocity / ImpulseDenominator;
						Impulse = ImpulseMag * (Contact.Normal - Friction * Tangent);
					}
				}
				else
				{
					FReal ImpulseDenominator = FVec3::DotProduct(Contact.Normal, Factor * Contact.Normal);
					FVec3 ImpulseNumerator = -(1 + Restitution) * FVec3::DotProduct(RelativeVelocity, Contact.Normal)* Contact.Normal;
					if (!ensureMsgf(FMath::Abs(ImpulseDenominator) > SMALL_NUMBER, TEXT("Contact:%s\n\nParticle:%s\n\nLevelset:%s\n\nFactor*Constraint.Normal:%s, ImpulseDenominator:%f"),
						*Contact.ToString(),
						*Particle0->ToString(),
						*Particle1->ToString(),
						*(Factor * Contact.Normal).ToString(), ImpulseDenominator))
					{
						ImpulseDenominator = (FReal)1;
					}
					Impulse = ImpulseNumerator / ImpulseDenominator;
				}

				Impulse = GetEnergyClampedImpulse(Particle0->CastToRigidParticle(), Particle1->CastToRigidParticle(), Impulse, VectorToPoint1, VectorToPoint2, Body1Velocity, Body2Velocity);
				AccumulatedImpulse += Impulse;

				if (bIsRigidDynamic0)
				{
					// Velocity update for next step
					FVec3 NetAngularImpulse = FVec3::CrossProduct(VectorToPoint1, Impulse) + AngularImpulse;
					FVec3 DV = PBDRigid0->InvM() * Impulse;
					FVec3 DW = WorldSpaceInvI1 * NetAngularImpulse;
					PBDRigid0->V() += DV;
					PBDRigid0->W() += DW;
					// Position update as part of pbd
					P0 += (DV * IterationParameters.Dt);
					Q0 += FRotation3::FromElements(DW, 0.f) * Q0 * IterationParameters.Dt * FReal(0.5);
					Q0.Normalize();
					FParticleUtilities::SetCoMWorldTransform(PBDRigid0, P0, Q0);
				}
				if (bIsRigidDynamic1)
				{
					// Velocity update for next step
					FVec3 NetAngularImpulse = FVec3::CrossProduct(VectorToPoint2, -Impulse) - AngularImpulse;
					FVec3 DV = -PBDRigid1->InvM() * Impulse;
					FVec3 DW = WorldSpaceInvI2 * NetAngularImpulse;
					PBDRigid1->V() += DV;
					PBDRigid1->W() += DW;
					// Position update as part of pbd
					P1 += (DV * IterationParameters.Dt);
					Q1 += FRotation3::FromElements(DW, 0.f) * Q1 * IterationParameters.Dt * FReal(0.5);
					Q1.Normalize();
					FParticleUtilities::SetCoMWorldTransform(PBDRigid1, P1, Q1);
				}
			}
			return AccumulatedImpulse;
		}

		template<typename T_CONSTRAINT>
		void ApplyImpl(T_CONSTRAINT& Constraint, const FContactIterationParameters & IterationParameters, const FContactParticleParameters & ParticleParameters)
		{
			TGenericParticleHandle<FReal, 3> Particle0 = TGenericParticleHandle<FReal, 3>(Constraint.Particle[0]);
			TGenericParticleHandle<FReal, 3> Particle1 = TGenericParticleHandle<FReal, 3>(Constraint.Particle[1]);

			for (int32 PairIt = 0; PairIt < IterationParameters.NumPairIterations; ++PairIt)
			{
				// Collision is already up-to-date on first iteration (we either just detected it, or updated it in DetectCollisions)
				// @todo(ccaulfield): this is not great - try to do something nicer like a dirty flag on the constraint?
				// In particular it is not right if the Collisions are not the first constraints to be solved...
				const bool bNeedCollisionUpdate = (PairIt > 0) || (IterationParameters.Iteration > 0);
				if (bNeedCollisionUpdate)
				{
					Collisions::Update(Constraint, ParticleParameters.CullDistance);
				}

				if (Constraint.GetPhi() >= ParticleParameters.ShapePadding)
				{
					return;
				}

				// @todo(ccaulfield): CHAOS_PARTICLEHANDLE_TODO what's the best way to manage external per-particle data?
				if (ParticleParameters.Collided)
				{
					Particle0->AuxilaryValue(*ParticleParameters.Collided) = true;
					Particle1->AuxilaryValue(*ParticleParameters.Collided) = true;
				}

				//
				// @todo(chaos) : Collision Constraints
				//   Consider applying all constraints in ::Apply at each iteration, right now it just takes the deepest.
				//   For example, and iterative constraint might have 4 penetrating points that need to be resolved. 
				//


				Constraint.AccumulatedImpulse +=
					ApplyContact(Constraint.Manifold, Particle0, Particle1, IterationParameters, ParticleParameters);
			}
		}

		void Apply(FCollisionConstraintBase& Constraint, const FContactIterationParameters & IterationParameters, const FContactParticleParameters & ParticleParameters)
		{
			if (Constraint.GetType() == FCollisionConstraintBase::FType::SinglePoint)
			{
				ApplyImpl(*Constraint.As<FRigidBodyPointContactConstraint>(), IterationParameters, ParticleParameters);
			}
			else if (Constraint.GetType() == FCollisionConstraintBase::FType::MultiPoint)
			{
				ApplyImpl(*Constraint.As<FRigidBodyMultiPointContactConstraint>(), IterationParameters, ParticleParameters);
			}
		}

		void Apply(FRigidBodyPointContactConstraint& Constraint, const FContactIterationParameters & IterationParameters, const FContactParticleParameters & ParticleParameters)
		{
			ApplyImpl(Constraint, IterationParameters, ParticleParameters);
		}

		void Apply(FRigidBodyMultiPointContactConstraint& Constraint, const FContactIterationParameters & IterationParameters, const FContactParticleParameters & ParticleParameters)
		{
			ApplyImpl(Constraint, IterationParameters, ParticleParameters);
		}


		FVec3 ApplyPushOutContact(
			FCollisionContact& Contact,
			TGenericParticleHandle<FReal, 3> Particle0, 
			TGenericParticleHandle<FReal, 3> Particle1,
			const TSet<const TGeometryParticleHandle<FReal, 3>*>& IsTemporarilyStatic,
			const FContactIterationParameters & IterationParameters, const FContactParticleParameters & ParticleParameters)
		{
			FVec3 AccumulatedImpulse(0);

			TPBDRigidParticleHandle<FReal, 3>* PBDRigid0 = Particle0->CastToRigidParticle();
			TPBDRigidParticleHandle<FReal, 3>* PBDRigid1 = Particle1->CastToRigidParticle();
			const bool bIsRigidDynamic0 = PBDRigid0 && PBDRigid0->ObjectState() == EObjectStateType::Dynamic;
			const bool bIsRigidDynamic1 = PBDRigid1 && PBDRigid1->ObjectState() == EObjectStateType::Dynamic;

			const FVec3 ZeroVector = FVec3(0);
			FVec3 P0 = FParticleUtilities::GetCoMWorldPosition(Particle0);
			FVec3 P1 = FParticleUtilities::GetCoMWorldPosition(Particle1);
			FRotation3 Q0 = FParticleUtilities::GetCoMWorldRotation(Particle0);
			FRotation3 Q1 = FParticleUtilities::GetCoMWorldRotation(Particle1);
			const bool IsTemporarilyStatic0 = IsTemporarilyStatic.Contains(Particle0->GeometryParticleHandle());
			const bool IsTemporarilyStatic1 = IsTemporarilyStatic.Contains(Particle1->GeometryParticleHandle());

			if (Contact.Phi >= ParticleParameters.ShapePadding)
			{
				return AccumulatedImpulse;
			}

			if ((!bIsRigidDynamic0 || IsTemporarilyStatic0) && (!bIsRigidDynamic1 || IsTemporarilyStatic1))
			{
				return AccumulatedImpulse;
			}

			if (IterationParameters.NeedsAnotherIteration)
			{
				*IterationParameters.NeedsAnotherIteration = true;
			}

			FMatrix33 WorldSpaceInvI1 = bIsRigidDynamic0 ? Utilities::ComputeWorldSpaceInertia(Q0, PBDRigid0->InvI()) : FMatrix33(0);
			FMatrix33 WorldSpaceInvI2 = bIsRigidDynamic1 ? Utilities::ComputeWorldSpaceInertia(Q1, PBDRigid1->InvI()) : FMatrix33(0);
			FVec3 VectorToPoint1 = Contact.Location - P0;
			FVec3 VectorToPoint2 = Contact.Location - P1;
			FMatrix33 Factor =
				(bIsRigidDynamic0 ? ComputeFactorMatrix3(VectorToPoint1, WorldSpaceInvI1, PBDRigid0->InvM()) : FMatrix33(0)) +
				(bIsRigidDynamic1 ? ComputeFactorMatrix3(VectorToPoint2, WorldSpaceInvI2, PBDRigid1->InvM()) : FMatrix33(0));
			FReal Numerator = FMath::Min((FReal)(IterationParameters.Iteration + 2), (FReal)IterationParameters.NumIterations);
			FReal ScalingFactor = Numerator / (FReal)IterationParameters.NumIterations;

			//if pushout is needed we better fix relative velocity along normal. Treat it as if 0 restitution
			FVec3 Body1Velocity = FParticleUtilities::GetVelocityAtCoMRelativePosition(Particle0, VectorToPoint1);
			FVec3 Body2Velocity = FParticleUtilities::GetVelocityAtCoMRelativePosition(Particle1, VectorToPoint2);
			FVec3 RelativeVelocity = Body1Velocity - Body2Velocity;
			const FReal RelativeVelocityDotNormal = FVec3::DotProduct(RelativeVelocity, Contact.Normal);
			if (RelativeVelocityDotNormal < 0)
			{
				const FVec3 ImpulseNumerator = -FVec3::DotProduct(RelativeVelocity, Contact.Normal) * Contact.Normal * ScalingFactor;
				const FVec3 FactorContactNormal = Factor * Contact.Normal;
				FReal ImpulseDenominator = FVec3::DotProduct(Contact.Normal, FactorContactNormal);
				if (!ensureMsgf(FMath::Abs(ImpulseDenominator) > SMALL_NUMBER, 
					TEXT("ApplyPushout Contact:%s\n\nParticle:%s\n\nLevelset:%s\n\nFactor*Contact.Normal:%s, ImpulseDenominator:%f"),
					*Contact.ToString(),
					*Particle0->ToString(),
					*Particle1->ToString(),
					*FactorContactNormal.ToString(), ImpulseDenominator))
				{
					ImpulseDenominator = (FReal)1;
				}

				FVec3 VelocityFixImpulse = ImpulseNumerator / ImpulseDenominator;
				VelocityFixImpulse = GetEnergyClampedImpulse(Particle0->CastToRigidParticle(), Particle1->CastToRigidParticle(), VelocityFixImpulse, VectorToPoint1, VectorToPoint2, Body1Velocity, Body2Velocity);
				AccumulatedImpulse += VelocityFixImpulse;	//question: should we track this?
				if (!IsTemporarilyStatic0 && bIsRigidDynamic0)
				{
					FVec3 AngularImpulse = FVec3::CrossProduct(VectorToPoint1, VelocityFixImpulse);
					PBDRigid0->V() += PBDRigid0->InvM() * VelocityFixImpulse;
					PBDRigid0->W() += WorldSpaceInvI1 * AngularImpulse;

				}

				if (!IsTemporarilyStatic1 && bIsRigidDynamic1)
				{
					FVec3 AngularImpulse = FVec3::CrossProduct(VectorToPoint2, -VelocityFixImpulse);
					PBDRigid1->V() -= PBDRigid1->InvM() * VelocityFixImpulse;
					PBDRigid1->W() += WorldSpaceInvI2 * AngularImpulse;
				}

			}


			FVec3 Impulse = FMatrix33(Factor.Inverse()) * ((-Contact.Phi + ParticleParameters.ShapePadding) * ScalingFactor * Contact.Normal);
			FVec3 AngularImpulse1 = FVec3::CrossProduct(VectorToPoint1, Impulse);
			FVec3 AngularImpulse2 = FVec3::CrossProduct(VectorToPoint2, -Impulse);
			if (!IsTemporarilyStatic0 && bIsRigidDynamic0)
			{
				P0 += PBDRigid0->InvM() * Impulse;
				Q0 = FRotation3::FromVector(WorldSpaceInvI1 * AngularImpulse1) * Q0;
				Q0.Normalize();
				FParticleUtilities::SetCoMWorldTransform(Particle0, P0, Q0);
			}
			if (!IsTemporarilyStatic1 && bIsRigidDynamic1)
			{
				P1 -= PBDRigid1->InvM() * Impulse;
				Q1 = FRotation3::FromVector(WorldSpaceInvI2 * AngularImpulse2) * Q1;
				Q1.Normalize();
				FParticleUtilities::SetCoMWorldTransform(Particle1, P1, Q1);
			}

			return AccumulatedImpulse;
		}


		template<typename T_CONSTRAINT>
		void ApplyPushOutImpl(T_CONSTRAINT& Constraint, const TSet<const TGeometryParticleHandle<FReal, 3>*>& IsTemporarilyStatic,
			const FContactIterationParameters & IterationParameters, const FContactParticleParameters & ParticleParameters)
		{
			TGenericParticleHandle<FReal, 3> Particle0 = TGenericParticleHandle<FReal, 3>(Constraint.Particle[0]);
			TGenericParticleHandle<FReal, 3> Particle1 = TGenericParticleHandle<FReal, 3>(Constraint.Particle[1]);

			for (int32 PairIt = 0; PairIt < IterationParameters.NumPairIterations; ++PairIt)
			{
				Update(Constraint, ParticleParameters.CullDistance);

				Constraint.AccumulatedImpulse += 
					ApplyPushOutContact(Constraint.Manifold, Particle0, Particle1, IsTemporarilyStatic, IterationParameters, ParticleParameters);
			}
		}

		void ApplyPushOut(FCollisionConstraintBase& Constraint, const TSet<const TGeometryParticleHandle<FReal, 3>*>& IsTemporarilyStatic, 
			const FContactIterationParameters & IterationParameters, const FContactParticleParameters & ParticleParameters)
		{
			if (Constraint.GetType() == FCollisionConstraintBase::FType::SinglePoint)
			{
				ApplyPushOutImpl(*Constraint.As<FRigidBodyPointContactConstraint>(), IsTemporarilyStatic, IterationParameters, ParticleParameters);
			}
			else if (Constraint.GetType() == FCollisionConstraintBase::FType::MultiPoint)
			{
				ApplyPushOutImpl(*Constraint.As<FRigidBodyMultiPointContactConstraint>(), IsTemporarilyStatic, IterationParameters, ParticleParameters);
			}
		}

		void ApplyPushOut(FRigidBodyPointContactConstraint& Constraint, const TSet<const TGeometryParticleHandle<FReal, 3>*>& IsTemporarilyStatic,
			const FContactIterationParameters & IterationParameters, const FContactParticleParameters & ParticleParameters)
		{
			ApplyPushOutImpl(Constraint, IsTemporarilyStatic, IterationParameters, ParticleParameters);
		}

		void ApplyPushOut(FRigidBodyMultiPointContactConstraint& Constraint, const TSet<const TGeometryParticleHandle<FReal, 3>*>& IsTemporarilyStatic,
			const FContactIterationParameters & IterationParameters, const FContactParticleParameters & ParticleParameters)
		{
			ApplyPushOutImpl(Constraint, IsTemporarilyStatic, IterationParameters, ParticleParameters);
		}

	} // Collisions

}// Chaos
<|MERGE_RESOLUTION|>--- conflicted
+++ resolved
@@ -13,14 +13,10 @@
 {
 	namespace Collisions
 	{
-<<<<<<< HEAD
-		extern void UpdateManifold(FRigidBodyMultiPointContactConstraint& Constraint, const FReal CullDistance)
-=======
 		int32 Chaos_Collision_EnergyClampEnabled = 1;
 		FAutoConsoleVariableRef CVarChaosImmPhysStepTime(TEXT("p.Chaos.Collision.EnergyClampEnabled"), Chaos_Collision_EnergyClampEnabled, TEXT("Whether to use energy clamping in collision apply step"));
 
 		extern void UpdateManifold(FRigidBodyMultiPointContactConstraint& Constraint, const FReal CullDistance, const FCollisionContext& Context)
->>>>>>> fd2a1985
 		{
 			const FRigidTransform3 Transform0 = GetTransform(Constraint.Particle[0]);
 			const FRigidTransform3 Transform1 = GetTransform(Constraint.Particle[1]);
@@ -175,7 +171,10 @@
 					Impulse = ImpulseNumerator / ImpulseDenominator;
 				}
 
-				Impulse = GetEnergyClampedImpulse(Particle0->CastToRigidParticle(), Particle1->CastToRigidParticle(), Impulse, VectorToPoint1, VectorToPoint2, Body1Velocity, Body2Velocity);
+				if (Chaos_Collision_EnergyClampEnabled != 0)
+				{
+					Impulse = GetEnergyClampedImpulse(Particle0->CastToRigidParticle(), Particle1->CastToRigidParticle(), Impulse, VectorToPoint1, VectorToPoint2, Body1Velocity, Body2Velocity);
+				}
 				AccumulatedImpulse += Impulse;
 
 				if (bIsRigidDynamic0)
@@ -342,7 +341,10 @@
 				}
 
 				FVec3 VelocityFixImpulse = ImpulseNumerator / ImpulseDenominator;
-				VelocityFixImpulse = GetEnergyClampedImpulse(Particle0->CastToRigidParticle(), Particle1->CastToRigidParticle(), VelocityFixImpulse, VectorToPoint1, VectorToPoint2, Body1Velocity, Body2Velocity);
+				if (Chaos_Collision_EnergyClampEnabled)
+				{
+					VelocityFixImpulse = GetEnergyClampedImpulse(Particle0->CastToRigidParticle(), Particle1->CastToRigidParticle(), VelocityFixImpulse, VectorToPoint1, VectorToPoint2, Body1Velocity, Body2Velocity);
+				}
 				AccumulatedImpulse += VelocityFixImpulse;	//question: should we track this?
 				if (!IsTemporarilyStatic0 && bIsRigidDynamic0)
 				{
