--- conflicted
+++ resolved
@@ -794,11 +794,7 @@
 			}
 		}
 
-<<<<<<< HEAD
-		void DrawJointConstraintImpl(const FRigidTransform3& SpaceTransform, const FVec3& InPa, const FVec3& InCa, const FVec3& InXa, const FMatrix33& Ra, const FVec3& InPb, const FVec3& InCb, const FVec3& InXb, const FMatrix33& Rb, int32 IslandIndex, int32 LevelIndex, int32 ColorIndex, int32 BatchIndex, int32 Index, FReal ColorScale,  const FChaosDebugDrawJointFeatures& FeatureMask, const FChaosDebugDrawSettings& Settings)
-=======
 		void DrawJointConstraintImpl(const FRigidTransform3& SpaceTransform, const FVec3& InPa, const FVec3& InCa, const FVec3& InXa, const FMatrix33& Ra, const FVec3& InPb, const FVec3& InCb, const FVec3& InXb, const FMatrix33& Rb, int32 IslandIndex, int32 LevelIndex, int32 ColorIndex, int32 BatchIndex, int32 Index, Chaos::FRealSingle ColorScale, const FChaosDebugDrawJointFeatures& FeatureMask, const FChaosDebugDrawSettings& Settings)
->>>>>>> bc00b05c
 		{
 			using namespace Chaos::DebugDraw;
 			FColor R = (ColorScale * FColor::Red).ToFColor(false);
