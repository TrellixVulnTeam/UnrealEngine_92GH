// Copyright Epic Games, Inc. All Rights Reserved.

#include "Chaos/PBDCollisionConstraints.h"

#include "Chaos/Capsule.h"
#include "Chaos/ChaosPerfTest.h"
#include "Chaos/ChaosDebugDraw.h"
#include "Chaos/PBDCollisionConstraintsContact.h"
#include "Chaos/CollisionResolutionUtil.h"
#include "Chaos/CollisionResolution.h"
#include "Chaos/Defines.h"
#include "Chaos/GeometryQueries.h"
#include "Chaos/ImplicitObjectUnion.h"
#include "Chaos/ImplicitObjectScaled.h"
#include "Chaos/SpatialAccelerationCollection.h"
#include "Chaos/Levelset.h"
#include "Chaos/Pair.h"
#include "Chaos/PBDCollisionConstraintsContact.h"
#include "Chaos/PBDRigidsSOAs.h"
#include "Chaos/Sphere.h"
#include "Chaos/Transform.h"
#include "ChaosLog.h"
#include "ChaosStats.h"
#include "Containers/Queue.h"
#include "ProfilingDebugging/ScopedTimers.h"

#if INTEL_ISPC
#include "PBDCollisionConstraints.ispc.generated.h"
#endif

//#pragma optimize("", off)

namespace Chaos
{
	extern int32 UseLevelsetCollision;

	int32 CollisionParticlesBVHDepth = 4;
	FAutoConsoleVariableRef CVarCollisionParticlesBVHDepth(TEXT("p.CollisionParticlesBVHDepth"), CollisionParticlesBVHDepth, TEXT("The maximum depth for collision particles bvh"));

	int32 ConstraintBPBVHDepth = 2;
	FAutoConsoleVariableRef CVarConstraintBPBVHDepth(TEXT("p.ConstraintBPBVHDepth"), ConstraintBPBVHDepth, TEXT("The maximum depth for constraint bvh"));

	int32 BPTreeOfGrids = 1;
	FAutoConsoleVariableRef CVarBPTreeOfGrids(TEXT("p.BPTreeOfGrids"), BPTreeOfGrids, TEXT("Whether to use a seperate tree of grids for bp"));

	float CollisionFrictionOverride = -1.0f;
	FAutoConsoleVariableRef CVarCollisionFrictionOverride(TEXT("p.CollisionFriction"), CollisionFrictionOverride, TEXT("Collision friction for all contacts if >= 0"));

	CHAOS_API int32 EnableCollisions = 1;
	FAutoConsoleVariableRef CVarEnableCollisions(TEXT("p.EnableCollisions"), EnableCollisions, TEXT("Enable/Disable collisions on the Chaos solver."));

	DECLARE_CYCLE_STAT(TEXT("Collisions::Reset"), STAT_Collisions_Reset, STATGROUP_ChaosCollision);
	DECLARE_CYCLE_STAT(TEXT("Collisions::UpdatePointConstraints"), STAT_Collisions_UpdatePointConstraints, STATGROUP_ChaosCollision);
	DECLARE_CYCLE_STAT(TEXT("Collisions::UpdateManifoldConstraints"), STAT_Collisions_UpdateManifoldConstraints, STATGROUP_ChaosCollision);
	DECLARE_CYCLE_STAT(TEXT("Collisions::Apply"), STAT_Collisions_Apply, STATGROUP_ChaosCollision);
	DECLARE_CYCLE_STAT(TEXT("Collisions::ApplyPushOut"), STAT_Collisions_ApplyPushOut, STATGROUP_ChaosCollision);

	//
	// Collision Constraint Container
	//

	template<typename T, int d>
	TPBDCollisionConstraints<T, d>::TPBDCollisionConstraints(
		const TPBDRigidsSOAs<T, d>& InParticles,
		TArrayCollectionArray<bool>& Collided,
		const TArrayCollectionArray<TSerializablePtr<FChaosPhysicsMaterial>>& InPerParticleMaterials,
		const int32 InApplyPairIterations /*= 1*/,
		const int32 InApplyPushOutPairIterations /*= 1*/,
		const T CullDistance /*= (T)0*/,
		const T ShapePadding /*= (T)0*/)
		: Particles(InParticles)
		, MCollided(Collided)
		, MPhysicsMaterials(InPerParticleMaterials)
		, MApplyPairIterations(InApplyPairIterations)
		, MApplyPushOutPairIterations(InApplyPushOutPairIterations)
		, MCullDistance(CullDistance)
		, MShapePadding(ShapePadding)
		, MAngularFriction(0)
		, bUseCCD(false)
		, bEnableCollisions(true)
		, LifespanCounter(0)
		, PostApplyCallback(nullptr)
		, PostApplyPushOutCallback(nullptr)
	{
	}

	template<typename T, int d>
	void TPBDCollisionConstraints<T, d>::SetPostApplyCallback(const TRigidBodyContactConstraintsPostApplyCallback<T, d>& Callback)
	{
		PostApplyCallback = Callback;
	}

	template<typename T, int d>
	void TPBDCollisionConstraints<T, d>::ClearPostApplyCallback()
	{
		PostApplyCallback = nullptr;
	}

	template<typename T, int d>
	void TPBDCollisionConstraints<T, d>::SetPostApplyPushOutCallback(const TRigidBodyContactConstraintsPostApplyPushOutCallback<T, d>& Callback)
	{
		PostApplyPushOutCallback = Callback;
	}

	template<typename T, int d>
	void TPBDCollisionConstraints<T, d>::ClearPostApplyPushOutCallback()
	{
		PostApplyPushOutCallback = nullptr;
	}

	template<typename T, int d>
	void TPBDCollisionConstraints<T, d>::UpdateConstraintMaterialProperties(FConstraintBase& Constraint)
<<<<<<< HEAD
	{
		TSerializablePtr<FChaosPhysicsMaterial> PhysicsMaterial0 = Constraint.Particle[0]->AuxilaryValue(MPhysicsMaterials);
		TSerializablePtr<FChaosPhysicsMaterial> PhysicsMaterial1 = Constraint.Particle[1]->AuxilaryValue(MPhysicsMaterials);

		TCollisionContact<T, d>& Contact = Constraint.Manifold;
		if (PhysicsMaterial0 && PhysicsMaterial1)
		{
			// @todo(ccaulfield): support different friction/restitution combining algorithms
			Contact.Restitution = FMath::Min(PhysicsMaterial0->Restitution, PhysicsMaterial1->Restitution);
			Contact.Friction = FMath::Max(PhysicsMaterial0->Friction, PhysicsMaterial1->Friction);
		}
		else if (PhysicsMaterial0)
		{
			Contact.Restitution = PhysicsMaterial0->Restitution;
			Contact.Friction = PhysicsMaterial0->Friction;
		}
		else if (PhysicsMaterial1)
		{
			Contact.Restitution = PhysicsMaterial1->Restitution;
			Contact.Friction = PhysicsMaterial1->Friction;
		}
		else
		{
			Contact.Friction = 0;
			Contact.Restitution = 0;
		}
		Contact.AngularFriction = MAngularFriction;

		// Overrides for testing
		if (CollisionFrictionOverride >= 0)
		{
			Contact.Friction = CollisionFrictionOverride;
		}
	}

	template<typename T, int d>
	void TPBDCollisionConstraints<T, d>::AddConstraint(FConstraintBase* ConstraintBase)
=======
>>>>>>> 421d6516
	{
		TSerializablePtr<FChaosPhysicsMaterial> PhysicsMaterial0 = Constraint.Particle[0]->AuxilaryValue(MPhysicsMaterials);
		TSerializablePtr<FChaosPhysicsMaterial> PhysicsMaterial1 = Constraint.Particle[1]->AuxilaryValue(MPhysicsMaterials);

		TCollisionContact<T, d>& Contact = Constraint.Manifold;
		if (PhysicsMaterial0 && PhysicsMaterial1)
		{
			// @todo(ccaulfield): support different friction/restitution combining algorithms
			Contact.Restitution = FMath::Min(PhysicsMaterial0->Restitution, PhysicsMaterial1->Restitution);
			Contact.Friction = FMath::Max(PhysicsMaterial0->Friction, PhysicsMaterial1->Friction);
		}
		else if (PhysicsMaterial0)
		{
			Contact.Restitution = PhysicsMaterial0->Restitution;
			Contact.Friction = PhysicsMaterial0->Friction;
		}
		else if (PhysicsMaterial1)
		{
			Contact.Restitution = PhysicsMaterial1->Restitution;
			Contact.Friction = PhysicsMaterial1->Friction;
		}
		else
		{
			Contact.Friction = 0;
			Contact.Restitution = 0;
		}
		Contact.AngularFriction = MAngularFriction;

<<<<<<< HEAD
		UpdateConstraintMaterialProperties(*ConstraintBase);

		if (ConstraintBase->GetType() == TRigidBodyPointContactConstraint<T, 3>::StaticType())
=======
		// Overrides for testing
		if (CollisionFrictionOverride >= 0)
>>>>>>> 421d6516
		{
			Contact.Friction = CollisionFrictionOverride;
		}
	}

	template<typename T, int d>
	void TPBDCollisionConstraints<T, d>::AddConstraint(const TRigidBodyPointContactConstraint<FReal, 3>& InConstraint)
	{
		int32 Idx = PointConstraints.Add(InConstraint);
		FConstraintContainerHandle* Handle = HandleAllocator.template AllocHandle< TRigidBodyPointContactConstraint<T, d> >(this, Idx);
		Handle->GetContact().Timestamp = -INT_MAX; // force point constraints to be deleted.

<<<<<<< HEAD
			delete PointConstraint;
		}
		else if (ConstraintBase->GetType() == TRigidBodyMultiPointContactConstraint<T, 3>::StaticType())
		{
			TRigidBodyMultiPointContactConstraint<T, d>* IterativeConstraint = ConstraintBase->template As< TRigidBodyMultiPointContactConstraint<T, d> >();

			int32 Idx = IterativeConstraints.Add(*IterativeConstraint);
			Handle = HandleAllocator.template AllocHandle< TRigidBodyMultiPointContactConstraint<T, d> >(this, Idx);
			Handle->GetContact().Timestamp = LifespanCounter;
=======
		PointConstraints[Idx].ConstraintHandle = Handle;

		check(Handle != nullptr);
		Handles.Add(Handle);
>>>>>>> 421d6516

#if CHAOS_COLLISION_PERSISTENCE_ENABLED
		check(!Manifolds.Contains(Handle->GetKey()));
		Manifolds.Add(Handle->GetKey(), Handle);
#endif

		UpdateConstraintMaterialProperties(PointConstraints[Idx]);
	}

	template<typename T, int d>
	void TPBDCollisionConstraints<T, d>::AddConstraint(const TRigidBodyMultiPointContactConstraint<FReal, 3>& InConstraint)
	{
		int32 Idx = IterativeConstraints.Add(InConstraint);
		FConstraintContainerHandle* Handle = HandleAllocator.template AllocHandle< TRigidBodyMultiPointContactConstraint<T, d> >(this, Idx);
		Handle->GetContact().Timestamp = LifespanCounter;

		IterativeConstraints[Idx].ConstraintHandle = Handle;

		check(Handle != nullptr);
		Handles.Add(Handle);

#if CHAOS_COLLISION_PERSISTENCE_ENABLED
		check(!Manifolds.Contains(Handle->GetKey()));
		Manifolds.Add(Handle->GetKey(), Handle);
#endif

		UpdateConstraintMaterialProperties(IterativeConstraints[Idx]);
	}

	template<typename T, int d>
	void TPBDCollisionConstraints<T, d>::UpdatePositionBasedState(const T Dt)
	{
		Reset();
	
		LifespanCounter++;
	}

	template<typename T, int d>
	void TPBDCollisionConstraints<T, d>::Reset()
	{
		SCOPE_CYCLE_COUNTER(STAT_Collisions_Reset);

#if CHAOS_COLLISION_PERSISTENCE_ENABLED
		TArray<FConstraintContainerHandle*> CopyOfHandles = Handles;
		int32 LifespanWindow = LifespanCounter - 1;
		for (FConstraintContainerHandle* ContactHandle : CopyOfHandles)
		{
			if (!bEnableCollisions || ContactHandle->GetContact().Timestamp< LifespanWindow)
			{
				RemoveConstraint(ContactHandle);
			}
		}
#else
		for (FConstraintContainerHandle* Handle : Handles)
		{
			HandleAllocator.FreeHandle(Handle);
		}
		PointConstraints.Reset();
		IterativeConstraints.Reset();
		Handles.Reset();
#endif

		MAngularFriction = 0;
		bUseCCD = false;
	}

	template<typename T, int d>
	void TPBDCollisionConstraints<T, d>::ApplyCollisionModifier(const TFunction<ECollisionModifierResult(const FConstraintContainerHandle* Handle)>& CollisionModifier)
	{
		if (CollisionModifier)
		{
			TArray<FConstraintContainerHandle*> CopyOfHandles = Handles;

			for (FConstraintContainerHandle* ContactHandle : CopyOfHandles)
			{
				ECollisionModifierResult Result = CollisionModifier(ContactHandle);
				if (Result == ECollisionModifierResult::Disabled)
				{
					RemoveConstraint(ContactHandle);
				}
			}
		}
	}

	template<typename T, int d>
	void TPBDCollisionConstraints<T, d>::RemoveConstraints(const TSet<TGeometryParticleHandle<T, d>*>&  InHandleSet)
	{
		const TArray<TGeometryParticleHandle<T, d>*> HandleArray = InHandleSet.Array();
		for (auto ParticleHandle : HandleArray)
		{
			TArray<FConstraintContainerHandle*> CopyOfHandles = Handles;

			for (FConstraintContainerHandle* ContactHandle : CopyOfHandles)
			{
				TVector<TGeometryParticleHandle<T, d>*, 2> ConstraintParticles = ContactHandle->GetConstrainedParticles();
				if (ConstraintParticles[1] == ParticleHandle || ConstraintParticles[0] == ParticleHandle)
				{
					RemoveConstraint(ContactHandle);
				}
			}
		}
	}

	template<typename T, int d>
	void TPBDCollisionConstraints<T, d>::RemoveConstraint(FConstraintContainerHandle* Handle)
	{
		FConstraintContainerHandleKey KeyToRemove = Handle->GetKey();
		int32 Idx = Handle->GetConstraintIndex(); // index into specific array
		typename FCollisionConstraintBase::FType ConstraintType = Handle->GetType();

		if (ConstraintType == FCollisionConstraintBase::FType::SinglePoint)
		{
#if CHAOS_COLLISION_PERSISTENCE_ENABLED
			if (Idx < PointConstraints.Num() - 1)
			{
				// update the handle
				FConstraintContainerHandleKey Key = FPBDCollisionConstraintHandle::MakeKey(&PointConstraints.Last());
				Manifolds[Key]->SetConstraintIndex(Idx, ConstraintType);
			}
#endif
			PointConstraints.RemoveAtSwap(Idx);
			if (Idx < PointConstraints.Num())
			{
				PointConstraints[Idx].ConstraintHandle->SetConstraintIndex(Idx, FCollisionConstraintBase::FType::SinglePoint);
			}

		}
		else if (ConstraintType == FCollisionConstraintBase::FType::MultiPoint)
		{
#if CHAOS_COLLISION_PERSISTENCE_ENABLED
			if (Idx < IterativeConstraints.Num() - 1)
			{
				// update the handle
				FConstraintContainerHandleKey Key = FPBDCollisionConstraintHandle::MakeKey(&IterativeConstraints.Last());
				Manifolds[Key]->SetConstraintIndex(Idx, ConstraintType);
			}
#endif
			IterativeConstraints.RemoveAtSwap(Idx);
			if (Idx < IterativeConstraints.Num())
			{
				IterativeConstraints[Idx].ConstraintHandle->SetConstraintIndex(Idx, FCollisionConstraintBase::FType::MultiPoint);
			}
		}
		else 
		{
			check(false);
		}

		// @todo(chaos): Collision Manifold
		//   Add an index to the handle in the Manifold.Value 
		//   to prevent the search in Handles when removed.
#if CHAOS_COLLISION_PERSISTENCE_ENABLED
		Manifolds.Remove(KeyToRemove);
#endif
		Handles.Remove(Handle);

		ensure(Handles.Num() == PointConstraints.Num() + IterativeConstraints.Num());

		HandleAllocator.FreeHandle(Handle);
	}


	template<typename T, int d>
	void TPBDCollisionConstraints<T, d>::UpdateConstraints(T Dt, const TSet<TGeometryParticleHandle<T, d>*>& ParticlesSet)
	{
		// Clustering uses update constraints to force a re-evaluation. 
	}

	// Called once per frame to update persistent constraints (reruns collision detection, or selects the best manifold point)
	template<typename T, int d>
	void TPBDCollisionConstraints<T, d>::UpdateConstraints(T Dt)
	{
		SCOPE_CYCLE_COUNTER(STAT_Collisions_UpdatePointConstraints);

<<<<<<< HEAD
=======
		// @todo(chaos): parallelism needs to be optional

>>>>>>> 421d6516
		//PhysicsParallelFor(Handles.Num(), [&](int32 ConstraintHandleIndex)
		//{
		//	FConstraintContainerHandle* ConstraintHandle = Handles[ConstraintHandleIndex];
		//	check(ConstraintHandle != nullptr);
<<<<<<< HEAD
		//	Collisions::Update<ECollisionUpdateType::Deepest, float, 3>(MThickness, ConstraintHandle->GetContact());

		//	if (ConstraintHandle->GetContact().GetPhi() < MThickness) 
=======
		//	Collisions::Update(MCullDistance, MShapePadding, ConstraintHandle->GetContact());

		//	if (ConstraintHandle->GetContact().GetPhi() < MCullDistance) 
>>>>>>> 421d6516
		//	{
		//		ConstraintHandle->GetContact().Timestamp = LifespanCounter;
		//	}
		//}, bDisableCollisionParallelFor);

		for (FPointContactConstraint& Contact : PointConstraints)
		{
<<<<<<< HEAD
			Collisions::Update<ECollisionUpdateType::Deepest, float, 3>(MThickness, Contact);
			if (Contact.GetPhi() < MThickness)
=======
			Collisions::Update(Contact, MCullDistance);
			if (Contact.GetPhi() < MCullDistance)
>>>>>>> 421d6516
			{
				Contact.Timestamp = LifespanCounter;
			}
		}
	}

	// Called once per tick to update/regenerate persistent manifold planes and points
	template<typename T, int d>
	void TPBDCollisionConstraints<T, d>::UpdateManifolds(T Dt)
	{
		SCOPE_CYCLE_COUNTER(STAT_Collisions_UpdateManifoldConstraints);

<<<<<<< HEAD
=======
		// @todo(chaos): parallelism needs to be optional

>>>>>>> 421d6516
		//PhysicsParallelFor(Handles.Num(), [&](int32 ConstraintHandleIndex)
		//{
		//	FConstraintContainerHandle* ConstraintHandle = Handles[ConstraintHandleIndex];
		//	check(ConstraintHandle != nullptr);
<<<<<<< HEAD
		//	Collisions::UpdateManifold<float, 3>(MThickness, ConstraintHandle->GetContact());
=======
		//	Collisions::Update(MCullDistance, MShapePadding, ConstraintHandle->GetContact());
>>>>>>> 421d6516
		//}, bDisableCollisionParallelFor);

		for (FMultiPointContactConstraint& Contact : IterativeConstraints)
		{
<<<<<<< HEAD
			Collisions::UpdateManifold<float, 3>(MThickness, Contact);
			if (Contact.GetPhi() < MThickness)
=======
			Collisions::UpdateManifold(Contact, MCullDistance);
			if (Contact.GetPhi() < MCullDistance)
>>>>>>> 421d6516
			{
				Contact.Timestamp = LifespanCounter;
			}
		}
	}

	template<typename T, int d>
	void TPBDCollisionConstraints<T, d>::Apply(const T Dt, const int32 Iterations, const int32 NumIterations)
	{
		SCOPE_CYCLE_COUNTER(STAT_Collisions_Apply);

		if (MApplyPairIterations > 0)
		{
<<<<<<< HEAD
			const Collisions::TContactParticleParameters<T> ParticleParameters = { MThickness, &MCollided };
=======
			const Collisions::TContactParticleParameters<T> ParticleParameters = { MCullDistance, MShapePadding, &MCollided };
>>>>>>> 421d6516
			const Collisions::TContactIterationParameters<T> IterationParameters = { Dt, Iterations, NumIterations, MApplyPairIterations, nullptr };

			for (FPointContactConstraint& Contact : PointConstraints)
			{
				Collisions::Apply(Contact, IterationParameters, ParticleParameters);
			}

			for (FMultiPointContactConstraint& Contact : IterativeConstraints)
			{
				Collisions::Apply(Contact, IterationParameters, ParticleParameters);
			}
		}

		if (PostApplyCallback != nullptr)
		{
			PostApplyCallback(Dt, Handles);
		}
	}

	template<typename T, int d>
	bool TPBDCollisionConstraints<T, d>::ApplyPushOut(const T Dt, const int32 Iterations, const int32 NumIterations)
	{
		SCOPE_CYCLE_COUNTER(STAT_Collisions_ApplyPushOut);

		TSet<const TGeometryParticleHandle<T, d>*> TempStatic;
		bool bNeedsAnotherIteration = false;
		if (MApplyPushOutPairIterations > 0)
		{
<<<<<<< HEAD
			const Collisions::TContactParticleParameters<T> ParticleParameters = { MThickness, &MCollided };
=======
			const Collisions::TContactParticleParameters<T> ParticleParameters = { MCullDistance, MShapePadding, &MCollided };
>>>>>>> 421d6516
			const Collisions::TContactIterationParameters<T> IterationParameters = { Dt, Iterations, NumIterations, MApplyPushOutPairIterations, &bNeedsAnotherIteration };

			for (FPointContactConstraint& Contact : PointConstraints)
			{
				Collisions::ApplyPushOut(Contact, TempStatic, IterationParameters, ParticleParameters);
			}

			for (FMultiPointContactConstraint& Contact : IterativeConstraints)
			{
				Collisions::ApplyPushOut(Contact, TempStatic, IterationParameters, ParticleParameters);
			}
		}

		if (PostApplyPushOutCallback != nullptr)
		{
			PostApplyPushOutCallback(Dt, Handles, bNeedsAnotherIteration);
		}

		return bNeedsAnotherIteration;
	}


	template<typename T, int d>
	void TPBDCollisionConstraints<T, d>::Apply(const T Dt, const TArray<FConstraintContainerHandle*>& InConstraintHandles, const int32 Iterations, const int32 NumIterations)
	{
		SCOPE_CYCLE_COUNTER(STAT_Collisions_Apply);

		if (MApplyPairIterations > 0)
		{
			PhysicsParallelFor(InConstraintHandles.Num(), [&](int32 ConstraintHandleIndex) {
				FConstraintContainerHandle* ConstraintHandle = InConstraintHandles[ConstraintHandleIndex];
				check(ConstraintHandle != nullptr);

<<<<<<< HEAD
				Collisions::TContactParticleParameters<T> ParticleParameters = { MThickness, &MCollided };
=======
				Collisions::TContactParticleParameters<T> ParticleParameters = { MCullDistance, MShapePadding, &MCollided };
>>>>>>> 421d6516
				Collisions::TContactIterationParameters<T> IterationParameters = { Dt, Iterations, NumIterations, MApplyPairIterations, nullptr };
				Collisions::Apply(ConstraintHandle->GetContact(), IterationParameters, ParticleParameters);

			}, bDisableCollisionParallelFor);
		}

		if (PostApplyCallback != nullptr)
		{
			PostApplyCallback(Dt, InConstraintHandles);
		}
	}


	template<typename T, int d>
	bool TPBDCollisionConstraints<T, d>::ApplyPushOut(const T Dt, const TArray<FConstraintContainerHandle*>& InConstraintHandles, const TSet< const TGeometryParticleHandle<T, d>*>& IsTemporarilyStatic, int32 Iteration, int32 NumIterations)
	{
		SCOPE_CYCLE_COUNTER(STAT_Collisions_ApplyPushOut);

		bool bNeedsAnotherIteration = false;
		if (MApplyPushOutPairIterations > 0)
		{
			PhysicsParallelFor(InConstraintHandles.Num(), [&](int32 ConstraintHandleIndex)
			{
				FConstraintContainerHandle* ConstraintHandle = InConstraintHandles[ConstraintHandleIndex];
				check(ConstraintHandle != nullptr);

<<<<<<< HEAD
				Collisions::TContactParticleParameters<T> ParticleParameters = { MThickness, &MCollided };
=======
				Collisions::TContactParticleParameters<T> ParticleParameters = { MCullDistance, MShapePadding, &MCollided };
>>>>>>> 421d6516
				Collisions::TContactIterationParameters<T> IterationParameters = { Dt, Iteration, NumIterations, MApplyPushOutPairIterations, &bNeedsAnotherIteration };
				Collisions::ApplyPushOut(ConstraintHandle->GetContact(), IsTemporarilyStatic, IterationParameters, ParticleParameters);

			}, bDisableCollisionParallelFor);
		}

		if (PostApplyPushOutCallback != nullptr)
		{
			PostApplyPushOutCallback(Dt, InConstraintHandles, bNeedsAnotherIteration);
		}

		return bNeedsAnotherIteration;
	}



	template class TAccelerationStructureHandle<float, 3>;
	template class CHAOS_API TPBDCollisionConstraints<float, 3>;
}<|MERGE_RESOLUTION|>--- conflicted
+++ resolved
@@ -110,7 +110,6 @@
 
 	template<typename T, int d>
 	void TPBDCollisionConstraints<T, d>::UpdateConstraintMaterialProperties(FConstraintBase& Constraint)
-<<<<<<< HEAD
 	{
 		TSerializablePtr<FChaosPhysicsMaterial> PhysicsMaterial0 = Constraint.Particle[0]->AuxilaryValue(MPhysicsMaterials);
 		TSerializablePtr<FChaosPhysicsMaterial> PhysicsMaterial1 = Constraint.Particle[1]->AuxilaryValue(MPhysicsMaterials);
@@ -147,73 +146,16 @@
 	}
 
 	template<typename T, int d>
-	void TPBDCollisionConstraints<T, d>::AddConstraint(FConstraintBase* ConstraintBase)
-=======
->>>>>>> 421d6516
-	{
-		TSerializablePtr<FChaosPhysicsMaterial> PhysicsMaterial0 = Constraint.Particle[0]->AuxilaryValue(MPhysicsMaterials);
-		TSerializablePtr<FChaosPhysicsMaterial> PhysicsMaterial1 = Constraint.Particle[1]->AuxilaryValue(MPhysicsMaterials);
-
-		TCollisionContact<T, d>& Contact = Constraint.Manifold;
-		if (PhysicsMaterial0 && PhysicsMaterial1)
-		{
-			// @todo(ccaulfield): support different friction/restitution combining algorithms
-			Contact.Restitution = FMath::Min(PhysicsMaterial0->Restitution, PhysicsMaterial1->Restitution);
-			Contact.Friction = FMath::Max(PhysicsMaterial0->Friction, PhysicsMaterial1->Friction);
-		}
-		else if (PhysicsMaterial0)
-		{
-			Contact.Restitution = PhysicsMaterial0->Restitution;
-			Contact.Friction = PhysicsMaterial0->Friction;
-		}
-		else if (PhysicsMaterial1)
-		{
-			Contact.Restitution = PhysicsMaterial1->Restitution;
-			Contact.Friction = PhysicsMaterial1->Friction;
-		}
-		else
-		{
-			Contact.Friction = 0;
-			Contact.Restitution = 0;
-		}
-		Contact.AngularFriction = MAngularFriction;
-
-<<<<<<< HEAD
-		UpdateConstraintMaterialProperties(*ConstraintBase);
-
-		if (ConstraintBase->GetType() == TRigidBodyPointContactConstraint<T, 3>::StaticType())
-=======
-		// Overrides for testing
-		if (CollisionFrictionOverride >= 0)
->>>>>>> 421d6516
-		{
-			Contact.Friction = CollisionFrictionOverride;
-		}
-	}
-
-	template<typename T, int d>
 	void TPBDCollisionConstraints<T, d>::AddConstraint(const TRigidBodyPointContactConstraint<FReal, 3>& InConstraint)
 	{
 		int32 Idx = PointConstraints.Add(InConstraint);
 		FConstraintContainerHandle* Handle = HandleAllocator.template AllocHandle< TRigidBodyPointContactConstraint<T, d> >(this, Idx);
 		Handle->GetContact().Timestamp = -INT_MAX; // force point constraints to be deleted.
 
-<<<<<<< HEAD
-			delete PointConstraint;
-		}
-		else if (ConstraintBase->GetType() == TRigidBodyMultiPointContactConstraint<T, 3>::StaticType())
-		{
-			TRigidBodyMultiPointContactConstraint<T, d>* IterativeConstraint = ConstraintBase->template As< TRigidBodyMultiPointContactConstraint<T, d> >();
-
-			int32 Idx = IterativeConstraints.Add(*IterativeConstraint);
-			Handle = HandleAllocator.template AllocHandle< TRigidBodyMultiPointContactConstraint<T, d> >(this, Idx);
-			Handle->GetContact().Timestamp = LifespanCounter;
-=======
 		PointConstraints[Idx].ConstraintHandle = Handle;
 
 		check(Handle != nullptr);
 		Handles.Add(Handle);
->>>>>>> 421d6516
 
 #if CHAOS_COLLISION_PERSISTENCE_ENABLED
 		check(!Manifolds.Contains(Handle->GetKey()));
@@ -388,24 +330,15 @@
 	{
 		SCOPE_CYCLE_COUNTER(STAT_Collisions_UpdatePointConstraints);
 
-<<<<<<< HEAD
-=======
 		// @todo(chaos): parallelism needs to be optional
 
->>>>>>> 421d6516
 		//PhysicsParallelFor(Handles.Num(), [&](int32 ConstraintHandleIndex)
 		//{
 		//	FConstraintContainerHandle* ConstraintHandle = Handles[ConstraintHandleIndex];
 		//	check(ConstraintHandle != nullptr);
-<<<<<<< HEAD
-		//	Collisions::Update<ECollisionUpdateType::Deepest, float, 3>(MThickness, ConstraintHandle->GetContact());
-
-		//	if (ConstraintHandle->GetContact().GetPhi() < MThickness) 
-=======
 		//	Collisions::Update(MCullDistance, MShapePadding, ConstraintHandle->GetContact());
 
 		//	if (ConstraintHandle->GetContact().GetPhi() < MCullDistance) 
->>>>>>> 421d6516
 		//	{
 		//		ConstraintHandle->GetContact().Timestamp = LifespanCounter;
 		//	}
@@ -413,13 +346,8 @@
 
 		for (FPointContactConstraint& Contact : PointConstraints)
 		{
-<<<<<<< HEAD
-			Collisions::Update<ECollisionUpdateType::Deepest, float, 3>(MThickness, Contact);
-			if (Contact.GetPhi() < MThickness)
-=======
 			Collisions::Update(Contact, MCullDistance);
 			if (Contact.GetPhi() < MCullDistance)
->>>>>>> 421d6516
 			{
 				Contact.Timestamp = LifespanCounter;
 			}
@@ -432,31 +360,19 @@
 	{
 		SCOPE_CYCLE_COUNTER(STAT_Collisions_UpdateManifoldConstraints);
 
-<<<<<<< HEAD
-=======
 		// @todo(chaos): parallelism needs to be optional
 
->>>>>>> 421d6516
 		//PhysicsParallelFor(Handles.Num(), [&](int32 ConstraintHandleIndex)
 		//{
 		//	FConstraintContainerHandle* ConstraintHandle = Handles[ConstraintHandleIndex];
 		//	check(ConstraintHandle != nullptr);
-<<<<<<< HEAD
-		//	Collisions::UpdateManifold<float, 3>(MThickness, ConstraintHandle->GetContact());
-=======
 		//	Collisions::Update(MCullDistance, MShapePadding, ConstraintHandle->GetContact());
->>>>>>> 421d6516
 		//}, bDisableCollisionParallelFor);
 
 		for (FMultiPointContactConstraint& Contact : IterativeConstraints)
 		{
-<<<<<<< HEAD
-			Collisions::UpdateManifold<float, 3>(MThickness, Contact);
-			if (Contact.GetPhi() < MThickness)
-=======
 			Collisions::UpdateManifold(Contact, MCullDistance);
 			if (Contact.GetPhi() < MCullDistance)
->>>>>>> 421d6516
 			{
 				Contact.Timestamp = LifespanCounter;
 			}
@@ -470,11 +386,7 @@
 
 		if (MApplyPairIterations > 0)
 		{
-<<<<<<< HEAD
-			const Collisions::TContactParticleParameters<T> ParticleParameters = { MThickness, &MCollided };
-=======
 			const Collisions::TContactParticleParameters<T> ParticleParameters = { MCullDistance, MShapePadding, &MCollided };
->>>>>>> 421d6516
 			const Collisions::TContactIterationParameters<T> IterationParameters = { Dt, Iterations, NumIterations, MApplyPairIterations, nullptr };
 
 			for (FPointContactConstraint& Contact : PointConstraints)
@@ -503,11 +415,7 @@
 		bool bNeedsAnotherIteration = false;
 		if (MApplyPushOutPairIterations > 0)
 		{
-<<<<<<< HEAD
-			const Collisions::TContactParticleParameters<T> ParticleParameters = { MThickness, &MCollided };
-=======
 			const Collisions::TContactParticleParameters<T> ParticleParameters = { MCullDistance, MShapePadding, &MCollided };
->>>>>>> 421d6516
 			const Collisions::TContactIterationParameters<T> IterationParameters = { Dt, Iterations, NumIterations, MApplyPushOutPairIterations, &bNeedsAnotherIteration };
 
 			for (FPointContactConstraint& Contact : PointConstraints)
@@ -541,11 +449,7 @@
 				FConstraintContainerHandle* ConstraintHandle = InConstraintHandles[ConstraintHandleIndex];
 				check(ConstraintHandle != nullptr);
 
-<<<<<<< HEAD
-				Collisions::TContactParticleParameters<T> ParticleParameters = { MThickness, &MCollided };
-=======
 				Collisions::TContactParticleParameters<T> ParticleParameters = { MCullDistance, MShapePadding, &MCollided };
->>>>>>> 421d6516
 				Collisions::TContactIterationParameters<T> IterationParameters = { Dt, Iterations, NumIterations, MApplyPairIterations, nullptr };
 				Collisions::Apply(ConstraintHandle->GetContact(), IterationParameters, ParticleParameters);
 
@@ -572,11 +476,7 @@
 				FConstraintContainerHandle* ConstraintHandle = InConstraintHandles[ConstraintHandleIndex];
 				check(ConstraintHandle != nullptr);
 
-<<<<<<< HEAD
-				Collisions::TContactParticleParameters<T> ParticleParameters = { MThickness, &MCollided };
-=======
 				Collisions::TContactParticleParameters<T> ParticleParameters = { MCullDistance, MShapePadding, &MCollided };
->>>>>>> 421d6516
 				Collisions::TContactIterationParameters<T> IterationParameters = { Dt, Iteration, NumIterations, MApplyPushOutPairIterations, &bNeedsAnotherIteration };
 				Collisions::ApplyPushOut(ConstraintHandle->GetContact(), IsTemporarilyStatic, IterationParameters, ParticleParameters);
 
