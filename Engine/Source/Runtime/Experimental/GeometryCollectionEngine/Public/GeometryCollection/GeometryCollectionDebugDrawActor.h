--- conflicted
+++ resolved
@@ -7,11 +7,8 @@
 
 #include "GeometryCollectionDebugDrawActor.generated.h"
 
-<<<<<<< HEAD
-=======
 class AChaosSolverActor;
 class AGeometryCollectionActor;
->>>>>>> 33e6966e
 class UGeometryCollectionComponent;
 template<class InElementType> class TManagedArray;
 template<class T, int d> class TGeometryCollectionParticlesData;
@@ -46,16 +43,6 @@
 {
 	GENERATED_USTRUCT_BODY()
 
-<<<<<<< HEAD
-	explicit FGeometryCollectionDebugDrawActorSelectedRigidBody(int32 InId = -1) : Id(InId), GeometryCollectionActor(nullptr) {}
-	
-	/** Id of the selected rigid body whose to visualize debug informations. Use -1 to visualize all Geometry Collections. */
-	UPROPERTY(EditAnywhere, Category = "Debug Draw", meta = (ClampMin="-1"))
-	int32 Id;
-
-	UPROPERTY(EditAnywhere, Category = "Debug Draw")
-	AActor* GeometryCollectionActor;
-=======
 	explicit FGeometryCollectionDebugDrawActorSelectedRigidBody(int32 InId = -1) : Id(InId), Solver(nullptr), GeometryCollection(nullptr) {}
 	
 	/** Id of the selected rigid body whose to visualize debug informations. Use -1 to visualize all Geometry Collections. */
@@ -72,7 +59,6 @@
 
 	/** Return the name of selected solver, or "None" if none is selected. */
 	FString GetSolverName() const;
->>>>>>> 33e6966e
 };
 
 /**
