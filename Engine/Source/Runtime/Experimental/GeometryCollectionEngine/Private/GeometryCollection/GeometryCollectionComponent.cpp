// Copyright 1998-2019 Epic Games, Inc. All Rights Reserved.

#include "GeometryCollection/GeometryCollectionComponent.h"

#include "Async/ParallelFor.h"
#include "Components/BoxComponent.h"
#include "GeometryCollection/GeometryCollectionObject.h"
#include "GeometryCollection/GeometryCollectionAlgo.h"
#include "GeometryCollection/GeometryCollectionComponentPluginPrivate.h"
#include "GeometryCollection/GeometryCollectionSceneProxy.h"
#include "GeometryCollection/GeometryCollectionSQAccelerator.h"
#include "GeometryCollection/GeometryCollectionUtility.h"
#include "GeometryCollection/GeometryCollectionClusteringUtility.h"
#include "GeometryCollection/GeometryCollectionCache.h"
#include "GeometryCollection/GeometryCollectionActor.h"
#include "GeometryCollection/GeometryCollectionDebugDrawComponent.h"
#include "Physics/Experimental/PhysScene_Chaos.h"
#include "Chaos/DebugDrawQueue.h"
#include "DrawDebugHelpers.h"
#include "Modules/ModuleManager.h"
#include "ChaosSolversModule.h"
#include "ChaosStats.h"
#include "SolverObjects/GeometryCollectionPhysicsObject.h"
#include "PBDRigidsSolver.h"

#if WITH_EDITOR
#include "AssetToolsModule.h"
#include "Editor.h"
#endif

#include "PhysicsEngine/BodySetup.h"
#include "PhysicsEngine/BodyInstance.h"
#include "Chaos/ChaosGameplayEventDispatcher.h"

#if !(UE_BUILD_SHIPPING || UE_BUILD_TEST)
#include "Logging/MessageLog.h"
#include "Misc/UObjectToken.h"
#endif //!(UE_BUILD_SHIPPING || UE_BUILD_TEST)

#if INTEL_ISPC
#include "GeometryCollectionComponent.ispc.generated.h"
#endif

DEFINE_LOG_CATEGORY_STATIC(UGCC_LOG, Error, All);

#if INCLUDE_CHAOS && WITH_PHYSX && !WITH_CHAOS_NEEDS_TO_BE_FIXED
FGeometryCollectionSQAccelerator GlobalGeomCollectionAccelerator;	//todo(ocohen): proper lifetime management needed

void HackRegisterGeomAccelerator(UGeometryCollectionComponent& Component)
{
	if (UWorld* World = Component.GetWorld())
	{
		if (FPhysScene* PhysScene = World->GetPhysicsScene())
		{
			if (FSQAcceleratorUnion* SQAccelerationUnion = PhysScene->GetSQAcceleratorUnion())
			{
				SQAccelerationUnion->AddSQAccelerator(&GlobalGeomCollectionAccelerator);
			}
		}
	}
}
#endif

FGeomComponentCacheParameters::FGeomComponentCacheParameters()
	: CacheMode(EGeometryCollectionCacheType::None)
	, TargetCache(nullptr)
	, ReverseCacheBeginTime(0.0f)
	, SaveCollisionData(false)
	, DoGenerateCollisionData(false)
	, CollisionDataSizeMax(512)
	, DoCollisionDataSpatialHash(false)
	, CollisionDataSpatialHashRadius(50.f)
	, MaxCollisionPerCell(1)
	, SaveBreakingData(false)
	, DoGenerateBreakingData(false)
	, BreakingDataSizeMax(512)
	, DoBreakingDataSpatialHash(false)
	, BreakingDataSpatialHashRadius(50.f)
	, MaxBreakingPerCell(1)
	, SaveTrailingData(false)
	, DoGenerateTrailingData(false)
	, TrailingDataSizeMax(512)
	, TrailingMinSpeedThreshold(200.f)
	, TrailingMinVolumeThreshold(10000.f)
{
}

UGeometryCollectionComponent::UGeometryCollectionComponent(const FObjectInitializer& ObjectInitializer)
	: Super(ObjectInitializer)
	, ChaosSolverActor(nullptr)
	, Simulating(true)
	, InitializationState(ESimulationInitializationState::Unintialized)
	, ObjectType(EObjectStateTypeEnum::Chaos_Object_Dynamic)
	, EnableClustering(true)
	, ClusterGroupIndex(0)
	, MaxClusterLevel(100)
	, DamageThreshold({250.0})
	, ClusterConnectionType(EClusterConnectionTypeEnum::Chaos_PointImplicit)
	, CollisionGroup(0)
	, CollisionSampleFraction(1.0)
	, InitialVelocityType(EInitialVelocityTypeEnum::Chaos_Initial_Velocity_User_Defined)
	, InitialLinearVelocity(0.f, 0.f, 0.f)
	, InitialAngularVelocity(0.f, 0.f, 0.f)
	, BaseRigidBodyIndex(INDEX_NONE)
	, NumParticlesAdded(0)
	, CachePlayback(false)
	, bNotifyBreaks(false)
	, bNotifyCollisions(false)
	, bRenderStateDirty(true)
	, bShowBoneColors(false)
	, bEnableBoneSelection(false)
	, ViewLevel(-1)
	, NavmeshInvalidationTimeSliceIndex(0)
	, IsObjectDynamic(false)
	, IsObjectLoading(true)
	, PhysicsObject(nullptr)
#if WITH_EDITOR && WITH_EDITORONLY_DATA
	, EditorActor(nullptr)
#endif
#if GEOMETRYCOLLECTION_EDITOR_SELECTION
	, bIsTransformSelectionModeEnabled(false)
#endif  // #if GEOMETRYCOLLECTION_EDITOR_SELECTION
{
	PrimaryComponentTick.bCanEverTick = true;
	bTickInEditor = true;
	bAutoActivate = true;

	static uint32 GlobalNavMeshInvalidationCounter = 0;
	//space these out over several frames (3 is arbitrary)
	GlobalNavMeshInvalidationCounter += 3;
	NavmeshInvalidationTimeSliceIndex = GlobalNavMeshInvalidationCounter;

	ChaosMaterial = MakeUnique<Chaos::TChaosPhysicsMaterial<float>>();

	WorldBounds = FBoxSphereBounds(FBox(ForceInit));	

	// default current cache time
	CurrentCacheTime = MAX_flt;

	// Buffer for rolling cache of past N=3 transforms being equal.
	TransformsAreEqual.AddDefaulted(3);
	TransformsAreEqualIndex = 0;

	SetGenerateOverlapEvents(false);
}


#if INCLUDE_CHAOS
Chaos::FPBDRigidsSolver* GetSolver(const UGeometryCollectionComponent& GeometryCollectionComponent)
{
	return	GeometryCollectionComponent.ChaosSolverActor != nullptr ? GeometryCollectionComponent.ChaosSolverActor->GetSolver() : GeometryCollectionComponent.GetOwner()->GetWorld()->PhysicsScene_Chaos->GetSolver();
}
#endif

void UGeometryCollectionComponent::BeginPlay()
{
	Super::BeginPlay();
#if INCLUDE_CHAOS
#if WITH_PHYSX && !WITH_CHAOS_NEEDS_TO_BE_FIXED
	HackRegisterGeomAccelerator(*this);
#endif

	//////////////////////////////////////////////////////////////////////////
	// Commenting out these callbacks for now due to the threading model. The callbacks here
	// expect the rest collection to be mutable which is not the case when running in multiple
	// threads. Ideally we have some separate animation collection or track that we cache to
	// without affecting the data we've dispatched to the physics thread
	//////////////////////////////////////////////////////////////////////////
	// ---------- SolverCallbacks->SetResetAnimationCacheFunction([&]()
	// ---------- {
	// ---------- 	FGeometryCollectionEdit Edit = EditRestCollection();
	// ---------- 	Edit.GetRestCollection()->RecordedData.SetNum(0);
	// ---------- });
	// ---------- SolverCallbacks->SetUpdateTransformsFunction([&](const TArrayView<FTransform>&)
	// ---------- {
	// ---------- 	// todo : Move the update to the array passed here...
	// ---------- });
	// ---------- 
	// ---------- SolverCallbacks->SetUpdateRestStateFunction([&](const int32 & CurrentFrame, const TManagedArray<int32> & RigidBodyID, const TManagedArray<FGeometryCollectionBoneNode>& Hierarchy, const FSolverCallbacks::FParticlesType& Particles)
	// ---------- {
	// ---------- 	FGeometryCollectionEdit Edit = EditRestCollection();
	// ---------- 	UGeometryCollection * RestCollection = Edit.GetRestCollection();
	// ---------- 	check(RestCollection);
	// ---------- 
	// ---------- 	if (CurrentFrame >= RestCollection->RecordedData.Num())
	// ---------- 	{
	// ---------- 		RestCollection->RecordedData.SetNum(CurrentFrame + 1);
	// ---------- 		RestCollection->RecordedData[CurrentFrame].SetNum(RigidBodyID.Num());
	// ---------- 		ParallelFor(RigidBodyID.Num(), [&](int32 i)
	// ---------- 		{
	// ---------- 			if (!Hierarchy[i].Children.Num())
	// ---------- 			{
	// ---------- 				RestCollection->RecordedData[CurrentFrame][i].SetTranslation(Particles.X(RigidBodyID[i]));
	// ---------- 				RestCollection->RecordedData[CurrentFrame][i].SetRotation(Particles.R(RigidBodyID[i]));
	// ---------- 			}
	// ---------- 			else
	// ---------- 			{
	// ---------- 				RestCollection->RecordedData[CurrentFrame][i].SetTranslation(FVector::ZeroVector);
	// ---------- 				RestCollection->RecordedData[CurrentFrame][i].SetRotation(FQuat::Identity);
	// ---------- 			}
	// ---------- 		});
	// ---------- 	}
	// ---------- });
	//////////////////////////////////////////////////////////////////////////

	FChaosSolversModule* ChaosModule = FModuleManager::Get().GetModulePtr<FChaosSolversModule>("ChaosSolvers");
	if (ChaosModule != nullptr)
	{
		Chaos::FPBDRigidsSolver* Solver = GetSolver(*this);
		if (Solver != nullptr)
		{
			if (PhysicsObject != nullptr)
			{
				ChaosModule->GetDispatcher()->EnqueueCommand(Solver, [&InPhysicsObject = PhysicsObject](Chaos::FPBDRigidsSolver* InSolver)
				{
					if (InPhysicsObject)
					{
						InPhysicsObject->ActivateBodies();
					}
				});
			}
		}
	}
	InitializationState = ESimulationInitializationState::Activated;

#endif

	// default current cache time
	CurrentCacheTime = MAX_flt;
}


void UGeometryCollectionComponent::EndPlay(EEndPlayReason::Type ReasonEnd)
{
#if WITH_EDITOR && WITH_EDITORONLY_DATA
	// Track our editor component if needed for syncing simulations back from PIE on shutdown
	EditorActor = EditorUtilities::GetEditorWorldCounterpartActor(GetTypedOuter<AActor>());
#endif

	Super::EndPlay(ReasonEnd);

	CurrentCacheTime = MAX_flt;
}

FBoxSphereBounds UGeometryCollectionComponent::CalcBounds(const FTransform& LocalToWorldIn) const
{	
	SCOPE_CYCLE_COUNTER(STAT_GCCUpdateBounds);

	// Don't use bounds calculated in the physics object if we are doing sequencer cache playback
	// because we are overriding the transforms in the GC
	if (!CachePlayback && WorldBounds.GetSphere().W > 1e-5)
	{
		return WorldBounds;
	} 
	else if (RestCollection && RestCollection->HasVisibleGeometry())
	{			
		const FMatrix LocalToWorldWithScale = LocalToWorldIn.ToMatrixWithScale();

		FBox BoundingBox(ForceInit);

		//Hold on to reference so it doesn't get GC'ed
		auto HackGeometryCollectionPtr = RestCollection->GetGeometryCollection();

		const TManagedArray<FBox>& BoundingBoxes = GetBoundingBoxArray();
		const TManagedArray<int32>& TransformIndices = GetTransformIndexArray();
		const TManagedArray<int32>& ParentIndices = GetParentArray();
		const TManagedArray<int32>& TransformToGeometryIndex = GetTransformToGeometryIndexArray();

		const int32 NumBoxes = BoundingBoxes.Num();

		// #todo(dmp): we could do the bbox transform in parallel with a bit of reformulating		
		// #todo(dmp):  there are some cases where the calcbounds function is called before the component
		// has set the global matrices cache while in the editor.  This is a somewhat weak guard against this
		// to default to just calculating tmp global matrices.  This should be removed or modified somehow
		// such that we always cache the global matrices and this method always does the correct behavior
		if (GlobalMatrices.Num() != RestCollection->NumElements(FGeometryCollection::TransformGroup))
		{
			TArray<FMatrix> TmpGlobalMatrices;
			GeometryCollectionAlgo::GlobalMatrices(GetTransformArray(), ParentIndices, TmpGlobalMatrices);

			if (TmpGlobalMatrices.Num() == 0)
			{
				return FBoxSphereBounds(ForceInitToZero);
			}

			for (int32 BoxIdx = 0; BoxIdx < NumBoxes; ++BoxIdx)
			{
				const int32 TransformIndex = TransformIndices[BoxIdx];

				if(RestCollection->GetGeometryCollection()->IsGeometry(TransformIndex))
				{
					BoundingBox += BoundingBoxes[BoxIdx].TransformBy(TmpGlobalMatrices[TransformIndex] * LocalToWorldWithScale);
				}
			}
		}
		else
		{
#if INTEL_ISPC
			ispc::BoxCalcBounds(
				(int32 *)&TransformToGeometryIndex[0],
				(int32 *)&TransformIndices[0],
				(ispc::FMatrix *)&GlobalMatrices[0],
				(ispc::FBox *)&BoundingBoxes[0],
				(ispc::FMatrix &)LocalToWorldWithScale,
				(ispc::FBox &)BoundingBox,
				NumBoxes);
#else
			for (int32 BoxIdx = 0; BoxIdx < NumBoxes; ++BoxIdx)
			{
				const int32 TransformIndex = TransformIndices[BoxIdx];

				if(RestCollection->GetGeometryCollection()->IsGeometry(TransformIndex))
				{
					BoundingBox += BoundingBoxes[BoxIdx].TransformBy(GlobalMatrices[TransformIndex] * LocalToWorldWithScale);
				}
			}
#endif
		}

		return FBoxSphereBounds(BoundingBox);
	}
	return FBoxSphereBounds(ForceInitToZero);
}

void UGeometryCollectionComponent::CreateRenderState_Concurrent()
{
	Super::CreateRenderState_Concurrent();

	if (SceneProxy && RestCollection && RestCollection->HasVisibleGeometry())
	{
		FGeometryCollectionSceneProxy* const GeometryCollectionSceneProxy = static_cast<FGeometryCollectionSceneProxy*>(SceneProxy);
#if GEOMETRYCOLLECTION_EDITOR_SELECTION
		// Re-init subsections
		if (bIsTransformSelectionModeEnabled)
		{
			GeometryCollectionSceneProxy->UseSubSections(true, false);  // Do not force reinit now, it'll be done in SetConstantData_RenderThread
		}
#endif  // #if GEOMETRYCOLLECTION_EDITOR_SELECTION

		FGeometryCollectionConstantData* const ConstantData = ::new FGeometryCollectionConstantData;
		InitConstantData(ConstantData);

		FGeometryCollectionDynamicData* const DynamicData = ::new FGeometryCollectionDynamicData;
		InitDynamicData(DynamicData);

		ENQUEUE_RENDER_COMMAND(CreateRenderState)(
			[GeometryCollectionSceneProxy, ConstantData, DynamicData](FRHICommandListImmediate& RHICmdList)
			{
				if (GeometryCollectionSceneProxy)
				{
					GeometryCollectionSceneProxy->SetConstantData_RenderThread(ConstantData);
					GeometryCollectionSceneProxy->SetDynamicData_RenderThread(DynamicData);
				}
			}
		);
	}
}


FPrimitiveSceneProxy* UGeometryCollectionComponent::CreateSceneProxy()
{
	if (RestCollection)
	{
		return new FGeometryCollectionSceneProxy(this);
	}
	return nullptr;
}

bool UGeometryCollectionComponent::ShouldCreatePhysicsState() const
{
	// Geometry collections always create physics state, not relying on the
	// underlying implementation that requires the body instance to decide
	return true;
}

bool UGeometryCollectionComponent::HasValidPhysicsState() const
{
	return PhysicsObject != nullptr;
}

void UGeometryCollectionComponent::SetNotifyBreaks(bool bNewNotifyBreaks)
{
	if (bNotifyBreaks != bNewNotifyBreaks)
	{
		bNotifyBreaks = bNewNotifyBreaks;
		UpdateBreakEventRegistration();
	}
}

FBodyInstance* UGeometryCollectionComponent::GetBodyInstance(FName BoneName /*= NAME_None*/, bool bGetWelded /*= true*/) const
{
	return nullptr;// const_cast<FBodyInstance*>(&DummyBodyInstance);
}

void UGeometryCollectionComponent::SetNotifyRigidBodyCollision(bool bNewNotifyRigidBodyCollision)
{
	Super::SetNotifyRigidBodyCollision(bNewNotifyRigidBodyCollision);
	UpdateRBCollisionEventRegistration();
}

void UGeometryCollectionComponent::DispatchBreakEvent(const FChaosBreakEvent& Event)
{
	// native
	NotifyBreak(Event);

	// bp
	if (OnChaosBreakEvent.IsBound())
	{
		OnChaosBreakEvent.Broadcast(Event);
	}
}

static void DispatchGeometryCollectionBreakEvent(const FChaosBreakEvent& Event)
{
	if (UGeometryCollectionComponent* const GC = Cast<UGeometryCollectionComponent>(Event.Component))
	{
		GC->DispatchBreakEvent(Event);
	}
}

void UGeometryCollectionComponent::DispatchChaosPhysicsCollisionBlueprintEvents(const FChaosPhysicsCollisionInfo& CollisionInfo)
{
	ReceivePhysicsCollision(CollisionInfo);
	OnChaosPhysicsCollision.Broadcast(CollisionInfo);
}

// call when first registering
void UGeometryCollectionComponent::RegisterForEvents()
{
#if INCLUDE_CHAOS
	if (BodyInstance.bNotifyRigidBodyCollision || bNotifyBreaks || bNotifyCollisions)
	{
		if (AChaosSolverActor* const SolverActor = GetPhysicsSolverActor())
		{
			if (UChaosGameplayEventDispatcher* const EventDispatcher = SolverActor->GetGameplayEventDispatcher())
			{
				if (bNotifyCollisions || BodyInstance.bNotifyRigidBodyCollision)
				{
					EventDispatcher->RegisterForCollisionEvents(this, this);
				}

				if (bNotifyBreaks)
				{
					EventDispatcher->RegisterForBreakEvents(this, &DispatchGeometryCollectionBreakEvent);
				}
			}
		}
	}
#endif
<<<<<<< HEAD
}

void UGeometryCollectionComponent::UpdateRBCollisionEventRegistration()
{
#if INCLUDE_CHAOS
	if (AChaosSolverActor* const SolverActor = GetPhysicsSolverActor())
	{
		if (UChaosGameplayEventDispatcher* const EventDispatcher = SolverActor->GetGameplayEventDispatcher())
		{
			if (bNotifyCollisions || BodyInstance.bNotifyRigidBodyCollision)
			{
				EventDispatcher->RegisterForCollisionEvents(this, this);
			}
			else
			{
				EventDispatcher->UnRegisterForCollisionEvents(this, this);
			}
		}
	}
#endif
}

void UGeometryCollectionComponent::UpdateBreakEventRegistration()
{
#if INCLUDE_CHAOS
	if (AChaosSolverActor* const SolverActor = GetPhysicsSolverActor())
	{
		if (UChaosGameplayEventDispatcher* const EventDispatcher = SolverActor->GetGameplayEventDispatcher())
		{
			if (bNotifyBreaks)
			{
				EventDispatcher->RegisterForBreakEvents(this, &DispatchGeometryCollectionBreakEvent);
			}
			else
			{
				EventDispatcher->UnRegisterForBreakEvents(this);
			}
		}
	}
#endif
}

void UGeometryCollectionComponent::InitConstantData(FGeometryCollectionConstantData* ConstantData) const
{
=======
}

void UGeometryCollectionComponent::UpdateRBCollisionEventRegistration()
{
#if INCLUDE_CHAOS
	if (AChaosSolverActor* const SolverActor = GetPhysicsSolverActor())
	{
		if (UChaosGameplayEventDispatcher* const EventDispatcher = SolverActor->GetGameplayEventDispatcher())
		{
			if (bNotifyCollisions || BodyInstance.bNotifyRigidBodyCollision)
			{
				EventDispatcher->RegisterForCollisionEvents(this, this);
			}
			else
			{
				EventDispatcher->UnRegisterForCollisionEvents(this, this);
			}
		}
	}
#endif
}

void UGeometryCollectionComponent::UpdateBreakEventRegistration()
{
#if INCLUDE_CHAOS
	if (AChaosSolverActor* const SolverActor = GetPhysicsSolverActor())
	{
		if (UChaosGameplayEventDispatcher* const EventDispatcher = SolverActor->GetGameplayEventDispatcher())
		{
			if (bNotifyBreaks)
			{
				EventDispatcher->RegisterForBreakEvents(this, &DispatchGeometryCollectionBreakEvent);
			}
			else
			{
				EventDispatcher->UnRegisterForBreakEvents(this);
			}
		}
	}
#endif
}

void UGeometryCollectionComponent::InitConstantData(FGeometryCollectionConstantData* ConstantData) const
{
>>>>>>> a1e6ec07
	// Constant data should all be moved to the DDC as time permits.

	check(ConstantData);
	check(RestCollection);
	const FGeometryCollection* Collection = RestCollection->GetGeometryCollection().Get();
	check(Collection);

	const int32 NumPoints = Collection->NumElements(FGeometryCollection::VerticesGroup);
	const TManagedArray<FVector>& Vertex = Collection->Vertex;
	const TManagedArray<int32>& BoneMap = Collection->BoneMap;
	const TManagedArray<FVector>& TangentU = Collection->TangentU;
	const TManagedArray<FVector>& TangentV = Collection->TangentV;
	const TManagedArray<FVector>& Normal = Collection->Normal;
	const TManagedArray<FVector2D>& UV = Collection->UV;
	const TManagedArray<FLinearColor>& Color = Collection->Color;
	const TManagedArray<FLinearColor>& BoneColors = Collection->BoneColor;

	ConstantData->Vertices = TArray<FVector>(Vertex.GetData(), Vertex.Num());
	ConstantData->BoneMap = TArray<int32>(BoneMap.GetData(), BoneMap.Num());
	ConstantData->TangentU = TArray<FVector>(TangentU.GetData(), TangentU.Num());
	ConstantData->TangentV = TArray<FVector>(TangentV.GetData(), TangentV.Num());
	ConstantData->Normals = TArray<FVector>(Normal.GetData(), Normal.Num());
	ConstantData->UVs = TArray<FVector2D>(UV.GetData(), UV.Num());
	ConstantData->Colors = TArray<FLinearColor>(Color.GetData(), Color.Num());

	ConstantData->BoneColors.AddUninitialized(NumPoints);
	
	ParallelFor(NumPoints, [&](const int32 InPointIndex)
	{
		const int32 BoneIndex = ConstantData->BoneMap[InPointIndex];
		ConstantData->BoneColors[InPointIndex] = BoneColors[BoneIndex];
	});

	int32 NumIndices = 0;
	const TManagedArray<FIntVector>& Indices = Collection->Indices;
	const TManagedArray<int32>& MaterialID = Collection->MaterialID;
	
	const TManagedArray<bool>& Visible = GetVisibleArray();  // Use copy on write attribute. The rest collection visible array can be overriden for the convenience of debug drawing the collision volumes
	const TManagedArray<int32>& MaterialIndex = Collection->MaterialIndex;

	const int32 NumFaceGroupEntries = Collection->NumElements(FGeometryCollection::FacesGroup);

	for (int FaceIndex = 0; FaceIndex < NumFaceGroupEntries; ++FaceIndex)
	{
		NumIndices += static_cast<int>(Visible[FaceIndex]);
	}

	ConstantData->Indices.AddUninitialized(NumIndices);
	for (int IndexIdx = 0, cdx = 0; IndexIdx < NumFaceGroupEntries; ++IndexIdx)
	{
		if (Visible[ MaterialIndex[IndexIdx] ])
		{
			ConstantData->Indices[cdx++] = Indices[ MaterialIndex[IndexIdx] ];
		}
	}

	// We need to correct the section index start point & number of triangles since only the visible ones have been copied across in the code above
	const int32 NumMaterialSections = Collection->NumElements(FGeometryCollection::MaterialGroup);
	ConstantData->Sections.AddUninitialized(NumMaterialSections);
	const TManagedArray<FGeometryCollectionSection>& Sections = Collection->Sections;
	for (int SectionIndex = 0; SectionIndex < NumMaterialSections; ++SectionIndex)
	{
		FGeometryCollectionSection Section = Sections[SectionIndex]; // deliberate copy

		for (int32 TriangleIndex = 0; TriangleIndex < Sections[SectionIndex].FirstIndex / 3; TriangleIndex++)
		{
			if(!Visible[MaterialIndex[TriangleIndex]])
			{
				Section.FirstIndex -= 3;
			}
		}

		for (int32 TriangleIndex = 0; TriangleIndex < Sections[SectionIndex].NumTriangles; TriangleIndex++)
		{
			if(!Visible[MaterialIndex[Sections[SectionIndex].FirstIndex / 3 + TriangleIndex]])
			{
				Section.NumTriangles--;
			}
		}

		ConstantData->Sections[SectionIndex] = MoveTemp(Section);
	}
	ConstantData->NumTransforms = Collection->NumElements(FGeometryCollection::TransformGroup);
	ConstantData->LocalBounds = LocalBounds;

	// store the index buffer and render sections for the base unfractured mesh
	const TManagedArray<int32>& TransformToGeometryIndex = Collection->TransformToGeometryIndex;
	const TManagedArray<int32>&	FaceStart = Collection->FaceStart;
	const TManagedArray<int32>&	FaceCount = Collection->FaceCount;
	
	const int32 NumFaces = Collection->NumElements(FGeometryCollection::FacesGroup);
	TArray<FIntVector> BaseMeshIndices;
	TArray<int32> BaseMeshOriginalFaceIndices;	

	BaseMeshIndices.Reserve(NumFaces);
	BaseMeshOriginalFaceIndices.Reserve(NumFaces);

	// add all visible external faces to the original geometry index array
	// #note:  This is a stopgap because the original geometry array is broken
	for (int FaceIndex = 0; FaceIndex < NumFaces; ++FaceIndex)
	{
		// only add visible external faces.  MaterialID that is even is an external material
		if (Visible[FaceIndex] && MaterialID[FaceIndex] % 2 == 0)
		{
			BaseMeshIndices.Add(Indices[FaceIndex]);
			BaseMeshOriginalFaceIndices.Add(FaceIndex);
		}				
	}

	// We should always have external faces of a geometry collection
	ensure(BaseMeshIndices.Num() > 0);

	// #todo(dmp): we should eventually get this working where we use geometry nodes
	// that signify original unfractured geometry.  For now, this system is broken.
	/*
	for (int i = 0; i < Collection->NumElements(FGeometryCollection::TransformGroup); ++i)
	{
		const FGeometryCollectionBoneNode &CurrBone = BoneHierarchy[i];

		// root node could be parent geo
		if (CurrBone.Parent == INDEX_NONE)
		{
			int32 GeometryIndex = TransformToGeometryIndex[i];

			// found geometry associated with base mesh root node
			if (GeometryIndex != INDEX_NONE)
			{				
				int32 CurrFaceStart = FaceStart[GeometryIndex];
				int32 CurrFaceCount = FaceCount[GeometryIndex];
			
				// add all the faces to the original geometry face array
				for (int face = CurrFaceStart; face < CurrFaceStart + CurrFaceCount; ++face)
				{
					BaseMeshIndices.Add(Indices[face]);
					BaseMeshOriginalFaceIndices.Add(face);
				}

				// build an array of mesh sections
				ConstantData->HasOriginalMesh = true;				
			}
			else
			{
				// all the direct decedents of the root node with no geometry are original geometry
				for (int32 CurrChild : CurrBone.Children)
				{					
					int32 GeometryIndex = TransformToGeometryIndex[CurrChild];
					if (GeometryIndex != INDEX_NONE)
					{
						// original geo static mesh					
						int32 CurrFaceStart = FaceStart[GeometryIndex];
						int32 CurrFaceCount = FaceCount[GeometryIndex];

						// add all the faces to the original geometry face array
						for (int face = CurrFaceStart; face < CurrFaceStart + CurrFaceCount; ++face)
						{
							BaseMeshIndices.Add(Indices[face]);
							BaseMeshOriginalFaceIndices.Add(face);
						}

						ConstantData->HasOriginalMesh = true;
					}					
				}
			}
		}
	}
	*/

<<<<<<< HEAD

	ConstantData->OriginalMeshSections = Collection->BuildMeshSections(BaseMeshIndices, BaseMeshOriginalFaceIndices, ConstantData->OriginalMeshIndices);

	TArray<FMatrix> RestMatrices;
	GeometryCollectionAlgo::GlobalMatrices(RestCollection->GetGeometryCollection()->Transform, RestCollection->GetGeometryCollection()->Parent, RestMatrices);

=======

	ConstantData->OriginalMeshSections = Collection->BuildMeshSections(BaseMeshIndices, BaseMeshOriginalFaceIndices, ConstantData->OriginalMeshIndices);

	TArray<FMatrix> RestMatrices;
	GeometryCollectionAlgo::GlobalMatrices(RestCollection->GetGeometryCollection()->Transform, RestCollection->GetGeometryCollection()->Parent, RestMatrices);

>>>>>>> a1e6ec07
	ConstantData->RestTransforms = MoveTemp(RestMatrices); 
}

void UGeometryCollectionComponent::InitDynamicData(FGeometryCollectionDynamicData * DynamicData)
{
	SCOPE_CYCLE_COUNTER(STAT_GCInitDynamicData);

	check(DynamicData);
	DynamicData->IsDynamic = this->GetIsObjectDynamic() || bShowBoneColors || bEnableBoneSelection;
	DynamicData->IsLoading = this->GetIsObjectLoading();

	if (CachePlayback && CacheParameters.TargetCache && CacheParameters.TargetCache->GetData())
	{		
		const TManagedArray<int32> &Parents = GetParentArray();
		const TManagedArray<TSet<int32>> &Children = GetChildrenArray();
		const TManagedArray<FTransform> &Transform = RestCollection->GetGeometryCollection()->Transform;
		const TManagedArray<FTransform> &MassToLocal = RestCollection->GetGeometryCollection()->GetAttribute<FTransform>("MassToLocal", FGeometryCollection::TransformGroup);

		// #todo(dmp): find a better place to calculate and store this
		float CacheDt = CacheParameters.TargetCache->GetData()->GetDt();

		// if we want the state before the first cached frame, then the collection doesn't need to be dynamic since it'll render the pre-fractured geometry
		DynamicData->IsDynamic = DesiredCacheTime > CacheDt;

		// if we are already on the current cached frame, return
		if (FMath::IsNearlyEqual(CurrentCacheTime, DesiredCacheTime) && GlobalMatrices.Num() != 0)
		{
			DynamicData->PrevTransforms = GlobalMatrices;
			DynamicData->Transforms = GlobalMatrices;
<<<<<<< HEAD

			// maintaining the cache time means we should consider the transforms equal for dynamic data sending purposes
			TransformsAreEqual[(TransformsAreEqualIndex++) % TransformsAreEqual.Num()] = true;

			return;
		}

=======

			// maintaining the cache time means we should consider the transforms equal for dynamic data sending purposes
			TransformsAreEqual[(TransformsAreEqualIndex++) % TransformsAreEqual.Num()] = true;

			return;
		}

>>>>>>> a1e6ec07
		// if the input simulation time to playback is the first frame, reset simulation time
		if (DesiredCacheTime <= CacheDt ||  FMath::IsNearlyEqual(CurrentCacheTime, FLT_MAX))
		{
			CurrentCacheTime = DesiredCacheTime;
		    
			GeometryCollectionAlgo::GlobalMatrices(GetTransformArray(), GetParentArray(), GlobalMatrices);
			DynamicData->PrevTransforms = GlobalMatrices;
			DynamicData->Transforms = GlobalMatrices;			

			EventsPlayed.Empty();
			EventsPlayed.AddDefaulted(CacheParameters.TargetCache->GetData()->Records.Num());

			// reset should send new transforms to the RT
			TransformsAreEqual[(TransformsAreEqualIndex++) % TransformsAreEqual.Num()] = false;
		}
		else if (GlobalMatrices.Num() == 0)
		{
			// bad case here.  Sequencer starts at non zero position  We cannot correctly reconstruct the current frame, so give a warning
			GeometryCollectionAlgo::GlobalMatrices(GetTransformArray(), GetParentArray(), GlobalMatrices);
			DynamicData->PrevTransforms = GlobalMatrices;
			DynamicData->Transforms = GlobalMatrices;

			EventsPlayed.Empty();
			EventsPlayed.AddDefaulted(CacheParameters.TargetCache->GetData()->Records.Num());

			// degenerate case causes and reset should send new transforms to the RT
			TransformsAreEqual[(TransformsAreEqualIndex++) % TransformsAreEqual.Num()] = false;

			UE_LOG(UGCC_LOG, Warning, TEXT("Cache out of sync - must rewind sequencer to start frame"));
		}
		else if (DesiredCacheTime >= CurrentCacheTime)
		{	
			int NumSteps = floor((DesiredCacheTime - CurrentCacheTime) / CacheDt);
			float LastDt = FMath::Fmod(DesiredCacheTime - CurrentCacheTime, CacheDt);
			NumSteps += LastDt > SMALL_NUMBER ? 1 : 0;
			
			FTransform ActorToWorld = GetComponentTransform();

			bool HasAnyActiveTransforms = false;

			// Jump ahead in increments of CacheDt evaluating the cache until we reach our desired time
			for (int st = 0; st < NumSteps; ++st)
			{
				float TimeIncrement = st == NumSteps - 1 ? LastDt : CacheDt;
				CurrentCacheTime += TimeIncrement;
			
				DynamicData->PrevTransforms = GlobalMatrices;

				const FRecordedFrame* FirstFrame = nullptr;
				const FRecordedFrame* SecondFrame = nullptr;
				CacheParameters.TargetCache->GetData()->GetFramesForTime(CurrentCacheTime, FirstFrame, SecondFrame);

				if (FirstFrame && !SecondFrame)
				{

					const TArray<FTransform> &xforms = FirstFrame->Transforms;
					const TArray<int32> &TransformIndices = FirstFrame->TransformIndices;
<<<<<<< HEAD

					const int32 NumActives = FirstFrame->TransformIndices.Num();
					
					if (NumActives > 0)
					{
						HasAnyActiveTransforms = true;
					}

					for (int i = 0; i < NumActives; ++i)
					{
						const int32 InternalIndexTmp = TransformIndices[i];
						
						if (InternalIndexTmp >= GlobalMatrices.Num())
						{
							UE_LOG(UGCC_LOG, Error, 
								TEXT("%s: TargetCache (%s) is out of sync with GeometryCollection.  Regenerate the cache."), 
								*RestCollection->GetName(), *CacheParameters.TargetCache->GetName());
							DynamicData->PrevTransforms = GlobalMatrices;
							DynamicData->Transforms = GlobalMatrices;
							return;
						}
												
						// calculate global matrix for current
						FTransform ParticleToWorld = xforms[i];						

						FTransform CurrGlobalTransform = MassToLocal[InternalIndexTmp].GetRelativeTransformReverse(ParticleToWorld).GetRelativeTransform(ActorToWorld);						
						CurrGlobalTransform.NormalizeRotation();
						GlobalMatrices[InternalIndexTmp] = CurrGlobalTransform.ToMatrixWithScale();
						
						// Traverse from active parent node down to all children and set global transforms
						GeometryCollectionAlgo::GlobalMatricesFromRoot(InternalIndexTmp, Transform, Children, GlobalMatrices);
					}
				}
				else if (FirstFrame && SecondFrame && CurrentCacheTime > FirstFrame->Timestamp)
				{
					const float Alpha = (CurrentCacheTime - FirstFrame->Timestamp) / (SecondFrame->Timestamp - FirstFrame->Timestamp);
					check(0 <= Alpha && Alpha <= 1.0f);

					const int32 NumActives = SecondFrame->TransformIndices.Num();

					if (NumActives > 0)
					{
						HasAnyActiveTransforms = true;
					}

					for (int Index = 0; Index < NumActives; ++Index)
					{
						const int32 InternalIndexTmp = SecondFrame->TransformIndices[Index];
						
						// check if transform index is valid
						if (InternalIndexTmp >= GlobalMatrices.Num())
						{
							UE_LOG(UGCC_LOG, Error, 
								TEXT("%s: TargetCache (%s) is out of sync with GeometryCollection.  Regenerate the cache."), 
								*RestCollection->GetName(), *CacheParameters.TargetCache->GetName());
							DynamicData->PrevTransforms = GlobalMatrices;
							DynamicData->Transforms = GlobalMatrices;
							return;
						}

						const int32 PreviousIndexSlot = Index < SecondFrame->PreviousTransformIndices.Num() ? SecondFrame->PreviousTransformIndices[Index] : INDEX_NONE;

						if (PreviousIndexSlot != INDEX_NONE)
						{
							FTransform ParticleToWorld;
							ParticleToWorld.Blend(FirstFrame->Transforms[PreviousIndexSlot], SecondFrame->Transforms[Index], Alpha);
							
							FTransform CurrGlobalTransform = MassToLocal[InternalIndexTmp].GetRelativeTransformReverse(ParticleToWorld).GetRelativeTransform(ActorToWorld);							
							CurrGlobalTransform.NormalizeRotation();
							GlobalMatrices[InternalIndexTmp] = CurrGlobalTransform.ToMatrixWithScale();

							// Traverse from active parent node down to all children and set global transforms
							GeometryCollectionAlgo::GlobalMatricesFromRoot(InternalIndexTmp, Transform, Children, GlobalMatrices);
						}
						else
						{
							FTransform ParticleToWorld = SecondFrame->Transforms[Index];
							
							FTransform CurrGlobalTransform = MassToLocal[InternalIndexTmp].GetRelativeTransformReverse(ParticleToWorld).GetRelativeTransform(ActorToWorld);							
							CurrGlobalTransform.NormalizeRotation();
							GlobalMatrices[InternalIndexTmp] = CurrGlobalTransform.ToMatrixWithScale();

							// Traverse from active parent node down to all children and set global transforms
							GeometryCollectionAlgo::GlobalMatricesFromRoot(InternalIndexTmp, Transform, Children, GlobalMatrices);
						}
					}
				}

				DynamicData->Transforms = GlobalMatrices;

				/**********************************************************************************************************************************************************************************/
				// Capture all events for the given time
			
				if(false)
				{
#if INCLUDE_CHAOS
					// clear events on the solver
					Chaos::FPBDRigidsSolver *Solver = GetSolver(*this);
					
					if (Solver)
					{
						Chaos::FSolverWriteLock ScopedWriteLock(Solver);

						//////////////////////////////////////////////////////////////////////////
						// Temporary workaround for writing on multiple threads.
						// The following is called wide from the render thread to populate
						// Niagara data from a cache without invoking a solver directly
						//
						// The above write lock guarantees we can safely write to these buffers
						//
						// TO BE REFACTORED
						// #TODO BG
						//////////////////////////////////////////////////////////////////////////
						Chaos::FPBDRigidsSolver::FAllCollisionData *CollisionDataToWriteTo = const_cast<Chaos::FPBDRigidsSolver::FAllCollisionData*>(Solver->GetAllCollisions_FromSequencerCache_NEEDSLOCK());
						Chaos::FPBDRigidsSolver::FAllBreakingData *BreakingDataToWriteTo = const_cast<Chaos::FPBDRigidsSolver::FAllBreakingData*>(Solver->GetAllBreakings_FromSequencerCache_NEEDSLOCK());
						Chaos::FPBDRigidsSolver::FAllTrailingData *TrailingDataToWriteTo = const_cast<Chaos::FPBDRigidsSolver::FAllTrailingData*>(Solver->GetAllTrailings_FromSequencerCache_NEEDSLOCK());

						if (!FMath::IsNearlyEqual(CollisionDataToWriteTo->TimeCreated, DesiredCacheTime))
						{
							CollisionDataToWriteTo->AllCollisionsArray.Empty();
							CollisionDataToWriteTo->TimeCreated = DesiredCacheTime;
						}

						int32 Index = CacheParameters.TargetCache->GetData()->FindLastKeyBefore(CurrentCacheTime);
						const FRecordedFrame *RecordedFrame = &CacheParameters.TargetCache->GetData()->Records[Index];				

						if (RecordedFrame && PhysicsObject && !EventsPlayed[Index])
						{
							EventsPlayed[Index] = true;

							// Collisions
							if (RecordedFrame->Collisions.Num() > 0)
							{							
								for (int32 Idx = 0; Idx < RecordedFrame->Collisions.Num(); ++Idx)
								{
									// Check if the particle is still kinematic
									int32 NewIdx = CollisionDataToWriteTo->AllCollisionsArray.Add(Chaos::TCollisionData<float, 3>());
									Chaos::TCollisionData<float, 3>& AllCollisionsDataArrayItem = CollisionDataToWriteTo->AllCollisionsArray[NewIdx];

									AllCollisionsDataArrayItem.Location = RecordedFrame->Collisions[Idx].Location;
									AllCollisionsDataArrayItem.AccumulatedImpulse = RecordedFrame->Collisions[Idx].AccumulatedImpulse;
									AllCollisionsDataArrayItem.Normal = RecordedFrame->Collisions[Idx].Normal;
									AllCollisionsDataArrayItem.Velocity1 = RecordedFrame->Collisions[Idx].Velocity1;
									AllCollisionsDataArrayItem.Velocity2 = RecordedFrame->Collisions[Idx].Velocity2;
									AllCollisionsDataArrayItem.AngularVelocity1 = RecordedFrame->Collisions[Idx].AngularVelocity1;
									AllCollisionsDataArrayItem.AngularVelocity2 = RecordedFrame->Collisions[Idx].AngularVelocity2;
									AllCollisionsDataArrayItem.Mass1 = RecordedFrame->Collisions[Idx].Mass1;
									AllCollisionsDataArrayItem.Mass2 = RecordedFrame->Collisions[Idx].Mass2;
									AllCollisionsDataArrayItem.ParticleIndex = RecordedFrame->Collisions[Idx].ParticleIndex;
									AllCollisionsDataArrayItem.LevelsetIndex = RecordedFrame->Collisions[Idx].LevelsetIndex;
									AllCollisionsDataArrayItem.ParticleIndexMesh = RecordedFrame->Collisions[Idx].ParticleIndexMesh;
									AllCollisionsDataArrayItem.LevelsetIndexMesh = RecordedFrame->Collisions[Idx].LevelsetIndexMesh;
								}
							}

							// Breaking
							if (RecordedFrame->Breakings.Num() > 0)
							{
								for (int32 Idx = 0; Idx < RecordedFrame->Breakings.Num(); ++Idx)
								{
									// Check if the particle is still kinematic							
									int32 NewIdx = BreakingDataToWriteTo->AllBreakingsArray.Add(Chaos::TBreakingData<float, 3>());
									Chaos::TBreakingData<float, 3>& AllBreakingsDataArrayItem = BreakingDataToWriteTo->AllBreakingsArray[NewIdx];

									AllBreakingsDataArrayItem.Location = RecordedFrame->Breakings[Idx].Location;
									AllBreakingsDataArrayItem.Velocity = RecordedFrame->Breakings[Idx].Velocity;
									AllBreakingsDataArrayItem.AngularVelocity = RecordedFrame->Breakings[Idx].AngularVelocity;
									AllBreakingsDataArrayItem.Mass = RecordedFrame->Breakings[Idx].Mass;
									AllBreakingsDataArrayItem.ParticleIndex = RecordedFrame->Breakings[Idx].ParticleIndex;
									AllBreakingsDataArrayItem.ParticleIndexMesh = RecordedFrame->Breakings[Idx].ParticleIndexMesh;
								}
							}

							// Trailing
							if (RecordedFrame->Trailings.Num() > 0)
							{
								for (FSolverTrailingData Trailing : RecordedFrame->Trailings)
								{
									// Check if the particle is still kinematic
									int32 NewIdx = TrailingDataToWriteTo->AllTrailingsArray.Add(Chaos::TTrailingData<float, 3>());
									Chaos::TTrailingData<float, 3>& AllTrailingsDataArrayItem = TrailingDataToWriteTo->AllTrailingsArray[NewIdx];

									AllTrailingsDataArrayItem.Location = Trailing.Location;
									AllTrailingsDataArrayItem.Velocity = Trailing.Velocity;
									AllTrailingsDataArrayItem.AngularVelocity = Trailing.AngularVelocity;
									AllTrailingsDataArrayItem.Mass = Trailing.Mass;
									AllTrailingsDataArrayItem.ParticleIndex = Trailing.ParticleIndex;
									AllTrailingsDataArrayItem.ParticleIndexMesh = Trailing.ParticleIndexMesh;
								}
							}
						}
					}
#endif
				}								
			}

			// check if transforms at start of this tick are the same as what is calculated from the cache
			TransformsAreEqual[(TransformsAreEqualIndex++) % TransformsAreEqual.Num()] = !HasAnyActiveTransforms;
		}
		else
		{			
			// time is before current cache time so maintain the matrices we have since we can't rewind
			DynamicData->PrevTransforms = GlobalMatrices;
			DynamicData->Transforms = GlobalMatrices;

			// reset event means we don't want to consider transforms as being equal between prev and current frame
			TransformsAreEqual[(TransformsAreEqualIndex++) % TransformsAreEqual.Num()] = true;
		}
	}
	else if (DynamicData->IsDynamic)
	{
		// If we have no transforms stored in the dynamic data, then assign both prev and current to the same global matrices
		if (GlobalMatrices.Num() == 0)
		{
			// Copy global matrices over to DynamicData
			CalculateGlobalMatrices();		
			DynamicData->PrevTransforms = GlobalMatrices;		
			DynamicData->Transforms = GlobalMatrices;

			// reset event means we don't want to consider transforms as being equal between prev and current frame
			TransformsAreEqual[(TransformsAreEqualIndex++) % TransformsAreEqual.Num()] = false;
		}
		else
		{
			// Copy existing global matrices into prev transforms
			DynamicData->PrevTransforms = GlobalMatrices;

			// Copy global matrices over to DynamicData
			CalculateGlobalMatrices();

=======

					const int32 NumActives = FirstFrame->TransformIndices.Num();
					
					if (NumActives > 0)
					{
						HasAnyActiveTransforms = true;
					}

					for (int i = 0; i < NumActives; ++i)
					{
						const int32 InternalIndexTmp = TransformIndices[i];
						
						if (InternalIndexTmp >= GlobalMatrices.Num())
						{
							UE_LOG(UGCC_LOG, Error, 
								TEXT("%s: TargetCache (%s) is out of sync with GeometryCollection.  Regenerate the cache."), 
								*RestCollection->GetName(), *CacheParameters.TargetCache->GetName());
							DynamicData->PrevTransforms = GlobalMatrices;
							DynamicData->Transforms = GlobalMatrices;
							return;
						}
												
						// calculate global matrix for current
						FTransform ParticleToWorld = xforms[i];						

						FTransform CurrGlobalTransform = MassToLocal[InternalIndexTmp].GetRelativeTransformReverse(ParticleToWorld).GetRelativeTransform(ActorToWorld);						
						CurrGlobalTransform.NormalizeRotation();
						GlobalMatrices[InternalIndexTmp] = CurrGlobalTransform.ToMatrixWithScale();
						
						// Traverse from active parent node down to all children and set global transforms
						GeometryCollectionAlgo::GlobalMatricesFromRoot(InternalIndexTmp, Transform, Children, GlobalMatrices);
					}
				}
				else if (FirstFrame && SecondFrame && CurrentCacheTime > FirstFrame->Timestamp)
				{
					const float Alpha = (CurrentCacheTime - FirstFrame->Timestamp) / (SecondFrame->Timestamp - FirstFrame->Timestamp);
					check(0 <= Alpha && Alpha <= 1.0f);

					const int32 NumActives = SecondFrame->TransformIndices.Num();

					if (NumActives > 0)
					{
						HasAnyActiveTransforms = true;
					}

					for (int Index = 0; Index < NumActives; ++Index)
					{
						const int32 InternalIndexTmp = SecondFrame->TransformIndices[Index];
						
						// check if transform index is valid
						if (InternalIndexTmp >= GlobalMatrices.Num())
						{
							UE_LOG(UGCC_LOG, Error, 
								TEXT("%s: TargetCache (%s) is out of sync with GeometryCollection.  Regenerate the cache."), 
								*RestCollection->GetName(), *CacheParameters.TargetCache->GetName());
							DynamicData->PrevTransforms = GlobalMatrices;
							DynamicData->Transforms = GlobalMatrices;
							return;
						}

						const int32 PreviousIndexSlot = Index < SecondFrame->PreviousTransformIndices.Num() ? SecondFrame->PreviousTransformIndices[Index] : INDEX_NONE;

						if (PreviousIndexSlot != INDEX_NONE)
						{
							FTransform ParticleToWorld;
							ParticleToWorld.Blend(FirstFrame->Transforms[PreviousIndexSlot], SecondFrame->Transforms[Index], Alpha);
							
							FTransform CurrGlobalTransform = MassToLocal[InternalIndexTmp].GetRelativeTransformReverse(ParticleToWorld).GetRelativeTransform(ActorToWorld);							
							CurrGlobalTransform.NormalizeRotation();
							GlobalMatrices[InternalIndexTmp] = CurrGlobalTransform.ToMatrixWithScale();

							// Traverse from active parent node down to all children and set global transforms
							GeometryCollectionAlgo::GlobalMatricesFromRoot(InternalIndexTmp, Transform, Children, GlobalMatrices);
						}
						else
						{
							FTransform ParticleToWorld = SecondFrame->Transforms[Index];
							
							FTransform CurrGlobalTransform = MassToLocal[InternalIndexTmp].GetRelativeTransformReverse(ParticleToWorld).GetRelativeTransform(ActorToWorld);							
							CurrGlobalTransform.NormalizeRotation();
							GlobalMatrices[InternalIndexTmp] = CurrGlobalTransform.ToMatrixWithScale();

							// Traverse from active parent node down to all children and set global transforms
							GeometryCollectionAlgo::GlobalMatricesFromRoot(InternalIndexTmp, Transform, Children, GlobalMatrices);
						}
					}
				}

				DynamicData->Transforms = GlobalMatrices;

				/**********************************************************************************************************************************************************************************/
				// Capture all events for the given time
			
				if(false)
				{
#if INCLUDE_CHAOS
					// clear events on the solver
					Chaos::FPBDRigidsSolver *Solver = GetSolver(*this);
					
					if (Solver)
					{
						Chaos::FSolverWriteLock ScopedWriteLock(Solver);

						//////////////////////////////////////////////////////////////////////////
						// Temporary workaround for writing on multiple threads.
						// The following is called wide from the render thread to populate
						// Niagara data from a cache without invoking a solver directly
						//
						// The above write lock guarantees we can safely write to these buffers
						//
						// TO BE REFACTORED
						// #TODO BG
						//////////////////////////////////////////////////////////////////////////
						Chaos::FPBDRigidsSolver::FAllCollisionData *CollisionDataToWriteTo = const_cast<Chaos::FPBDRigidsSolver::FAllCollisionData*>(Solver->GetAllCollisions_FromSequencerCache_NEEDSLOCK());
						Chaos::FPBDRigidsSolver::FAllBreakingData *BreakingDataToWriteTo = const_cast<Chaos::FPBDRigidsSolver::FAllBreakingData*>(Solver->GetAllBreakings_FromSequencerCache_NEEDSLOCK());
						Chaos::FPBDRigidsSolver::FAllTrailingData *TrailingDataToWriteTo = const_cast<Chaos::FPBDRigidsSolver::FAllTrailingData*>(Solver->GetAllTrailings_FromSequencerCache_NEEDSLOCK());

						if (!FMath::IsNearlyEqual(CollisionDataToWriteTo->TimeCreated, DesiredCacheTime))
						{
							CollisionDataToWriteTo->AllCollisionsArray.Empty();
							CollisionDataToWriteTo->TimeCreated = DesiredCacheTime;
						}

						int32 Index = CacheParameters.TargetCache->GetData()->FindLastKeyBefore(CurrentCacheTime);
						const FRecordedFrame *RecordedFrame = &CacheParameters.TargetCache->GetData()->Records[Index];				

						if (RecordedFrame && PhysicsObject && !EventsPlayed[Index])
						{
							EventsPlayed[Index] = true;

							// Collisions
							if (RecordedFrame->Collisions.Num() > 0)
							{							
								for (int32 Idx = 0; Idx < RecordedFrame->Collisions.Num(); ++Idx)
								{
									// Check if the particle is still kinematic
									int32 NewIdx = CollisionDataToWriteTo->AllCollisionsArray.Add(Chaos::TCollisionData<float, 3>());
									Chaos::TCollisionData<float, 3>& AllCollisionsDataArrayItem = CollisionDataToWriteTo->AllCollisionsArray[NewIdx];

									AllCollisionsDataArrayItem.Location = RecordedFrame->Collisions[Idx].Location;
									AllCollisionsDataArrayItem.AccumulatedImpulse = RecordedFrame->Collisions[Idx].AccumulatedImpulse;
									AllCollisionsDataArrayItem.Normal = RecordedFrame->Collisions[Idx].Normal;
									AllCollisionsDataArrayItem.Velocity1 = RecordedFrame->Collisions[Idx].Velocity1;
									AllCollisionsDataArrayItem.Velocity2 = RecordedFrame->Collisions[Idx].Velocity2;
									AllCollisionsDataArrayItem.AngularVelocity1 = RecordedFrame->Collisions[Idx].AngularVelocity1;
									AllCollisionsDataArrayItem.AngularVelocity2 = RecordedFrame->Collisions[Idx].AngularVelocity2;
									AllCollisionsDataArrayItem.Mass1 = RecordedFrame->Collisions[Idx].Mass1;
									AllCollisionsDataArrayItem.Mass2 = RecordedFrame->Collisions[Idx].Mass2;
									AllCollisionsDataArrayItem.ParticleIndex = RecordedFrame->Collisions[Idx].ParticleIndex;
									AllCollisionsDataArrayItem.LevelsetIndex = RecordedFrame->Collisions[Idx].LevelsetIndex;
									AllCollisionsDataArrayItem.ParticleIndexMesh = RecordedFrame->Collisions[Idx].ParticleIndexMesh;
									AllCollisionsDataArrayItem.LevelsetIndexMesh = RecordedFrame->Collisions[Idx].LevelsetIndexMesh;
								}
							}

							// Breaking
							if (RecordedFrame->Breakings.Num() > 0)
							{
								for (int32 Idx = 0; Idx < RecordedFrame->Breakings.Num(); ++Idx)
								{
									// Check if the particle is still kinematic							
									int32 NewIdx = BreakingDataToWriteTo->AllBreakingsArray.Add(Chaos::TBreakingData<float, 3>());
									Chaos::TBreakingData<float, 3>& AllBreakingsDataArrayItem = BreakingDataToWriteTo->AllBreakingsArray[NewIdx];

									AllBreakingsDataArrayItem.Location = RecordedFrame->Breakings[Idx].Location;
									AllBreakingsDataArrayItem.Velocity = RecordedFrame->Breakings[Idx].Velocity;
									AllBreakingsDataArrayItem.AngularVelocity = RecordedFrame->Breakings[Idx].AngularVelocity;
									AllBreakingsDataArrayItem.Mass = RecordedFrame->Breakings[Idx].Mass;
									AllBreakingsDataArrayItem.ParticleIndex = RecordedFrame->Breakings[Idx].ParticleIndex;
									AllBreakingsDataArrayItem.ParticleIndexMesh = RecordedFrame->Breakings[Idx].ParticleIndexMesh;
								}
							}

							// Trailing
							if (RecordedFrame->Trailings.Num() > 0)
							{
								for (FSolverTrailingData Trailing : RecordedFrame->Trailings)
								{
									// Check if the particle is still kinematic
									int32 NewIdx = TrailingDataToWriteTo->AllTrailingsArray.Add(Chaos::TTrailingData<float, 3>());
									Chaos::TTrailingData<float, 3>& AllTrailingsDataArrayItem = TrailingDataToWriteTo->AllTrailingsArray[NewIdx];

									AllTrailingsDataArrayItem.Location = Trailing.Location;
									AllTrailingsDataArrayItem.Velocity = Trailing.Velocity;
									AllTrailingsDataArrayItem.AngularVelocity = Trailing.AngularVelocity;
									AllTrailingsDataArrayItem.Mass = Trailing.Mass;
									AllTrailingsDataArrayItem.ParticleIndex = Trailing.ParticleIndex;
									AllTrailingsDataArrayItem.ParticleIndexMesh = Trailing.ParticleIndexMesh;
								}
							}
						}
					}
#endif
				}								
			}

			// check if transforms at start of this tick are the same as what is calculated from the cache
			TransformsAreEqual[(TransformsAreEqualIndex++) % TransformsAreEqual.Num()] = !HasAnyActiveTransforms;
		}
		else
		{			
			// time is before current cache time so maintain the matrices we have since we can't rewind
			DynamicData->PrevTransforms = GlobalMatrices;
			DynamicData->Transforms = GlobalMatrices;

			// reset event means we don't want to consider transforms as being equal between prev and current frame
			TransformsAreEqual[(TransformsAreEqualIndex++) % TransformsAreEqual.Num()] = true;
		}
	}
	else if (DynamicData->IsDynamic)
	{
		// If we have no transforms stored in the dynamic data, then assign both prev and current to the same global matrices
		if (GlobalMatrices.Num() == 0)
		{
			// Copy global matrices over to DynamicData
			CalculateGlobalMatrices();		
			DynamicData->PrevTransforms = GlobalMatrices;		
			DynamicData->Transforms = GlobalMatrices;

			// reset event means we don't want to consider transforms as being equal between prev and current frame
			TransformsAreEqual[(TransformsAreEqualIndex++) % TransformsAreEqual.Num()] = false;
		}
		else
		{
			// Copy existing global matrices into prev transforms
			DynamicData->PrevTransforms = GlobalMatrices;

			// Copy global matrices over to DynamicData
			CalculateGlobalMatrices();

>>>>>>> a1e6ec07
			// if the number of matrices has changed between frames, then sync previous to current
			if (GlobalMatrices.Num() != DynamicData->PrevTransforms.Num())
			{
				DynamicData->PrevTransforms = GlobalMatrices;
			}

			DynamicData->Transforms = GlobalMatrices;

			// check if previous transforms are the same as current
			TransformsAreEqual[(TransformsAreEqualIndex++) % TransformsAreEqual.Num()] = IsEqual(DynamicData->PrevTransforms, DynamicData->Transforms);
		}
	}
}

#if CHAOS_DEBUG_DRAW
void DebugDrawChaos(UWorld* World)
{	
	if (!World->IsGameWorld())
	{
		return;
	}

	using namespace Chaos;
	TArray<FLatentDrawCommand> LatenetDrawCommands;

	FDebugDrawQueue::GetInstance().ExtractAllElements(LatenetDrawCommands);
	for (const FLatentDrawCommand& Command : LatenetDrawCommands)
	{
		switch (Command.Type)
		{
		case FLatentDrawCommand::EDrawType::Point:
		{
			DrawDebugPoint(World, Command.LineStart, Command.Thickness, Command.Color, Command.bPersistentLines, Command.LifeTime, Command.DepthPriority);
			break;
		}
		case FLatentDrawCommand::EDrawType::Line:
		{
			DrawDebugLine(World, Command.LineStart, Command.LineEnd, Command.Color, Command.bPersistentLines, Command.LifeTime, Command.DepthPriority, Command.Thickness);
			break;
		}
		case FLatentDrawCommand::EDrawType::DirectionalArrow:
		{
			DrawDebugDirectionalArrow(World, Command.LineStart, Command.LineEnd, Command.ArrowSize, Command.Color, Command.bPersistentLines, Command.LifeTime, Command.DepthPriority, Command.Thickness);
			break;
		}
		case FLatentDrawCommand::EDrawType::Sphere:
		{
			DrawDebugSphere(World, Command.LineStart, Command.Radius, Command.Segments, Command.Color, Command.bPersistentLines, Command.LifeTime, Command.DepthPriority, Command.Thickness);
			break;
		}
		case FLatentDrawCommand::EDrawType::Box:
		{
			DrawDebugBox(World, Command.Center, Command.Extent, Command.Rotation, Command.Color, Command.bPersistentLines, Command.LifeTime, Command.DepthPriority, Command.Thickness);
			break;
		}
		default:
			break;
		}
	}
}
#endif

void UGeometryCollectionComponent::TickComponent(float DeltaTime, enum ELevelTick TickType, FActorComponentTickFunction *ThisTickFunction)
{
	//UE_LOG(UGCC_LOG, Log, TEXT("GeometryCollectionComponent[%p]::TickComponent()"), this);
	Super::TickComponent(DeltaTime, TickType, ThisTickFunction);
	//if (bRenderStateDirty && DynamicCollection)	//todo: always send for now
	if(RestCollection)
	{
		//if (RestCollection->HasVisibleGeometry() || DynamicCollection->IsDirty())
		if(RestCollection->HasVisibleGeometry())
		{
			MarkRenderTransformDirty();
			MarkRenderDynamicDataDirty();
			bRenderStateDirty = false;
			//DynamicCollection->MakeClean(); clean?

// 			const UWorld* MyWorld = GetWorld();
// 			if (MyWorld && MyWorld->IsGameWorld())
// 			{
// 				//cycle every 0xff frames
// 				//@todo - Need way of seeing if the collection is actually changing
// 				if (bNavigationRelevant && bRegistered && (((GFrameCounter + NavmeshInvalidationTimeSliceIndex) & 0xff) == 0))
// 				{
// 					UpdateNavigationData();
// 				}
// 			}
		}
	}

#if CHAOS_DEBUG_DRAW
	using namespace Chaos;

	// General debug drawing
	if (FDebugDrawQueue::EnableDebugDrawing)
	{
		if (UWorld* World = GetWorld())
		{
			DebugDrawChaos(World);
		}
	}
#endif
}

void UGeometryCollectionComponent::OnRegister()
{
	//UE_LOG(UGCC_LOG, Log, TEXT("GeometryCollectionComponent[%p]::OnRegister()[%p]"), this,RestCollection );
	ResetDynamicCollection();
<<<<<<< HEAD
=======

#if WITH_EDITOR
	FScopedColorEdit ColorEdit(this);
	ColorEdit.ResetBoneSelection();
	ColorEdit.ResetHighlightedBones();
#endif
>>>>>>> a1e6ec07
	Super::OnRegister();
}

void UGeometryCollectionComponent::ResetDynamicCollection()
{
	bool bCreateDynamicCollection = true;
#if WITH_EDITOR
	bCreateDynamicCollection = false;
	if (UWorld* World = GetWorld())
	{
		if(World->IsGameWorld())
		{
			bCreateDynamicCollection = true;
		}
	}
#endif
	//UE_LOG(UGCC_LOG, Log, TEXT("GeometryCollectionComponent[%p]::ResetDynamicCollection()"), static_cast<const void*>(this));
	if (bCreateDynamicCollection && RestCollection)
	{
		DynamicCollection = MakeUnique<FGeometryDynamicCollection>();
		for (const auto DynamicArray : CopyOnWriteAttributeList)
		{
			*DynamicArray = nullptr;
		}

		GetTransformArrayCopyOnWrite();
		GetParentArrayCopyOnWrite();
		GetChildrenArrayCopyOnWrite();
		GetSimulationTypeArrayCopyOnWrite();
		GetStatusFlagsArrayCopyOnWrite();
		SetRenderStateDirty();
	}

	if (RestCollection)
	{
		CalculateGlobalMatrices();
		CalculateLocalBounds();
	}
}

void UGeometryCollectionComponent::OnCreatePhysicsState()
{
#if WITH_PHYSX
	DummyBodySetup = NewObject<UBodySetup>(this, UBodySetup::StaticClass());
	DummyBodySetup->AggGeom.BoxElems.Add(FKBoxElem(1.0f));
	DummyBodyInstance.InitBody(DummyBodySetup, GetComponentToWorld(), this, nullptr);
	DummyBodyInstance.bNotifyRigidBodyCollision = BodyInstance.bNotifyRigidBodyCollision;
#endif

	// Skip the chain - don't care about body instance setup
	UActorComponent::OnCreatePhysicsState();
	if (!Simulating) IsObjectLoading = false; // just mark as loaded if we are simulating.

#if WITH_PHYSX
	DummyBodyInstance.SetCollisionEnabled(ECollisionEnabled::QueryOnly);
	DummyBodyInstance.SetResponseToAllChannels(ECR_Block);
#endif

	if (!PhysicsObject)
	{
#if WITH_EDITOR && WITH_EDITORONLY_DATA
		EditorActor = nullptr;

		if (RestCollection)
		{
			//hack: find a better place for this
			UGeometryCollection* RestCollectionMutable = const_cast<UGeometryCollection*>(RestCollection);
			RestCollectionMutable->EnsureDataIsCooked();
		}
#endif

#if INCLUDE_CHAOS
		const bool bValidWorld = GetWorld() && GetWorld()->IsGameWorld();
		const bool bValidCollection = DynamicCollection && DynamicCollection->Transform.Num() > 0;
		if (bValidWorld && bValidCollection)
		{
			if (PhysicalMaterial)
			{
				ChaosMaterial->Friction = PhysicalMaterial->Friction;
				ChaosMaterial->Restitution = PhysicalMaterial->Restitution;
				ChaosMaterial->SleepingLinearThreshold = PhysicalMaterial->SleepingLinearVelocityThreshold;
				ChaosMaterial->SleepingAngularThreshold = PhysicalMaterial->SleepingAngularVelocityThreshold;
			}
			auto InitFunc = [this](FSimulationParameters& InParams)
			{
#if !(UE_BUILD_SHIPPING || UE_BUILD_TEST)
				InParams.Name = GetPathName();
#endif
				InParams.RestCollection = RestCollection->GetGeometryCollection().Get();
				GetInitializationCommands(InParams.InitializationCommands);
				InParams.InitializationState = InitializationState;
				InParams.Simulating = Simulating;
				InParams.WorldTransform = GetComponentToWorld();
				RestCollection->GetSharedSimulationParams(InParams.Shared);
				InParams.EnableClustering = EnableClustering;
				InParams.ClusterGroupIndex = EnableClustering?ClusterGroupIndex:0;
				InParams.MaxClusterLevel = MaxClusterLevel;
				InParams.DamageThreshold = DamageThreshold;
				InParams.ClusterConnectionMethod = (Chaos::FClusterCreationParameters<float>::EConnectionMethod)ClusterConnectionType;
				InParams.CollisionGroup = CollisionGroup;
				InParams.CollisionSampleFraction = CollisionSampleFraction;
				InParams.InitialVelocityType = InitialVelocityType;
				InParams.InitialLinearVelocity = InitialLinearVelocity;
				InParams.InitialAngularVelocity = InitialAngularVelocity;
				InParams.bClearCache = true;
				InParams.PhysicalMaterial = MakeSerializable(ChaosMaterial);
				InParams.CacheType = CacheParameters.CacheMode;
				InParams.ReverseCacheBeginTime = CacheParameters.ReverseCacheBeginTime;
				InParams.CollisionData.SaveCollisionData = CacheParameters.SaveCollisionData;
				InParams.CollisionData.DoGenerateCollisionData = CacheParameters.DoGenerateCollisionData;
				InParams.CollisionData.CollisionDataSizeMax = CacheParameters.CollisionDataSizeMax;
				InParams.CollisionData.DoCollisionDataSpatialHash = CacheParameters.DoCollisionDataSpatialHash;
				InParams.CollisionData.CollisionDataSpatialHashRadius = CacheParameters.CollisionDataSpatialHashRadius;
				InParams.CollisionData.MaxCollisionPerCell = CacheParameters.MaxCollisionPerCell;
				InParams.BreakingData.SaveBreakingData = CacheParameters.SaveBreakingData;
				InParams.BreakingData.DoGenerateBreakingData = CacheParameters.DoGenerateBreakingData;
				InParams.BreakingData.BreakingDataSizeMax = CacheParameters.BreakingDataSizeMax;
				InParams.BreakingData.DoBreakingDataSpatialHash = CacheParameters.DoBreakingDataSpatialHash;
				InParams.BreakingData.BreakingDataSpatialHashRadius = CacheParameters.BreakingDataSpatialHashRadius;
				InParams.BreakingData.MaxBreakingPerCell = CacheParameters.MaxBreakingPerCell;
				InParams.TrailingData.SaveTrailingData = CacheParameters.SaveTrailingData;
				InParams.TrailingData.DoGenerateTrailingData = CacheParameters.DoGenerateTrailingData;
				InParams.TrailingData.TrailingDataSizeMax = CacheParameters.TrailingDataSizeMax;
				InParams.TrailingData.TrailingMinSpeedThreshold = CacheParameters.TrailingMinSpeedThreshold;
				InParams.TrailingData.TrailingMinVolumeThreshold = CacheParameters.TrailingMinVolumeThreshold;
				InParams.RemoveOnFractureEnabled = InParams.Shared.RemoveOnFractureIndices.Num() > 0;

				UGeometryCollectionCache* Cache = CacheParameters.TargetCache;
				if(Cache && CacheParameters.CacheMode != EGeometryCollectionCacheType::None)
				{
					bool bCacheValid = false;

					switch(CacheParameters.CacheMode)
					{
					case EGeometryCollectionCacheType::Record:
					case EGeometryCollectionCacheType::RecordAndPlay:
						bCacheValid = Cache->CompatibleWithForRecord(RestCollection);
						break;
					case EGeometryCollectionCacheType::Play:
						bCacheValid = Cache->CompatibleWithForPlayback(RestCollection);
						break;
					default:
						check(false);
						break;
					}

					if(bCacheValid)
					{
						InParams.RecordedTrack = (InParams.IsCachePlaying() && CacheParameters.TargetCache) ? CacheParameters.TargetCache->GetData() : nullptr;
					}
					else
					{
						// We attempted to utilize a cache that was not compatible with this component. Report and do not use
						UE_LOG(LogChaos, Error, TEXT("Geometry collection '%s' attempted to use cache '%s' but it is not compatible."), *GetName(), *(CacheParameters.TargetCache->GetName()));
						InParams.RecordedTrack = nullptr;
						InParams.CacheType = EGeometryCollectionCacheType::None;
						CacheParameters.CacheMode = EGeometryCollectionCacheType::None;

#if !(UE_BUILD_SHIPPING || UE_BUILD_TEST)
						FMessageLog("PIE").Error()
							->AddToken(FTextToken::Create(NSLOCTEXT("GeomCollectionComponent", "BadCache_01", "Geometry collection")))
							->AddToken(FUObjectToken::Create(this))
							->AddToken(FTextToken::Create(NSLOCTEXT("GeomCollectionComponent", "BadCache_02", "attempted to use cache")))
							->AddToken(FUObjectToken::Create(CacheParameters.TargetCache))
							->AddToken(FTextToken::Create(NSLOCTEXT("GeomCollectionComponent", "BadCache_03", "but it is not compatible")));
#endif // !(UE_BUILD_SHIPPING || UE_BUILD_TEST)

					}
				}

			};

			auto CacheSyncFunc = [this](const FGeometryCollectionResults& Results)
			{
#if GEOMETRYCOLLECTION_DEBUG_DRAW
				const bool bHasNumParticlesChanged = (NumParticlesAdded != Results.NumParticlesAdded);  // Needs to be evaluated before NumParticlesAdded gets updated
#endif  // #if GEOMETRYCOLLECTION_DEBUG_DRAW
				RigidBodyIds.Init(Results.RigidBodyIds);
				BaseRigidBodyIndex = Results.BaseIndex;
				NumParticlesAdded = Results.NumParticlesAdded;
				DisabledFlags = Results.DisabledStates;
			
				if (!IsObjectDynamic && Results.IsObjectDynamic)
				{
					IsObjectDynamic = Results.IsObjectDynamic;

					NotifyGeometryCollectionPhysicsStateChange.Broadcast(this);
					SwitchRenderModels(GetOwner());
				}

				if (IsObjectLoading && !Results.IsObjectLoading)
				{
					IsObjectLoading = Results.IsObjectLoading;

					NotifyGeometryCollectionPhysicsLoadingStateChange.Broadcast(this);
				}


				WorldBounds = Results.WorldBounds;

#if GEOMETRYCOLLECTION_DEBUG_DRAW
				// Notify debug draw componentUGeometryCollectionDebugDrawComponent of particle changes
				if (bHasNumParticlesChanged)
				{
					if (const AGeometryCollectionActor* const Owner = Cast<AGeometryCollectionActor>(GetOwner()))
					{
						if (UGeometryCollectionDebugDrawComponent* const GeometryCollectionDebugDrawComponent = Owner->GetGeometryCollectionDebugDrawComponent())
						{
							GeometryCollectionDebugDrawComponent->OnClusterChanged();
						}
					}
				}
#endif  // #if GEOMETRYCOLLECTION_DEBUG_DRAW
			};

			auto FinalSyncFunc = [this](const FRecordedTransformTrack& InTrack)
			{
#if WITH_EDITOR && WITH_EDITORONLY_DATA
				if (CacheParameters.CacheMode == EGeometryCollectionCacheType::Record && InTrack.Records.Num() > 0)
				{
					Modify();
					if (!CacheParameters.TargetCache)
					{
						CacheParameters.TargetCache = UGeometryCollectionCache::CreateCacheForCollection(RestCollection);
					}

					if (CacheParameters.TargetCache)
					{
						// Queue this up to be dirtied after PIE ends
						TSharedPtr<FPhysScene_Chaos> Scene = GetPhysicsScene();

						CacheParameters.TargetCache->PreEditChange(nullptr);
						CacheParameters.TargetCache->Modify();
						CacheParameters.TargetCache->SetFromRawTrack(InTrack);
						CacheParameters.TargetCache->PostEditChange();

						Scene->AddPieModifiedObject(CacheParameters.TargetCache);

						if (EditorActor)
						{
							UGeometryCollectionComponent* EditorComponent = Cast<UGeometryCollectionComponent>(EditorUtilities::FindMatchingComponentInstance(this, EditorActor));

							if (EditorComponent)
							{
								EditorComponent->PreEditChange(FindField<UProperty>(EditorComponent->GetClass(), GET_MEMBER_NAME_CHECKED(UGeometryCollectionComponent, CacheParameters)));
								EditorComponent->Modify();

								EditorComponent->CacheParameters.TargetCache = CacheParameters.TargetCache;

								EditorComponent->PostEditChange();

								Scene->AddPieModifiedObject(EditorComponent);
								Scene->AddPieModifiedObject(EditorActor);
							}

							EditorActor = nullptr;
						}
					}
				}
#endif
			};

			// @todo(temporary) : This is Temporary code for the collection to match the ObjectType
			//                    attribute on initialization. Once proper per-object manipulation is 
			//                    in place this code will need to be removed.
			//
			TManagedArray<int32> & DynamicState = DynamicCollection->DynamicState;
			if (ObjectType != EObjectStateTypeEnum::Chaos_Object_UserDefined)
			{
				for (int i = 0; i < DynamicState.Num(); i++)
				{
					DynamicState[i] = (int32)ObjectType;
				}
			}
			TManagedArray<bool> & Active = DynamicCollection->Active;
			{
				for (int i = 0; i < Active.Num(); i++)
				{
					Active[i] = Simulating;
				}
			}
			TManagedArray<int32> & CollisionGroupArray = DynamicCollection->CollisionGroup;
			{
				for (int i = 0; i < CollisionGroupArray.Num(); i++)
				{
					CollisionGroupArray[i] = CollisionGroup;
				}
			}
			// end temporary 

			PhysicsObject = new FGeometryCollectionPhysicsObject(this, DynamicCollection.Get(), InitFunc, CacheSyncFunc, FinalSyncFunc);
			TSharedPtr<FPhysScene_Chaos> Scene = GetPhysicsScene();
			Scene->AddObject(this, PhysicsObject);

			RegisterForEvents();
		}
#endif
	}

#if INCLUDE_CHAOS
#if WITH_PHYSX && !WITH_CHAOS_NEEDS_TO_BE_FIXED
	if (PhysicsObject)
	{
		GlobalGeomCollectionAccelerator.AddComponent(this);
	}
#endif
#endif
}

void UGeometryCollectionComponent::OnDestroyPhysicsState()
{
	UActorComponent::OnDestroyPhysicsState();

#if INCLUDE_CHAOS
#if WITH_PHYSX && !WITH_CHAOS_NEEDS_TO_BE_FIXED
	GlobalGeomCollectionAccelerator.RemoveComponent(this);
#endif
#endif

#if WITH_PHYSX
	if(DummyBodyInstance.IsValidBodyInstance())
	{
		DummyBodyInstance.TermBody();
	}
#endif

#if INCLUDE_CHAOS
	if(PhysicsObject)
	{
		TSharedPtr<FPhysScene_Chaos> Scene = GetPhysicsScene();
		Scene->RemoveObject(PhysicsObject);
		InitializationState = ESimulationInitializationState::Unintialized;

		// Discard the pointer (cleanup happens through the scene or dedicated thread)
		PhysicsObject = nullptr;
	}
#endif
}

void UGeometryCollectionComponent::SendRenderDynamicData_Concurrent()
{
	//UE_LOG(UGCC_LOG, Log, TEXT("GeometryCollectionComponent[%p]::SendRenderDynamicData_Concurrent()"), this);
	Super::SendRenderDynamicData_Concurrent();

	// Only update the dynamic data if the dynamic collection is dirty
	if (SceneProxy && ((DynamicCollection && DynamicCollection->IsDirty()) || CachePlayback)) 
	{
		FGeometryCollectionDynamicData * DynamicData = ::new FGeometryCollectionDynamicData;
		InitDynamicData(DynamicData);

		//
		// Only send dynamic data if the transform arrys on the past N frames are different
		//
		bool PastFramesTransformsAreEqual = true;
		for (int i = 0; i < TransformsAreEqual.Num(); ++i)
		{
			PastFramesTransformsAreEqual = PastFramesTransformsAreEqual && TransformsAreEqual[i];
		}

		if (PastFramesTransformsAreEqual)
		{
			delete DynamicData;
		}
		else
		{
			// Enqueue command to send to render thread
			FGeometryCollectionSceneProxy* GeometryCollectionSceneProxy = static_cast<FGeometryCollectionSceneProxy*>(SceneProxy);
			ENQUEUE_RENDER_COMMAND(SendRenderDynamicData)(
				[GeometryCollectionSceneProxy, DynamicData](FRHICommandListImmediate& RHICmdList)
				{
					if (GeometryCollectionSceneProxy)
					{
						GeometryCollectionSceneProxy->SetDynamicData_RenderThread(DynamicData);
					}
				}
			);
		}

		// mark collection clean now that we have rendered
		if (DynamicCollection)
		{
			DynamicCollection->MakeClean();
		}			
	}
}

void UGeometryCollectionComponent::SetRestCollection(const UGeometryCollection* RestCollectionIn)
{
	//UE_LOG(UGCC_LOG, Log, TEXT("GeometryCollectionComponent[%p]::SetRestCollection()"), this);
	if (RestCollectionIn)
	{
		RestCollection = RestCollectionIn;

		CalculateGlobalMatrices();
		CalculateLocalBounds();

		//ResetDynamicCollection();
	}
}

FGeometryCollectionEdit::FGeometryCollectionEdit(UGeometryCollectionComponent* InComponent, GeometryCollection::EEditUpdate InEditUpdate)
	: Component(InComponent)
	, EditUpdate(InEditUpdate)
{
	bHadPhysicsState = Component->HasValidPhysicsState();
	if (EnumHasAnyFlags(EditUpdate, GeometryCollection::EEditUpdate::Physics) && bHadPhysicsState)
	{
		Component->DestroyPhysicsState();
	}
}

FGeometryCollectionEdit::~FGeometryCollectionEdit()
{
#if WITH_EDITOR
	if (!!EditUpdate)
	{
		if (EnumHasAnyFlags(EditUpdate, GeometryCollection::EEditUpdate::Dynamic))
		{
			Component->ResetDynamicCollection();
		}

		if (EnumHasAnyFlags(EditUpdate, GeometryCollection::EEditUpdate::Rest) && GetRestCollection())
		{
			GetRestCollection()->Modify();
		}

		if (EnumHasAnyFlags(EditUpdate, GeometryCollection::EEditUpdate::Physics) && bHadPhysicsState)
		{
			Component->RecreatePhysicsState();
		}
	}
#endif
}

UGeometryCollection* FGeometryCollectionEdit::GetRestCollection()
{
	if (Component)
	{
		return const_cast<UGeometryCollection*>(Component->RestCollection);	//const cast is ok here since we are explicitly in edit mode. Should all this editor code be in an editor module?
	}
	return nullptr;
}

#if WITH_EDITOR
TArray<FLinearColor> FScopedColorEdit::RandomColors;

FScopedColorEdit::FScopedColorEdit(UGeometryCollectionComponent* InComponent, bool bForceUpdate) : bUpdated(bForceUpdate), Component(InComponent)
{
	if (RandomColors.Num() == 0)
	{
		FMath::RandInit(2019);
		for (int i = 0; i < 100; i++)
		{
			const FColor Color(FMath::Rand() % 100 + 5, FMath::Rand() % 100 + 5, FMath::Rand() % 100 + 5, 255);
			RandomColors.Push(FLinearColor(Color));
		}
	}
}

FScopedColorEdit::~FScopedColorEdit()
{
	if (bUpdated)
	{
		UpdateBoneColors();
	}
}
void FScopedColorEdit::SetShowBoneColors(bool ShowBoneColorsIn)
{
	if (Component->bShowBoneColors != ShowBoneColorsIn)
	{
		bUpdated = true;
		Component->bShowBoneColors = ShowBoneColorsIn;
	}
}

bool FScopedColorEdit::GetShowBoneColors() const
{
	return Component->bShowBoneColors;
}

void FScopedColorEdit::SetEnableBoneSelection(bool ShowSelectedBonesIn)
{
	if (Component->bEnableBoneSelection != ShowSelectedBonesIn)
	{
		bUpdated = true;
		Component->bEnableBoneSelection = ShowSelectedBonesIn;
	}
}

bool FScopedColorEdit::GetEnableBoneSelection() const
{
	return Component->bEnableBoneSelection;
}

bool FScopedColorEdit::IsBoneSelected(int BoneIndex) const
{
	return Component->SelectedBones.Contains(BoneIndex);
}

void FScopedColorEdit::SetSelectedBones(const TArray<int32>& SelectedBonesIn)
{
<<<<<<< HEAD
	Component->Modify();
=======
>>>>>>> a1e6ec07
	bUpdated = true;
	Component->SelectedBones = SelectedBonesIn;
}

void FScopedColorEdit::AppendSelectedBones(const TArray<int32>& SelectedBonesIn)
{
<<<<<<< HEAD
	Component->Modify();
=======
>>>>>>> a1e6ec07
	bUpdated = true;
	Component->SelectedBones.Append(SelectedBonesIn);
}

void FScopedColorEdit::ToggleSelectedBones(const TArray<int32>& SelectedBonesIn)
{
<<<<<<< HEAD
	Component->Modify();
=======
>>>>>>> a1e6ec07
	bUpdated = true;
	for (int32 BoneIndex : SelectedBonesIn)
	{
		if (Component->SelectedBones.Contains(BoneIndex))
		{
			Component->SelectedBones.Remove(BoneIndex);
		}
		else
		{
			Component->SelectedBones.Add(BoneIndex);
		}
	}
}

void FScopedColorEdit::AddSelectedBone(int32 BoneIndex)
{
	if (!Component->SelectedBones.Contains(BoneIndex))
	{
<<<<<<< HEAD
		Component->Modify();
=======
>>>>>>> a1e6ec07
		bUpdated = true;
		Component->SelectedBones.Push(BoneIndex);
	}
}

void FScopedColorEdit::ClearSelectedBone(int32 BoneIndex)
{
	if (Component->SelectedBones.Contains(BoneIndex))
	{
<<<<<<< HEAD
		Component->Modify();
=======
>>>>>>> a1e6ec07
		bUpdated = true;
		Component->SelectedBones.Remove(BoneIndex);
	}
}

const TArray<int32>& FScopedColorEdit::GetSelectedBones() const
{
	return Component->GetSelectedBones();
}

void FScopedColorEdit::ResetBoneSelection()
{
	if (Component->SelectedBones.Num() > 0)
	{
<<<<<<< HEAD
		Component->Modify();
=======
>>>>>>> a1e6ec07
		bUpdated = true;
	}

	Component->SelectedBones.Empty();
}

void FScopedColorEdit::SelectBones(GeometryCollection::ESelectionMode SelectionMode)
{
	check(Component);

<<<<<<< HEAD
	Component->Modify();
=======
>>>>>>> a1e6ec07
	const UGeometryCollection* GeometryCollection = Component->GetRestCollection();
	if (GeometryCollection)
	{
		TSharedPtr<FGeometryCollection, ESPMode::ThreadSafe> GeometryCollectionPtr = GeometryCollection->GetGeometryCollection();

		switch (SelectionMode)
		{
		case GeometryCollection::ESelectionMode::None:
			ResetBoneSelection();
			break;

		case GeometryCollection::ESelectionMode::AllGeometry:
		{
			TArray<int32> Roots;
			FGeometryCollectionClusteringUtility::GetRootBones(GeometryCollectionPtr.Get(), Roots);
			ResetBoneSelection();
			for (int32 RootElement : Roots)
			{
				TArray<int32> LeafBones;
				FGeometryCollectionClusteringUtility::GetLeafBones(GeometryCollectionPtr.Get(), RootElement, LeafBones);
				AppendSelectedBones(LeafBones);
			}
		}
		break;

		case GeometryCollection::ESelectionMode::InverseGeometry:
		{
			TArray<int32> Roots;
			FGeometryCollectionClusteringUtility::GetRootBones(GeometryCollectionPtr.Get(), Roots);
			TArray<int32> NewSelection;
			for (int32 RootElement : Roots)
			{
				TArray<int32> LeafBones;
				FGeometryCollectionClusteringUtility::GetLeafBones(GeometryCollectionPtr.Get(), RootElement, LeafBones);

				for (int32 Element : LeafBones)
				{
					if (!IsBoneSelected(Element))
					{
						NewSelection.Push(Element);
					}
				}
			}
			ResetBoneSelection();
			AppendSelectedBones(NewSelection);
		}
		break;


		case GeometryCollection::ESelectionMode::Neighbors:
		{
			if (ensureMsgf(GeometryCollectionPtr->HasAttribute("Proximity", FGeometryCollection::GeometryGroup),
				TEXT("Must build breaking group for neighbor based selection")))
			{

				const TManagedArray<int32>& TransformIndex = GeometryCollectionPtr->TransformIndex;
				const TManagedArray<int32>& TransformToGeometryIndex = GeometryCollectionPtr->TransformToGeometryIndex;
				const TManagedArray<TSet<int32>>& Proximity = GeometryCollectionPtr->GetAttribute<TSet<int32>>("Proximity", FGeometryCollection::GeometryGroup);

				const TArray<int32> SelectedBones = GetSelectedBones();

				TArray<int32> NewSelection;
				for (int32 Bone : SelectedBones)
				{
					NewSelection.AddUnique(Bone);
					const TSet<int32> &Neighbors = Proximity[TransformToGeometryIndex[Bone]];
					for (int32 NeighborGeometryIndex : Neighbors)
					{
						NewSelection.AddUnique(TransformIndex[NeighborGeometryIndex]);
					}
				}

				ResetBoneSelection();
				AppendSelectedBones(NewSelection);
			}
		}
		break;

		case GeometryCollection::ESelectionMode::Siblings:
		{
			const TManagedArray<int32>& Parents = GeometryCollectionPtr->Parent;
			const TManagedArray<TSet<int32>>& Children = GeometryCollectionPtr->Children;

			const TArray<int32> SelectedBones = GetSelectedBones();

			TArray<int32> NewSelection;
			for (int32 Bone : SelectedBones)
			{
				int32 ParentBone = Parents[Bone];
				if (ParentBone != FGeometryCollection::Invalid)
				{
					for (int32 Child : Children[ParentBone])
					{
						NewSelection.AddUnique(Child);
					}
				}

			}

			ResetBoneSelection();
			AppendSelectedBones(NewSelection);
		}
		break;

		case GeometryCollection::ESelectionMode::AllInCluster:
		{
			const TManagedArray<int32>& Parents = GeometryCollectionPtr->Parent;

			const TArray<int32> SelectedBones = GetSelectedBones();

			TArray<int32> NewSelection;
			for (int32 Bone : SelectedBones)
			{
				int32 ParentBone = Parents[Bone];
				TArray<int32> LeafBones;
				FGeometryCollectionClusteringUtility::GetLeafBones(GeometryCollectionPtr.Get(), ParentBone, LeafBones);

				for (int32 Element : LeafBones)
				{
					NewSelection.AddUnique(Element);
				}

			}

			ResetBoneSelection();
			AppendSelectedBones(NewSelection);
		}
		break;

		default: 
			check(false); // unexpected selection mode
		break;
		}

		const TArray<int32>& SelectedBones = GetSelectedBones();
		SetHighlightedBones(SelectedBones);
	}
}

bool FScopedColorEdit::IsBoneHighlighted(int BoneIndex) const
{
	return Component->HighlightedBones.Contains(BoneIndex);
}

void FScopedColorEdit::SetHighlightedBones(const TArray<int32>& HighlightedBonesIn)
{
	if (Component->HighlightedBones != HighlightedBonesIn)
	{
		bUpdated = true;
		Component->HighlightedBones = HighlightedBonesIn;
	}
}

void FScopedColorEdit::AddHighlightedBone(int32 BoneIndex)
{
	Component->HighlightedBones.Push(BoneIndex);
}

const TArray<int32>& FScopedColorEdit::GetHighlightedBones() const
{
	return Component->GetHighlightedBones();
}

void FScopedColorEdit::ResetHighlightedBones()
{
	if (Component->HighlightedBones.Num() > 0)
	{
		bUpdated = true;
		Component->HighlightedBones.Empty();

	}
}

void FScopedColorEdit::SetLevelViewMode(int ViewLevelIn)
{
	if (Component->ViewLevel != ViewLevelIn)
	{
		bUpdated = true;
		Component->ViewLevel = ViewLevelIn;
	}
}

int FScopedColorEdit::GetViewLevel()
{
	return Component->ViewLevel;
}

void FScopedColorEdit::UpdateBoneColors()
{
	// @todo FractureTools - For large fractures updating colors this way is extremely slow because the render state (and thus all buffers) must be recreated.
	// It would be better to push the update to the proxy via a render command and update the existing buffer directly
<<<<<<< HEAD
	FGeometryCollectionEdit GeometryCollectionEdit = Component->EditRestCollection();
=======
	FGeometryCollectionEdit GeometryCollectionEdit = Component->EditRestCollection(GeometryCollection::EEditUpdate::None);
>>>>>>> a1e6ec07
	UGeometryCollection* GeometryCollection = GeometryCollectionEdit.GetRestCollection();
	if(GeometryCollection)
	{
		FGeometryCollection* Collection = GeometryCollection->GetGeometryCollection().Get();

		FLinearColor BlankColor(FColor(80, 80, 80, 50));

		const TManagedArray<int>& Parents = Collection->Parent;
		bool HasLevelAttribute = Collection->HasAttribute("Level", FTransformCollection::TransformGroup);
		TManagedArray<int>* Levels = nullptr;
		if (HasLevelAttribute)
		{
			Levels = &Collection->GetAttribute<int32>("Level", FTransformCollection::TransformGroup);
		}
		TManagedArray<FLinearColor>& BoneColors = Collection->BoneColor;

<<<<<<< HEAD
		for (int BoneIndex = 0; BoneIndex < Parents.Num(); BoneIndex++)
=======
		for (int32 BoneIndex = 0, NumBones = Parents.Num() ; BoneIndex < NumBones; ++BoneIndex)
>>>>>>> a1e6ec07
		{
			FLinearColor BoneColor = FLinearColor(FColor::Black);

			if (Component->ViewLevel == -1)
			{
				BoneColor = RandomColors[BoneIndex % RandomColors.Num()];
			}
			else
			{
				if (HasLevelAttribute && (*Levels)[BoneIndex] >= Component->ViewLevel)
				{
					// go up until we find parent at the required ViewLevel
					int32 Bone = BoneIndex;
					while (Bone != -1 && (*Levels)[Bone] > Component->ViewLevel)
					{
						Bone = Parents[Bone];
					}

					int32 ColorIndex = Bone + 1; // parent can be -1 for root, range [-1..n]
					BoneColor = RandomColors[ColorIndex % RandomColors.Num()];

					BoneColor.LinearRGBToHSV();
					BoneColor.B *= .5;
					BoneColor.HSVToLinearRGB();
				}
				else
				{
					BoneColor = BlankColor;
				}
			}

			// store the bone selected toggle in alpha so we can use it in the shader
			BoneColor.A = IsBoneHighlighted(BoneIndex) ? 1 : 0;

			BoneColors[BoneIndex] = BoneColor;
		}

		Component->MarkRenderStateDirty();
		Component->MarkRenderDynamicDataDirty();
	}
}
#endif

void UGeometryCollectionComponent::ApplyKinematicField(float Radius, FVector Position)
{
	FName TargetName = GetGeometryCollectionPhysicsTypeName(EGeometryCollectionPhysicsTypeEnum::Chaos_DynamicState);
	DispatchCommand({ TargetName,new FRadialIntMask(Radius, Position, (int32)EObjectStateTypeEnum::Chaos_Object_Dynamic,
		(int32)EObjectStateTypeEnum::Chaos_Object_Kinematic, ESetMaskConditionType::Field_Set_IFF_NOT_Interior) });
}

void UGeometryCollectionComponent::ApplyPhysicsField(bool Enabled, EGeometryCollectionPhysicsTypeEnum Target, UFieldSystemMetaData* MetaData, UFieldNodeBase* Field)
{
	if (Enabled && Field)
	{
		TArray<const UFieldNodeBase*> Nodes;
		FFieldSystemCommand Command = { GetGeometryCollectionPhysicsTypeName(Target), Field->NewEvaluationGraph(Nodes) };
		if (ensureMsgf(Command.RootNode,
			TEXT("Failed to generate physics field command for target attribute.")))
		{
			if (MetaData)
			{
				switch (MetaData->Type())
				{
				case FFieldSystemMetaData::EMetaType::ECommandData_ProcessingResolution:
					UFieldSystemMetaDataProcessingResolution * ResolutionMeta = static_cast<UFieldSystemMetaDataProcessingResolution*>(MetaData);
					Command.MetaData.Add(FFieldSystemMetaData::EMetaType::ECommandData_ProcessingResolution).Reset(new FFieldSystemMetaDataProcessingResolution(ResolutionMeta->ResolutionType));
					break;
				}
			}
			ensure(!Command.TargetAttribute.IsEqual("None"));
			DispatchCommand(Command);
		}
	}
}

void UGeometryCollectionComponent::DispatchCommand(const FFieldSystemCommand& InCommand)
{
#if INCLUDE_CHAOS
	if (PhysicsObject)
	{
		FChaosSolversModule* ChaosModule = FModuleManager::Get().GetModulePtr<FChaosSolversModule>("ChaosSolvers");
		checkSlow(ChaosModule);

		Chaos::IDispatcher* PhysicsDispatcher = ChaosModule->GetDispatcher();
		checkSlow(PhysicsDispatcher); // Should always have one of these

		PhysicsDispatcher->EnqueueCommand([PhysicsObject = this->PhysicsObject, NewCommand = InCommand]()
		{
			// Pass through nullptr here as geom component commands can never affect other solvers
			PhysicsObject->BufferCommand(nullptr, NewCommand);
		});
	}
#endif
}

void UGeometryCollectionComponent::GetInitializationCommands(TArray<FFieldSystemCommand>& CombinedCommmands)
{
#if INCLUDE_CHAOS
	CombinedCommmands.Reset();
	for (const AFieldSystemActor * FieldSystemActor : InitializationFields)
	{
		if (FieldSystemActor != nullptr)
		{
			if (FieldSystemActor->GetFieldSystemComponent() && FieldSystemActor->GetFieldSystemComponent()->GetFieldSystem())
			{
				for (const FFieldSystemCommand& Command : FieldSystemActor->GetFieldSystemComponent()->GetFieldSystem()->Commands)
				{
					FFieldSystemCommand NewCommand = { Command.TargetAttribute, Command.RootNode->NewCopy() };
					for (auto & Elem : Command.MetaData)
					{
						NewCommand.MetaData.Add(Elem.Key, TUniquePtr<FFieldSystemMetaData>(Elem.Value->NewCopy()));
					}
					CombinedCommmands.Add(NewCommand);
				}
			}
		}
	}
#endif
}


#if INCLUDE_CHAOS
const TSharedPtr<FPhysScene_Chaos> UGeometryCollectionComponent::GetPhysicsScene() const
{
	if (ChaosSolverActor)
	{
		return ChaosSolverActor->GetPhysicsScene();
	}
	else
	{
		if (ensure(GetOwner()) && ensure(GetOwner()->GetWorld()))
		{
			return GetOwner()->GetWorld()->PhysicsScene_Chaos;
		}
		check(GWorld);
		return GWorld->PhysicsScene_Chaos;
	}
}

AChaosSolverActor* UGeometryCollectionComponent::GetPhysicsSolverActor() const
{
	if (ChaosSolverActor)
	{
		return ChaosSolverActor;
	}
	else
	{
		FPhysScene_Chaos const* const Scene = GetPhysicsScene().Get();
		return Scene ? Cast<AChaosSolverActor>(Scene->GetSolverActor()) : nullptr;
	}

	return nullptr;
}
#endif

void UGeometryCollectionComponent::CalculateLocalBounds()
{
	LocalBounds.Init();
	const TManagedArray<FBox>& BoundingBoxes = GetBoundingBoxArray();
	const TManagedArray<int32>& TransformIndices = GetTransformIndexArray();

	const int32 NumBoxes = BoundingBoxes.Num();

	for (int32 BoxIdx = 0; BoxIdx < NumBoxes; ++BoxIdx)
	{
		const int32 TransformIndex = TransformIndices[BoxIdx];

		if (GetRestCollection()->GetGeometryCollection()->IsGeometry(TransformIndex))
		{
			LocalBounds += BoundingBoxes[BoxIdx];
		}
	}
}

void UGeometryCollectionComponent::CalculateGlobalMatrices()
{
	SCOPE_CYCLE_COUNTER(STAT_GCCUGlobalMatrices);
#if INCLUDE_CHAOS
	FChaosSolversModule* Module = FChaosSolversModule::GetModule();
	Module->LockResultsRead();

	const FGeometryCollectionResults* Results = PhysicsObject ? &PhysicsObject->GetPhysicsResults().GetGameDataForRead() : nullptr;

	const int32 NumTransforms = Results ? Results->GlobalTransforms.Num() : 0;
	if(NumTransforms > 0)
	{
		// Just calc from results
		GlobalMatrices.Empty();
		GlobalMatrices.Append(Results->GlobalTransforms);		
	}
	else
	{
		// Have to fully rebuild
		GeometryCollectionAlgo::GlobalMatrices(GetTransformArray(), GetParentArray(), GlobalMatrices);
	}

#if WITH_EDITOR
	if (GlobalMatrices.Num() > 0)
	{
		if (RestCollection->GetGeometryCollection()->HasAttribute("ExplodedVector", FGeometryCollection::TransformGroup))
		{
			const TManagedArray<FVector>& ExplodedVectors = RestCollection->GetGeometryCollection()->GetAttribute<FVector>("ExplodedVector", FGeometryCollection::TransformGroup);

			check(GlobalMatrices.Num() == ExplodedVectors.Num());

			for (int32 tt = 0, nt = GlobalMatrices.Num(); tt < nt; ++tt)
			{
				GlobalMatrices[tt] = GlobalMatrices[tt].ConcatTranslation(ExplodedVectors[tt]);
			}
		}
	}
#endif

	Module->UnlockResultsRead();
#endif
}

// #todo(dmp): for backwards compatibility with existing maps, we need to have a default of 3 materials.  Otherwise
// some existing test scenes will crash
int32 UGeometryCollectionComponent::GetNumMaterials() const
{
	return !RestCollection || RestCollection->Materials.Num() == 0 ? 3 : RestCollection->Materials.Num();
}

UMaterialInterface* UGeometryCollectionComponent::GetMaterial(int32 MaterialIndex) const
{
	// If we have a base materials array, use that
	if (OverrideMaterials.IsValidIndex(MaterialIndex) && OverrideMaterials[MaterialIndex])
	{
		return OverrideMaterials[MaterialIndex];
	}
	// Otherwise get from geom collection
	else
	{
		return RestCollection && RestCollection->Materials.IsValidIndex(MaterialIndex) ? RestCollection->Materials[MaterialIndex] : nullptr;
	}
}

// #temp HACK for demo, When fracture happens (physics state changes to dynamic) then switch the visible render meshes in a blueprint/actor from static meshes to geometry collections
void UGeometryCollectionComponent::SwitchRenderModels(const AActor* Actor)
{
	// Don't touch visibility if the component is not visible
	if (!IsVisible())
	{
		return;
	}

	TArray<UActorComponent*> PrimitiveComponents = Actor->GetComponentsByClass(UPrimitiveComponent::StaticClass());
	for (UActorComponent* PrimitiveComponent : PrimitiveComponents)
	{
		bool ValidComponent = false;

		if (UStaticMeshComponent* StaticMeshComp = Cast<UStaticMeshComponent>(PrimitiveComponent))
		{
			StaticMeshComp->SetVisibility(false);
		}
		else if (UGeometryCollectionComponent* GeometryCollectionComponent = Cast<UGeometryCollectionComponent>(PrimitiveComponent))
		{
			if (!GeometryCollectionComponent->IsVisible())
			{
				continue;
			}

			GeometryCollectionComponent->SetVisibility(true);
		}
	}

	TArray<UChildActorComponent*> ChildActorComponents;
	Actor->GetComponents<UChildActorComponent>(ChildActorComponents);
	for (UChildActorComponent* ChildComponent : ChildActorComponents)
	{
		AActor* ChildActor = ChildComponent->GetChildActor();
		if (ChildActor)
		{
			SwitchRenderModels(ChildActor);
		}
	}

}

bool UGeometryCollectionComponent::IsEqual(const TArray<FMatrix> &A, const TArray<FMatrix> &B, const float Tolerance)
{
	if (A.Num() != B.Num())
	{
		return false;
	}

	for (int Index = 0; Index < A.Num(); ++Index)
	{
		if (!A[Index].Equals(B[Index], Tolerance))
		{
			return false;
		}
	}

	return true;
}

#if GEOMETRYCOLLECTION_EDITOR_SELECTION
void UGeometryCollectionComponent::EnableTransformSelectionMode(bool bEnable)
{
	if (SceneProxy && RestCollection && RestCollection->HasVisibleGeometry())
	{
		static_cast<FGeometryCollectionSceneProxy*>(SceneProxy)->UseSubSections(bEnable, true);
	}
	bIsTransformSelectionModeEnabled = bEnable;
}
#endif  // #if GEOMETRYCOLLECTION_EDITOR_SELECTION<|MERGE_RESOLUTION|>--- conflicted
+++ resolved
@@ -20,8 +20,8 @@
 #include "Modules/ModuleManager.h"
 #include "ChaosSolversModule.h"
 #include "ChaosStats.h"
-#include "SolverObjects/GeometryCollectionPhysicsObject.h"
-#include "PBDRigidsSolver.h"
+#include "PhysicsProxy/GeometryCollectionPhysicsProxy.h"
+#include "PhysicsSolver.h"
 
 #if WITH_EDITOR
 #include "AssetToolsModule.h"
@@ -48,6 +48,7 @@
 
 void HackRegisterGeomAccelerator(UGeometryCollectionComponent& Component)
 {
+#if TODO_REIMPLEMENT_SCENEQUERY_CROSSENGINE
 	if (UWorld* World = Component.GetWorld())
 	{
 		if (FPhysScene* PhysScene = World->GetPhysicsScene())
@@ -58,6 +59,7 @@
 			}
 		}
 	}
+#endif
 }
 #endif
 
@@ -113,7 +115,7 @@
 	, NavmeshInvalidationTimeSliceIndex(0)
 	, IsObjectDynamic(false)
 	, IsObjectLoading(true)
-	, PhysicsObject(nullptr)
+	, PhysicsProxy(nullptr)
 #if WITH_EDITOR && WITH_EDITORONLY_DATA
 	, EditorActor(nullptr)
 #endif
@@ -146,7 +148,7 @@
 
 
 #if INCLUDE_CHAOS
-Chaos::FPBDRigidsSolver* GetSolver(const UGeometryCollectionComponent& GeometryCollectionComponent)
+Chaos::FPhysicsSolver* GetSolver(const UGeometryCollectionComponent& GeometryCollectionComponent)
 {
 	return	GeometryCollectionComponent.ChaosSolverActor != nullptr ? GeometryCollectionComponent.ChaosSolverActor->GetSolver() : GeometryCollectionComponent.GetOwner()->GetWorld()->PhysicsScene_Chaos->GetSolver();
 }
@@ -206,16 +208,16 @@
 	FChaosSolversModule* ChaosModule = FModuleManager::Get().GetModulePtr<FChaosSolversModule>("ChaosSolvers");
 	if (ChaosModule != nullptr)
 	{
-		Chaos::FPBDRigidsSolver* Solver = GetSolver(*this);
+		Chaos::FPhysicsSolver* Solver = GetSolver(*this);
 		if (Solver != nullptr)
 		{
-			if (PhysicsObject != nullptr)
-			{
-				ChaosModule->GetDispatcher()->EnqueueCommand(Solver, [&InPhysicsObject = PhysicsObject](Chaos::FPBDRigidsSolver* InSolver)
-				{
-					if (InPhysicsObject)
+			if (PhysicsProxy != nullptr)
+			{
+				ChaosModule->GetDispatcher()->EnqueueCommandImmediate(Solver, [&InPhysicsProxy = PhysicsProxy](Chaos::FPhysicsSolver* InSolver)
+				{
+					if (InPhysicsProxy)
 					{
-						InPhysicsObject->ActivateBodies();
+						InPhysicsProxy->ActivateBodies();
 					}
 				});
 			}
@@ -375,7 +377,7 @@
 
 bool UGeometryCollectionComponent::HasValidPhysicsState() const
 {
-	return PhysicsObject != nullptr;
+	return PhysicsProxy != nullptr;
 }
 
 void UGeometryCollectionComponent::SetNotifyBreaks(bool bNewNotifyBreaks)
@@ -447,7 +449,6 @@
 		}
 	}
 #endif
-<<<<<<< HEAD
 }
 
 void UGeometryCollectionComponent::UpdateRBCollisionEventRegistration()
@@ -492,52 +493,6 @@
 
 void UGeometryCollectionComponent::InitConstantData(FGeometryCollectionConstantData* ConstantData) const
 {
-=======
-}
-
-void UGeometryCollectionComponent::UpdateRBCollisionEventRegistration()
-{
-#if INCLUDE_CHAOS
-	if (AChaosSolverActor* const SolverActor = GetPhysicsSolverActor())
-	{
-		if (UChaosGameplayEventDispatcher* const EventDispatcher = SolverActor->GetGameplayEventDispatcher())
-		{
-			if (bNotifyCollisions || BodyInstance.bNotifyRigidBodyCollision)
-			{
-				EventDispatcher->RegisterForCollisionEvents(this, this);
-			}
-			else
-			{
-				EventDispatcher->UnRegisterForCollisionEvents(this, this);
-			}
-		}
-	}
-#endif
-}
-
-void UGeometryCollectionComponent::UpdateBreakEventRegistration()
-{
-#if INCLUDE_CHAOS
-	if (AChaosSolverActor* const SolverActor = GetPhysicsSolverActor())
-	{
-		if (UChaosGameplayEventDispatcher* const EventDispatcher = SolverActor->GetGameplayEventDispatcher())
-		{
-			if (bNotifyBreaks)
-			{
-				EventDispatcher->RegisterForBreakEvents(this, &DispatchGeometryCollectionBreakEvent);
-			}
-			else
-			{
-				EventDispatcher->UnRegisterForBreakEvents(this);
-			}
-		}
-	}
-#endif
-}
-
-void UGeometryCollectionComponent::InitConstantData(FGeometryCollectionConstantData* ConstantData) const
-{
->>>>>>> a1e6ec07
 	// Constant data should all be moved to the DDC as time permits.
 
 	check(ConstantData);
@@ -705,21 +660,12 @@
 	}
 	*/
 
-<<<<<<< HEAD
 
 	ConstantData->OriginalMeshSections = Collection->BuildMeshSections(BaseMeshIndices, BaseMeshOriginalFaceIndices, ConstantData->OriginalMeshIndices);
 
 	TArray<FMatrix> RestMatrices;
 	GeometryCollectionAlgo::GlobalMatrices(RestCollection->GetGeometryCollection()->Transform, RestCollection->GetGeometryCollection()->Parent, RestMatrices);
 
-=======
-
-	ConstantData->OriginalMeshSections = Collection->BuildMeshSections(BaseMeshIndices, BaseMeshOriginalFaceIndices, ConstantData->OriginalMeshIndices);
-
-	TArray<FMatrix> RestMatrices;
-	GeometryCollectionAlgo::GlobalMatrices(RestCollection->GetGeometryCollection()->Transform, RestCollection->GetGeometryCollection()->Parent, RestMatrices);
-
->>>>>>> a1e6ec07
 	ConstantData->RestTransforms = MoveTemp(RestMatrices); 
 }
 
@@ -749,7 +695,6 @@
 		{
 			DynamicData->PrevTransforms = GlobalMatrices;
 			DynamicData->Transforms = GlobalMatrices;
-<<<<<<< HEAD
 
 			// maintaining the cache time means we should consider the transforms equal for dynamic data sending purposes
 			TransformsAreEqual[(TransformsAreEqualIndex++) % TransformsAreEqual.Num()] = true;
@@ -757,15 +702,6 @@
 			return;
 		}
 
-=======
-
-			// maintaining the cache time means we should consider the transforms equal for dynamic data sending purposes
-			TransformsAreEqual[(TransformsAreEqualIndex++) % TransformsAreEqual.Num()] = true;
-
-			return;
-		}
-
->>>>>>> a1e6ec07
 		// if the input simulation time to playback is the first frame, reset simulation time
 		if (DesiredCacheTime <= CacheDt ||  FMath::IsNearlyEqual(CurrentCacheTime, FLT_MAX))
 		{
@@ -823,7 +759,6 @@
 
 					const TArray<FTransform> &xforms = FirstFrame->Transforms;
 					const TArray<int32> &TransformIndices = FirstFrame->TransformIndices;
-<<<<<<< HEAD
 
 					const int32 NumActives = FirstFrame->TransformIndices.Num();
 					
@@ -921,12 +856,15 @@
 				{
 #if INCLUDE_CHAOS
 					// clear events on the solver
-					Chaos::FPBDRigidsSolver *Solver = GetSolver(*this);
+					Chaos::FPhysicsSolver *Solver = GetSolver(*this);
 					
 					if (Solver)
 					{
+#if TODO_REPLACE_SOLVER_LOCK
 						Chaos::FSolverWriteLock ScopedWriteLock(Solver);
-
+#endif
+
+#if TODO_REIMPLEMENT_EVENTS_DATA_ARRAYS
 						//////////////////////////////////////////////////////////////////////////
 						// Temporary workaround for writing on multiple threads.
 						// The following is called wide from the render thread to populate
@@ -937,9 +875,9 @@
 						// TO BE REFACTORED
 						// #TODO BG
 						//////////////////////////////////////////////////////////////////////////
-						Chaos::FPBDRigidsSolver::FAllCollisionData *CollisionDataToWriteTo = const_cast<Chaos::FPBDRigidsSolver::FAllCollisionData*>(Solver->GetAllCollisions_FromSequencerCache_NEEDSLOCK());
-						Chaos::FPBDRigidsSolver::FAllBreakingData *BreakingDataToWriteTo = const_cast<Chaos::FPBDRigidsSolver::FAllBreakingData*>(Solver->GetAllBreakings_FromSequencerCache_NEEDSLOCK());
-						Chaos::FPBDRigidsSolver::FAllTrailingData *TrailingDataToWriteTo = const_cast<Chaos::FPBDRigidsSolver::FAllTrailingData*>(Solver->GetAllTrailings_FromSequencerCache_NEEDSLOCK());
+						Chaos::FPhysicsSolver::FAllCollisionData *CollisionDataToWriteTo = const_cast<Chaos::FPhysicsSolver::FAllCollisionData*>(Solver->GetAllCollisions_FromSequencerCache_NEEDSLOCK());
+						Chaos::FPhysicsSolver::FAllBreakingData *BreakingDataToWriteTo = const_cast<Chaos::FPhysicsSolver::FAllBreakingData*>(Solver->GetAllBreakings_FromSequencerCache_NEEDSLOCK());
+						Chaos::FPhysicsSolver::FAllTrailingData *TrailingDataToWriteTo = const_cast<Chaos::FPhysicsSolver::FAllTrailingData*>(Solver->GetAllTrailings_FromSequencerCache_NEEDSLOCK());
 
 						if (!FMath::IsNearlyEqual(CollisionDataToWriteTo->TimeCreated, DesiredCacheTime))
 						{
@@ -950,7 +888,7 @@
 						int32 Index = CacheParameters.TargetCache->GetData()->FindLastKeyBefore(CurrentCacheTime);
 						const FRecordedFrame *RecordedFrame = &CacheParameters.TargetCache->GetData()->Records[Index];				
 
-						if (RecordedFrame && PhysicsObject && !EventsPlayed[Index])
+						if (RecordedFrame && PhysicsProxy && !EventsPlayed[Index])
 						{
 							EventsPlayed[Index] = true;
 
@@ -972,7 +910,9 @@
 									AllCollisionsDataArrayItem.AngularVelocity2 = RecordedFrame->Collisions[Idx].AngularVelocity2;
 									AllCollisionsDataArrayItem.Mass1 = RecordedFrame->Collisions[Idx].Mass1;
 									AllCollisionsDataArrayItem.Mass2 = RecordedFrame->Collisions[Idx].Mass2;
+#if TODO_CONVERT_GEOMETRY_COLLECTION_PARTICLE_INDICES_TO_PARTICLE_POINTERS
 									AllCollisionsDataArrayItem.ParticleIndex = RecordedFrame->Collisions[Idx].ParticleIndex;
+#endif
 									AllCollisionsDataArrayItem.LevelsetIndex = RecordedFrame->Collisions[Idx].LevelsetIndex;
 									AllCollisionsDataArrayItem.ParticleIndexMesh = RecordedFrame->Collisions[Idx].ParticleIndexMesh;
 									AllCollisionsDataArrayItem.LevelsetIndexMesh = RecordedFrame->Collisions[Idx].LevelsetIndexMesh;
@@ -992,7 +932,9 @@
 									AllBreakingsDataArrayItem.Velocity = RecordedFrame->Breakings[Idx].Velocity;
 									AllBreakingsDataArrayItem.AngularVelocity = RecordedFrame->Breakings[Idx].AngularVelocity;
 									AllBreakingsDataArrayItem.Mass = RecordedFrame->Breakings[Idx].Mass;
+#if TODO_CONVERT_GEOMETRY_COLLECTION_PARTICLE_INDICES_TO_PARTICLE_POINTERS
 									AllBreakingsDataArrayItem.ParticleIndex = RecordedFrame->Breakings[Idx].ParticleIndex;
+#endif
 									AllBreakingsDataArrayItem.ParticleIndexMesh = RecordedFrame->Breakings[Idx].ParticleIndexMesh;
 								}
 							}
@@ -1010,11 +952,14 @@
 									AllTrailingsDataArrayItem.Velocity = Trailing.Velocity;
 									AllTrailingsDataArrayItem.AngularVelocity = Trailing.AngularVelocity;
 									AllTrailingsDataArrayItem.Mass = Trailing.Mass;
+#if TODO_CONVERT_GEOMETRY_COLLECTION_PARTICLE_INDICES_TO_PARTICLE_POINTERS
 									AllTrailingsDataArrayItem.ParticleIndex = Trailing.ParticleIndex;
+#endif
 									AllTrailingsDataArrayItem.ParticleIndexMesh = Trailing.ParticleIndexMesh;
 								}
 							}
 						}
+#endif
 					}
 #endif
 				}								
@@ -1054,238 +999,6 @@
 			// Copy global matrices over to DynamicData
 			CalculateGlobalMatrices();
 
-=======
-
-					const int32 NumActives = FirstFrame->TransformIndices.Num();
-					
-					if (NumActives > 0)
-					{
-						HasAnyActiveTransforms = true;
-					}
-
-					for (int i = 0; i < NumActives; ++i)
-					{
-						const int32 InternalIndexTmp = TransformIndices[i];
-						
-						if (InternalIndexTmp >= GlobalMatrices.Num())
-						{
-							UE_LOG(UGCC_LOG, Error, 
-								TEXT("%s: TargetCache (%s) is out of sync with GeometryCollection.  Regenerate the cache."), 
-								*RestCollection->GetName(), *CacheParameters.TargetCache->GetName());
-							DynamicData->PrevTransforms = GlobalMatrices;
-							DynamicData->Transforms = GlobalMatrices;
-							return;
-						}
-												
-						// calculate global matrix for current
-						FTransform ParticleToWorld = xforms[i];						
-
-						FTransform CurrGlobalTransform = MassToLocal[InternalIndexTmp].GetRelativeTransformReverse(ParticleToWorld).GetRelativeTransform(ActorToWorld);						
-						CurrGlobalTransform.NormalizeRotation();
-						GlobalMatrices[InternalIndexTmp] = CurrGlobalTransform.ToMatrixWithScale();
-						
-						// Traverse from active parent node down to all children and set global transforms
-						GeometryCollectionAlgo::GlobalMatricesFromRoot(InternalIndexTmp, Transform, Children, GlobalMatrices);
-					}
-				}
-				else if (FirstFrame && SecondFrame && CurrentCacheTime > FirstFrame->Timestamp)
-				{
-					const float Alpha = (CurrentCacheTime - FirstFrame->Timestamp) / (SecondFrame->Timestamp - FirstFrame->Timestamp);
-					check(0 <= Alpha && Alpha <= 1.0f);
-
-					const int32 NumActives = SecondFrame->TransformIndices.Num();
-
-					if (NumActives > 0)
-					{
-						HasAnyActiveTransforms = true;
-					}
-
-					for (int Index = 0; Index < NumActives; ++Index)
-					{
-						const int32 InternalIndexTmp = SecondFrame->TransformIndices[Index];
-						
-						// check if transform index is valid
-						if (InternalIndexTmp >= GlobalMatrices.Num())
-						{
-							UE_LOG(UGCC_LOG, Error, 
-								TEXT("%s: TargetCache (%s) is out of sync with GeometryCollection.  Regenerate the cache."), 
-								*RestCollection->GetName(), *CacheParameters.TargetCache->GetName());
-							DynamicData->PrevTransforms = GlobalMatrices;
-							DynamicData->Transforms = GlobalMatrices;
-							return;
-						}
-
-						const int32 PreviousIndexSlot = Index < SecondFrame->PreviousTransformIndices.Num() ? SecondFrame->PreviousTransformIndices[Index] : INDEX_NONE;
-
-						if (PreviousIndexSlot != INDEX_NONE)
-						{
-							FTransform ParticleToWorld;
-							ParticleToWorld.Blend(FirstFrame->Transforms[PreviousIndexSlot], SecondFrame->Transforms[Index], Alpha);
-							
-							FTransform CurrGlobalTransform = MassToLocal[InternalIndexTmp].GetRelativeTransformReverse(ParticleToWorld).GetRelativeTransform(ActorToWorld);							
-							CurrGlobalTransform.NormalizeRotation();
-							GlobalMatrices[InternalIndexTmp] = CurrGlobalTransform.ToMatrixWithScale();
-
-							// Traverse from active parent node down to all children and set global transforms
-							GeometryCollectionAlgo::GlobalMatricesFromRoot(InternalIndexTmp, Transform, Children, GlobalMatrices);
-						}
-						else
-						{
-							FTransform ParticleToWorld = SecondFrame->Transforms[Index];
-							
-							FTransform CurrGlobalTransform = MassToLocal[InternalIndexTmp].GetRelativeTransformReverse(ParticleToWorld).GetRelativeTransform(ActorToWorld);							
-							CurrGlobalTransform.NormalizeRotation();
-							GlobalMatrices[InternalIndexTmp] = CurrGlobalTransform.ToMatrixWithScale();
-
-							// Traverse from active parent node down to all children and set global transforms
-							GeometryCollectionAlgo::GlobalMatricesFromRoot(InternalIndexTmp, Transform, Children, GlobalMatrices);
-						}
-					}
-				}
-
-				DynamicData->Transforms = GlobalMatrices;
-
-				/**********************************************************************************************************************************************************************************/
-				// Capture all events for the given time
-			
-				if(false)
-				{
-#if INCLUDE_CHAOS
-					// clear events on the solver
-					Chaos::FPBDRigidsSolver *Solver = GetSolver(*this);
-					
-					if (Solver)
-					{
-						Chaos::FSolverWriteLock ScopedWriteLock(Solver);
-
-						//////////////////////////////////////////////////////////////////////////
-						// Temporary workaround for writing on multiple threads.
-						// The following is called wide from the render thread to populate
-						// Niagara data from a cache without invoking a solver directly
-						//
-						// The above write lock guarantees we can safely write to these buffers
-						//
-						// TO BE REFACTORED
-						// #TODO BG
-						//////////////////////////////////////////////////////////////////////////
-						Chaos::FPBDRigidsSolver::FAllCollisionData *CollisionDataToWriteTo = const_cast<Chaos::FPBDRigidsSolver::FAllCollisionData*>(Solver->GetAllCollisions_FromSequencerCache_NEEDSLOCK());
-						Chaos::FPBDRigidsSolver::FAllBreakingData *BreakingDataToWriteTo = const_cast<Chaos::FPBDRigidsSolver::FAllBreakingData*>(Solver->GetAllBreakings_FromSequencerCache_NEEDSLOCK());
-						Chaos::FPBDRigidsSolver::FAllTrailingData *TrailingDataToWriteTo = const_cast<Chaos::FPBDRigidsSolver::FAllTrailingData*>(Solver->GetAllTrailings_FromSequencerCache_NEEDSLOCK());
-
-						if (!FMath::IsNearlyEqual(CollisionDataToWriteTo->TimeCreated, DesiredCacheTime))
-						{
-							CollisionDataToWriteTo->AllCollisionsArray.Empty();
-							CollisionDataToWriteTo->TimeCreated = DesiredCacheTime;
-						}
-
-						int32 Index = CacheParameters.TargetCache->GetData()->FindLastKeyBefore(CurrentCacheTime);
-						const FRecordedFrame *RecordedFrame = &CacheParameters.TargetCache->GetData()->Records[Index];				
-
-						if (RecordedFrame && PhysicsObject && !EventsPlayed[Index])
-						{
-							EventsPlayed[Index] = true;
-
-							// Collisions
-							if (RecordedFrame->Collisions.Num() > 0)
-							{							
-								for (int32 Idx = 0; Idx < RecordedFrame->Collisions.Num(); ++Idx)
-								{
-									// Check if the particle is still kinematic
-									int32 NewIdx = CollisionDataToWriteTo->AllCollisionsArray.Add(Chaos::TCollisionData<float, 3>());
-									Chaos::TCollisionData<float, 3>& AllCollisionsDataArrayItem = CollisionDataToWriteTo->AllCollisionsArray[NewIdx];
-
-									AllCollisionsDataArrayItem.Location = RecordedFrame->Collisions[Idx].Location;
-									AllCollisionsDataArrayItem.AccumulatedImpulse = RecordedFrame->Collisions[Idx].AccumulatedImpulse;
-									AllCollisionsDataArrayItem.Normal = RecordedFrame->Collisions[Idx].Normal;
-									AllCollisionsDataArrayItem.Velocity1 = RecordedFrame->Collisions[Idx].Velocity1;
-									AllCollisionsDataArrayItem.Velocity2 = RecordedFrame->Collisions[Idx].Velocity2;
-									AllCollisionsDataArrayItem.AngularVelocity1 = RecordedFrame->Collisions[Idx].AngularVelocity1;
-									AllCollisionsDataArrayItem.AngularVelocity2 = RecordedFrame->Collisions[Idx].AngularVelocity2;
-									AllCollisionsDataArrayItem.Mass1 = RecordedFrame->Collisions[Idx].Mass1;
-									AllCollisionsDataArrayItem.Mass2 = RecordedFrame->Collisions[Idx].Mass2;
-									AllCollisionsDataArrayItem.ParticleIndex = RecordedFrame->Collisions[Idx].ParticleIndex;
-									AllCollisionsDataArrayItem.LevelsetIndex = RecordedFrame->Collisions[Idx].LevelsetIndex;
-									AllCollisionsDataArrayItem.ParticleIndexMesh = RecordedFrame->Collisions[Idx].ParticleIndexMesh;
-									AllCollisionsDataArrayItem.LevelsetIndexMesh = RecordedFrame->Collisions[Idx].LevelsetIndexMesh;
-								}
-							}
-
-							// Breaking
-							if (RecordedFrame->Breakings.Num() > 0)
-							{
-								for (int32 Idx = 0; Idx < RecordedFrame->Breakings.Num(); ++Idx)
-								{
-									// Check if the particle is still kinematic							
-									int32 NewIdx = BreakingDataToWriteTo->AllBreakingsArray.Add(Chaos::TBreakingData<float, 3>());
-									Chaos::TBreakingData<float, 3>& AllBreakingsDataArrayItem = BreakingDataToWriteTo->AllBreakingsArray[NewIdx];
-
-									AllBreakingsDataArrayItem.Location = RecordedFrame->Breakings[Idx].Location;
-									AllBreakingsDataArrayItem.Velocity = RecordedFrame->Breakings[Idx].Velocity;
-									AllBreakingsDataArrayItem.AngularVelocity = RecordedFrame->Breakings[Idx].AngularVelocity;
-									AllBreakingsDataArrayItem.Mass = RecordedFrame->Breakings[Idx].Mass;
-									AllBreakingsDataArrayItem.ParticleIndex = RecordedFrame->Breakings[Idx].ParticleIndex;
-									AllBreakingsDataArrayItem.ParticleIndexMesh = RecordedFrame->Breakings[Idx].ParticleIndexMesh;
-								}
-							}
-
-							// Trailing
-							if (RecordedFrame->Trailings.Num() > 0)
-							{
-								for (FSolverTrailingData Trailing : RecordedFrame->Trailings)
-								{
-									// Check if the particle is still kinematic
-									int32 NewIdx = TrailingDataToWriteTo->AllTrailingsArray.Add(Chaos::TTrailingData<float, 3>());
-									Chaos::TTrailingData<float, 3>& AllTrailingsDataArrayItem = TrailingDataToWriteTo->AllTrailingsArray[NewIdx];
-
-									AllTrailingsDataArrayItem.Location = Trailing.Location;
-									AllTrailingsDataArrayItem.Velocity = Trailing.Velocity;
-									AllTrailingsDataArrayItem.AngularVelocity = Trailing.AngularVelocity;
-									AllTrailingsDataArrayItem.Mass = Trailing.Mass;
-									AllTrailingsDataArrayItem.ParticleIndex = Trailing.ParticleIndex;
-									AllTrailingsDataArrayItem.ParticleIndexMesh = Trailing.ParticleIndexMesh;
-								}
-							}
-						}
-					}
-#endif
-				}								
-			}
-
-			// check if transforms at start of this tick are the same as what is calculated from the cache
-			TransformsAreEqual[(TransformsAreEqualIndex++) % TransformsAreEqual.Num()] = !HasAnyActiveTransforms;
-		}
-		else
-		{			
-			// time is before current cache time so maintain the matrices we have since we can't rewind
-			DynamicData->PrevTransforms = GlobalMatrices;
-			DynamicData->Transforms = GlobalMatrices;
-
-			// reset event means we don't want to consider transforms as being equal between prev and current frame
-			TransformsAreEqual[(TransformsAreEqualIndex++) % TransformsAreEqual.Num()] = true;
-		}
-	}
-	else if (DynamicData->IsDynamic)
-	{
-		// If we have no transforms stored in the dynamic data, then assign both prev and current to the same global matrices
-		if (GlobalMatrices.Num() == 0)
-		{
-			// Copy global matrices over to DynamicData
-			CalculateGlobalMatrices();		
-			DynamicData->PrevTransforms = GlobalMatrices;		
-			DynamicData->Transforms = GlobalMatrices;
-
-			// reset event means we don't want to consider transforms as being equal between prev and current frame
-			TransformsAreEqual[(TransformsAreEqualIndex++) % TransformsAreEqual.Num()] = false;
-		}
-		else
-		{
-			// Copy existing global matrices into prev transforms
-			DynamicData->PrevTransforms = GlobalMatrices;
-
-			// Copy global matrices over to DynamicData
-			CalculateGlobalMatrices();
-
->>>>>>> a1e6ec07
 			// if the number of matrices has changed between frames, then sync previous to current
 			if (GlobalMatrices.Num() != DynamicData->PrevTransforms.Num())
 			{
@@ -1394,15 +1107,12 @@
 {
 	//UE_LOG(UGCC_LOG, Log, TEXT("GeometryCollectionComponent[%p]::OnRegister()[%p]"), this,RestCollection );
 	ResetDynamicCollection();
-<<<<<<< HEAD
-=======
 
 #if WITH_EDITOR
 	FScopedColorEdit ColorEdit(this);
 	ColorEdit.ResetBoneSelection();
 	ColorEdit.ResetHighlightedBones();
 #endif
->>>>>>> a1e6ec07
 	Super::OnRegister();
 }
 
@@ -1461,7 +1171,7 @@
 	DummyBodyInstance.SetResponseToAllChannels(ECR_Block);
 #endif
 
-	if (!PhysicsObject)
+	if (!PhysicsProxy)
 	{
 #if WITH_EDITOR && WITH_EDITORONLY_DATA
 		EditorActor = nullptr;
@@ -1693,9 +1403,9 @@
 			}
 			// end temporary 
 
-			PhysicsObject = new FGeometryCollectionPhysicsObject(this, DynamicCollection.Get(), InitFunc, CacheSyncFunc, FinalSyncFunc);
+			PhysicsProxy = new FGeometryCollectionPhysicsProxy(this, DynamicCollection.Get(), InitFunc, CacheSyncFunc, FinalSyncFunc);
 			TSharedPtr<FPhysScene_Chaos> Scene = GetPhysicsScene();
-			Scene->AddObject(this, PhysicsObject);
+			Scene->AddObject(this, PhysicsProxy);
 
 			RegisterForEvents();
 		}
@@ -1704,7 +1414,7 @@
 
 #if INCLUDE_CHAOS
 #if WITH_PHYSX && !WITH_CHAOS_NEEDS_TO_BE_FIXED
-	if (PhysicsObject)
+	if (PhysicsProxy)
 	{
 		GlobalGeomCollectionAccelerator.AddComponent(this);
 	}
@@ -1730,14 +1440,14 @@
 #endif
 
 #if INCLUDE_CHAOS
-	if(PhysicsObject)
+	if(PhysicsProxy)
 	{
 		TSharedPtr<FPhysScene_Chaos> Scene = GetPhysicsScene();
-		Scene->RemoveObject(PhysicsObject);
+		Scene->RemoveObject(PhysicsProxy);
 		InitializationState = ESimulationInitializationState::Unintialized;
 
 		// Discard the pointer (cleanup happens through the scene or dedicated thread)
-		PhysicsObject = nullptr;
+		PhysicsProxy = nullptr;
 	}
 #endif
 }
@@ -1904,30 +1614,18 @@
 
 void FScopedColorEdit::SetSelectedBones(const TArray<int32>& SelectedBonesIn)
 {
-<<<<<<< HEAD
-	Component->Modify();
-=======
->>>>>>> a1e6ec07
 	bUpdated = true;
 	Component->SelectedBones = SelectedBonesIn;
 }
 
 void FScopedColorEdit::AppendSelectedBones(const TArray<int32>& SelectedBonesIn)
 {
-<<<<<<< HEAD
-	Component->Modify();
-=======
->>>>>>> a1e6ec07
 	bUpdated = true;
 	Component->SelectedBones.Append(SelectedBonesIn);
 }
 
 void FScopedColorEdit::ToggleSelectedBones(const TArray<int32>& SelectedBonesIn)
 {
-<<<<<<< HEAD
-	Component->Modify();
-=======
->>>>>>> a1e6ec07
 	bUpdated = true;
 	for (int32 BoneIndex : SelectedBonesIn)
 	{
@@ -1946,10 +1644,6 @@
 {
 	if (!Component->SelectedBones.Contains(BoneIndex))
 	{
-<<<<<<< HEAD
-		Component->Modify();
-=======
->>>>>>> a1e6ec07
 		bUpdated = true;
 		Component->SelectedBones.Push(BoneIndex);
 	}
@@ -1959,10 +1653,6 @@
 {
 	if (Component->SelectedBones.Contains(BoneIndex))
 	{
-<<<<<<< HEAD
-		Component->Modify();
-=======
->>>>>>> a1e6ec07
 		bUpdated = true;
 		Component->SelectedBones.Remove(BoneIndex);
 	}
@@ -1977,10 +1667,6 @@
 {
 	if (Component->SelectedBones.Num() > 0)
 	{
-<<<<<<< HEAD
-		Component->Modify();
-=======
->>>>>>> a1e6ec07
 		bUpdated = true;
 	}
 
@@ -1991,10 +1677,6 @@
 {
 	check(Component);
 
-<<<<<<< HEAD
-	Component->Modify();
-=======
->>>>>>> a1e6ec07
 	const UGeometryCollection* GeometryCollection = Component->GetRestCollection();
 	if (GeometryCollection)
 	{
@@ -2186,11 +1868,7 @@
 {
 	// @todo FractureTools - For large fractures updating colors this way is extremely slow because the render state (and thus all buffers) must be recreated.
 	// It would be better to push the update to the proxy via a render command and update the existing buffer directly
-<<<<<<< HEAD
-	FGeometryCollectionEdit GeometryCollectionEdit = Component->EditRestCollection();
-=======
 	FGeometryCollectionEdit GeometryCollectionEdit = Component->EditRestCollection(GeometryCollection::EEditUpdate::None);
->>>>>>> a1e6ec07
 	UGeometryCollection* GeometryCollection = GeometryCollectionEdit.GetRestCollection();
 	if(GeometryCollection)
 	{
@@ -2207,11 +1885,7 @@
 		}
 		TManagedArray<FLinearColor>& BoneColors = Collection->BoneColor;
 
-<<<<<<< HEAD
-		for (int BoneIndex = 0; BoneIndex < Parents.Num(); BoneIndex++)
-=======
 		for (int32 BoneIndex = 0, NumBones = Parents.Num() ; BoneIndex < NumBones; ++BoneIndex)
->>>>>>> a1e6ec07
 		{
 			FLinearColor BoneColor = FLinearColor(FColor::Black);
 
@@ -2290,7 +1964,7 @@
 void UGeometryCollectionComponent::DispatchCommand(const FFieldSystemCommand& InCommand)
 {
 #if INCLUDE_CHAOS
-	if (PhysicsObject)
+	if (PhysicsProxy)
 	{
 		FChaosSolversModule* ChaosModule = FModuleManager::Get().GetModulePtr<FChaosSolversModule>("ChaosSolvers");
 		checkSlow(ChaosModule);
@@ -2298,10 +1972,10 @@
 		Chaos::IDispatcher* PhysicsDispatcher = ChaosModule->GetDispatcher();
 		checkSlow(PhysicsDispatcher); // Should always have one of these
 
-		PhysicsDispatcher->EnqueueCommand([PhysicsObject = this->PhysicsObject, NewCommand = InCommand]()
+		PhysicsDispatcher->EnqueueCommandImmediate([PhysicsProxy = this->PhysicsProxy, NewCommand = InCommand]()
 		{
 			// Pass through nullptr here as geom component commands can never affect other solvers
-			PhysicsObject->BufferCommand(nullptr, NewCommand);
+			PhysicsProxy->BufferCommand(nullptr, NewCommand);
 		});
 	}
 #endif
@@ -2393,7 +2067,7 @@
 	FChaosSolversModule* Module = FChaosSolversModule::GetModule();
 	Module->LockResultsRead();
 
-	const FGeometryCollectionResults* Results = PhysicsObject ? &PhysicsObject->GetPhysicsResults().GetGameDataForRead() : nullptr;
+	const FGeometryCollectionResults* Results = PhysicsProxy ? &PhysicsProxy->GetPhysicsResults().GetGameDataForRead() : nullptr;
 
 	const int32 NumTransforms = Results ? Results->GlobalTransforms.Num() : 0;
 	if(NumTransforms > 0)
