// Copyright 1998-2019 Epic Games, Inc. All Rights Reserved.

#pragma once

#include "CoreMinimal.h"
#include "RHI.h"
#include "SceneTypes.h"
#include "SceneUtils.h"
#include "Math/SHMath.h"

class AWorldSettings;
class FAtmosphericFogSceneInfo;
class FSkyAtmosphereRenderSceneInfo;
class FMaterial;
class FMaterialShaderMap;
class FPrimitiveSceneInfo;
class FRenderResource;
class FRenderTarget;
class FSkyLightSceneProxy;
class FTexture;
class FVertexFactory;
class UDecalComponent;
class ULightComponent;
class UPlanarReflectionComponent;
class UPrimitiveComponent;
class UReflectionCaptureComponent;
class USkyLightComponent;
class UStaticMeshComponent;
class UTextureCube;

enum EBasePassDrawListType
{
	EBasePass_Default=0,
	EBasePass_Masked,
	EBasePass_MAX
};

/**
 * An interface to the private scene manager implementation of a scene.  Use GetRendererModule().AllocateScene to create.
 * The scene
 */
class ENGINE_VTABLE FSceneInterface
{
public:
	FSceneInterface(ERHIFeatureLevel::Type InFeatureLevel)
		: FeatureLevel(InFeatureLevel)
	{}

	// FSceneInterface interface

	/** 
	 * Adds a new primitive component to the scene
	 * 
	 * @param Primitive - primitive component to add
	 */
	virtual void AddPrimitive(UPrimitiveComponent* Primitive) = 0;
	/** 
	 * Removes a primitive component from the scene
	 * 
	 * @param Primitive - primitive component to remove
	 */
	virtual void RemovePrimitive(UPrimitiveComponent* Primitive) = 0;
	/** Called when a primitive is being unregistered and will not be immediately re-registered. */
	virtual void ReleasePrimitive(UPrimitiveComponent* Primitive) = 0;
	/**
	* Updates all primitive scene info additions, remobals and translation changes
	*/
	virtual void UpdateAllPrimitiveSceneInfos(FRHICommandListImmediate& RHICmdList) = 0;
	/** 
	 * Updates the transform of a primitive which has already been added to the scene. 
	 * 
	 * @param Primitive - primitive component to update
	 */
	virtual void UpdatePrimitiveTransform(UPrimitiveComponent* Primitive) = 0;
	/** Updates primitive attachment state. */
	virtual void UpdatePrimitiveAttachment(UPrimitiveComponent* Primitive) = 0;
	/** 
	 * Updates the custom primitive data of a primitive component which has already been added to the scene. 
	 * 
	 * @param Primitive - Primitive component to update
	 */
	virtual void UpdateCustomPrimitiveData(UPrimitiveComponent* Primitive) = 0;
	/**
	 * Updates distance field scene data (transforms, uv scale, self-shadow bias, etc.) but doesn't change allocation in the atlas
	 */
	virtual void UpdatePrimitiveDistanceFieldSceneData_GameThread(UPrimitiveComponent* Primitive) {}
	/** Finds the  primitive with the associated component id. */
	virtual FPrimitiveSceneInfo* GetPrimitiveSceneInfo(int32 PrimitiveIndex) = 0;
	/** Get the primitive previous local to world (used for motion blur). Returns true if the matrix was set. */
	virtual bool GetPreviousLocalToWorld(const FPrimitiveSceneInfo* PrimitiveSceneInfo, FMatrix& OutPreviousLocalToWorld) const { return false; }
	/** 
	 * Adds a new light component to the scene
	 * 
	 * @param Light - light component to add
	 */
	virtual void AddLight(ULightComponent* Light) = 0;
	/** 
	 * Removes a light component from the scene
	 * 
	 * @param Light - light component to remove
	 */
	virtual void RemoveLight(ULightComponent* Light) = 0;
	/** 
	 * Adds a new light component to the scene which is currently invisible, but needed for editor previewing
	 * 
	 * @param Light - light component to add
	 */
	virtual void AddInvisibleLight(ULightComponent* Light) = 0;
	virtual void SetSkyLight(FSkyLightSceneProxy* Light) = 0;
	virtual void DisableSkyLight(FSkyLightSceneProxy* Light) = 0;

	virtual bool HasSkyLightRequiringLightingBuild() const = 0;
	virtual bool HasAtmosphereLightRequiringLightingBuild() const = 0;

	/** 
	 * Adds a new decal component to the scene
	 * 
	 * @param Component - component to add
	 */
	virtual void AddDecal(UDecalComponent* Component) = 0;
	/** 
	 * Removes a decal component from the scene
	 * 
	 * @param Component - component to remove
	 */
	virtual void RemoveDecal(UDecalComponent* Component) = 0;
	/** 
	 * Updates the transform of a decal which has already been added to the scene. 
	 *
	 * @param Decal - Decal component to update
	 */
	virtual void UpdateDecalTransform(UDecalComponent* Component) = 0;
	virtual void UpdateDecalFadeOutTime(UDecalComponent* Component) = 0;
	virtual void UpdateDecalFadeInTime(UDecalComponent* Component) = 0;

	/** Adds a reflection capture to the scene. */
	virtual void AddReflectionCapture(class UReflectionCaptureComponent* Component) {}

	/** Removes a reflection capture from the scene. */
	virtual void RemoveReflectionCapture(class UReflectionCaptureComponent* Component) {}

	/** Reads back reflection capture data from the GPU.  Very slow operation that blocks the GPU and rendering thread many times. */
	virtual void GetReflectionCaptureData(UReflectionCaptureComponent* Component, class FReflectionCaptureData& OutCaptureData) {}

	/** Updates a reflection capture's transform, and then re-captures the scene. */
	virtual void UpdateReflectionCaptureTransform(class UReflectionCaptureComponent* Component) {}

	/** 
	 * Allocates reflection captures in the scene's reflection cubemap array and updates them by recapturing the scene.
	 * Existing captures will only be updated.  Must be called from the game thread.
	 */
	virtual void AllocateReflectionCaptures(const TArray<UReflectionCaptureComponent*>& NewCaptures, const TCHAR* CaptureReason, bool bVerifyOnlyCapturing) {}
	virtual void ReleaseReflectionCubemap(UReflectionCaptureComponent* CaptureComponent) {}

	/** 
	 * Updates the contents of the given sky capture by rendering the scene. 
	 * This must be called on the game thread.
	 */
	virtual void UpdateSkyCaptureContents(const USkyLightComponent* CaptureComponent, bool bCaptureEmissiveOnly, UTextureCube* SourceCubemap, FTexture* OutProcessedTexture, float& OutAverageBrightness, FSHVectorRGB3& OutIrradianceEnvironmentMap, TArray<FFloat16Color>* OutRadianceMap) {}

	virtual void AddPlanarReflection(class UPlanarReflectionComponent* Component) {}
	virtual void RemovePlanarReflection(class UPlanarReflectionComponent* Component) {}
	virtual void UpdatePlanarReflectionTransform(UPlanarReflectionComponent* Component) {}

	/** 
	* Updates the contents of the given scene capture by rendering the scene. 
	* This must be called on the game thread.
	*/
	virtual void UpdateSceneCaptureContents(class USceneCaptureComponent2D* CaptureComponent) {}
	virtual void UpdateSceneCaptureContents(class USceneCaptureComponentCube* CaptureComponent) {}
	virtual void UpdatePlanarReflectionContents(class UPlanarReflectionComponent* CaptureComponent, class FSceneRenderer& MainSceneRenderer) {}
	
	virtual void AddPrecomputedLightVolume(const class FPrecomputedLightVolume* Volume) {}
	virtual void RemovePrecomputedLightVolume(const class FPrecomputedLightVolume* Volume) {}

	virtual bool HasPrecomputedVolumetricLightmap_RenderThread() const { return false; }
	virtual void AddPrecomputedVolumetricLightmap(const class FPrecomputedVolumetricLightmap* Volume, bool bIsPersistentLevel) {}
	virtual void RemovePrecomputedVolumetricLightmap(const class FPrecomputedVolumetricLightmap* Volume) {}

	/** Add a runtime virtual texture object to the scene. */
	virtual void AddRuntimeVirtualTexture(class URuntimeVirtualTextureComponent* Component) {}

	/** Removes a runtime virtual texture object from the scene. */
	virtual void RemoveRuntimeVirtualTexture(class URuntimeVirtualTextureComponent* Component) {}

	/** 
	 * Retrieves primitive uniform shader parameters that are internal to the renderer.
	 */
	virtual void GetPrimitiveUniformShaderParameters_RenderThread(const FPrimitiveSceneInfo* PrimitiveSceneInfo, bool& bHasPrecomputedVolumetricLightmap, FMatrix& PreviousLocalToWorld, int32& SingleCaptureIndex, bool& OutputVelocity) const {}
	 
	/** 
	 * Updates the transform of a light which has already been added to the scene. 
	 *
	 * @param Light - light component to update
	 */
	virtual void UpdateLightTransform(ULightComponent* Light) = 0;
	/** 
	 * Updates the color and brightness of a light which has already been added to the scene. 
	 *
	 * @param Light - light component to update
	 */
	virtual void UpdateLightColorAndBrightness(ULightComponent* Light) = 0;

	/** Sets the precomputed visibility handler for the scene, or NULL to clear the current one. */
	virtual void SetPrecomputedVisibility(const class FPrecomputedVisibilityHandler* PrecomputedVisibilityHandler) {}

	/** Sets the precomputed volume distance field for the scene, or NULL to clear the current one. */
	virtual void SetPrecomputedVolumeDistanceField(const class FPrecomputedVolumeDistanceField* PrecomputedVolumeDistanceField) {}

	/** Updates all static draw lists. */
	virtual void UpdateStaticDrawLists() {}

	/** 
	 * Adds a new exponential height fog component to the scene
	 * 
	 * @param FogComponent - fog component to add
	 */	
	virtual void AddExponentialHeightFog(class UExponentialHeightFogComponent* FogComponent) = 0;
	/** 
	 * Removes a exponential height fog component from the scene
	 * 
	 * @param FogComponent - fog component to remove
	 */	
	virtual void RemoveExponentialHeightFog(class UExponentialHeightFogComponent* FogComponent) = 0;

	/** 
	 * Adds a new atmospheric fog component to the scene
	 * 
	 * @param FogComponent - fog component to add
	 */	
	virtual void AddAtmosphericFog(class UAtmosphericFogComponent* FogComponent) = 0;

	/** 
	 * Removes a atmospheric fog component from the scene
	 * 
	 * @param FogComponent - fog component to remove
	 */	
	virtual void RemoveAtmosphericFog(class UAtmosphericFogComponent* FogComponent) = 0;

	/** 
	 * Removes a atmospheric fog resource from the scene...this is just a double check to make sure we don't have stale stuff hanging around; should already be gone.
	 * 
	 * @param FogResource - fog resource to remove
	 */	
	virtual void RemoveAtmosphericFogResource_RenderThread(FRenderResource* FogResource) = 0;

	/**
	 * Returns the scene's FAtmosphericFogSceneInfo if it exists
	 */
	virtual FAtmosphericFogSceneInfo* GetAtmosphericFogSceneInfo() = 0;

	/**
	 * Adds the unique sky atmosphere component to the scene
	 *
	 * @param SkyAtmosphereComponent - component to add
	 */
	virtual void AddSkyAtmosphere(const class USkyAtmosphereComponent* SkyAtmosphereComponent, bool bStaticLightingBuilt) = 0;
	/**
	 * Removes the unique sky atmosphere component to the scene
	 *
	 * @param SkyAtmosphereComponent - component to remove
	 */
	virtual void RemoveSkyAtmosphere(const class USkyAtmosphereComponent* SkyAtmosphereComponent) = 0;
	/**
	 * Returns the scene's unique FSkyAtmosphereRenderSceneInfo if it exists
	 */
	virtual FSkyAtmosphereRenderSceneInfo* GetSkyAtmosphereSceneInfo() = 0;
<<<<<<< HEAD
	virtual const FSkyAtmosphereRenderSceneInfo* GetSkyAtmosphereSceneInfo() const = 0;
	/**
	 * Override a sky atmosphere light direction
	 * @param SkyAtmosphereComponent - component to verify it is the actual unique SkyAtmosphere
	 * @param AtmosphereLightIndex - the atmosphere light index to consider
	 * @param LightDirection - the new light direction to override the atmosphere light with
	 */
	virtual void OverrideSkyAtmosphereLightDirection(const class USkyAtmosphereComponent* SkyAtmosphereComponent, int32 AtmosphereLightIndex, const FVector& LightDirection) = 0;
=======
>>>>>>> 6ce81590

	/**
	 * Adds a wind source component to the scene.
	 * @param WindComponent - The component to add.
	 */
	virtual void AddWindSource(class UWindDirectionalSourceComponent* WindComponent) = 0;
	/**
	 * Removes a wind source component from the scene.
	 * @param WindComponent - The component to remove.
	 */
	virtual void RemoveWindSource(class UWindDirectionalSourceComponent* WindComponent) = 0;
	/**
	 * Accesses the wind source list.  Must be called in the rendering thread.
	 * @return The list of wind sources in the scene.
	 */
	virtual const TArray<class FWindSourceSceneProxy*>& GetWindSources_RenderThread() const = 0;

	/** Accesses wind parameters.  XYZ will contain wind direction * Strength, W contains wind speed. */
	virtual void GetWindParameters(const FVector& Position, FVector& OutDirection, float& OutSpeed, float& OutMinGustAmt, float& OutMaxGustAmt) const = 0;

	/** Accesses wind parameters safely for game thread applications */
	virtual void GetWindParameters_GameThread(const FVector& Position, FVector& OutDirection, float& OutSpeed, float& OutMinGustAmt, float& OutMaxGustAmt) const = 0;

	/** Same as GetWindParameters, but ignores point wind sources. */
	virtual void GetDirectionalWindParameters(FVector& OutDirection, float& OutSpeed, float& OutMinGustAmt, float& OutMaxGustAmt) const = 0;

	/** 
	 * Adds a SpeedTree wind computation object to the scene.
	 * @param StaticMesh - The SpeedTree static mesh whose wind to add.
	 */
	virtual void AddSpeedTreeWind(class FVertexFactory* VertexFactory, const class UStaticMesh* StaticMesh) = 0;

	/** 
	 * Removes a SpeedTree wind computation object to the scene.
	 * @param StaticMesh - The SpeedTree static mesh whose wind to remove.
	 */
	virtual void RemoveSpeedTreeWind_RenderThread(class FVertexFactory* VertexFactory, const class UStaticMesh* StaticMesh) = 0;

	/** Ticks the SpeedTree wind object and updates the uniform buffer. */
	virtual void UpdateSpeedTreeWind(double CurrentTime) = 0;

	/** 
	 * Looks up the SpeedTree uniform buffer for the passed in vertex factory.
	 * @param VertexFactory - The vertex factory registered for SpeedTree.
	 */
	virtual FRHIUniformBuffer* GetSpeedTreeUniformBuffer(const FVertexFactory* VertexFactory) const = 0;

	/**
	 * Release this scene and remove it from the rendering thread
	 */
	virtual void Release() = 0;
	/**
	 * Retrieves the lights interacting with the passed in primitive and adds them to the out array.
	 *
	 * @param	Primitive				Primitive to retrieve interacting lights for
	 * @param	RelevantLights	[out]	Array of lights interacting with primitive
	 */
	virtual void GetRelevantLights( UPrimitiveComponent* Primitive, TArray<const ULightComponent*>* RelevantLights ) const = 0;
	/**
	 * Indicates if hit proxies should be processed by this scene
	 *
	 * @return true if hit proxies should be rendered in this scene.
	 */
	virtual bool RequiresHitProxies() const = 0;
	/**
	 * Get the optional UWorld that is associated with this scene
	 * 
	 * @return UWorld instance used by this scene
	 */
	virtual class UWorld* GetWorld() const = 0;
	/**
	 * Return the scene to be used for rendering. Note that this can return NULL if rendering has
	 * been disabled!
	 */
	virtual class FScene* GetRenderScene()
	{
		return NULL;
	}

	virtual void UpdateSceneSettings(AWorldSettings* WorldSettings) {}

	/**
	* Gets the GPU Skin Cache system associated with the scene.
	*/
	virtual class FGPUSkinCache* GetGPUSkinCache()
	{
		return nullptr;
	}

	/**
	 * Sets the FX system associated with the scene.
	 */
	virtual void SetFXSystem( class FFXSystemInterface* InFXSystem ) = 0;

	/**
	 * Get the FX system associated with the scene.
	 */
	virtual class FFXSystemInterface* GetFXSystem() = 0;

	virtual void DumpUnbuiltLightInteractions( FOutputDevice& Ar ) const { }

	/** Updates the scene's list of parameter collection id's and their uniform buffers. */
	virtual void UpdateParameterCollections(const TArray<class FMaterialParameterCollectionInstanceResource*>& InParameterCollections) {}

	/**
	 * Exports the scene.
	 *
	 * @param	Ar		The Archive used for exporting.
	 **/
	virtual void Export( FArchive& Ar ) const
	{}

	
	/**
	 * Shifts scene data by provided delta
	 * Called on world origin changes
	 * 
	 * @param	InOffset	Delta to shift scene by
	 */
	virtual void ApplyWorldOffset(FVector InOffset) {}

	/**
	 * Notification that level was added to a world
	 * 
	 * @param	InLevelName		Level name
	 */
	virtual void OnLevelAddedToWorld(FName InLevelName, UWorld* InWorld, bool bIsLightingScenario) {}
	virtual void OnLevelRemovedFromWorld(UWorld* InWorld, bool bIsLightingScenario) {}

	/**
	 * @return True if there are any lights in the scene
	 */
	virtual bool HasAnyLights() const = 0;

	virtual bool IsEditorScene() const { return false; }

	ERHIFeatureLevel::Type GetFeatureLevel() const { return FeatureLevel; }

	EShaderPlatform GetShaderPlatform() const { return GShaderPlatformForFeatureLevel[GetFeatureLevel()]; }

	static EShadingPath GetShadingPath(ERHIFeatureLevel::Type InFeatureLevel)
	{
		if (InFeatureLevel >= ERHIFeatureLevel::SM5)
		{
			return EShadingPath::Deferred;
		}
		else
		{
			return EShadingPath::Mobile;
		}
	}

	EShadingPath GetShadingPath() const
	{
		return GetShadingPath(GetFeatureLevel());
	}

#if WITH_EDITOR
	/**
	 * Initialize the pixel inspector buffers.
	 * @return True if implemented false otherwise.
	 */
	virtual bool InitializePixelInspector(FRenderTarget* BufferFinalColor, FRenderTarget* BufferSceneColor, FRenderTarget* BufferDepth, FRenderTarget* BufferHDR, FRenderTarget* BufferA, FRenderTarget* BufferBCDE, int32 BufferIndex)
	{
		return false;
	}

	/**
	 * Add a pixel inspector request.
	 * @return True if implemented false otherwise.
	 */
	virtual bool AddPixelInspectorRequest(class FPixelInspectorRequest *PixelInspectorRequest)
	{
		return false;
	}
#endif //WITH_EDITOR

	/**
	 * Returns the FPrimitiveComponentId for all primitives in the scene
	 */
	virtual ENGINE_API TArray<FPrimitiveComponentId> GetScenePrimitiveComponentIds() const;

	virtual void StartFrame() {}
	virtual uint32 GetFrameNumber() const { return 0; }
	virtual void IncrementFrameNumber() {}

#if RHI_RAYTRACING
	virtual class FRayTracingDynamicGeometryCollection* GetRayTracingDynamicGeometryCollection() { return nullptr; }
#endif

protected:
	virtual ~FSceneInterface() {}

	/** This scene's feature level */
	ERHIFeatureLevel::Type FeatureLevel;
};<|MERGE_RESOLUTION|>--- conflicted
+++ resolved
@@ -11,6 +11,7 @@
 class AWorldSettings;
 class FAtmosphericFogSceneInfo;
 class FSkyAtmosphereRenderSceneInfo;
+class FSkyAtmosphereSceneProxy;
 class FMaterial;
 class FMaterialShaderMap;
 class FPrimitiveSceneInfo;
@@ -252,30 +253,27 @@
 	/**
 	 * Adds the unique sky atmosphere component to the scene
 	 *
-	 * @param SkyAtmosphereComponent - component to add
-	 */
-	virtual void AddSkyAtmosphere(const class USkyAtmosphereComponent* SkyAtmosphereComponent, bool bStaticLightingBuilt) = 0;
+	 * @param SkyAtmosphereSceneProxy - the sky atmosphere proxy
+	 */
+	virtual void AddSkyAtmosphere(FSkyAtmosphereSceneProxy* SkyAtmosphereSceneProxy, bool bStaticLightingBuilt) = 0;
 	/**
 	 * Removes the unique sky atmosphere component to the scene
 	 *
-	 * @param SkyAtmosphereComponent - component to remove
-	 */
-	virtual void RemoveSkyAtmosphere(const class USkyAtmosphereComponent* SkyAtmosphereComponent) = 0;
-	/**
-	 * Returns the scene's unique FSkyAtmosphereRenderSceneInfo if it exists
+	 * @param SkyAtmosphereSceneProxy - the sky atmosphere proxy
+	 */
+	virtual void RemoveSkyAtmosphere(FSkyAtmosphereSceneProxy* SkyAtmosphereSceneProxy) = 0;
+	/**
+	 * Returns the scene's unique info if it exists
 	 */
 	virtual FSkyAtmosphereRenderSceneInfo* GetSkyAtmosphereSceneInfo() = 0;
-<<<<<<< HEAD
 	virtual const FSkyAtmosphereRenderSceneInfo* GetSkyAtmosphereSceneInfo() const = 0;
 	/**
 	 * Override a sky atmosphere light direction
-	 * @param SkyAtmosphereComponent - component to verify it is the actual unique SkyAtmosphere
+	 * @param SkyAtmosphereSceneProxy - the sky atmosphere proxy
 	 * @param AtmosphereLightIndex - the atmosphere light index to consider
 	 * @param LightDirection - the new light direction to override the atmosphere light with
 	 */
-	virtual void OverrideSkyAtmosphereLightDirection(const class USkyAtmosphereComponent* SkyAtmosphereComponent, int32 AtmosphereLightIndex, const FVector& LightDirection) = 0;
-=======
->>>>>>> 6ce81590
+	virtual void OverrideSkyAtmosphereLightDirection(FSkyAtmosphereSceneProxy* SkyAtmosphereSceneProxy, int32 AtmosphereLightIndex, const FVector& LightDirection) = 0;
 
 	/**
 	 * Adds a wind source component to the scene.
