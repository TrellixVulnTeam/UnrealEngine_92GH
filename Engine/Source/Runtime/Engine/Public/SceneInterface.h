// Copyright 1998-2019 Epic Games, Inc. All Rights Reserved.

#pragma once

#include "CoreMinimal.h"
#include "RHI.h"
#include "SceneTypes.h"
#include "SceneUtils.h"
#include "Math/SHMath.h"

class AWorldSettings;
class FAtmosphericFogSceneInfo;
class FMaterial;
class FMaterialShaderMap;
class FPrimitiveSceneInfo;
class FRenderResource;
class FRenderTarget;
class FSkyLightSceneProxy;
class FTexture;
class FVertexFactory;
class UDecalComponent;
class ULightComponent;
class UPlanarReflectionComponent;
class UPrimitiveComponent;
class UReflectionCaptureComponent;
class USkyLightComponent;
class UStaticMeshComponent;
class UTextureCube;

enum EBasePassDrawListType
{
	EBasePass_Default=0,
	EBasePass_Masked,
	EBasePass_MAX
};

/**
 * An interface to the private scene manager implementation of a scene.  Use GetRendererModule().AllocateScene to create.
 * The scene
 */
class ENGINE_VTABLE FSceneInterface
{
public:
	FSceneInterface(ERHIFeatureLevel::Type InFeatureLevel)
		: FeatureLevel(InFeatureLevel)
	{}

	// FSceneInterface interface

	/** 
	 * Adds a new primitive component to the scene
	 * 
	 * @param Primitive - primitive component to add
	 */
	virtual void AddPrimitive(UPrimitiveComponent* Primitive) = 0;
	/** 
	 * Removes a primitive component from the scene
	 * 
	 * @param Primitive - primitive component to remove
	 */
	virtual void RemovePrimitive(UPrimitiveComponent* Primitive) = 0;
	/** Called when a primitive is being unregistered and will not be immediately re-registered. */
	virtual void ReleasePrimitive(UPrimitiveComponent* Primitive) = 0;
	/** 
	 * Updates the transform of a primitive which has already been added to the scene. 
	 * 
	 * @param Primitive - primitive component to update
	 */
	virtual void UpdatePrimitiveTransform(UPrimitiveComponent* Primitive) = 0;
	/** Updates primitive attachment state. */
	virtual void UpdatePrimitiveAttachment(UPrimitiveComponent* Primitive) = 0;
	/** 
	 * Updates the custom primitive data of a primitive component which has already been added to the scene. 
	 * 
	 * @param Primitive - Primitive component to update
	 */
	virtual void UpdateCustomPrimitiveData(UPrimitiveComponent* Primitive) = 0;
	/**
	 * Updates distance field scene data (transforms, uv scale, self-shadow bias, etc.) but doesn't change allocation in the atlas
	 */
	virtual void UpdatePrimitiveDistanceFieldSceneData_GameThread(UPrimitiveComponent* Primitive) {}
	/** Finds the  primitive with the associated component id. */
	virtual FPrimitiveSceneInfo* GetPrimitiveSceneInfo(int32 PrimitiveIndex) = 0;
	/** Get the primitive previous local to world (used for motion blur). Returns true if the matrix was set. */
	virtual bool GetPreviousLocalToWorld(const FPrimitiveSceneInfo* PrimitiveSceneInfo, FMatrix& OutPreviousLocalToWorld) const { return false; }
	/** 
	 * Adds a new light component to the scene
	 * 
	 * @param Light - light component to add
	 */
	virtual void AddLight(ULightComponent* Light) = 0;
	/** 
	 * Removes a light component from the scene
	 * 
	 * @param Light - light component to remove
	 */
	virtual void RemoveLight(ULightComponent* Light) = 0;
	/** 
	 * Adds a new light component to the scene which is currently invisible, but needed for editor previewing
	 * 
	 * @param Light - light component to add
	 */
	virtual void AddInvisibleLight(ULightComponent* Light) = 0;
	virtual void SetSkyLight(FSkyLightSceneProxy* Light) = 0;
	virtual void DisableSkyLight(FSkyLightSceneProxy* Light) = 0;
	/** 
	 * Adds a new decal component to the scene
	 * 
	 * @param Component - component to add
	 */
	virtual void AddDecal(UDecalComponent* Component) = 0;
	/** 
	 * Removes a decal component from the scene
	 * 
	 * @param Component - component to remove
	 */
	virtual void RemoveDecal(UDecalComponent* Component) = 0;
	/** 
	 * Updates the transform of a decal which has already been added to the scene. 
	 *
	 * @param Decal - Decal component to update
	 */
	virtual void UpdateDecalTransform(UDecalComponent* Component) = 0;
	virtual void UpdateDecalFadeOutTime(UDecalComponent* Component) = 0;
	virtual void UpdateDecalFadeInTime(UDecalComponent* Component) = 0;

	/** Adds a reflection capture to the scene. */
	virtual void AddReflectionCapture(class UReflectionCaptureComponent* Component) {}

	/** Removes a reflection capture from the scene. */
	virtual void RemoveReflectionCapture(class UReflectionCaptureComponent* Component) {}

	/** Reads back reflection capture data from the GPU.  Very slow operation that blocks the GPU and rendering thread many times. */
	virtual void GetReflectionCaptureData(UReflectionCaptureComponent* Component, class FReflectionCaptureData& OutCaptureData) {}

	/** Updates a reflection capture's transform, and then re-captures the scene. */
	virtual void UpdateReflectionCaptureTransform(class UReflectionCaptureComponent* Component) {}

	/** 
	 * Allocates reflection captures in the scene's reflection cubemap array and updates them by recapturing the scene.
	 * Existing captures will only be updated.  Must be called from the game thread.
	 */
	virtual void AllocateReflectionCaptures(const TArray<UReflectionCaptureComponent*>& NewCaptures, const TCHAR* CaptureReason, bool bVerifyOnlyCapturing) {}
	virtual void ReleaseReflectionCubemap(UReflectionCaptureComponent* CaptureComponent) {}

	/** 
	 * Updates the contents of the given sky capture by rendering the scene. 
	 * This must be called on the game thread.
	 */
	virtual void UpdateSkyCaptureContents(const USkyLightComponent* CaptureComponent, bool bCaptureEmissiveOnly, UTextureCube* SourceCubemap, FTexture* OutProcessedTexture, float& OutAverageBrightness, FSHVectorRGB3& OutIrradianceEnvironmentMap, TArray<FFloat16Color>* OutRadianceMap) {}

	virtual void AddPlanarReflection(class UPlanarReflectionComponent* Component) {}
	virtual void RemovePlanarReflection(class UPlanarReflectionComponent* Component) {}
	virtual void UpdatePlanarReflectionTransform(UPlanarReflectionComponent* Component) {}

	/** 
	* Updates the contents of the given scene capture by rendering the scene. 
	* This must be called on the game thread.
	*/
	virtual void UpdateSceneCaptureContents(class USceneCaptureComponent2D* CaptureComponent) {}
	virtual void UpdateSceneCaptureContents(class USceneCaptureComponentCube* CaptureComponent) {}
	virtual void UpdatePlanarReflectionContents(class UPlanarReflectionComponent* CaptureComponent, class FSceneRenderer& MainSceneRenderer) {}
	
	virtual void AddPrecomputedLightVolume(const class FPrecomputedLightVolume* Volume) {}
	virtual void RemovePrecomputedLightVolume(const class FPrecomputedLightVolume* Volume) {}

	virtual bool HasPrecomputedVolumetricLightmap_RenderThread() const { return false; }
	virtual void AddPrecomputedVolumetricLightmap(const class FPrecomputedVolumetricLightmap* Volume) {}
	virtual void RemovePrecomputedVolumetricLightmap(const class FPrecomputedVolumetricLightmap* Volume) {}

	/** 
	 * Retrieves primitive uniform shader parameters that are internal to the renderer.
	 */
<<<<<<< HEAD
	virtual void GetPrimitiveUniformShaderParameters_RenderThread(const FPrimitiveSceneInfo* PrimitiveSceneInfo, bool& bHasPrecomputedVolumetricLightmap, FMatrix& PreviousLocalToWorld, int32& SingleCaptureIndex, bool& OutputVelocity) const {}
=======
	virtual void GetPrimitiveUniformShaderParameters_RenderThread(const FPrimitiveSceneInfo* PrimitiveSceneInfo, bool& bHasPrecomputedVolumetricLightmap, FMatrix& PreviousLocalToWorld, int32& SingleCaptureIndex) const {}
>>>>>>> 20ec4101
	 
	/** 
	 * Updates the transform of a light which has already been added to the scene. 
	 *
	 * @param Light - light component to update
	 */
	virtual void UpdateLightTransform(ULightComponent* Light) = 0;
	/** 
	 * Updates the color and brightness of a light which has already been added to the scene. 
	 *
	 * @param Light - light component to update
	 */
	virtual void UpdateLightColorAndBrightness(ULightComponent* Light) = 0;

	/** Sets the precomputed visibility handler for the scene, or NULL to clear the current one. */
	virtual void SetPrecomputedVisibility(const class FPrecomputedVisibilityHandler* PrecomputedVisibilityHandler) {}

	/** Sets the precomputed volume distance field for the scene, or NULL to clear the current one. */
	virtual void SetPrecomputedVolumeDistanceField(const class FPrecomputedVolumeDistanceField* PrecomputedVolumeDistanceField) {}

	/** Updates all static draw lists. */
	virtual void UpdateStaticDrawLists() {}

	/** 
	 * Adds a new exponential height fog component to the scene
	 * 
	 * @param FogComponent - fog component to add
	 */	
	virtual void AddExponentialHeightFog(class UExponentialHeightFogComponent* FogComponent) = 0;
	/** 
	 * Removes a exponential height fog component from the scene
	 * 
	 * @param FogComponent - fog component to remove
	 */	
	virtual void RemoveExponentialHeightFog(class UExponentialHeightFogComponent* FogComponent) = 0;

	/** 
	 * Adds a new atmospheric fog component to the scene
	 * 
	 * @param FogComponent - fog component to add
	 */	
	virtual void AddAtmosphericFog(class UAtmosphericFogComponent* FogComponent) = 0;

	/** 
	 * Removes a atmospheric fog component from the scene
	 * 
	 * @param FogComponent - fog component to remove
	 */	
	virtual void RemoveAtmosphericFog(class UAtmosphericFogComponent* FogComponent) = 0;

	/** 
	 * Removes a atmospheric fog resource from the scene...this is just a double check to make sure we don't have stale stuff hanging around; should already be gone.
	 * 
	 * @param FogResource - fog resource to remove
	 */	
	virtual void RemoveAtmosphericFogResource_RenderThread(FRenderResource* FogResource) = 0;

	/**
	 * Returns the scene's FAtmosphericFogSceneInfo if it exists
	 */
	virtual FAtmosphericFogSceneInfo* GetAtmosphericFogSceneInfo() = 0;

	/**
	 * Adds a wind source component to the scene.
	 * @param WindComponent - The component to add.
	 */
	virtual void AddWindSource(class UWindDirectionalSourceComponent* WindComponent) = 0;
	/**
	 * Removes a wind source component from the scene.
	 * @param WindComponent - The component to remove.
	 */
	virtual void RemoveWindSource(class UWindDirectionalSourceComponent* WindComponent) = 0;
	/**
	 * Accesses the wind source list.  Must be called in the rendering thread.
	 * @return The list of wind sources in the scene.
	 */
	virtual const TArray<class FWindSourceSceneProxy*>& GetWindSources_RenderThread() const = 0;

	/** Accesses wind parameters.  XYZ will contain wind direction * Strength, W contains wind speed. */
	virtual void GetWindParameters(const FVector& Position, FVector& OutDirection, float& OutSpeed, float& OutMinGustAmt, float& OutMaxGustAmt) const = 0;

	/** Accesses wind parameters safely for game thread applications */
	virtual void GetWindParameters_GameThread(const FVector& Position, FVector& OutDirection, float& OutSpeed, float& OutMinGustAmt, float& OutMaxGustAmt) const = 0;

	/** Same as GetWindParameters, but ignores point wind sources. */
	virtual void GetDirectionalWindParameters(FVector& OutDirection, float& OutSpeed, float& OutMinGustAmt, float& OutMaxGustAmt) const = 0;

	/** 
	 * Adds a SpeedTree wind computation object to the scene.
	 * @param StaticMesh - The SpeedTree static mesh whose wind to add.
	 */
	virtual void AddSpeedTreeWind(class FVertexFactory* VertexFactory, const class UStaticMesh* StaticMesh) = 0;

	/** 
	 * Removes a SpeedTree wind computation object to the scene.
	 * @param StaticMesh - The SpeedTree static mesh whose wind to remove.
	 */
	virtual void RemoveSpeedTreeWind_RenderThread(class FVertexFactory* VertexFactory, const class UStaticMesh* StaticMesh) = 0;

	/** Ticks the SpeedTree wind object and updates the uniform buffer. */
	virtual void UpdateSpeedTreeWind(double CurrentTime) = 0;

	/** 
	 * Looks up the SpeedTree uniform buffer for the passed in vertex factory.
	 * @param VertexFactory - The vertex factory registered for SpeedTree.
	 */
	virtual FUniformBufferRHIParamRef GetSpeedTreeUniformBuffer(const FVertexFactory* VertexFactory) const = 0;

	/**
	 * Release this scene and remove it from the rendering thread
	 */
	virtual void Release() = 0;
	/**
	 * Retrieves the lights interacting with the passed in primitive and adds them to the out array.
	 *
	 * @param	Primitive				Primitive to retrieve interacting lights for
	 * @param	RelevantLights	[out]	Array of lights interacting with primitive
	 */
	virtual void GetRelevantLights( UPrimitiveComponent* Primitive, TArray<const ULightComponent*>* RelevantLights ) const = 0;
	/**
	 * Indicates if hit proxies should be processed by this scene
	 *
	 * @return true if hit proxies should be rendered in this scene.
	 */
	virtual bool RequiresHitProxies() const = 0;
	/**
	 * Get the optional UWorld that is associated with this scene
	 * 
	 * @return UWorld instance used by this scene
	 */
	virtual class UWorld* GetWorld() const = 0;
	/**
	 * Return the scene to be used for rendering. Note that this can return NULL if rendering has
	 * been disabled!
	 */
	virtual class FScene* GetRenderScene()
	{
		return NULL;
	}

	virtual void UpdateSceneSettings(AWorldSettings* WorldSettings) {}

	/**
	* Gets the GPU Skin Cache system associated with the scene.
	*/
	virtual class FGPUSkinCache* GetGPUSkinCache()
	{
		return nullptr;
	}

	/**
	 * Sets the FX system associated with the scene.
	 */
	virtual void SetFXSystem( class FFXSystemInterface* InFXSystem ) = 0;

	/**
	 * Get the FX system associated with the scene.
	 */
	virtual class FFXSystemInterface* GetFXSystem() = 0;

	virtual void DumpUnbuiltLightInteractions( FOutputDevice& Ar ) const { }

	/** Updates the scene's list of parameter collection id's and their uniform buffers. */
	virtual void UpdateParameterCollections(const TArray<class FMaterialParameterCollectionInstanceResource*>& InParameterCollections) {}

	/**
	 * Exports the scene.
	 *
	 * @param	Ar		The Archive used for exporting.
	 **/
	virtual void Export( FArchive& Ar ) const
	{}

	
	/**
	 * Shifts scene data by provided delta
	 * Called on world origin changes
	 * 
	 * @param	InOffset	Delta to shift scene by
	 */
	virtual void ApplyWorldOffset(FVector InOffset) {}

	/**
	 * Notification that level was added to a world
	 * 
	 * @param	InLevelName		Level name
	 */
	virtual void OnLevelAddedToWorld(FName InLevelName, UWorld* InWorld, bool bIsLightingScenario) {}
	virtual void OnLevelRemovedFromWorld(UWorld* InWorld, bool bIsLightingScenario) {}

	/**
	 * @return True if there are any lights in the scene
	 */
	virtual bool HasAnyLights() const = 0;

	virtual bool IsEditorScene() const { return false; }

	ERHIFeatureLevel::Type GetFeatureLevel() const { return FeatureLevel; }

	EShaderPlatform GetShaderPlatform() const { return GShaderPlatformForFeatureLevel[GetFeatureLevel()]; }

	static EShadingPath GetShadingPath(ERHIFeatureLevel::Type InFeatureLevel)
	{
		if (InFeatureLevel >= ERHIFeatureLevel::SM4)
		{
			return EShadingPath::Deferred;
		}
		else
		{
			return EShadingPath::Mobile;
		}
	}

	EShadingPath GetShadingPath() const
	{
		return GetShadingPath(GetFeatureLevel());
	}

#if WITH_EDITOR
	/**
	 * Initialize the pixel inspector buffers.
	 * @return True if implemented false otherwise.
	 */
	virtual bool InitializePixelInspector(FRenderTarget* BufferFinalColor, FRenderTarget* BufferSceneColor, FRenderTarget* BufferDepth, FRenderTarget* BufferHDR, FRenderTarget* BufferA, FRenderTarget* BufferBCDE, int32 BufferIndex)
	{
		return false;
	}

	/**
	 * Add a pixel inspector request.
	 * @return True if implemented false otherwise.
	 */
	virtual bool AddPixelInspectorRequest(class FPixelInspectorRequest *PixelInspectorRequest)
	{
		return false;
	}
#endif //WITH_EDITOR

	/**
	 * Returns the FPrimitiveComponentId for all primitives in the scene
	 */
	virtual ENGINE_API TArray<FPrimitiveComponentId> GetScenePrimitiveComponentIds() const;

	virtual void StartFrame() {}
	virtual uint32 GetFrameNumber() const { return 0; }
	virtual void IncrementFrameNumber() {}

#if RHI_RAYTRACING
	virtual class FRayTracingDynamicGeometryCollection* GetRayTracingDynamicGeometryCollection() { return nullptr; }
#endif

protected:
	virtual ~FSceneInterface() {}

	/** This scene's feature level */
	ERHIFeatureLevel::Type FeatureLevel;
};<|MERGE_RESOLUTION|>--- conflicted
+++ resolved
@@ -171,11 +171,7 @@
 	/** 
 	 * Retrieves primitive uniform shader parameters that are internal to the renderer.
 	 */
-<<<<<<< HEAD
 	virtual void GetPrimitiveUniformShaderParameters_RenderThread(const FPrimitiveSceneInfo* PrimitiveSceneInfo, bool& bHasPrecomputedVolumetricLightmap, FMatrix& PreviousLocalToWorld, int32& SingleCaptureIndex, bool& OutputVelocity) const {}
-=======
-	virtual void GetPrimitiveUniformShaderParameters_RenderThread(const FPrimitiveSceneInfo* PrimitiveSceneInfo, bool& bHasPrecomputedVolumetricLightmap, FMatrix& PreviousLocalToWorld, int32& SingleCaptureIndex) const {}
->>>>>>> 20ec4101
 	 
 	/** 
 	 * Updates the transform of a light which has already been added to the scene. 
