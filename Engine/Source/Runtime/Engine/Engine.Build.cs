// Copyright 1998-2018 Epic Games, Inc. All Rights Reserved.

using UnrealBuildTool;
using System.IO;

public class Engine : ModuleRules
{
	public Engine(ReadOnlyTargetRules Target) : base(Target)
	{
		PrivatePCHHeaderFile = "Private/EnginePrivatePCH.h";

		SharedPCHHeaderFile = "Public/EngineSharedPCH.h";

		PublicIncludePathModuleNames.AddRange(new string[] { "Renderer", "PacketHandler", "NetworkReplayStreaming", "AudioMixer", "AnimationCore" });

		PrivateIncludePaths.AddRange(
			new string[] {
				"Developer/DerivedDataCache/Public",
				"Runtime/SynthBenchmark/Public",
				"Runtime/Engine/Private",
			}
		);

		PrivateIncludePathModuleNames.AddRange(
			new string[] {
				"TargetPlatform",
				"ImageWrapper",
				"HeadMountedDisplay",
				"MRMesh",
				"Advertising",
				"NetworkReplayStreaming",
				"MovieSceneCapture",
				"AutomationWorker",
				"MovieSceneCapture",
				"DesktopPlatform",
			}
		);

		if (Target.Configuration != UnrealTargetConfiguration.Shipping)
		{
			PrivateIncludePathModuleNames.AddRange(new string[] { "TaskGraph" });
		}

		if (Target.Configuration != UnrealTargetConfiguration.Shipping)
		{
			PrivateIncludePathModuleNames.AddRange(
				new string[] {
					"SlateReflector",
				}
			);

			DynamicallyLoadedModuleNames.AddRange(
				new string[] {
					"SlateReflector",
				}
			);
		}

		PublicDependencyModuleNames.AddRange(
			new string[] {
				"Core",
				"CoreUObject",
				"ApplicationCore",
				"Json",
				"SlateCore",
				"Slate",
				"InputCore",
				"Messaging",
				"MessagingCommon",
				"RenderCore",
				"RHI",
				"ShaderCore",
				"UtilityShaders",
				"AssetRegistry", // Here until FAssetData is moved to engine
				"EngineMessages",
				"EngineSettings",
				"SynthBenchmark",
				"GameplayTags",
				"DatabaseSupport",
				"PacketHandler",
				"HardwareSurvey",
<<<<<<< HEAD
                "AudioPlatformConfiguration"
            }
=======
                "AudioPlatformConfiguration",
				"MeshDescription",
			}
>>>>>>> 28020755
		);

		PrivateDependencyModuleNames.AddRange(
			new string[] {
				"AppFramework",
				"Networking",
				"Sockets",
				"Landscape",
				"UMG",
				"Projects",
				"MaterialShaderQualitySettings",
				"CinematicCamera",
				"Analytics",
<<<<<<< HEAD
				"AnalyticsET"
=======
				"AnalyticsET",
>>>>>>> 28020755
			}
		);

		if (Target.bUseXGEController &&
			Target.Type == TargetType.Editor &&
			(Target.Platform == UnrealTargetPlatform.Win64 || Target.Platform == UnrealTargetPlatform.Win32))
		{
			PrivateDependencyModuleNames.Add("XGEController");
		}

		if (Target.Configuration != UnrealTargetConfiguration.Shipping)
		{
			PrivateIncludePathModuleNames.Add("Localization");
			DynamicallyLoadedModuleNames.Add("Localization");
		}

		// to prevent "causes WARNING: Non-editor build cannot depend on non-redistributable modules."
		if (Target.Type == TargetType.Editor)
		{
			// for now we depend on this
			PrivateDependencyModuleNames.Add("RawMesh");
<<<<<<< HEAD
		}
=======
            PrivateDependencyModuleNames.Add("MeshDescriptionOperations");
        }
>>>>>>> 28020755

		bool bVariadicTemplatesSupported = true;
		if (Target.Platform == UnrealTargetPlatform.XboxOne)
		{
			// Use reflection to allow type not to exist if console code is not present
			System.Type XboxOnePlatformType = System.Type.GetType("UnrealBuildTool.XboxOnePlatform,UnrealBuildTool");
			if (XboxOnePlatformType != null)
			{
				System.Object VersionName = XboxOnePlatformType.GetMethod("GetVisualStudioCompilerVersionName").Invoke(null, null);
				if (VersionName.ToString().Equals("2012"))
				{
					bVariadicTemplatesSupported = false;
				}
			}

			AddEngineThirdPartyPrivateStaticDependencies(Target,
				"libOpus"
				);
		}

		if (bVariadicTemplatesSupported)
		{
			PrivateIncludePathModuleNames.AddRange(
				new string[] {
					"MessagingRpc",
					"PortalRpc",
					"PortalServices",
				}
			);

			if (Target.Type == TargetType.Editor)
			{
				// these modules require variadic templates
				PrivateDependencyModuleNames.AddRange(
					new string[] {
						"MessagingRpc",
						"PortalRpc",
						"PortalServices",
					}
				);
			}
		}

		CircularlyReferencedDependentModules.Add("GameplayTags");
		CircularlyReferencedDependentModules.Add("Landscape");
		CircularlyReferencedDependentModules.Add("UMG");
		CircularlyReferencedDependentModules.Add("MaterialShaderQualitySettings");
		CircularlyReferencedDependentModules.Add("CinematicCamera");

		// The AnimGraphRuntime module is not needed by Engine proper, but it is loaded in LaunchEngineLoop.cpp,
		// and needs to be listed in an always-included module in order to be compiled into standalone games
		DynamicallyLoadedModuleNames.Add("AnimGraphRuntime");
        
		DynamicallyLoadedModuleNames.AddRange(
			new string[]
			{
				"MovieScene",
				"MovieSceneCapture",
				"MovieSceneTracks",
				"HeadMountedDisplay",
				"MRMesh",
				"StreamingPauseRendering",
			}
		);

		if (Target.Type != TargetType.Server)
		{
			PrivateIncludePathModuleNames.AddRange(
				new string[] {
					"SlateNullRenderer",
					"SlateRHIRenderer"
				}
			);

			DynamicallyLoadedModuleNames.AddRange(
				new string[] {
					"SlateNullRenderer",
					"SlateRHIRenderer"
				}
			);
		}

		if (Target.Type == TargetType.Server || Target.Type == TargetType.Editor)
		{
			PrivateDependencyModuleNames.Add("PerfCounters");
		}

		if (Target.bBuildDeveloperTools)
		{
			// Add "BlankModule" so that it gets compiled as an example and will be maintained and tested.  This can be removed
			// at any time if needed.  The module isn't actually loaded by the engine so there is no runtime cost.
			DynamicallyLoadedModuleNames.Add("BlankModule");

			if (Target.Type != TargetType.Server)
			{
				PrivateIncludePathModuleNames.Add("MeshUtilities");
				DynamicallyLoadedModuleNames.Add("MeshUtilities");

				PrivateDependencyModuleNames.AddRange(
					new string[] {
						"ImageCore",
						"RawMesh"
					}
				);
			}

			if (Target.Configuration != UnrealTargetConfiguration.Shipping && Target.Configuration != UnrealTargetConfiguration.Test && Target.Type != TargetType.Server)
			{
				PrivateDependencyModuleNames.Add("CollisionAnalyzer");
				CircularlyReferencedDependentModules.Add("CollisionAnalyzer");

				PrivateDependencyModuleNames.Add("LogVisualizer");
				CircularlyReferencedDependentModules.Add("LogVisualizer");
			}

			if (Target.Platform == UnrealTargetPlatform.Win64)
			{
				DynamicallyLoadedModuleNames.AddRange(
					new string[] {
						"WindowsTargetPlatform",
						"WindowsNoEditorTargetPlatform",
						"WindowsServerTargetPlatform",
						"WindowsClientTargetPlatform",
						"AllDesktopTargetPlatform",
						"WindowsPlatformEditor",
					}
				);
			}
			else if (Target.Platform == UnrealTargetPlatform.Mac)
			{
				DynamicallyLoadedModuleNames.AddRange(
					new string[] {
						"MacTargetPlatform",
						"MacNoEditorTargetPlatform",
						"MacServerTargetPlatform",
						"MacClientTargetPlatform",
						"AllDesktopTargetPlatform",
						"MacPlatformEditor",
					}
				);
			}
			else if (Target.IsInPlatformGroup(UnrealPlatformGroup.Unix))
			{
				DynamicallyLoadedModuleNames.AddRange(
					new string[] {
						"LinuxTargetPlatform",
						"LinuxNoEditorTargetPlatform",
						"LinuxServerTargetPlatform",
						"LinuxClientTargetPlatform",
						"AllDesktopTargetPlatform",
						"LinuxPlatformEditor",
					}
				);
			}
		}

		DynamicallyLoadedModuleNames.AddRange(
			new string[] {
				"NetworkReplayStreaming",
				"NullNetworkReplayStreaming",
				"HttpNetworkReplayStreaming",
				"Advertising"
			}
		);

		if (Target.Type != TargetType.Server)
		{
			DynamicallyLoadedModuleNames.AddRange(
				new string[] {
					"ImageWrapper"
				}
			);
		}

		WhitelistRestrictedFolders.Add("Private/NotForLicensees");

		if (!Target.bBuildRequiresCookedData && Target.bCompileAgainstEngine)
		{
			DynamicallyLoadedModuleNames.AddRange(
				new string[] {
					"DerivedDataCache",
					"TargetPlatform",
					"DesktopPlatform"
				}
			);
		}

		if (Target.bBuildEditor == true)
		{
			PublicDependencyModuleNames.AddRange(
				new string[] {
					"UnrealEd",
					"Kismet"
				}
			);	// @todo api: Only public because of WITH_EDITOR and UNREALED_API

			CircularlyReferencedDependentModules.AddRange(
				new string[] {
					"UnrealEd",
					"Kismet"
				}
			);

			PrivateIncludePathModuleNames.Add("TextureCompressor");
			PrivateIncludePaths.Add("Developer/TextureCompressor/Public");

			PrivateIncludePathModuleNames.Add("HierarchicalLODUtilities");
			DynamicallyLoadedModuleNames.Add("HierarchicalLODUtilities");

			DynamicallyLoadedModuleNames.Add("AnimationModifiers");

			PrivateIncludePathModuleNames.Add("AssetTools");
			DynamicallyLoadedModuleNames.Add("AssetTools");

			PrivateIncludePathModuleNames.Add("PIEPreviewDeviceProfileSelector");
		}

		SetupModulePhysXAPEXSupport(Target);
		if(Target.bCompilePhysX && (Target.bBuildEditor || Target.bCompileAPEX))
		{
			DynamicallyLoadedModuleNames.Add("PhysXCooking");
		}
<<<<<<< HEAD

			// Engine public headers need to know about some types (enums etc.)
			PublicIncludePathModuleNames.Add("ClothingSystemRuntimeInterface");
			PublicDependencyModuleNames.Add("ClothingSystemRuntimeInterface");

=======

			// Engine public headers need to know about some types (enums etc.)
			PublicIncludePathModuleNames.Add("ClothingSystemRuntimeInterface");
			PublicDependencyModuleNames.Add("ClothingSystemRuntimeInterface");

>>>>>>> 28020755
			if (Target.bBuildEditor)
			{
				PrivateDependencyModuleNames.Add("ClothingSystemEditorInterface");
				PrivateIncludePathModuleNames.Add("ClothingSystemEditorInterface");
			}

		if ((Target.Platform == UnrealTargetPlatform.Win64) ||
			(Target.Platform == UnrealTargetPlatform.Win32))
		{
			AddEngineThirdPartyPrivateStaticDependencies(Target,
				"UEOgg",
				"Vorbis",
				"VorbisFile",
				"libOpus"
				);

			// Head Mounted Display support
//			PrivateIncludePathModuleNames.AddRange(new string[] { "HeadMountedDisplay" });
//			DynamicallyLoadedModuleNames.AddRange(new string[] { "HeadMountedDisplay" });
		}

		if (Target.Platform == UnrealTargetPlatform.HTML5)
		{
			// TODO test this for HTML5 !
			//AddEngineThirdPartyPrivateStaticDependencies(Target,
			//		"UEOgg",
			//		"Vorbis",
			//		"VorbisFile"
			//		);
			PublicDependencyModuleNames.Add("HTML5JS");
		}

		if (Target.Platform == UnrealTargetPlatform.Mac)
		{
			AddEngineThirdPartyPrivateStaticDependencies(Target,
				"UEOgg",
				"Vorbis",
				"libOpus"
				);
			PublicFrameworks.AddRange(new string[] { "AVFoundation", "CoreVideo", "CoreMedia" });
		}

		if (Target.Platform == UnrealTargetPlatform.Android)
		{
			AddEngineThirdPartyPrivateStaticDependencies(Target,
				"UEOgg",
				"Vorbis",
				"VorbisFile"
				);

            PrivateDependencyModuleNames.Add("AndroidRuntimeSettings");
        }

        if (Target.Platform == UnrealTargetPlatform.IOS || Target.Platform == UnrealTargetPlatform.TVOS)
        {
            PrivateDependencyModuleNames.Add("IOSRuntimeSettings");
        }

		if (Target.IsInPlatformGroup(UnrealPlatformGroup.Unix))
		{
			AddEngineThirdPartyPrivateStaticDependencies(Target,
				"UEOgg",
				"Vorbis",
				"VorbisFile",
				"libOpus"
				);
		}
/*
		ConfigHierarchy Ini = ConfigCache.ReadHierarchy(ConfigHierarchyType.Engine, System.IO.DirectoryReference.FromFile(Target.ProjectFile), Target.Platform);
		bool bLocalVectorFieldOnly = false;
		Ini.GetBool("/Script/Engine.RendererSettings", "bGPUParticlesLocalVFOnly", out bLocalVectorFieldOnly);
		if (bLocalVectorFieldOnly)
		{
			PublicDefinitions.Add("GPUPARTICLE_LOCAL_VF_ONLY=1");
		}
		else
		{
			PublicDefinitions.Add("GPUPARTICLE_LOCAL_VF_ONLY=0");
		}
*/

		PublicDefinitions.Add("GPUPARTICLE_LOCAL_VF_ONLY=0");

		// Add a reference to the stats HTML files referenced by UEngine::DumpFPSChartToHTML. Previously staged by CopyBuildToStagingDirectory.
    if (Target.bBuildEditor || Target.Configuration != UnrealTargetConfiguration.Shipping)
		{
			RuntimeDependencies.Add("$(EngineDir)/Content/Stats/...", StagedFileType.UFS);
		}
	}
}<|MERGE_RESOLUTION|>--- conflicted
+++ resolved
@@ -79,14 +79,9 @@
 				"DatabaseSupport",
 				"PacketHandler",
 				"HardwareSurvey",
-<<<<<<< HEAD
-                "AudioPlatformConfiguration"
-            }
-=======
                 "AudioPlatformConfiguration",
 				"MeshDescription",
 			}
->>>>>>> 28020755
 		);
 
 		PrivateDependencyModuleNames.AddRange(
@@ -100,11 +95,7 @@
 				"MaterialShaderQualitySettings",
 				"CinematicCamera",
 				"Analytics",
-<<<<<<< HEAD
-				"AnalyticsET"
-=======
 				"AnalyticsET",
->>>>>>> 28020755
 			}
 		);
 
@@ -126,12 +117,8 @@
 		{
 			// for now we depend on this
 			PrivateDependencyModuleNames.Add("RawMesh");
-<<<<<<< HEAD
-		}
-=======
             PrivateDependencyModuleNames.Add("MeshDescriptionOperations");
         }
->>>>>>> 28020755
 
 		bool bVariadicTemplatesSupported = true;
 		if (Target.Platform == UnrealTargetPlatform.XboxOne)
@@ -354,19 +341,11 @@
 		{
 			DynamicallyLoadedModuleNames.Add("PhysXCooking");
 		}
-<<<<<<< HEAD
 
 			// Engine public headers need to know about some types (enums etc.)
 			PublicIncludePathModuleNames.Add("ClothingSystemRuntimeInterface");
 			PublicDependencyModuleNames.Add("ClothingSystemRuntimeInterface");
 
-=======
-
-			// Engine public headers need to know about some types (enums etc.)
-			PublicIncludePathModuleNames.Add("ClothingSystemRuntimeInterface");
-			PublicDependencyModuleNames.Add("ClothingSystemRuntimeInterface");
-
->>>>>>> 28020755
 			if (Target.bBuildEditor)
 			{
 				PrivateDependencyModuleNames.Add("ClothingSystemEditorInterface");
