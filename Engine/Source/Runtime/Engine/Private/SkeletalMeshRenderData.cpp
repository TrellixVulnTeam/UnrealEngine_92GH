// Copyright Epic Games, Inc. All Rights Reserved.

#include "Rendering/SkeletalMeshRenderData.h"
#include "Rendering/SkeletalMeshLODRenderData.h"
#include "Rendering/SkeletalMeshModel.h"
#include "Rendering/SkeletalMeshLODModel.h"
#include "Engine/SkeletalMesh.h"
#include "UObject/Package.h"

#if WITH_EDITOR
#include "ProfilingDebugging/CookStats.h"
#include "DerivedDataCacheInterface.h"
#include "Serialization/MemoryReader.h"
#include "Serialization/MemoryWriter.h"
#include "Interfaces/ITargetPlatformManagerModule.h"
#include "Interfaces/ITargetPlatform.h"
#include "PlatformInfo.h"
#include "IMeshBuilderModule.h"
#include "EngineUtils.h"


#if ENABLE_COOK_STATS
namespace SkeletalMeshCookStats
{
	static FCookStats::FDDCResourceUsageStats UsageStats;
	static FCookStatsManager::FAutoRegisterCallback RegisterCookStats([](FCookStatsManager::AddStatFuncRef AddStat)
	{
		UsageStats.LogStats(AddStat, TEXT("SkeletalMesh.Usage"), TEXT(""));
	});
}
#endif

//Serialize the LODInfo and append the result to the KeySuffix to build the LODInfo part of the DDC KEY
//Note: this serializer is only used to build the mesh DDC key, no versioning is required
static void SerializeLODInfoForDDC(USkeletalMesh* SkeletalMesh, FString& KeySuffix)
{
	TArray<FSkeletalMeshLODInfo>& LODInfos = SkeletalMesh->GetLODInfoArray();
	const bool bIs16BitfloatBufferSupported = GVertexElementTypeSupport.IsSupported(VET_Half2);
	for (int32 LODIndex = 0; LODIndex < SkeletalMesh->GetLODNum(); ++LODIndex)
	{
		check(LODInfos.IsValidIndex(LODIndex));
		FSkeletalMeshLODInfo& LODInfo = LODInfos[LODIndex];
		bool bValidLODSettings = false;
		if (SkeletalMesh->LODSettings != nullptr)
		{
			const int32 NumSettings = FMath::Min(SkeletalMesh->LODSettings->GetNumberOfSettings(), SkeletalMesh->GetLODNum());
			if (LODIndex < NumSettings)
			{
				bValidLODSettings = true;
			}
		}
		const FSkeletalMeshLODGroupSettings* SkeletalMeshLODGroupSettings = bValidLODSettings ? &SkeletalMesh->LODSettings->GetSettingsForLODLevel(LODIndex) : nullptr;
		LODInfo.BuildGUID = LODInfo.ComputeDeriveDataCacheKey(SkeletalMeshLODGroupSettings);
		KeySuffix += LODInfo.BuildGUID.ToString(EGuidFormats::Digits);
	}
}

// If skeletal mesh derived data needs to be rebuilt (new format, serialization
// differences, etc.) replace the version GUID below with a new one.
// In case of merge conflicts with DDC versions, you MUST generate a new GUID
// and set this new GUID as the version.
<<<<<<< HEAD
#define SKELETALMESH_DERIVEDDATA_VER TEXT("7208E3E18CB047589DD75CD8E66EA1D6")
=======
#define SKELETALMESH_DERIVEDDATA_VER TEXT("BAD8180EFB1543D79AA1D10F3F5945A2")
>>>>>>> 421d6516

static const FString& GetSkeletalMeshDerivedDataVersion()
{
	static FString CachedVersionString;
	if (CachedVersionString.IsEmpty())
	{
		CachedVersionString = FString::Printf(TEXT("%s"), SKELETALMESH_DERIVEDDATA_VER);
	}
	return CachedVersionString;
}

static FString BuildSkeletalMeshDerivedDataKey(USkeletalMesh* SkelMesh)
{
	FString KeySuffix(TEXT(""));

	if (SkelMesh->UseLegacyMeshDerivedDataKey )
	{
		//Old asset will have the same LOD settings for bUseFullPrecisionUVs. We can use the LOD 0
		const FSkeletalMeshLODInfo* BaseLODInfo = SkelMesh->GetLODInfo(0);
		bool bUseFullPrecisionUVs = BaseLODInfo ? BaseLODInfo->BuildSettings.bUseFullPrecisionUVs : false;
		KeySuffix += SkelMesh->GetImportedModel()->GetIdString();
		KeySuffix += (bUseFullPrecisionUVs || !GVertexElementTypeSupport.IsSupported(VET_Half2)) ? "1" : "0";
	}
	else
	{
		FString tmpDebugString;
		//Synchronize the user data that are part of the key
		SkelMesh->GetImportedModel()->SyncronizeLODUserSectionsData();
		tmpDebugString = SkelMesh->GetImportedModel()->GetIdString();
		KeySuffix += tmpDebugString;
		tmpDebugString = SkelMesh->GetImportedModel()->GetLODModelIdString();
		KeySuffix += tmpDebugString;
		
		//Add the max gpu bone per section
		const uint32 MaxGPUSkinBones = FGPUBaseSkinVertexFactory::GetMaxGPUSkinBones();
		KeySuffix += FString::FromInt((int32)MaxGPUSkinBones);

		tmpDebugString = TEXT("");
		SerializeLODInfoForDDC(SkelMesh, tmpDebugString);
		KeySuffix += tmpDebugString;
	}

	KeySuffix += SkelMesh->bHasVertexColors ? "1" : "0";
	KeySuffix += SkelMesh->VertexColorGuid.ToString(EGuidFormats::Digits);

	const ITargetPlatform* TargetPlatform = GetTargetPlatformManagerRef().GetRunningTargetPlatform();
	check(TargetPlatform);
	const FName PlatformGroupName = TargetPlatform->GetPlatformInfo().PlatformGroupName;
	const FName VanillaPlatformName = TargetPlatform->GetPlatformInfo().VanillaPlatformName;

	const bool bSupportLODStreaming = SkelMesh->bSupportLODStreaming.GetValueForPlatformIdentifiers(PlatformGroupName, VanillaPlatformName);
	if (bSupportLODStreaming)
	{
		const int32 MaxNumStreamedLODs = SkelMesh->MaxNumStreamedLODs.GetValueForPlatformIdentifiers(PlatformGroupName, VanillaPlatformName);
		const int32 MaxNumOptionalLODs = SkelMesh->MaxNumOptionalLODs.GetValueForPlatformIdentifiers(PlatformGroupName, VanillaPlatformName);
		KeySuffix += *FString::Printf(TEXT("1%08x%08x"), MaxNumStreamedLODs, MaxNumOptionalLODs);
	}
	else
	{
		KeySuffix += TEXT("0zzzzzzzzzzzzzzzz");
	}

	return FDerivedDataCacheInterface::BuildCacheKey(
		TEXT("SKELETALMESH"),
		*GetSkeletalMeshDerivedDataVersion(),
		*KeySuffix
	);
}

void FSkeletalMeshRenderData::Cache(USkeletalMesh* Owner)
{
	check(Owner);

	if (Owner->GetOutermost()->HasAnyPackageFlags(PKG_FilterEditorOnly))
	{
		// Don't cache for cooked packages, source data will not be present
		return;
	}

	check(LODRenderData.Num() == 0); // Should only be called on new, empty RenderData


	{
		COOK_STAT(auto Timer = SkeletalMeshCookStats::UsageStats.TimeSyncWork());
		int32 T0 = FPlatformTime::Cycles();
		FString DerivedDataKey = BuildSkeletalMeshDerivedDataKey(Owner);

		TArray<uint8> DerivedData;
		if (GetDerivedDataCacheRef().GetSynchronous(*DerivedDataKey, DerivedData))
		{
			COOK_STAT(Timer.AddHit(DerivedData.Num()));

			FMemoryReader Ar(DerivedData, /*bIsPersistent=*/ true);

			//With skeletal mesh build refactor we serialize the LODModel sections into the DDC
			//We need to store those so we do not have to rerun the reduction to make them up to date
			//with the serialize renderdata. This allow to use DDC when changing the reduction settings.
			//The old workflow has to reduce the LODModel before getting the render data DDC.
			if (!Owner->UseLegacyMeshDerivedDataKey)
			{
				FSkeletalMeshModel* SkelMeshModel = Owner->GetImportedModel();
				check(SkelMeshModel);

				int32 MorphTargetNumber = 0;
				Ar << MorphTargetNumber;
				TArray<UMorphTarget*> ToDeleteMorphTargets;
				ToDeleteMorphTargets.Append(Owner->MorphTargets);
				Owner->MorphTargets.Empty();
				//Rebuild the MorphTarget object
				//We cannot serialize directly the UMorphTarget with a FMemoryArchive. This is not supported.
				for (int32 MorphTargetIndex = 0; MorphTargetIndex < MorphTargetNumber; ++MorphTargetIndex)
				{
					FName MorphTargetName = NAME_None;
					Ar << MorphTargetName;
					UMorphTarget* MorphTarget = Cast<UMorphTarget>(StaticFindObjectFast(nullptr, Owner, MorphTargetName));
					if (!MorphTarget)
					{
						MorphTarget = NewObject<UMorphTarget>(Owner, MorphTargetName);
						check(MorphTarget);
					}
					else
					{
						ToDeleteMorphTargets.Remove(MorphTarget);
					}
					MorphTarget->MorphLODModels.Empty();
					Owner->MorphTargets.Add(MorphTarget);
					check(MorphTargetIndex == Owner->MorphTargets.Num() - 1);
					int32 MorphLODModelNumber = 0;
					Ar << MorphLODModelNumber;
					MorphTarget->MorphLODModels.AddDefaulted(MorphLODModelNumber);
					for (int32 MorphDataIndex = 0; MorphDataIndex < MorphLODModelNumber; ++MorphDataIndex)
					{
						Ar << MorphTarget->MorphLODModels[MorphDataIndex];
					}
				}
				//Rebuild the mapping and rehook the curve data
				Owner->InitMorphTargets();
				for (int32 DeleteMorphIndex = 0; DeleteMorphIndex < ToDeleteMorphTargets.Num(); ++DeleteMorphIndex)
				{
					ToDeleteMorphTargets[DeleteMorphIndex]->BaseSkelMesh = nullptr;
					ToDeleteMorphTargets[DeleteMorphIndex]->MorphLODModels.Empty();
					//Move the unused asset in the transient package and mark it pending kill
					ToDeleteMorphTargets[DeleteMorphIndex]->Rename(nullptr, GetTransientPackage(), REN_ForceNoResetLoaders | REN_DoNotDirty | REN_DontCreateRedirectors | REN_NonTransactional);
					ToDeleteMorphTargets[DeleteMorphIndex]->MarkPendingKill();
				}

				//Serialize the LODModel sections since they are dependent on the reduction
				for (int32 LODIndex = 0; LODIndex < SkelMeshModel->LODModels.Num(); LODIndex++)
				{
					FSkeletalMeshLODModel* LODModel = &(SkelMeshModel->LODModels[LODIndex]);
					int32 SectionNum = 0;
					Ar << SectionNum;
					LODModel->Sections.Reset(SectionNum);
					LODModel->Sections.AddDefaulted(SectionNum);
					for (int32 SectionIndex = 0; SectionIndex < LODModel->Sections.Num(); ++SectionIndex)
					{
						Ar << LODModel->Sections[SectionIndex];
					}
					LODModel->SyncronizeUserSectionsDataArray();
				}
			}

			Serialize(Ar, Owner);
			for (int32 LODIndex = 0; LODIndex < LODRenderData.Num(); ++LODIndex)
			{
				FSkeletalMeshLODRenderData& LODData = LODRenderData[LODIndex];
				if (LODData.bStreamedDataInlined)
				{
					break;
				}
				constexpr uint8 DummyStripFlags = 0;
				const bool bForceKeepCPUResources = FSkeletalMeshLODRenderData::ShouldForceKeepCPUResources();
				const bool bNeedsCPUAccess = FSkeletalMeshLODRenderData::ShouldKeepCPUResources(Owner, LODIndex, bForceKeepCPUResources);
				LODData.SerializeStreamedData(Ar, Owner, LODIndex, DummyStripFlags, bNeedsCPUAccess, bForceKeepCPUResources);
			}

			int32 T1 = FPlatformTime::Cycles();
			UE_LOG(LogSkeletalMesh, Verbose, TEXT("Skeletal Mesh found in DDC [%fms] %s"), FPlatformTime::ToMilliseconds(T1 - T0), *Owner->GetPathName());
		}
		else
		{
			UE_LOG(LogSkeletalMesh, Log, TEXT("Building Skeletal Mesh %s..."),*Owner->GetName());

			// Allocate empty entries for each LOD level in source mesh
			FSkeletalMeshModel* SkelMeshModel = Owner->GetImportedModel();
			check(SkelMeshModel);

			uint32 VertexBufferBuildFlags = Owner->GetVertexBufferFlags();

			for (int32 LODIndex = 0; LODIndex < SkelMeshModel->LODModels.Num(); LODIndex++)
			{
				FSkeletalMeshLODModel* LODModel = &(SkelMeshModel->LODModels[LODIndex]);
				FSkeletalMeshLODInfo* LODInfo = Owner->GetLODInfo(LODIndex);
				check(LODInfo);
				bool bRawDataEmpty = Owner->IsLODImportedDataEmpty(LODIndex);
				bool bRawBuildDataAvailable = Owner->IsLODImportedDataBuildAvailable(LODIndex);
				//Build the source model before the render data, if we are a purely generated LOD we do not need to be build
				IMeshBuilderModule& MeshBuilderModule = FModuleManager::Get().LoadModuleChecked<IMeshBuilderModule>("MeshBuilder");
				if (!bRawDataEmpty && bRawBuildDataAvailable)
				{
					MeshBuilderModule.BuildSkeletalMesh(Owner, LODIndex, true);
					LODModel = &(SkelMeshModel->LODModels[LODIndex]);
				}
				else
				{
					//We need to synchronize when we are generated mesh or if we have load an old asset that was not re-imported
					LODModel->SyncronizeUserSectionsDataArray();
				}

				FSkeletalMeshLODRenderData* LODData = new FSkeletalMeshLODRenderData();
				LODRenderData.Add(LODData);
				
				//Get the UVs and tangents precision build settings flag specific for this LOD index
				{
					bool bUseFullPrecisionUVs = LODInfo->BuildSettings.bUseFullPrecisionUVs;
					bool bUseHighPrecisionTangentBasis = LODInfo->BuildSettings.bUseHighPrecisionTangentBasis;
					bool bBuildAdjacencyBuffer = LODInfo->BuildSettings.bBuildAdjacencyBuffer;
					if (bUseFullPrecisionUVs || !GVertexElementTypeSupport.IsSupported(VET_Half2))
					{
						VertexBufferBuildFlags |= ESkeletalMeshVertexFlags::UseFullPrecisionUVs;
					}
					if (bUseHighPrecisionTangentBasis)
					{
						VertexBufferBuildFlags |= ESkeletalMeshVertexFlags::UseHighPrecisionTangentBasis;
					}
					if (bBuildAdjacencyBuffer)
					{
						VertexBufferBuildFlags |= ESkeletalMeshVertexFlags::BuildAdjacencyIndexBuffer;
					}
				}
				LODData->BuildFromLODModel(LODModel, VertexBufferBuildFlags);
			}

			FMemoryWriter Ar(DerivedData, /*bIsPersistent=*/ true);
			
			//If we load an old asset we want to be sure the serialize ddc will be the same has before the skeletalmesh build refactor
			//So we do not serialize the LODModel sections.
			if (!Owner->UseLegacyMeshDerivedDataKey)
			{
				int32 MorphTargetNumber = Owner->MorphTargets.Num();
				Ar << MorphTargetNumber;
				for (int32 MorphTargetIndex = 0; MorphTargetIndex < MorphTargetNumber; ++MorphTargetIndex)
				{
					FName MorphTargetName = Owner->MorphTargets[MorphTargetIndex]->GetFName();
					Ar << MorphTargetName;
					int32 MorphLODModelNumber = Owner->MorphTargets[MorphTargetIndex]->MorphLODModels.Num();
					Ar << MorphLODModelNumber;
					for (int32 MorphIndex = 0; MorphIndex < MorphLODModelNumber; ++MorphIndex)
					{
						Ar << Owner->MorphTargets[MorphTargetIndex]->MorphLODModels[MorphIndex];
					}
				}
				//No need to serialize the morph target mapping since we will rebuild the mapping when loading a ddc

				//Serialize the LODModel sections since they are dependent on the reduction
				for (int32 LODIndex = 0; LODIndex < SkelMeshModel->LODModels.Num(); LODIndex++)
				{
					FSkeletalMeshLODModel* LODModel = &(SkelMeshModel->LODModels[LODIndex]);
					int32 SectionNum = LODModel->Sections.Num();
					Ar << SectionNum;
					for (int32 SectionIndex = 0; SectionIndex < LODModel->Sections.Num(); ++SectionIndex)
					{
						Ar << LODModel->Sections[SectionIndex];
					}
				}
			}

			//Serialize the render data
			Serialize(Ar, Owner);
			for (int32 LODIndex = 0; LODIndex < LODRenderData.Num(); ++LODIndex)
			{
				FSkeletalMeshLODRenderData& LODData = LODRenderData[LODIndex];
				if (LODData.bStreamedDataInlined)
				{
					break;
				}
				const uint8 LODStripFlags = FSkeletalMeshLODRenderData::GenerateClassStripFlags(Ar, Owner, LODIndex);
				const bool bForceKeepCPUResources = FSkeletalMeshLODRenderData::ShouldForceKeepCPUResources();
				const bool bNeedsCPUAccess = FSkeletalMeshLODRenderData::ShouldKeepCPUResources(Owner, LODIndex, bForceKeepCPUResources);
				LODData.SerializeStreamedData(Ar, Owner, LODIndex, LODStripFlags, bNeedsCPUAccess, bForceKeepCPUResources);
			}
			GetDerivedDataCacheRef().Put(*DerivedDataKey, DerivedData);

			int32 T1 = FPlatformTime::Cycles();
			UE_LOG(LogSkeletalMesh, Log, TEXT("Built Skeletal Mesh [%.2fs] %s"), FPlatformTime::ToMilliseconds(T1 - T0) / 1000.0f, *Owner->GetPathName());
			COOK_STAT(Timer.AddMiss(DerivedData.Num()));
		}
	}
}

void FSkeletalMeshRenderData::SyncUVChannelData(const TArray<FSkeletalMaterial>& ObjectData)
{
	TUniquePtr< TArray<FMeshUVChannelInfo> > UpdateData = MakeUnique< TArray<FMeshUVChannelInfo> >();
	UpdateData->Empty(ObjectData.Num());

	for (const FSkeletalMaterial& SkeletalMaterial : ObjectData)
	{
		UpdateData->Add(SkeletalMaterial.UVChannelData);
	}

	ENQUEUE_RENDER_COMMAND(SyncUVChannelData)([this, UpdateData = MoveTemp(UpdateData)](FRHICommandListImmediate& RHICmdList)
	{
		FMemory::Memswap(&UVChannelDataPerMaterial, UpdateData.Get(), sizeof(TArray<FMeshUVChannelInfo>));
	});
}

#endif // WITH_EDITOR

FSkeletalMeshRenderData::FSkeletalMeshRenderData()
	: bReadyForStreaming(false)
	, NumInlinedLODs(0)
	, NumOptionalLODs(0)
	, CurrentFirstLODIdx(0)
	, PendingFirstLODIdx(0)
	, bInitialized(false)
{}

void FSkeletalMeshRenderData::Serialize(FArchive& Ar, USkeletalMesh* Owner)
{
	DECLARE_SCOPE_CYCLE_COUNTER(TEXT("FSkeletalMeshRenderData::Serialize"), STAT_SkeletalMeshRenderData_Serialize, STATGROUP_LoadTime);

	LODRenderData.Serialize(Ar, Owner);

#if WITH_EDITOR
	if (Ar.IsSaving())
	{
		NumInlinedLODs = 0;
		NumOptionalLODs = 0;
		for (int32 Idx = LODRenderData.Num() - 1; Idx >= 0; --Idx)
		{
			if (LODRenderData[Idx].bStreamedDataInlined)
			{
				++NumInlinedLODs;
			}
			if (LODRenderData[Idx].bIsLODOptional)
			{
				++NumOptionalLODs;
			}
		}
	}
#endif
	Ar << NumInlinedLODs << NumOptionalLODs;
	
	CurrentFirstLODIdx = LODRenderData.Num() - NumInlinedLODs;
	PendingFirstLODIdx = CurrentFirstLODIdx;
	Owner->SetCachedNumResidentLODs(NumInlinedLODs);
}

void FSkeletalMeshRenderData::InitResources(bool bNeedsVertexColors, TArray<UMorphTarget*>& InMorphTargets, USkeletalMesh* Owner)
{
	if (!bInitialized)
	{
		// initialize resources for each lod
		for (int32 LODIndex = 0; LODIndex < LODRenderData.Num(); LODIndex++)
		{
			FSkeletalMeshLODRenderData& RenderData = LODRenderData[LODIndex];

			if(RenderData.GetNumVertices() > 0)
			{
				RenderData.InitResources(bNeedsVertexColors, LODIndex, InMorphTargets, Owner);
			}
		}

		ENQUEUE_RENDER_COMMAND(CmdSetSkeletalMeshReadyForStreaming)(
			[this, Owner](FRHICommandListImmediate&)
		{
			bReadyForStreaming = true;
			Owner->SetCachedReadyForStreaming(true);
		});

		bInitialized = true;
	}
}

void FSkeletalMeshRenderData::ReleaseResources()
{
	if (bInitialized)
	{
		// release resources for each lod
		for (int32 LODIndex = 0; LODIndex < LODRenderData.Num(); LODIndex++)
		{
			LODRenderData[LODIndex].ReleaseResources();
		}
		bInitialized = false;
	}
}

uint32 FSkeletalMeshRenderData::GetNumBoneInfluences() const
{
	uint32 NumBoneInfluences = 0;
	for (int32 LODIndex = 0; LODIndex < LODRenderData.Num(); ++LODIndex)
	{
		const FSkeletalMeshLODRenderData& Data = LODRenderData[LODIndex];
		NumBoneInfluences = FMath::Max(NumBoneInfluences, Data.GetVertexBufferMaxBoneInfluences());
	}

	return NumBoneInfluences;
}

bool FSkeletalMeshRenderData::RequiresCPUSkinning(ERHIFeatureLevel::Type FeatureLevel) const
{
	const int32 MaxGPUSkinBones = FMath::Min(GetFeatureLevelMaxNumberOfBones(FeatureLevel), FGPUBaseSkinVertexFactory::GetMaxGPUSkinBones());
	const int32 MaxBonesPerChunk = GetMaxBonesPerSection();
	// Do CPU skinning if we need too many bones per chunk, or if we have too many influences per vertex on lower end
	return (MaxBonesPerChunk > MaxGPUSkinBones) || (GetNumBoneInfluences() > MAX_INFLUENCES_PER_STREAM && FeatureLevel < ERHIFeatureLevel::ES3_1);
}

void FSkeletalMeshRenderData::GetResourceSizeEx(FResourceSizeEx& CumulativeResourceSize)
{
	for (int32 LODIndex = 0; LODIndex < LODRenderData.Num(); ++LODIndex)
	{
		const FSkeletalMeshLODRenderData& RenderData = LODRenderData[LODIndex];
		RenderData.GetResourceSizeEx(CumulativeResourceSize);
	}
}

int32 FSkeletalMeshRenderData::GetMaxBonesPerSection() const
{
	int32 MaxBonesPerSection = 0;
	for (int32 LODIndex = 0; LODIndex < LODRenderData.Num(); ++LODIndex)
	{
		const FSkeletalMeshLODRenderData& RenderData = LODRenderData[LODIndex];
		for (int32 SectionIndex = 0; SectionIndex < RenderData.RenderSections.Num(); ++SectionIndex)
		{
			MaxBonesPerSection = FMath::Max<int32>(MaxBonesPerSection, RenderData.RenderSections[SectionIndex].BoneMap.Num());
		}
	}
	return MaxBonesPerSection;
}<|MERGE_RESOLUTION|>--- conflicted
+++ resolved
@@ -59,11 +59,7 @@
 // differences, etc.) replace the version GUID below with a new one.
 // In case of merge conflicts with DDC versions, you MUST generate a new GUID
 // and set this new GUID as the version.
-<<<<<<< HEAD
-#define SKELETALMESH_DERIVEDDATA_VER TEXT("7208E3E18CB047589DD75CD8E66EA1D6")
-=======
 #define SKELETALMESH_DERIVEDDATA_VER TEXT("BAD8180EFB1543D79AA1D10F3F5945A2")
->>>>>>> 421d6516
 
 static const FString& GetSkeletalMeshDerivedDataVersion()
 {
