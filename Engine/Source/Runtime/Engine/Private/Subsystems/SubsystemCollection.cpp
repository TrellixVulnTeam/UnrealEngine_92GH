// Copyright 1998-2019 Epic Games, Inc. All Rights Reserved.

#include "Subsystems/SubsystemCollection.h"

#include "Subsystems/Subsystem.h"
#include "UObject/UObjectHash.h"
#include "UObject/Package.h"
#include "Modules/ModuleManager.h"
#include "Misc/PackageName.h"

/** FSubsystemModuleWatcher class to hide the implementation of keeping the DynamicSystemModuleMap up to date*/
class FSubsystemModuleWatcher
{
public:
	static void OnModulesChanged(FName ModuleThatChanged, EModuleChangeReason ReasonForChange);

	/** Init / Deinit the Module watcher, this tracks module startup and shutdown to ensure only the appropriate dynamic subsystems are instantiated */
	static void InitializeModuleWatcher();
	static void DeinitializeModuleWatcher();

private:
	static void AddClassesForModule(const FName& InModuleName);
	static void RemoveClassesForModule(const FName& InModuleName);

	static FDelegateHandle ModulesChangedHandle;
};

FDelegateHandle FSubsystemModuleWatcher::ModulesChangedHandle;



TArray<FSubsystemCollectionBase*> FSubsystemCollectionBase::SubsystemCollections;
TMap<FName, TArray<TSubclassOf<UDynamicSubsystem>>> FSubsystemCollectionBase::DynamicSystemModuleMap;

FSubsystemCollectionBase::FSubsystemCollectionBase()
	: Outer(nullptr)
	, bPopulating(false)
{
}

FSubsystemCollectionBase::FSubsystemCollectionBase(UObject* InOuter, TSubclassOf<USubsystem> InBaseType)
	: BaseType(InBaseType)
	, Outer(InOuter)
	, bPopulating(false)
{
	check(BaseType);
	check(Outer);
}

USubsystem* FSubsystemCollectionBase::GetSubsystemInternal(TSubclassOf<USubsystem> SubsystemClass) const
{
	USubsystem* SystemPtr = SubsystemMap.FindRef(SubsystemClass);

	if (SystemPtr)
	{
		return SystemPtr;
	}
	else
	{
		const TArray<USubsystem*>& SystemPtrs = GetSubsystemArrayInternal(SubsystemClass);
		if (SystemPtrs.Num() > 0)
		{
			return SystemPtrs[0];
		}
	}

	return nullptr;
}

const TArray<USubsystem*>& FSubsystemCollectionBase::GetSubsystemArrayInternal(TSubclassOf<USubsystem> SubsystemClass) const
{
	if (!SubsystemArrayMap.Contains(SubsystemClass))
	{
		TArray<USubsystem*>& NewList = SubsystemArrayMap.Add(SubsystemClass);

		for (auto Iter = SubsystemMap.CreateConstIterator(); Iter; ++Iter)
		{
			UClass* KeyClass = Iter.Key();
			if (KeyClass->IsChildOf(SubsystemClass))
			{
				NewList.Add(Iter.Value());
			}
		}

		return NewList;
	}

	const TArray<USubsystem*>& List = SubsystemArrayMap.FindChecked(SubsystemClass);
	return List;
}

void FSubsystemCollectionBase::Initialize()
{
	if (ensure(BaseType) && ensureMsgf(SubsystemMap.Num() == 0, TEXT("Currently don't support repopulation of Subsystem Collections.")))
	{
		check(Outer);
		check(!bPopulating); //Populating collections on multiple threads?
		
		if (SubsystemCollections.Num() == 0)
		{
			FSubsystemModuleWatcher::InitializeModuleWatcher();
		}
		
		TGuardValue<bool> PopulatingGuard(bPopulating, true);

		if (BaseType->IsChildOf(UDynamicSubsystem::StaticClass()))
		{
			for (const TPair<FName, TArray<TSubclassOf<UDynamicSubsystem>>>& SubsystemClasses : DynamicSystemModuleMap)
			{
				for (const TSubclassOf<UDynamicSubsystem>& SubsystemClass : SubsystemClasses.Value)
				{
					if (SubsystemClass->IsChildOf(BaseType))
					{
						AddAndInitializeSubsystem(SubsystemClass);
					}
				}
			}
		}
		else
		{
			TArray<UClass*> SubsystemClasses;
			GetDerivedClasses(BaseType, SubsystemClasses, true);

			for (UClass* SubsystemClass : SubsystemClasses)
			{
				AddAndInitializeSubsystem(SubsystemClass);
			}
		}

		// Statically track collections
		SubsystemCollections.Add(this);
	}
}

void FSubsystemCollectionBase::Deinitialize()
{
	// Remove static tracking 
	SubsystemCollections.Remove(this);
	if (SubsystemCollections.Num() == 0)
	{
		FSubsystemModuleWatcher::DeinitializeModuleWatcher();
	}

	// Deinit and clean up existing systems
	SubsystemArrayMap.Empty();
	for (auto Iter = SubsystemMap.CreateIterator(); Iter; ++Iter)
	{
		UClass* KeyClass = Iter.Key();
		USubsystem* Subsystem = Iter.Value();
		if (Subsystem->GetClass() == KeyClass)
		{
			Subsystem->Deinitialize();
			Subsystem->InternalOwningSubsystem = nullptr;
		}
	}
	SubsystemMap.Empty();
	Outer = nullptr;
}

bool FSubsystemCollectionBase::InitializeDependency(TSubclassOf<USubsystem> SubsystemClass)
{
	if (ensureMsgf(SubsystemClass, TEXT("Attempting to add invalid subsystem as dependancy."))
		&& ensureMsgf(bPopulating, TEXT("InitializeDependancy() should only be called from System USubsystem::Initialization() implementations."))
		&& ensureMsgf(SubsystemClass->IsChildOf(BaseType), TEXT("ClassType (%s) must be a subclass of BaseType(%s)."), *SubsystemClass->GetName(), *BaseType->GetName()))
	{
		return AddAndInitializeSubsystem(SubsystemClass);
	}
	return false;
}

void FSubsystemCollectionBase::AddReferencedObjects(FReferenceCollector& Collector)
{
	Collector.AddReferencedObjects(SubsystemMap);
}

FString FSubsystemCollectionBase::GetReferencerName() const
{
	return TEXT("FSubsystemCollectionBase");
}

bool FSubsystemCollectionBase::AddAndInitializeSubsystem(UClass* SubsystemClass)
{
	if (!SubsystemMap.Contains(SubsystemClass))
	{
		// Only add instances for non abstract Subsystems
		if (SubsystemClass && !SubsystemClass->HasAllClassFlags(CLASS_Abstract))
		{
			// Catch any attempt to add a subsystem of the wrong type
			checkf(SubsystemClass->IsChildOf(BaseType), TEXT("ClassType (%s) must be a subclass of BaseType(%s)."), *SubsystemClass->GetName(), *BaseType->GetName());

			const USubsystem* CDO = SubsystemClass->GetDefaultObject<USubsystem>();
			if (CDO->ShouldCreateSubsystem(Outer))
			{
				USubsystem*& Subsystem = SubsystemMap.Add(SubsystemClass);
				Subsystem = NewObject<USubsystem>(Outer, SubsystemClass);

				Subsystem->InternalOwningSubsystem = this;
				Subsystem->Initialize(*this);
				
				return true;
			}
		}
		return false;
	}
	return true;
}

void FSubsystemCollectionBase::RemoveAndDeinitializeSubsystem(USubsystem* Subsystem)
{
	check(Subsystem);
	USubsystem* SubsystemFound = SubsystemMap.FindAndRemoveChecked(Subsystem->GetClass());
	check(Subsystem == SubsystemFound);

	Subsystem->Deinitialize();
	Subsystem->InternalOwningSubsystem = nullptr;
}

void FSubsystemCollectionBase::AddAllInstances(UClass* SubsystemClass)
{
	for (FSubsystemCollectionBase* SubsystemCollection : SubsystemCollections)
	{
		if (SubsystemClass->IsChildOf(SubsystemCollection->BaseType))
		{
			SubsystemCollection->AddAndInitializeSubsystem(SubsystemClass);
		}
	}
}

void FSubsystemCollectionBase::RemoveAllInstances(UClass* SubsystemClass)
{
	ForEachObjectOfClass(SubsystemClass, [](UObject* SubsystemObj)
	{
		USubsystem* Subsystem = CastChecked<USubsystem>(SubsystemObj);

		if (Subsystem->InternalOwningSubsystem)
		{
			Subsystem->InternalOwningSubsystem->RemoveAndDeinitializeSubsystem(Subsystem);
		}
	});
}




/** FSubsystemModuleWatcher Implementations */
void FSubsystemModuleWatcher::OnModulesChanged(FName ModuleThatChanged, EModuleChangeReason ReasonForChange)
{

	switch (ReasonForChange)
	{
	case EModuleChangeReason::ModuleLoaded:
		AddClassesForModule(ModuleThatChanged);
		break;

	case EModuleChangeReason::ModuleUnloaded:
		RemoveClassesForModule(ModuleThatChanged);
		break;
	}
}


void FSubsystemModuleWatcher::InitializeModuleWatcher()
{
	check(!ModulesChangedHandle.IsValid());

	// Add Loaded Modules
	TArray<UClass*> SubsystemClasses;
	GetDerivedClasses(UDynamicSubsystem::StaticClass(), SubsystemClasses, true);

	for (UClass* SubsystemClass : SubsystemClasses)
	{
		if (!SubsystemClass->HasAllClassFlags(CLASS_Abstract))
		{
			UPackage* const ClassPackage = SubsystemClass->GetOuterUPackage();
			if (ClassPackage)
			{
				const FName ModuleName = FPackageName::GetShortFName(ClassPackage->GetFName());
				if (FModuleManager::Get().IsModuleLoaded(ModuleName))
				{
					TArray<TSubclassOf<UDynamicSubsystem>>& ModuleSubsystemClasses = FSubsystemCollectionBase::DynamicSystemModuleMap.FindOrAdd(ModuleName);
					ModuleSubsystemClasses.Add(SubsystemClass);
				}
			}
		}
	}

	ModulesChangedHandle = FModuleManager::Get().OnModulesChanged().AddStatic(&FSubsystemModuleWatcher::OnModulesChanged);
}

void FSubsystemModuleWatcher::DeinitializeModuleWatcher()
{
	if (ModulesChangedHandle.IsValid())
	{
		FModuleManager::Get().OnModulesChanged().Remove(ModulesChangedHandle);
<<<<<<< HEAD
=======
		ModulesChangedHandle.Reset();
>>>>>>> 236a65c6
	}
}

void FSubsystemModuleWatcher::AddClassesForModule(const FName& InModuleName)
{
	check(!FSubsystemCollectionBase::DynamicSystemModuleMap.Contains(InModuleName));

	// Find the class package for this module
	const UPackage* const ClassPackage = FindPackage(nullptr, *(FString("/Script/") + InModuleName.ToString()));
	if (!ClassPackage)
	{
		return;
	}

	TArray<TSubclassOf<UDynamicSubsystem>> SubsystemClasses;
	TArray<UObject*> PackageObjects;
	GetObjectsWithOuter(ClassPackage, PackageObjects, false);
	for (UObject* Object : PackageObjects)
	{
		UClass* const CurrentClass = Cast<UClass>(Object);
		if (CurrentClass && !CurrentClass->HasAllClassFlags(CLASS_Abstract) && CurrentClass->IsChildOf(UDynamicSubsystem::StaticClass()))
		{
			SubsystemClasses.Add(CurrentClass);
			FSubsystemCollectionBase::AddAllInstances(CurrentClass);
		}
	}
	if (SubsystemClasses.Num() > 0)
	{
		FSubsystemCollectionBase::DynamicSystemModuleMap.Add(InModuleName, MoveTemp(SubsystemClasses));
	}
}
void FSubsystemModuleWatcher::RemoveClassesForModule(const FName& InModuleName)
{
	TArray<TSubclassOf<UDynamicSubsystem>>* SubsystemClasses = FSubsystemCollectionBase::DynamicSystemModuleMap.Find(InModuleName);
	if (SubsystemClasses)
	{
		for (TSubclassOf<UDynamicSubsystem>& SubsystemClass : *SubsystemClasses)
		{
			FSubsystemCollectionBase::RemoveAllInstances(SubsystemClass);
		}
		FSubsystemCollectionBase::DynamicSystemModuleMap.Remove(InModuleName);
	}
}<|MERGE_RESOLUTION|>--- conflicted
+++ resolved
@@ -292,10 +292,7 @@
 	if (ModulesChangedHandle.IsValid())
 	{
 		FModuleManager::Get().OnModulesChanged().Remove(ModulesChangedHandle);
-<<<<<<< HEAD
-=======
 		ModulesChangedHandle.Reset();
->>>>>>> 236a65c6
 	}
 }
 
