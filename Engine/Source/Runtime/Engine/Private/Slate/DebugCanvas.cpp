--- conflicted
+++ resolved
@@ -65,9 +65,6 @@
 		GameThreadCanvas.Reset();
 	}
 
-<<<<<<< HEAD
-	RenderThreadCanvas.Reset();
-=======
 	if( RenderThreadCanvas.IsValid() )
 	{
 		// Capture a copy of the canvas until the render thread can delete it
@@ -79,7 +76,6 @@
 
 		RenderThreadCanvas = nullptr;
 	}
->>>>>>> 00503514
 }
 
 FCanvas* FDebugCanvasDrawer::GetGameThreadDebugCanvas()
