--- conflicted
+++ resolved
@@ -3,10 +3,7 @@
 #include "Engine/Scene.h"
 #include "HAL/IConsoleManager.h"
 #include "UObject/RenderingObjectVersion.h"
-<<<<<<< HEAD
-=======
 #include "UObject/ReleaseObjectVersion.h"
->>>>>>> 33e6966e
 
 void FColorGradingSettings::ExportToPostProcessSettings(FPostProcessSettings* OutPostProcessSettings) const
 {
@@ -519,13 +516,8 @@
 	RayTracingGIMaxBounces = 1;
 	RayTracingGISamplesPerPixel = 1;
 
-<<<<<<< HEAD
-	DepthOfFieldFocalDistance = 1000.0f;
-	DepthOfFieldFstop = 0.0f; // Intentionally invalid to disable DOF by default.
-=======
 	DepthOfFieldFocalDistance = 0; // Intentionally invalid to disable DOF by default.
 	DepthOfFieldFstop = 4.0f; 
->>>>>>> 33e6966e
 	DepthOfFieldMinFstop = 1.2f;
 	DepthOfFieldBladeCount = FPostProcessSettings::kDefaultDepthOfFieldBladeCount;
 	DepthOfFieldSensorWidth = 24.576f;			// APS-C
@@ -951,10 +943,7 @@
 bool FPostProcessSettings::Serialize(FArchive& Ar)
 {
 	Ar.UsingCustomVersion(FRenderingObjectVersion::GUID);
-<<<<<<< HEAD
-=======
 	Ar.UsingCustomVersion(FReleaseObjectVersion::GUID);
->>>>>>> 33e6966e
 
 	// Don't actually serialize, just write the custom version for PostSerialize
 	return false;
@@ -962,20 +951,6 @@
 
 void FPostProcessSettings::PostSerialize(const FArchive& Ar)
 {
-<<<<<<< HEAD
-	if (Ar.IsLoading() && Ar.CustomVer(FRenderingObjectVersion::GUID) < FRenderingObjectVersion::DiaphragmDOFOnlyForDeferredShadingRenderer)
-	{
-		// Make sure the DOF of the deferred shading renderer is enabled if the circle DOF method was used before with previous default setting for DepthOfFieldFstop.
-		if (DepthOfFieldFstop == 0.0f && DepthOfFieldMethod_DEPRECATED == DOFM_CircleDOF)
-		{
-			DepthOfFieldFstop = 4.0f;
-		}
-
-		// Make sure gaussian DOF is disabled on mobile if the DOF method was set to something else.
-		if (DepthOfFieldMethod_DEPRECATED != DOFM_Gaussian)
-		{
-			DepthOfFieldScale = 0.0f;
-=======
 	if (Ar.IsLoading())
 	{
 		const int32 RenderingObjectVersion = Ar.CustomVer(FRenderingObjectVersion::GUID);
@@ -1002,7 +977,6 @@
 		{
 			// This is only for assets saved in the the window DiaphragmDOFOnlyForDeferredShadingRenderer -> FocalDistanceDisablesDOF
 			DepthOfFieldFocalDistance = 0.0f;
->>>>>>> 33e6966e
 		}
 	}
 }
