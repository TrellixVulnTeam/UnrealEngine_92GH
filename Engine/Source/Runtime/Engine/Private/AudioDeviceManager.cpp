// Copyright Epic Games, Inc. All Rights Reserved.
#include "AudioDeviceManager.h"

#include "Audio.h"
#include "Audio/AudioDebug.h"
#include "AudioDefines.h"
#include "AudioDevice.h"
#include "AudioMixerDevice.h"
#include "Sound/AudioSettings.h"
#include "Sound/SoundWave.h"
#include "GameFramework/GameUserSettings.h"
#include "Misc/CommandLine.h"
#include "Misc/ConfigCacheIni.h"
#include "UObject/UObjectIterator.h"

#if INSTRUMENT_AUDIODEVICE_HANDLES
#include "Containers/StringConv.h"
#include "HAL/PlatformStackWalk.h"
#endif


#if WITH_EDITOR
#include "AudioEditorModule.h"
#include "Settings/LevelEditorMiscSettings.h"
#endif

// Private consts for helping with index/generation determination in audio device manager
static const uint32 AUDIO_DEVICE_HANDLE_INDEX_BITS		= 24;
static const uint32 AUDIO_DEVICE_HANDLE_INDEX_MASK		= (1 << AUDIO_DEVICE_HANDLE_INDEX_BITS) - 1;
static const uint32 AUDIO_DEVICE_HANDLE_GENERATION_BITS = 8;
static const uint32 AUDIO_DEVICE_HANDLE_GENERATION_MASK = (1 << AUDIO_DEVICE_HANDLE_GENERATION_BITS) - 1;

static const uint16 AUDIO_DEVICE_MINIMUM_FREE_AUDIO_DEVICE_INDICES = 32;

// The number of multiple audio devices allowed by default
static const uint32 AUDIO_DEVICE_DEFAULT_ALLOWED_DEVICE_COUNT = 2;

// The max number of audio devices allowed
static const uint32 AUDIO_DEVICE_MAX_DEVICE_COUNT = 8;

static int32 GCVarEnableAudioThreadWait = 1;
TAutoConsoleVariable<int32> CVarEnableAudioThreadWait(
	TEXT("AudioThread.EnableAudioThreadWait"),
	GCVarEnableAudioThreadWait,
	TEXT("Enables waiting on the audio thread to finish its commands.\n")
	TEXT("0: Not Enabled, 1: Enabled"),
	ECVF_Default);

static int32 GCvarIsUsingAudioMixer = 0;
FAutoConsoleVariableRef CVarIsUsingAudioMixer(
	TEXT("au.IsUsingAudioMixer"),
	GCvarIsUsingAudioMixer,
	TEXT("Whether or not we're currently using the audio mixer. Change to dynamically toggle on/off. Note: sounds will stop. Looping sounds won't automatically resume. \n")
	TEXT("0: Not Using Audio Mixer, 1: Using Audio Mixer"),
	ECVF_Default);


static int32 CVarIsVisualizeEnabled = 0;
FAutoConsoleVariableRef CVarAudioVisualizeEnabled(
	TEXT("au.3dVisualize.Enabled"),
	CVarIsVisualizeEnabled,
	TEXT("Whether or not audio visualization is enabled. \n")
	TEXT("0: Not Enabled, 1: Enabled"),
	ECVF_Default);

<<<<<<< HEAD
static FAutoConsoleCommand GReportAudioDevicesCommand(
	TEXT("au.ReportAudioDevices"),
	TEXT("This will log any active audio devices (instances of the audio engine) alive right now."),
	FConsoleCommandDelegate::CreateStatic(
		[]()
	{
		FAudioDeviceManager::Get()->LogListOfAudioDevices();
	})
);

// Some stress tests:
#if INSTRUMENT_AUDIODEVICE_HANDLES
static TArray<FAudioDeviceHandle> IntentionallyLeakedHandles;

static FAutoConsoleCommand GLeakAudioDeviceCommand(
	TEXT("au.stresstest.LeakAnAudioDevice"),
	TEXT("This will intentionally leak a new audio device. Obviously, should only be used for testing."),
	FConsoleCommandDelegate::CreateStatic(
		[]()
{
	FAudioDeviceParams Params;
	Params.Scope = EAudioDeviceScope::Unique;
	IntentionallyLeakedHandles.Add(FAudioDeviceManager::Get()->RequestAudioDevice(Params));
})
);

static FAutoConsoleCommand GLeakAudioDeviceHandleCommand(
	TEXT("au.stresstest.LeakAnAudioDeviceHandle"),
	TEXT("This will intentionally leak a new handle to an audio device. Obviously, should only be used for testing."),
	FConsoleCommandDelegate::CreateStatic(
		[]()
{
	FAudioDeviceParams Params;
	Params.Scope = EAudioDeviceScope::Shared;
	IntentionallyLeakedHandles.Add(FAudioDeviceManager::Get()->RequestAudioDevice(Params));
})
);

static FAutoConsoleCommand GCleanUpAudioDeviceLeaksCommand(
	TEXT("au.stresstest.CleanUpAudioDeviceLeaks"),
	TEXT("Clean up any audio devices created through a leak command."),
	FConsoleCommandDelegate::CreateStatic(
		[]()
{
	IntentionallyLeakedHandles.Reset();
})
);
#endif
=======

FAudioDeviceManager::FCreateAudioDeviceResults::FCreateAudioDeviceResults()
	: Handle(INDEX_NONE)
	, bNewDevice(false)
	, AudioDevice(nullptr)
{
}
>>>>>>> f63a3e85

/*-----------------------------------------------------------------------------
FAudioDeviceManager implementation.
-----------------------------------------------------------------------------*/

FAudioDeviceManager::FAudioDeviceManager()
	: AudioDeviceModule(nullptr)
	, FreeIndicesSize(0)
	, NumActiveAudioDevices(0)
	, NumWorldsUsingMainAudioDevice(0)
	, NextResourceID(1)
	, SoloDeviceHandle(INDEX_NONE)
	, ActiveAudioDeviceHandle(INDEX_NONE)
	, bUsingAudioMixer(false)
	, bPlayAllDeviceAudio(false)
	, bOnlyToggleAudioMixerOnce(false)
	, bToggledAudioMixer(false)
{

#if ENABLE_AUDIO_DEBUG

	// Check for a command line debug sound argument.
	FString DebugSound;
	if (FParse::Value(FCommandLine::Get(), TEXT("DebugSound="), DebugSound))
	{
		GetDebugger().SetAudioDebugSound(*DebugSound);
	}

#endif //ENABLE_AUDIO_DEBUG
}

FAudioDeviceManager::~FAudioDeviceManager()
{
<<<<<<< HEAD
	MainAudioDeviceHandle.Reset();

	// Notify anyone listening to the device manager that we are about to destroy the audio device.
	for (auto& Device : Devices)
	{
		FAudioDeviceManagerDelegates::OnAudioDeviceDestroyed.Broadcast(Device.Key);
	}

	Devices.Reset();
=======
	// Confirm that we freed all the audio devices
	check(NumActiveAudioDevices == 0);
>>>>>>> f63a3e85

	// Release any loaded buffers - this calls stop on any sources that need it
	for (int32 Index = Buffers.Num() - 1; Index >= 0; Index--)
	{
		FreeBufferResource(Buffers[Index]);
	}
}

void FAudioDeviceManager::ToggleAudioMixer()
{
	// Only need to toggle if we have 2 device module names loaded at init
	if (AudioDeviceModule && AudioDeviceModuleName.Len() > 0 && AudioMixerModuleName.Len() > 0)
	{
		// Suspend the audio thread
		FAudioThread::SuspendAudioThread();

		// If using audio mixer, we need to toggle back to non-audio mixer
		FString ModuleToUnload;

		// If currently using the audio mixer, we need to toggle to the old audio engine module
		if (bUsingAudioMixer)
		{
			// Unload the previous module
			ModuleToUnload = AudioMixerModuleName;

			AudioDeviceModule = FModuleManager::LoadModulePtr<IAudioDeviceModule>(*AudioDeviceModuleName);

			bUsingAudioMixer = false;
		}
		// If we're currently using old audio engine module, we toggle to the audio mixer module
		else
		{
			// Unload the previous module
			ModuleToUnload = AudioDeviceModuleName;

			// Load the audio mixer engine module
			AudioDeviceModule = FModuleManager::LoadModulePtr<IAudioDeviceModule>(*AudioMixerModuleName);

			bUsingAudioMixer = true;
		}

		// If we succeeded in loading a new module, create a new main audio device.
		if (AudioDeviceModule)
		{
			// Shutdown and create new audio devices
			const UAudioSettings* AudioSettings = GetDefault<UAudioSettings>();
			const int32 QualityLevel = GEngine->GetGameUserSettings()->GetAudioQualityLevel(); // -V595
			const int32 QualityLevelMaxChannels = AudioSettings->GetQualityLevelSettings(QualityLevel).MaxChannels; //-V595

			// We could have multiple audio devices, so loop through them and patch them up best we can to
			// get parity. E.g. we need to pass the handle from the odl to the new, set whether or not its active
			// and try and get the mix-states to be the same.
			for (int32 DeviceIndex = 0; DeviceIndex < Devices.Num(); ++DeviceIndex)
			{
				FAudioDevice* AudioDevice = Devices[DeviceIndex];

				if (AudioDevice)
				{
					// Get the audio device handle and whether it is active
					uint32 Handle = AudioDevice->DeviceHandle;
					bool bIsActive = (Handle == ActiveAudioDeviceHandle);

					// To transfer mix states, we need to re-base the absolute clocks on the mix states
					// so the target audio device timing won't result in the mixes suddenly stopping.
					TMap<USoundMix*, FSoundMixState> MixModifiers = AudioDevice->GetSoundMixModifiers();
					TArray<USoundMix*> PrevPassiveSoundMixModifiers = AudioDevice->GetPrevPassiveSoundMixModifiers();
					USoundMix* BaseSoundMix = AudioDevice->GetDefaultBaseSoundMixModifier();
					double AudioClock = AudioDevice->GetAudioClock();

					for (TPair<USoundMix*, FSoundMixState>& SoundMixPair : MixModifiers)
					{
						// Rebase so that a new clock starting from 0.0 won't cause mixes to stop.
						SoundMixPair.Value.StartTime -= AudioClock;
						SoundMixPair.Value.FadeInStartTime -= AudioClock;
						SoundMixPair.Value.FadeInEndTime -= AudioClock;

						if (SoundMixPair.Value.EndTime > 0.0f)
						{
							SoundMixPair.Value.EndTime -= AudioClock;
						}

						if (SoundMixPair.Value.FadeOutStartTime > 0.0f)
						{
							SoundMixPair.Value.FadeOutStartTime -= AudioClock;
						}
					}

					// Tear it down and delete the old audio device. This does a bunch of cleanup.
					AudioDevice->Teardown();
					delete AudioDevice;

					// Make a new audio device using the new audio device module
					AudioDevice = AudioDeviceModule->CreateAudioDevice();

					// Some AudioDeviceModules override CreteAudioMixerPlatformInterface, which means we can create a Audio::FMixerDevice.
					if (AudioDevice == nullptr)
					{
						checkf(AudioDeviceModule->IsAudioMixerModule(), TEXT("Please override AudioDeviceModule->CreateAudioDevice()"))
						AudioDevice = new Audio::FMixerDevice(AudioDeviceModule->CreateAudioMixerPlatformInterface());
					}

					check(AudioDevice);

					// Set the new audio device into the slot of the old audio device in the manager
					Devices[DeviceIndex] = AudioDevice;

					// Set the new audio device handle to the old audio device handle
					AudioDevice->DeviceHandle = Handle;

<<<<<<< HEAD
				check(AudioDevice);

				// Re-init the new audio device using appropriate settings so it behaves the same
				if (AudioDevice->Init(DeviceID, AudioSettings->GetHighestMaxChannels()))
				{
					AudioDevice->SetMaxChannels(QualityLevelMaxChannels);
				}
=======
					// Re-init the new audio device using appropriate settings so it behaves the same
					if (AudioDevice->Init(AudioSettings->GetHighestMaxChannels()))
					{
						AudioDevice->SetMaxChannels(QualityLevelMaxChannels);
					}

					// Transfer the sound mix modifiers to the new audio engine
					AudioDevice->SetSoundMixModifiers(MixModifiers, PrevPassiveSoundMixModifiers, BaseSoundMix);
					// Setup the mute state of the audio device to be the same that it was
					if (bIsActive)
					{
						AudioDevice->SetDeviceMuted(false);
					}
					else
					{
						AudioDevice->SetDeviceMuted(true);
					}
>>>>>>> f63a3e85

					// Fade in the new audio device (used only in audio mixer to prevent pops on startup/shutdown)
					AudioDevice->FadeIn();
				}
			}

			// We now must free any resources that have been cached with the old audio engine
			// This will result in re-caching of sound waves, but we're forced to do this because FSoundBuffer pointers
			// are cached and each AudioDevice backend has a derived implementation of this so once we
			// switch to a new audio engine the FSoundBuffer pointers are totally invalid.
			for (TObjectIterator<USoundWave> SoundWaveIt; SoundWaveIt; ++SoundWaveIt)
			{
				USoundWave* SoundWave = *SoundWaveIt;
				FreeResource(SoundWave);
			}

			// Unload the previous audio device module
			FModuleManager::Get().UnloadModule(*ModuleToUnload);

			// Resume the audio thread
			FAudioThread::ResumeAudioThread();
		}
	}
}

bool FAudioDeviceManager::IsUsingAudioMixer() const
{
	return bUsingAudioMixer;
}

IAudioDeviceModule* FAudioDeviceManager::GetAudioDeviceModule()
{
	return AudioDeviceModule;
}

<<<<<<< HEAD


FAudioDeviceParams FAudioDeviceManager::GetDefaultParamsForNewWorld()
{
	bool bCreateNewAudioDeviceForPlayInEditor = false;

#if WITH_EDITOR
	// GIsEditor is necessary here to ignore this setting for -game situations.
	if (GIsEditor)
	{
		bCreateNewAudioDeviceForPlayInEditor = GetDefault<ULevelEditorMiscSettings>()->bCreateNewAudioDeviceForPlayInEditor;
	}
#endif

	FAudioDeviceParams Params;
	Params.Scope = bCreateNewAudioDeviceForPlayInEditor ? EAudioDeviceScope::Unique : EAudioDeviceScope::Shared;

	return Params;
}

FAudioDeviceHandle FAudioDeviceManager::RequestAudioDevice(const FAudioDeviceParams& InParams)
{
	FScopeLock ScopeLock(&DeviceMapCriticalSection);
	if (InParams.Scope == EAudioDeviceScope::Unique)
	{
		return CreateNewDevice(InParams);
	}
	else
	{
		// See if we already have a device we can use.
		for (auto& Device : Devices)
		{
			if (CanUseAudioDevice(InParams, Device.Value))
			{
				if (InParams.AssociatedWorld != nullptr)
				{
					
					Device.Value.WorldsUsingThisDevice.AddUnique(InParams.AssociatedWorld);
					FAudioDeviceManagerDelegates::OnWorldRegisteredToAudioDevice.Broadcast(InParams.AssociatedWorld, Device.Key);
				}

				return BuildNewHandle(Device.Value, Device.Key, InParams);
			}
		}

		// If we did not find a suitable device, build one.
		return CreateNewDevice(InParams);
	}
}

=======
>>>>>>> f63a3e85
bool FAudioDeviceManager::Initialize()
{
	if (LoadDefaultAudioDeviceModule())
	{
		check(AudioDeviceModule);

		const bool bIsAudioMixerEnabled = AudioDeviceModule->IsAudioMixerModule();
		GetMutableDefault<UAudioSettings>()->SetAudioMixerEnabled(bIsAudioMixerEnabled);

#if WITH_EDITOR
		if (bIsAudioMixerEnabled)
		{
			IAudioEditorModule* AudioEditorModule = &FModuleManager::LoadModuleChecked<IAudioEditorModule>("AudioEditor");
			AudioEditorModule->RegisterAudioMixerAssetActions();
			AudioEditorModule->RegisterEffectPresetAssetActions();
		}
#endif

<<<<<<< HEAD
		// Initialize the main audio device.
		FAudioDeviceParams MainDeviceParams;
		MainDeviceParams.Scope = EAudioDeviceScope::Shared;
		MainDeviceParams.bIsNonRealtime = false;

		MainAudioDeviceHandle = RequestAudioDevice(MainDeviceParams);
		
		if (!MainAudioDeviceHandle)
		{
			UE_LOG(LogAudio, Display, TEXT("Audio device could not be initialized. Please check the value for AudioDeviceModuleName and AudioMixerModuleName in [Platform]Engine.ini."));
			return false;
		}

		FAudioThread::StartAudioThread();

		return true;
=======
		return CreateMainAudioDevice();
>>>>>>> f63a3e85
	}

	// Failed to initialize
	return false;
}

bool FAudioDeviceManager::LoadDefaultAudioDeviceModule()
{
	check(!AudioDeviceModule);

	// Check if we're going to try to force loading the audio mixer from the command line
	bool bForceAudioMixer = FParse::Param(FCommandLine::Get(), TEXT("AudioMixer"));

	bool bForceNoAudioMixer = FParse::Param(FCommandLine::Get(), TEXT("NoAudioMixer"));

	bool bForceNonRealtimeRenderer = FParse::Param(FCommandLine::Get(), TEXT("DeterministicAudio"));

	// If not using command line switch to use audio mixer, check the game platform engine ini file (e.g. WindowsEngine.ini) which enables it for player
	bUsingAudioMixer = bForceAudioMixer;
	if (!bForceAudioMixer && !bForceNoAudioMixer)
	{
		GConfig->GetBool(TEXT("Audio"), TEXT("UseAudioMixer"), bUsingAudioMixer, GEngineIni);
	}
	else if (bForceNoAudioMixer)
	{
		// Allow no audio mixer override from command line
		bUsingAudioMixer = false;
	}

	// Check for config bool that restricts audio mixer toggle to only once. This will allow us to patch audio mixer on or off after initial login.
	GConfig->GetBool(TEXT("Audio"), TEXT("OnlyToggleAudioMixerOnce"), bOnlyToggleAudioMixerOnce, GEngineIni);

<<<<<<< HEAD
=======
	// Get the audio mixer and non-audio mixer device module names
	GConfig->GetString(TEXT("Audio"), TEXT("AudioDeviceModuleName"), AudioDeviceModuleName, GEngineIni);
	GConfig->GetString(TEXT("Audio"), TEXT("AudioMixerModuleName"), AudioMixerModuleName, GEngineIni);

>>>>>>> f63a3e85
	if (bForceNonRealtimeRenderer)
	{
		AudioDeviceModule = FModuleManager::LoadModulePtr<IAudioDeviceModule>(TEXT("NonRealtimeAudioRenderer"));

		static IConsoleVariable* IsUsingAudioMixerCvar = IConsoleManager::Get().FindConsoleVariable(TEXT("au.IsUsingAudioMixer"));
		check(IsUsingAudioMixerCvar);
		IsUsingAudioMixerCvar->Set(2, ECVF_SetByConstructor);

		bUsingAudioMixer = true;

		return AudioDeviceModule != nullptr;
	}

	if (bUsingAudioMixer && AudioMixerModuleName.Len() > 0)
	{
		AudioDeviceModule = FModuleManager::LoadModulePtr<IAudioDeviceModule>(*AudioMixerModuleName);
		if (AudioDeviceModule)
		{
			static IConsoleVariable* IsUsingAudioMixerCvar = IConsoleManager::Get().FindConsoleVariable(TEXT("au.IsUsingAudioMixer"));
			check(IsUsingAudioMixerCvar);
			IsUsingAudioMixerCvar->Set(1, ECVF_SetByConstructor);
		}
		else
		{
			bUsingAudioMixer = false;
		}
	}

	if (!AudioDeviceModule && AudioDeviceModuleName.Len() > 0)
	{
		AudioDeviceModule = FModuleManager::LoadModulePtr<IAudioDeviceModule>(*AudioDeviceModuleName);

		static IConsoleVariable* IsUsingAudioMixerCvar = IConsoleManager::Get().FindConsoleVariable(TEXT("au.IsUsingAudioMixer"));
		check(IsUsingAudioMixerCvar);
		IsUsingAudioMixerCvar->Set(0, ECVF_SetByConstructor);
	}

	return AudioDeviceModule != nullptr;
}

bool FAudioDeviceManager::CreateMainAudioDevice()
{
<<<<<<< HEAD
	Audio::FDeviceId DeviceID = GetNewDeviceID();
	Devices.Emplace(DeviceID, FAudioDeviceContainer(InParams, DeviceID, this));
	FAudioDeviceContainer* ContainerPtr = Devices.Find(DeviceID);
	check(ContainerPtr);
	if (!ContainerPtr->Device)
	{
		UE_LOG(LogAudio, Display, TEXT("Audio device could not be initialized. Please check the value for AudioDeviceModuleName and AudioMixerModuleName in [Platform]Engine.ini."));

		// Initializing the audio device failed. Remove the device container and return an empty handle.
		Devices.Remove(DeviceID);
		return FAudioDeviceHandle();
	}
	else
=======
	FAudioDeviceManager::FCreateAudioDeviceResults NewDeviceResults;

	// Create a new audio device.
	if (CreateAudioDevice(true, NewDeviceResults))
>>>>>>> f63a3e85
	{
		MainAudioDeviceHandle = NewDeviceResults.Handle;
		SetActiveDevice(MainAudioDeviceHandle);
		FAudioThread::StartAudioThread();
		return true;
	}
	return false;
}

bool FAudioDeviceManager::CreateAudioDevice(bool bCreateNewDevice, FCreateAudioDeviceResults& OutResults)
{
	OutResults = FCreateAudioDeviceResults();

	// If we don't have an audio device module, then we can't create new audio devices.
	if (AudioDeviceModule == nullptr)
	{
		return false;
	}

<<<<<<< HEAD
void FAudioDeviceManager::IncrementDevice(Audio::FDeviceId DeviceID)
{
	FScopeLock ScopeLock(&DeviceMapCriticalSection);

	// If there is an FAudioDeviceHandle out in the world
	check(Devices.Contains(DeviceID));
=======
	// If we are running without the editor, we only need one audio device.
	if (!GIsEditor)
	{
		if (NumActiveAudioDevices == 1)
		{
			FAudioDevice* MainAudioDevice = GEngine->GetMainAudioDevice();
			if (MainAudioDevice)
			{
				OutResults.Handle = MainAudioDevice->DeviceHandle;
				OutResults.AudioDevice = MainAudioDevice;
				OutResults.AudioDevice->FadeIn();
				return true;
			}
			return false;
		}
	}
>>>>>>> f63a3e85

	bool bRequiresInit = true;

	// For the first PIE window, we'll just use the main audio device
	bool bCreateNewAudioDeviceForPlayInEditor = true;

#if WITH_EDITOR
	bCreateNewAudioDeviceForPlayInEditor = GetDefault<ULevelEditorMiscSettings>()->bCreateNewAudioDeviceForPlayInEditor;
#endif

	if (NumActiveAudioDevices == 1 && !bCreateNewAudioDeviceForPlayInEditor)
	{
		FAudioDevice* MainAudioDevice = GEngine->GetMainAudioDevice();
		if (MainAudioDevice)
		{
			++NumWorldsUsingMainAudioDevice;
			OutResults.Handle = MainAudioDevice->DeviceHandle;
			OutResults.AudioDevice = MainAudioDevice;
			bRequiresInit = false;
		}
		else
		{
			return false;
		}
	}
	else
	{
		if (NumActiveAudioDevices < AUDIO_DEVICE_DEFAULT_ALLOWED_DEVICE_COUNT || (bCreateNewDevice && NumActiveAudioDevices < AUDIO_DEVICE_MAX_DEVICE_COUNT))
		{
			// Create the new audio device and make sure it succeeded
			OutResults.AudioDevice = AudioDeviceModule->CreateAudioDevice();

			// Some AudioDeviceModules override CreteAudioMixerPlatformInterface, which means we can create a Audio::FMixerDevice.
			if (OutResults.AudioDevice == nullptr)
			{
				checkf(AudioDeviceModule->IsAudioMixerModule(), TEXT("Please override AudioDeviceModule->CreateAudioDevice()"))
					OutResults.AudioDevice = new Audio::FMixerDevice(AudioDeviceModule->CreateAudioMixerPlatformInterface());
			}

			if (OutResults.AudioDevice == nullptr)
			{
				return false;
			}

			// Now generation a new audio device handle for the device and store the
			// ptr to the new device in the array of audio devices.

			uint32 AudioDeviceIndex(INDEX_NONE);

			// First check to see if we should start recycling audio device indices, if not
			// then we add a new entry to the Generation array and generate a new index
			if (FreeIndicesSize > AUDIO_DEVICE_MINIMUM_FREE_AUDIO_DEVICE_INDICES)
			{
				FreeIndices.Dequeue(AudioDeviceIndex);
				--FreeIndicesSize;
				check(int32(AudioDeviceIndex) < Devices.Num());
				check(Devices[AudioDeviceIndex] == nullptr);
				Devices[AudioDeviceIndex] = OutResults.AudioDevice;
			}
			else
			{
				// Add a zeroth generation entry in the Generation array, get a brand new
				// index and append the created device to the end of the Devices array

				Generations.Add(0);
				AudioDeviceIndex = Generations.Num() - 1;
				check(AudioDeviceIndex < (1 << AUDIO_DEVICE_HANDLE_INDEX_BITS));
				Devices.Add(OutResults.AudioDevice);
			}

			OutResults.bNewDevice = true;
			OutResults.Handle = CreateHandle(AudioDeviceIndex, Generations[AudioDeviceIndex]);

			// Store the handle on the audio device itself
			OutResults.AudioDevice->DeviceHandle = OutResults.Handle;
		}
		else
		{
			++NumWorldsUsingMainAudioDevice;
			FAudioDevice* MainAudioDevice = GEngine->GetMainAudioDevice();
			if (MainAudioDevice)
			{
				OutResults.Handle = MainAudioDevice->DeviceHandle;
				OutResults.AudioDevice = MainAudioDevice;
			}
		}
	}

	++NumActiveAudioDevices;

	if (bRequiresInit)
	{
<<<<<<< HEAD
		// If this is the active device and being destroyed, set the main device as the active device.
		if (DeviceID == ActiveAudioDeviceID)
		{
			SetActiveDevice(MainAudioDeviceHandle.GetDeviceID());
		}

		FAudioDeviceManagerDelegates::OnAudioDeviceDestroyed.Broadcast(DeviceID);
		Devices.Remove(DeviceID);
=======
		// Set to highest max channels initially provided by any quality setting, so that
		// setting to lower quality but potentially returning to higher quality later at
		// runtime is supported.
		const UAudioSettings* AudioSettings = GetDefault<UAudioSettings>();
		const int32 HighestMaxChannels = AudioSettings ? AudioSettings->GetHighestMaxChannels() : 0;
		if (OutResults.AudioDevice && OutResults.AudioDevice->Init(HighestMaxChannels))
		{
			const FAudioQualitySettings& QualitySettings = OutResults.AudioDevice->GetQualityLevelSettings();
			OutResults.AudioDevice->SetMaxChannels(QualitySettings.MaxChannels);
		}
		else
		{
			ShutdownAudioDevice(OutResults.Handle);
			OutResults = FCreateAudioDeviceResults();
		}
>>>>>>> f63a3e85
	}

	// We need to call fade in, in case we're reusing audio devices
	if (OutResults.AudioDevice)
	{
		OutResults.AudioDevice->FadeIn();
	}

<<<<<<< HEAD
bool FAudioDeviceManager::ShutdownAllAudioDevices()
{
	MainAudioDeviceHandle.Reset();

	Devices.Reset();
	return true;
=======
	return (OutResults.AudioDevice != nullptr);
>>>>>>> f63a3e85
}

bool FAudioDeviceManager::IsValidAudioDeviceHandle(Audio::FDeviceId Handle) const
{
<<<<<<< HEAD
	FAudioDeviceManager::Get()->IncrementDevice(DeviceID);
	return FAudioDeviceHandle(Container.Device, DeviceID, InParams.AssociatedWorld);
}
=======
	if (AudioDeviceModule == nullptr || Handle == INDEX_NONE)
	{
		return false;
	}
>>>>>>> f63a3e85

	uint32 Index = GetIndex(Handle);
	if (int32(Index) >= Generations.Num())
	{
		return false;
	}

	uint8 Generation = GetGeneration(Handle);
	return Generations[Index] == Generation;
}

<<<<<<< HEAD
#if INSTRUMENT_AUDIODEVICE_HANDLES
uint32 FAudioDeviceManager::CreateUniqueStackWalkID()
{
	static uint32 UniqueStackWalkID = 0;
	return UniqueStackWalkID++;
}
#endif

FAudioDeviceHandle FAudioDeviceManager::GetAudioDevice(Audio::FDeviceId Handle)
=======
bool FAudioDeviceManager::ShutdownAudioDevice(Audio::FDeviceId Handle)
>>>>>>> f63a3e85
{
	if (!IsValidAudioDeviceHandle(Handle))
	{
		return false;
	}

	check(NumActiveAudioDevices > 0);
	--NumActiveAudioDevices;

	// If there are more than 1 device active, check to see if this handle is the main audio device handle
	if (NumActiveAudioDevices >= 1)
	{
		uint32 MainDeviceHandle = GEngine->GetAudioDeviceHandle();

		if (NumActiveAudioDevices == 1)
		{
			// If we only have one audio device left, then set the active
			// audio device to be the main audio device
			SetActiveDevice(MainDeviceHandle);
		}

		// If this is the main device handle and there's more than one reference to the main device,
		// don't shut it down until it's the very last handle to get shut down
		// this is because it's possible for some PIE sessions to be using the main audio device as a fallback to
		// preserve CPU performance on low-performance machines
		if (NumWorldsUsingMainAudioDevice > 0 && MainDeviceHandle == Handle)
		{
			--NumWorldsUsingMainAudioDevice;

			return true;
		}
	}

	uint32 Index = GetIndex(Handle);
	uint8 Generation = GetGeneration(Handle);

	check(int32(Index) < Generations.Num());

	// Bump up the generation at the given index. This will invalidate
	// the handle without needing to broadcast to everybody who might be using the handle
	Generations[Index] = ++Generation;

	// Make sure we have a non-null device ptr in the index slot, then delete it
	FAudioDevice* AudioDevice = Devices[Index];
	check(AudioDevice != nullptr);

    // Tear down the audio device
	AudioDevice->Teardown();

	delete AudioDevice;

	// Nullify the audio device slot for future audio device creations
	Devices[Index] = nullptr;

	// Add this index to the list of free indices
	++FreeIndicesSize;
	FreeIndices.Enqueue(Index);

	return true;
}

bool FAudioDeviceManager::ShutdownAllAudioDevices()
{
	for (FAudioDevice* AudioDevice : Devices)
	{
		if (AudioDevice)
		{
			ShutdownAudioDevice(AudioDevice->DeviceHandle);
		}
	}

	check(NumActiveAudioDevices == 0);
	check(NumWorldsUsingMainAudioDevice == 0);

	return true;
}

FAudioDevice* FAudioDeviceManager::GetAudioDevice(Audio::FDeviceId Handle)
{
	if (!IsValidAudioDeviceHandle(Handle))
	{
		return nullptr;
	}

	uint32 Index = GetIndex(Handle);
	check(int32(Index) < Devices.Num());
	FAudioDevice* AudioDevice = Devices[Index];
	check(AudioDevice != nullptr);
	return AudioDevice;
}

FAudioDeviceManager* FAudioDeviceManager::Get()
{
	if (GEngine)
	{
		return GEngine->GetAudioDeviceManager();
	}

	return nullptr;
}

FAudioDevice* FAudioDeviceManager::GetActiveAudioDevice()
{
	if (ActiveAudioDeviceHandle != INDEX_NONE)
	{
		return GetAudioDevice(ActiveAudioDeviceHandle);
	}
	return GEngine->GetMainAudioDevice();
}

void FAudioDeviceManager::UpdateActiveAudioDevices(bool bGameTicking)
{
	// Before we kick off the next update make sure that we've finished the previous frame's update (this should be extremely rare)
	if (GCVarEnableAudioThreadWait)
	{
		SyncFence.Wait();
	}

	if (!bOnlyToggleAudioMixerOnce || (bOnlyToggleAudioMixerOnce && !bToggledAudioMixer))
	{
		if (bUsingAudioMixer && !GCvarIsUsingAudioMixer)
		{
			ToggleAudioMixer();
			bToggledAudioMixer = true;
			bUsingAudioMixer = false;
		}
		else if (!bUsingAudioMixer && GCvarIsUsingAudioMixer)
		{
			ToggleAudioMixer();
			bToggledAudioMixer = true;
			bUsingAudioMixer = true;
		}
	}


	for (FAudioDevice* AudioDevice : Devices)
	{
		if (AudioDevice)
		{
			AudioDevice->Update(bGameTicking);
		}
	}

	if (GCVarEnableAudioThreadWait)
	{
		SyncFence.BeginFence();
	}
}

void FAudioDeviceManager::AddReferencedObjects(FReferenceCollector& Collector)
{
	for (FAudioDevice* AudioDevice : Devices)
	{
		if (AudioDevice)
		{
			AudioDevice->AddReferencedObjects(Collector);
		}
	}
}

void FAudioDeviceManager::StopSoundsUsingResource(USoundWave* InSoundWave, TArray<UAudioComponent*>* StoppedComponents)
{
	for (FAudioDevice* AudioDevice : Devices)
	{
		if (AudioDevice)
		{
			AudioDevice->StopSoundsUsingResource(InSoundWave, StoppedComponents);
		}
	}
}

void FAudioDeviceManager::RegisterSoundClass(USoundClass* SoundClass)
{
	for (FAudioDevice* AudioDevice : Devices)
	{
		if (AudioDevice)
		{
			AudioDevice->RegisterSoundClass(SoundClass);
		}
	}
}

void FAudioDeviceManager::UnregisterSoundClass(USoundClass* SoundClass)
{
	for (FAudioDevice* AudioDevice : Devices)
	{
		if (AudioDevice)
		{
			AudioDevice->UnregisterSoundClass(SoundClass);
		}
	}
}

void FAudioDeviceManager::InitSoundClasses()
{
	for (FAudioDevice* AudioDevice : Devices)
	{
		if (AudioDevice)
		{
			AudioDevice->InitSoundClasses();
		}
	}
}

void FAudioDeviceManager::RegisterSoundSubmix(const USoundSubmixBase* SoundSubmix)
{
	for (FAudioDevice* AudioDevice : Devices)
	{
		if (AudioDevice)
		{
			AudioDevice->RegisterSoundSubmix(SoundSubmix, true);
		}
	}
}

void FAudioDeviceManager::UnregisterSoundSubmix(const USoundSubmixBase* SoundSubmix)
{
	for (FAudioDevice* AudioDevice : Devices)
	{
		if (AudioDevice)
		{
			AudioDevice->UnregisterSoundSubmix(SoundSubmix);
		}
	}
}

void FAudioDeviceManager::InitSoundSubmixes()
{
	for (FAudioDevice* AudioDevice : Devices)
	{
		if (AudioDevice)
		{
			AudioDevice->InitSoundSubmixes();
		}
	}
}

void FAudioDeviceManager::InitSoundEffectPresets()
{
	for (FAudioDevice* AudioDevice : Devices)
	{
		if (AudioDevice)
		{
			AudioDevice->InitSoundEffectPresets();
		}
	}
}

void FAudioDeviceManager::UpdateSourceEffectChain(const uint32 SourceEffectChainId, const TArray<FSourceEffectChainEntry>& SourceEffectChain, const bool bPlayEffectChainTails)
{
	for (FAudioDevice* AudioDevice : Devices)
	{
		if (AudioDevice)
		{
			AudioDevice->UpdateSourceEffectChain(SourceEffectChainId, SourceEffectChain, bPlayEffectChainTails);
		}
	}
}

void FAudioDeviceManager::UpdateSubmix(USoundSubmixBase* SoundSubmix)
{
	for (FAudioDevice* AudioDevice : Devices)
	{
		if (AudioDevice)
		{
			AudioDevice->UpdateSubmixProperties(SoundSubmix);
		}
	}
}

void FAudioDeviceManager::SetActiveDevice(uint32 InAudioDeviceHandle)
{
	// Only change the active device if there are no solo'd audio devices
	if (SoloDeviceHandle == INDEX_NONE)
	{
		for (FAudioDevice* AudioDevice : Devices)
		{
			if (AudioDevice)
			{
				if (AudioDevice->DeviceHandle == InAudioDeviceHandle)
				{
					ActiveAudioDeviceHandle = InAudioDeviceHandle;
					AudioDevice->SetDeviceMuted(false);
				}
				else
				{
					AudioDevice->SetDeviceMuted(true);
				}
			}
		}
	}
}

void FAudioDeviceManager::SetSoloDevice(Audio::FDeviceId InAudioDeviceHandle)
{
	SoloDeviceHandle = InAudioDeviceHandle;
	if (SoloDeviceHandle != INDEX_NONE)
	{
		for (FAudioDevice* AudioDevice : Devices)
		{
			if (AudioDevice)
			{
				// Un-mute the active audio device and mute non-active device, as long as its not the main audio device (which is used to play UI sounds)
				if (AudioDevice->DeviceHandle == InAudioDeviceHandle)
				{
					ActiveAudioDeviceHandle = InAudioDeviceHandle;
					AudioDevice->SetDeviceMuted(false);
				}
				else
				{
					AudioDevice->SetDeviceMuted(true);
				}
			}
		}
	}
}


uint8 FAudioDeviceManager::GetNumActiveAudioDevices() const
{
	return NumActiveAudioDevices;
}

uint8 FAudioDeviceManager::GetNumMainAudioDeviceWorlds() const
{
	return NumWorldsUsingMainAudioDevice;
}

uint32 FAudioDeviceManager::GetIndex(uint32 Handle) const
{
	return Handle & AUDIO_DEVICE_HANDLE_INDEX_MASK;
}

uint32 FAudioDeviceManager::GetGeneration(uint32 Handle) const
{
	return (Handle >> AUDIO_DEVICE_HANDLE_INDEX_BITS) & AUDIO_DEVICE_HANDLE_GENERATION_MASK;
}

<<<<<<< HEAD
#if INSTRUMENT_AUDIODEVICE_HANDLES
void FAudioDeviceManager::AddStackWalkForContainer(Audio::FDeviceId InId, uint32 StackWalkID, FString&& InStackWalk)
{
	check(Devices.Contains(InId));
	check(!Devices[InId].HandleCreationStackWalks.Contains(StackWalkID));
	FAudioDeviceContainer& Container = Devices[InId];
	Container.HandleCreationStackWalks.Add(StackWalkID, MoveTemp(InStackWalk));
}

void FAudioDeviceManager::RemoveStackWalkForContainer(Audio::FDeviceId InId, uint32 StackWalkID)
{
	check(Devices.Contains(InId));
	check(Devices[InId].HandleCreationStackWalks.Contains(StackWalkID));
	FAudioDeviceContainer& Container = Devices[InId];
	Container.HandleCreationStackWalks.Remove(StackWalkID);
}
#endif

void FAudioDeviceManager::LogListOfAudioDevices()
{
	FString ListOfDevices;

	for (auto& DeviceContainer : Devices)
	{
		FString DeviceInfo = FString::Printf(TEXT(R"(
					Device %d:
					Scope: %s 
					Realtime: %s
					Number Of Owners: %d 
		)"),
			DeviceContainer.Key,
			DeviceContainer.Value.Scope == EAudioDeviceScope::Unique ? TEXT("Unique") : TEXT("Shared"),
			DeviceContainer.Value.bIsNonRealtime ? TEXT("No") : TEXT("Yes"),
			DeviceContainer.Value.NumberOfHandlesToThisDevice);

#if INSTRUMENT_AUDIODEVICE_HANDLES
		for (auto& StackWalkString : DeviceContainer.Value.HandleCreationStackWalks)
		{
			DeviceInfo += TEXT("Handle Created here still alive:\n");
			DeviceInfo += StackWalkString.Value;
			DeviceInfo += TEXT("\n\n");
		}
#endif

		ListOfDevices += DeviceInfo;
	}

	UE_LOG(LogAudio, Display, TEXT("List of devices: \n%s"), *ListOfDevices);
}

uint32 FAudioDeviceManager::GetNewDeviceID()
=======
uint32 FAudioDeviceManager::CreateHandle(uint32 DeviceIndex, uint8 Generation)
>>>>>>> f63a3e85
{
	return (DeviceIndex | (Generation << AUDIO_DEVICE_HANDLE_INDEX_BITS));
}

void FAudioDeviceManager::StopSourcesUsingBuffer(FSoundBuffer* SoundBuffer)
{
	for (FAudioDevice* AudioDevice : Devices)
	{
		if (AudioDevice)
		{
			AudioDevice->StopSourcesUsingBuffer(SoundBuffer);
		}
	}
}

void FAudioDeviceManager::TrackResource(USoundWave* SoundWave, FSoundBuffer* Buffer)
{
	// Allocate new resource ID and assign to USoundWave. A value of 0 (default) means not yet registered.
	int32 ResourceID = NextResourceID++;
	Buffer->ResourceID = ResourceID;
	SoundWave->ResourceID = ResourceID;

	Buffers.Add(Buffer);
	WaveBufferMap.Add(ResourceID, Buffer);

#if !(UE_BUILD_SHIPPING || UE_BUILD_TEST)
	// Keep track of associated resource name.
	Buffer->ResourceName = SoundWave->GetPathName();
#endif
}

void FAudioDeviceManager::FreeResource(USoundWave* SoundWave)
{
	if (SoundWave->ResourceID)
	{
		FSoundBuffer* SoundBuffer = WaveBufferMap.FindRef(SoundWave->ResourceID);
		FreeBufferResource(SoundBuffer);

		// Flag that the sound wave needs to do a full decompress again
		SoundWave->DecompressionType = DTYPE_Setup;
		SoundWave->SetPrecacheState(ESoundWavePrecacheState::NotStarted);

		SoundWave->ResourceID = 0;
	}
}

void FAudioDeviceManager::FreeBufferResource(FSoundBuffer* SoundBuffer)
{
	if (SoundBuffer)
	{
		// Make sure any realtime tasks are finished that are using this buffer
		SoundBuffer->EnsureRealtimeTaskCompletion();

		Buffers.Remove(SoundBuffer);

		// Stop any sound sources on any audio device currently using this buffer before deleting
		StopSourcesUsingBuffer(SoundBuffer);

		delete SoundBuffer;
		SoundBuffer = nullptr;
	}
}

FSoundBuffer* FAudioDeviceManager::GetSoundBufferForResourceID(uint32 ResourceID)
{
	return WaveBufferMap.FindRef(ResourceID);
}

void FAudioDeviceManager::RemoveSoundBufferForResourceID(uint32 ResourceID)
{
	WaveBufferMap.Remove(ResourceID);
}

void FAudioDeviceManager::RemoveSoundMix(USoundMix* SoundMix)
{
	if (!IsInAudioThread())
	{
		DECLARE_CYCLE_STAT(TEXT("FAudioThreadTask.RemoveSoundMix"), STAT_AudioRemoveSoundMix, STATGROUP_AudioThreadCommands);

		FAudioDeviceManager* AudioDeviceManager = this;
		FAudioThread::RunCommandOnAudioThread([AudioDeviceManager, SoundMix]()
		{
			AudioDeviceManager->RemoveSoundMix(SoundMix);

		}, GET_STATID(STAT_AudioRemoveSoundMix));

		return;
	}

	for (FAudioDevice* AudioDevice : Devices)
	{
		if (AudioDevice)
		{
			AudioDevice->RemoveSoundMix(SoundMix);
		}
	}
}

void FAudioDeviceManager::TogglePlayAllDeviceAudio()
{
	if (!IsInAudioThread())
	{
		DECLARE_CYCLE_STAT(TEXT("FAudioThreadTask.TogglePlayAllDeviceAudio"), STAT_TogglePlayAllDeviceAudio, STATGROUP_AudioThreadCommands);

		FAudioDeviceManager* AudioDeviceManager = this;
		FAudioThread::RunCommandOnAudioThread([AudioDeviceManager]()
		{
			AudioDeviceManager->TogglePlayAllDeviceAudio();

		}, GET_STATID(STAT_TogglePlayAllDeviceAudio));

		return;
	}

	bPlayAllDeviceAudio = !bPlayAllDeviceAudio;
}

bool FAudioDeviceManager::IsVisualizeDebug3dEnabled() const
{
#if ENABLE_AUDIO_DEBUG
	return AudioDebugger.IsVisualizeDebug3dEnabled() || CVarIsVisualizeEnabled;
#else // ENABLE_AUDIO_DEBUG
	return false;
#endif // !ENABLE_AUDIO_DEBUG
}

void FAudioDeviceManager::ToggleVisualize3dDebug()
{
#if ENABLE_AUDIO_DEBUG
	if (!IsInAudioThread())
	{
		DECLARE_CYCLE_STAT(TEXT("FAudioThreadTask.ToggleVisualize3dDebug"), STAT_ToggleVisualize3dDebug, STATGROUP_AudioThreadCommands);

		FAudioDeviceManager* AudioDeviceManager = this;
		FAudioThread::RunCommandOnAudioThread([AudioDeviceManager]()
		{
			AudioDeviceManager->ToggleVisualize3dDebug();

		}, GET_STATID(STAT_ToggleVisualize3dDebug));

		return;
	}

	GetDebugger().ToggleVisualizeDebug3dEnabled();
#endif // ENABLE_AUDIO_DEBUG
}

float FAudioDeviceManager::GetDynamicSoundVolume(ESoundType SoundType, const FName& SoundName) const
{
	check(IsInAudioThread());

	TTuple<ESoundType, FName> SoundKey(SoundType, SoundName);
	if (const float* Volume = DynamicSoundVolumes.Find(SoundKey))
	{
		return FMath::Max(0.0f, *Volume);
	}

	return 1.0f;
}

void FAudioDeviceManager::ResetAllDynamicSoundVolumes()
{
	if (!IsInAudioThread())
	{
		DECLARE_CYCLE_STAT(TEXT("FAudioThreadTask.ResetAllDynamicSoundVolumes"), STAT_ResetAllDynamicSoundVolumes, STATGROUP_AudioThreadCommands);

		FAudioDeviceManager* AudioDeviceManager = this;
		FAudioThread::RunCommandOnAudioThread([AudioDeviceManager]()
		{
			AudioDeviceManager->ResetAllDynamicSoundVolumes();

		}, GET_STATID(STAT_ResetAllDynamicSoundVolumes));
		return;
	}

	DynamicSoundVolumes.Reset();
	DynamicSoundVolumes.Shrink();
}

void FAudioDeviceManager::ResetDynamicSoundVolume(ESoundType SoundType, const FName& SoundName)
{
	if (!IsInAudioThread())
	{
		DECLARE_CYCLE_STAT(TEXT("FAudioThreadTask.ResetSoundCueTrimVolume"), STAT_ResetSoundCueTrimVolume, STATGROUP_AudioThreadCommands);

		FAudioDeviceManager* AudioDeviceManager = this;
		FAudioThread::RunCommandOnAudioThread([AudioDeviceManager, SoundType, SoundName]()
		{
			AudioDeviceManager->ResetDynamicSoundVolume(SoundType, SoundName);

		}, GET_STATID(STAT_ResetSoundCueTrimVolume));
		return;
	}

	TTuple<ESoundType, FName> Key(SoundType, SoundName);
	DynamicSoundVolumes.Remove(Key);
}

void FAudioDeviceManager::SetDynamicSoundVolume(ESoundType SoundType, const FName& SoundName, float Volume)
{
	if (!IsInAudioThread())
	{
		DECLARE_CYCLE_STAT(TEXT("FAudioThreadTask.SetDynamicSoundVolume"), STAT_SetDynamicSoundVolume, STATGROUP_AudioThreadCommands);

		FAudioDeviceManager* AudioDeviceManager = this;
		FAudioThread::RunCommandOnAudioThread([AudioDeviceManager, SoundType, SoundName, Volume]()
		{
			AudioDeviceManager->SetDynamicSoundVolume(SoundType, SoundName, Volume);

		}, GET_STATID(STAT_SetDynamicSoundVolume));
		return;
	}

	FMath::Clamp(Volume, 0.0f, MAX_VOLUME);
	TTuple<ESoundType, FName> Key(SoundType, SoundName);
	DynamicSoundVolumes.FindOrAdd(Key) = Volume;
}

#if ENABLE_AUDIO_DEBUG
FAudioDebugger& FAudioDeviceManager::GetDebugger()
{
<<<<<<< HEAD
	check(AudioDebugger.IsValid());

	return *AudioDebugger;
}

const FAudioDebugger& FAudioDeviceManager::GetDebugger() const
{
	check(AudioDebugger.IsValid());

	return *AudioDebugger;
}

#endif // ENABLE_AUDIO_DEBUG

FAudioDeviceHandle::FAudioDeviceHandle()
	: World(nullptr)
	, Device(nullptr)
	, DeviceId(INDEX_NONE)
{
#if INSTRUMENT_AUDIODEVICE_HANDLES
	StackWalkID = INDEX_NONE;
#endif
}

FAudioDeviceHandle::FAudioDeviceHandle(FAudioDevice* InDevice, Audio::FDeviceId InID, UWorld* InWorld)
	: World(InWorld)
	, Device(InDevice)
	, DeviceId(InID)
{
#if INSTRUMENT_AUDIODEVICE_HANDLES
	AddStackDumpToAudioDeviceContainer();
#endif
}

FAudioDeviceHandle::FAudioDeviceHandle(const FAudioDeviceHandle& Other)
	: FAudioDeviceHandle()
{
	*this = Other;
}

FAudioDeviceHandle::FAudioDeviceHandle(FAudioDeviceHandle&& Other)
	: FAudioDeviceHandle()
{
	*this = MoveTemp(Other);
}

#if INSTRUMENT_AUDIODEVICE_HANDLES
void FAudioDeviceHandle::AddStackDumpToAudioDeviceContainer()
{
	static const int32 MaxPlatformWalkStringCount = 1024 * 4;

	ANSICHAR PlatformDump[MaxPlatformWalkStringCount];
	FMemory::Memzero(PlatformDump, MaxPlatformWalkStringCount * sizeof(ANSICHAR));

	FPlatformStackWalk::StackWalkAndDump(PlatformDump, MaxPlatformWalkStringCount - 1, 2);
	
	FString FormattedDump = TEXT("New Handle Created:\n");

	int32 DumpLength = FCStringAnsi::Strlen(PlatformDump);

	// If this hits, increase the max character length.
	ensure(DumpLength < MaxPlatformWalkStringCount - 1);

	FormattedDump.AppendChars(ANSI_TO_TCHAR(PlatformDump), DumpLength);
	FormattedDump += TEXT("\n");
	StackWalkID = FAudioDeviceManager::Get()->CreateUniqueStackWalkID();
	FAudioDeviceManager::Get()->AddStackWalkForContainer(DeviceId, StackWalkID, MoveTemp(FormattedDump));
}
#endif

FAudioDeviceHandle::~FAudioDeviceHandle()
{
	if (IsValid())
	{
		FAudioDeviceManager* AudioDeviceManager = GEngine->GetAudioDeviceManager();
		if (AudioDeviceManager)
		{
			AudioDeviceManager->DecrementDevice(DeviceId, World);

#if INSTRUMENT_AUDIODEVICE_HANDLES
			check(StackWalkID != INDEX_NONE);
			AudioDeviceManager->RemoveStackWalkForContainer(DeviceId, StackWalkID);
#endif
		}
	}
}

FAudioDevice* FAudioDeviceHandle::GetAudioDevice() const
{
	return Device;
}

Audio::FDeviceId FAudioDeviceHandle::GetDeviceID() const
{
	return DeviceId;
}

bool FAudioDeviceHandle::IsValid() const
{
	return GEngine && GEngine->GetAudioDeviceManager() && Device != nullptr;
}

void FAudioDeviceHandle::Reset()
{
	*this = FAudioDeviceHandle();
}

FAudioDeviceHandle& FAudioDeviceHandle::operator=(const FAudioDeviceHandle& Other)
{
	if (IsValid())
	{
		check(FAudioDeviceManager::Get());
		FAudioDeviceManager::Get()->DecrementDevice(DeviceId, World);
	}

	Device = Other.Device;
	DeviceId = Other.DeviceId;

	if (IsValid())
	{
		FAudioDeviceManager* AudioDeviceManager = FAudioDeviceManager::Get();
		if (AudioDeviceManager)
		{
			AudioDeviceManager->IncrementDevice(DeviceId);

#if INSTRUMENT_AUDIODEVICE_HANDLES
			AddStackDumpToAudioDeviceContainer();
#endif
		}
	}

	return *this;
}

FAudioDeviceHandle& FAudioDeviceHandle::operator=(FAudioDeviceHandle&& Other)
{
	if (FAudioDeviceManager::Get() && IsValid())
	{
#if INSTRUMENT_AUDIODEVICE_HANDLES
		check(StackWalkID != INDEX_NONE);
		GEngine->GetAudioDeviceManager()->RemoveStackWalkForContainer(DeviceId, StackWalkID);
#endif

		FAudioDeviceManager::Get()->DecrementDevice(DeviceId, World);
	}

	Device = Other.Device;
	DeviceId = Other.DeviceId;

	Other.Device = nullptr;
	Other.DeviceId = INDEX_NONE;

#if INSTRUMENT_AUDIODEVICE_HANDLES
	if (IsValid())
	{

		AddStackDumpToAudioDeviceContainer();
	}
#endif

	return *this;
}

FAudioDeviceManager::FAudioDeviceContainer::FAudioDeviceContainer(const FAudioDeviceParams& InParams, Audio::FDeviceId InDeviceID, FAudioDeviceManager* DeviceManager)
	: NumberOfHandlesToThisDevice(0)
	, Scope(InParams.Scope)
	, bIsNonRealtime(InParams.bIsNonRealtime)
	, SpecifiedModule(InParams.AudioModule)
{
	// Here we create an entirely new audio device.
	if (bIsNonRealtime)
	{
		IAudioDeviceModule* NonRealtimeModule = FModuleManager::LoadModulePtr<IAudioDeviceModule>(TEXT("NonRealtimeAudioRenderer"));
		check(NonRealtimeModule);
		Device = NonRealtimeModule->CreateAudioDevice();
	}
	else if (SpecifiedModule != nullptr)
	{
		Device = SpecifiedModule->CreateAudioDevice();
	}
	else
	{
		check(DeviceManager->AudioDeviceModule);
		Device = DeviceManager->AudioDeviceModule->CreateAudioDevice();

		if (!Device)
		{
			Device = new Audio::FMixerDevice(DeviceManager->AudioDeviceModule->CreateAudioMixerPlatformInterface());
		}
	}

	check(Device);

	// Set to highest max channels initially provided by any quality setting, so that
	// setting to lower quality but potentially returning to higher quality later at
	// runtime is supported.
	const UAudioSettings* AudioSettings = GetDefault<UAudioSettings>();
	const int32 HighestMaxChannels = AudioSettings ? AudioSettings->GetHighestMaxChannels() : 0;
	if (Device->Init(InDeviceID, HighestMaxChannels))
	{
		const FAudioQualitySettings& QualitySettings = Device->GetQualityLevelSettings();
		Device->SetMaxChannels(QualitySettings.MaxChannels);
		Device->FadeIn();
	}
	else
	{
		UE_LOG(LogAudio, Warning, TEXT("FAudioDevice::Init Failed!"));
		Device->Teardown();
		delete Device;
		Device = nullptr;
	}
}

FAudioDeviceManager::FAudioDeviceContainer::FAudioDeviceContainer()
{
	checkNoEntry();
}

FAudioDeviceManager::FAudioDeviceContainer::FAudioDeviceContainer(FAudioDeviceContainer&& Other)
{
	Device = Other.Device;
	Other.Device = nullptr;

	NumberOfHandlesToThisDevice = Other.NumberOfHandlesToThisDevice;
	Other.NumberOfHandlesToThisDevice = 0;

	WorldsUsingThisDevice = MoveTemp(Other.WorldsUsingThisDevice);

	Scope = Other.Scope;
	Other.Scope = EAudioDeviceScope::Default;

	bIsNonRealtime = Other.bIsNonRealtime;
	Other.bIsNonRealtime = false;

	SpecifiedModule = Other.SpecifiedModule;
	Other.SpecifiedModule = nullptr;

#if INSTRUMENT_AUDIODEVICE_HANDLES
	HandleCreationStackWalks = MoveTemp(Other.HandleCreationStackWalks);
#endif
}

FAudioDeviceManager::FAudioDeviceContainer::~FAudioDeviceContainer()
{
	// Shutdown the audio device.
	if (NumberOfHandlesToThisDevice != 0)
	{
		UE_LOG(LogAudio, Display, TEXT("Shutting down audio device while %d references to it are still alive. For more information, compile with INSTRUMENT_AUDIODEVICE_HANDLES."), NumberOfHandlesToThisDevice);

#if INSTRUMENT_AUDIODEVICE_HANDLES
		FString ActiveDeviceHandles;
		for (auto& StackWalkString : HandleCreationStackWalks)
		{
			ActiveDeviceHandles += StackWalkString.Value;
			ActiveDeviceHandles += TEXT("\n\n");
		}

		UE_LOG(LogAudio, Warning, TEXT("List Of Active Handles: \n%s"), *ActiveDeviceHandles);
#endif
	}

	if (Device)
	{
		Device->FadeOut();
		Device->Teardown();
		delete Device;
		Device = nullptr;
	}
}

FAudioDeviceManagerDelegates::FOnAudioDeviceCreated FAudioDeviceManagerDelegates::OnAudioDeviceCreated;
FAudioDeviceManagerDelegates::FOnAudioDeviceDestroyed FAudioDeviceManagerDelegates::OnAudioDeviceDestroyed;
FAudioDeviceManagerDelegates::FOnWorldRegisteredToAudioDevice FAudioDeviceManagerDelegates::OnWorldRegisteredToAudioDevice;
=======
	return AudioDebugger;
}
#endif // ENABLE_AUDIO_DEBUG
>>>>>>> f63a3e85
<|MERGE_RESOLUTION|>--- conflicted
+++ resolved
@@ -11,7 +11,9 @@
 #include "GameFramework/GameUserSettings.h"
 #include "Misc/CommandLine.h"
 #include "Misc/ConfigCacheIni.h"
+#include "Misc/CoreDelegates.h"
 #include "UObject/UObjectIterator.h"
+#include "Audio/AudioDebug.h"
 
 #if INSTRUMENT_AUDIODEVICE_HANDLES
 #include "Containers/StringConv.h"
@@ -23,20 +25,6 @@
 #include "AudioEditorModule.h"
 #include "Settings/LevelEditorMiscSettings.h"
 #endif
-
-// Private consts for helping with index/generation determination in audio device manager
-static const uint32 AUDIO_DEVICE_HANDLE_INDEX_BITS		= 24;
-static const uint32 AUDIO_DEVICE_HANDLE_INDEX_MASK		= (1 << AUDIO_DEVICE_HANDLE_INDEX_BITS) - 1;
-static const uint32 AUDIO_DEVICE_HANDLE_GENERATION_BITS = 8;
-static const uint32 AUDIO_DEVICE_HANDLE_GENERATION_MASK = (1 << AUDIO_DEVICE_HANDLE_GENERATION_BITS) - 1;
-
-static const uint16 AUDIO_DEVICE_MINIMUM_FREE_AUDIO_DEVICE_INDICES = 32;
-
-// The number of multiple audio devices allowed by default
-static const uint32 AUDIO_DEVICE_DEFAULT_ALLOWED_DEVICE_COUNT = 2;
-
-// The max number of audio devices allowed
-static const uint32 AUDIO_DEVICE_MAX_DEVICE_COUNT = 8;
 
 static int32 GCVarEnableAudioThreadWait = 1;
 TAutoConsoleVariable<int32> CVarEnableAudioThreadWait(
@@ -63,7 +51,14 @@
 	TEXT("0: Not Enabled, 1: Enabled"),
 	ECVF_Default);
 
-<<<<<<< HEAD
+static int32 GCVarFlushAudioRenderCommandsOnSuspend = 0;
+FAutoConsoleVariableRef CVarFlushAudioRenderCommandsOnSuspend(
+	TEXT("au.FlushAudioRenderCommandsOnSuspend"),
+	GCVarFlushAudioRenderCommandsOnSuspend,
+	TEXT("When set to 1, ensures that we pump through all pending commands to the audio thread and audio render thread on app suspension.\n")
+	TEXT("0: Not Disabled, 1: Disabled"),
+	ECVF_Default);
+
 static FAutoConsoleCommand GReportAudioDevicesCommand(
 	TEXT("au.ReportAudioDevices"),
 	TEXT("This will log any active audio devices (instances of the audio engine) alive right now."),
@@ -112,15 +107,6 @@
 })
 );
 #endif
-=======
-
-FAudioDeviceManager::FCreateAudioDeviceResults::FCreateAudioDeviceResults()
-	: Handle(INDEX_NONE)
-	, bNewDevice(false)
-	, AudioDevice(nullptr)
-{
-}
->>>>>>> f63a3e85
 
 /*-----------------------------------------------------------------------------
 FAudioDeviceManager implementation.
@@ -128,12 +114,10 @@
 
 FAudioDeviceManager::FAudioDeviceManager()
 	: AudioDeviceModule(nullptr)
-	, FreeIndicesSize(0)
-	, NumActiveAudioDevices(0)
-	, NumWorldsUsingMainAudioDevice(0)
+	, DeviceIDCounter(0)
 	, NextResourceID(1)
 	, SoloDeviceHandle(INDEX_NONE)
-	, ActiveAudioDeviceHandle(INDEX_NONE)
+	, ActiveAudioDeviceID(INDEX_NONE)
 	, bUsingAudioMixer(false)
 	, bPlayAllDeviceAudio(false)
 	, bOnlyToggleAudioMixerOnce(false)
@@ -141,6 +125,7 @@
 {
 
 #if ENABLE_AUDIO_DEBUG
+	AudioDebugger = TUniquePtr<FAudioDebugger>(new FAudioDebugger());
 
 	// Check for a command line debug sound argument.
 	FString DebugSound;
@@ -154,7 +139,6 @@
 
 FAudioDeviceManager::~FAudioDeviceManager()
 {
-<<<<<<< HEAD
 	MainAudioDeviceHandle.Reset();
 
 	// Notify anyone listening to the device manager that we are about to destroy the audio device.
@@ -164,10 +148,6 @@
 	}
 
 	Devices.Reset();
-=======
-	// Confirm that we freed all the audio devices
-	check(NumActiveAudioDevices == 0);
->>>>>>> f63a3e85
 
 	// Release any loaded buffers - this calls stop on any sources that need it
 	for (int32 Index = Buffers.Num() - 1; Index >= 0; Index--)
@@ -220,64 +200,56 @@
 			// We could have multiple audio devices, so loop through them and patch them up best we can to
 			// get parity. E.g. we need to pass the handle from the odl to the new, set whether or not its active
 			// and try and get the mix-states to be the same.
-			for (int32 DeviceIndex = 0; DeviceIndex < Devices.Num(); ++DeviceIndex)
+			for (auto& DeviceContainer : Devices)
 			{
-				FAudioDevice* AudioDevice = Devices[DeviceIndex];
-
-				if (AudioDevice)
+				FAudioDevice*& AudioDevice = DeviceContainer.Value.Device;
+
+				check(AudioDevice);
+
+				// Get the audio device handle and whether it is active
+				uint32 DeviceID = AudioDevice->DeviceID;
+				check(DeviceContainer.Key == DeviceID);
+				bool bIsActive = (DeviceID == ActiveAudioDeviceID);
+
+				// To transfer mix states, we need to re-base the absolute clocks on the mix states
+				// so the target audio device timing won't result in the mixes suddenly stopping.
+				TMap<USoundMix*, FSoundMixState> MixModifiers = AudioDevice->GetSoundMixModifiers();
+				TArray<USoundMix*> PrevPassiveSoundMixModifiers = AudioDevice->GetPrevPassiveSoundMixModifiers();
+				USoundMix* BaseSoundMix = AudioDevice->GetDefaultBaseSoundMixModifier();
+				double AudioClock = AudioDevice->GetAudioClock();
+
+				for (TPair<USoundMix*, FSoundMixState>& SoundMixPair : MixModifiers)
 				{
-					// Get the audio device handle and whether it is active
-					uint32 Handle = AudioDevice->DeviceHandle;
-					bool bIsActive = (Handle == ActiveAudioDeviceHandle);
-
-					// To transfer mix states, we need to re-base the absolute clocks on the mix states
-					// so the target audio device timing won't result in the mixes suddenly stopping.
-					TMap<USoundMix*, FSoundMixState> MixModifiers = AudioDevice->GetSoundMixModifiers();
-					TArray<USoundMix*> PrevPassiveSoundMixModifiers = AudioDevice->GetPrevPassiveSoundMixModifiers();
-					USoundMix* BaseSoundMix = AudioDevice->GetDefaultBaseSoundMixModifier();
-					double AudioClock = AudioDevice->GetAudioClock();
-
-					for (TPair<USoundMix*, FSoundMixState>& SoundMixPair : MixModifiers)
+					// Rebase so that a new clock starting from 0.0 won't cause mixes to stop.
+					SoundMixPair.Value.StartTime -= AudioClock;
+					SoundMixPair.Value.FadeInStartTime -= AudioClock;
+					SoundMixPair.Value.FadeInEndTime -= AudioClock;
+
+					if (SoundMixPair.Value.EndTime > 0.0f)
 					{
-						// Rebase so that a new clock starting from 0.0 won't cause mixes to stop.
-						SoundMixPair.Value.StartTime -= AudioClock;
-						SoundMixPair.Value.FadeInStartTime -= AudioClock;
-						SoundMixPair.Value.FadeInEndTime -= AudioClock;
-
-						if (SoundMixPair.Value.EndTime > 0.0f)
-						{
-							SoundMixPair.Value.EndTime -= AudioClock;
-						}
-
-						if (SoundMixPair.Value.FadeOutStartTime > 0.0f)
-						{
-							SoundMixPair.Value.FadeOutStartTime -= AudioClock;
-						}
+						SoundMixPair.Value.EndTime -= AudioClock;
 					}
 
-					// Tear it down and delete the old audio device. This does a bunch of cleanup.
-					AudioDevice->Teardown();
-					delete AudioDevice;
-
-					// Make a new audio device using the new audio device module
-					AudioDevice = AudioDeviceModule->CreateAudioDevice();
-
-					// Some AudioDeviceModules override CreteAudioMixerPlatformInterface, which means we can create a Audio::FMixerDevice.
-					if (AudioDevice == nullptr)
+					if (SoundMixPair.Value.FadeOutStartTime > 0.0f)
 					{
-						checkf(AudioDeviceModule->IsAudioMixerModule(), TEXT("Please override AudioDeviceModule->CreateAudioDevice()"))
+						SoundMixPair.Value.FadeOutStartTime -= AudioClock;
+					}
+				}
+
+				// Tear it down and delete the old audio device. This does a bunch of cleanup.
+				AudioDevice->Teardown();
+				delete AudioDevice;
+
+				// Make a new audio device using the new audio device module
+				AudioDevice = AudioDeviceModule->CreateAudioDevice();
+
+				// Some AudioDeviceModules override CreteAudioMixerPlatformInterface, which means we can create a Audio::FMixerDevice.
+				if (AudioDevice == nullptr)
+				{
+					checkf(AudioDeviceModule->IsAudioMixerModule(), TEXT("Please override AudioDeviceModule->CreateAudioDevice()"))
 						AudioDevice = new Audio::FMixerDevice(AudioDeviceModule->CreateAudioMixerPlatformInterface());
-					}
-
-					check(AudioDevice);
-
-					// Set the new audio device into the slot of the old audio device in the manager
-					Devices[DeviceIndex] = AudioDevice;
-
-					// Set the new audio device handle to the old audio device handle
-					AudioDevice->DeviceHandle = Handle;
-
-<<<<<<< HEAD
+				}
+
 				check(AudioDevice);
 
 				// Re-init the new audio device using appropriate settings so it behaves the same
@@ -285,29 +257,21 @@
 				{
 					AudioDevice->SetMaxChannels(QualityLevelMaxChannels);
 				}
-=======
-					// Re-init the new audio device using appropriate settings so it behaves the same
-					if (AudioDevice->Init(AudioSettings->GetHighestMaxChannels()))
-					{
-						AudioDevice->SetMaxChannels(QualityLevelMaxChannels);
-					}
-
-					// Transfer the sound mix modifiers to the new audio engine
-					AudioDevice->SetSoundMixModifiers(MixModifiers, PrevPassiveSoundMixModifiers, BaseSoundMix);
-					// Setup the mute state of the audio device to be the same that it was
-					if (bIsActive)
-					{
-						AudioDevice->SetDeviceMuted(false);
-					}
-					else
-					{
-						AudioDevice->SetDeviceMuted(true);
-					}
->>>>>>> f63a3e85
-
-					// Fade in the new audio device (used only in audio mixer to prevent pops on startup/shutdown)
-					AudioDevice->FadeIn();
+
+				// Transfer the sound mix modifiers to the new audio engine
+				AudioDevice->SetSoundMixModifiers(MixModifiers, PrevPassiveSoundMixModifiers, BaseSoundMix);
+				// Setup the mute state of the audio device to be the same that it was
+				if (bIsActive)
+				{
+					AudioDevice->SetDeviceMuted(false);
 				}
+				else
+				{
+					AudioDevice->SetDeviceMuted(true);
+				}
+
+				// Fade in the new audio device (used only in audio mixer to prevent pops on startup/shutdown)
+				AudioDevice->FadeIn();
 			}
 
 			// We now must free any resources that have been cached with the old audio engine
@@ -339,7 +303,6 @@
 	return AudioDeviceModule;
 }
 
-<<<<<<< HEAD
 
 
 FAudioDeviceParams FAudioDeviceManager::GetDefaultParamsForNewWorld()
@@ -390,8 +353,6 @@
 	}
 }
 
-=======
->>>>>>> f63a3e85
 bool FAudioDeviceManager::Initialize()
 {
 	if (LoadDefaultAudioDeviceModule())
@@ -410,7 +371,8 @@
 		}
 #endif
 
-<<<<<<< HEAD
+		FCoreDelegates::ApplicationWillEnterBackgroundDelegate.AddRaw(this, &FAudioDeviceManager::AppWillEnterBackground);
+
 		// Initialize the main audio device.
 		FAudioDeviceParams MainDeviceParams;
 		MainDeviceParams.Scope = EAudioDeviceScope::Shared;
@@ -427,9 +389,6 @@
 		FAudioThread::StartAudioThread();
 
 		return true;
-=======
-		return CreateMainAudioDevice();
->>>>>>> f63a3e85
 	}
 
 	// Failed to initialize
@@ -452,23 +411,25 @@
 	if (!bForceAudioMixer && !bForceNoAudioMixer)
 	{
 		GConfig->GetBool(TEXT("Audio"), TEXT("UseAudioMixer"), bUsingAudioMixer, GEngineIni);
+		// Get the audio mixer and non-audio mixer device module names
+		GConfig->GetString(TEXT("Audio"), TEXT("AudioDeviceModuleName"), AudioDeviceModuleName, GEngineIni);
+		GConfig->GetString(TEXT("Audio"), TEXT("AudioMixerModuleName"), AudioMixerModuleName, GEngineIni);
 	}
 	else if (bForceNoAudioMixer)
 	{
+		GConfig->GetString(TEXT("Audio"), TEXT("AudioDeviceModuleName"), AudioDeviceModuleName, GEngineIni);
+
 		// Allow no audio mixer override from command line
 		bUsingAudioMixer = false;
 	}
+	else if(bForceAudioMixer)
+	{
+		GConfig->GetString(TEXT("Audio"), TEXT("AudioMixerModuleName"), AudioMixerModuleName, GEngineIni);
+	}
 
 	// Check for config bool that restricts audio mixer toggle to only once. This will allow us to patch audio mixer on or off after initial login.
 	GConfig->GetBool(TEXT("Audio"), TEXT("OnlyToggleAudioMixerOnce"), bOnlyToggleAudioMixerOnce, GEngineIni);
 
-<<<<<<< HEAD
-=======
-	// Get the audio mixer and non-audio mixer device module names
-	GConfig->GetString(TEXT("Audio"), TEXT("AudioDeviceModuleName"), AudioDeviceModuleName, GEngineIni);
-	GConfig->GetString(TEXT("Audio"), TEXT("AudioMixerModuleName"), AudioMixerModuleName, GEngineIni);
-
->>>>>>> f63a3e85
 	if (bForceNonRealtimeRenderer)
 	{
 		AudioDeviceModule = FModuleManager::LoadModulePtr<IAudioDeviceModule>(TEXT("NonRealtimeAudioRenderer"));
@@ -509,9 +470,8 @@
 	return AudioDeviceModule != nullptr;
 }
 
-bool FAudioDeviceManager::CreateMainAudioDevice()
-{
-<<<<<<< HEAD
+FAudioDeviceHandle FAudioDeviceManager::CreateNewDevice(const FAudioDeviceParams& InParams)
+{
 	Audio::FDeviceId DeviceID = GetNewDeviceID();
 	Devices.Emplace(DeviceID, FAudioDeviceContainer(InParams, DeviceID, this));
 	FAudioDeviceContainer* ContainerPtr = Devices.Find(DeviceID);
@@ -525,518 +485,319 @@
 		return FAudioDeviceHandle();
 	}
 	else
-=======
-	FAudioDeviceManager::FCreateAudioDeviceResults NewDeviceResults;
-
-	// Create a new audio device.
-	if (CreateAudioDevice(true, NewDeviceResults))
->>>>>>> f63a3e85
-	{
-		MainAudioDeviceHandle = NewDeviceResults.Handle;
-		SetActiveDevice(MainAudioDeviceHandle);
-		FAudioThread::StartAudioThread();
-		return true;
-	}
-	return false;
-}
-
-bool FAudioDeviceManager::CreateAudioDevice(bool bCreateNewDevice, FCreateAudioDeviceResults& OutResults)
-{
-	OutResults = FCreateAudioDeviceResults();
-
-	// If we don't have an audio device module, then we can't create new audio devices.
-	if (AudioDeviceModule == nullptr)
-	{
-		return false;
-	}
-
-<<<<<<< HEAD
+	{
+		FAudioDeviceHandle Handle = BuildNewHandle(*ContainerPtr, DeviceID, InParams);
+		FAudioDeviceManagerDelegates::OnAudioDeviceCreated.Broadcast(DeviceID);
+		return Handle;
+	}
+}
+
+bool FAudioDeviceManager::IsValidAudioDevice(Audio::FDeviceId Handle) const
+{
+	return Devices.Contains(Handle);
+}
+
+bool FAudioDeviceManager::ShutdownAudioDevice(Audio::FDeviceId Handle)
+{
+	// Make sure we have a non-null device ptr in the index slot, then delete it
+	Devices.Remove(Handle);
+	return true;
+}
+
 void FAudioDeviceManager::IncrementDevice(Audio::FDeviceId DeviceID)
 {
 	FScopeLock ScopeLock(&DeviceMapCriticalSection);
 
 	// If there is an FAudioDeviceHandle out in the world
 	check(Devices.Contains(DeviceID));
-=======
-	// If we are running without the editor, we only need one audio device.
-	if (!GIsEditor)
-	{
-		if (NumActiveAudioDevices == 1)
-		{
-			FAudioDevice* MainAudioDevice = GEngine->GetMainAudioDevice();
-			if (MainAudioDevice)
+
+	FAudioDeviceContainer& Container = Devices[DeviceID];
+	Container.NumberOfHandlesToThisDevice++;
+}
+
+void FAudioDeviceManager::DecrementDevice(Audio::FDeviceId DeviceID, UWorld* InWorld)
+{
+	FScopeLock ScopeLock(&DeviceMapCriticalSection);
+
+	// If there is an FAudioDeviceHandle out in the world
+	check(Devices.Contains(DeviceID));
+
+	FAudioDeviceContainer& Container = Devices[DeviceID];
+	check(Container.NumberOfHandlesToThisDevice > 0);
+	Container.NumberOfHandlesToThisDevice--;
+
+	// If there is no longer anyone using this device, shut it down.
+	if (!Container.NumberOfHandlesToThisDevice)
+	{
+		// If this is the active device and being destroyed, set the main device as the active device.
+		if (DeviceID == ActiveAudioDeviceID)
+		{
+			SetActiveDevice(MainAudioDeviceHandle.GetDeviceID());
+		}
+
+		FAudioDeviceManagerDelegates::OnAudioDeviceDestroyed.Broadcast(DeviceID);
+		Devices.Remove(DeviceID);
+	}
+	else if (InWorld)
+	{
+		Container.WorldsUsingThisDevice.Remove(InWorld);
+	}
+}
+
+bool FAudioDeviceManager::ShutdownAllAudioDevices()
+{
+	FCoreDelegates::ApplicationWillEnterBackgroundDelegate.RemoveAll(this);
+
+	MainAudioDeviceHandle.Reset();
+
+	Devices.Reset();
+	return true;
+}
+
+FAudioDeviceHandle FAudioDeviceManager::BuildNewHandle(FAudioDeviceContainer&Container, Audio::FDeviceId DeviceID, const FAudioDeviceParams &InParams)
+{
+	FAudioDeviceManager::Get()->IncrementDevice(DeviceID);
+	return FAudioDeviceHandle(Container.Device, DeviceID, InParams.AssociatedWorld);
+}
+
+bool FAudioDeviceManager::CanUseAudioDevice(const FAudioDeviceParams& InParams, const FAudioDeviceContainer& InContainer)
+{
+	return InContainer.Scope == EAudioDeviceScope::Shared
+		&& InParams.AudioModule == InContainer.SpecifiedModule
+		&& InParams.bIsNonRealtime == InContainer.bIsNonRealtime;
+}
+
+#if INSTRUMENT_AUDIODEVICE_HANDLES
+uint32 FAudioDeviceManager::CreateUniqueStackWalkID()
+{
+	static uint32 UniqueStackWalkID = 0;
+	return UniqueStackWalkID++;
+}
+#endif
+
+FAudioDeviceHandle FAudioDeviceManager::GetAudioDevice(Audio::FDeviceId Handle)
+{
+	FAudioDeviceContainer* Container = Devices.Find(Handle);
+	if (Container)
+	{
+		FAudioDeviceParams Params = FAudioDeviceParams();
+		return BuildNewHandle(*Container, Handle, Params);
+	}
+	else
+	{
+		return FAudioDeviceHandle();
+	}
+}
+
+FAudioDevice* FAudioDeviceManager::GetAudioDeviceRaw(Audio::FDeviceId Handle)
+{
+	if (!IsValidAudioDevice(Handle))
+	{
+		return nullptr;
+	}
+
+	FAudioDevice* AudioDevice = Devices[Handle].Device;
+	check(AudioDevice != nullptr);
+
+	return AudioDevice;
+}
+
+FAudioDeviceManager* FAudioDeviceManager::Get()
+{
+	if (GEngine)
+	{
+		return GEngine->GetAudioDeviceManager();
+	}
+
+	return nullptr;
+}
+
+FAudioDeviceHandle FAudioDeviceManager::GetActiveAudioDevice()
+{
+	if (ActiveAudioDeviceID != INDEX_NONE)
+	{
+		return GetAudioDevice(ActiveAudioDeviceID);
+	}
+	return GEngine->GetMainAudioDevice();
+}
+
+void FAudioDeviceManager::UpdateActiveAudioDevices(bool bGameTicking)
+{
+	// Before we kick off the next update make sure that we've finished the previous frame's update (this should be extremely rare)
+	if (GCVarEnableAudioThreadWait)
+	{
+		SyncFence.Wait();
+	}
+
+	if (!bOnlyToggleAudioMixerOnce || (bOnlyToggleAudioMixerOnce && !bToggledAudioMixer))
+	{
+		if (bUsingAudioMixer && !GCvarIsUsingAudioMixer)
+		{
+			ToggleAudioMixer();
+			bToggledAudioMixer = true;
+			bUsingAudioMixer = false;
+		}
+		else if (!bUsingAudioMixer && GCvarIsUsingAudioMixer)
+		{
+			ToggleAudioMixer();
+			bToggledAudioMixer = true;
+			bUsingAudioMixer = true;
+		}
+	}
+
+
+	for (auto& DeviceContainer : Devices)
+	{
+		DeviceContainer.Value.Device->Update(bGameTicking);
+	}
+
+	if (GCVarEnableAudioThreadWait)
+	{
+		SyncFence.BeginFence();
+	}
+}
+
+void FAudioDeviceManager::IterateOverAllDevices(TFunction<void(Audio::FDeviceId, FAudioDevice*)> ForEachDevice)
+{
+	FScopeLock ScopeLock(&DeviceMapCriticalSection);
+	for (auto& DeviceContainer : Devices)
+	{
+		ForEachDevice(DeviceContainer.Key, DeviceContainer.Value.Device);
+	}
+}
+
+void FAudioDeviceManager::IterateOverAllDevices(TFunction<void(Audio::FDeviceId, const FAudioDevice*)> ForEachDevice) const
+{
+	// We have to cheat a little to make this safe: we cast our crit section to a mutable pointer in order to scope lock.
+	FCriticalSection* ConstCastCritSection = const_cast<FCriticalSection*>(&DeviceMapCriticalSection);
+	FScopeLock ScopeLock(ConstCastCritSection);
+
+	for (const auto& DeviceContainer : Devices)
+	{
+		ForEachDevice(DeviceContainer.Key, DeviceContainer.Value.Device);
+	}
+}
+
+void FAudioDeviceManager::AddReferencedObjects(FReferenceCollector& Collector)
+{
+	FScopeLock ScopeLock(&DeviceMapCriticalSection);
+	for (auto& DeviceContainer : Devices)
+	{
+		check(DeviceContainer.Value.Device);
+		DeviceContainer.Value.Device->AddReferencedObjects(Collector);
+	}
+}
+
+void FAudioDeviceManager::StopSoundsUsingResource(USoundWave* InSoundWave, TArray<UAudioComponent*>* StoppedComponents)
+{
+	FScopeLock ScopeLock(&DeviceMapCriticalSection);
+	for (auto& DeviceContainer : Devices)
+	{
+		DeviceContainer.Value.Device->StopSoundsUsingResource(InSoundWave, StoppedComponents);
+	}
+}
+
+void FAudioDeviceManager::RegisterSoundClass(USoundClass* SoundClass)
+{
+	FScopeLock ScopeLock(&DeviceMapCriticalSection);
+	for (auto& DeviceContainer : Devices)
+	{
+		DeviceContainer.Value.Device->RegisterSoundClass(SoundClass);
+	}
+}
+
+void FAudioDeviceManager::UnregisterSoundClass(USoundClass* SoundClass)
+{
+	FScopeLock ScopeLock(&DeviceMapCriticalSection);
+	for (auto& DeviceContainer : Devices)
+	{
+		DeviceContainer.Value.Device->UnregisterSoundClass(SoundClass);
+	}
+}
+
+void FAudioDeviceManager::InitSoundClasses()
+{
+	FScopeLock ScopeLock(&DeviceMapCriticalSection);
+	for (auto& DeviceContainer : Devices)
+	{
+		DeviceContainer.Value.Device->InitSoundClasses();
+	}
+}
+
+void FAudioDeviceManager::RegisterSoundSubmix(const USoundSubmixBase* SoundSubmix)
+{
+	FScopeLock ScopeLock(&DeviceMapCriticalSection);
+	for (auto& DeviceContainer : Devices)
+	{
+		DeviceContainer.Value.Device->RegisterSoundSubmix(SoundSubmix, true);
+	}
+}
+
+void FAudioDeviceManager::UnregisterSoundSubmix(const USoundSubmixBase* SoundSubmix)
+{
+	FScopeLock ScopeLock(&DeviceMapCriticalSection);
+	for (auto& DeviceContainer : Devices)
+	{
+		DeviceContainer.Value.Device->UnregisterSoundSubmix(SoundSubmix);
+	}
+}
+
+void FAudioDeviceManager::InitSoundSubmixes()
+{
+	FScopeLock ScopeLock(&DeviceMapCriticalSection);
+	for (auto& DeviceContainer : Devices)
+	{
+		DeviceContainer.Value.Device->InitSoundSubmixes();
+	}
+}
+
+void FAudioDeviceManager::InitSoundEffectPresets()
+{
+	FScopeLock ScopeLock(&DeviceMapCriticalSection);
+	for (auto& DeviceContainer : Devices)
+	{
+		DeviceContainer.Value.Device->InitSoundEffectPresets();
+	}
+}
+
+void FAudioDeviceManager::UpdateSourceEffectChain(const uint32 SourceEffectChainId, const TArray<FSourceEffectChainEntry>& SourceEffectChain, const bool bPlayEffectChainTails)
+{
+	FScopeLock ScopeLock(&DeviceMapCriticalSection);
+	for (auto& DeviceContainer : Devices)
+	{
+		DeviceContainer.Value.Device->UpdateSourceEffectChain(SourceEffectChainId, SourceEffectChain, bPlayEffectChainTails);
+	}
+}
+
+void FAudioDeviceManager::UpdateSubmix(USoundSubmixBase* SoundSubmix)
+{
+	FScopeLock ScopeLock(&DeviceMapCriticalSection);
+	for (auto& DeviceContainer : Devices)
+	{
+		DeviceContainer.Value.Device->UpdateSubmixProperties(SoundSubmix);
+	}
+}
+
+void FAudioDeviceManager::SetActiveDevice(uint32 InAudioDeviceHandle)
+{
+	// Only change the active device if there are no solo'd audio devices
+	if (SoloDeviceHandle == INDEX_NONE)
+	{
+		FScopeLock ScopeLock(&DeviceMapCriticalSection);
+		// Iterate over all of our devices and mute every device except for InAudioDeviceHandle:
+		for (auto& DeviceContainer : Devices)
+		{
+			check(DeviceContainer.Value.Device);
+			FAudioDevice* AudioDevice = DeviceContainer.Value.Device;
+
+			if (DeviceContainer.Key == InAudioDeviceHandle)
 			{
-				OutResults.Handle = MainAudioDevice->DeviceHandle;
-				OutResults.AudioDevice = MainAudioDevice;
-				OutResults.AudioDevice->FadeIn();
-				return true;
-			}
-			return false;
-		}
-	}
->>>>>>> f63a3e85
-
-	bool bRequiresInit = true;
-
-	// For the first PIE window, we'll just use the main audio device
-	bool bCreateNewAudioDeviceForPlayInEditor = true;
-
-#if WITH_EDITOR
-	bCreateNewAudioDeviceForPlayInEditor = GetDefault<ULevelEditorMiscSettings>()->bCreateNewAudioDeviceForPlayInEditor;
-#endif
-
-	if (NumActiveAudioDevices == 1 && !bCreateNewAudioDeviceForPlayInEditor)
-	{
-		FAudioDevice* MainAudioDevice = GEngine->GetMainAudioDevice();
-		if (MainAudioDevice)
-		{
-			++NumWorldsUsingMainAudioDevice;
-			OutResults.Handle = MainAudioDevice->DeviceHandle;
-			OutResults.AudioDevice = MainAudioDevice;
-			bRequiresInit = false;
-		}
-		else
-		{
-			return false;
-		}
-	}
-	else
-	{
-		if (NumActiveAudioDevices < AUDIO_DEVICE_DEFAULT_ALLOWED_DEVICE_COUNT || (bCreateNewDevice && NumActiveAudioDevices < AUDIO_DEVICE_MAX_DEVICE_COUNT))
-		{
-			// Create the new audio device and make sure it succeeded
-			OutResults.AudioDevice = AudioDeviceModule->CreateAudioDevice();
-
-			// Some AudioDeviceModules override CreteAudioMixerPlatformInterface, which means we can create a Audio::FMixerDevice.
-			if (OutResults.AudioDevice == nullptr)
-			{
-				checkf(AudioDeviceModule->IsAudioMixerModule(), TEXT("Please override AudioDeviceModule->CreateAudioDevice()"))
-					OutResults.AudioDevice = new Audio::FMixerDevice(AudioDeviceModule->CreateAudioMixerPlatformInterface());
-			}
-
-			if (OutResults.AudioDevice == nullptr)
-			{
-				return false;
-			}
-
-			// Now generation a new audio device handle for the device and store the
-			// ptr to the new device in the array of audio devices.
-
-			uint32 AudioDeviceIndex(INDEX_NONE);
-
-			// First check to see if we should start recycling audio device indices, if not
-			// then we add a new entry to the Generation array and generate a new index
-			if (FreeIndicesSize > AUDIO_DEVICE_MINIMUM_FREE_AUDIO_DEVICE_INDICES)
-			{
-				FreeIndices.Dequeue(AudioDeviceIndex);
-				--FreeIndicesSize;
-				check(int32(AudioDeviceIndex) < Devices.Num());
-				check(Devices[AudioDeviceIndex] == nullptr);
-				Devices[AudioDeviceIndex] = OutResults.AudioDevice;
+				ActiveAudioDeviceID = InAudioDeviceHandle;
+				AudioDevice->SetDeviceMuted(false);
 			}
 			else
 			{
-				// Add a zeroth generation entry in the Generation array, get a brand new
-				// index and append the created device to the end of the Devices array
-
-				Generations.Add(0);
-				AudioDeviceIndex = Generations.Num() - 1;
-				check(AudioDeviceIndex < (1 << AUDIO_DEVICE_HANDLE_INDEX_BITS));
-				Devices.Add(OutResults.AudioDevice);
-			}
-
-			OutResults.bNewDevice = true;
-			OutResults.Handle = CreateHandle(AudioDeviceIndex, Generations[AudioDeviceIndex]);
-
-			// Store the handle on the audio device itself
-			OutResults.AudioDevice->DeviceHandle = OutResults.Handle;
-		}
-		else
-		{
-			++NumWorldsUsingMainAudioDevice;
-			FAudioDevice* MainAudioDevice = GEngine->GetMainAudioDevice();
-			if (MainAudioDevice)
-			{
-				OutResults.Handle = MainAudioDevice->DeviceHandle;
-				OutResults.AudioDevice = MainAudioDevice;
-			}
-		}
-	}
-
-	++NumActiveAudioDevices;
-
-	if (bRequiresInit)
-	{
-<<<<<<< HEAD
-		// If this is the active device and being destroyed, set the main device as the active device.
-		if (DeviceID == ActiveAudioDeviceID)
-		{
-			SetActiveDevice(MainAudioDeviceHandle.GetDeviceID());
-		}
-
-		FAudioDeviceManagerDelegates::OnAudioDeviceDestroyed.Broadcast(DeviceID);
-		Devices.Remove(DeviceID);
-=======
-		// Set to highest max channels initially provided by any quality setting, so that
-		// setting to lower quality but potentially returning to higher quality later at
-		// runtime is supported.
-		const UAudioSettings* AudioSettings = GetDefault<UAudioSettings>();
-		const int32 HighestMaxChannels = AudioSettings ? AudioSettings->GetHighestMaxChannels() : 0;
-		if (OutResults.AudioDevice && OutResults.AudioDevice->Init(HighestMaxChannels))
-		{
-			const FAudioQualitySettings& QualitySettings = OutResults.AudioDevice->GetQualityLevelSettings();
-			OutResults.AudioDevice->SetMaxChannels(QualitySettings.MaxChannels);
-		}
-		else
-		{
-			ShutdownAudioDevice(OutResults.Handle);
-			OutResults = FCreateAudioDeviceResults();
-		}
->>>>>>> f63a3e85
-	}
-
-	// We need to call fade in, in case we're reusing audio devices
-	if (OutResults.AudioDevice)
-	{
-		OutResults.AudioDevice->FadeIn();
-	}
-
-<<<<<<< HEAD
-bool FAudioDeviceManager::ShutdownAllAudioDevices()
-{
-	MainAudioDeviceHandle.Reset();
-
-	Devices.Reset();
-	return true;
-=======
-	return (OutResults.AudioDevice != nullptr);
->>>>>>> f63a3e85
-}
-
-bool FAudioDeviceManager::IsValidAudioDeviceHandle(Audio::FDeviceId Handle) const
-{
-<<<<<<< HEAD
-	FAudioDeviceManager::Get()->IncrementDevice(DeviceID);
-	return FAudioDeviceHandle(Container.Device, DeviceID, InParams.AssociatedWorld);
-}
-=======
-	if (AudioDeviceModule == nullptr || Handle == INDEX_NONE)
-	{
-		return false;
-	}
->>>>>>> f63a3e85
-
-	uint32 Index = GetIndex(Handle);
-	if (int32(Index) >= Generations.Num())
-	{
-		return false;
-	}
-
-	uint8 Generation = GetGeneration(Handle);
-	return Generations[Index] == Generation;
-}
-
-<<<<<<< HEAD
-#if INSTRUMENT_AUDIODEVICE_HANDLES
-uint32 FAudioDeviceManager::CreateUniqueStackWalkID()
-{
-	static uint32 UniqueStackWalkID = 0;
-	return UniqueStackWalkID++;
-}
-#endif
-
-FAudioDeviceHandle FAudioDeviceManager::GetAudioDevice(Audio::FDeviceId Handle)
-=======
-bool FAudioDeviceManager::ShutdownAudioDevice(Audio::FDeviceId Handle)
->>>>>>> f63a3e85
-{
-	if (!IsValidAudioDeviceHandle(Handle))
-	{
-		return false;
-	}
-
-	check(NumActiveAudioDevices > 0);
-	--NumActiveAudioDevices;
-
-	// If there are more than 1 device active, check to see if this handle is the main audio device handle
-	if (NumActiveAudioDevices >= 1)
-	{
-		uint32 MainDeviceHandle = GEngine->GetAudioDeviceHandle();
-
-		if (NumActiveAudioDevices == 1)
-		{
-			// If we only have one audio device left, then set the active
-			// audio device to be the main audio device
-			SetActiveDevice(MainDeviceHandle);
-		}
-
-		// If this is the main device handle and there's more than one reference to the main device,
-		// don't shut it down until it's the very last handle to get shut down
-		// this is because it's possible for some PIE sessions to be using the main audio device as a fallback to
-		// preserve CPU performance on low-performance machines
-		if (NumWorldsUsingMainAudioDevice > 0 && MainDeviceHandle == Handle)
-		{
-			--NumWorldsUsingMainAudioDevice;
-
-			return true;
-		}
-	}
-
-	uint32 Index = GetIndex(Handle);
-	uint8 Generation = GetGeneration(Handle);
-
-	check(int32(Index) < Generations.Num());
-
-	// Bump up the generation at the given index. This will invalidate
-	// the handle without needing to broadcast to everybody who might be using the handle
-	Generations[Index] = ++Generation;
-
-	// Make sure we have a non-null device ptr in the index slot, then delete it
-	FAudioDevice* AudioDevice = Devices[Index];
-	check(AudioDevice != nullptr);
-
-    // Tear down the audio device
-	AudioDevice->Teardown();
-
-	delete AudioDevice;
-
-	// Nullify the audio device slot for future audio device creations
-	Devices[Index] = nullptr;
-
-	// Add this index to the list of free indices
-	++FreeIndicesSize;
-	FreeIndices.Enqueue(Index);
-
-	return true;
-}
-
-bool FAudioDeviceManager::ShutdownAllAudioDevices()
-{
-	for (FAudioDevice* AudioDevice : Devices)
-	{
-		if (AudioDevice)
-		{
-			ShutdownAudioDevice(AudioDevice->DeviceHandle);
-		}
-	}
-
-	check(NumActiveAudioDevices == 0);
-	check(NumWorldsUsingMainAudioDevice == 0);
-
-	return true;
-}
-
-FAudioDevice* FAudioDeviceManager::GetAudioDevice(Audio::FDeviceId Handle)
-{
-	if (!IsValidAudioDeviceHandle(Handle))
-	{
-		return nullptr;
-	}
-
-	uint32 Index = GetIndex(Handle);
-	check(int32(Index) < Devices.Num());
-	FAudioDevice* AudioDevice = Devices[Index];
-	check(AudioDevice != nullptr);
-	return AudioDevice;
-}
-
-FAudioDeviceManager* FAudioDeviceManager::Get()
-{
-	if (GEngine)
-	{
-		return GEngine->GetAudioDeviceManager();
-	}
-
-	return nullptr;
-}
-
-FAudioDevice* FAudioDeviceManager::GetActiveAudioDevice()
-{
-	if (ActiveAudioDeviceHandle != INDEX_NONE)
-	{
-		return GetAudioDevice(ActiveAudioDeviceHandle);
-	}
-	return GEngine->GetMainAudioDevice();
-}
-
-void FAudioDeviceManager::UpdateActiveAudioDevices(bool bGameTicking)
-{
-	// Before we kick off the next update make sure that we've finished the previous frame's update (this should be extremely rare)
-	if (GCVarEnableAudioThreadWait)
-	{
-		SyncFence.Wait();
-	}
-
-	if (!bOnlyToggleAudioMixerOnce || (bOnlyToggleAudioMixerOnce && !bToggledAudioMixer))
-	{
-		if (bUsingAudioMixer && !GCvarIsUsingAudioMixer)
-		{
-			ToggleAudioMixer();
-			bToggledAudioMixer = true;
-			bUsingAudioMixer = false;
-		}
-		else if (!bUsingAudioMixer && GCvarIsUsingAudioMixer)
-		{
-			ToggleAudioMixer();
-			bToggledAudioMixer = true;
-			bUsingAudioMixer = true;
-		}
-	}
-
-
-	for (FAudioDevice* AudioDevice : Devices)
-	{
-		if (AudioDevice)
-		{
-			AudioDevice->Update(bGameTicking);
-		}
-	}
-
-	if (GCVarEnableAudioThreadWait)
-	{
-		SyncFence.BeginFence();
-	}
-}
-
-void FAudioDeviceManager::AddReferencedObjects(FReferenceCollector& Collector)
-{
-	for (FAudioDevice* AudioDevice : Devices)
-	{
-		if (AudioDevice)
-		{
-			AudioDevice->AddReferencedObjects(Collector);
-		}
-	}
-}
-
-void FAudioDeviceManager::StopSoundsUsingResource(USoundWave* InSoundWave, TArray<UAudioComponent*>* StoppedComponents)
-{
-	for (FAudioDevice* AudioDevice : Devices)
-	{
-		if (AudioDevice)
-		{
-			AudioDevice->StopSoundsUsingResource(InSoundWave, StoppedComponents);
-		}
-	}
-}
-
-void FAudioDeviceManager::RegisterSoundClass(USoundClass* SoundClass)
-{
-	for (FAudioDevice* AudioDevice : Devices)
-	{
-		if (AudioDevice)
-		{
-			AudioDevice->RegisterSoundClass(SoundClass);
-		}
-	}
-}
-
-void FAudioDeviceManager::UnregisterSoundClass(USoundClass* SoundClass)
-{
-	for (FAudioDevice* AudioDevice : Devices)
-	{
-		if (AudioDevice)
-		{
-			AudioDevice->UnregisterSoundClass(SoundClass);
-		}
-	}
-}
-
-void FAudioDeviceManager::InitSoundClasses()
-{
-	for (FAudioDevice* AudioDevice : Devices)
-	{
-		if (AudioDevice)
-		{
-			AudioDevice->InitSoundClasses();
-		}
-	}
-}
-
-void FAudioDeviceManager::RegisterSoundSubmix(const USoundSubmixBase* SoundSubmix)
-{
-	for (FAudioDevice* AudioDevice : Devices)
-	{
-		if (AudioDevice)
-		{
-			AudioDevice->RegisterSoundSubmix(SoundSubmix, true);
-		}
-	}
-}
-
-void FAudioDeviceManager::UnregisterSoundSubmix(const USoundSubmixBase* SoundSubmix)
-{
-	for (FAudioDevice* AudioDevice : Devices)
-	{
-		if (AudioDevice)
-		{
-			AudioDevice->UnregisterSoundSubmix(SoundSubmix);
-		}
-	}
-}
-
-void FAudioDeviceManager::InitSoundSubmixes()
-{
-	for (FAudioDevice* AudioDevice : Devices)
-	{
-		if (AudioDevice)
-		{
-			AudioDevice->InitSoundSubmixes();
-		}
-	}
-}
-
-void FAudioDeviceManager::InitSoundEffectPresets()
-{
-	for (FAudioDevice* AudioDevice : Devices)
-	{
-		if (AudioDevice)
-		{
-			AudioDevice->InitSoundEffectPresets();
-		}
-	}
-}
-
-void FAudioDeviceManager::UpdateSourceEffectChain(const uint32 SourceEffectChainId, const TArray<FSourceEffectChainEntry>& SourceEffectChain, const bool bPlayEffectChainTails)
-{
-	for (FAudioDevice* AudioDevice : Devices)
-	{
-		if (AudioDevice)
-		{
-			AudioDevice->UpdateSourceEffectChain(SourceEffectChainId, SourceEffectChain, bPlayEffectChainTails);
-		}
-	}
-}
-
-void FAudioDeviceManager::UpdateSubmix(USoundSubmixBase* SoundSubmix)
-{
-	for (FAudioDevice* AudioDevice : Devices)
-	{
-		if (AudioDevice)
-		{
-			AudioDevice->UpdateSubmixProperties(SoundSubmix);
-		}
-	}
-}
-
-void FAudioDeviceManager::SetActiveDevice(uint32 InAudioDeviceHandle)
-{
-	// Only change the active device if there are no solo'd audio devices
-	if (SoloDeviceHandle == INDEX_NONE)
-	{
-		for (FAudioDevice* AudioDevice : Devices)
-		{
-			if (AudioDevice)
-			{
-				if (AudioDevice->DeviceHandle == InAudioDeviceHandle)
-				{
-					ActiveAudioDeviceHandle = InAudioDeviceHandle;
-					AudioDevice->SetDeviceMuted(false);
-				}
-				else
-				{
-					AudioDevice->SetDeviceMuted(true);
-				}
+				AudioDevice->SetDeviceMuted(true);
 			}
 		}
 	}
@@ -1047,21 +808,23 @@
 	SoloDeviceHandle = InAudioDeviceHandle;
 	if (SoloDeviceHandle != INDEX_NONE)
 	{
-		for (FAudioDevice* AudioDevice : Devices)
-		{
-			if (AudioDevice)
+		FScopeLock ScopeLock(&DeviceMapCriticalSection);
+		for (auto& DeviceContainer : Devices)
+		{
+			check(DeviceContainer.Value.Device);
+			check(DeviceContainer.Key == DeviceContainer.Value.Device->DeviceID);
+			FAudioDevice*& AudioDevice = DeviceContainer.Value.Device;
+
+			// Un-mute the active audio device and mute non-active device, as long as its not the main audio device (which is used to play UI sounds)
+			if (AudioDevice->DeviceID == InAudioDeviceHandle)
 			{
-				// Un-mute the active audio device and mute non-active device, as long as its not the main audio device (which is used to play UI sounds)
-				if (AudioDevice->DeviceHandle == InAudioDeviceHandle)
-				{
-					ActiveAudioDeviceHandle = InAudioDeviceHandle;
-					AudioDevice->SetDeviceMuted(false);
-				}
-				else
-				{
-					AudioDevice->SetDeviceMuted(true);
-				}
+				ActiveAudioDeviceID = InAudioDeviceHandle;
+				AudioDevice->SetDeviceMuted(false);
 			}
+			else
+			{
+				AudioDevice->SetDeviceMuted(true);
+			}
 		}
 	}
 }
@@ -1069,25 +832,46 @@
 
 uint8 FAudioDeviceManager::GetNumActiveAudioDevices() const
 {
-	return NumActiveAudioDevices;
+	return Devices.Num();
 }
 
 uint8 FAudioDeviceManager::GetNumMainAudioDeviceWorlds() const
 {
-	return NumWorldsUsingMainAudioDevice;
-}
-
-uint32 FAudioDeviceManager::GetIndex(uint32 Handle) const
-{
-	return Handle & AUDIO_DEVICE_HANDLE_INDEX_MASK;
-}
-
-uint32 FAudioDeviceManager::GetGeneration(uint32 Handle) const
-{
-	return (Handle >> AUDIO_DEVICE_HANDLE_INDEX_BITS) & AUDIO_DEVICE_HANDLE_GENERATION_MASK;
-}
-
-<<<<<<< HEAD
+	const Audio::FDeviceId MainDeviceID = MainAudioDeviceHandle.GetDeviceID();
+	if (Devices.Contains(MainDeviceID))
+	{
+		return Devices[MainDeviceID].WorldsUsingThisDevice.Num();
+	}
+	else
+	{
+		return 0;
+	}
+}
+
+TArray<FAudioDevice*> FAudioDeviceManager::GetAudioDevices()
+{
+	TArray<FAudioDevice*> DeviceList;
+	FScopeLock ScopeLock(&DeviceMapCriticalSection);
+	for (auto& Device : Devices)
+	{
+		DeviceList.Add(Device.Value.Device);
+	}
+
+	return DeviceList;
+}
+
+TArray<UWorld*> FAudioDeviceManager::GetWorldsUsingAudioDevice(const Audio::FDeviceId& InID)
+{
+	if (Devices.Contains(InID))
+	{
+		return Devices[InID].WorldsUsingThisDevice;
+	}
+	else
+	{
+		return TArray<UWorld*>();
+	}
+}
+
 #if INSTRUMENT_AUDIODEVICE_HANDLES
 void FAudioDeviceManager::AddStackWalkForContainer(Audio::FDeviceId InId, uint32 StackWalkID, FString&& InStackWalk)
 {
@@ -1139,22 +923,16 @@
 }
 
 uint32 FAudioDeviceManager::GetNewDeviceID()
-=======
-uint32 FAudioDeviceManager::CreateHandle(uint32 DeviceIndex, uint8 Generation)
->>>>>>> f63a3e85
-{
-	return (DeviceIndex | (Generation << AUDIO_DEVICE_HANDLE_INDEX_BITS));
+{
+	return ++DeviceIDCounter;
 }
 
 void FAudioDeviceManager::StopSourcesUsingBuffer(FSoundBuffer* SoundBuffer)
 {
-	for (FAudioDevice* AudioDevice : Devices)
-	{
-		if (AudioDevice)
-		{
-			AudioDevice->StopSourcesUsingBuffer(SoundBuffer);
-		}
-	}
+	IterateOverAllDevices([SoundBuffer](Audio::FDeviceId Id, FAudioDevice* Device)
+	{
+		Device->StopSourcesUsingBuffer(SoundBuffer);
+	});
 }
 
 void FAudioDeviceManager::TrackResource(USoundWave* SoundWave, FSoundBuffer* Buffer)
@@ -1231,13 +1009,10 @@
 		return;
 	}
 
-	for (FAudioDevice* AudioDevice : Devices)
-	{
-		if (AudioDevice)
-		{
-			AudioDevice->RemoveSoundMix(SoundMix);
-		}
-	}
+	IterateOverAllDevices([SoundMix](Audio::FDeviceId Id, FAudioDevice* Device)
+	{
+		Device->RemoveSoundMix(SoundMix);
+	});
 }
 
 void FAudioDeviceManager::TogglePlayAllDeviceAudio()
@@ -1262,7 +1037,7 @@
 bool FAudioDeviceManager::IsVisualizeDebug3dEnabled() const
 {
 #if ENABLE_AUDIO_DEBUG
-	return AudioDebugger.IsVisualizeDebug3dEnabled() || CVarIsVisualizeEnabled;
+	return GetDebugger().IsVisualizeDebug3dEnabled() || CVarIsVisualizeEnabled;
 #else // ENABLE_AUDIO_DEBUG
 	return false;
 #endif // !ENABLE_AUDIO_DEBUG
@@ -1363,7 +1138,6 @@
 #if ENABLE_AUDIO_DEBUG
 FAudioDebugger& FAudioDeviceManager::GetDebugger()
 {
-<<<<<<< HEAD
 	check(AudioDebugger.IsValid());
 
 	return *AudioDebugger;
@@ -1377,6 +1151,29 @@
 }
 
 #endif // ENABLE_AUDIO_DEBUG
+
+
+void FAudioDeviceManager::AppWillEnterBackground()
+{
+	// Flush all commands to the audio thread and the audio render thread:
+	if (GCVarFlushAudioRenderCommandsOnSuspend)
+	{
+		if (GEngine && GEngine->GetMainAudioDevice())
+		{
+			FAudioDeviceHandle AudioDevice = GEngine->GetMainAudioDevice();
+
+			FAudioThread::RunCommandOnAudioThread([AudioDevice]()
+			{
+				FAudioDevice* AudioDevicePtr = const_cast<FAudioDevice*>(AudioDevice.GetAudioDevice());
+				AudioDevicePtr->FlushAudioRenderingCommands(true);
+			}, TStatId());
+		}
+
+		FAudioCommandFence AudioCommandFence;
+		AudioCommandFence.BeginFence();
+		AudioCommandFence.Wait();
+	}
+}
 
 FAudioDeviceHandle::FAudioDeviceHandle()
 	: World(nullptr)
@@ -1636,9 +1433,4 @@
 
 FAudioDeviceManagerDelegates::FOnAudioDeviceCreated FAudioDeviceManagerDelegates::OnAudioDeviceCreated;
 FAudioDeviceManagerDelegates::FOnAudioDeviceDestroyed FAudioDeviceManagerDelegates::OnAudioDeviceDestroyed;
-FAudioDeviceManagerDelegates::FOnWorldRegisteredToAudioDevice FAudioDeviceManagerDelegates::OnWorldRegisteredToAudioDevice;
-=======
-	return AudioDebugger;
-}
-#endif // ENABLE_AUDIO_DEBUG
->>>>>>> f63a3e85
+FAudioDeviceManagerDelegates::FOnWorldRegisteredToAudioDevice FAudioDeviceManagerDelegates::OnWorldRegisteredToAudioDevice;