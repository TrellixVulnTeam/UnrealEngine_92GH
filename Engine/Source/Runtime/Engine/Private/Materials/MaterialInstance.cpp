--- conflicted
+++ resolved
@@ -1330,10 +1330,6 @@
 	if (bShouldRecacheMaterialExpressions)
 	{
 		RecacheUniformExpressions(false);
-<<<<<<< HEAD
-		RecacheMaterialInstanceUniformExpressions(this);
-=======
->>>>>>> a1e6ec07
 	}
 #endif // #if WITH_EDITOR
 }
@@ -1368,10 +1364,6 @@
 	if (bShouldRecacheMaterialExpressions)
 	{
 		RecacheUniformExpressions(false);
-<<<<<<< HEAD
-		RecacheMaterialInstanceUniformExpressions(this);
-=======
->>>>>>> a1e6ec07
 	}
 #endif // #if WITH_EDITOR
 }
@@ -1406,10 +1398,6 @@
 	if (bShouldRecacheMaterialExpressions)
 	{
 		RecacheUniformExpressions(false);
-<<<<<<< HEAD
-		RecacheMaterialInstanceUniformExpressions(this);
-=======
->>>>>>> a1e6ec07
 	}
 #endif // #if WITH_EDITOR
 }
@@ -4180,21 +4168,12 @@
 }
 
 FMaterialShadingModelField UMaterialInstance::GetShadingModels() const
-<<<<<<< HEAD
 {
 	return ShadingModels;
 }
 
 bool UMaterialInstance::IsShadingModelFromMaterialExpression() const
 {
-=======
-{
-	return ShadingModels;
-}
-
-bool UMaterialInstance::IsShadingModelFromMaterialExpression() const
-{
->>>>>>> a1e6ec07
 	return bIsShadingModelFromMaterialExpression;
 }
 
