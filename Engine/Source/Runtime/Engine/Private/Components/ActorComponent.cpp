--- conflicted
+++ resolved
@@ -197,13 +197,8 @@
 				if (HasAnyInternalFlags(EInternalObjectFlags::AsyncLoading))
 				{
 					// Async loading components cannot be pending kill, or the async loading code will assert when trying to postload them.
-<<<<<<< HEAD
-					// Instead, wait until the linker is set and invalidate the export so it does not proceed to load
-					bInvalidateExportWhenLinkerIsSet = true;
-=======
 					// Instead, wait until the postload and mark pending kill at that time
 					bMarkPendingKillOnPostLoad = true;
->>>>>>> a1e6ec07
 				}
 				else
 #endif // WITH_EDITOR
@@ -565,17 +560,6 @@
 /** FComponentReregisterContexts for components which have had PreEditChange called but not PostEditChange. */
 static TMap<TWeakObjectPtr<UActorComponent>,FComponentReregisterContext*> EditReregisterContexts;
 
-void UActorComponent::PostLinkerChange()
-{
-	Super::PostLinkerChange();
-
-	if (bInvalidateExportWhenLinkerIsSet)
-	{
-		FLinkerLoad::InvalidateExport(this);
-		bInvalidateExportWhenLinkerIsSet = false;
-	}
-}
-
 bool UActorComponent::Modify( bool bAlwaysMarkDirty/*=true*/ )
 {
 	// If this is a construction script component we don't store them in the transaction buffer.  Instead, mark
