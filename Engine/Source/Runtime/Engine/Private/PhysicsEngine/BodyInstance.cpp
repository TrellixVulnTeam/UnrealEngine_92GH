--- conflicted
+++ resolved
@@ -1167,55 +1167,31 @@
 
 		check(IsInGameThread());
 
-<<<<<<< HEAD
 		if (CreateShapesAndActors())
-=======
-		if(CreateShapesAndActors())
->>>>>>> 710d7cac
 		{
 			FPhysicsCommand::ExecuteWrite(PhysScene, [&]()
 			{
 				// If an aggregate present, add to that
-<<<<<<< HEAD
 				if (Aggregate.IsValid())
 				{
 					for (FBodyInstance* BI : Bodies)
 					{
 						const FPhysicsActorHandle& ActorHandle = BI->GetPhysicsActorHandle();
 						if (ActorHandle.IsValid())
-=======
-				if(Aggregate.IsValid())
-				{
-					for(FBodyInstance* BI : Bodies)
-					{
-						const FPhysicsActorHandle& ActorHandle = BI->GetPhysicsActorHandle();
-						if(ActorHandle.IsValid())
->>>>>>> 710d7cac
 						{
 							FPhysicsInterface::AddActorToAggregate_AssumesLocked(Aggregate, ActorHandle);
 						}
 					}
 				}
-<<<<<<< HEAD
 				else if (PhysScene)
-=======
-				else if(PhysScene)
->>>>>>> 710d7cac
 				{
 					TArray<FPhysicsActorHandle> ActorHandles;
 					ActorHandles.Reserve(Bodies.Num());
 
-<<<<<<< HEAD
 					for (FBodyInstance* BI : Bodies)
 					{
 						const FPhysicsActorHandle& ActorHandle = BI->GetPhysicsActorHandle();
 						if (ActorHandle.IsValid())
-=======
-					for(FBodyInstance* BI : Bodies)
-					{
-						const FPhysicsActorHandle& ActorHandle = BI->GetPhysicsActorHandle();
-						if(ActorHandle.IsValid())
->>>>>>> 710d7cac
 						{
 							ActorHandles.Add(ActorHandle);
 						}
@@ -1225,10 +1201,10 @@
 				}
 
 				// Set up dynamic instance data
-				if(!IsStatic())
+				if (!IsStatic())
 				{
 					SCOPE_CYCLE_COUNTER(STAT_InitBodyPostAdd);
-					for(int32 BodyIdx = 0, NumBodies = Bodies.Num(); BodyIdx < NumBodies; ++BodyIdx)
+					for (int32 BodyIdx = 0, NumBodies = Bodies.Num(); BodyIdx < NumBodies; ++BodyIdx)
 					{
 						FBodyInstance* Instance = Bodies[BodyIdx];
 						Instance->InitDynamicProperties_AssumesLocked();
