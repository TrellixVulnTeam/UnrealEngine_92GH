// Copyright 1998-2019 Epic Games, Inc. All Rights Reserved.

#if WITH_PHYSX

#include "PhysXPublic.h"
#include "Physics/PhysicsInterfaceDeclares.h"
#include "Physics/PhysicsInterfaceCore.h"
#include "PhysicsInterfaceDeclaresCore.h"

#if !WITH_CHAOS_NEEDS_TO_BE_FIXED
#include "SQAccelerator.h"
#include "PhysicsEngine/CollisionQueryFilterCallback.h"
#include "PhysicsCore.h"
#if PHYSICS_INTERFACE_PHYSX
#include "PhysXInterfaceWrapper.h"
#elif PHYSICS_INTERFACE_LLIMMEDIATE
#include "Physics/Experimental//LLImmediateInterfaceWrapper.h"
#include "Experimental/SceneQueryLLImmediateImp.h"
#endif

#include "PhysTestSerializer.h"
#include "SQVerifier.h"

int32 ForceStandardSQ = 0;
FAutoConsoleVariableRef CVarForceStandardSQ(TEXT("p.ForceStandardSQ"), ForceStandardSQ, TEXT("If enabled, we force the standard scene query even if custom SQ structure is enabled"));


#if !UE_BUILD_SHIPPING
int32 SerializeSQs = 0;
int32 SerializeBadSQs = 0;
int32 ReplaySQs = 0;

FAutoConsoleVariableRef CVarSerializeSQs(TEXT("p.SerializeSQs"), SerializeSQs, TEXT("If enabled, we create a sq capture per sq. This can be very expensive as the entire scene is saved out"));
FAutoConsoleVariableRef CVarReplaySweeps(TEXT("p.ReplaySQs"), ReplaySQs, TEXT("If enabled, we rerun the sq against chaos"));
FAutoConsoleVariableRef CVarSerializeBadSweeps(TEXT("p.SerializeBadSQs"), SerializeBadSQs, TEXT("If enabled, we create a sq capture whenever chaos and physx diverge"));

void FinalizeCapture(FPhysTestSerializer& Serializer)
{
	if (SerializeSQs)
	{
		Serializer.Serialize(TEXT("SQCapture"));
	}
#if INCLUDE_CHAOS
	if (ReplaySQs)
	{
		const bool bReplaySuccess = SQComparisonHelper(Serializer);
		if (!bReplaySuccess)
		{
			UE_LOG(LogPhysicsCore, Warning, TEXT("Chaos SQ does not match physx"));
			if (SerializeBadSQs && !SerializeSQs)
			{
				Serializer.Serialize(TEXT("BadSQCapture"));
			}
		}
	}
#endif
}
#else
constexpr int32 SerializeSQs = 0;
constexpr int32 ReplaySQs = 0;
// No-op in shipping
void FinalizeCapture(FPhysTestSerializer& Serializer) {}
#endif

void LowLevelRaycast(FPhysScene& Scene, const FVector& Start, const FVector& Dir, float DeltaMag, FPhysicsHitCallback<FHitRaycast>& HitBuffer, EHitFlags OutputFlags, FQueryFlags QueryFlags, const FCollisionFilterData& Filter, const FQueryFilterData& QueryFilterData, ICollisionQueryFilterCallbackBase* QueryCallback)
{
#if WITH_CUSTOM_SQ_STRUCTURE
	if (ForceStandardSQ == 0)
	{
		ISQAccelerator* SQAccelerator = Scene.GetSQAccelerator();
<<<<<<< HEAD
		SQAccelerator->Raycast(Start, Dir, HitBuffer, OutputFlags, QueryFlags, Filter, QueryFilterData, *QueryCallback);
=======
		SQAccelerator->Raycast(Start, Dir, DeltaMag, HitBuffer, OutputFlags, QueryFlags, Filter, QueryFilterData, *QueryCallback);
>>>>>>> 33e6966e
		FinalizeQuery(HitBuffer);
	}
	else
#endif
	{
#if PHYSICS_INTERFACE_PHYSX
		if (SerializeSQs | ReplaySQs)
		{
			FPhysTestSerializer Serializer;
			Serializer.SetPhysicsData(*Scene.GetPxScene());
			FSQCapture& SweepCapture = Serializer.CaptureSQ();
			SweepCapture.StartCapturePhysXRaycast(*Scene.GetPxScene(), Start, Dir, DeltaMag, OutputFlags, QueryFilterData, Filter, *QueryCallback);
			Scene.GetPxScene()->raycast(U2PVector(Start), U2PVector(Dir), DeltaMag, HitBuffer, U2PHitFlags(OutputFlags), QueryFilterData, QueryCallback);
			SweepCapture.EndCapturePhysXRaycast(HitBuffer);

			FinalizeCapture(Serializer);
		}
		else
		{
			Scene.GetPxScene()->raycast(U2PVector(Start), U2PVector(Dir), DeltaMag, HitBuffer, U2PHitFlags(OutputFlags), QueryFilterData, QueryCallback);
		}
#endif
	}
}

void LowLevelSweep(FPhysScene& Scene, const FPhysicsGeometry& QueryGeom, const FTransform& StartTM, const FVector& Dir, float DeltaMag, FPhysicsHitCallback<FHitSweep>& HitBuffer, EHitFlags OutputFlags, FQueryFlags QueryFlags, const FCollisionFilterData& Filter, const FQueryFilterData& QueryFilterData, ICollisionQueryFilterCallbackBase* QueryCallback)
{
#if WITH_CUSTOM_SQ_STRUCTURE
	if (ForceStandardSQ == 0)
	{
		ISQAccelerator* SQAccelerator = Scene.GetSQAccelerator();
<<<<<<< HEAD
		SQAccelerator->Sweep(QueryGeom, StartTM, Dir, HitBuffer, OutputFlags, QueryFlags, Filter, QueryFilterData, *QueryCallback);
=======
		SQAccelerator->Sweep(QueryGeom, StartTM, Dir, DeltaMag, HitBuffer, OutputFlags, QueryFlags, Filter, QueryFilterData, *QueryCallback);
>>>>>>> 33e6966e
		FinalizeQuery(HitBuffer);
	}
	else
#endif
	{
#if PHYSICS_INTERFACE_PHYSX
		if (SerializeSQs | ReplaySQs)
		{
			FPhysTestSerializer Serializer;
			Serializer.SetPhysicsData(*Scene.GetPxScene());
			FSQCapture& SweepCapture = Serializer.CaptureSQ();
			SweepCapture.StartCapturePhysXSweep(*Scene.GetPxScene(), QueryGeom, StartTM, Dir, DeltaMag, OutputFlags, QueryFilterData, Filter, *QueryCallback);
			Scene.GetPxScene()->sweep(QueryGeom, U2PTransform(StartTM), U2PVector(Dir), DeltaMag, HitBuffer, U2PHitFlags(OutputFlags), QueryFilterData, QueryCallback);
			SweepCapture.EndCapturePhysXSweep(HitBuffer);

			FinalizeCapture(Serializer);
		}
		else
		{
			Scene.GetPxScene()->sweep(QueryGeom, U2PTransform(StartTM), U2PVector(Dir), DeltaMag, HitBuffer, U2PHitFlags(OutputFlags), QueryFilterData, QueryCallback);
		}
#endif
	}
}

void LowLevelOverlap(FPhysScene& Scene, const PxGeometry& QueryGeom, const FTransform& GeomPose, FPhysicsHitCallback<FHitOverlap>& HitBuffer, FQueryFlags QueryFlags, const FCollisionFilterData& Filter, const FQueryFilterData& QueryFilterData, ICollisionQueryFilterCallbackBase* QueryCallback)
{
#if WITH_CUSTOM_SQ_STRUCTURE
	if (ForceStandardSQ == 0)
	{
		ISQAccelerator* SQAccelerator = Scene.GetSQAccelerator();
		SQAccelerator->Overlap(QueryGeom, GeomPose, HitBuffer, QueryFlags, Filter, QueryFilterData, *QueryCallback);
		FinalizeQuery(HitBuffer);
	}
	else
#endif
	{
#if PHYSICS_INTERFACE_PHYSX
		if (SerializeSQs | ReplaySQs)
		{
			FPhysTestSerializer Serializer;
			Serializer.SetPhysicsData(*Scene.GetPxScene());
			FSQCapture& SweepCapture = Serializer.CaptureSQ();
			SweepCapture.StartCapturePhysXOverlap(*Scene.GetPxScene(), QueryGeom, GeomPose, QueryFilterData, Filter, *QueryCallback);
			Scene.GetPxScene()->overlap(QueryGeom, U2PTransform(GeomPose), HitBuffer, QueryFilterData, QueryCallback);
			SweepCapture.EndCapturePhysXOverlap(HitBuffer);

			FinalizeCapture(Serializer);
		}
		else
		{
			Scene.GetPxScene()->overlap(QueryGeom, U2PTransform(GeomPose), HitBuffer, QueryFilterData, QueryCallback);
		}		
#endif
	}
}

#endif // !WITH_CHAOS_NEEDS_TO_BE_FIXED
#endif // WITH_PHYSX <|MERGE_RESOLUTION|>--- conflicted
+++ resolved
@@ -68,11 +68,7 @@
 	if (ForceStandardSQ == 0)
 	{
 		ISQAccelerator* SQAccelerator = Scene.GetSQAccelerator();
-<<<<<<< HEAD
-		SQAccelerator->Raycast(Start, Dir, HitBuffer, OutputFlags, QueryFlags, Filter, QueryFilterData, *QueryCallback);
-=======
 		SQAccelerator->Raycast(Start, Dir, DeltaMag, HitBuffer, OutputFlags, QueryFlags, Filter, QueryFilterData, *QueryCallback);
->>>>>>> 33e6966e
 		FinalizeQuery(HitBuffer);
 	}
 	else
@@ -104,11 +100,7 @@
 	if (ForceStandardSQ == 0)
 	{
 		ISQAccelerator* SQAccelerator = Scene.GetSQAccelerator();
-<<<<<<< HEAD
-		SQAccelerator->Sweep(QueryGeom, StartTM, Dir, HitBuffer, OutputFlags, QueryFlags, Filter, QueryFilterData, *QueryCallback);
-=======
 		SQAccelerator->Sweep(QueryGeom, StartTM, Dir, DeltaMag, HitBuffer, OutputFlags, QueryFlags, Filter, QueryFilterData, *QueryCallback);
->>>>>>> 33e6966e
 		FinalizeQuery(HitBuffer);
 	}
 	else
