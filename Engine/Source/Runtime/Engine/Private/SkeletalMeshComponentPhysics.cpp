// Copyright 1998-2019 Epic Games, Inc. All Rights Reserved.

#include "CoreMinimal.h"
#include "Misc/MessageDialog.h"
#include "Stats/Stats.h"
#include "UObject/UObjectBaseUtility.h"
#include "HAL/IConsoleManager.h"
#include "Async/TaskGraphInterfaces.h"
#include "EngineDefines.h"
#include "Engine/EngineBaseTypes.h"
#include "Engine/EngineTypes.h"
#include "Components/ActorComponent.h"
#include "Components/SceneComponent.h"
#include "CollisionQueryParams.h"
#include "WorldCollision.h"
#include "PhysicsEngine/BodyInstance.h"
#include "Components/PrimitiveComponent.h"
#include "ClothSimData.h"
#include "Engine/SkeletalMesh.h"
#include "Components/SkeletalMeshComponent.h"
#include "DrawDebugHelpers.h"
#include "SkeletalRender.h"
#include "SkeletalRenderPublic.h"
#include "Modules/ModuleManager.h"
#include "Rendering/SkeletalMeshRenderData.h"
#include "Physics/PhysicsInterfaceCore.h"

#include "Logging/MessageLog.h"
#include "CollisionDebugDrawingPublic.h"

#if WITH_PHYSX
	#include "SceneManagement.h"
	#include "PhysXPublic.h"
	#include "PhysicsEngine/PhysXSupport.h"
#endif

#if WITH_APEX

#if WITH_APEX_CLOTHING
	// for cloth morph target	
	#include "Animation/MorphTarget.h"

#endif// #if WITH_APEX_CLOTHING

#endif//#if WITH_APEX
#include "PhysicsEngine/ConstraintInstance.h"
#include "PhysicsEngine/PhysicsConstraintTemplate.h"
#include "PhysicsEngine/BodySetup.h"
#include "PhysicsEngine/PhysicsAsset.h"

#if WITH_EDITOR
#include "ClothingSystemEditorInterfaceModule.h"
#include "SimulationEditorExtender.h"
#endif

#define LOCTEXT_NAMESPACE "SkeletalMeshComponentPhysics"

DECLARE_CYCLE_STAT(TEXT("CreateClothing"), STAT_CreateClothing, STATGROUP_Physics);

CSV_DECLARE_CATEGORY_MODULE_EXTERN(CORE_API, Basic);

TAutoConsoleVariable<int32> CVarEnableClothPhysics(TEXT("p.ClothPhysics"), 1, TEXT("If 1, physics cloth will be used for simulation."));

//This is the total cloth time split up among multiple computation (updating gpu, updating sim, etc...)
DECLARE_CYCLE_STAT(TEXT("Cloth Total"), STAT_ClothTotalTime, STATGROUP_Physics);
DECLARE_CYCLE_STAT(TEXT("Cloth Writeback"), STAT_ClothWriteback, STATGROUP_Physics);

void FSkeletalMeshComponentClothTickFunction::ExecuteTick(float DeltaTime, enum ELevelTick TickType, ENamedThreads::Type CurrentThread, const FGraphEventRef& MyCompletionGraphEvent)
{
	QUICK_SCOPE_CYCLE_COUNTER(FSkeletalMeshComponentClothTickFunction_ExecuteTick);
	FActorComponentTickFunction::ExecuteTickHelper(Target,/*bTickInEditor=*/ false, DeltaTime, TickType, [this](float DilatedTime)
	{
		Target->TickClothing(DilatedTime, *this);
	});
}

FString FSkeletalMeshComponentClothTickFunction::DiagnosticMessage()
{
	return TEXT("FSkeletalMeshComponentClothTickFunction");
}

FName FSkeletalMeshComponentClothTickFunction::DiagnosticContext(bool bDetailed)
{
	return FName(TEXT("SkeletalMeshComponentClothTick"));
}

void FSkeletalMeshComponentEndPhysicsTickFunction::ExecuteTick(float DeltaTime, enum ELevelTick TickType, ENamedThreads::Type CurrentThread, const FGraphEventRef& MyCompletionGraphEvent)
{
	QUICK_SCOPE_CYCLE_COUNTER(FSkeletalMeshComponentEndPhysicsTickFunction_ExecuteTick);
	CSV_SCOPED_TIMING_STAT_EXCLUSIVE(Physics);

	FActorComponentTickFunction::ExecuteTickHelper(Target, /*bTickInEditor=*/ false, DeltaTime, TickType, [this](float DilatedTime)
	{
		Target->EndPhysicsTickComponent(*this);
	});
}

FString FSkeletalMeshComponentEndPhysicsTickFunction::DiagnosticMessage()
{
	return TEXT("FSkeletalMeshComponentEndPhysicsTickFunction");
}

FName FSkeletalMeshComponentEndPhysicsTickFunction::DiagnosticContext(bool bDetailed)
{
	return FName(TEXT("SkeletalMeshComponentEndPhysicsTick"));
}

void USkeletalMeshComponent::CreateBodySetup()
{
	if (BodySetup == NULL)
	{
		BodySetup = NewObject<UBodySetup>(this);
	}

	if (SkeletalMesh)
	{
		UBodySetup* OriginalBodySetup = SkeletalMesh->GetBodySetup();
		BodySetup->CopyBodyPropertiesFrom(OriginalBodySetup);
		BodySetup->CookedFormatDataOverride = &OriginalBodySetup->CookedFormatData;
	}

	BodySetup->CollisionTraceFlag = CTF_UseComplexAsSimple;

	//need to recreate meshes
	BodySetup->ClearPhysicsMeshes();
	BodySetup->CreatePhysicsMeshes();
}

//
//	USkeletalMeshComponent
//
UBodySetup* USkeletalMeshComponent::GetBodySetup()
{
	if (bEnablePerPolyCollision == false)
	{
		UPhysicsAsset * const PhysicsAsset = GetPhysicsAsset();
		if (SkeletalMesh && PhysicsAsset)
		{
			for (int32 i = 0; i < SkeletalMesh->RefSkeleton.GetNum(); i++)
			{
				int32 BodyIndex = PhysicsAsset->FindBodyIndex(SkeletalMesh->RefSkeleton.GetBoneName(i));
				if (BodyIndex != INDEX_NONE)
				{
					return PhysicsAsset->SkeletalBodySetups[BodyIndex];
				}
			}
		}
	}
	else
	{
		if (BodySetup == NULL)
		{
			CreateBodySetup();
		}

		return BodySetup;
	}


	return NULL;
}

bool USkeletalMeshComponent::CanEditSimulatePhysics()
{
	return GetPhysicsAsset() != nullptr;
}

void USkeletalMeshComponent::SetSimulatePhysics(bool bSimulate)
{
	if ( !bEnablePhysicsOnDedicatedServer && IsRunningDedicatedServer() )
	{
		return;
	}

	BodyInstance.bSimulatePhysics = bSimulate;

	// enable blending physics
	bBlendPhysics = bSimulate;

	//Go through body setups and see which bodies should be turned on and off
	if (UPhysicsAsset * PhysAsset = GetPhysicsAsset())
	{
		for (int32 BodyIdx = 0; BodyIdx < Bodies.Num(); ++BodyIdx)
		{
			if (FBodyInstance* BodyInst = Bodies[BodyIdx])
			{
				if (UBodySetup * PhysAssetBodySetup = PhysAsset->SkeletalBodySetups[BodyIdx])
				{
					if (PhysAssetBodySetup->PhysicsType == EPhysicsType::PhysType_Default)
					{
						BodyInst->SetInstanceSimulatePhysics(bSimulate);
					}
				}
			}
		}
	}

	if(IsSimulatingPhysics())
	{
		SetRootBodyIndex(RootBodyData.BodyIndex);	//Update the root body data cache in case animation has moved root body relative to root joint
	}

 	UpdateEndPhysicsTickRegisteredState();
 	UpdateClothTickRegisteredState();
}

void USkeletalMeshComponent::OnComponentCollisionSettingsChanged()
{
	for(int32 i=0; i<Bodies.Num(); i++)
	{
		if (ensure(Bodies[i]))
		{
			Bodies[i]->UpdatePhysicsFilterData();
		}
	}

	if (SceneProxy)
	{
		((FSkeletalMeshSceneProxy*)SceneProxy)->SetCollisionEnabled_GameThread(IsCollisionEnabled());
	}

	Super::OnComponentCollisionSettingsChanged();
}

void USkeletalMeshComponent::AddRadialImpulse(FVector Origin, float Radius, float Strength, ERadialImpulseFalloff Falloff, bool bVelChange)
{
	if(bIgnoreRadialImpulse)
	{
		return;
	}

	PendingRadialForces.Emplace(Origin, Radius, Strength, Falloff, bVelChange, FPendingRadialForces::EType::AddImpulse);
	
	const float StrengthPerMass = Strength / FMath::Max(GetMass(), KINDA_SMALL_NUMBER);
	for(FBodyInstance* Body : Bodies)
	{
		const float StrengthPerBody = bVelChange ? Strength : (StrengthPerMass * Body->GetBodyMass());
		Body->AddRadialImpulseToBody(Origin, Radius, StrengthPerBody, Falloff, bVelChange);
	}
}



void USkeletalMeshComponent::AddRadialForce(FVector Origin, float Radius, float Strength, ERadialImpulseFalloff Falloff, bool bAccelChange)
{
	if(bIgnoreRadialForce)
	{
		return;
	}

	PendingRadialForces.Emplace(Origin, Radius, Strength, Falloff, bAccelChange, FPendingRadialForces::EType::AddForce);

	const float StrengthPerMass = Strength / FMath::Max(GetMass(), KINDA_SMALL_NUMBER);
	for (FBodyInstance* Body : Bodies)
	{
		const float StrengthPerBody = bAccelChange ? Strength : (StrengthPerMass * Body->GetBodyMass());
		Body->AddRadialForceToBody(Origin, Radius, StrengthPerBody, Falloff, bAccelChange);
	}
}

void USkeletalMeshComponent::WakeAllRigidBodies()
{
	for (int32 i=0; i < Bodies.Num(); i++)
	{
		FBodyInstance* BI = Bodies[i];
		check(BI);
		BI->WakeInstance();
	}
}

void USkeletalMeshComponent::PutAllRigidBodiesToSleep()
{
	for (int32 i=0; i < Bodies.Num(); i++)
	{
		FBodyInstance* BI = Bodies[i];
		check(BI);
		BI->PutInstanceToSleep();
	}
}


bool USkeletalMeshComponent::IsAnyRigidBodyAwake()
{
	bool bAwake = false;

	// ..iterate over each body to find any that are awak
	for(int32 i=0; i<Bodies.Num(); i++)
	{
		FBodyInstance* BI = Bodies[i];
		check(BI);
		if(BI->IsInstanceAwake())
		{
			// Found an awake one - so mesh is considered 'awake'
			bAwake = true;
			break;
		}
	}

	return bAwake;
}


void USkeletalMeshComponent::SetAllPhysicsLinearVelocity(FVector NewVel, bool bAddToCurrent)
{
	for (int32 i=0; i < Bodies.Num(); i++)
	{
		FBodyInstance* BodyInst = Bodies[i];
		check(BodyInst);
		BodyInst->SetLinearVelocity(NewVel, bAddToCurrent);
	}
}

void USkeletalMeshComponent::SetAllPhysicsAngularVelocityInRadians(FVector const& NewAngVel, bool bAddToCurrent)
{
	if(RootBodyData.BodyIndex != INDEX_NONE && RootBodyData.BodyIndex < Bodies.Num())
	{
		// Find the root actor. We use its location as the center of the rotation.
		FBodyInstance* RootBodyInst = Bodies[ RootBodyData.BodyIndex ];
		check(RootBodyInst);
		FTransform RootTM = RootBodyInst->GetUnrealWorldTransform();

		FVector RootPos = RootTM.GetLocation();

		// Iterate over each bone, updating its velocity
		for (int32 i = 0; i < Bodies.Num(); i++)
		{
			FBodyInstance* const BI = Bodies[i];
			check(BI);

			BI->SetAngularVelocityInRadians(NewAngVel, bAddToCurrent);
		}
	}
}

void USkeletalMeshComponent::SetAllPhysicsPosition(FVector NewPos)
{
	if(RootBodyData.BodyIndex != INDEX_NONE && RootBodyData.BodyIndex < Bodies.Num())
	{
		// calculate the deltas to get the root body to NewPos
		FBodyInstance* RootBI = Bodies[RootBodyData.BodyIndex];
		check(RootBI);
		if(RootBI->IsValidBodyInstance())
		{
			// move the root body
			FTransform RootBodyTM = RootBI->GetUnrealWorldTransform();
			FVector DeltaLoc = NewPos - RootBodyTM.GetLocation();
			RootBodyTM.SetTranslation(NewPos);
			RootBI->SetBodyTransform(RootBodyTM, ETeleportType::TeleportPhysics);

#if DO_CHECK
			FVector RelativeVector = (RootBI->GetUnrealWorldTransform().GetLocation() - NewPos);
			check(RelativeVector.SizeSquared() < 1.f);
#endif

			// apply the delta to all the other bodies
			for (int32 i = 0; i < Bodies.Num(); i++)
			{
				if (i != RootBodyData.BodyIndex)
				{
					FBodyInstance* BI = Bodies[i];
					check(BI);

					FTransform BodyTM = BI->GetUnrealWorldTransform();
					BodyTM.SetTranslation(BodyTM.GetTranslation() + DeltaLoc);
					BI->SetBodyTransform(BodyTM, ETeleportType::TeleportPhysics);
				}
			}

			// Move component to new physics location
			SyncComponentToRBPhysics();
		}
	}
}

void USkeletalMeshComponent::SetAllPhysicsRotation(FRotator NewRot)
{
	SetAllPhysicsRotation(NewRot.Quaternion());
}

void USkeletalMeshComponent::SetAllPhysicsRotation(const FQuat& NewRot)
{
#if ENABLE_NAN_DIAGNOSTIC
	if (NewRot.ContainsNaN())
	{
		logOrEnsureNanError(TEXT("USkeletalMeshComponent::SetAllPhysicsRotation found NaN in parameter NewRot: %s"), *NewRot.ToString());
	}
#endif
	if(RootBodyData.BodyIndex != INDEX_NONE && RootBodyData.BodyIndex < Bodies.Num())
	{
		// calculate the deltas to get the root body to NewRot
		FBodyInstance* RootBI = Bodies[RootBodyData.BodyIndex];
		check(RootBI);
		if(RootBI->IsValidBodyInstance())
		{
			// move the root body
			FTransform RootBodyTM = RootBI->GetUnrealWorldTransform();
			FQuat DeltaQuat = RootBodyTM.GetRotation().Inverse() * NewRot;
			RootBodyTM.SetRotation(NewRot);
			RootBI->SetBodyTransform(RootBodyTM, ETeleportType::TeleportPhysics);

			// apply the delta to all the other bodies
			for (int32 i = 0; i < Bodies.Num(); i++)
			{
				if (i != RootBodyData.BodyIndex)
				{
					FBodyInstance* BI = Bodies[i];
					check(BI);

					FTransform BodyTM = BI->GetUnrealWorldTransform();
					BodyTM.SetRotation(BodyTM.GetRotation() * DeltaQuat);
					BI->SetBodyTransform( BodyTM, ETeleportType::TeleportPhysics );
				}
			}

			// Move component to new physics location
			SyncComponentToRBPhysics();
		}
	}
}

void USkeletalMeshComponent::ApplyDeltaToAllPhysicsTransforms(const FVector& DeltaLocation, const FQuat& DeltaRotation)
{
	if(RootBodyData.BodyIndex != INDEX_NONE && RootBodyData.BodyIndex < Bodies.Num())
	{
		// calculate the deltas to get the root body to NewRot
		FBodyInstance* RootBI = Bodies[RootBodyData.BodyIndex];
		check(RootBI);
		if(RootBI->IsValidBodyInstance())
		{
			// move the root body
			FTransform RootBodyTM = RootBI->GetUnrealWorldTransform();
			RootBodyTM.SetRotation(RootBodyTM.GetRotation() * DeltaRotation);
			RootBodyTM.SetTranslation(RootBodyTM.GetTranslation() + DeltaLocation);
			RootBI->SetBodyTransform(RootBodyTM, ETeleportType::TeleportPhysics);

			// apply the delta to all the other bodies
			for (int32 i = 0; i < Bodies.Num(); i++)
			{
				if (i != RootBodyData.BodyIndex)
				{
					FBodyInstance* BI = Bodies[i];
					check(BI);

					FTransform BodyTM = BI->GetUnrealWorldTransform();
					BodyTM.SetRotation(BodyTM.GetRotation() * DeltaRotation);
					BodyTM.SetTranslation(BodyTM.GetTranslation() + DeltaLocation);
					BI->SetBodyTransform( BodyTM, ETeleportType::TeleportPhysics );
				}
			}

			// Move component to new physics location
			SyncComponentToRBPhysics();
		}
	}
}

void USkeletalMeshComponent::SetPhysMaterialOverride(UPhysicalMaterial* NewPhysMaterial)
{
	// Single-body case - just use PrimComp code.
	UPrimitiveComponent::SetPhysMaterialOverride(NewPhysMaterial);

	// Now update any child bodies
	for( int32 i = 0; i < Bodies.Num(); i++ )
	{
		FBodyInstance* BI = Bodies[i];
		BI->UpdatePhysicalMaterials();
	}
}

void USkeletalMeshComponent::SetEnableGravity(bool bGravityEnabled)
{
	if (!bEnablePhysicsOnDedicatedServer && IsRunningDedicatedServer())
	{
		return;
	}

	BodyInstance.bEnableGravity = bGravityEnabled;

	if (UPhysicsAsset * PhysAsset = GetPhysicsAsset())
	{
		for (int32 BodyIdx = 0; BodyIdx < Bodies.Num(); ++BodyIdx)
		{
			if (FBodyInstance* BodyInst = Bodies[BodyIdx])
			{
				if (UBodySetup * PhysAssetBodySetup = PhysAsset->SkeletalBodySetups[BodyIdx])
				{
					bool bUseGravityEnabled = bGravityEnabled;
					
					//If the default body instance has gravity turned off then turning it ON for skeletal mesh component does not turn the instance on
					if(bUseGravityEnabled && !PhysAssetBodySetup->DefaultInstance.bEnableGravity)	
					{
						bUseGravityEnabled = false;
					}
				
					BodyInst->SetEnableGravity(bUseGravityEnabled);
				}
			}
		}
	}
}

bool USkeletalMeshComponent::IsGravityEnabled() const
{
	return BodyInstance.bEnableGravity;
}

void USkeletalMeshComponent::OnConstraintBrokenWrapper(int32 ConstraintIndex)
{
	OnConstraintBroken.Broadcast(ConstraintIndex);
}

DECLARE_CYCLE_STAT(TEXT("Init Articulated"), STAT_InitArticulated, STATGROUP_Physics);

int32 USkeletalMeshComponent::FindRootBodyIndex() const
{
	// Find root physics body
	int32 RootBodyIndex = RootBodyData.BodyIndex;
	if(RootBodyIndex == INDEX_NONE && SkeletalMesh)
	{
		if(const UPhysicsAsset* PhysicsAsset = GetPhysicsAsset())
		{
			for (int32 i = 0; i<SkeletalMesh->RefSkeleton.GetNum(); i++)
			{
				int32 BodyInstIndex = PhysicsAsset->FindBodyIndex(SkeletalMesh->RefSkeleton.GetBoneName(i));
				if (BodyInstIndex != INDEX_NONE)
				{
					RootBodyIndex = BodyInstIndex;
					break;
				}
			}
		}
	}

	return RootBodyIndex;
}

static int32 bAllowNotForDedServerPhysicsAssets = 1;
static FAutoConsoleVariableRef CVarAllowNotForDedServerPhysicsAssets(
	TEXT("p.AllowNotForDedServerPhysicsAssets"),
	bAllowNotForDedServerPhysicsAssets,
	TEXT("Allow 'Not For Dedicated Server' flag on PhysicsAssets\n")
	TEXT("0: ignore flag, 1: obey flag (default)"),
	ECVF_Default);

void USkeletalMeshComponent::InitArticulated(FPhysScene* PhysScene)
{
	SCOPE_CYCLE_COUNTER(STAT_InitArticulated);

	UPhysicsAsset* const PhysicsAsset = GetPhysicsAsset();

	if(PhysScene == nullptr || PhysicsAsset == nullptr || SkeletalMesh == nullptr)
	{
		return;
	}

	if(Bodies.Num() > 0)
	{
		UE_LOG(LogSkeletalMesh, Log, TEXT("USkeletalMeshComponent::InitArticulated : Bodies already created (%s) - call TermArticulated first."), *GetPathName());
		return;
	}

	// Skip if not desired on dedicated server
	UWorld* World = GetWorld();
	if (PhysicsAsset->bNotForDedicatedServer && World && (World->GetNetMode() == NM_DedicatedServer) && bAllowNotForDedServerPhysicsAssets)
	{
		UE_LOG(LogSkeletalMesh, Log, TEXT("Skipping PhysicsAsset creation on dedicated server (%s : %s) %s"), *GetNameSafe(GetOuter()), *GetName(), *PhysicsAsset->GetName());
		return;
	}

	FVector Scale3D = GetComponentTransform().GetScale3D();

	// Find root physics body
	RootBodyData.BodyIndex = INDEX_NONE;	//Reset the root body index just in case we need to refind a new one
	const int32 RootBodyIndex = FindRootBodyIndex();

	if(RootBodyIndex == INDEX_NONE)
	{
		UE_LOG(LogSkeletalMesh, Log, TEXT("USkeletalMeshComponent::InitArticulated : Could not find root physics body: '%s'"), *GetPathName() );
		return;
	}

	// Set up the map from skelmeshcomp ID to collision disable table
#if WITH_PHYSX
	uint32 SkelMeshCompID = GetUniqueID();
	PhysScene->DeferredAddCollisionDisableTable(SkelMeshCompID, &PhysicsAsset->CollisionDisableTable);

	int32 NumShapes = 0;
	const int32 NumBodies = PhysicsAsset->SkeletalBodySetups.Num();
	for(int32 BodyIndex = 0; BodyIndex < NumBodies; ++BodyIndex)
	{
		if (PhysicsAsset->SkeletalBodySetups[BodyIndex])
		{
			NumShapes += PhysicsAsset->SkeletalBodySetups[BodyIndex]->AggGeom.GetElementCount();
		}
	}

	if(!Aggregate.IsValid() && NumShapes > RagdollAggregateThreshold && NumShapes <= AggregateMaxSize)
	{
		Aggregate = FPhysicsInterface::CreateAggregate(PhysicsAsset->SkeletalBodySetups.Num());
	}
	else if(Aggregate.IsValid() && NumShapes > AggregateMaxSize)
	{
		UE_LOG(LogSkeletalMesh, Log, TEXT("USkeletalMeshComponent::InitArticulated : Too many shapes to create aggregate, Max: %u, This: %d"), AggregateMaxSize, NumShapes);
	}

	InstantiatePhysicsAsset(*PhysicsAsset, Scale3D, Bodies, Constraints, PhysScene, this, RootBodyIndex, Aggregate);
#endif // WITH_PHYSX

	// now update root body index because body has BodySetup now
	SetRootBodyIndex(RootBodyIndex);


	// Update Flag
#if WITH_APEX_CLOTHING
	PrevRootBoneMatrix = GetBoneMatrix(0); // save the root bone transform

	// pre-compute cloth teleport thresholds for performance
	ComputeTeleportDistanceThresholdInRadians();
	ComputeTeleportRotationThresholdInRadians();
#endif // #if WITH_APEX_CLOTHING
}

TAutoConsoleVariable<int32> CVarEnableRagdollPhysics(TEXT("p.RagdollPhysics"), 1, TEXT("If 1, ragdoll physics will be used. Otherwise just root body is simulated"));

void USkeletalMeshComponent::InstantiatePhysicsAsset(const UPhysicsAsset& PhysAsset, const FVector& Scale3D, TArray<FBodyInstance*>& OutBodies, TArray<FConstraintInstance*>& OutConstraints, FPhysScene* PhysScene, USkeletalMeshComponent* OwningComponent, int32 UseRootBodyIndex, const FPhysicsAggregateHandle& UseAggregate) const
{
	auto BoneTMCallable = [this](int32 BoneIndex)
	{
		return GetBoneTransform(BoneIndex);
	};

	InstantiatePhysicsAsset_Internal(PhysAsset, Scale3D, OutBodies, OutConstraints, BoneTMCallable, PhysScene, OwningComponent, UseRootBodyIndex, UseAggregate);
}

void USkeletalMeshComponent::InstantiatePhysicsAssetRefPose(const UPhysicsAsset& PhysAsset, const FVector& Scale3D, TArray<FBodyInstance*>& OutBodies, TArray<FConstraintInstance*>& OutConstraints, FPhysScene* PhysScene /*= nullptr*/, USkeletalMeshComponent* OwningComponent /*= nullptr*/, int32 UseRootBodyIndex /*= INDEX_NONE*/, const FPhysicsAggregateHandle& UseAggregate) const
{
	if(SkeletalMesh)
	{
		auto BoneTMCallable = [this](int32 BoneIndex)
		{
			const FReferenceSkeleton& RefSkel = SkeletalMesh->RefSkeleton;

			if(RefSkel.IsValidIndex(BoneIndex))
			{
				return RefSkel.GetRefBonePose()[BoneIndex];
			}
			else
			{
				return FTransform::Identity;
			}
		};

		InstantiatePhysicsAsset_Internal(PhysAsset, Scale3D, OutBodies, OutConstraints, BoneTMCallable, PhysScene, OwningComponent, UseRootBodyIndex, UseAggregate);
	}
}

void USkeletalMeshComponent::InstantiatePhysicsAsset_Internal(const UPhysicsAsset& PhysAsset, const FVector& Scale3D, TArray<FBodyInstance*>& OutBodies, TArray<FConstraintInstance*>& OutConstraints, TFunctionRef<FTransform(int32)> BoneTransformGetter, FPhysScene* PhysScene /*= nullptr*/, USkeletalMeshComponent* OwningComponent /*= nullptr*/, int32 UseRootBodyIndex /*= INDEX_NONE*/, const FPhysicsAggregateHandle& UseAggregate) const
{
	const float ActualScale = Scale3D.GetAbsMin();
	const float Scale = ActualScale == 0.f ? KINDA_SMALL_NUMBER : ActualScale;

	const int32 NumOutBodies = PhysAsset.SkeletalBodySetups.Num();

	TMap<FName, FBodyInstance*> NameToBodyMap;

	// Create all the OutBodies.
	check(OutBodies.Num() == 0);
	OutBodies.AddZeroed(NumOutBodies);

	for(int32 BodyIdx = 0; BodyIdx < NumOutBodies; BodyIdx++)
	{
		UBodySetup* PhysicsAssetBodySetup = PhysAsset.SkeletalBodySetups[BodyIdx];
		if (!ensure(PhysicsAssetBodySetup))
		{
			continue;
		}
		OutBodies[BodyIdx] = new FBodyInstance;
		FBodyInstance* BodyInst = OutBodies[BodyIdx];
		check(BodyInst);

		// Get transform of bone by name.
		int32 BoneIndex = GetBoneIndex(PhysicsAssetBodySetup->BoneName);
		if(BoneIndex != INDEX_NONE)
		{
			// Copy body setup default instance properties
			BodyInst->CopyBodyInstancePropertiesFrom(&PhysicsAssetBodySetup->DefaultInstance);
			// we don't allow them to use this in editor. For physics asset, this set up is overridden by Physics Type. 
			// but before we hide in the detail customization, we saved with this being true, causing the simulate always happens for some OutBodies
			// so adding initialization here to disable this. 
			// to check, please check BodySetupDetails.cpp, if (ChildProperty->GetProperty()->GetName() == TEXT("bSimulatePhysics"))
			// we hide this property, so it should always be false initially. 
			// this is not true for all other BodyInstance, but for physics assets it is true. 
			BodyInst->bSimulatePhysics = false;
			BodyInst->InstanceBodyIndex = BodyIdx; // Set body index 
			BodyInst->InstanceBoneIndex = BoneIndex; // Set bone index

			BodyInst->bStartAwake = UseRootBodyIndex >= 0 ? BodyInstance.bStartAwake : true;	//We don't allow customization here. Just use whatever the component is set to

			if(BodyIdx == UseRootBodyIndex)
			{
				BodyInst->DOFMode = BodyInstance.DOFMode;
				BodyInst->CustomDOFPlaneNormal = BodyInstance.CustomDOFPlaneNormal;
				BodyInst->bLockXTranslation = BodyInstance.bLockXTranslation;
				BodyInst->bLockYTranslation = BodyInstance.bLockYTranslation;
				BodyInst->bLockZTranslation = BodyInstance.bLockZTranslation;
				BodyInst->bLockXRotation = BodyInstance.bLockXRotation;
				BodyInst->bLockYRotation = BodyInstance.bLockYRotation;
				BodyInst->bLockZRotation = BodyInstance.bLockZRotation;
				BodyInst->bLockTranslation = BodyInstance.bLockTranslation;
				BodyInst->bLockRotation = BodyInstance.bLockRotation;

				BodyInst->COMNudge = BodyInstance.COMNudge;
			}
			else
			{
				BodyInst->DOFMode = EDOFMode::None;
				if(PhysScene != nullptr && !CVarEnableRagdollPhysics.GetValueOnGameThread())	//We only limit creation of the global physx scenes and not assets related to immedate mode
				{
					continue;
				}
			}

#if WITH_PHYSX
			// Create physics body instance.
			FTransform BoneTransform = BoneTransformGetter(BoneIndex);

			FBodyInstance::FInitBodySpawnParams SpawnParams(OwningComponent);

			if(OwningComponent == nullptr)
			{
				//special case where we don't use the skel mesh, but we still want to do certain logic like skeletal mesh
				SpawnParams.bStaticPhysics = false;
				SpawnParams.bPhysicsTypeDeterminesSimulation = true;
			}

			SpawnParams.Aggregate = UseAggregate;
			BodyInst->InitBody(PhysicsAssetBodySetup, BoneTransform, OwningComponent, PhysScene, SpawnParams);

			NameToBodyMap.Add(PhysicsAssetBodySetup->BoneName, BodyInst);
#endif //WITH_PHYSX
		}
	}

#if WITH_PHYSX
	if(PhysScene && Aggregate.IsValid())
	{
		PhysScene->AddAggregateToScene(Aggregate);
	}

#endif //WITH_PHYSX

	// Create all the OutConstraints.
	check(OutConstraints.Num() == 0);
	int32 NumOutConstraints = PhysAsset.ConstraintSetup.Num();
	OutConstraints.AddZeroed(NumOutConstraints);
	for(int32 ConstraintIdx = 0; ConstraintIdx < NumOutConstraints; ConstraintIdx++)
	{
		const UPhysicsConstraintTemplate* OutConstraintsetup = PhysAsset.ConstraintSetup[ConstraintIdx];
		OutConstraints[ConstraintIdx] = new FConstraintInstance;
		FConstraintInstance* ConInst = OutConstraints[ConstraintIdx];
		check(ConInst);
		ConInst->CopyConstraintParamsFrom(&OutConstraintsetup->DefaultInstance);
		ConInst->ConstraintIndex = ConstraintIdx; // Set the ConstraintIndex property in the ConstraintInstance.
#if WITH_EDITOR
		UWorld* World = GetWorld();
		if(World && World->IsGameWorld())
		{
			//In the editor we may be currently editing the physics asset, so make sure to use the default profile
			OutConstraintsetup->ApplyConstraintProfile(NAME_None, *ConInst, /*bDefaultIfNotFound=*/true);
		}
#endif

		// Get OutBodies we want to joint
		FBodyInstance* Body1 = NameToBodyMap.FindRef(ConInst->ConstraintBone1);
		FBodyInstance* Body2 = NameToBodyMap.FindRef(ConInst->ConstraintBone2);

		// If we have 2, joint 'em
		if(Body1 && Body2)
		{
			// Validates the body. OutBodies could be invalid due to outdated PhysAssets / bad constraint bone (or body) names.
			auto ValidateBody = [this](const FBodyInstance* InBody, const FName& InBoneName)
			{
				if(!InBody->IsValidBodyInstance())
				{
					// Disable log for now.
					// UE_LOG(LogSkeletalMesh, Warning, TEXT("USkeletalMeshComponent::InitArticulated : Unable to initialize constraint (%s) -  Body Invalid %s."), *(this->GetPathName()), *(InBoneName.ToString()));
					return false;
				}

				return true;
			};

			// Applies the adjusted / relative scale of the body instance.
			// Also, remove component scale as it will be reapplied in InitConstraint.
			// GetBoneTransform already accounts for component scale.
			auto ScalePosition = [](const FBodyInstance* InBody, const float InScale, FVector& OutPosition)
			{
				const FBodyInstance& DefaultBody = InBody->BodySetup.Get()->DefaultInstance;
				const FVector ScaledDefaultBodyScale = DefaultBody.Scale3D * InScale;
				const FVector AdjustedBodyScale = InBody->Scale3D * ScaledDefaultBodyScale.Reciprocal();
				OutPosition *= AdjustedBodyScale;
			};

			// Do this separately so both are logged if invalid.
			const bool Body1Valid = ValidateBody(Body1, ConInst->ConstraintBone1);
			const bool Body2Valid = ValidateBody(Body2, ConInst->ConstraintBone2);

			if(Body1Valid && Body2Valid)
			{
				ScalePosition(Body1, Scale, ConInst->Pos1);
				ScalePosition(Body2, Scale, ConInst->Pos2);
				ConInst->InitConstraint(Body1, Body2, Scale, OwningComponent, OwningComponent ? FOnConstraintBroken::CreateUObject(OwningComponent, &USkeletalMeshComponent::OnConstraintBrokenWrapper) : FOnConstraintBroken());
			}
		}
	}
}

void USkeletalMeshComponent::TermArticulated()
{
	ResetRootBodyIndex();

#if WITH_PHYSX
	uint32 SkelMeshCompID = GetUniqueID();
	UWorld* MyWorld = GetWorld();
	FPhysScene* PhysScene = (MyWorld ? MyWorld->GetPhysicsScene() : nullptr);
	if (PhysScene)
	{
		PhysScene->DeferredRemoveCollisionDisableTable(SkelMeshCompID);
	}
#endif	//#if WITH_PHYSX

	FPhysicsCommand::ExecuteWrite(this, [&]()
	{
	// We shut down the physics for each body and constraint here. 
	// The actual UObjects will get GC'd

	for(int32 i=0; i<Constraints.Num(); i++)
	{
		check( Constraints[i] );
		Constraints[i]->TermConstraint();
		delete Constraints[i];
	}

	Constraints.Empty();

	for(int32 i=0; i<Bodies.Num(); i++)
	{
		if (ensure(Bodies[i]))
		{
			Bodies[i]->TermBody();
			delete Bodies[i];
		}
	}
	
	Bodies.Empty();

#if WITH_PHYSX
	// releasing Aggregate, it shouldn't contain any Bodies now, because they are released above
		if(Aggregate.IsValid())
	{
			check(FPhysicsInterface::GetNumActorsInAggregate(Aggregate) == 0);
			FPhysicsInterface::ReleaseAggregate(Aggregate);
	}
#endif //WITH_PHYSX
	});
}

void USkeletalMeshComponent::TermBodiesBelow(FName ParentBoneName)
{
	UPhysicsAsset* const PhysicsAsset = GetPhysicsAsset();
	if(PhysicsAsset && SkeletalMesh && Bodies.Num() > 0)
	{
		check(Bodies.Num() == PhysicsAsset->SkeletalBodySetups.Num());

		// Get index of parent bone
		int32 ParentBoneIndex = GetBoneIndex(ParentBoneName);
		if(ParentBoneIndex == INDEX_NONE)
		{
			UE_LOG(LogSkeletalMesh, Log, TEXT("TermBodiesBelow: ParentBoneName '%s' is invalid"), *ParentBoneName.ToString());
			return;
		}

		// First terminate any constraints at below this bone
		for(int32 i=0; i<Constraints.Num(); i++)
		{
			// Get bone index of constraint
			FName JointName = Constraints[i]->JointName;
			int32 JointBoneIndex = GetBoneIndex(JointName);

			// If constraint has bone in mesh, and is either the parent or child of it, term it
			if(	JointBoneIndex != INDEX_NONE && (JointName == ParentBoneName ||	SkeletalMesh->RefSkeleton.BoneIsChildOf(JointBoneIndex, ParentBoneIndex)) )
			{
				Constraints[i]->TermConstraint();
			}
		}

		// Then iterate over bodies looking for any which are children of supplied parent
		for(int32 i=0; i<Bodies.Num(); i++)
		{
			// Get bone index of body
			if (Bodies[i]->IsValidBodyInstance())
			{
				FName BodyName = Bodies[i]->BodySetup->BoneName;
				int32 BodyBoneIndex = GetBoneIndex(BodyName);

				// If body has bone in mesh, and is either the parent or child of it, term it
				if(	BodyBoneIndex != INDEX_NONE && (BodyName == ParentBoneName ||	SkeletalMesh->RefSkeleton.BoneIsChildOf(BodyBoneIndex, ParentBoneIndex)) )
				{
					Bodies[i]->TermBody();
				}
			}
		}
	}
}

float USkeletalMeshComponent::GetTotalMassBelowBone(FName InBoneName)
{
	float TotalMass = 0.f;

	ForEachBodyBelow(InBoneName, /*bIncludeSelf=*/true, /*bSkipCustomPhysics=*/false, [&TotalMass](FBodyInstance* BI)
	{
		TotalMass += BI->GetBodyMass();
	});

	return TotalMass;
}

void USkeletalMeshComponent::SetAllBodiesSimulatePhysics(bool bNewSimulate)
{
	for(int32 i=0; i<Bodies.Num(); i++)
	{
		Bodies[i]->SetInstanceSimulatePhysics(bNewSimulate);
	}

	SetRootBodyIndex(RootBodyData.BodyIndex);	//Update the root body data cache in case animation has moved root body relative to root joint

	UpdateEndPhysicsTickRegisteredState();
	UpdateClothTickRegisteredState();
}

void USkeletalMeshComponent::SetCollisionObjectType(ECollisionChannel NewChannel)
{
	SetAllBodiesCollisionObjectType(NewChannel);
}

void USkeletalMeshComponent::SetAllBodiesCollisionObjectType(ECollisionChannel NewChannel)
{
	BodyInstance.SetObjectType(NewChannel);	//children bodies use the skeletal mesh override so make sure root is set properly

	for(int32 i=0; i<Bodies.Num(); i++)
	{
		Bodies[i]->SetObjectType(NewChannel);
	}
}

void USkeletalMeshComponent::SetAllBodiesNotifyRigidBodyCollision(bool bNewNotifyRigidBodyCollision)
{
	BodyInstance.SetInstanceNotifyRBCollision(bNewNotifyRigidBodyCollision); //children bodies use the skeletal mesh override so make sure root is set properly

	for(int32 i=0; i<Bodies.Num(); i++)
	{
		Bodies[i]->SetInstanceNotifyRBCollision(bNewNotifyRigidBodyCollision);
	}
}


void USkeletalMeshComponent::SetAllBodiesBelowSimulatePhysics( const FName& InBoneName, bool bNewSimulate, bool bIncludeSelf )
{
	int32 NumBodiesFound = ForEachBodyBelow(InBoneName, bIncludeSelf, /*bSkipCustomPhysicsType=*/ false, [bNewSimulate](FBodyInstance* BI)
	{
		BI->SetInstanceSimulatePhysics(bNewSimulate);
	});

	if (NumBodiesFound)
	{
		if (IsSimulatingPhysics())
		{
			SetRootBodyIndex(RootBodyData.BodyIndex);	//Update the root body data cache in case animation has moved root body relative to root joint
		}

		UpdateEndPhysicsTickRegisteredState();
		UpdateClothTickRegisteredState();
	}
}


void USkeletalMeshComponent::SetAllMotorsAngularPositionDrive(bool bEnableSwingDrive, bool bEnableTwistDrive, bool bSkipCustomPhysicsType)
{
	UPhysicsAsset* const PhysicsAsset = GetPhysicsAsset();
	if( !PhysicsAsset )
	{
		return;
	}

	for(int32 i=0; i<Constraints.Num(); i++)
	{
		if( bSkipCustomPhysicsType )
		{
			int32 BodyIndex = PhysicsAsset->FindBodyIndex(Constraints[i]->JointName);
			if( BodyIndex != INDEX_NONE && PhysicsAsset->SkeletalBodySetups[BodyIndex]->PhysicsType != PhysType_Default)
			{
				continue;
			}
		}

		Constraints[i]->SetOrientationDriveTwistAndSwing(bEnableTwistDrive, bEnableSwingDrive);
	}
}

void USkeletalMeshComponent::SetNamedMotorsAngularPositionDrive(bool bEnableSwingDrive, bool bEnableTwistDrive, const TArray<FName>& BoneNames, bool bSetOtherBodiesToComplement)
{
	UPhysicsAsset* const PhysicsAsset = GetPhysicsAsset();
	if( !PhysicsAsset )
	{
		return;
	}

	for(int32 i=0; i<Constraints.Num(); i++)
	{
		FConstraintInstance* Instance = Constraints[i];
		if( BoneNames.Contains(Instance->JointName) )
		{
			Constraints[i]->SetOrientationDriveTwistAndSwing(bEnableTwistDrive, bEnableSwingDrive);
		}
		else if( bSetOtherBodiesToComplement )
		{
			Constraints[i]->SetOrientationDriveTwistAndSwing(!bEnableTwistDrive, !bEnableSwingDrive);
		}
	}
}

void USkeletalMeshComponent::SetNamedMotorsAngularVelocityDrive(bool bEnableSwingDrive, bool bEnableTwistDrive, const TArray<FName>& BoneNames, bool bSetOtherBodiesToComplement)
{
	UPhysicsAsset* const PhysicsAsset = GetPhysicsAsset();
	if( !PhysicsAsset )
	{
		return;
	}

	for(int32 i=0; i<Constraints.Num(); i++)
	{
		FConstraintInstance* Instance = Constraints[i];
		if( BoneNames.Contains(Instance->JointName) )
		{
			Constraints[i]->SetAngularVelocityDriveTwistAndSwing(bEnableTwistDrive, bEnableSwingDrive);
		}
		else if( bSetOtherBodiesToComplement )
		{
			Constraints[i]->SetAngularVelocityDriveTwistAndSwing(!bEnableTwistDrive, !bEnableSwingDrive);
		}
	}
}

void USkeletalMeshComponent::SetAllMotorsAngularVelocityDrive(bool bEnableSwingDrive, bool bEnableTwistDrive, bool bSkipCustomPhysicsType)
{
	UPhysicsAsset* const PhysicsAsset = GetPhysicsAsset();
	if( !PhysicsAsset )
	{
		return;
	}

	for(int32 i=0; i<Constraints.Num(); i++)
	{
		if( bSkipCustomPhysicsType )
		{
			int32 BodyIndex = PhysicsAsset->FindBodyIndex(Constraints[i]->JointName);
			if( BodyIndex != INDEX_NONE && PhysicsAsset->SkeletalBodySetups[BodyIndex]->PhysicsType != PhysType_Default )
			{
				continue;
			}
		}

		Constraints[i]->SetAngularVelocityDriveTwistAndSwing(bEnableTwistDrive, bEnableSwingDrive);
	}
}

void USkeletalMeshComponent::SetConstraintProfile(FName JointName, FName ProfileName, bool bDefaultIfNotFound)
{
	UPhysicsAsset* const PhysicsAsset = GetPhysicsAsset();
	if (!PhysicsAsset)
	{
		return;
	}

	for (int32 i = 0; i < Constraints.Num(); i++)
	{
		FConstraintInstance* ConstraintInstance = Constraints[i];
		if(ConstraintInstance->JointName == JointName)
		{
			PhysicsAsset->ConstraintSetup[i]->ApplyConstraintProfile(ProfileName, *ConstraintInstance, bDefaultIfNotFound);
		}
	}
}

void USkeletalMeshComponent::SetConstraintProfileForAll(FName ProfileName, bool bDefaultIfNotFound)
{
	if(UPhysicsAsset* const PhysicsAsset = GetPhysicsAsset())
	{
		for (int32 i = 0; i < Constraints.Num(); i++)
		{
			if(FConstraintInstance* ConstraintInstance = Constraints[i])
			{
				PhysicsAsset->ConstraintSetup[i]->ApplyConstraintProfile(ProfileName, *ConstraintInstance, bDefaultIfNotFound);
			}
		}
	}
}

void USkeletalMeshComponent::SetAllMotorsAngularDriveParams(float InSpring, float InDamping, float InForceLimit, bool bSkipCustomPhysicsType)
{
	UPhysicsAsset* const PhysicsAsset = GetPhysicsAsset();
	if( !PhysicsAsset )
	{
		return;
	}

	for(int32 i=0; i<Constraints.Num(); i++)
	{
		if( bSkipCustomPhysicsType )
		{
			int32 BodyIndex = PhysicsAsset->FindBodyIndex(Constraints[i]->JointName);
			if( BodyIndex != INDEX_NONE && PhysicsAsset->SkeletalBodySetups[BodyIndex]->PhysicsType != PhysType_Default )
			{
				continue;
			}
		}
		Constraints[i]->SetAngularDriveParams(InSpring, InDamping, InForceLimit);
	}
}

void USkeletalMeshComponent::ResetAllBodiesSimulatePhysics()
{
	if ( !bEnablePhysicsOnDedicatedServer && IsRunningDedicatedServer() )
	{
		return;
	}

	UPhysicsAsset* const PhysicsAsset = GetPhysicsAsset();
	if( !PhysicsAsset )
	{
		return;
	}

	if(CollisionEnabledHasPhysics(GetCollisionEnabled()))
	{
		// Fix / Unfix bones
		for (int32 i = 0; i<Bodies.Num(); i++)
		{
			FBodyInstance*	BodyInst = Bodies[i];
			if (!ensure(BodyInst))
			{
				continue;
			}
			UBodySetup*	BodyInstSetup = BodyInst->BodySetup.Get();

			// Set fixed on any bodies with bAlwaysFullAnimWeight set to true
			if (BodyInstSetup && BodyInstSetup->PhysicsType != PhysType_Default)
			{
				if (BodyInstSetup->PhysicsType == PhysType_Simulated)
				{
					BodyInst->SetInstanceSimulatePhysics(true);
				}
				else
				{
					BodyInst->SetInstanceSimulatePhysics(false);
				}
			}
		}
	}
}

void USkeletalMeshComponent::SetEnablePhysicsBlending(bool bNewBlendPhysics)
{
	bBlendPhysics = bNewBlendPhysics;
}

void USkeletalMeshComponent::SetPhysicsBlendWeight(float PhysicsBlendWeight)
{
	bool bShouldSimulate = PhysicsBlendWeight > 0.f;
	if (bShouldSimulate != IsSimulatingPhysics())
	{
		SetSimulatePhysics(bShouldSimulate);
	}

	// if blend weight is not 1, set manual weight
	if ( PhysicsBlendWeight < 1.f )
	{
		bBlendPhysics = false;
		SetAllBodiesPhysicsBlendWeight (PhysicsBlendWeight, true);
	}
}

void USkeletalMeshComponent::SetAllBodiesPhysicsBlendWeight(float PhysicsBlendWeight, bool bSkipCustomPhysicsType )
{
	UPhysicsAsset* const PhysicsAsset = GetPhysicsAsset();
	if( !PhysicsAsset )
	{
		return;
	}

	// Fix / Unfix bones
	for(int32 i=0; i<Bodies.Num(); i++)
	{
		FBodyInstance*	BodyInst	= Bodies[i];
		if (!ensure(BodyInst))
		{
			continue;
		}
		UBodySetup*	BodyInstSetup	= BodyInst->BodySetup.Get();

		// Set fixed on any bodies with bAlwaysFullAnimWeight set to true
		if(BodyInstSetup && (!bSkipCustomPhysicsType || BodyInstSetup->PhysicsType == PhysType_Default) )
		{
			BodyInst->PhysicsBlendWeight = PhysicsBlendWeight;
		}
	}

	bBlendPhysics = false;

	UpdateEndPhysicsTickRegisteredState();
	UpdateClothTickRegisteredState();
}


void USkeletalMeshComponent::SetAllBodiesBelowPhysicsBlendWeight( const FName& InBoneName, float PhysicsBlendWeight, bool bSkipCustomPhysicsType, bool bIncludeSelf )
{
	int32 NumBodiesFound = ForEachBodyBelow(InBoneName, bIncludeSelf, bSkipCustomPhysicsType, [PhysicsBlendWeight](FBodyInstance* BI)
	{
		BI->PhysicsBlendWeight = PhysicsBlendWeight;
	});

	if (NumBodiesFound)
	{
		bBlendPhysics = false;

		UpdateEndPhysicsTickRegisteredState();
		UpdateClothTickRegisteredState();
	}
}


void USkeletalMeshComponent::AccumulateAllBodiesBelowPhysicsBlendWeight( const FName& InBoneName, float PhysicsBlendWeight, bool bSkipCustomPhysicsType )
{
	int32 NumBodiesFound = ForEachBodyBelow(InBoneName, /*bIncludeSelf=*/ true, /*bSkipCustomPhysicsType=*/ bSkipCustomPhysicsType, [PhysicsBlendWeight](FBodyInstance* BI)
	{
		BI->PhysicsBlendWeight = FMath::Min(BI->PhysicsBlendWeight + PhysicsBlendWeight, 1.f);
	});

	if (NumBodiesFound)
	{
		bBlendPhysics = false;

		UpdateEndPhysicsTickRegisteredState();
		UpdateClothTickRegisteredState();
	}
}

FConstraintInstance* USkeletalMeshComponent::FindConstraintInstance(FName ConName)
{
	UPhysicsAsset* const PhysicsAsset = GetPhysicsAsset();
	if(PhysicsAsset && PhysicsAsset->ConstraintSetup.Num() == Constraints.Num())
	{
		int32 ConIndex = PhysicsAsset->FindConstraintIndex(ConName);
		if(ConIndex != INDEX_NONE)
		{
			return Constraints[ConIndex];
		}
	}

	return NULL;
}

void USkeletalMeshComponent::AddForceToAllBodiesBelow(FVector Force, FName BoneName, bool bAccelChange, bool bIncludeSelf)
{
	ForEachBodyBelow(BoneName, bIncludeSelf, /*bSkipCustomPhysics=*/false, [Force, bAccelChange](FBodyInstance* BI)
	{
		BI->AddForce(Force, /*bAllowSubstepping=*/ true, bAccelChange);
	});
}

void USkeletalMeshComponent::AddImpulseToAllBodiesBelow(FVector Impulse, FName BoneName, bool bVelChange, bool bIncludeSelf)
{
	ForEachBodyBelow(BoneName, bIncludeSelf,/*bSkipCustomPhysics=*/false, [Impulse, bVelChange](FBodyInstance* BI)
	{
		BI->AddImpulse(Impulse, bVelChange);
	});
}

#ifndef OLD_FORCE_UPDATE_BEHAVIOR
#define OLD_FORCE_UPDATE_BEHAVIOR 0
#endif

void USkeletalMeshComponent::OnUpdateTransform(EUpdateTransformFlags UpdateTransformFlags, ETeleportType Teleport)
{
	// We are handling the physics move below, so don't handle it at higher levels
	Super::OnUpdateTransform(UpdateTransformFlags | EUpdateTransformFlags::SkipPhysicsUpdate, Teleport);

	// Always send new transform to physics
	if(bPhysicsStateCreated && !(UpdateTransformFlags&EUpdateTransformFlags::SkipPhysicsUpdate))
	{
#if !OLD_FORCE_UPDATE_BEHAVIOR
		UpdateKinematicBonesToAnim(GetComponentSpaceTransforms(), Teleport, false);
#else
		UpdateKinematicBonesToAnim(GetComponentSpaceTransforms(), ETeleportType::TeleportPhysics, false);
#endif
	}

	// Pass teleports on to anything in the animation tree that might be interested (e.g. AnimDynamics, RigidBody Node, etc.)
	if(Teleport != ETeleportType::None)
	{
		ResetAnimInstanceDynamics(Teleport);
	}

	if(ClothingSimulation && ClothingSimulation->ShouldSimulate())
	{
		UpdateClothTransform(Teleport);
	}
}

bool USkeletalMeshComponent::UpdateOverlapsImpl(const TOverlapArrayView* PendingOverlaps, bool bDoNotifies, const TOverlapArrayView* OverlapsAtEndLocation)
{
	// Parent class (USkinnedMeshComponent) routes only to children, but we really do want to test our own bodies for overlaps.
	return UPrimitiveComponent::UpdateOverlapsImpl(PendingOverlaps, bDoNotifies, OverlapsAtEndLocation);
}

bool USkeletalMeshComponent::ShouldCreatePhysicsState() const
{
	bool bShouldCreatePhysicsState = Super::ShouldCreatePhysicsState();
	bShouldCreatePhysicsState &= (MasterPoseComponent.IsValid() == false);
	
	return bShouldCreatePhysicsState;
}

void USkeletalMeshComponent::OnCreatePhysicsState()
{
	// Init physics
	if (bEnablePerPolyCollision == false)
	{
		InitArticulated(GetWorld()->GetPhysicsScene());
		USceneComponent::OnCreatePhysicsState(); // Need to route CreatePhysicsState, skip PrimitiveComponent
#if !(UE_BUILD_SHIPPING || UE_BUILD_TEST)
		SendRenderDebugPhysics();
#endif
	}
	else
	{
		CreateBodySetup();
		BodySetup->CreatePhysicsMeshes();
		Super::OnCreatePhysicsState();	//If we're doing per poly we'll use the body instance of the primitive component
	}

	// Notify physics created
	OnSkelMeshPhysicsCreated.Broadcast();
}


void USkeletalMeshComponent::OnDestroyPhysicsState()
{
	if (bEnablePerPolyCollision == false)
	{
		UnWeldFromParent();
		UnWeldChildren();
		TermArticulated();
	}

	Super::OnDestroyPhysicsState();
}



#if 0 && !(UE_BUILD_SHIPPING || UE_BUILD_TEST)
#define DEBUGBROKENCONSTRAINTUPDATE(x) { ##x }
#else
#define DEBUGBROKENCONSTRAINTUPDATE(x)
#endif

#if !(UE_BUILD_SHIPPING || UE_BUILD_TEST)
void USkeletalMeshComponent::SendRenderDebugPhysics(FPrimitiveSceneProxy* OverrideSceneProxy)
{
	FPrimitiveSceneProxy* UseSceneProxy = OverrideSceneProxy ? OverrideSceneProxy : SceneProxy;
	if (UseSceneProxy)
	{
		TArray<FPrimitiveSceneProxy::FDebugMassData> DebugMassData;
		DebugMassData.Reserve(Bodies.Num());
		
		for (FBodyInstance* BI : Bodies)
		{
			if (BI && BI->IsValidBodyInstance())
			{
				const int32 BoneIndex = BI->InstanceBoneIndex;
				DebugMassData.AddDefaulted();
				FPrimitiveSceneProxy::FDebugMassData& MassData = DebugMassData.Last();
				const FTransform MassToWorld = BI->GetMassSpaceToWorldSpace();
				const FTransform& BoneTM = GetComponentSpaceTransforms()[BoneIndex];
				const FTransform BoneToWorld = BoneTM * GetComponentTransform();

				MassData.LocalCenterOfMass = BoneToWorld.InverseTransformPosition(MassToWorld.GetLocation());
				MassData.LocalTensorOrientation = MassToWorld.GetRotation() * BoneToWorld.GetRotation().Inverse();
				MassData.MassSpaceInertiaTensor = BI->GetBodyInertiaTensor();
				MassData.BoneIndex = BoneIndex;
			}
		}

		ENQUEUE_RENDER_COMMAND(SkeletalMesh_SendRenderDebugPhysics)(
			[UseSceneProxy, DebugMassData](FRHICommandListImmediate& RHICmdList)
			{
				UseSceneProxy->SetDebugMassData(DebugMassData);
			}
		);
		
	}
}
#endif

void USkeletalMeshComponent::UpdateMeshForBrokenConstraints()
{
	UPhysicsAsset * const PhysicsAsset = GetPhysicsAsset();
	// Needs to have a SkeletalMesh, and PhysicsAsset.
	if( !SkeletalMesh || !PhysicsAsset )
	{
		return;
	}

	DEBUGBROKENCONSTRAINTUPDATE(UE_LOG(LogSkeletalMesh, Log, TEXT("%3.3f UpdateMeshForBrokenConstraints"), GetWorld()->GetTimeSeconds());)

	// Iterate through list of constraints in the physics asset
	for(int32 ConstraintInstIndex = 0; ConstraintInstIndex < Constraints.Num(); ConstraintInstIndex++)
	{
		// See if we can find a constraint that has been terminated (broken)
		FConstraintInstance* ConstraintInst = Constraints[ConstraintInstIndex];
		if( ConstraintInst && ConstraintInst->IsTerminated() )
		{
			// Get the associated joint bone index.
			int32 JointBoneIndex = GetBoneIndex(ConstraintInst->JointName);
			if( JointBoneIndex == INDEX_NONE )
			{
				continue;
			}

			DEBUGBROKENCONSTRAINTUPDATE(UE_LOG(LogSkeletalMesh, Log, TEXT("  Found Broken Constraint: (%d) %s"), JointBoneIndex, *PhysicsAsset->ConstraintSetup(ConstraintInstIndex)->JointName.ToString());)

			// Get child bodies of this joint
			for(int32 BodySetupIndex = 0; BodySetupIndex < PhysicsAsset->SkeletalBodySetups.Num(); BodySetupIndex++)
			{
				UBodySetup* PhysicsAssetBodySetup = PhysicsAsset->SkeletalBodySetups[BodySetupIndex];
				int32 BoneIndex = GetBoneIndex(PhysicsAssetBodySetup->BoneName);
				if( BoneIndex != INDEX_NONE && 
					(BoneIndex == JointBoneIndex || SkeletalMesh->RefSkeleton.BoneIsChildOf(BoneIndex, JointBoneIndex)) )
				{
					DEBUGBROKENCONSTRAINTUPDATE(UE_LOG(LogSkeletalMesh, Log, TEXT("    Found Child Bone: (%d) %s"), BoneIndex, *PhysicsAssetBodySetup->BoneName.ToString());)

					FBodyInstance* ChildBodyInst = Bodies[BodySetupIndex];
					if( ChildBodyInst )
					{
						// Unfix Body so, it is purely physical, not kinematic.
						if( !ChildBodyInst->IsInstanceSimulatingPhysics() )
						{
							DEBUGBROKENCONSTRAINTUPDATE(UE_LOG(LogSkeletalMesh, Log, TEXT("      Unfixing body."));)
							ChildBodyInst->SetInstanceSimulatePhysics(true);
						}
					}

					FConstraintInstance* ChildConstraintInst = FindConstraintInstance(PhysicsAssetBodySetup->BoneName);
					if( ChildConstraintInst )
					{
						if( ChildConstraintInst->IsLinearPositionDriveEnabled() )
						{
							DEBUGBROKENCONSTRAINTUPDATE(UE_LOG(LogSkeletalMesh, Log, TEXT("      Turning off LinearPositionDrive."));)
							ChildConstraintInst->SetLinearPositionDrive(false, false, false);
						}
						if( ChildConstraintInst->IsLinearVelocityDriveEnabled() )
						{
							DEBUGBROKENCONSTRAINTUPDATE(UE_LOG(LogSkeletalMesh, Log, TEXT("      Turning off LinearVelocityDrive."));)
							ChildConstraintInst->SetLinearVelocityDrive(false, false, false);
						}
						if( ChildConstraintInst->IsAngularOrientationDriveEnabled() )
						{
							DEBUGBROKENCONSTRAINTUPDATE(UE_LOG(LogSkeletalMesh, Log, TEXT("      Turning off AngularPositionDrive."));)
							ChildConstraintInst->SetOrientationDriveTwistAndSwing(false, false);
						}
						if( ChildConstraintInst->IsAngularVelocityDriveEnabled() )
						{
							DEBUGBROKENCONSTRAINTUPDATE(UE_LOG(LogSkeletalMesh, Log, TEXT("      Turning off AngularVelocityDrive."));)
							ChildConstraintInst->SetAngularVelocityDriveTwistAndSwing(false, false);
						}
					}
				}
			}
		}
	}
}


int32 USkeletalMeshComponent::FindConstraintIndex( FName ConstraintName )
{
	UPhysicsAsset * const PhysicsAsset = GetPhysicsAsset();
	return PhysicsAsset ? PhysicsAsset->FindConstraintIndex(ConstraintName) : INDEX_NONE;
}


FName USkeletalMeshComponent::FindConstraintBoneName( int32 ConstraintIndex )
{
	UPhysicsAsset * const PhysicsAsset = GetPhysicsAsset();
	return PhysicsAsset ? PhysicsAsset->FindConstraintBoneName(ConstraintIndex) : NAME_None;
}


FBodyInstance* USkeletalMeshComponent::GetBodyInstance(FName BoneName, bool) const
{
	UPhysicsAsset * const PhysicsAsset = GetPhysicsAsset();
	FBodyInstance* BodyInst = NULL;

	if(PhysicsAsset != NULL)
	{
		// A name of NAME_None indicates 'root body'
		if(BoneName == NAME_None)
		{
			if(Bodies.IsValidIndex(RootBodyData.BodyIndex))
			{
				BodyInst = Bodies[RootBodyData.BodyIndex];
			}
		}
		// otherwise, look for the body
		else
		{
			int32 BodyIndex = PhysicsAsset->FindBodyIndex(BoneName);
			if(Bodies.IsValidIndex(BodyIndex))
			{
				BodyInst = Bodies[BodyIndex];
			}
		}

	}

	return BodyInst;
}

void USkeletalMeshComponent::GetWeldedBodies(TArray<FBodyInstance*> & OutWeldedBodies, TArray<FName> & OutLabels, bool bIncludingAutoWeld)
{
	UPhysicsAsset* PhysicsAsset = GetPhysicsAsset();

	for (int32 BodyIdx = 0; BodyIdx < Bodies.Num(); ++BodyIdx)
	{
		FBodyInstance* BI = Bodies[BodyIdx];
		if (BI && (BI->WeldParent != nullptr || (bIncludingAutoWeld && BI->bAutoWeld)))
		{
			OutWeldedBodies.Add(BI);
			if (PhysicsAsset)
			{
				if (UBodySetup * PhysicsAssetBodySetup = PhysicsAsset->SkeletalBodySetups[BodyIdx])
				{
					OutLabels.Add(PhysicsAssetBodySetup->BoneName);
				}
				else
				{
					OutLabels.Add(NAME_None);
				}
			}
			else
			{
				OutLabels.Add(NAME_None);
			}

			for (USceneComponent * Child : GetAttachChildren())
			{
				if (UPrimitiveComponent * PrimChild = Cast<UPrimitiveComponent>(Child))
				{
					PrimChild->GetWeldedBodies(OutWeldedBodies, OutLabels, bIncludingAutoWeld);
				}
			}
		}
	}
}

int32 USkeletalMeshComponent::ForEachBodyBelow(FName BoneName, bool bIncludeSelf, bool bSkipCustomType, TFunctionRef<void(FBodyInstance*)> Func)
{
	if (BoneName == NAME_None && bIncludeSelf && !bSkipCustomType)
	{
		for (FBodyInstance* BI : Bodies)	//we want all bodies so just iterate the regular array
		{
			Func(BI);
		}

		return Bodies.Num();
	}
	else
	{
		UPhysicsAsset* const PhysicsAsset = GetPhysicsAsset();
		if (!PhysicsAsset || !SkeletalMesh)
		{
			return 0;
		}

		// if physics state is invalid - i.e. collision is disabled - or it does not have a valid bodies, this will crash right away
		if (!IsPhysicsStateCreated() || !bHasValidBodies)
		{
			FMessageLog("PIE").Warning(LOCTEXT("InvalidBodies", "Invalid Bodies : Make sure collision is enabled or root bone has body in PhysicsAsset."));
			return 0;
		}

		TArray<int32> BodyIndices;
		BodyIndices.Reserve(Bodies.Num());
		PhysicsAsset->GetBodyIndicesBelow(BodyIndices, BoneName, SkeletalMesh, bIncludeSelf);

		int32 NumBodiesFound = 0;
		for (int32 BodyIdx : BodyIndices)
		{
			FBodyInstance* BI = Bodies[BodyIdx];
			if (bSkipCustomType)
			{
				if (UBodySetup* PhysAssetBodySetup = PhysicsAsset->SkeletalBodySetups[BodyIdx])
				{
					if (PhysAssetBodySetup->PhysicsType != EPhysicsType::PhysType_Default)
					{
						continue;
					}
				}
			}

			++NumBodiesFound;
			Func(BI);
		}

		return NumBodiesFound;
	}

	return 0;
}

void USkeletalMeshComponent::SetNotifyRigidBodyCollision(bool bNewNotifyRigidBodyCollision)
{
	for(FBodyInstance* BI : Bodies)
	{
		BI->SetInstanceNotifyRBCollision(bNewNotifyRigidBodyCollision);
	}

	if(Bodies.Num() > 0)
	{
		OnComponentCollisionSettingsChanged();
	}
}

void USkeletalMeshComponent::SetBodyNotifyRigidBodyCollision(bool bNewNotifyRigidBodyCollision, FName BoneName /* = NAME_None */)
{
	if(FBodyInstance* BI = GetBodyInstance(BoneName))
	{
		BI->SetInstanceNotifyRBCollision(bNewNotifyRigidBodyCollision);

		OnComponentCollisionSettingsChanged();
	}
}

void USkeletalMeshComponent::SetNotifyRigidBodyCollisionBelow(bool bNewNotifyRigidBodyCollision, FName BoneName, bool bIncludeSelf)
{
	const int32 NumBodiesFound = ForEachBodyBelow(BoneName, bIncludeSelf, /*bSkipCustomType=*/false, [bNewNotifyRigidBodyCollision](FBodyInstance* BI)
	{
		BI->SetInstanceNotifyRBCollision(bNewNotifyRigidBodyCollision);
	});
	
	if(NumBodiesFound > 0)
	{
		OnComponentCollisionSettingsChanged();
	}
}

void USkeletalMeshComponent::BreakConstraint(FVector Impulse, FVector HitLocation, FName InBoneName)
{
	// you can enable/disable the instanced weights by calling
	int32 ConstraintIndex = FindConstraintIndex(InBoneName);
	if( ConstraintIndex == INDEX_NONE || ConstraintIndex >= Constraints.Num() )
	{
		return;
	}

	FConstraintInstance* Constraint = Constraints[ConstraintIndex];
	// If already broken, our job has already been done. Bail!
	if( Constraint->IsTerminated() )
	{
		return;
	}

	UPhysicsAsset * const PhysicsAsset = GetPhysicsAsset();

	// Figure out if Body is fixed or not
	FBodyInstance* Body = GetBodyInstance(Constraint->JointName);

	if( Body != NULL && !Body->IsInstanceSimulatingPhysics() )
	{
		// Unfix body so it can be broken.
		Body->SetInstanceSimulatePhysics(true);
	}

	// Break Constraint
	Constraint->TermConstraint();
	// Make sure child bodies and constraints are released and turned to physics.
	UpdateMeshForBrokenConstraints();
	// Add impulse to broken limb
	AddImpulseAtLocation(Impulse, HitLocation, InBoneName);
}


void USkeletalMeshComponent::SetAngularLimits(FName InBoneName, float Swing1LimitAngle, float TwistLimitAngle, float Swing2LimitAngle)
{
	int32 ConstraintIndex = FindConstraintIndex(InBoneName);
	if (ConstraintIndex == INDEX_NONE || ConstraintIndex >= Constraints.Num())
	{
		return;
	}

	FConstraintInstance* Constraint = Constraints[ConstraintIndex];
	// If already broken, our job has already been done. Bail!
	if (Constraint->IsTerminated())
	{
		return;
	}

	UPhysicsAsset * const PhysicsAsset = GetPhysicsAsset();

	// Figure out if Body is fixed or not
	FBodyInstance* Body = GetBodyInstance(Constraint->JointName);

	if (Body != NULL && Body->IsInstanceSimulatingPhysics())
	{
		// Unfix body so it can be broken.
		Body->SetInstanceSimulatePhysics(true);
	}

	// update limits
	Constraint->SetAngularSwing1Limit(Swing1LimitAngle == 0 ? ACM_Locked : (Swing1LimitAngle >= 180) ? ACM_Free : ACM_Limited, Swing1LimitAngle);
	Constraint->SetAngularTwistLimit(TwistLimitAngle == 0 ? ACM_Locked : (TwistLimitAngle >= 180) ? ACM_Free : ACM_Limited, TwistLimitAngle);
	Constraint->SetAngularSwing2Limit(Swing2LimitAngle == 0 ? ACM_Locked : (Swing2LimitAngle >= 180) ? ACM_Free : ACM_Limited, Swing2LimitAngle);
}


void USkeletalMeshComponent::GetCurrentJointAngles(FName InBoneName, float &Swing1Angle, float &TwistAngle, float &Swing2Angle)
{
	int32 ConstraintIndex = FindConstraintIndex(InBoneName);
	if (ConstraintIndex == INDEX_NONE || ConstraintIndex >= Constraints.Num())
	{
		return;
	}

	FConstraintInstance* Constraint = Constraints[ConstraintIndex];
	
	Swing1Angle = FMath::RadiansToDegrees(Constraint->GetCurrentSwing1());
	Swing2Angle = FMath::RadiansToDegrees(Constraint->GetCurrentSwing2());
	TwistAngle = FMath::RadiansToDegrees(Constraint->GetCurrentTwist());
}


void USkeletalMeshComponent::SetPhysicsAsset(UPhysicsAsset* InPhysicsAsset, bool bForceReInit)
{
	// If this is different from what we have now, or we should have an instance but for whatever reason it failed last time, teardown/recreate now.
	if(bForceReInit || InPhysicsAsset != GetPhysicsAsset())
	{
		// SkelComp had a physics instance, then terminate it.
		TermArticulated();

		// Need to update scene proxy, because it keeps a ref to the PhysicsAsset.
		Super::SetPhysicsAsset(InPhysicsAsset, bForceReInit);
		MarkRenderStateDirty();

		// Update bHasValidBodies flag
		UpdateHasValidBodies();

		// Component should be re-attached here, so create physics.
		if( SkeletalMesh )
		{
			// Because we don't know what bones the new PhysicsAsset might want, we have to force an update to _all_ bones in the skeleton.
			RequiredBones.Reset(SkeletalMesh->RefSkeleton.GetNum());
			RequiredBones.AddUninitialized( SkeletalMesh->RefSkeleton.GetNum() );
			for(int32 i=0; i<SkeletalMesh->RefSkeleton.GetNum(); i++)
			{
				RequiredBones[i] = (FBoneIndexType)i;
			}
			RefreshBoneTransforms();

			// Initialize new Physics Asset
			UWorld* World = GetWorld();
			if(World->GetPhysicsScene() != nullptr && ShouldCreatePhysicsState())
			{
			//	UE_LOG(LogSkeletalMesh, Warning, TEXT("Creating Physics State (%s : %s)"), *GetNameSafe(GetOuter()),  *GetName());			
				InitArticulated(World->GetPhysicsScene());
			}
		}
		else
		{
			// If PhysicsAsset hasn't been instanced yet, just update the template.
			Super::SetPhysicsAsset(InPhysicsAsset, bForceReInit);

			// Update bHasValidBodies flag
			UpdateHasValidBodies();
		}

		// Indicate that 'required bones' array will need to be recalculated.
		bRequiredBonesUpToDate = false;

#if !(UE_BUILD_SHIPPING || UE_BUILD_TEST)
		SendRenderDebugPhysics();
#endif
	}
}


void USkeletalMeshComponent::UpdateHasValidBodies()
{
	// First clear out old data
	bHasValidBodies = false;

	const UPhysicsAsset* const PhysicsAsset = GetPhysicsAsset();

	// If we have a physics asset..
	if(PhysicsAsset != NULL)
	{
		// For each body in physics asset..
		for( int32 BodyIndex = 0; BodyIndex < PhysicsAsset->SkeletalBodySetups.Num(); BodyIndex++ )
		{
			// .. find the matching graphics bone index
			int32 BoneIndex = GetBoneIndex( PhysicsAsset->SkeletalBodySetups[ BodyIndex ]->BoneName );

			// If we found a valid graphics bone, set the 'valid' flag
			if(BoneIndex != INDEX_NONE)
			{
				bHasValidBodies = true;
				break;
			}
		}
	}
}

void USkeletalMeshComponent::UpdateBoneBodyMapping()
{
	if (Bodies.Num() > 0)	//If using per poly then there's no bodies to update indices on
	{
		// If we have a physics asset..
		if (const UPhysicsAsset* const PhysicsAsset = GetPhysicsAsset())
		{
			bool bNeedsReInit = false;

			// For each body in physics asset..
			for (int32 BodyIndex = 0; BodyIndex < PhysicsAsset->SkeletalBodySetups.Num(); BodyIndex++)
			{
				// .. find the matching graphics bone index
				int32 BoneIndex = GetBoneIndex(PhysicsAsset->SkeletalBodySetups[BodyIndex]->BoneName);
				FBodyInstance* Inst = Bodies[BodyIndex];
				check(Inst);

				// Make sure physics state matches presence of bone
				bool bHasValidBone = (BoneIndex != INDEX_NONE);
				if (bHasValidBone != Inst->IsValidBodyInstance())
				{
					// If not, we need to recreate physics asset to clean up bodies or create new ones
					bNeedsReInit = true;
				}

				Inst->InstanceBoneIndex = BoneIndex;
			}

			// If the set of bodies needs to change, we recreate physics asset
			if (bNeedsReInit)
			{
				RecreatePhysicsState();
			}
		}
	}
}

void USkeletalMeshComponent::UpdatePhysicsToRBChannels()
{
	// Iterate over each bone/body.
	for (int32 i = 0; i < Bodies.Num(); i++)
	{
		FBodyInstance* BI = Bodies[i];
		check(BI);
		BI->UpdatePhysicsFilterData();
	}
}

template<bool bCachedMatrices>
FVector GetTypedSkinnedVertexPositionWithCloth(USkeletalMeshComponent* Component, int32 VertexIndex, const FSkeletalMeshLODRenderData& LODData, FSkinWeightVertexBuffer& SkinWeightBuffer, TArray<FMatrix>& CachedRefToLocals)
{
	// Find the chunk and vertex within that chunk, and skinning type, for this vertex.
	int32 SectionIndex;
	int32 VertIndexInChunk;
	LODData.GetSectionFromVertexIndex(VertexIndex, SectionIndex, VertIndexInChunk);
	const FSkelMeshRenderSection& Section = LODData.RenderSections[SectionIndex];

	// only if this component has clothing and is showing simulated results	
	if (Component->SkeletalMesh &&
		Component->SkeletalMesh->MeshClothingAssets.Num() > 0 &&
		!Component->bDisableClothSimulation &&
		Component->ClothBlendWeight > 0.0f // if cloth blend weight is 0.0, only showing skinned vertices regardless of simulation positions
		)
	{
		bool bClothVertex = false;
		FGuid ClothAssetGuid;

		// if this section corresponds to a cloth section, returns corresponding cloth section's info instead
		// if this chunk has cloth data
		if (Section.HasClothingData())
		{
			bClothVertex = true;
			ClothAssetGuid = Section.ClothingData.AssetGuid;
		}

		if (bClothVertex)
		{
			FVector SimulatedPos;
			if (Component->GetClothSimulatedPosition_GameThread(ClothAssetGuid, VertIndexInChunk, SimulatedPos))
			{
				// a simulated position is in world space and convert this to local space
				// because SkinnedMeshComponent::GetSkinnedVertexPosition() returns the position in local space
				SimulatedPos = Component->GetComponentTransform().InverseTransformPosition(SimulatedPos);

				// if blend weight is 1.0, doesn't need to blend with a skinned position
				if (Component->ClothBlendWeight < 1.0f)
				{
					// blend with a skinned position
					FVector SkinnedPos = SkinWeightBuffer.HasExtraBoneInfluences() ?
						GetTypedSkinnedVertexPosition<true, bCachedMatrices>(Component, Section, LODData.StaticVertexBuffers.PositionVertexBuffer, SkinWeightBuffer, VertIndexInChunk, CachedRefToLocals) :
						GetTypedSkinnedVertexPosition<false, bCachedMatrices>(Component, Section, LODData.StaticVertexBuffers.PositionVertexBuffer, SkinWeightBuffer, VertIndexInChunk, CachedRefToLocals);

					SimulatedPos = SimulatedPos*Component->ClothBlendWeight + SkinnedPos*(1.0f - Component->ClothBlendWeight);
				}
				return SimulatedPos;
			}
		}
	}

	return SkinWeightBuffer.HasExtraBoneInfluences() ?
		GetTypedSkinnedVertexPosition<true, bCachedMatrices>(Component, Section, LODData.StaticVertexBuffers.PositionVertexBuffer, SkinWeightBuffer, VertIndexInChunk, CachedRefToLocals) :
		GetTypedSkinnedVertexPosition<false, bCachedMatrices>(Component, Section, LODData.StaticVertexBuffers.PositionVertexBuffer, SkinWeightBuffer, VertIndexInChunk, CachedRefToLocals);
}

FVector USkeletalMeshComponent::GetSkinnedVertexPosition(USkeletalMeshComponent* Component, int32 VertexIndex, const FSkeletalMeshLODRenderData& LODData, FSkinWeightVertexBuffer& SkinWeightBuffer)
{
	TArray<FMatrix> Dummy;
	return GetTypedSkinnedVertexPositionWithCloth<false>(Component, VertexIndex, LODData, SkinWeightBuffer, Dummy);
}

FVector USkeletalMeshComponent::GetSkinnedVertexPosition(USkeletalMeshComponent* Component, int32 VertexIndex, const FSkeletalMeshLODRenderData& LODData, FSkinWeightVertexBuffer& SkinWeightBuffer, TArray<FMatrix>& CachedRefToLocals)
{
	return GetTypedSkinnedVertexPositionWithCloth<true>(Component, VertexIndex, LODData, SkinWeightBuffer, CachedRefToLocals);
}

void USkeletalMeshComponent::ComputeSkinnedPositions(USkeletalMeshComponent* Component, TArray<FVector> & OutPositions, TArray<FMatrix>& CachedRefToLocals, const FSkeletalMeshLODRenderData& LODData, FSkinWeightVertexBuffer& SkinWeightBuffer)
{
	// Fail if no mesh
	if (!Component->SkeletalMesh)
	{
		return;
	}

	OutPositions.Empty();
	OutPositions.AddUninitialized(LODData.GetNumVertices());
	bool bHasExtraBoneInfluences = SkinWeightBuffer.HasExtraBoneInfluences();
	
	if (Component->SkeletalMesh->MeshClothingAssets.Num() > 0 &&
		!Component->bDisableClothSimulation &&
		Component->ClothBlendWeight > 0.0f // if cloth blend weight is 0.0, only showing skinned vertices regardless of simulation positions
		)
	{
		//update positions
		for (int32 SectionIdx = 0; SectionIdx < LODData.RenderSections.Num(); ++SectionIdx)
		{
			const FSkelMeshRenderSection& Section = LODData.RenderSections[SectionIdx];

			bool bClothVertex = false;
			int32 ClothAssetIndex = -1;
			FGuid ClothAssetGuid;

			// if this section corresponds to a cloth section, returns corresponding cloth section's info instead
			// if this chunk has cloth data
			if (Section.HasClothingData())
			{
				bClothVertex = true;
				ClothAssetIndex = Section.CorrespondClothAssetIndex;
				ClothAssetGuid = Section.ClothingData.AssetGuid;
			}

			if (bClothVertex)
			{
				int32 AssetIndex = Component->SkeletalMesh->GetClothingAssetIndex(ClothAssetGuid);
				if (AssetIndex != INDEX_NONE)
				{
					const FClothSimulData* ActorData = Component->CurrentSimulationData_GameThread.Find(AssetIndex);

					if (ActorData)
					{
						const uint32 SoftOffset = Section.GetVertexBufferIndex();
						const uint32 NumSoftVerts = FMath::Min(Section.GetNumVertices(), ActorData->Positions.Num());

						// if blend weight is 1.0, doesn't need to blend with a skinned position
						if (Component->ClothBlendWeight < 1.0f)
						{
							for (uint32 SoftIdx = 0; SoftIdx < NumSoftVerts; ++SoftIdx)
							{
								FVector SimulatedPos = ActorData->Positions[SoftIdx];

								FVector SkinnedPosition = bHasExtraBoneInfluences ? 
									GetTypedSkinnedVertexPosition<true, true>(Component, Section, LODData.StaticVertexBuffers.PositionVertexBuffer, SkinWeightBuffer, SoftIdx, CachedRefToLocals) :
									GetTypedSkinnedVertexPosition<false, true>(Component, Section, LODData.StaticVertexBuffers.PositionVertexBuffer, SkinWeightBuffer, SoftIdx, CachedRefToLocals);

								OutPositions[SoftOffset + SoftIdx] = SimulatedPos*Component->ClothBlendWeight + SkinnedPosition*(1.0f - Component->ClothBlendWeight);
							}
						}
						else
						{
							for (uint32 SoftIdx = 0; SoftIdx < NumSoftVerts; ++SoftIdx)
							{
								OutPositions[SoftOffset + SoftIdx] = ActorData->Positions[SoftIdx];
							}
						}

						return;
					}
				}
			}

			//fall back to just regular skinning.
			const uint32 SoftOffset = Section.GetVertexBufferIndex();
			const uint32 NumSoftVerts = Section.GetNumVertices();
			for (uint32 SoftIdx = 0; SoftIdx < NumSoftVerts; ++SoftIdx)
			{
				FVector SkinnedPosition = bHasExtraBoneInfluences ?
					GetTypedSkinnedVertexPosition<true, true>(Component, Section, LODData.StaticVertexBuffers.PositionVertexBuffer, SkinWeightBuffer, SoftIdx, CachedRefToLocals) :
					GetTypedSkinnedVertexPosition<false, true>(Component, Section, LODData.StaticVertexBuffers.PositionVertexBuffer, SkinWeightBuffer, SoftIdx, CachedRefToLocals);
				OutPositions[SoftOffset + SoftIdx] = SkinnedPosition;
			}
		}
	}
	else
	{
		for (int32 SectionIdx = 0; SectionIdx < LODData.RenderSections.Num(); ++SectionIdx)
		{
			const FSkelMeshRenderSection& Section = LODData.RenderSections[SectionIdx];

			const uint32 SoftOffset = Section.GetVertexBufferIndex();
			const uint32 NumSoftVerts = Section.GetNumVertices();
			for (uint32 SoftIdx = 0; SoftIdx < NumSoftVerts; ++SoftIdx)
			{
				FVector SkinnedPosition = bHasExtraBoneInfluences ? 
					GetTypedSkinnedVertexPosition<true, true>(Component, Section, LODData.StaticVertexBuffers.PositionVertexBuffer, SkinWeightBuffer, SoftIdx, CachedRefToLocals) :
					GetTypedSkinnedVertexPosition<false, true>(Component, Section, LODData.StaticVertexBuffers.PositionVertexBuffer, SkinWeightBuffer, SoftIdx, CachedRefToLocals);
				OutPositions[SoftOffset + SoftIdx] = SkinnedPosition;
			}
		}
	}
}

void USkeletalMeshComponent::SetEnableBodyGravity(bool bEnableGravity, FName BoneName)
{
	if (FBodyInstance* BI = GetBodyInstance(BoneName))
	{
		BI->SetEnableGravity(bEnableGravity);
	}
}

bool USkeletalMeshComponent::IsBodyGravityEnabled(FName BoneName)
{
	const FBodyInstance* BI = GetBodyInstance(BoneName);
	return BI && BI->bEnableGravity;
}

void USkeletalMeshComponent::SetEnableGravityOnAllBodiesBelow(bool bEnableGravity, FName BoneName, bool bIncludeSelf)
{
    ForEachBodyBelow(BoneName, bIncludeSelf, /*bSkipCustomPhysics=*/false, [bEnableGravity](FBodyInstance* BI)
	{
		BI->SetEnableGravity(bEnableGravity);
	});
}

//////////////////////////////////////////////////////////////////////////
// COLLISION

extern float DebugLineLifetime;

bool USkeletalMeshComponent::GetSquaredDistanceToCollision(const FVector& Point, float& OutSquaredDistance, FVector& OutClosestPointOnCollision) const
{
	OutClosestPointOnCollision = Point;
	bool bHasResult = false;

	for (int32 BodyIdx = 0; BodyIdx < Bodies.Num(); ++BodyIdx)
	{
		FBodyInstance* BodyInst = Bodies[BodyIdx];
		if (BodyInst && BodyInst->IsValidBodyInstance() && (BodyInst->GetCollisionEnabled() != ECollisionEnabled::NoCollision))
		{
			FVector ClosestPoint;
			float DistanceSqr = -1.f;

			if (!Bodies[BodyIdx]->GetSquaredDistanceToBody(Point, DistanceSqr, ClosestPoint))
			{
				// Invalid result, impossible to be better than ClosestPointDistance
				continue;
			}

			if (!bHasResult || (DistanceSqr < OutSquaredDistance))
			{
				bHasResult = true;
				OutSquaredDistance = DistanceSqr;
				OutClosestPointOnCollision = ClosestPoint;

				// If we're inside collision, we're not going to find anything better, so abort search we've got our best find.
				if (DistanceSqr <= KINDA_SMALL_NUMBER)
				{
					break;
				}
			}
		}
	}

	return bHasResult;
}

DECLARE_CYCLE_STAT(TEXT("GetClosestPointOnPhysicsAsset"), STAT_GetClosestPointOnPhysicsAsset, STATGROUP_Physics);

bool USkeletalMeshComponent::GetClosestPointOnPhysicsAsset(const FVector& WorldPosition, FClosestPointOnPhysicsAsset& ClosestPointOnPhysicsAsset, bool bApproximate) const
{
	SCOPE_CYCLE_COUNTER(STAT_GetClosestPointOnPhysicsAsset);

	bool bSuccess = false;
	const UPhysicsAsset* PhysicsAsset = GetPhysicsAsset();
	const FReferenceSkeleton* RefSkeleton = SkeletalMesh ? &SkeletalMesh->RefSkeleton : nullptr;
	if(PhysicsAsset && RefSkeleton)
	{
		const TArray<FTransform>& BoneTransforms = GetComponentSpaceTransforms();
		const bool bHasMasterPoseComponent = MasterPoseComponent.IsValid();
		const FVector ComponentPosition = GetComponentTransform().InverseTransformPosition(WorldPosition);
	
		float CurrentClosestDistance = FLT_MAX;
		int32 CurrentClosestBoneIndex = INDEX_NONE;
		const UBodySetup* CurrentClosestBodySetup = nullptr;

		for(const UBodySetup* BodySetupInstance : PhysicsAsset->SkeletalBodySetups)
		{
			ClosestPointOnPhysicsAsset.Distance = FLT_MAX;
			const FName BoneName = BodySetupInstance->BoneName;
			const int32 BoneIndex = RefSkeleton->FindBoneIndex(BoneName);
			if(BoneIndex != INDEX_NONE)
			{
				const FTransform BoneTM = bHasMasterPoseComponent ? GetBoneTransform(BoneIndex) : BoneTransforms[BoneIndex];
				const float Dist = bApproximate ? (BoneTM.GetLocation() - ComponentPosition).SizeSquared() : BodySetupInstance->GetShortestDistanceToPoint(ComponentPosition, BoneTM);

				if (Dist < CurrentClosestDistance)
				{
					CurrentClosestDistance = Dist;
					CurrentClosestBoneIndex = BoneIndex;
					CurrentClosestBodySetup = BodySetupInstance;

					if(Dist <= 0.f) { break; }
				}
			}
		}

		if(CurrentClosestBoneIndex >= 0)
		{
			bSuccess = true;

			const FTransform BoneTM = bHasMasterPoseComponent ? GetBoneTransform(CurrentClosestBoneIndex) : (BoneTransforms[CurrentClosestBoneIndex] * GetComponentTransform());
			ClosestPointOnPhysicsAsset.Distance = CurrentClosestBodySetup->GetClosestPointAndNormal(WorldPosition, BoneTM, ClosestPointOnPhysicsAsset.ClosestWorldPosition, ClosestPointOnPhysicsAsset.Normal);
			ClosestPointOnPhysicsAsset.BoneName = CurrentClosestBodySetup->BoneName;
		}
	}

	return bSuccess;
}

bool USkeletalMeshComponent::K2_GetClosestPointOnPhysicsAsset(const FVector& WorldPosition, FVector& ClosestWorldPosition, FVector& Normal, FName& BoneName, float& Distance) const
{
	FClosestPointOnPhysicsAsset ClosestPointOnPhysicsAsset;
	bool bSuccess = GetClosestPointOnPhysicsAsset(WorldPosition, ClosestPointOnPhysicsAsset, /*bApproximate =*/ false);
	if(bSuccess)
	{
		ClosestWorldPosition = ClosestPointOnPhysicsAsset.ClosestWorldPosition;
		Normal = ClosestPointOnPhysicsAsset.Normal;
		BoneName = ClosestPointOnPhysicsAsset.BoneName;
		Distance = ClosestPointOnPhysicsAsset.Distance;
	}
	else
	{
		ClosestWorldPosition = FVector::ZeroVector;
		Normal = FVector::ZeroVector;
		BoneName = NAME_None;
		Distance = -1;
	}

	return bSuccess;
}

bool USkeletalMeshComponent::LineTraceComponent(struct FHitResult& OutHit, const FVector Start, const FVector End, const struct FCollisionQueryParams& Params)
{
	UWorld* const World = GetWorld();
	bool bHaveHit = false;

	if (bEnablePerPolyCollision)
	{
		// Using PrimitiveComponent implementation
		//as it intersects against mesh polys.
		bHaveHit = UPrimitiveComponent::LineTraceComponent(OutHit, Start, End, Params);
	}
	else
	{
		float MinTime = MAX_FLT;
		FHitResult Hit;
		for (int32 BodyIdx = 0; BodyIdx < Bodies.Num(); ++BodyIdx)
		{
			if (Bodies[BodyIdx] && Bodies[BodyIdx]->LineTrace(Hit, Start, End, Params.bTraceComplex, Params.bReturnPhysicalMaterial))
			{
				bHaveHit = true;
				if (MinTime > Hit.Time)
				{
					MinTime = Hit.Time;
					OutHit = Hit;
				}
			}
		}
	}

#if !(UE_BUILD_SHIPPING || UE_BUILD_TEST)
	if(World && World->DebugDrawSceneQueries(Params.TraceTag))
	{
		TArray<FHitResult> Hits;
		if (bHaveHit)
		{
			Hits.Add(OutHit);
		}
		DrawLineTraces(GetWorld(), Start, End, Hits, DebugLineLifetime);
	}
#endif //!(UE_BUILD_SHIPPING || UE_BUILD_TEST)

	return bHaveHit;
}

bool USkeletalMeshComponent::SweepComponent( FHitResult& OutHit, const FVector Start, const FVector End, const FQuat& ShapeWorldRotation, const FCollisionShape& CollisionShape, bool bTraceComplex)
{
	bool bHaveHit = false;

<<<<<<< HEAD
	FHitResult Hit;
	for (int32 BodyIdx=0; BodyIdx < Bodies.Num(); ++BodyIdx)
	{
		if (Bodies[BodyIdx] && Bodies[BodyIdx]->Sweep(Hit, Start, End, ShapeWorldRotation, CollisionShape, bTraceComplex))
		{
			if (!bHaveHit || Hit.Time < OutHit.Time)
			{
				OutHit = Hit;
			}
			bHaveHit = true;
=======
	if (bEnablePerPolyCollision)
	{
		// Using PrimitiveComponent implementation
		//as it intersects against mesh polys.
		bHaveHit =  UPrimitiveComponent::SweepComponent(OutHit, Start, End, ShapeWorldRotation, CollisionShape, bTraceComplex);
	}
	else
	{
		FHitResult Hit;
		for (int32 BodyIdx = 0; BodyIdx < Bodies.Num(); ++BodyIdx)
		{
			if (Bodies[BodyIdx] && Bodies[BodyIdx]->Sweep(Hit, Start, End, ShapeWorldRotation, CollisionShape, bTraceComplex))
			{
				if (!bHaveHit || Hit.Time < OutHit.Time)
				{
					OutHit = Hit;
				}
				bHaveHit = true;
			}
>>>>>>> 33e6966e
		}
	}

	return bHaveHit;
}

bool USkeletalMeshComponent::ComponentOverlapComponentImpl(class UPrimitiveComponent* PrimComp,const FVector Pos,const FQuat& Quat,const struct FCollisionQueryParams& Params)
{
	//we do not support skeletal mesh vs skeletal mesh overlap test
	if (PrimComp->IsA<USkeletalMeshComponent>())
	{
		UE_LOG(LogCollision, Warning, TEXT("ComponentOverlapComponent : (%s) Does not support skeletalmesh with Physics Asset"), *PrimComp->GetPathName());
		return false;
	}

	if (FBodyInstance* BI = PrimComp->GetBodyInstance())
	{
		return BI->OverlapTestForBodies(Pos, Quat, Bodies);
	}

	return false;
}

bool USkeletalMeshComponent::OverlapComponent(const FVector& Pos, const FQuat& Rot, const FCollisionShape& CollisionShape)
{
	for (FBodyInstance* Body : Bodies)
	{
		if (Body->OverlapTest(Pos, Rot, CollisionShape))
		{
			return true;
		}
	}

	return false;
}

bool USkeletalMeshComponent::ComponentOverlapMultiImpl(TArray<struct FOverlapResult>& OutOverlaps, const UWorld* World, const FVector& Pos, const FQuat& Quat, ECollisionChannel TestChannel, const struct FComponentQueryParams& Params, const struct FCollisionObjectQueryParams& ObjectQueryParams) const
{
	OutOverlaps.Reset();

	if (!Bodies.IsValidIndex(RootBodyData.BodyIndex))
	{
		return false;
	}

	const FTransform WorldToComponent(GetComponentTransform().Inverse());
	const FCollisionResponseParams ResponseParams(GetCollisionResponseToChannels());

	FComponentQueryParams ParamsWithSelf = Params;
	ParamsWithSelf.AddIgnoredComponent(this);

	bool bHaveBlockingHit = false;
	for (const FBodyInstance* Body : Bodies)
	{
		checkSlow(Body);
		if (Body->OverlapMulti(OutOverlaps, World, &WorldToComponent, Pos, Quat, TestChannel, ParamsWithSelf, ResponseParams, ObjectQueryParams))
		{
			bHaveBlockingHit = true;
		}
	}

	return bHaveBlockingHit;
}

void USkeletalMeshComponent::AddClothingBounds(FBoxSphereBounds& InOutBounds, const FTransform& LocalToWorld) const
{
	if(ClothingSimulation && ClothingSimulation->ShouldSimulate())
	{
		InOutBounds = InOutBounds + ClothingSimulation->GetBounds(this).TransformBy(LocalToWorld);
	}
}

void USkeletalMeshComponent::RecreateClothingActors()
{
	ReleaseAllClothingResources();

	if(SkeletalMesh == nullptr || !IsRegistered())
	{
		return;
	}

	if(SkeletalMesh->MeshClothingAssets.Num() > 0)
	{
		UClass* SimFactoryClass = *ClothingSimulationFactory;
		if (SimFactoryClass)
		{
			UClothingSimulationFactory* SimFactory = SimFactoryClass->GetDefaultObject<UClothingSimulationFactory>();
			if(ClothingSimulation == nullptr)
			{
				ClothingSimulation = SimFactory->CreateSimulation();

				if(ClothingSimulation)
				{
					ClothingSimulation->Initialize();
					ClothingSimulationContext = ClothingSimulation->CreateContext();

					if(SimFactory->SupportsRuntimeInteraction())
					{
						ClothingInteractor = SimFactory->CreateInteractor();
					}
				}
			}
		}

		if(ClothingSimulation)
		{
			TArray<UClothingAssetBase*> AssetsInUse;
			SkeletalMesh->GetClothingAssetsInUse(AssetsInUse);

			const int32 NumMeshAssets = SkeletalMesh->MeshClothingAssets.Num();
			for(int32 BaseAssetIndex = 0; BaseAssetIndex < NumMeshAssets; ++BaseAssetIndex)
			{
				UClothingAssetBase* Asset = SkeletalMesh->MeshClothingAssets[BaseAssetIndex];

				if(!AssetsInUse.Contains(Asset))
				{
					continue;
				}

				ClothingSimulation->CreateActor(this, Asset, BaseAssetIndex);
			}

			WritebackClothingSimulationData();
		}
	}
	else
	{
		// No clothing assets, so destroy any clothing sim we have
		UClothingSimulationFactory* SimFactory = GetClothingSimFactory();
		if(ClothingSimulation && SimFactory)
		{
			ClothingSimulation->DestroyContext(ClothingSimulationContext);
			ClothingSimulation->DestroyActors();
			ClothingSimulation->Shutdown();

			SimFactory->DestroySimulation(ClothingSimulation);
			ClothingSimulation = nullptr;
			ClothingSimulationContext = nullptr;
		}
	}
}

void USkeletalMeshComponent::RemoveAllClothingActors()
{
	if(ClothingSimulation)
	{
		// Can't destroy our actors if we're still simulating
		HandleExistingParallelClothSimulation();

		ClothingSimulation->DestroyActors();
	}
}

void USkeletalMeshComponent::ReleaseAllClothingResources()
{
#if WITH_CLOTH_COLLISION_DETECTION
	if(ClothingSimulation)
	{
		// Ensure no running simulation first
		HandleExistingParallelClothSimulation();

		ClothingSimulation->ClearExternalCollisions();
	}
#endif // #if WITH_CLOTH_COLLISION_DETECTION

	RemoveAllClothingActors();
}

void USkeletalMeshComponent::GetWindForCloth_GameThread(FVector& WindDirection, float& WindAdaption) const
{
	check(IsInGameThread());

	WindDirection = FVector::ZeroVector;
	WindAdaption = 2.f;	//not sure where this const comes from, but that's what the old code did
	
	UWorld* World = GetWorld();
	if(World && World->Scene)
	{
		// set wind
		if(IsWindEnabled())
		{
			FVector Position = GetComponentTransform().GetTranslation();

			float WindSpeed;
			float WindMinGust;
			float WindMaxGust;
			World->Scene->GetWindParameters_GameThread(Position, WindDirection, WindSpeed, WindMinGust, WindMaxGust);

			WindDirection *= WindSpeed;
			WindAdaption = FMath::Rand() % 20 * 0.1f; // make range from 0 to 2
		}
	}
}

#if WITH_CLOTH_COLLISION_DETECTION

void USkeletalMeshComponent::FindClothCollisions(FClothCollisionData& OutCollisions)
				{
	if(ClothingSimulation)
					{
		// Get collisions for this simulation, ignoring any externally added collisions
		// (i.e. on grab the asset collisions, not environment etc.)
		ClothingSimulation->GetCollisions(OutCollisions, false);
	}
}

void USkeletalMeshComponent::ExtractCollisionsForCloth(USkeletalMeshComponent* SourceComponent, UPhysicsAsset* PhysicsAsset, USkeletalMeshComponent* DestClothComponent, FClothCollisionData& OutCollisions, FClothCollisionSource& ClothCollisionSource)
{
	// Extract collisions from this mesh 'raw', as this isnt a mesh that has cloth simulation
	// (but we want it to affect other meshes with cloth simulation)
	if(SourceComponent->SkeletalMesh && PhysicsAsset)
	{
		const FTransform& ComponentToComponentTransform = SourceComponent->GetComponentTransform() * DestClothComponent->GetComponentTransform().Inverse();

		// Init cache on first copy
		if(!ClothCollisionSource.bCached || ClothCollisionSource.CachedSkeletalMesh.Get() != SourceComponent->SkeletalMesh)
		{
			for(const USkeletalBodySetup* SkeletalBodySetup : PhysicsAsset->SkeletalBodySetups)
			{
				// Cache bones
				int32 MeshBoneIndex = SourceComponent->SkeletalMesh->RefSkeleton.FindBoneIndex(SkeletalBodySetup->BoneName);
				if(MeshBoneIndex != INDEX_NONE)
				{
					// Cache spheres & capsules form physics asset
					for(const FKSphereElem& Sphere : SkeletalBodySetup->AggGeom.SphereElems)
					{
						FClothCollisionPrim_Sphere NewSphere;
						NewSphere.LocalPosition = Sphere.Center;
						NewSphere.Radius = Sphere.Radius;
						NewSphere.BoneIndex = MeshBoneIndex;

						ClothCollisionSource.CachedSpheres.Add(NewSphere);
					}

					for(const FKSphylElem& Sphyl : SkeletalBodySetup->AggGeom.SphylElems)
					{
						FClothCollisionPrim_Sphere Sphere0;
						FClothCollisionPrim_Sphere Sphere1;
						FVector OrientedDirection = Sphyl.Rotation.RotateVector(FVector(0.0f, 0.0f, 1.0f));
						FVector HalfDim = OrientedDirection * (Sphyl.Length / 2.0f);
						Sphere0.LocalPosition = Sphyl.Center - HalfDim;
						Sphere1.LocalPosition = Sphyl.Center + HalfDim;
						Sphere0.Radius = Sphyl.Radius;
						Sphere1.Radius = Sphyl.Radius;
						Sphere0.BoneIndex = MeshBoneIndex;
						Sphere1.BoneIndex = MeshBoneIndex;

						ClothCollisionSource.CachedSpheres.Add(Sphere0);
						ClothCollisionSource.CachedSpheres.Add(Sphere1);

						FClothCollisionPrim_SphereConnection Connection;
						Connection.SphereIndices[0] = ClothCollisionSource.CachedSpheres.Num() - 2;
						Connection.SphereIndices[1] = ClothCollisionSource.CachedSpheres.Num() - 1;

						ClothCollisionSource.CachedSphereConnections.Add(Connection);
					}
				}
			}

			ClothCollisionSource.CachedSkeletalMesh = SourceComponent->SkeletalMesh;
			ClothCollisionSource.bCached = true;
		}

		// presize array allocations
		OutCollisions.Spheres.Reserve(OutCollisions.Spheres.Num() + ClothCollisionSource.CachedSpheres.Num());
		OutCollisions.SphereConnections.Reserve(OutCollisions.SphereConnections.Num() + ClothCollisionSource.CachedSphereConnections.Num());

		// Now transform output data
		for(const FClothCollisionPrim_Sphere& CachedSphere : ClothCollisionSource.CachedSpheres)
		{
			FClothCollisionPrim_Sphere& OutSphere = OutCollisions.Spheres.Add_GetRef(CachedSphere);

			const FTransform& BoneTransform = SourceComponent->GetBoneTransform(OutSphere.BoneIndex, FTransform::Identity) * ComponentToComponentTransform;
			OutSphere.LocalPosition = BoneTransform.TransformPosition(OutSphere.LocalPosition);
			OutSphere.BoneIndex = INDEX_NONE;
		}

		// Offset connections
		int32 ConnectionBaseIndex = OutCollisions.SphereConnections.Num();
		for(const FClothCollisionPrim_SphereConnection& CachedSphereConnection : ClothCollisionSource.CachedSphereConnections)
		{
			FClothCollisionPrim_SphereConnection& OutSphereConnection = OutCollisions.SphereConnections.Add_GetRef(CachedSphereConnection);
			OutSphereConnection.SphereIndices[0] += ConnectionBaseIndex;
			OutSphereConnection.SphereIndices[1] += ConnectionBaseIndex;
		}
	}
}

void USkeletalMeshComponent::CopyClothCollisionsToChildren()
{
	// 3 steps
	// 1. release all previous parent collisions
	// 2. find new collisions from parent(this class)
	// 3. add new collisions to children

	TArray<USkeletalMeshComponent*> ClothChildren;

	for (USceneComponent* AttachedChild : GetAttachChildren())
	{
		USkeletalMeshComponent* pChild = Cast<USkeletalMeshComponent>(AttachedChild);
		if(pChild && pChild->ClothingSimulation->ShouldSimulate())
			{
				ClothChildren.Add(pChild);
		}
	}

	const int32 NumClothChildren = ClothChildren.Num();

	if(NumClothChildren == 0)
	{
		return;
	}

	FClothCollisionData NewCollisions;

	FindClothCollisions(NewCollisions);

	for(USkeletalMeshComponent* Child : ClothChildren)
	{
		Child->ClothingSimulation->AddExternalCollisions(NewCollisions);
	}
}

void USkeletalMeshComponent::CopyClothCollisionSources()
{
	FClothCollisionData ExternalCollisions;

	for(FClothCollisionSource& ClothCollisionSource : ClothCollisionSources)
	{
		USkeletalMeshComponent* SourceComponent = ClothCollisionSource.SourceComponent.Get();
		UPhysicsAsset* SourcePhysicsAsset = ClothCollisionSource.SourcePhysicsAsset.Get();

		if(SourceComponent && SourcePhysicsAsset)
		{
			ExtractCollisionsForCloth(SourceComponent, SourcePhysicsAsset, this, ExternalCollisions, ClothCollisionSource);
		}
	}

	ClothingSimulation->AddExternalCollisions(ExternalCollisions);
}

// children's collisions can affect to parent's cloth reversely
void USkeletalMeshComponent::CopyChildrenClothCollisionsToParent()
{
	// 3 steps
	// 1. release all previous children collisions
	// 2. find new collisions from children
	// 3. add new collisions to parent (this component)

	TArray<USkeletalMeshComponent*> ClothCollisionChildren;

	FClothCollisionData NewCollisions;

	for (USceneComponent* AttachedChild : GetAttachChildren())
	{
		USkeletalMeshComponent* Child = Cast<USkeletalMeshComponent>(AttachedChild);
		if(Child)
		{
			Child->FindClothCollisions(NewCollisions);
		}
	}

	ClothingSimulation->AddExternalCollisions(NewCollisions);
}

void USkeletalMeshComponent::ProcessClothCollisionWithEnvironment()
{
	// Limiting the number of extracted shapes per component as these collisions are very expensive
	static const int32 MaxSyncShapesToConsider = 32;

	// don't handle collision detection if this component is in editor
	if(!GetWorld()->IsGameWorld() || !ClothingSimulation)
	{
		return;
	}

	FClothCollisionData NewCollisionData;

	TArray<FOverlapResult> Overlaps;

	FCollisionObjectQueryParams ObjectParams;

	ObjectParams.AddObjectTypesToQuery(ECollisionChannel::ECC_WorldStatic);
	// to collide with other clothing objects
	ObjectParams.AddObjectTypesToQuery(ECollisionChannel::ECC_PhysicsBody);

	FCollisionQueryParams Params(SCENE_QUERY_STAT(ClothOverlapComponents), false);

	GetWorld()->OverlapMultiByObjectType(Overlaps, Bounds.Origin, FQuat::Identity, ObjectParams, FCollisionShape::MakeBox(Bounds.BoxExtent), Params);

	for (int32 OverlapIdx=0; OverlapIdx<Overlaps.Num(); ++OverlapIdx)
	{
		const TWeakObjectPtr<UPrimitiveComponent>& Component = Overlaps[OverlapIdx].Component;
		if (Component.IsValid())
		{ 
			ECollisionChannel Channel = Component->GetCollisionObjectType();

			if(Channel == ECollisionChannel::ECC_WorldStatic)
			{
				// Static world geo
				if(!Component->BodyInstance.IsValidBodyInstance())
				{
					// Move to next component, this one has no valid physics
					continue;
				}

				bool bSuccessfulRead = false;

				const FPhysicsActorHandle& ActorRef = Component->BodyInstance.GetActorReferenceWithWelding();
				FPhysicsCommand::ExecuteRead(ActorRef, [&](const FPhysicsActorHandle& Actor)
				{
					TArray<FPhysicsShapeHandle> AllShapes;
					const int32 NumSyncShapes = Component->BodyInstance.GetAllShapes_AssumesLocked(AllShapes);

					if(NumSyncShapes == 0 || NumSyncShapes > MaxSyncShapesToConsider)
					{
						// Either no shapes or too complicated to consider
						return;
					}

					// Matrices required to transform shapes into sim space (component space)
					// Transform of external component and matrix describing external component -> this component
					FTransform Transform = Component->GetComponentTransform();
					FMatrix TransformMatrix = Transform.ToMatrixWithScale();
					FMatrix ComponentToClothMatrix = TransformMatrix * GetComponentTransform().ToMatrixWithScale().Inverse();

					for(FPhysicsShapeHandle& Shape : AllShapes)
					{
						ECollisionShapeType GeoType = FPhysicsInterface::GetShapeType(Shape);
						FPhysicsGeometryCollection GeoCollection = FPhysicsInterface::GetGeometryCollection(Shape);

						// Pose of the shape in actor space
						FMatrix ShapeLocalPose = FPhysicsInterface::GetLocalTransform(Shape).ToMatrixWithScale();

#if WITH_CHAOS
                        check(false);
#else
						switch(GeoType)
						{
							default:
							break;

							case ECollisionShapeType::Sphere:
							{
								PxSphereGeometry SphereGeo;
								GeoCollection.GetSphereGeometry(SphereGeo);

								NewCollisionData.Spheres.AddDefaulted();
								FClothCollisionPrim_Sphere& NewSphere = NewCollisionData.Spheres.Last();

								NewSphere.BoneIndex = INDEX_NONE; // No bone, just local space
								NewSphere.LocalPosition = ComponentToClothMatrix.TransformPosition(ShapeLocalPose.GetOrigin());
								NewSphere.Radius = SphereGeo.radius;
							}
							break;

							case ECollisionShapeType::Capsule:
							{
								PxCapsuleGeometry CapGeo;
								GeoCollection.GetCapsuleGeometry(CapGeo);

								const int32 BaseSphereIndex = NewCollisionData.Spheres.Num();

								NewCollisionData.Spheres.AddDefaulted(2);
								FClothCollisionPrim_Sphere& Sphere0 = NewCollisionData.Spheres.Last(1);
								FClothCollisionPrim_Sphere& Sphere1 = NewCollisionData.Spheres.Last(0);

								NewCollisionData.SphereConnections.AddDefaulted();
								FClothCollisionPrim_SphereConnection& Connection = NewCollisionData.SphereConnections.Last();

								FVector ZAxis = ComponentToClothMatrix.TransformVector(ShapeLocalPose.GetUnitAxis(EAxis::X));

								Sphere0.BoneIndex = INDEX_NONE;
								Sphere0.LocalPosition = ComponentToClothMatrix.TransformPosition(ShapeLocalPose.GetOrigin()) + CapGeo.halfHeight * ZAxis;
								Sphere0.Radius = CapGeo.radius;

								Sphere1.BoneIndex = INDEX_NONE;
								Sphere1.LocalPosition = ComponentToClothMatrix.TransformPosition(ShapeLocalPose.GetOrigin()) - CapGeo.halfHeight * ZAxis;
								Sphere1.Radius = CapGeo.radius;

								Connection.SphereIndices[0] = BaseSphereIndex;
								Connection.SphereIndices[1] = BaseSphereIndex + 1;
							}
							break;

							case ECollisionShapeType::Box:
							{
								PxBoxGeometry BoxGeo;
								GeoCollection.GetBoxGeometry(BoxGeo);

								// We're building the box in local space, so to get to the cloth transform
								// we need to go through local -> actor -> world -> cloth
								FMatrix FullTransformMatrix = ShapeLocalPose * ComponentToClothMatrix;

								NewCollisionData.Convexes.AddDefaulted();
								FClothCollisionPrim_Convex& Convex = NewCollisionData.Convexes.Last();
								Convex.Planes.Reset(6);

								// we need to inflate the hull to get nicer collisions (only particles collide)
								const static float Inflate = 2.0f;
								BoxGeo.halfExtents += PxVec3(Inflate);
				
								FPlane UPlane1(1, 0, 0, BoxGeo.halfExtents.x);
								UPlane1 = UPlane1.TransformBy(FullTransformMatrix);
								Convex.Planes.Add(UPlane1);

								FPlane UPlane2(-1, 0, 0, BoxGeo.halfExtents.x);
								UPlane2 = UPlane2.TransformBy(FullTransformMatrix);
								Convex.Planes.Add(UPlane2);

								FPlane UPlane3(0, 1, 0, BoxGeo.halfExtents.y);
								UPlane3 = UPlane3.TransformBy(FullTransformMatrix);
								Convex.Planes.Add(UPlane3);

								FPlane UPlane4(0, -1, 0, BoxGeo.halfExtents.y);
								UPlane4 = UPlane4.TransformBy(FullTransformMatrix);
								Convex.Planes.Add(UPlane4);

								FPlane UPlane5(0, 0, 1, BoxGeo.halfExtents.z);
								UPlane5 = UPlane5.TransformBy(FullTransformMatrix);
								Convex.Planes.Add(UPlane5);

								FPlane UPlane6(0, 0, -1, BoxGeo.halfExtents.z);
								UPlane6 = UPlane6.TransformBy(FullTransformMatrix);
								Convex.Planes.Add(UPlane6);

								Convex.BoneIndex = INDEX_NONE;
							}
							break;

							case ECollisionShapeType::Convex:
							{
								PxConvexMeshGeometry MeshGeo;
								GeoCollection.GetConvexGeometry(MeshGeo);

								// we need to inflate the hull to get nicer collisions (only particles collide)
								const static float Inflate = 2.0f;

								if(MeshGeo.convexMesh)
								{
									NewCollisionData.Convexes.AddDefaulted();
									FClothCollisionPrim_Convex& NewConvex = NewCollisionData.Convexes.Last();

									FMatrix FullTransformMatrix = ShapeLocalPose * ComponentToClothMatrix;

									uint32 NumPolys = MeshGeo.convexMesh->getNbPolygons();
									NewConvex.Planes.Empty(NumPolys);

									PxHullPolygon HullData;
									for(uint32 PolyIndex = 0; PolyIndex < NumPolys; ++PolyIndex)
									{
										MeshGeo.convexMesh->getPolygonData(PolyIndex, HullData);
										PxPlane PPlane(HullData.mPlane[0], HullData.mPlane[1], HullData.mPlane[2], HullData.mPlane[3]);
										FPlane UPlane = P2UPlane(PPlane);
										UPlane = UPlane.TransformBy(FullTransformMatrix);
										
										UPlane.W += Inflate;

										NewConvex.Planes.Add(UPlane);
									}
								}	
							}
							break;
						}
#endif
					}
					bSuccessfulRead = true;
				});
			}
			else if(Channel == ECollisionChannel::ECC_PhysicsBody)
			{
				// Possibly a skeletal mesh, extract it's clothing collisions if necessary
				USkeletalMeshComponent* SkelComp = Cast<USkeletalMeshComponent>(Component.Get());

				if(SkelComp && SkelComp->SkeletalMesh)
				{
					if(SkelComp == this)
					{
						// Same mesh, move to next component
						continue;
					}

					if(SkelComp->ClothingSimulation)
					{
						// append skeletal component collisions
						FClothCollisionData SkelCollisionData;
						SkelComp->ClothingSimulation->GetCollisions(SkelCollisionData, false);
						NewCollisionData.Append(SkelCollisionData);
					}
				}
			}
		}
	}

	ClothingSimulation->AddExternalCollisions(NewCollisionData);
}

void USkeletalMeshComponent::AddClothCollisionSource(USkeletalMeshComponent* InSourceComponent, UPhysicsAsset* InSourcePhysicsAsset)
{
	if(InSourceComponent && InSourcePhysicsAsset)
	{
		FClothCollisionSource* FoundCollisionSource = ClothCollisionSources.FindByPredicate(
			[InSourceComponent, InSourcePhysicsAsset](const FClothCollisionSource& InCollisionSource)
			{ 
				return InCollisionSource.SourceComponent.Get() == InSourceComponent && InCollisionSource.SourcePhysicsAsset.Get() == InSourcePhysicsAsset; 
			}
		);

		if(FoundCollisionSource == nullptr)
		{
			ClothCollisionSources.Emplace(InSourceComponent, InSourcePhysicsAsset);

			// Add prerequisite so we dont end up with a frame delay
			ClothTickFunction.AddPrerequisite(InSourceComponent, InSourceComponent->PrimaryComponentTick);
		}
	}
}

void USkeletalMeshComponent::RemoveClothCollisionSource(USkeletalMeshComponent* InSourceComponent)
{
	if(InSourceComponent)
	{
		ClothCollisionSources.RemoveAll([InSourceComponent](const FClothCollisionSource& InCollisionSource)
		{ 
			return !InCollisionSource.SourceComponent.IsValid() || InCollisionSource.SourceComponent.Get() == InSourceComponent; 
		});
	}
}

void USkeletalMeshComponent::RemoveClothCollisionSource(USkeletalMeshComponent* InSourceComponent, UPhysicsAsset* InSourcePhysicsAsset)
{
	if(InSourceComponent && InSourcePhysicsAsset)
	{
		ClothCollisionSources.RemoveAll([InSourceComponent, InSourcePhysicsAsset](const FClothCollisionSource& InCollisionSource)
		{ 
			return !InCollisionSource.SourceComponent.IsValid() || (InCollisionSource.SourceComponent.Get() == InSourceComponent && InCollisionSource.SourcePhysicsAsset.Get() == InSourcePhysicsAsset); 
		});
	}
}

#endif// #if WITH_CLOTH_COLLISION_DETECTION

void USkeletalMeshComponent::EndPhysicsTickComponent(FSkeletalMeshComponentEndPhysicsTickFunction& ThisTickFunction)
{
	//IMPORTANT!
	//
	// The decision on whether to use EndPhysicsTickComponent or not is made by ShouldRunEndPhysicsTick()
	// Any changes that are made to EndPhysicsTickComponent that affect whether it should be run or not
	// have to be reflected in ShouldRunEndPhysicsTick() as well
	
	// if physics is disabled on dedicated server, no reason to be here. 
	if (!bEnablePhysicsOnDedicatedServer && IsRunningDedicatedServer())
	{
		FinalizeBoneTransform();
		return;
	}

	if (IsRegistered() && IsSimulatingPhysics() && RigidBodyIsAwake())
	{
		SyncComponentToRBPhysics();
	}

	// this used to not run if not rendered, but that causes issues such as bounds not updated
	// causing it to not rendered, at the end, I think we should blend body positions
	// for example if you're only simulating, this has to happen all the time
	// whether looking at it or not, otherwise
	// @todo better solution is to check if it has moved by changing SyncComponentToRBPhysics to return true if anything modified
	// and run this if that is true or rendered
	// that will at least reduce the chance of mismatch
	// generally if you move your actor position, this has to happen to approximately match their bounds
	if (ShouldBlendPhysicsBones())
	{
		if (IsRegistered())
		{
			BlendInPhysics(ThisTickFunction);
		}
	}
}

void USkeletalMeshComponent::UpdateClothTransformImp()
{
	const bool bActiveClothing = ClothingSimulation && ClothingSimulation->ShouldSimulate();

#if WITH_CLOTH_COLLISION_DETECTION

	if(ClothingSimulation)
	{
		ClothingSimulation->ClearExternalCollisions();
	}

	if(bCollideWithAttachedChildren)
	{
		CopyClothCollisionsToChildren();
	}

	if(ClothCollisionSources.Num() > 0)
	{
		CopyClothCollisionSources();
	}

	//check the environment when only transform is updated
	if(bCollideWithEnvironment && bActiveClothing)
	{
		ProcessClothCollisionWithEnvironment();
	}
#endif // WITH_CLOTH_COLLISION_DETECTION

#if !(UE_BUILD_SHIPPING)
	FTransform ComponentTransform = GetComponentTransform();
	if (ComponentTransform.GetRotation().ContainsNaN())
	{
		logOrEnsureNanError(TEXT("SkeletalMeshComponent::UpdateClothTransform found NaN in GetComponentTransform().GetRotation()"));
		ComponentTransform.SetRotation(FQuat(0.0f, 0.0f, 0.0f, 1.0f));
		SetComponentToWorld(ComponentTransform);
	}
	if (ComponentTransform.ContainsNaN())
	{
		logOrEnsureNanError(TEXT("SkeletalMeshComponent::UpdateClothTransform still found NaN in GetComponentTransform() (wasn't the rotation)"));
		SetComponentToWorld(FTransform::Identity);
	}
#endif
}

void USkeletalMeshComponent::UpdateClothTransform(ETeleportType TeleportType)
{
	//Note that it's not safe to run the update here. This is because cloth sim could still be running on another thread. We defer it
	bPendingClothTransformUpdate = true;
	PendingTeleportType = ((TeleportType > PendingTeleportType) ? TeleportType : PendingTeleportType); 
}

void USkeletalMeshComponent::CheckClothTeleport()
{
	// Get the root bone transform
	FMatrix CurRootBoneMat = GetBoneMatrix(0);
	
	// distance check 
	// TeleportDistanceThreshold is greater than Zero and not teleported yet
	if(TeleportDistanceThreshold > 0 && ClothTeleportMode == EClothingTeleportMode::None)
	{
		float DistSquared = FVector::DistSquared(PrevRootBoneMatrix.GetOrigin(), CurRootBoneMat.GetOrigin());
		if ( DistSquared > ClothTeleportDistThresholdSquared ) // if it has traveled too far
		{
			ClothTeleportMode = bResetAfterTeleport ? EClothingTeleportMode::TeleportAndReset : EClothingTeleportMode::Teleport;
		}
	}

	// rotation check
	// if TeleportRotationThreshold is greater than Zero and the user didn't do force teleport
	if(TeleportRotationThreshold > 0 && ClothTeleportMode == EClothingTeleportMode::None)
	{
		// Detect whether teleportation is needed or not
		// Rotation matrix's transpose means an inverse but can't use a transpose because this matrix includes scales
		FMatrix AInvB = CurRootBoneMat * PrevRootBoneMatrix.InverseFast();
		float Trace = AInvB.M[0][0] + AInvB.M[1][1] + AInvB.M[2][2];
		float CosineTheta = (Trace - 1.0f) / 2.0f; // trace = 1+2cos(theta) for a 3x3 matrix

		if ( CosineTheta < ClothTeleportCosineThresholdInRad ) // has the root bone rotated too much
		{
			ClothTeleportMode = bResetAfterTeleport ? EClothingTeleportMode::TeleportAndReset : EClothingTeleportMode::Teleport;
		}
	}

	PrevRootBoneMatrix = CurRootBoneMat;
}

FAutoConsoleTaskPriority CPrio_FParallelClothTask(
	TEXT("TaskGraph.TaskPriorities.ParallelClothTask"),
	TEXT("Task and thread priority for parallel cloth."),
	ENamedThreads::HighThreadPriority, // if we have high priority task threads, then use them...
	ENamedThreads::NormalTaskPriority, // .. at normal task priority
	ENamedThreads::HighTaskPriority // if we don't have hi pri threads, then use normal priority threads at high task priority instead
	);

class FParallelClothTask
{
	const USkeletalMeshComponent& SkeletalMeshComponent;
	float DeltaTime;

public:
	FParallelClothTask(const USkeletalMeshComponent& InSkeletalMeshComponent, float InDeltaTime)
		: SkeletalMeshComponent(InSkeletalMeshComponent)
		, DeltaTime(InDeltaTime)
	{
	}

	FORCEINLINE TStatId GetStatId() const
	{
		RETURN_QUICK_DECLARE_CYCLE_STAT(FParallelClothTask, STATGROUP_TaskGraphTasks);
	}
	static ENamedThreads::Type GetDesiredThread()
	{
		return CPrio_FParallelClothTask.Get();
	}
	static ESubsequentsMode::Type GetSubsequentsMode()
	{
		return ESubsequentsMode::TrackSubsequents;
	}

	void DoTask(ENamedThreads::Type CurrentThread, const FGraphEventRef& MyCompletionGraphEvent)
	{
		FScopeCycleCounterUObject ContextScope(&SkeletalMeshComponent);
		SCOPE_CYCLE_COUNTER(STAT_ClothTotalTime);

		if(SkeletalMeshComponent.ClothingSimulation)
		{
			SkeletalMeshComponent.ClothingSimulation->Simulate(SkeletalMeshComponent.ClothingSimulationContext);
		}
	}
};

// This task runs after the clothing task to perform a writeback of data from the simulation to the
// component. This is done on the gamethread as that is where the data is to be valid (ensures no other
// component ticks will be accessing during the writeback)
class FParallelClothCompletionTask
{
	TWeakObjectPtr<USkeletalMeshComponent> SkeletalMeshComponent;

public:
	FParallelClothCompletionTask(TWeakObjectPtr<USkeletalMeshComponent> InSkeletalMeshComponent)
		: SkeletalMeshComponent(InSkeletalMeshComponent)
	{}

	FORCEINLINE TStatId GetStatId() const
	{
		RETURN_QUICK_DECLARE_CYCLE_STAT(FParallelClothCompletionTask, STATGROUP_TaskGraphTasks);
	}

	static ENamedThreads::Type GetDesiredThread()
	{
		return ENamedThreads::GameThread;
	}

	static ESubsequentsMode::Type GetSubsequentsMode()
	{
		return ESubsequentsMode::TrackSubsequents;
	}

	void DoTask(ENamedThreads::Type CurrentThread, const FGraphEventRef& MyCompletionGraphEvent)
	{
		SCOPE_CYCLE_COUNTER(STAT_ClothWriteback)
		// Perform the data writeback
		if(USkeletalMeshComponent* MeshComp = SkeletalMeshComponent.Get())
		{
			MeshComp->CompleteParallelClothSimulation();
		}
	}
};

void USkeletalMeshComponent::UpdateClothStateAndSimulate(float DeltaTime, FTickFunction& ThisTickFunction)
{
	// If disabled or no simulation
	if (CVarEnableClothPhysics.GetValueOnGameThread() == 0 || !ClothingSimulation)
	{
		return;
	}

	check(IsInGameThread());

	// If we simulate a clothing actor at 0s it will fill simulated positions and normals with NaNs.
	// we can skip all the work it is still doing, and get the desired result (frozen sim) by not
	// updating and simulating.
	if(DeltaTime == 0.0f)
	{
		return;
	}

	// Make sure we aren't already in flight from previous frame
	HandleExistingParallelClothSimulation();

#if WITH_CLOTH_COLLISION_DETECTION
	if (bCollideWithAttachedChildren)
	{
		if(ClothingSimulation)
		{
			ClothingSimulation->ClearExternalCollisions();
		}

		CopyClothCollisionsToChildren();
		CopyChildrenClothCollisionsToParent();
	}
#endif // WITH_CLOTH_COLLISION_DETECTION

	UpdateClothSimulationContext(DeltaTime);

	if(ClothingSimulation)
	{
		ParallelClothTask = TGraphTask<FParallelClothTask>::CreateTask(nullptr, ENamedThreads::GameThread).ConstructAndDispatchWhenReady(*this, DeltaTime);
			
		FGraphEventArray Prerequisites;
		Prerequisites.Add(ParallelClothTask);
		FGraphEventRef ClothCompletionEvent = TGraphTask<FParallelClothCompletionTask>::CreateTask(&Prerequisites, ENamedThreads::GameThread).ConstructAndDispatchWhenReady(this);
		ThisTickFunction.GetCompletionHandle()->SetGatherThreadForDontCompleteUntil(ENamedThreads::GameThread);
		ThisTickFunction.GetCompletionHandle()->DontCompleteUntil(ClothCompletionEvent);
	}
}

//This is the total cloth time split up among multiple computation (updating gpu, updating sim, etc...)
DECLARE_CYCLE_STAT(TEXT("Cloth Sim"), STAT_ClothSimTime, STATGROUP_Physics);

bool USkeletalMeshComponent::GetClothSimulatedPosition_GameThread(const FGuid& AssetGuid, int32 VertexIndex, FVector& OutSimulPos) const
{
	if(!SkeletalMesh)
	{
		// Can't proceed without a mesh
		return false;
	}
		
	bool bSucceed = false;

	int32 AssetIndex = SkeletalMesh->GetClothingAssetIndex(AssetGuid);

	if(AssetIndex != INDEX_NONE)
	{
		const FClothSimulData* ActorData = CurrentSimulationData_GameThread.Find(AssetIndex);

		if(ActorData && ActorData->Positions.IsValidIndex(VertexIndex))
		{
			OutSimulPos = ActorData->Positions[VertexIndex];

			bSucceed = true;
		}
	}
	return bSucceed;
}

void USkeletalMeshComponent::TickClothing(float DeltaTime, FTickFunction& ThisTickFunction)
{
	if (SkeletalMesh == nullptr || !ClothingSimulation || CVarEnableClothPhysics.GetValueOnGameThread() == 0)
	{
		return;
	}

	// Use the component update flag to gate simulation to respect the always tick options
	bool bShouldTick = ((VisibilityBasedAnimTickOption < EVisibilityBasedAnimTickOption::OnlyTickPoseWhenRendered) || bRecentlyRendered);

	if (bShouldTick)
	{
		UpdateClothStateAndSimulate(DeltaTime, ThisTickFunction);
	}
	else
	{
		ForceClothNextUpdateTeleportAndReset();
	}
}

void USkeletalMeshComponent::GetUpdateClothSimulationData(TMap<int32, FClothSimulData>& OutClothSimData, USkeletalMeshComponent* OverrideLocalRootComponent)
{
	if(CVarEnableClothPhysics.GetValueOnAnyThread() == 0)
	{
		return;
	}

	SCOPE_CYCLE_COUNTER(STAT_ClothTotalTime);

	if(bDisableClothSimulation)
	{
		OutClothSimData.Reset();
		return;
	}

	if(ClothingSimulation)
	{
		ClothingSimulation->GetSimulationData(OutClothSimData, this, OverrideLocalRootComponent);
		return;
	}
}

void USkeletalMeshComponent::DebugDrawClothing(FPrimitiveDrawInterface* PDI)
{
#if WITH_EDITOR && ENABLE_DRAW_DEBUG

	if(ClothingSimulation)
	{
		FClothingSystemEditorInterfaceModule& ClothingEditorModule = FModuleManager::LoadModuleChecked<FClothingSystemEditorInterfaceModule>(TEXT("ClothingSystemEditorInterface"));

		if(ISimulationEditorExtender* Extender = ClothingEditorModule.GetSimulationEditorExtender(ClothingSimulationFactory->GetFName()))
		{
			Extender->DebugDrawSimulation(ClothingSimulation, this, PDI);
		}

		return;
	}

#endif
}

void USkeletalMeshComponent::SetAllMassScale(float InMassScale)
{
	// Apply mass scale to each child body
	for(FBodyInstance* BI : Bodies)
	{
		if (BI->IsValidBodyInstance())
		{
			BI->SetMassScale(InMassScale);
		}
	}
}


float USkeletalMeshComponent::GetMass() const
{
	float Mass = 0.0f;
	for (int32 i=0; i < Bodies.Num(); ++i)
	{
		FBodyInstance* BI = Bodies[i];

		if (BI->IsValidBodyInstance())
		{
			Mass += BI->GetBodyMass();
		}
	}
	return Mass;
}

float USkeletalMeshComponent::GetBoneMass(FName BoneName, bool bScaleMass) const
{
	if (FBodyInstance* BI = GetBodyInstance(BoneName))
	{
		float Scale = 1.0f;
		if (bScaleMass)
		{
			Scale = BI->MassScale;
		}
		return Scale*BI->GetBodyMass();
	}

	return 0.0f;
}

FVector USkeletalMeshComponent::GetSkeletalCenterOfMass() const
{
	FVector Location = FVector::ZeroVector;
	float TotalMass = 0.0f;
	for (int32 i = 0; i < Bodies.Num(); i++)
	{
		FBodyInstance* BI = Bodies[i];
		if (BI->IsValidBodyInstance())
		{
			float Mass = BI->MassScale*BI->GetBodyMass();
			Location += Mass*BI->GetCOMPosition();
			TotalMass += Mass;
		}
	}

	return Location / TotalMass;
}

void USkeletalMeshComponent::SetAllUseCCD(bool InUseCCD)
{
	// Apply CCD setting to each child body
	for (FBodyInstance* BI : Bodies)
	{
		if (BI->IsValidBodyInstance())
		{
			BI->SetUseCCD(InUseCCD);
		}
	}
}

// blueprint callable methods 
float USkeletalMeshComponent::GetClothMaxDistanceScale()
{
	return ClothMaxDistanceScale;
}

void USkeletalMeshComponent::SetClothMaxDistanceScale(float Scale)
{
	ClothMaxDistanceScale = Scale;
}

void USkeletalMeshComponent::ResetClothTeleportMode()
{
	ClothTeleportMode = EClothingTeleportMode::None;
}

void USkeletalMeshComponent::ForceClothNextUpdateTeleport()
{
	ClothTeleportMode = EClothingTeleportMode::Teleport;
}

void USkeletalMeshComponent::ForceClothNextUpdateTeleportAndReset()
{
	ClothTeleportMode = EClothingTeleportMode::TeleportAndReset;
}

FTransform USkeletalMeshComponent::GetComponentTransformFromBodyInstance(FBodyInstance* UseBI)
{
	if (PhysicsTransformUpdateMode == EPhysicsTransformUpdateMode::SimulationUpatesComponentTransform)
	{
		// undo root transform so that it only moves according to what actor itself suppose to move
		const FTransform& BodyTransform = UseBI->GetUnrealWorldTransform();
		return RootBodyData.TransformToRoot * BodyTransform;
	}
	else
	{
		return GetComponentTransform();
	}
}
#undef LOCTEXT_NAMESPACE<|MERGE_RESOLUTION|>--- conflicted
+++ resolved
@@ -2235,18 +2235,6 @@
 {
 	bool bHaveHit = false;
 
-<<<<<<< HEAD
-	FHitResult Hit;
-	for (int32 BodyIdx=0; BodyIdx < Bodies.Num(); ++BodyIdx)
-	{
-		if (Bodies[BodyIdx] && Bodies[BodyIdx]->Sweep(Hit, Start, End, ShapeWorldRotation, CollisionShape, bTraceComplex))
-		{
-			if (!bHaveHit || Hit.Time < OutHit.Time)
-			{
-				OutHit = Hit;
-			}
-			bHaveHit = true;
-=======
 	if (bEnablePerPolyCollision)
 	{
 		// Using PrimitiveComponent implementation
@@ -2266,7 +2254,6 @@
 				}
 				bHaveHit = true;
 			}
->>>>>>> 33e6966e
 		}
 	}
 
