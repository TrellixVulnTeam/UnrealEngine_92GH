// Copyright 1998-2019 Epic Games, Inc. All Rights Reserved.

#include "SceneManagement.h"
#include "Misc/App.h"
#include "Engine/StaticMesh.h"
#include "DeviceProfiles/DeviceProfile.h"
#include "DeviceProfiles/DeviceProfileManager.h"
#include "StaticMeshResources.h"
#include "Runtime/Renderer/Private/SceneRendering.h"
#include "Runtime/Renderer/Private/SceneCore.h"
#include "Async/ParallelFor.h"
#include "LightMap.h"
#include "ShadowMap.h"
#include "Engine/Engine.h"
#include "Engine/LightMapTexture2D.h"
#include "Engine/ShadowMapTexture2D.h"
#include "VT/VirtualTexture.h"
#include "UnrealEngine.h"

static TAutoConsoleVariable<float> CVarLODTemporalLag(
	TEXT("lod.TemporalLag"),
	0.5f,
	TEXT("This controls the the time lag for temporal LOD, in seconds."));

void FTemporalLODState::UpdateTemporalLODTransition(const FViewInfo& View, float LastRenderTime)
{
	bool bOk = false;
	if (!View.bDisableDistanceBasedFadeTransitions)
	{
		bOk = true;
		TemporalLODLag = CVarLODTemporalLag.GetValueOnRenderThread();
		if (TemporalLODTime[1] < LastRenderTime - TemporalLODLag)
		{
			if (TemporalLODTime[0] < TemporalLODTime[1])
			{
				TemporalLODViewOrigin[0] = TemporalLODViewOrigin[1];
				TemporalDistanceFactor[0] = TemporalDistanceFactor[1];
				TemporalLODTime[0] = TemporalLODTime[1];
			}
			TemporalLODViewOrigin[1] = View.ViewMatrices.GetViewOrigin();
			TemporalDistanceFactor[1] = View.GetLODDistanceFactor();
			TemporalLODTime[1] = LastRenderTime;
			if (TemporalLODTime[1] <= TemporalLODTime[0])
			{
				bOk = false; // we are paused or something or otherwise didn't get a good sample
			}
		}
	}
	if (!bOk)
	{
		TemporalLODViewOrigin[0] = View.ViewMatrices.GetViewOrigin();
		TemporalLODViewOrigin[1] = View.ViewMatrices.GetViewOrigin();
		TemporalDistanceFactor[0] = View.GetLODDistanceFactor();
		TemporalDistanceFactor[1] = TemporalDistanceFactor[0];
		TemporalLODTime[0] = LastRenderTime;
		TemporalLODTime[1] = LastRenderTime;
		TemporalLODLag = 0.0f;
	}
}



FSimpleElementCollector::FSimpleElementCollector() :
	FPrimitiveDrawInterface(nullptr)
{
	static auto* MobileHDRCvar = IConsoleManager::Get().FindTConsoleVariableDataInt(TEXT("r.MobileHDR"));
	bIsMobileHDR = (MobileHDRCvar->GetValueOnAnyThread() == 1);
}

FSimpleElementCollector::~FSimpleElementCollector()
{
	// Cleanup the dynamic resources.
	for(int32 ResourceIndex = 0;ResourceIndex < DynamicResources.Num();ResourceIndex++)
	{
		//release the resources before deleting, they will delete themselves
		DynamicResources[ResourceIndex]->ReleasePrimitiveResource();
	}
}

void FSimpleElementCollector::SetHitProxy(HHitProxy* HitProxy)
{
	if (HitProxy)
	{
		HitProxyId = HitProxy->Id;
	}
	else
	{
		HitProxyId = FHitProxyId();
	}
}

void FSimpleElementCollector::DrawSprite(
	const FVector& Position,
	float SizeX,
	float SizeY,
	const FTexture* Sprite,
	const FLinearColor& Color,
	uint8 DepthPriorityGroup,
	float U,
	float UL,
	float V,
	float VL,
	uint8 BlendMode
	)
{
	FBatchedElements& Elements = DepthPriorityGroup == SDPG_World ? BatchedElements : TopBatchedElements;

	Elements.AddSprite(
		Position,
		SizeX,
		SizeY,
		Sprite,
		Color,
		HitProxyId,
		U,
		UL,
		V,
		VL,
		BlendMode
		);
}

void FSimpleElementCollector::DrawLine(
	const FVector& Start,
	const FVector& End,
	const FLinearColor& Color,
	uint8 DepthPriorityGroup,
	float Thickness/* = 0.0f*/,
	float DepthBias/* = 0.0f*/,
	bool bScreenSpace/* = false*/
	)
{
	FBatchedElements& Elements = DepthPriorityGroup == SDPG_World ? BatchedElements : TopBatchedElements;

	Elements.AddLine(
		Start,
		End,
		Color,
		HitProxyId,
		Thickness,
		DepthBias,
		bScreenSpace
		);
}

void FSimpleElementCollector::DrawPoint(
	const FVector& Position,
	const FLinearColor& Color,
	float PointSize,
	uint8 DepthPriorityGroup
	)
{
	FBatchedElements& Elements = DepthPriorityGroup == SDPG_World ? BatchedElements : TopBatchedElements;

	Elements.AddPoint(
		Position,
		PointSize,
		Color,
		HitProxyId
		);
}

void FSimpleElementCollector::RegisterDynamicResource(FDynamicPrimitiveResource* DynamicResource)
{
	// Add the dynamic resource to the list of resources to cleanup on destruction.
	DynamicResources.Add(DynamicResource);

	// Initialize the dynamic resource immediately.
	DynamicResource->InitPrimitiveResource();
}

void FSimpleElementCollector::DrawBatchedElements(FRHICommandList& RHICmdList, const FMeshPassProcessorRenderState& DrawRenderState, const FSceneView& InView, EBlendModeFilter::Type Filter, ESceneDepthPriorityGroup DepthPriorityGroup) const
{
	// Mobile HDR does not execute post process, so does not need to render flipped
	const bool bNeedToSwitchVerticalAxis = RHINeedsToSwitchVerticalAxis(InView.GetShaderPlatform()) && !bIsMobileHDR;

	const FBatchedElements& Elements = DepthPriorityGroup == SDPG_World ? BatchedElements : TopBatchedElements;

	// Draw the batched elements.
	Elements.Draw(
		RHICmdList,
		DrawRenderState,
		InView.GetFeatureLevel(),
		bNeedToSwitchVerticalAxis,
		InView,
		InView.Family->EngineShowFlags.HitProxies,
		1.0f,
		Filter
		);
}

FMeshBatchAndRelevance::FMeshBatchAndRelevance(const FMeshBatch& InMesh, const FPrimitiveSceneProxy* InPrimitiveSceneProxy, ERHIFeatureLevel::Type FeatureLevel) :
	Mesh(&InMesh),
	PrimitiveSceneProxy(InPrimitiveSceneProxy)
{
	QUICK_SCOPE_CYCLE_COUNTER(STAT_FMeshBatchAndRelevance);
	const FMaterial* Material = InMesh.MaterialRenderProxy->GetMaterial(FeatureLevel);
	EBlendMode BlendMode = Material->GetBlendMode();
	bHasOpaqueMaterial = (BlendMode == BLEND_Opaque);
	bHasMaskedMaterial = (BlendMode == BLEND_Masked);
	bHasTranslucentMaterialWithVelocity = Material->IsTranslucencyWritingVelocity();
	bRenderInMainPass = PrimitiveSceneProxy->ShouldRenderInMainPass();
}

static TAutoConsoleVariable<int32> CVarUseParallelGetDynamicMeshElementsTasks(
	TEXT("r.UseParallelGetDynamicMeshElementsTasks"),
	0,
	TEXT("If > 0, and if FApp::ShouldUseThreadingForPerformance(), then parts of GetDynamicMeshElements will be done in parallel."));

FMeshElementCollector::FMeshElementCollector(ERHIFeatureLevel::Type InFeatureLevel) :
	PrimitiveSceneProxy(NULL),
	DynamicIndexBuffer(nullptr),
	DynamicVertexBuffer(nullptr),
	DynamicReadBuffer(nullptr),
	FeatureLevel(InFeatureLevel),
	bUseAsyncTasks(FApp::ShouldUseThreadingForPerformance() && CVarUseParallelGetDynamicMeshElementsTasks.GetValueOnAnyThread() > 0)
{	
}


void FMeshElementCollector::ProcessTasks()
{
	check(IsInRenderingThread());
	check(!ParallelTasks.Num() || bUseAsyncTasks);

	if (ParallelTasks.Num())
	{
		QUICK_SCOPE_CYCLE_COUNTER(STAT_FMeshElementCollector_ProcessTasks);
		TArray<TFunction<void()>*, SceneRenderingAllocator>& LocalParallelTasks(ParallelTasks);
		ParallelFor(ParallelTasks.Num(), 
			[&LocalParallelTasks](int32 Index)
			{
				TFunction<void()>* Func = LocalParallelTasks[Index];
				(*Func)();
				Func->~TFunction<void()>();
			}
			);
		ParallelTasks.Empty();
	}
}

void FMeshElementCollector::AddMesh(int32 ViewIndex, FMeshBatch& MeshBatch)
{
	DEFINE_LOG_CATEGORY_STATIC(FMeshElementCollector_AddMesh, Warning, All);

	//checkSlow(MeshBatch.GetNumPrimitives() > 0);
	checkSlow(MeshBatch.VertexFactory && MeshBatch.MaterialRenderProxy);
	checkSlow(PrimitiveSceneProxy);

	PrimitiveSceneProxy->VerifyUsedMaterial(MeshBatch.MaterialRenderProxy);

	if (MeshBatch.bCanApplyViewModeOverrides)
	{
		FSceneView* View = Views[ViewIndex];

		ApplyViewModeOverrides(
			ViewIndex,
			View->Family->EngineShowFlags,
			View->GetFeatureLevel(),
			PrimitiveSceneProxy,
			MeshBatch.bUseWireframeSelectionColoring,
			MeshBatch,
			*this);
	}

	MeshBatch.PreparePrimitiveUniformBuffer(PrimitiveSceneProxy, FeatureLevel);

	for (int32 Index = 0; Index < MeshBatch.Elements.Num(); ++Index)
	{
		UE_CLOG(MeshBatch.Elements[Index].IndexBuffer && !MeshBatch.Elements[Index].IndexBuffer->IndexBufferRHI, FMeshElementCollector_AddMesh, Fatal,
			TEXT("FMeshElementCollector::AddMesh - On MeshBatchElement %d, Material '%s', index buffer object has null RHI resource"),
			Index, MeshBatch.MaterialRenderProxy ? *MeshBatch.MaterialRenderProxy->GetFriendlyName() : TEXT("null"));
	}

	// If we are maintaining primitive scene data on the GPU, copy the primitive uniform buffer data to a unified array so it can be uploaded later
	if (UseGPUScene(GMaxRHIShaderPlatform, FeatureLevel) && MeshBatch.VertexFactory->GetPrimitiveIdStreamIndex(EVertexInputStreamType::Default) >= 0)
	{
		for (int32 Index = 0; Index < MeshBatch.Elements.Num(); ++Index)
		{
			const TUniformBuffer<FPrimitiveUniformShaderParameters>* PrimitiveUniformBufferResource = MeshBatch.Elements[Index].PrimitiveUniformBufferResource;

			if (PrimitiveUniformBufferResource)
			{
				TArray<FPrimitiveUniformShaderParameters>* DynamicPrimitiveShaderData = DynamicPrimitiveShaderDataPerView[ViewIndex];

				const int32 DataIndex = DynamicPrimitiveShaderData->AddUninitialized(1);
				MeshBatch.Elements[Index].PrimitiveIdMode = PrimID_DynamicPrimitiveShaderData;
				MeshBatch.Elements[Index].DynamicPrimitiveShaderDataIndex = DataIndex;
				FPlatformMemory::Memcpy(&(*DynamicPrimitiveShaderData)[DataIndex], PrimitiveUniformBufferResource->GetContents(), sizeof(FPrimitiveUniformShaderParameters));
			}
		}
	}

	MeshBatch.MaterialRenderProxy->UpdateUniformExpressionCacheIfNeeded(Views[ViewIndex]->GetFeatureLevel());

	MeshBatch.MeshIdInPrimitive = MeshIdInPrimitivePerView[ViewIndex];
	++MeshIdInPrimitivePerView[ViewIndex];

	NumMeshBatchElementsPerView[ViewIndex] += MeshBatch.Elements.Num();

	TArray<FMeshBatchAndRelevance,SceneRenderingAllocator>& ViewMeshBatches = *MeshBatches[ViewIndex];
	new (ViewMeshBatches) FMeshBatchAndRelevance(MeshBatch, PrimitiveSceneProxy, FeatureLevel);	
}

void FDynamicPrimitiveUniformBuffer::Set(
	const FMatrix& LocalToWorld,
	const FMatrix& PreviousLocalToWorld,
	const FBoxSphereBounds& WorldBounds,
	const FBoxSphereBounds& LocalBounds,
	const FBoxSphereBounds& PreSkinnedLocalBounds,
	bool bReceivesDecals,
	bool bHasPrecomputedVolumetricLightmap,
	bool bDrawsVelocity,
	bool bOutputVelocity)
{
	check(IsInRenderingThread());
	UniformBuffer.SetContents(
		GetPrimitiveUniformShaderParameters(LocalToWorld, PreviousLocalToWorld, WorldBounds.Origin, WorldBounds, LocalBounds, PreSkinnedLocalBounds, bReceivesDecals, false, false, false, bHasPrecomputedVolumetricLightmap, bDrawsVelocity, GetDefaultLightingChannelMask(), 1.0f, INDEX_NONE, INDEX_NONE, bOutputVelocity, nullptr));
	UniformBuffer.InitResource();
}

void FDynamicPrimitiveUniformBuffer::Set(
	const FMatrix& LocalToWorld,
	const FMatrix& PreviousLocalToWorld,
	const FBoxSphereBounds& WorldBounds,
	const FBoxSphereBounds& LocalBounds,
	bool bReceivesDecals,
	bool bHasPrecomputedVolumetricLightmap,
	bool bDrawsVelocity,
	bool bOutputVelocity)
{
	Set(LocalToWorld, PreviousLocalToWorld, WorldBounds, LocalBounds, LocalBounds, bReceivesDecals, bHasPrecomputedVolumetricLightmap, bDrawsVelocity, bOutputVelocity);
}

FLightMapInteraction FLightMapInteraction::Texture(
	const class ULightMapTexture2D* const* InTextures,
	const ULightMapTexture2D* InSkyOcclusionTexture,
	const ULightMapTexture2D* InAOMaterialMaskTexture,
	const FVector4* InCoefficientScales,
	const FVector4* InCoefficientAdds,
	const FVector2D& InCoordinateScale,
	const FVector2D& InCoordinateBias,
	bool bUseHighQualityLightMaps)
{
	FLightMapInteraction Result;
	Result.Type = LMIT_Texture;

#if ALLOW_LQ_LIGHTMAPS && ALLOW_HQ_LIGHTMAPS
	// however, if simple and directional are allowed, then we must use the value passed in,
	// and then cache the number as well
	Result.bAllowHighQualityLightMaps = bUseHighQualityLightMaps;
	if (bUseHighQualityLightMaps)
	{
		Result.NumLightmapCoefficients = NUM_HQ_LIGHTMAP_COEF;
	}
	else
	{
		Result.NumLightmapCoefficients = NUM_LQ_LIGHTMAP_COEF;
	}
#endif

	//copy over the appropriate textures and scales
	if (bUseHighQualityLightMaps)
	{
#if ALLOW_HQ_LIGHTMAPS
		Result.HighQualityTexture = InTextures[0];
		Result.SkyOcclusionTexture = InSkyOcclusionTexture;
		Result.AOMaterialMaskTexture = InAOMaterialMaskTexture;
		for(uint32 CoefficientIndex = 0;CoefficientIndex < NUM_HQ_LIGHTMAP_COEF;CoefficientIndex++)
		{
			Result.HighQualityCoefficientScales[CoefficientIndex] = InCoefficientScales[CoefficientIndex];
			Result.HighQualityCoefficientAdds[CoefficientIndex] = InCoefficientAdds[CoefficientIndex];
		}
#endif
	}

	// NOTE: In PC editor we cache both Simple and Directional textures as we may need to dynamically switch between them
	if( GIsEditor || !bUseHighQualityLightMaps )
	{
#if ALLOW_LQ_LIGHTMAPS
		Result.LowQualityTexture = InTextures[1];
		for(uint32 CoefficientIndex = 0;CoefficientIndex < NUM_LQ_LIGHTMAP_COEF;CoefficientIndex++)
		{
			Result.LowQualityCoefficientScales[CoefficientIndex] = InCoefficientScales[ LQ_LIGHTMAP_COEF_INDEX + CoefficientIndex ];
			Result.LowQualityCoefficientAdds[CoefficientIndex] = InCoefficientAdds[ LQ_LIGHTMAP_COEF_INDEX + CoefficientIndex ];
		}
#endif
	}

	Result.CoordinateScale = InCoordinateScale;
	Result.CoordinateBias = InCoordinateBias;
	return Result;
}

FLightMapInteraction FLightMapInteraction::InitVirtualTexture(
	const ULightMapVirtualTexture2D* VirtualTexture,
	const FVector4* InCoefficientScales,
	const FVector4* InCoefficientAdds,
	const FVector2D& InCoordinateScale,
	const FVector2D& InCoordinateBias,
	bool bAllowHighQualityLightMaps)
{
	FLightMapInteraction Result;
	Result.Type = LMIT_Texture;
	check(bAllowHighQualityLightMaps == true);

#if ALLOW_LQ_LIGHTMAPS && ALLOW_HQ_LIGHTMAPS
	// however, if simple and directional are allowed, then we must use the value passed in,
	// and then cache the number as well
	Result.bAllowHighQualityLightMaps = bAllowHighQualityLightMaps;
	if (bAllowHighQualityLightMaps)
	{
		Result.NumLightmapCoefficients = NUM_HQ_LIGHTMAP_COEF;
	}
	else
	{
		Result.NumLightmapCoefficients = NUM_LQ_LIGHTMAP_COEF;
	}
#endif

	//copy over the appropriate textures and scales
	if (bAllowHighQualityLightMaps)
	{
#if ALLOW_HQ_LIGHTMAPS
		Result.VirtualTexture = VirtualTexture;
		for (uint32 CoefficientIndex = 0; CoefficientIndex < NUM_HQ_LIGHTMAP_COEF; CoefficientIndex++)
		{
			Result.HighQualityCoefficientScales[CoefficientIndex] = InCoefficientScales[CoefficientIndex];
			Result.HighQualityCoefficientAdds[CoefficientIndex] = InCoefficientAdds[CoefficientIndex];
		}
#endif
	}

	// NOTE: In PC editor we cache both Simple and Directional textures as we may need to dynamically switch between them
	if (GIsEditor || !bAllowHighQualityLightMaps)
	{
#if ALLOW_LQ_LIGHTMAPS
		for (uint32 CoefficientIndex = 0; CoefficientIndex < NUM_LQ_LIGHTMAP_COEF; CoefficientIndex++)
		{
			Result.LowQualityCoefficientScales[CoefficientIndex] = InCoefficientScales[LQ_LIGHTMAP_COEF_INDEX + CoefficientIndex];
			Result.LowQualityCoefficientAdds[CoefficientIndex] = InCoefficientAdds[LQ_LIGHTMAP_COEF_INDEX + CoefficientIndex];
		}
#endif
	}

	Result.CoordinateScale = InCoordinateScale;
	Result.CoordinateBias = InCoordinateBias;
	return Result;
}

float ComputeBoundsScreenRadiusSquared(const FVector4& BoundsOrigin, const float SphereRadius, const FVector4& ViewOrigin, const FMatrix& ProjMatrix)
{
	const float DistSqr = FVector::DistSquared(BoundsOrigin, ViewOrigin);

	// Get projection multiple accounting for view scaling.
	const float ScreenMultiple = FMath::Max(0.5f * ProjMatrix.M[0][0], 0.5f * ProjMatrix.M[1][1]);

	// Calculate screen-space projected radius
	return FMath::Square(ScreenMultiple * SphereRadius) / FMath::Max(1.0f, DistSqr);
}

/** Runtime comparison version of ComputeTemporalLODBoundsScreenSize that avoids a square root */
static float ComputeTemporalLODBoundsScreenRadiusSquared(const FVector& Origin, const float SphereRadius, const FSceneView& View, int32 SampleIndex)
{
	return ComputeBoundsScreenRadiusSquared(Origin, SphereRadius, View.GetTemporalLODOrigin(SampleIndex), View.ViewMatrices.GetProjectionMatrix());
}

float ComputeBoundsScreenRadiusSquared(const FVector4& Origin, const float SphereRadius, const FSceneView& View)
{
	return ComputeBoundsScreenRadiusSquared(Origin, SphereRadius, View.ViewMatrices.GetViewOrigin(), View.ViewMatrices.GetProjectionMatrix());
}

float ComputeBoundsScreenSize( const FVector4& Origin, const float SphereRadius, const FSceneView& View )
{
	return ComputeBoundsScreenSize(Origin, SphereRadius, View.ViewMatrices.GetViewOrigin(), View.ViewMatrices.GetProjectionMatrix());
}

float ComputeTemporalLODBoundsScreenSize( const FVector& Origin, const float SphereRadius, const FSceneView& View, int32 SampleIndex )
{
	return ComputeBoundsScreenSize(Origin, SphereRadius, View.GetTemporalLODOrigin(SampleIndex), View.ViewMatrices.GetProjectionMatrix());
}

float ComputeBoundsScreenSize(const FVector4& BoundsOrigin, const float SphereRadius, const FVector4& ViewOrigin, const FMatrix& ProjMatrix)
{
	const float Dist = FVector::Dist(BoundsOrigin, ViewOrigin);

	// Get projection multiple accounting for view scaling.
	const float ScreenMultiple = FMath::Max(0.5f * ProjMatrix.M[0][0], 0.5f * ProjMatrix.M[1][1]);

	// Calculate screen-space projected radius
	const float ScreenRadius = ScreenMultiple * SphereRadius / FMath::Max(1.0f, Dist);

	// For clarity, we end up comparing the diameter
	return ScreenRadius * 2.0f;
}

float ComputeBoundsDrawDistance(const float ScreenSize, const float SphereRadius, const FMatrix& ProjMatrix)
{
	// Get projection multiple accounting for view scaling.
	const float ScreenMultiple = FMath::Max(0.5f * ProjMatrix.M[0][0], 0.5f * ProjMatrix.M[1][1]);

	// ScreenSize is the projected diameter, so halve it
	const float ScreenRadius = FMath::Max(SMALL_NUMBER, ScreenSize * 0.5f);

	// Invert the calcs in ComputeBoundsScreenSize
	return (ScreenMultiple * SphereRadius) / ScreenRadius;
}

int8 ComputeTemporalStaticMeshLOD( const FStaticMeshRenderData* RenderData, const FVector4& Origin, const float SphereRadius, const FSceneView& View, int32 MinLOD, float FactorScale, int32 SampleIndex )
{
	const int32 NumLODs = MAX_STATIC_MESH_LODS;

	const float ScreenRadiusSquared = ComputeTemporalLODBoundsScreenRadiusSquared(Origin, SphereRadius, View, SampleIndex) * FactorScale * FactorScale * View.LODDistanceFactor * View.LODDistanceFactor;

	// Walk backwards and return the first matching LOD
	for(int32 LODIndex = NumLODs - 1 ; LODIndex >= 0 ; --LODIndex)
	{
		if(FMath::Square(RenderData->ScreenSize[LODIndex].GetValueForFeatureLevel(View.GetFeatureLevel()) * 0.5f) > ScreenRadiusSquared)
		{
			return FMath::Max(LODIndex, MinLOD);
		}
	}

	return MinLOD;
}

// Ensure we always use the left eye when selecting lods to avoid divergent selections in stereo
const FSceneView& GetLODView(const FSceneView& InView)
{
	if (InView.StereoPass == EStereoscopicPass::eSSP_RIGHT_EYE && InView.Family)
	{
		return *InView.Family->Views[0];
	}
	else
	{
		return InView;
	}
}

int8 ComputeStaticMeshLOD( const FStaticMeshRenderData* RenderData, const FVector4& Origin, const float SphereRadius, const FSceneView& View, int32 MinLOD, float FactorScale )
{
	if (RenderData)
	{
		const int32 NumLODs = MAX_STATIC_MESH_LODS;
		const FSceneView& LODView = GetLODView(View);
		const float ScreenRadiusSquared = ComputeBoundsScreenRadiusSquared(Origin, SphereRadius, LODView) * FactorScale * FactorScale * LODView.LODDistanceFactor * LODView.LODDistanceFactor;

		// Walk backwards and return the first matching LOD
		for (int32 LODIndex = NumLODs - 1; LODIndex >= 0; --LODIndex)
		{
			if (FMath::Square(RenderData->ScreenSize[LODIndex].GetValueForFeatureLevel(View.GetFeatureLevel()) * 0.5f) > ScreenRadiusSquared)
			{
				return FMath::Max(LODIndex, MinLOD);
			}
		}
	}

	return MinLOD;
}

FLODMask ComputeLODForMeshes(const TArray<class FStaticMeshBatchRelevance>& StaticMeshRelevances, const FSceneView& View, const FVector4& Origin, float SphereRadius, int32 ForcedLODLevel, float& OutScreenRadiusSquared, int8 CurFirstLODIdx, float ScreenSizeScale, bool bDitheredLODTransition)
{
	FLODMask LODToRender;
	const FSceneView& LODView = GetLODView(View);

	const int32 NumMeshes = StaticMeshRelevances.Num();

	// Handle forced LOD level first
	if (ForcedLODLevel >= 0)
	{
		OutScreenRadiusSquared = 0.0f;

		int32 MinLOD = 127, MaxLOD = 0;
		for (int32 MeshIndex = 0; MeshIndex < StaticMeshRelevances.Num(); ++MeshIndex)
		{
			const FStaticMeshBatchRelevance& Mesh = StaticMeshRelevances[MeshIndex];
			if (Mesh.ScreenSize > 0.0f)
			{
				MinLOD = FMath::Min(MinLOD, (int32)Mesh.LODIndex);
				MaxLOD = FMath::Max(MaxLOD, (int32)Mesh.LODIndex);
			}
		}
		MinLOD = FMath::Max(MinLOD, (int32)CurFirstLODIdx);
		LODToRender.SetLOD(FMath::Clamp(ForcedLODLevel, MinLOD, MaxLOD));
	}
	else if (LODView.Family->EngineShowFlags.LOD && NumMeshes)
	{
		if (bDitheredLODTransition && StaticMeshRelevances[0].bDitheredLODTransition)
		{
			for (int32 SampleIndex = 0; SampleIndex < 2; SampleIndex++)
			{
				int32 MinLODFound = INT_MAX;
				bool bFoundLOD = false;
				OutScreenRadiusSquared = ComputeTemporalLODBoundsScreenRadiusSquared(Origin, SphereRadius, LODView, SampleIndex);

				for (int32 MeshIndex = NumMeshes - 1; MeshIndex >= 0; --MeshIndex)
				{
					const FStaticMeshBatchRelevance& Mesh = StaticMeshRelevances[MeshIndex];
					if (Mesh.ScreenSize > 0.0f)
					{
						float MeshScreenSize = Mesh.ScreenSize * ScreenSizeScale;

						if (FMath::Square(MeshScreenSize * 0.5f) >= OutScreenRadiusSquared)
						{
							LODToRender.SetLODSample(Mesh.LODIndex, SampleIndex);
							bFoundLOD = true;
							break;
						}

						MinLODFound = FMath::Min<int32>(MinLODFound, Mesh.LODIndex);
					}
				}
				// If no LOD was found matching the screen size, use the lowest in the array instead of LOD 0, to handle non-zero MinLOD
				if (!bFoundLOD)
				{
					LODToRender.SetLODSample(MinLODFound, SampleIndex);
				}
			}
		}
		else
		{
			int32 MinLODFound = INT_MAX;
			bool bFoundLOD = false;
			OutScreenRadiusSquared = ComputeBoundsScreenRadiusSquared(Origin, SphereRadius, LODView);

			for (int32 MeshIndex = NumMeshes - 1; MeshIndex >= 0; --MeshIndex)
			{
				const FStaticMeshBatchRelevance& Mesh = StaticMeshRelevances[MeshIndex];

				float MeshScreenSize = Mesh.ScreenSize * ScreenSizeScale;

				if (FMath::Square(MeshScreenSize * 0.5f) >= OutScreenRadiusSquared)
				{
					LODToRender.SetLOD(Mesh.LODIndex);
					bFoundLOD = true;
					break;
				}

				MinLODFound = FMath::Min<int32>(MinLODFound, Mesh.LODIndex);
			}
			// If no LOD was found matching the screen size, use the lowest in the array instead of LOD 0, to handle non-zero MinLOD
			if (!bFoundLOD)
			{
				LODToRender.SetLOD(MinLODFound);
			}
		}
		LODToRender.ClampToFirstLOD(CurFirstLODIdx);
	}
	return LODToRender;
}

FMobileDirectionalLightShaderParameters::FMobileDirectionalLightShaderParameters()
{
	FMemory::Memzero(*this);

	// light, default to black
	DirectionalLightColor = FLinearColor::Black;
	DirectionalLightDirectionAndShadowTransition = FVector4(EForceInit::ForceInitToZero);

	// white texture should act like a shadowmap cleared to the farplane.
	DirectionalLightShadowTexture = GWhiteTexture->TextureRHI;
	DirectionalLightShadowSampler = TStaticSamplerState<SF_Point, AM_Clamp, AM_Clamp, AM_Clamp>::GetRHI();
	DirectionalLightShadowSize = FVector4(EForceInit::ForceInitToZero);
	DirectionalLightDistanceFadeMAD = FVector4(EForceInit::ForceInitToZero);
	for (int32 i = 0; i < MAX_MOBILE_SHADOWCASCADES; ++i)
	{
		DirectionalLightScreenToShadow[i].SetIdentity();
		DirectionalLightShadowDistances[i] = 0.0f;
	}
}

FViewUniformShaderParameters::FViewUniformShaderParameters()
{
	FMemory::Memzero(*this);

	FRHITexture* BlackVolume = (GBlackVolumeTexture &&  GBlackVolumeTexture->TextureRHI) ? GBlackVolumeTexture->TextureRHI : GBlackTexture->TextureRHI; // for es2, this might need to be 2d
	FRHITexture* BlackUintVolume = (GBlackUintVolumeTexture &&  GBlackUintVolumeTexture->TextureRHI) ? GBlackUintVolumeTexture->TextureRHI : GBlackTexture->TextureRHI; // for es2, this might need to be 2d
	check(GBlackVolumeTexture);

	MaterialTextureBilinearClampedSampler = TStaticSamplerState<SF_Bilinear, AM_Clamp, AM_Clamp, AM_Clamp>::GetRHI();
	MaterialTextureBilinearWrapedSampler = TStaticSamplerState<SF_Bilinear, AM_Wrap, AM_Wrap, AM_Wrap>::GetRHI();

	VolumetricLightmapIndirectionTexture = BlackUintVolume;
	VolumetricLightmapBrickAmbientVector = BlackVolume;
	VolumetricLightmapBrickSHCoefficients0 = BlackVolume;
	VolumetricLightmapBrickSHCoefficients1 = BlackVolume;
	VolumetricLightmapBrickSHCoefficients2 = BlackVolume;
	VolumetricLightmapBrickSHCoefficients3 = BlackVolume;
	VolumetricLightmapBrickSHCoefficients4 = BlackVolume;
	VolumetricLightmapBrickSHCoefficients5 = BlackVolume;
	SkyBentNormalBrickTexture = BlackVolume;
	DirectionalLightShadowingBrickTexture = BlackVolume;

	VolumetricLightmapBrickAmbientVectorSampler = TStaticSamplerState<SF_Bilinear, AM_Clamp, AM_Clamp, AM_Clamp>::GetRHI();
	VolumetricLightmapTextureSampler0 = TStaticSamplerState<SF_Bilinear, AM_Clamp, AM_Clamp, AM_Clamp>::GetRHI();
	VolumetricLightmapTextureSampler1 = TStaticSamplerState<SF_Bilinear, AM_Clamp, AM_Clamp, AM_Clamp>::GetRHI();
	VolumetricLightmapTextureSampler2 = TStaticSamplerState<SF_Bilinear, AM_Clamp, AM_Clamp, AM_Clamp>::GetRHI();
	VolumetricLightmapTextureSampler3 = TStaticSamplerState<SF_Bilinear, AM_Clamp, AM_Clamp, AM_Clamp>::GetRHI();
	VolumetricLightmapTextureSampler4 = TStaticSamplerState<SF_Bilinear, AM_Clamp, AM_Clamp, AM_Clamp>::GetRHI();
	VolumetricLightmapTextureSampler5 = TStaticSamplerState<SF_Bilinear, AM_Clamp, AM_Clamp, AM_Clamp>::GetRHI();
	SkyBentNormalTextureSampler = TStaticSamplerState<SF_Bilinear, AM_Clamp, AM_Clamp, AM_Clamp>::GetRHI();
	DirectionalLightShadowingTextureSampler = TStaticSamplerState<SF_Bilinear, AM_Clamp, AM_Clamp, AM_Clamp>::GetRHI();

	AtmosphereTransmittanceTexture = GWhiteTexture->TextureRHI;
	AtmosphereTransmittanceTextureSampler = TStaticSamplerState<SF_Bilinear>::GetRHI();
	AtmosphereIrradianceTexture = GWhiteTexture->TextureRHI;
	AtmosphereIrradianceTextureSampler = TStaticSamplerState<SF_Bilinear>::GetRHI();
	AtmosphereInscatterTexture = BlackVolume;
	AtmosphereInscatterTextureSampler = TStaticSamplerState<SF_Bilinear>::GetRHI();

	PerlinNoiseGradientTexture = GWhiteTexture->TextureRHI;
	PerlinNoiseGradientTextureSampler = TStaticSamplerState<SF_Point, AM_Wrap, AM_Wrap, AM_Wrap>::GetRHI();

	PerlinNoise3DTexture = BlackVolume;
	PerlinNoise3DTextureSampler = TStaticSamplerState<SF_Bilinear, AM_Wrap, AM_Wrap, AM_Wrap>::GetRHI();

	SobolSamplingTexture = GWhiteTexture->TextureRHI;

	GlobalDistanceFieldTexture0 = BlackVolume;
	GlobalDistanceFieldSampler0 = TStaticSamplerState<SF_Bilinear, AM_Wrap, AM_Wrap, AM_Wrap>::GetRHI();
	GlobalDistanceFieldTexture1 = BlackVolume;
	GlobalDistanceFieldSampler1 = TStaticSamplerState<SF_Bilinear, AM_Wrap, AM_Wrap, AM_Wrap>::GetRHI();
	GlobalDistanceFieldTexture2 = BlackVolume;
	GlobalDistanceFieldSampler2 = TStaticSamplerState<SF_Bilinear, AM_Wrap, AM_Wrap, AM_Wrap>::GetRHI();
	GlobalDistanceFieldTexture3 = BlackVolume;
	GlobalDistanceFieldSampler3 = TStaticSamplerState<SF_Bilinear, AM_Wrap, AM_Wrap, AM_Wrap>::GetRHI();

	SharedPointWrappedSampler = TStaticSamplerState<SF_Point, AM_Wrap, AM_Wrap, AM_Wrap>::GetRHI();
	SharedPointClampedSampler = TStaticSamplerState<SF_Point, AM_Clamp, AM_Clamp, AM_Clamp>::GetRHI();
	SharedBilinearWrappedSampler = TStaticSamplerState<SF_Bilinear, AM_Wrap, AM_Wrap, AM_Wrap>::GetRHI();
	SharedBilinearClampedSampler = TStaticSamplerState<SF_Bilinear, AM_Clamp, AM_Clamp, AM_Clamp>::GetRHI();
	SharedTrilinearWrappedSampler = TStaticSamplerState<SF_Trilinear, AM_Wrap, AM_Wrap, AM_Wrap>::GetRHI();
	SharedTrilinearClampedSampler = TStaticSamplerState<SF_Trilinear, AM_Clamp, AM_Clamp, AM_Clamp>::GetRHI();

	PreIntegratedBRDF = GWhiteTexture->TextureRHI;
	PreIntegratedBRDFSampler = TStaticSamplerState<SF_Bilinear, AM_Clamp, AM_Clamp, AM_Clamp>::GetRHI();

	PrimitiveSceneData = GIdentityPrimitiveBuffer.PrimitiveSceneDataBufferSRV;
	LightmapSceneData = GIdentityPrimitiveBuffer.LightmapSceneDataBufferSRV;

	//this can be deleted once sm4 support is removed.
	if (!PrimitiveSceneData)
	{
		PrimitiveSceneData = GBlackTextureWithSRV->ShaderResourceViewRHI;
	}
	if (!LightmapSceneData)
	{
		LightmapSceneData = GBlackTextureWithSRV->ShaderResourceViewRHI;
	}
}

FInstancedViewUniformShaderParameters::FInstancedViewUniformShaderParameters()
{
	FMemory::Memzero(*this);
}

void FSharedSamplerState::InitRHI()
{
	const float MipMapBias = UTexture2D::GetGlobalMipMapLODBias();

	FSamplerStateInitializerRHI SamplerStateInitializer
	(
	(ESamplerFilter)UDeviceProfileManager::Get().GetActiveProfile()->GetTextureLODSettings()->GetSamplerFilter(TEXTUREGROUP_World),
		bWrap ? AM_Wrap : AM_Clamp,
		bWrap ? AM_Wrap : AM_Clamp,
		bWrap ? AM_Wrap : AM_Clamp,
		MipMapBias
	);
	SamplerStateRHI = RHICreateSamplerState(SamplerStateInitializer);
}

FSharedSamplerState* Wrap_WorldGroupSettings = NULL;
FSharedSamplerState* Clamp_WorldGroupSettings = NULL;

void InitializeSharedSamplerStates()
{
	if (!Wrap_WorldGroupSettings)
	{
		Wrap_WorldGroupSettings = new FSharedSamplerState(true);
		Clamp_WorldGroupSettings = new FSharedSamplerState(false);
		BeginInitResource(Wrap_WorldGroupSettings);
		BeginInitResource(Clamp_WorldGroupSettings);
	}
}

void FLightCacheInterface::CreatePrecomputedLightingUniformBuffer_RenderingThread(ERHIFeatureLevel::Type FeatureLevel)
{
	if (LightMap || ShadowMap)
	{
		FPrecomputedLightingUniformParameters Parameters;
		GetPrecomputedLightingParameters(FeatureLevel, Parameters, this);
		if (PrecomputedLightingUniformBuffer)
		{
			// Don't recreate the buffer if it already exists
			RHIUpdateUniformBuffer(PrecomputedLightingUniformBuffer, &Parameters);
		}
		else
		{
			PrecomputedLightingUniformBuffer = FPrecomputedLightingUniformParameters::CreateUniformBuffer(Parameters, UniformBuffer_MultiFrame);
		}
	}
}

bool FLightCacheInterface::GetVirtualTextureLightmapProducer(ERHIFeatureLevel::Type FeatureLevel, FVirtualTextureProducerHandle& OutProducerHandle)
{
	const FLightMapInteraction LightMapInteraction = GetLightMapInteraction(FeatureLevel);
	if (LightMapInteraction.GetType() == LMIT_Texture)
	{
		const ULightMapVirtualTexture2D* VirtualTexture = LightMapInteraction.GetVirtualTexture();
		if (VirtualTexture)
		{
			FVirtualTexture2DResource* Resource = (FVirtualTexture2DResource*)VirtualTexture->Resource;
			OutProducerHandle = Resource->GetProducerHandle();
			return true;
		}
	}
	return false;
}

IMPLEMENT_GLOBAL_SHADER_PARAMETER_STRUCT(FLightmapResourceClusterShaderParameters, "LightmapResourceCluster");

void GetLightmapClusterResourceParameters(
	ERHIFeatureLevel::Type FeatureLevel, 
	const FLightmapClusterResourceInput& Input,
	IAllocatedVirtualTexture* AllocatedVT,
	FLightmapResourceClusterShaderParameters& Parameters)
{
	const bool bAllowHighQualityLightMaps = AllowHighQualityLightmaps(FeatureLevel);

	static const auto CVar = IConsoleManager::Get().FindTConsoleVariableDataInt(TEXT("r.VirtualTexturedLightmaps"));
	const bool bUseVirtualTextures = bAllowHighQualityLightMaps && (CVar->GetValueOnRenderThread() != 0) && UseVirtualTexturing(FeatureLevel);
<<<<<<< HEAD

	if (bUseVirtualTextures)
	{
		// this is sometimes called with NULL input to initialize default buffer
		const ULightMapVirtualTexture2D* VirtualTexture = Input.LightMapVirtualTexture;
		if (VirtualTexture && AllocatedVT)
		{
			// Bind VT here
			Parameters.LightMapTexture = AllocatedVT->GetPhysicalTexture((uint32)ELightMapVirtualTextureType::HqLayer0);
			Parameters.LightMapTexture_1 = AllocatedVT->GetPhysicalTexture((uint32)ELightMapVirtualTextureType::HqLayer1);

			if (VirtualTexture->HasLayerForType(ELightMapVirtualTextureType::SkyOcclusion))
			{
				Parameters.SkyOcclusionTexture = AllocatedVT->GetPhysicalTexture((uint32)ELightMapVirtualTextureType::SkyOcclusion);
			}
			else
			{
				Parameters.SkyOcclusionTexture = GWhiteTexture->TextureRHI;
			}

			if (VirtualTexture->HasLayerForType(ELightMapVirtualTextureType::AOMaterialMask))
			{
				Parameters.AOMaterialMaskTexture = AllocatedVT->GetPhysicalTexture((uint32)ELightMapVirtualTextureType::AOMaterialMask);
			}
			else
			{
				Parameters.AOMaterialMaskTexture = GBlackTexture->TextureRHI;
			}

			if (VirtualTexture->HasLayerForType(ELightMapVirtualTextureType::ShadowMask))
			{
				Parameters.StaticShadowTexture = AllocatedVT->GetPhysicalTexture((uint32)ELightMapVirtualTextureType::ShadowMask);
			}
			else
			{
				Parameters.StaticShadowTexture = GWhiteTexture->TextureRHI;
			}

			FRHITexture* PageTable0 = AllocatedVT->GetPageTableTexture(0u);
			Parameters.LightmapVirtualTexturePageTable0 = PageTable0;
			if (AllocatedVT->GetNumPageTableTextures() > 1u)
			{
				check(AllocatedVT->GetNumPageTableTextures() == 2u);
				Parameters.LightmapVirtualTexturePageTable1 = AllocatedVT->GetPageTableTexture(1u);
			}
			else
			{
				Parameters.LightmapVirtualTexturePageTable1 = PageTable0;
			}

=======

	if (bUseVirtualTextures)
	{
		// this is sometimes called with NULL input to initialize default buffer
		const ULightMapVirtualTexture2D* VirtualTexture = Input.LightMapVirtualTexture;
		if (VirtualTexture && AllocatedVT)
		{
			// Bind VT here
			Parameters.LightMapTexture = AllocatedVT->GetPhysicalTexture((uint32)ELightMapVirtualTextureType::HqLayer0);
			Parameters.LightMapTexture_1 = AllocatedVT->GetPhysicalTexture((uint32)ELightMapVirtualTextureType::HqLayer1);

			if (VirtualTexture->HasLayerForType(ELightMapVirtualTextureType::SkyOcclusion))
			{
				Parameters.SkyOcclusionTexture = AllocatedVT->GetPhysicalTexture((uint32)ELightMapVirtualTextureType::SkyOcclusion);
			}
			else
			{
				Parameters.SkyOcclusionTexture = GWhiteTexture->TextureRHI;
			}

			if (VirtualTexture->HasLayerForType(ELightMapVirtualTextureType::AOMaterialMask))
			{
				Parameters.AOMaterialMaskTexture = AllocatedVT->GetPhysicalTexture((uint32)ELightMapVirtualTextureType::AOMaterialMask);
			}
			else
			{
				Parameters.AOMaterialMaskTexture = GBlackTexture->TextureRHI;
			}

			if (VirtualTexture->HasLayerForType(ELightMapVirtualTextureType::ShadowMask))
			{
				Parameters.StaticShadowTexture = AllocatedVT->GetPhysicalTexture((uint32)ELightMapVirtualTextureType::ShadowMask);
			}
			else
			{
				Parameters.StaticShadowTexture = GWhiteTexture->TextureRHI;
			}

			FRHITexture* PageTable0 = AllocatedVT->GetPageTableTexture(0u);
			Parameters.LightmapVirtualTexturePageTable0 = PageTable0;
			if (AllocatedVT->GetNumPageTableTextures() > 1u)
			{
				check(AllocatedVT->GetNumPageTableTextures() == 2u);
				Parameters.LightmapVirtualTexturePageTable1 = AllocatedVT->GetPageTableTexture(1u);
			}
			else
			{
				Parameters.LightmapVirtualTexturePageTable1 = PageTable0;
			}

>>>>>>> a1e6ec07
			const uint32 MaxAniso = 4;
			Parameters.LightMapSampler = TStaticSamplerState<SF_AnisotropicLinear, AM_Clamp, AM_Clamp, AM_Clamp, 0, MaxAniso>::GetRHI();
			Parameters.SkyOcclusionSampler = TStaticSamplerState<SF_AnisotropicLinear, AM_Clamp, AM_Clamp, AM_Clamp, 0, MaxAniso>::GetRHI();
			Parameters.AOMaterialMaskSampler = TStaticSamplerState<SF_AnisotropicLinear, AM_Clamp, AM_Clamp, AM_Clamp, 0, MaxAniso>::GetRHI();
			Parameters.StaticShadowTextureSampler = TStaticSamplerState<SF_AnisotropicLinear, AM_Clamp, AM_Clamp, AM_Clamp, 0, MaxAniso>::GetRHI();
		}
		else
		{
			Parameters.LightMapTexture = GBlackTexture->TextureRHI;
			Parameters.LightMapTexture_1 = GBlackTexture->TextureRHI;
			Parameters.SkyOcclusionTexture = GWhiteTexture->TextureRHI;
			Parameters.AOMaterialMaskTexture = GBlackTexture->TextureRHI;
			Parameters.StaticShadowTexture = GWhiteTexture->TextureRHI;
			Parameters.LightmapVirtualTexturePageTable0 = GBlackTexture->TextureRHI;
			Parameters.LightmapVirtualTexturePageTable1 = GBlackTexture->TextureRHI;
			Parameters.LightMapSampler = GBlackTexture->SamplerStateRHI;
			Parameters.SkyOcclusionSampler = GWhiteTexture->SamplerStateRHI;
			Parameters.AOMaterialMaskSampler = GBlackTexture->SamplerStateRHI;
			Parameters.StaticShadowTextureSampler = GWhiteTexture->SamplerStateRHI;
		}
	}
	else
	{
		const UTexture2D* LightMapTexture = Input.LightMapTextures[bAllowHighQualityLightMaps ? 0 : 1];

		Parameters.LightMapTexture = LightMapTexture ? LightMapTexture->TextureReference.TextureReferenceRHI.GetReference() : GBlackTexture->TextureRHI;
		Parameters.LightMapTexture_1 = GBlackTexture->TextureRHI;
		Parameters.SkyOcclusionTexture = Input.SkyOcclusionTexture ? Input.SkyOcclusionTexture->TextureReference.TextureReferenceRHI.GetReference() : GWhiteTexture->TextureRHI;
		Parameters.AOMaterialMaskTexture = Input.AOMaterialMaskTexture ? Input.AOMaterialMaskTexture->TextureReference.TextureReferenceRHI.GetReference() : GBlackTexture->TextureRHI;

		Parameters.LightMapSampler = (LightMapTexture && LightMapTexture->Resource) ? LightMapTexture->Resource->SamplerStateRHI : GBlackTexture->SamplerStateRHI;
		Parameters.SkyOcclusionSampler = (Input.SkyOcclusionTexture && Input.SkyOcclusionTexture->Resource) ? Input.SkyOcclusionTexture->Resource->SamplerStateRHI : GWhiteTexture->SamplerStateRHI;
		Parameters.AOMaterialMaskSampler = (Input.AOMaterialMaskTexture && Input.AOMaterialMaskTexture->Resource) ? Input.AOMaterialMaskTexture->Resource->SamplerStateRHI : GBlackTexture->SamplerStateRHI;

		Parameters.StaticShadowTexture = Input.ShadowMapTexture ? Input.ShadowMapTexture->TextureReference.TextureReferenceRHI.GetReference() : GWhiteTexture->TextureRHI;
		Parameters.StaticShadowTextureSampler = (Input.ShadowMapTexture && Input.ShadowMapTexture->Resource) ? Input.ShadowMapTexture->Resource->SamplerStateRHI : GWhiteTexture->SamplerStateRHI;

		Parameters.LightmapVirtualTexturePageTable0 = GBlackTexture->TextureRHI;
		Parameters.LightmapVirtualTexturePageTable1 = GBlackTexture->TextureRHI;
	}
}

void FDefaultLightmapResourceClusterUniformBuffer::InitDynamicRHI()
{
	FLightmapResourceClusterShaderParameters Parameters;
	GetLightmapClusterResourceParameters(GMaxRHIFeatureLevel, FLightmapClusterResourceInput(), nullptr, Parameters);
	SetContents(Parameters);
	Super::InitDynamicRHI();
}

/** Global uniform buffer containing the default precomputed lighting data. */
TGlobalResource< FDefaultLightmapResourceClusterUniformBuffer > GDefaultLightmapResourceClusterUniformBuffer;

FLightMapInteraction FLightCacheInterface::GetLightMapInteraction(ERHIFeatureLevel::Type InFeatureLevel) const
{
	if (bGlobalVolumeLightmap)
	{
		return FLightMapInteraction::GlobalVolume();
	}

	return LightMap ? LightMap->GetInteraction(InFeatureLevel) : FLightMapInteraction();
}

FShadowMapInteraction FLightCacheInterface::GetShadowMapInteraction(ERHIFeatureLevel::Type InFeatureLevel) const
{
	if (bGlobalVolumeLightmap)
	{
		return FShadowMapInteraction::GlobalVolume();
	}

	FShadowMapInteraction Interaction;
	if (LightMap)
	{
		// Lightmap gets the first chance to provide shadow interaction,
		// this is used if VT lightmaps are enabled, and shadowmap is packed into the same VT stack as other lightmap textures
		Interaction = LightMap->GetShadowInteraction(InFeatureLevel);
	}
	if (Interaction.GetType() == SMIT_None && ShadowMap)
	{
		Interaction = ShadowMap->GetInteraction();
	}

	return Interaction;
}

ELightInteractionType FLightCacheInterface::GetStaticInteraction(const FLightSceneProxy* LightSceneProxy, const TArray<FGuid>& IrrelevantLights) const
{
	if (bGlobalVolumeLightmap)
	{
		if (LightSceneProxy->HasStaticLighting())
		{
			return LIT_CachedLightMap;
		}
		else if (LightSceneProxy->HasStaticShadowing())
		{
			return LIT_CachedSignedDistanceFieldShadowMap2D;
		}
		else
		{
			return LIT_MAX;
		}
	}

	ELightInteractionType Ret = LIT_MAX;

	// Check if the light has static lighting or shadowing.
	if(LightSceneProxy->HasStaticShadowing())
	{
		const FGuid LightGuid = LightSceneProxy->GetLightGuid();

		if(IrrelevantLights.Contains(LightGuid))
		{
			Ret = LIT_CachedIrrelevant;
		}
		else if(LightMap && LightMap->ContainsLight(LightGuid))
		{
			Ret = LIT_CachedLightMap;
		}
		else if(ShadowMap && ShadowMap->ContainsLight(LightGuid))
		{
			Ret = LIT_CachedSignedDistanceFieldShadowMap2D;
		}
	}

	return Ret;
}

FReadOnlyCVARCache GReadOnlyCVARCache;

const FReadOnlyCVARCache& FReadOnlyCVARCache::Get()
{
	checkSlow(GReadOnlyCVARCache.bInitialized);
	return GReadOnlyCVARCache;
}

void FReadOnlyCVARCache::Init()
{
	UE_LOG(LogInit, Log, TEXT("Initializing FReadOnlyCVARCache"));
	
	static const auto CVarSupportAtmosphericFog = IConsoleManager::Get().FindTConsoleVariableDataInt(TEXT("r.SupportAtmosphericFog"));
	static const auto CVarSupportStationarySkylight = IConsoleManager::Get().FindTConsoleVariableDataInt(TEXT("r.SupportStationarySkylight"));
	static const auto CVarSupportLowQualityLightmaps = IConsoleManager::Get().FindTConsoleVariableDataInt(TEXT("r.SupportLowQualityLightmaps"));
	static const auto CVarSupportPointLightWholeSceneShadows = IConsoleManager::Get().FindTConsoleVariableDataInt(TEXT("r.SupportPointLightWholeSceneShadows"));
	static const auto CVarSupportAllShaderPermutations = IConsoleManager::Get().FindTConsoleVariableDataInt(TEXT("r.SupportAllShaderPermutations"));	
	static const auto CVarVertexFoggingForOpaque = IConsoleManager::Get().FindTConsoleVariableDataInt(TEXT("r.VertexFoggingForOpaque"));	
	static const auto CVarAllowStaticLighting = IConsoleManager::Get().FindTConsoleVariableDataInt(TEXT("r.AllowStaticLighting"));

	static const auto CVarMobileAllowMovableDirectionalLights = IConsoleManager::Get().FindTConsoleVariableDataInt(TEXT("r.Mobile.AllowMovableDirectionalLights"));
	static const auto CVarMobileEnableStaticAndCSMShadowReceivers = IConsoleManager::Get().FindTConsoleVariableDataInt(TEXT("r.Mobile.EnableStaticAndCSMShadowReceivers"));
	static const auto CVarMobileAllowDistanceFieldShadows = IConsoleManager::Get().FindTConsoleVariableDataInt(TEXT("r.Mobile.AllowDistanceFieldShadows"));
	static const auto CVarMobileNumDynamicPointLights = IConsoleManager::Get().FindTConsoleVariableDataInt(TEXT("r.MobileNumDynamicPointLights"));
	static const auto CVarMobileDynamicPointLightsUseStaticBranch = IConsoleManager::Get().FindTConsoleVariableDataInt(TEXT("r.MobileDynamicPointLightsUseStaticBranch"));
	static const auto CVarMobileSkyLightPermutation = IConsoleManager::Get().FindTConsoleVariableDataInt(TEXT("r.Mobile.SkyLightPermutation"));

	const bool bForceAllPermutations = CVarSupportAllShaderPermutations && CVarSupportAllShaderPermutations->GetValueOnAnyThread() != 0;

	bEnableAtmosphericFog = !CVarSupportAtmosphericFog || CVarSupportAtmosphericFog->GetValueOnAnyThread() != 0 || bForceAllPermutations;
	bEnableStationarySkylight = !CVarSupportStationarySkylight || CVarSupportStationarySkylight->GetValueOnAnyThread() != 0 || bForceAllPermutations;
	bEnablePointLightShadows = !CVarSupportPointLightWholeSceneShadows || CVarSupportPointLightWholeSceneShadows->GetValueOnAnyThread() != 0 || bForceAllPermutations;
	bEnableLowQualityLightmaps = !CVarSupportLowQualityLightmaps || CVarSupportLowQualityLightmaps->GetValueOnAnyThread() != 0 || bForceAllPermutations;
	bAllowStaticLighting = CVarAllowStaticLighting->GetValueOnAnyThread() != 0;

	// mobile
	bMobileAllowMovableDirectionalLights = CVarMobileAllowMovableDirectionalLights->GetValueOnAnyThread() != 0;
	bMobileAllowDistanceFieldShadows = CVarMobileAllowDistanceFieldShadows->GetValueOnAnyThread() != 0;
	bMobileEnableStaticAndCSMShadowReceivers = CVarMobileEnableStaticAndCSMShadowReceivers->GetValueOnAnyThread() != 0;
	NumMobileMovablePointLights = CVarMobileNumDynamicPointLights->GetValueOnAnyThread();
	bMobileMovablePointLightsUseStaticBranch = CVarMobileDynamicPointLightsUseStaticBranch->GetValueOnAnyThread() != 0;
	MobileSkyLightPermutation = CVarMobileSkyLightPermutation->GetValueOnAnyThread();

	const bool bShowMissmatchedLowQualityLightmapsWarning = (!bEnableLowQualityLightmaps) && (GEngine->bShouldGenerateLowQualityLightmaps_DEPRECATED);
	if ( bShowMissmatchedLowQualityLightmapsWarning )
	{
		UE_LOG(LogInit, Warning, TEXT("Mismatch between bShouldGenerateLowQualityLightmaps(%d) and r.SupportLowQualityLightmaps(%d), UEngine::bShouldGenerateLowQualityLightmaps has been deprecated please use r.SupportLowQualityLightmaps instead"), GEngine->bShouldGenerateLowQualityLightmaps_DEPRECATED, bEnableLowQualityLightmaps);
	}

	bInitialized = true;
}

void FMeshBatch::PreparePrimitiveUniformBuffer(const FPrimitiveSceneProxy* PrimitiveSceneProxy, ERHIFeatureLevel::Type FeatureLevel)
{
	const bool bVFSupportsPrimitiveIdStream = VertexFactory->GetType()->SupportsPrimitiveIdStream();
	checkf((PrimitiveSceneProxy->DoesVFRequirePrimitiveUniformBuffer() || bVFSupportsPrimitiveIdStream), TEXT("PrimitiveSceneProxy has bVFRequiresPrimitiveUniformBuffer disabled yet tried to draw with a vertex factory (%s) that did not support PrimitiveIdStream."), VertexFactory->GetType()->GetName());

	const bool bPrimitiveShaderDataComesFromSceneBuffer = VertexFactory->GetPrimitiveIdStreamIndex(EVertexInputStreamType::Default) >= 0;

	for (int32 ElementIndex = 0; ElementIndex < Elements.Num(); ElementIndex++)
	{
		FMeshBatchElement& MeshElement = Elements[ElementIndex];

		if (bPrimitiveShaderDataComesFromSceneBuffer)
		{
			checkf(!Elements[ElementIndex].PrimitiveUniformBuffer, 
				TEXT("FMeshBatch was assigned a PrimitiveUniformBuffer even though Vertex Factory %s fetches primitive shader data through a Scene buffer.  The assigned PrimitiveUniformBuffer cannot be respected.  Use PrimitiveUniformBufferResource instead for dynamic primitive data, or leave both null to get FPrimitiveSceneProxy->UniformBuffer."), VertexFactory->GetType()->GetName());
		}

		// If we are not using GPU Scene, draws using vertex factories that do not support an explicit PrimitiveUniformBuffer on the FMeshBatch need to be setup with the FPrimitiveSceneProxy's uniform buffer
		if (!MeshElement.PrimitiveUniformBufferResource && !UseGPUScene(GMaxRHIShaderPlatform, FeatureLevel) && bVFSupportsPrimitiveIdStream)
		{
			MeshElement.PrimitiveUniformBuffer = PrimitiveSceneProxy->GetUniformBuffer();
		}

		checkf(bPrimitiveShaderDataComesFromSceneBuffer || Elements[ElementIndex].PrimitiveUniformBuffer || Elements[ElementIndex].PrimitiveUniformBufferResource != NULL,
			TEXT("FMeshBatch was not properly setup.  The primitive uniform buffer must be specified."));
	}
}

IMPLEMENT_GLOBAL_SHADER_PARAMETER_STRUCT(FMobileReflectionCaptureShaderParameters, "MobileReflectionCapture");

void FDefaultMobileReflectionCaptureUniformBuffer::InitDynamicRHI()
{
	FMobileReflectionCaptureShaderParameters Parameters;
	Parameters.Params = FVector4(1.f, 0.f, 0.f, 0.f);
	Parameters.Texture = GBlackTextureCube->TextureRHI;
	Parameters.TextureSampler = GBlackTextureCube->SamplerStateRHI;
	SetContents(Parameters);
	Super::InitDynamicRHI();
}

/** Global uniform buffer containing the default reflection data used in mobile renderer. */
TGlobalResource<FDefaultMobileReflectionCaptureUniformBuffer> GDefaultMobileReflectionCaptureUniformBuffer;<|MERGE_RESOLUTION|>--- conflicted
+++ resolved
@@ -829,7 +829,6 @@
 
 	static const auto CVar = IConsoleManager::Get().FindTConsoleVariableDataInt(TEXT("r.VirtualTexturedLightmaps"));
 	const bool bUseVirtualTextures = bAllowHighQualityLightMaps && (CVar->GetValueOnRenderThread() != 0) && UseVirtualTexturing(FeatureLevel);
-<<<<<<< HEAD
 
 	if (bUseVirtualTextures)
 	{
@@ -880,58 +879,6 @@
 				Parameters.LightmapVirtualTexturePageTable1 = PageTable0;
 			}
 
-=======
-
-	if (bUseVirtualTextures)
-	{
-		// this is sometimes called with NULL input to initialize default buffer
-		const ULightMapVirtualTexture2D* VirtualTexture = Input.LightMapVirtualTexture;
-		if (VirtualTexture && AllocatedVT)
-		{
-			// Bind VT here
-			Parameters.LightMapTexture = AllocatedVT->GetPhysicalTexture((uint32)ELightMapVirtualTextureType::HqLayer0);
-			Parameters.LightMapTexture_1 = AllocatedVT->GetPhysicalTexture((uint32)ELightMapVirtualTextureType::HqLayer1);
-
-			if (VirtualTexture->HasLayerForType(ELightMapVirtualTextureType::SkyOcclusion))
-			{
-				Parameters.SkyOcclusionTexture = AllocatedVT->GetPhysicalTexture((uint32)ELightMapVirtualTextureType::SkyOcclusion);
-			}
-			else
-			{
-				Parameters.SkyOcclusionTexture = GWhiteTexture->TextureRHI;
-			}
-
-			if (VirtualTexture->HasLayerForType(ELightMapVirtualTextureType::AOMaterialMask))
-			{
-				Parameters.AOMaterialMaskTexture = AllocatedVT->GetPhysicalTexture((uint32)ELightMapVirtualTextureType::AOMaterialMask);
-			}
-			else
-			{
-				Parameters.AOMaterialMaskTexture = GBlackTexture->TextureRHI;
-			}
-
-			if (VirtualTexture->HasLayerForType(ELightMapVirtualTextureType::ShadowMask))
-			{
-				Parameters.StaticShadowTexture = AllocatedVT->GetPhysicalTexture((uint32)ELightMapVirtualTextureType::ShadowMask);
-			}
-			else
-			{
-				Parameters.StaticShadowTexture = GWhiteTexture->TextureRHI;
-			}
-
-			FRHITexture* PageTable0 = AllocatedVT->GetPageTableTexture(0u);
-			Parameters.LightmapVirtualTexturePageTable0 = PageTable0;
-			if (AllocatedVT->GetNumPageTableTextures() > 1u)
-			{
-				check(AllocatedVT->GetNumPageTableTextures() == 2u);
-				Parameters.LightmapVirtualTexturePageTable1 = AllocatedVT->GetPageTableTexture(1u);
-			}
-			else
-			{
-				Parameters.LightmapVirtualTexturePageTable1 = PageTable0;
-			}
-
->>>>>>> a1e6ec07
 			const uint32 MaxAniso = 4;
 			Parameters.LightMapSampler = TStaticSamplerState<SF_AnisotropicLinear, AM_Clamp, AM_Clamp, AM_Clamp, 0, MaxAniso>::GetRHI();
 			Parameters.SkyOcclusionSampler = TStaticSamplerState<SF_AnisotropicLinear, AM_Clamp, AM_Clamp, AM_Clamp, 0, MaxAniso>::GetRHI();
