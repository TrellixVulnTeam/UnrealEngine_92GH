--- conflicted
+++ resolved
@@ -1515,12 +1515,9 @@
 
 	if (Settings->bSpatialize || Settings->bEnableListenerFocus)
 	{
-<<<<<<< HEAD
-=======
 		// Feed prior focus factor on update to allow for proper interpolation.
 		FocusDataToApply.FocusFactor = FocusData.FocusFactor;
 
->>>>>>> 33e6966e
 		// Update azimuth angles prior to updating focus as it uses this in calculating
 		// in and out of focus values.
 		UpdateFocusData(DeltaTime, ListenerData, &FocusDataToApply);
