--- conflicted
+++ resolved
@@ -76,7 +76,7 @@
 
 void UBlueprintGeneratedClass::PostLoad()
 {
-	Super::PostLoad();	
+	Super::PostLoad();
 
 #if WITH_EDITORONLY_DATA
 	UPackage* Package = GetOutermost();
@@ -684,14 +684,11 @@
 		uint8* DstArrayItemValue = DstArrayValueHelper.GetRawPtr(ArrayIndex);
 		const uint8* SrcArrayItemValue = SrcArrayValueHelper.GetRawPtr(ArrayIndex);
 
-<<<<<<< HEAD
-=======
 		if (DstArrayItemValue == nullptr && SrcArrayItemValue == nullptr)
 		{
 			continue;
 		}
 
->>>>>>> 421d6516
 		if (const FStructProperty* InnerStructProperty = CastField<FStructProperty>(ArrayProperty->Inner))
 		{
 			InitPropertiesFromCustomList(CustomArrayPropertyListNode->SubPropertyList, InnerStructProperty->Struct, DstArrayItemValue, SrcArrayItemValue);
@@ -1524,7 +1521,7 @@
 	Super::Link(Ar, bRelinkExistingProperties);
 
 #if USE_UBER_GRAPH_PERSISTENT_FRAME
-	if (UsePersistentUberGraphFrame())
+	if(UsePersistentUberGraphFrame())
 	{
 		if (UberGraphFunction)
 		{
@@ -1826,12 +1823,12 @@
 	checkSlow(SourceTemplate != nullptr);
 	checkSlow(!SourceTemplate->HasAnyFlags(RF_NeedLoad));
 
-			// Cache source template attributes needed for instancing.
-			ComponentTemplateName = SourceTemplate->GetFName();
-			ComponentTemplateClass = SourceTemplate->GetClass();
-			ComponentTemplateFlags = SourceTemplate->GetFlags();
-
-			// This will also load the cached property list, if necessary.
+	// Cache source template attributes needed for instancing.
+	ComponentTemplateName = SourceTemplate->GetFName();
+	ComponentTemplateClass = SourceTemplate->GetClass();
+	ComponentTemplateFlags = SourceTemplate->GetFlags();
+
+	// This will also load the cached property list, if necessary.
 	const FCustomPropertyListNode* PropertyList = GetCachedPropertyList();
 
 	// Make sure we don't have any previously-built data.
@@ -1842,9 +1839,9 @@
 		CachedPropertyData.Empty();
 	}
 
-			// Write template data out to the "fast path" buffer. All dependencies will be loaded at this point.
+	// Write template data out to the "fast path" buffer. All dependencies will be loaded at this point.
 	FBlueprintComponentInstanceDataWriter InstanceDataWriter(CachedPropertyData, PropertyList);
-			SourceTemplate->Serialize(InstanceDataWriter);
+	SourceTemplate->Serialize(InstanceDataWriter);
 
 	INC_MEMORY_STAT_BY(STAT_BPCompInstancingFastPathMemory, CachedPropertyData.GetAllocatedSize());
 }
