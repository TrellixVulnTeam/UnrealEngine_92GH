// Copyright 1998-2019 Epic Games, Inc. All Rights Reserved.

#pragma once

/**
 * Playable sound object for raw wave files
 */

#include "CoreMinimal.h"
#include "Containers/IndirectArray.h"
#include "UObject/ObjectMacros.h"
#include "Misc/Guid.h"
#include "Async/AsyncWork.h"
#include "Sound/SoundBase.h"
#include "Serialization/BulkData.h"
#include "Sound/SoundGroups.h"
#include "AudioMixerTypes.h"
#include "AudioCompressionSettings.h"
#include "PerPlatformProperties.h"
#include "SoundWave.generated.h"

class ITargetPlatform;
struct FActiveSound;
struct FSoundParseParameters;
struct FPlatformAudioCookOverrides;

UENUM()
enum EDecompressionType
{
	DTYPE_Setup,
	DTYPE_Invalid,
	DTYPE_Preview,
	DTYPE_Native,
	DTYPE_RealTime,
	DTYPE_Procedural,
	DTYPE_Xenon,
	DTYPE_Streaming,
	DTYPE_MAX,
};

/** Precache states */
enum class ESoundWavePrecacheState
{
	NotStarted,
	InProgress,
	Done
};

/**
 * A chunk of streamed audio.
 */
struct FStreamedAudioChunk
{
	/** Size of the chunk of data in bytes including zero padding */
	int32 DataSize;

	/** Size of the audio data. */
	int32 AudioDataSize;

	/** Bulk data if stored in the package. */
	FByteBulkData BulkData;

	/** Default constructor. */
	FStreamedAudioChunk()
	{
	}

	/** Serialization. */
	void Serialize(FArchive& Ar, UObject* Owner, int32 ChunkIndex);

#if WITH_EDITORONLY_DATA
	/** Key if stored in the derived data cache. */
	FString DerivedDataKey;

	/**
	 * Place chunk data in the derived data cache associated with the provided
	 * key.
	 */
	uint32 StoreInDerivedDataCache(const FString& InDerivedDataKey);
#endif // #if WITH_EDITORONLY_DATA
};

/**
 * Platform-specific data used streaming audio at runtime.
 */
USTRUCT()
struct FStreamedAudioPlatformData
{
	GENERATED_USTRUCT_BODY()

	/** Number of audio chunks. */
	int32 NumChunks;
	/** Format in which audio chunks are stored. */
	FName AudioFormat;
	/** audio data. */
	TIndirectArray<struct FStreamedAudioChunk> Chunks;

#if WITH_EDITORONLY_DATA
	/** The key associated with this derived data. */
	FString DerivedDataKey;
	/** Async cache task if one is outstanding. */
	struct FStreamedAudioAsyncCacheDerivedDataTask* AsyncTask;
#endif

	/** Default constructor. */
	FStreamedAudioPlatformData();

	/** Destructor. */
	~FStreamedAudioPlatformData();

	/**
	 * Try to load audio chunk from the derived data cache or build it if it isn't there.
	 * @param ChunkIndex	The Chunk index to load.
	 * @param OutChunkData	Address of pointer that will store chunk data - should
	 *						either be NULL or have enough space for the chunk
	 * @returns if > 0, the size of the chunk in bytes. If 0, the chunk failed to load.
	 */
	int32 GetChunkFromDDC(int32 ChunkIndex, uint8** OutChunkData, bool bMakeSureChunkIsLoaded = false);

	

	/** Serialization. */
	void Serialize(FArchive& Ar, class USoundWave* Owner);

#if WITH_EDITORONLY_DATA
	void Cache(class USoundWave& InSoundWave, const FPlatformAudioCookOverrides* CompressionOverrides, FName AudioFormatName, uint32 InFlags);
	void FinishCache();
	bool IsFinishedCache() const;
	ENGINE_API bool TryInlineChunkData();
	bool AreDerivedChunksAvailable() const;
#endif

private:

	/**
	 * Takes the results of a DDC operation and deserializes it into an FStreamedAudioChunk struct.
	 * @param SerializedData Serialized data resulting from DDC.GetAsynchronousResults or DDC.GetSynchronous.
	 * @param ChunkToDeserializeInto is the chunk to fill with the deserialized data.
	 * @param ChunkIndex is the index of the chunk in this instance of FStreamedAudioPlatformData.
	 * @param bCachedChunk is true if the chunk was successfully cached, false otherwise.
	 * @param OutChunkData is a pointer to a pointer to populate with the chunk itself, or if pointing to nullptr, returns an allocated buffer.
	 * @returns the size of the chunk loaded in bytes, or zero if the chunk didn't load.
	 */
	int32 DeserializeChunkFromDDC(TArray<uint8> SerializedData, FStreamedAudioChunk &ChunkToDeserializeInto, int32 ChunkIndex, uint8** &OutChunkData);
};

USTRUCT(BlueprintType)
struct FSoundWaveSpectralData
{
	GENERATED_USTRUCT_BODY()

	// The frequency (in Hz) of the spectrum value
	UPROPERTY(EditAnywhere, BlueprintReadWrite, Category = "SpectralData")
	float FrequencyHz;

	// The magnitude of the spectrum at this frequency
	UPROPERTY(EditAnywhere, BlueprintReadWrite, Category = "SpectralData")
	float Magnitude;

	// The normalized magnitude of the spectrum at this frequency
	UPROPERTY(EditAnywhere, BlueprintReadWrite, Category = "SpectralData")
	float NormalizedMagnitude;

	FSoundWaveSpectralData()
		: FrequencyHz(0.0f)
		, Magnitude(0.0f)
		, NormalizedMagnitude(0.0f)
	{}
};

USTRUCT(BlueprintType)
struct FSoundWaveSpectralDataPerSound
{
	GENERATED_USTRUCT_BODY()

	// The array of current spectral data for this sound wave
	UPROPERTY(EditAnywhere, BlueprintReadWrite, Category = "SpectralData")
	TArray<FSoundWaveSpectralData> SpectralData;

	// The current playback time of this sound wave
	UPROPERTY(EditAnywhere, BlueprintReadWrite, Category = "SpectralData")
	float PlaybackTime;

	// The sound wave this spectral data is associated with
	UPROPERTY(EditAnywhere, BlueprintReadWrite, Category = "SpectralData")
	USoundWave* SoundWave;
};

USTRUCT(BlueprintType)
struct FSoundWaveEnvelopeDataPerSound
{
	GENERATED_USTRUCT_BODY()

	// The current envelope of the playing sound
	UPROPERTY(EditAnywhere, BlueprintReadWrite, Category = "EnvelopeData")
	float Envelope;

	// The current playback time of this sound wave
	UPROPERTY(EditAnywhere, BlueprintReadWrite, Category = "EnvelopeData")
	float PlaybackTime;

	// The sound wave this envelope data is associated with
	UPROPERTY(EditAnywhere, BlueprintReadWrite, Category = "EnvelopeData")
	USoundWave* SoundWave;
};

// Sort predicate for sorting spectral data by frequency (lowest first)
struct FCompareSpectralDataByFrequencyHz
{
	FORCEINLINE bool operator()(const FSoundWaveSpectralData& A, const FSoundWaveSpectralData& B) const
	{
		return A.FrequencyHz < B.FrequencyHz;
	}
};


// Struct used to store spectral data with time-stamps
USTRUCT()
struct FSoundWaveSpectralDataEntry
{
	GENERATED_USTRUCT_BODY()

	// The magnitude of the spectrum at this frequency
	UPROPERTY()
	float Magnitude;

	// The normalized magnitude of the spectrum at this frequency
	UPROPERTY()
	float NormalizedMagnitude;
};


// Struct used to store spectral data with time-stamps
USTRUCT()
struct FSoundWaveSpectralTimeData
{
	GENERATED_USTRUCT_BODY()

	// The spectral data at the given time. The array indices correspond to the frequencies set to analyze.
	UPROPERTY()
	TArray<FSoundWaveSpectralDataEntry> Data;

	// The timestamp associated with this spectral data
	UPROPERTY()
	float TimeSec;

	FSoundWaveSpectralTimeData()
		: TimeSec(0.0f)
	{}
};

// Struct used to store time-stamped envelope data
USTRUCT()
struct FSoundWaveEnvelopeTimeData
{
	GENERATED_USTRUCT_BODY()

	// The normalized linear amplitude of the audio
	UPROPERTY()
	float Amplitude;

	// The timestamp of the audio
	UPROPERTY()
	float TimeSec;

	FSoundWaveEnvelopeTimeData()
		: Amplitude(0.0f)
		, TimeSec(0.0f)
	{}
};

// The FFT size (in audio frames) to use for baked FFT analysis
UENUM(BlueprintType)
enum class ESoundWaveFFTSize : uint8
{
	VerySmall_64,
	Small_256,
	Medium_512,
	Large_1024,
	VeryLarge_2048,
};


UCLASS(hidecategories=Object, editinlinenew, BlueprintType)
class ENGINE_API USoundWave : public USoundBase
{
	GENERATED_UCLASS_BODY()

	/** Platform agnostic compression quality. 1..100 with 1 being best compression and 100 being best quality. */
	UPROPERTY(EditAnywhere, Category="Format|Quality", meta=(DisplayName = "Compression", ClampMin = "1", ClampMax = "100"), AssetRegistrySearchable)
	int32 CompressionQuality;

	/** Priority of this sound when streaming (lower priority streams may not always play) */
	UPROPERTY(EditAnywhere, Category="Playback|Streaming", meta=(ClampMin=0))
	int32 StreamingPriority;

	/** Quality of sample rate conversion for platforms that opt into resampling during cook. */
	UPROPERTY(EditAnywhere, Category = "Format|Quality", meta=(DisplayName="Sample Rate"))
	ESoundwaveSampleRateSettings SampleRateQuality;

	/** Type of buffer this wave uses. Set once on load */
	TEnumAsByte<EDecompressionType> DecompressionType;

	UPROPERTY(EditAnywhere, Category=Sound, meta=(DisplayName="Group"))
	TEnumAsByte<ESoundGroup> SoundGroup;

	/** If set, when played directly (not through a sound cue) the wave will be played looping. */
	UPROPERTY(EditAnywhere, Category=Sound, AssetRegistrySearchable)
	uint8 bLooping:1;

	/** Whether this sound can be streamed to avoid increased memory usage */
	UPROPERTY(EditAnywhere, Category="Playback|Streaming", meta = (DisplayName = "Force Streaming"))
	uint8 bStreaming:1;

	/** Whether this sound supports seeking. This requires recooking with a codec which supports seekability and streaming. */
	UPROPERTY(EditAnywhere, Category = "Playback|Streaming", meta = (DisplayName = "Seekable", EditCondition = "bStreaming"))
	uint8 bSeekableStreaming:1;

	/** If Load On Demand or Auto-Streaming is enabled, use this to force the entire compressed audio file to be loaded when this USoundWave is loaded. */
	UPROPERTY(EditAnywhere, AdvancedDisplay, Category = "Loading", meta = (DisplayName = "Ensure Sound is Always Loaded (Inlined)"))
	uint8 bForceInline : 1;

	/** If Load On Demand or Auto-Streaming is enabled, This will immediately kick off a load for this sound once postload is complete. */
	UPROPERTY(EditAnywhere, AdvancedDisplay, Category = "Loading", meta = (DisplayName = "Load Compressed Audio When This Sound Wave Is Loaded"))
	uint8 bLoadCompressedAudioWhenSoundWaveIsLoaded : 1;

	/** Set to true for programmatically-generated, streamed audio. */
	uint8 bProcedural:1;

	/** Whether this sound wave is beginning to be destroyed by GC. */
	uint8 bIsBeginDestroy:1;

	/** Set to true of this is a bus sound source. This will result in the sound wave not generating audio for itself, but generate audio through instances. Used only in audio mixer. */
	uint8 bIsBus:1;

	/** Set to true for procedural waves that can be processed asynchronously. */
	uint8 bCanProcessAsync:1;

	/** Whether to free the resource data after it has been uploaded to the hardware */
	uint8 bDynamicResource:1;

	/** If set to true if this sound is considered to contain mature/adult content. */
	UPROPERTY(EditAnywhere, Category=Subtitles, AssetRegistrySearchable)
	uint8 bMature:1;

	/** If set to true will disable automatic generation of line breaks - use if the subtitles have been split manually. */
	UPROPERTY(EditAnywhere, Category=Subtitles )
	uint8 bManualWordWrap:1;

	/** If set to true the subtitles display as a sequence of single lines as opposed to multiline. */
	UPROPERTY(EditAnywhere, Category=Subtitles )
	uint8 bSingleLine:1;

#if WITH_EDITORONLY_DATA
	UPROPERTY()
	uint8 bVirtualizeWhenSilent_DEPRECATED:1;
#endif // WITH_EDITORONLY_DATA

	/** Whether or not this source is ambisonics file format. */
	UPROPERTY(EditAnywhere, Category = Format)
	uint8 bIsAmbisonics : 1;

	/** Whether this SoundWave was decompressed from OGG. */
	uint8 bDecompressedFromOgg : 1;

<<<<<<< HEAD
	/** Use this to override how much audio data is loaded when this USoundWave is loaded. */
	UPROPERTY(EditAnywhere, AdvancedDisplay, Category = "Loading")
	int32 InitialChunkSize;
=======
private:

#if !WITH_EDITOR
	// This is set to false on initialization, then set to true on non-editor platforms when we cache appropriate sample rate.
	uint8 bCachedSampleRateFromPlatformSettings:1;

	// This is set when SetSampleRate is called to invalidate our cached sample rate while not re-parsing project settings.
	uint8 bSampleRateManuallyReset:1;
#endif

	enum class ESoundWaveResourceState : uint8
	{
		NeedsFree,
		Freeing,
		Freed
	};

	volatile ESoundWaveResourceState ResourceState;

public:
>>>>>>> a1e6ec07

#if WITH_EDITORONLY_DATA
	/** Specify a sound to use for the baked analysis. Will default to this USoundWave if not sete. */
	UPROPERTY(EditAnywhere, Category = "Analysis")
	USoundWave* OverrideSoundToUseForAnalysis;

	/**
		Whether or not we should treat the sound wave used for analysis (this or the override) as looping while performing analysis.
		A looping sound may include the end of the file for inclusion in analysis for envelope and FFT analysis.
	*/
	UPROPERTY(EditAnywhere, Category = "Analysis")
	uint8 TreatFileAsLoopingForAnalysis:1;

	/** Whether or not to enable cook-time baked FFT analysis. */
	UPROPERTY(EditAnywhere, Category = "Analysis|FFT")
	uint8 bEnableBakedFFTAnalysis : 1;

	/** Whether or not to enable cook-time amplitude envelope analysis. */
	UPROPERTY(EditAnywhere, Category = "Analysis|Envelope")
	uint8 bEnableAmplitudeEnvelopeAnalysis : 1;

	/** The FFT window size to use for fft analysis. */
	UPROPERTY(EditAnywhere, Category = "Analysis|FFT", meta = (EditCondition = "bEnableBakedFFTAnalysis"))
	ESoundWaveFFTSize FFTSize;

	/** How many audio frames analyze at a time. */
	UPROPERTY(EditAnywhere, Category = "Analysis|FFT", meta = (EditCondition = "bEnableBakedFFTAnalysis", ClampMin = "512", UIMin = "512"))
	int32 FFTAnalysisFrameSize;

	/** Attack time in milliseconds of the spectral envelope follower. */
	UPROPERTY(EditAnywhere, Category = "Analysis|FFT", meta = (EditCondition = "bEnableBakedFFTAnalysis", ClampMin = "0", UIMin = "0"))
	int32 FFTAnalysisAttackTime;

	/** Release time in milliseconds of the spectral envelope follower. */
	UPROPERTY(EditAnywhere, Category = "Analysis|FFT", meta = (EditCondition = "bEnableBakedFFTAnalysis", ClampMin = "0", UIMin = "0"))
	int32 FFTAnalysisReleaseTime;

	/** How many audio frames to average a new envelope value. Larger values use less memory for audio envelope data but will result in lower envelope accuracy. */
	UPROPERTY(EditAnywhere, Category = "Analysis|Envelope", meta = (EditCondition = "bEnableAmplitudeEnvelopeAnalysis", ClampMin = "512", UIMin = "512"))
	int32 EnvelopeFollowerFrameSize;

	/** The attack time in milliseconds. Describes how quickly the envelope analyzer responds to increasing amplitudes. */
	UPROPERTY(EditAnywhere, Category = "Analysis|Envelope", meta = (EditCondition = "bEnableAmplitudeEnvelopeAnalysis", ClampMin = "0", UIMin = "0"))
	int32 EnvelopeFollowerAttackTime;

	/** The release time in milliseconds. Describes how quickly the envelope analyzer responds to decreasing amplitudes. */
	UPROPERTY(EditAnywhere, Category = "Analysis|Envelope", meta = (EditCondition = "bEnableAmplitudeEnvelopeAnalysis", ClampMin = "0", UIMin = "0"))
	int32 EnvelopeFollowerReleaseTime;
#endif

	/** The frequencies (in hz) to analyze when doing baked FFT analysis. */
	UPROPERTY(EditAnywhere, Category = "Analysis|FFT", meta = (EditCondition = "bEnableBakedFFTAnalysis"))
	TArray<float> FrequenciesToAnalyze;

	/** The cooked spectral time data. */
	UPROPERTY()
	TArray<FSoundWaveSpectralTimeData> CookedSpectralTimeData;

	/** The cooked cooked envelope data. */
	UPROPERTY()
	TArray<FSoundWaveEnvelopeTimeData> CookedEnvelopeTimeData;

	/** Helper function to get interpolated cooked FFT data for a given time value. */
	bool GetInterpolatedCookedFFTDataForTime(float InTime, uint32& InOutLastIndex, TArray<FSoundWaveSpectralData>& OutData, bool bLoop);
	bool GetInterpolatedCookedEnvelopeDataForTime(float InTime, uint32& InOutLastIndex, float& OutAmplitude, bool bLoop);

	/** Use this to override how much audio data is loaded when this USoundWave is loaded. */
	UPROPERTY(EditAnywhere, AdvancedDisplay, Category = "Loading")
	int32 InitialChunkSize;

private:

	/** Helper functions to search analysis data. Takes starting index to start query. Returns which data index the result was found at. Returns INDEX_NONE if not found. */
	uint32 GetInterpolatedCookedFFTDataForTimeInternal(float InTime, uint32 StartingIndex, TArray<FSoundWaveSpectralData>& OutData, bool bLoop);
	uint32 GetInterpolatedCookedEnvelopeDataForTimeInternal(float InTime, uint32 StartingIndex, float& OutAmplitude, bool bLoop);

	/** What state the precache decompressor is in. */
	FThreadSafeCounter PrecacheState;

	/** the number of sounds currently playing this sound wave. */
	FThreadSafeCounter NumSourcesPlaying;

#if !WITH_EDITOR
	// This is the sample rate gotten from platform settings.
	float CachedSampleRateOverride;
#endif // !WITH_EDITOR

public:

	/** A localized version of the text that is actually spoken phonetically in the audio. */
	UPROPERTY(EditAnywhere, Category=Subtitles )
	FString SpokenText;

	/** The priority of the subtitle. */
	UPROPERTY(EditAnywhere, Category=Subtitles)
	float SubtitlePriority;

	/** Playback volume of sound 0 to 1 - Default is 1.0. */
	UPROPERTY(Category=Sound, meta=(ClampMin = "0.0"), EditAnywhere)
	float Volume;

	/** Playback pitch for sound. */
	UPROPERTY(Category=Sound, meta=(ClampMin = "0.125", ClampMax = "4.0"), EditAnywhere)
	float Pitch;

	/** Number of channels of multichannel data; 1 or 2 for regular mono and stereo files */
	UPROPERTY(Category=Info, AssetRegistrySearchable, VisibleAnywhere)
	int32 NumChannels;

#if WITH_EDITORONLY_DATA
	/** Offsets into the bulk data for the source wav data */
	UPROPERTY()
	TArray<int32> ChannelOffsets;

	/** Sizes of the bulk data for the source wav data */
	UPROPERTY()
	TArray<int32> ChannelSizes;

#endif // WITH_EDITORONLY_DATA

protected:

	/** Cached sample rate for displaying in the tools */
	UPROPERTY(Category = Info, AssetRegistrySearchable, VisibleAnywhere)
	int32 SampleRate;

public:

	/** Resource index to cross reference with buffers */
	int32 ResourceID;

	/** Size of resource copied from the bulk data */
	int32 ResourceSize;

	/** Cache the total used memory recorded for this SoundWave to keep INC/DEC consistent */
	int32 TrackedMemoryUsage;

	/**
	 * Subtitle cues.  If empty, use SpokenText as the subtitle.  Will often be empty,
	 * as the contents of the subtitle is commonly identical to what is spoken.
	 */
	UPROPERTY(EditAnywhere, Category=Subtitles)
	TArray<struct FSubtitleCue> Subtitles;

#if WITH_EDITORONLY_DATA
	/** Provides contextual information for the sound to the translator. */
	UPROPERTY(EditAnywhere, Category=Subtitles )
	FString Comment;

#endif // WITH_EDITORONLY_DATA

#if WITH_EDITORONLY_DATA
	UPROPERTY()
	FString SourceFilePath_DEPRECATED;
	UPROPERTY()
	FString SourceFileTimestamp_DEPRECATED;

	UPROPERTY(VisibleAnywhere, Instanced, Category=ImportSettings)
	class UAssetImportData* AssetImportData;

#endif // WITH_EDITORONLY_DATA

protected:

	/** Curves associated with this sound wave */
	UPROPERTY(EditAnywhere, Category = SoundWave, AdvancedDisplay)
	class UCurveTable* Curves;

	/** Hold a reference to our internal curve so we can switch back to it if we want to */
	UPROPERTY()
	class UCurveTable* InternalCurves;

private:

	/**
	* helper function for getting the cached name of the current platform.
	*/
	static ITargetPlatform* GetRunningPlatform();

public:
	/** Async worker that decompresses the audio data on a different thread */
	typedef FAsyncTask< class FAsyncAudioDecompressWorker > FAsyncAudioDecompress;	// Forward declare typedef
	FAsyncAudioDecompress* AudioDecompressor;

	/** Pointer to 16 bit PCM data - used to avoid synchronous operation to obtain first block of the realtime decompressed buffer */
	uint8* CachedRealtimeFirstBuffer;

	/** The number of frames which have been precached for this sound wave. */
	int32 NumPrecacheFrames;

	/** Size of RawPCMData, or what RawPCMData would be if the sound was fully decompressed */
	int32 RawPCMDataSize;

	/** Pointer to 16 bit PCM data - used to decompress data to and preview sounds */
	uint8* RawPCMData;

	/** Memory containing the data copied from the compressed bulk data */
	FOwnedBulkDataPtr* OwnedBulkDataPtr;
	const uint8* ResourceData;

	/** Zeroth Chunk of audio for sources that use Load On Demand. */
	TArray<uint8> ZerothChunkData;

	/** Uncompressed wav data 16 bit in mono or stereo - stereo not allowed for multichannel data */
	FByteBulkData RawData;

	/** GUID used to uniquely identify this node so it can be found in the DDC */
	FGuid CompressedDataGuid;

	FFormatContainer CompressedFormatData;

#if WITH_EDITORONLY_DATA
	TMap<FName, uint32> AsyncLoadingDataFormats;

	/** FByteBulkData doesn't currently support readonly access from multiple threads, so we limit access to RawData with a critical section on cook. */
	FCriticalSection RawDataCriticalSection;

#endif

	/** The streaming derived data for this sound on this platform. */
	FStreamedAudioPlatformData* RunningPlatformData;

	/** cooked streaming platform data for this sound */
	TSortedMap<FString, FStreamedAudioPlatformData*> CookedPlatformData;

	//~ Begin UObject Interface.
	virtual void Serialize( FArchive& Ar ) override;
	virtual void PostInitProperties() override;
	virtual bool IsReadyForFinishDestroy() override;
	virtual void FinishDestroy() override;
	virtual void PostLoad() override;

	// When stream caching is enabled, this is called after we've successfully compressed and split the streamed audio for this file.
	void EnsureZerothChunkIsLoaded();

	// Returns the amount of chunks this soundwave contains if it's streaming,
	// or zero if it is not a streaming source.
	uint32 GetNumChunks() const;

	uint32 GetSizeOfChunk(uint32 ChunkIndex);

	virtual void BeginDestroy() override;
#if WITH_EDITOR
	virtual void PostEditChangeProperty(FPropertyChangedEvent& PropertyChangedEvent) override;
#endif // WITH_EDITOR
	virtual void GetResourceSizeEx(FResourceSizeEx& CumulativeResourceSize) override;
	virtual FName GetExporterName() override;
	virtual FString GetDesc() override;
	virtual void GetAssetRegistryTags(TArray<FAssetRegistryTag>& OutTags) const override;
	//~ End UObject Interface.

	//~ Begin USoundBase Interface.
	virtual bool IsPlayable() const override;
	virtual void Parse( class FAudioDevice* AudioDevice, const UPTRINT NodeWaveInstanceHash, FActiveSound& ActiveSound, const FSoundParseParameters& ParseParams, TArray<FWaveInstance*>& WaveInstances ) override;
	virtual float GetDuration() override;
	virtual float GetSubtitlePriority() const override;
	virtual bool SupportsSubtitles() const override;
	virtual bool GetSoundWavesWithCookedAnalysisData(TArray<USoundWave*>& OutSoundWaves) override;
	virtual bool HasCookedFFTData() const override;
	virtual bool HasCookedAmplitudeEnvelopeData() const override;
	//~ End USoundBase Interface.

	// Called  when the procedural sound wave begins on the render thread. Only used in the audio mixer and when bProcedural is true.
	virtual void OnBeginGenerate() {}

	// Called when the procedural sound wave is done generating on the render thread. Only used in the audio mixer and when bProcedural is true..
	virtual void OnEndGenerate() {};

	void AddPlayingSource()
	{
		NumSourcesPlaying.Increment();
	}

	void RemovePlayingSource()
	{
		check(NumSourcesPlaying.GetValue() > 0);
		NumSourcesPlaying.Decrement();
	}

	bool IsGeneratingAudio() const
	{
		return NumSourcesPlaying.GetValue() > 0;
	}

	/**
	* Overwrite sample rate. Used for procedural soundwaves, as well as sound waves that are resampled on compress/decompress.
	*/

	void SetSampleRate(uint32 InSampleRate)
	{
		SampleRate = InSampleRate;
#if !WITH_EDITOR
		// Ensure that we invalidate our cached sample rate if the UProperty sample rate is changed.
		bCachedSampleRateFromPlatformSettings = false;
		bSampleRateManuallyReset = true;
#endif
	}

	/**
	 *	@param		Format		Format to check
	 *
	 *	@return		Sum of the size of waves referenced by this cue for the given platform.
	 */
	virtual int32 GetResourceSizeForFormat(FName Format);

	/**
	 * Frees up all the resources allocated in this class
	 */
	void FreeResources();

	/** Will clean up the decompressor task if the task has finished or force it finish. Returns true if the decompressor is cleaned up. */
	bool CleanupDecompressor(bool bForceCleanup = false);

	/**
	 * Copy the compressed audio data from the bulk data
	 */
	virtual void InitAudioResource( FByteBulkData& CompressedData );

	/**
	 * Copy the compressed audio data from derived data cache
	 *
	 * @param Format to get the compressed audio in
	 * @return true if the resource has been successfully initialized or it was already initialized.
	 */
	virtual bool InitAudioResource(FName Format);

	/**
	 * Remove the compressed audio data associated with the passed in wave
	 */
	void RemoveAudioResource();

	/**
	 * Prints the subtitle associated with the SoundWave to the console
	 */
	void LogSubtitle( FOutputDevice& Ar );

	/**
	 * Handle any special requirements when the sound starts (e.g. subtitles)
	 */
	FWaveInstance& HandleStart(FActiveSound& ActiveSound, const UPTRINT WaveInstanceHash) const;

	/**
	 * This is only used for DTYPE_Procedural audio. It's recommended to use USynthComponent base class
	 * for procedurally generated sound vs overriding this function. If a new component is not feasible,
	 * consider using USoundWaveProcedural base class vs USoundWave base class since as it implements
	 * GeneratePCMData for you and you only need to return PCM data.
	 */
	virtual int32 GeneratePCMData(uint8* PCMData, const int32 SamplesNeeded) { ensure(false); return 0; }

	/**
	* Return the format of the generated PCM data type. Used in audio mixer to allow generating float buffers and avoid unnecessary format conversions.
	* This feature is only supported in audio mixer. If your procedural sound wave needs to be used in both audio mixer and old audio engine,
	* it's best to generate int16 data as old audio engine only supports int16 formats. Or check at runtime if the audio mixer is enabled.
	* Audio mixer will convert from int16 to float internally.
	*/
	virtual Audio::EAudioMixerStreamDataFormat::Type GetGeneratedPCMDataFormat() const { return Audio::EAudioMixerStreamDataFormat::Int16; }

	/**
	 * Gets the compressed data size from derived data cache for the specified format
	 *
	 * @param Format	format of compressed data
	 * @param CompressionOverrides Optional argument for compression overrides.
	 * @return			compressed data size, or zero if it could not be obtained
	 */
	int32 GetCompressedDataSize(FName Format, const FPlatformAudioCookOverrides* CompressionOverrides = GetPlatformCompressionOverridesForCurrentPlatform())
	{
		FByteBulkData* Data = GetCompressedData(Format, CompressionOverrides);
		return Data ? Data->GetBulkDataSize() : 0;
	}

	virtual bool HasCompressedData(FName Format, ITargetPlatform* TargetPlatform = GetRunningPlatform()) const;

#if WITH_EDITOR
	/** Utility which returns imported PCM data and the parsed header for the file. Returns true if there was data, false if there wasn't. */
	bool GetImportedSoundWaveData(TArray<uint8>& OutRawPCMData, uint32& OutSampleRate, uint16& OutNumChannels);
#endif

private:

	FName GetPlatformSpecificFormat(FName Format, const FPlatformAudioCookOverrides* CompressionOverrides);

#if WITH_EDITOR
	void BakeFFTAnalysis();
	void BakeEnvelopeAnalysis();
#endif

public:

#if WITH_EDITOR
	void LogBakedData();
#endif

	virtual void BeginGetCompressedData(FName Format, const FPlatformAudioCookOverrides* CompressionOverrides);

	/**
	 * Gets the compressed data from derived data cache for the specified platform
	 * Warning, the returned pointer isn't valid after we add new formats
	 *
	 * @param Format	format of compressed data
	 * @param PlatformName optional name of platform we are getting compressed data for.
	 * @param CompressionOverrides optional platform compression overrides
	 * @return	compressed data, if it could be obtained
	 */
	virtual FByteBulkData* GetCompressedData(FName Format, const FPlatformAudioCookOverrides* CompressionOverrides = GetPlatformCompressionOverridesForCurrentPlatform());

	/**
	 * Change the guid and flush all compressed data
	 */
	void InvalidateCompressedData();

	/** Returns curves associated with this sound wave */
	virtual class UCurveTable* GetCurveData() const override { return Curves; }

#if WITH_EDITOR
	/** These functions are required for support for some custom details/editor functionality.*/

	/** Returns internal curves associated with this sound wave */
	class UCurveTable* GetInternalCurveData() const { return InternalCurves; }

	/** Returns whether this sound wave has internal curves. */
	bool HasInternalCurves() const { return InternalCurves != nullptr; }

	/** Sets the curve data for this sound wave. */
	void SetCurveData(UCurveTable* InCurves) { Curves = InCurves; }

	/** Sets the internal curve data for this sound wave. */
	void SetInternalCurveData(UCurveTable* InCurves) { InternalCurves = InCurves; }

	/** Gets the member name for the Curves property of the USoundWave object. */
	static FName GetCurvePropertyName() { return GET_MEMBER_NAME_CHECKED(USoundWave, Curves); }
#endif

	/** Checks whether sound has been categorised as streaming. */
	bool IsStreaming(const FPlatformAudioCookOverrides* Overrides = nullptr) const;

	/** Checks whether sound has seekable streaming enabled. */
	bool IsSeekableStreaming() const;
	/**
	 * Checks whether we should use the load on demand cache.
	 */
	bool ShouldUseStreamCaching() const;

	/**
	 * This returns the initial chunk of compressed data for streaming data sources.
	 */
	TArrayView<const uint8> GetZerothChunk();

	/**
	 * Attempts to update the cached platform data after any changes that might affect it
	 */
	void UpdatePlatformData();

	void CleanupCachedRunningPlatformData();

	/**
	 * Serializes cooked platform data.
	 */
	void SerializeCookedPlatformData(class FArchive& Ar);

	/*
	* Returns a sample rate if there is a specific sample rate override for this platform, -1.0 otherwise.
	*/
	float GetSampleRateForCurrentPlatform();

	/**
	* Return the platform compression overrides set for the current platform.
	*/
	static const FPlatformAudioCookOverrides* GetPlatformCompressionOverridesForCurrentPlatform();

	/*
	* Returns a sample rate if there is a specific sample rate override for this platform, -1.0 otherwise.
	*/
	float GetSampleRateForCompressionOverrides(const FPlatformAudioCookOverrides* CompressionOverrides);

#if WITH_EDITORONLY_DATA

#if WITH_EDITOR
	/*
	* Returns a sample rate if there is a specific sample rate override for this platform, -1.0 otherwise.
	*/
	float GetSampleRateForTargetPlatform(const ITargetPlatform* TargetPlatform);

	/**
	 * Begins caching platform data in the background for the platform requested
	 */
	virtual void BeginCacheForCookedPlatformData(  const ITargetPlatform *TargetPlatform ) override;

	virtual bool IsCachedCookedPlatformDataLoaded( const ITargetPlatform* TargetPlatform ) override;

	/**
	 * Clear all the cached cooked platform data which we have accumulated with BeginCacheForCookedPlatformData calls
	 * The data can still be cached again using BeginCacheForCookedPlatformData again
	 */
	virtual void ClearAllCachedCookedPlatformData() override;

	virtual void ClearCachedCookedPlatformData( const ITargetPlatform* TargetPlatform ) override;

	virtual void WillNeverCacheCookedPlatformDataAgain() override;

	uint32 bNeedsThumbnailGeneration:1;
#endif

	/**
	 * Caches platform data for the sound.
	 */
	void CachePlatformData(bool bAsyncCache = false);

	/**
	 * Begins caching platform data in the background.
	 */
	void BeginCachePlatformData();

	/**
	 * Blocks on async cache tasks and prepares platform data for use.
	 */
	void FinishCachePlatformData();

	/**
	 * Forces platform data to be rebuilt.
	 */
	void ForceRebuildPlatformData();
#endif

	/**
	 * Get Chunk data for a specified chunk index.
	 * @param ChunkIndex	The Chunk index to cache.
	 * @param OutChunkData	Address of pointer that will store data.
	 */
	bool GetChunkData(int32 ChunkIndex, uint8** OutChunkData, bool bMakeSureChunkIsLoaded = false);

	void SetPrecacheState(ESoundWavePrecacheState InState)
	{
		PrecacheState.Set((int32)InState);
	}

	ESoundWavePrecacheState GetPrecacheState() const
	{
		return (ESoundWavePrecacheState)PrecacheState.GetValue();
	}

};


<|MERGE_RESOLUTION|>--- conflicted
+++ resolved
@@ -363,11 +363,6 @@
 	/** Whether this SoundWave was decompressed from OGG. */
 	uint8 bDecompressedFromOgg : 1;
 
-<<<<<<< HEAD
-	/** Use this to override how much audio data is loaded when this USoundWave is loaded. */
-	UPROPERTY(EditAnywhere, AdvancedDisplay, Category = "Loading")
-	int32 InitialChunkSize;
-=======
 private:
 
 #if !WITH_EDITOR
@@ -388,7 +383,6 @@
 	volatile ESoundWaveResourceState ResourceState;
 
 public:
->>>>>>> a1e6ec07
 
 #if WITH_EDITORONLY_DATA
 	/** Specify a sound to use for the baked analysis. Will default to this USoundWave if not sete. */
