--- conflicted
+++ resolved
@@ -239,13 +239,8 @@
 	/** During undo/redo it isn't safe to cache owner */
 	uint8 bCanUseCachedOwner:1;
 
-<<<<<<< HEAD
-	/** Invalidates this component as an export once the linker is set. Used to clean up old native default subobjects that were removed from code */
-	uint8 bInvalidateExportWhenLinkerIsSet : 1;
-=======
 	/** Marks this component pending kill once PostLoad occurs. Used to clean up old native default subobjects that were removed from code */
 	uint8 bMarkPendingKillOnPostLoad : 1;
->>>>>>> a1e6ec07
 #endif
 
 	/** True if this component was owned by a net startup actor during level load. */
@@ -800,7 +795,6 @@
 	virtual void PostRename(UObject* OldOuter, const FName OldName) override;
 	virtual void Serialize(FArchive& Ar) override;
 #if WITH_EDITOR
-	virtual void PostLinkerChange() override;
 	virtual bool Modify( bool bAlwaysMarkDirty = true ) override;
 	virtual void PreEditChange(UProperty* PropertyThatWillChange) override;
 	virtual void PostEditChangeProperty(FPropertyChangedEvent& PropertyChangedEvent) override;
