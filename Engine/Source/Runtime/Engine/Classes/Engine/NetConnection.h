--- conflicted
+++ resolved
@@ -616,6 +616,9 @@
 	TSet<FName> ClientVisibleLevelNames;
 
 	/** Called by PlayerController to tell connection about client level visiblity change */
+	ENGINE_API void UpdateLevelVisibility(const struct FUpdateLevelVisibilityLevelInfo& LevelVisibility);
+	
+	UE_DEPRECATED(4.24, "This method will be removed. Use UpdateLevelVisibility that takes an FUpdateLevelVisibilityLevelInfo")
 	ENGINE_API void UpdateLevelVisibility(const FName& PackageName, bool bIsVisible);
 
 #if DO_ENABLE_NET_TEST
@@ -1298,17 +1301,10 @@
 
 	/** Buffer of partially read (post-PacketHandler) sequenced packets, which are waiting for a missing packet/sequence */
 	TOptional<TCircularBuffer<TUniquePtr<FBitReader>>> PacketOrderCache;
-<<<<<<< HEAD
 
 	/** The current start index for PacketOrderCache */
 	int32 PacketOrderCacheStartIdx;
 
-=======
-
-	/** The current start index for PacketOrderCache */
-	int32 PacketOrderCacheStartIdx;
-
->>>>>>> a1e6ec07
 	/** The current number of valid packets in PacketOrderCache */
 	int32 PacketOrderCacheCount;
 
