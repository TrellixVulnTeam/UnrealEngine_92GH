--- conflicted
+++ resolved
@@ -52,13 +52,8 @@
 /**
  * Imported spreadsheet table.
  */
-<<<<<<< HEAD
 UCLASS(MinimalAPI, BlueprintType, AutoExpandCategories = "DataTable,ImportOptions")
-class UDataTable
-=======
-UCLASS(MinimalAPI, BlueprintType)
 class ENGINE_VTABLE UDataTable
->>>>>>> 20ec4101
 	: public UObject
 {
 	GENERATED_UCLASS_BODY()
