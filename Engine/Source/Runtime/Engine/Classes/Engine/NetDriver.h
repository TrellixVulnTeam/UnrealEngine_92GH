--- conflicted
+++ resolved
@@ -384,7 +384,7 @@
 	 * Works with all other settings.
 	 */
 	UPROPERTY(EditAnywhere, Category="Simulation Settings")
-	int32	PktLoss;
+	int32	PktLoss = 0;
 
 	/**
 	* Sets the maximum size of packets in bytes that will be dropped
@@ -393,7 +393,7 @@
 	* Works with all other settings.
 	*/
 	UPROPERTY(EditAnywhere, Category = "Simulation Settings")
-	int32	PktLossMaxSize;
+	int32	PktLossMaxSize = 0;
 
 	/**
 	* Sets the minimum size of packets in bytes that will be dropped
@@ -402,7 +402,7 @@
 	* Works with all other settings.
 	*/
 	UPROPERTY(EditAnywhere, Category = "Simulation Settings")
-	int32	PktLossMinSize;
+	int32	PktLossMinSize = 0;
 
 	/**
 	 * When set, will cause calls to FlushNet to change ordering of packets at random.
@@ -412,7 +412,7 @@
 	 * Takes precedence over PktDup and PktLag.
 	 */
 	UPROPERTY(EditAnywhere, Category="Simulation Settings")
-	int32	PktOrder;
+	int32	PktOrder = 0;
 
 	/**
 	 * When set, will cause calls to FlushNet to duplicate packets.
@@ -423,7 +423,7 @@
 	 * Cannot be used with PktOrder or PktLag.
 	 */
 	UPROPERTY(EditAnywhere, Category="Simulation Settings")
-	int32	PktDup;
+	int32	PktDup = 0;
 	
 	/**
 	 * When set, will cause calls to FlushNet to delay packets.
@@ -432,34 +432,42 @@
 	 * Cannot be used with PktOrder.
 	 */
 	UPROPERTY(EditAnywhere, Category="Simulation Settings")
-	int32	PktLag;
+	int32	PktLag = 0;
 	
 	/**
 	 * When set, will cause PktLag to use variable lag instead of constant.
 	 * Value is treated as millisecond lag range (e.g. -GivenVariance <= 0 <= GivenVariance).
-	 * Clamped between 0 and 100.
 	 *
 	 * Can only be used when PktLag is enabled.
 	 */
 	UPROPERTY(EditAnywhere, Category="Simulation Settings")
-	int32	PktLagVariance;
-
-	/** Ctor. Zeroes the settings */
-	FPacketSimulationSettings() : 
-		PktLoss(0),
-		PktLossMaxSize(INT_MAX/8),
-		PktLossMinSize(0),
-		PktOrder(0),
-		PktDup(0),
-		PktLag(0),
-		PktLagVariance(0) 
-	{
-	}
+	int32	PktLagVariance = 0;
+
+	/**
+	 * If set lag values will randomly fluctuate between Min and Max.
+	 * Ignored if PktLag value is set
+	 */
+	UPROPERTY(EditAnywhere, Category = "Simulation Settings")
+	int32	PktLagMin = 0;
+	
+	UPROPERTY(EditAnywhere, Category = "Simulation Settings")
+	int32	PktLagMax = 0;
 
 	/** reads in settings from the .ini file 
 	 * @note: overwrites all previous settings
 	 */
 	void LoadConfig(const TCHAR* OptionalQualifier = nullptr);
+	
+	/** 
+	 * Load a preconfigured emulation profile from the .ini
+	 * Returns true if the given profile existed
+	 */
+	bool LoadEmulationProfile(const TCHAR* ProfileName);
+
+	/**
+	 * Force new emulation settings and ignore config or cmdline values
+	 */
+	void ApplySettings(const FPacketSimulationSettings& NewSettings);
 
 	/**
 	 * Registers commands for auto-completion, etc.
@@ -467,9 +475,20 @@
 	void RegisterCommands();
 
 	/**
-	 * Unregisters commands for auto-completion, etc.
-	 */
-	void UnregisterCommands();
+	 * Ensure that settings have proper values
+	 */
+	void ValidateSettings();
+	void ResetSettings();
+
+	/**
+	* Tells if a packet fits the size settings to potentially be dropped
+	*/
+	bool ShouldDropPacketOfSize(int32 NumBits) const
+	{
+		const bool bIsBigEnough = NumBits > PktLossMinSize * 8;
+		const bool bIsSmallEnough = PktLossMaxSize == 0 || NumBits < PktLossMaxSize * 8;
+		return bIsBigEnough && bIsSmallEnough;
+	}
 
 	/**
 	 * Reads the settings from a string: command line or an exec
@@ -688,6 +707,13 @@
 	 */
 	UPROPERTY(Config)
 	bool bNoTimeouts;
+
+	/**
+	 * If true this NetDriver will not apply the network emulation settings that simulate
+	 * latency and packet loss in non-shippable builds
+	 */
+	UPROPERTY(Config)
+	bool bNeverApplyNetworkEmulationSettings;
 
 	/** Connection to the server (this net driver is a client) */
 	UPROPERTY()
@@ -1046,7 +1072,12 @@
 #if DO_ENABLE_NET_TEST
 	FPacketSimulationSettings	PacketSimulationSettings;
 
-	ENGINE_API void SetPacketSimulationSettings(FPacketSimulationSettings NewSettings);
+	/**
+	 * Modify the current emulation settings
+	 */
+	ENGINE_API void SetPacketSimulationSettings(const FPacketSimulationSettings& NewSettings);
+
+	void OnPacketSimulationSettingsChanged();
 #endif
 
 	// Constructors.
@@ -1215,7 +1246,6 @@
 	/** PostTick actions */
 	ENGINE_API virtual void PostTickFlush();
 
-<<<<<<< HEAD
 	UE_DEPRECATED(4.21, "Please use the LowLevelSend that requires packet traits for analytics and packet modifiers.")
 	ENGINE_API virtual void LowLevelSend(FString Address, void* Data, int32 CountBits)
 	{
@@ -1228,15 +1258,6 @@
 	UE_DEPRECATED(4.22, "Change arguments to support FInternetAddr instead")
 	ENGINE_API virtual void LowLevelSend(FString Address, void* Data, int32 CountBits, FOutPacketTraits& Traits);
 
-=======
-	DEPRECATED(4.21, "Please use the LowLevelSend that requires packet traits for analytics and packet modifiers.")
-	ENGINE_API virtual void LowLevelSend(FString Address, void* Data, int32 CountBits)
-	{
-		FOutPacketTraits EmptyTraits;
-		LowLevelSend(Address, Data, CountBits, EmptyTraits);
-	}
-
->>>>>>> 271e2139
 	/**
 	 * Sends a 'connectionless' (not associated with a UNetConection) packet, to the specified address.
 	 * NOTE: Address is an abstract format defined by subclasses. Anything calling this, must use an address supplied by the net driver.
