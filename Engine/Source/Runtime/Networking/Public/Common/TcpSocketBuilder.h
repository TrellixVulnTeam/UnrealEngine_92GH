--- conflicted
+++ resolved
@@ -217,11 +217,7 @@
 		if (SocketSubsystem != nullptr)
 		{
 			TSharedRef<FInternetAddr> BoundEndpointAddr = BoundEndpoint.ToInternetAddr();
-<<<<<<< HEAD
-			Socket = SocketSubsystem->CreateSocket(NAME_Stream, *Description);
-=======
 			Socket = SocketSubsystem->CreateSocket(NAME_Stream, *Description, BoundEndpointAddr->GetProtocolType());
->>>>>>> 236a65c6
 
 			if (Socket != nullptr)
 			{
