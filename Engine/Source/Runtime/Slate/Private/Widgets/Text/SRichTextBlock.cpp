// Copyright 1998-2019 Epic Games, Inc. All Rights Reserved.

#include "Widgets/Text/SRichTextBlock.h"

#if WITH_FANCY_TEXT

#include "Widgets/Text/SlateTextBlockLayout.h"
#include "Framework/Text/RichTextMarkupProcessing.h"
#include "Framework/Text/RichTextLayoutMarshaller.h"
#include "Types/ReflectionMetadata.h"

SRichTextBlock::SRichTextBlock()
{
}

SRichTextBlock::~SRichTextBlock()
{
	// Needed to avoid "deletion of pointer to incomplete type 'FSlateTextBlockLayout'; no destructor called" error when using TUniquePtr
}

void SRichTextBlock::Construct( const FArguments& InArgs )
{
	BoundText = InArgs._Text;
	HighlightText = InArgs._HighlightText;

	TextStyle = *InArgs._TextStyle;
	WrapTextAt = InArgs._WrapTextAt;
	AutoWrapText = InArgs._AutoWrapText;
	WrappingPolicy = InArgs._WrappingPolicy;
	Margin = InArgs._Margin;
	LineHeightPercentage = InArgs._LineHeightPercentage;
	Justification = InArgs._Justification;
	MinDesiredWidth = InArgs._MinDesiredWidth;

	{
		TSharedPtr<IRichTextMarkupParser> Parser = InArgs._Parser;
		if ( !Parser.IsValid() )
		{
			Parser = FDefaultRichTextMarkupParser::GetStaticInstance();
		}

		Marshaller = InArgs._Marshaller;
		if (!Marshaller.IsValid())
		{
			Marshaller = FRichTextLayoutMarshaller::Create(Parser, nullptr, InArgs._Decorators, InArgs._DecoratorStyleSet);
		}
		
		for (const TSharedRef< ITextDecorator >& Decorator : InArgs.InlineDecorators)
		{
			Marshaller->AppendInlineDecorator(Decorator);
		}

		TextLayoutCache = MakeUnique<FSlateTextBlockLayout>(this, TextStyle, InArgs._TextShapingMethod, InArgs._TextFlowDirection, InArgs._CreateSlateTextLayout, Marshaller.ToSharedRef(), nullptr);
		TextLayoutCache->SetDebugSourceInfo(TAttribute<FString>::Create(TAttribute<FString>::FGetter::CreateLambda([this]{ return FReflectionMetaData::GetWidgetDebugInfo(this); })));
	}

	SetCanTick(false);
}

int32 SRichTextBlock::OnPaint( const FPaintArgs& Args, const FGeometry& AllottedGeometry, const FSlateRect& MyCullingRect, FSlateWindowElementList& OutDrawElements, int32 LayerId, const FWidgetStyle& InWidgetStyle, bool bParentEnabled ) const
{
	const FVector2D LastDesiredSize = TextLayoutCache->GetDesiredSize();

<<<<<<< HEAD
	// If we're performing layout caching, it's possible nobody ever called GetDesiredSize(),
	// which for textblocks is required to be called, since CDS is where it actually generates
	// a lot for the text layout.
	if (GSlateLayoutCaching)
	{
		GetDesiredSize();
	}

=======
>>>>>>> 33e6966e
	// OnPaint will also update the text layout cache if required
	LayerId = TextLayoutCache->OnPaint(Args, AllottedGeometry, MyCullingRect, OutDrawElements, LayerId, InWidgetStyle, ShouldBeEnabled(bParentEnabled));

	const FVector2D NewDesiredSize = TextLayoutCache->GetDesiredSize();

	// HACK: Due to the nature of wrapping and layout, we may have been arranged in a different box than what we were cached with.  Which
	// might update wrapping, so make sure we always set the desired size to the current size of the text layout, which may have changed
	// during paint.
	bool bCanWrap = WrapTextAt.Get() > 0 || AutoWrapText.Get();

	if (bCanWrap && !NewDesiredSize.Equals(LastDesiredSize))
	{
		const_cast<SRichTextBlock*>(this)->Invalidate(EInvalidateWidget::Layout);
	}

	return LayerId;
}

FVector2D SRichTextBlock::ComputeDesiredSize(float LayoutScaleMultiplier) const
{
	// ComputeDesiredSize will also update the text layout cache if required
	const FVector2D TextSize = TextLayoutCache->ComputeDesiredSize(
		FSlateTextBlockLayout::FWidgetArgs(BoundText, HighlightText, WrapTextAt, AutoWrapText, WrappingPolicy, Margin, LineHeightPercentage, Justification),
		LayoutScaleMultiplier, TextStyle
		);

	return FVector2D(FMath::Max(TextSize.X, MinDesiredWidth.Get()), TextSize.Y);
}

FChildren* SRichTextBlock::GetChildren()
{
	return TextLayoutCache->GetChildren();
}

void SRichTextBlock::OnArrangeChildren( const FGeometry& AllottedGeometry, FArrangedChildren& ArrangedChildren ) const
{
	TextLayoutCache->ArrangeChildren( AllottedGeometry, ArrangedChildren );
}

void SRichTextBlock::SetText( const TAttribute<FText>& InTextAttr )
{
	BoundText = InTextAttr;
	Invalidate(EInvalidateWidget::LayoutAndVolatility);
}

void SRichTextBlock::SetHighlightText( const TAttribute<FText>& InHighlightText )
{
	HighlightText = InHighlightText;
	Invalidate(EInvalidateWidget::LayoutAndVolatility);
}

void SRichTextBlock::SetTextShapingMethod(const TOptional<ETextShapingMethod>& InTextShapingMethod)
{
	TextLayoutCache->SetTextShapingMethod(InTextShapingMethod);
	Invalidate(EInvalidateWidget::Layout);
}

void SRichTextBlock::SetTextFlowDirection(const TOptional<ETextFlowDirection>& InTextFlowDirection)
{
	TextLayoutCache->SetTextFlowDirection(InTextFlowDirection);
	Invalidate(EInvalidateWidget::Layout);
}

void SRichTextBlock::SetWrapTextAt(const TAttribute<float>& InWrapTextAt)
{
	WrapTextAt = InWrapTextAt;
	Invalidate(EInvalidateWidget::LayoutAndVolatility);
}

void SRichTextBlock::SetAutoWrapText(const TAttribute<bool>& InAutoWrapText)
{
	AutoWrapText = InAutoWrapText;
	Invalidate(EInvalidateWidget::LayoutAndVolatility);
}

void SRichTextBlock::SetWrappingPolicy(const TAttribute<ETextWrappingPolicy>& InWrappingPolicy)
{
	WrappingPolicy = InWrappingPolicy;
	Invalidate(EInvalidateWidget::LayoutAndVolatility);
}

void SRichTextBlock::SetLineHeightPercentage(const TAttribute<float>& InLineHeightPercentage)
{
	LineHeightPercentage = InLineHeightPercentage;
	Invalidate(EInvalidateWidget::LayoutAndVolatility);
}

void SRichTextBlock::SetMargin(const TAttribute<FMargin>& InMargin)
{
	Margin = InMargin;
	Invalidate(EInvalidateWidget::LayoutAndVolatility);
}

void SRichTextBlock::SetJustification(const TAttribute<ETextJustify::Type>& InJustification)
{
	Justification = InJustification;
	Invalidate(EInvalidateWidget::LayoutAndVolatility);
}

void SRichTextBlock::SetTextStyle(const FTextBlockStyle& InTextStyle)
{
	TextStyle = InTextStyle;
	Invalidate(EInvalidateWidget::Layout);
}

void SRichTextBlock::SetMinDesiredWidth(const TAttribute<float>& InMinDesiredWidth)
{
	MinDesiredWidth = InMinDesiredWidth;
	Invalidate(EInvalidateWidget::LayoutAndVolatility);
}

void SRichTextBlock::SetDecoratorStyleSet(const ISlateStyle* NewDecoratorStyleSet)
{
	if (Marshaller.IsValid())
	{
		Marshaller->SetDecoratorStyleSet(NewDecoratorStyleSet);
		Refresh();
	}
}

void SRichTextBlock::Refresh()
{
	TextLayoutCache->DirtyContent();
	Invalidate(EInvalidateWidget::Layout);
}

bool SRichTextBlock::ComputeVolatility() const
{
	return SWidget::ComputeVolatility() 
		|| BoundText.IsBound()
		|| HighlightText.IsBound()
		|| WrapTextAt.IsBound()
		|| AutoWrapText.IsBound()
		|| WrappingPolicy.IsBound()
		|| Margin.IsBound()
		|| Justification.IsBound()
		|| LineHeightPercentage.IsBound()
		|| MinDesiredWidth.IsBound();
}

#endif //WITH_FANCY_TEXT<|MERGE_RESOLUTION|>--- conflicted
+++ resolved
@@ -61,17 +61,6 @@
 {
 	const FVector2D LastDesiredSize = TextLayoutCache->GetDesiredSize();
 
-<<<<<<< HEAD
-	// If we're performing layout caching, it's possible nobody ever called GetDesiredSize(),
-	// which for textblocks is required to be called, since CDS is where it actually generates
-	// a lot for the text layout.
-	if (GSlateLayoutCaching)
-	{
-		GetDesiredSize();
-	}
-
-=======
->>>>>>> 33e6966e
 	// OnPaint will also update the text layout cache if required
 	LayerId = TextLayoutCache->OnPaint(Args, AllottedGeometry, MyCullingRect, OutDrawElements, LayerId, InWidgetStyle, ShouldBeEnabled(bParentEnabled));
 
