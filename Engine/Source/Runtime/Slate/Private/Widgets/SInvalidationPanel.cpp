// Copyright 1998-2019 Epic Games, Inc. All Rights Reserved.

#include "Widgets/SInvalidationPanel.h"
#include "Rendering/DrawElements.h"
#include "Misc/App.h"
#include "Application/SlateApplicationBase.h"
#include "Styling/CoreStyle.h"
#include "Layout/WidgetPath.h"
#include "HAL/IConsoleManager.h"
#include "Framework/Application/SlateApplication.h"
#include "Types/ReflectionMetadata.h"
#include "Rendering/SlateObjectReferenceCollector.h"

DECLARE_CYCLE_STAT(TEXT("SInvalidationPanel::Paint"), STAT_SlateInvalidationPaint, STATGROUP_Slate);

DEFINE_LOG_CATEGORY_STATIC(LogSlateInvalidationPanel, Log, All);

#if WITH_SLATE_DEBUGGING

/** True if we should allow widgets to be cached in the UI at all. */
static int32 InvalidationPanelsEnabled = 1;
FAutoConsoleVariableRef CVarEnableInvalidationPanels(
	TEXT("Slate.EnableInvalidationPanels"),
	InvalidationPanelsEnabled,
	TEXT("Whether to attempt to cache any widgets through invalidation panels."));

static int32 AlwaysInvalidate = 0;
FAutoConsoleVariableRef CVarAlwaysInvalidate(
	TEXT("Slate.AlwaysInvalidate"),
	AlwaysInvalidate,
	TEXT("Forces invalidation panels to cache, but to always invalidate."));

#endif // WITH_SLATE_DEBUGGING



SInvalidationPanel::SInvalidationPanel()
	: EmptyChildSlot(this)
	, HittestGrid()
	, bCanCache(true)
	, bPaintedSinceLastPrepass(true)
	, bWasCachable(false)
{
	bHasCustomPrepass = true;
	SetInvalidationRootWidget(*this);
	SetInvalidationRootHittestGrid(HittestGrid);
	SetCanTick(false);

	FSlateApplicationBase::Get().OnGlobalInvalidationToggled().AddRaw(this, &SInvalidationPanel::OnGlobalInvalidationToggled);
}

void SInvalidationPanel::Construct( const FArguments& InArgs )
{
	ChildSlot
	[
		InArgs._Content.Widget
	];

#if SLATE_VERBOSE_NAMED_EVENTS
	DebugName = InArgs._DebugName;
	DebugTickName = InArgs._DebugName + TEXT("_Tick");
	DebugPaintName = InArgs._DebugName + TEXT("_Paint");
#endif
}

SInvalidationPanel::~SInvalidationPanel()
{
	InvalidateRoot();

	if (FSlateApplicationBase::IsInitialized())
	{
<<<<<<< HEAD
		FSlateApplicationBase::Get().OnGlobalInvalidate().RemoveAll(this);
		FSlateApplication::Get().ReleaseResourcesForLayoutCache(this);
=======
		FSlateApplicationBase::Get().OnGlobalInvalidationToggled().RemoveAll(this);
>>>>>>> 710d7cac
	}
}

#if WITH_SLATE_DEBUGGING
bool SInvalidationPanel::AreInvalidationPanelsEnabled()
{
	return InvalidationPanelsEnabled != 0;
}

void SInvalidationPanel::EnableInvalidationPanels(bool bEnable)
{
	InvalidationPanelsEnabled = bEnable;
}
#endif

bool SInvalidationPanel::GetCanCache() const
{
	// Note: checking for FastPathProxyHandle being valid prevents nested invalidation panels from being a thing.  They are not needed anymore since invalidation panels do not redraw everything inside it just because one thing invalidates
	// In global invalidation this code makes no sense so we don't bother running it because everything is in an "invalidation panel" at the window level
#if WITH_SLATE_DEBUGGING
	// Disable invalidation panels if global invalidation is turned on
	return bCanCache && !GSlateEnableGlobalInvalidation && !GetProxyHandle().IsValid() && InvalidationPanelsEnabled;
#else
	return bCanCache && !GSlateEnableGlobalInvalidation && !GetProxyHandle().IsValid();
#endif
}

void SInvalidationPanel::OnGlobalInvalidationToggled(bool bGlobalInvalidationEnabled)
{
	InvalidateRoot();

	ClearAllFastPathData(false);
}

bool SInvalidationPanel::UpdateCachePrequisites(FSlateWindowElementList& OutDrawElements, const FGeometry& AllottedGeometry, const FSlateRect& MyCullingRect, int32 LayerId) const
{
	bool bNeedsRecache = false;
#if WITH_SLATE_DEBUGGING
	if (AlwaysInvalidate == 1)
	{
		bNeedsRecache = true;
	}
#endif

	// We only need to re-cache if the incoming layer is higher than the maximum layer Id we cached at,
	// we do this so that widgets that appear and live behind your invalidated UI don't constantly invalidate
	// everything above it.
	if (LayerId > LastIncomingLayerId)
	{
		LastIncomingLayerId = LayerId;
		bNeedsRecache = true;
	}

	if ( AllottedGeometry.GetLocalSize() != LastAllottedGeometry.GetLocalSize() || AllottedGeometry.GetAccumulatedRenderTransform() != LastAllottedGeometry.GetAccumulatedRenderTransform() )
	{
		LastAllottedGeometry = AllottedGeometry;
		bNeedsRecache = true;
	}

	// If our clip rect changes size, we've definitely got to invalidate.
	const FVector2D ClipRectSize = MyCullingRect.GetSize().RoundToVector();
	if ( ClipRectSize != LastClipRectSize )
	{
		LastClipRectSize = ClipRectSize;
		bNeedsRecache = true;
	}

	TOptional<FSlateClippingState> ClippingState = OutDrawElements.GetClippingState();
	if (LastClippingState != ClippingState)
	{
		LastClippingState = ClippingState;
		bNeedsRecache = true;
	}
	
	return bNeedsRecache;
}

void SInvalidationPanel::SetCanCache(bool InCanCache)
{
	bCanCache = InCanCache;
}

FChildren* SInvalidationPanel::GetChildren()
{
	if (GetCanCache() && !NeedsPrepass())
	{
		return &EmptyChildSlot;
	}
	else
	{
		return SCompoundWidget::GetChildren();
	}
}

FChildren* SInvalidationPanel::GetAllChildren()
{
	return SCompoundWidget::GetChildren();
}

int32 SInvalidationPanel::OnPaint( const FPaintArgs& Args, const FGeometry& AllottedGeometry, const FSlateRect& MyCullingRect, FSlateWindowElementList& OutDrawElements, int32 LayerId, const FWidgetStyle& InWidgetStyle, bool bParentEnabled ) const
{
#if SLATE_VERBOSE_NAMED_EVENTS
	SCOPED_NAMED_EVENT_FSTRING(DebugPaintName, FColor::Purple);
#endif
	SCOPE_CYCLE_COUNTER(STAT_SlateInvalidationPaint);

	bPaintedSinceLastPrepass = true;
	SInvalidationPanel* MutableThis = const_cast<SInvalidationPanel*>(this);

	const bool bCanCacheThisFrame = GetCanCache();
	if (bCanCacheThisFrame != bWasCachable)
	{
		MutableThis->InvalidateRoot();

		bWasCachable = bCanCacheThisFrame;
	}

	if(bCanCacheThisFrame)
	{
		// Copy hit test grid settings from the root
		const bool bHittestCleared = HittestGrid.SetHittestArea(Args.RootGrid.GetGridOrigin(), Args.RootGrid.GetGridSize(), Args.RootGrid.GetGridWindowOrigin());

		FPaintArgs NewArgs = Args.WithNewHitTestGrid(HittestGrid);

		check(!GSlateEnableGlobalInvalidation);

		const bool bRequiresRecache = UpdateCachePrequisites(OutDrawElements, AllottedGeometry, MyCullingRect, LayerId);
		if (bHittestCleared || bRequiresRecache)
		{
			// @todo: Overly aggressive?
			MutableThis->InvalidateRoot();
		}

		// The root widget is our child.  We are not the root because we could be in a parent invalidation panel.  If we are nested in another invalidation panel, our OnPaint was called by that panel
		FSlateInvalidationContext Context(OutDrawElements, InWidgetStyle);
		Context.bParentEnabled = bParentEnabled;
		Context.bAllowFastPathUpdate = true;
		Context.LayoutScaleMultiplier = GetPrepassLayoutScaleMultiplier();
		Context.PaintArgs = &NewArgs;
		Context.IncomingLayerId = LayerId;
		Context.CullingRect = MyCullingRect;

<<<<<<< HEAD
		if ( IsInvalidationDebuggingEnabled() )
		{
			// Draw a green or red border depending on if we were invalidated this frame.
			{
				check(Args.IsCaching() == false);
				//const bool bShowOutlineAsCached = Args.IsCaching() || bWasCachingNeeded == false;
				const FLinearColor DebugTint = bWasCachingNeeded ? FLinearColor::Red : ( bCacheRelativeTransforms ? FLinearColor::Blue : FLinearColor::Green );

				FGeometry ScaledOutline = AllottedGeometry.MakeChild(FVector2D(0, 0), AllottedGeometry.GetLocalSize() * AllottedGeometry.Scale, Inverse(AllottedGeometry.Scale));

				FSlateDrawElement::MakeBox(
					OutDrawElements,
					++OutMaxChildLayer,
					ScaledOutline.ToPaintGeometry(),
					FCoreStyle::Get().GetBrush(TEXT("Debug.Border")),
					ESlateDrawEffect::None,
					DebugTint
				);
			}

			static const FName InvalidationPanelName(TEXT("SInvalidationPanel"));

			const FSlateBrush* VolatileBrush = FCoreStyle::Get().GetBrush(TEXT("FocusRectangle"));

			// Draw a yellow outline around any volatile elements.
			const TArray<TSharedPtr<FSlateWindowElementList::FVolatilePaint>>& VolatileElements = CachedWindowElements->GetVolatileElements();
			for ( const TSharedPtr<FSlateWindowElementList::FVolatilePaint>& VolatileElement : VolatileElements )
			{
				// Ignore drawing the volatility rect for child invalidation panels, that's not really important, since
				// they're always volatile and it will make it hard to see when they're invalidated.
				if ( const SWidget* Widget = VolatileElement->GetWidget() )
				{
					if ( Widget->GetType() == InvalidationPanelName )
					{
						continue;
					}
				}

				FGeometry VolatileGeometry = VolatileElement->GetGeometry();
				if (!AbsoluteDeltaPosition.IsZero())
				{
					// Account for relative translation delta
					VolatileGeometry.AppendTransform(FSlateLayoutTransform(AbsoluteDeltaPosition));
				}
				
				FSlateDrawElement::MakeBox(
					OutDrawElements,
					++OutMaxChildLayer,
					VolatileGeometry.ToPaintGeometry(),
					VolatileBrush,
					ESlateDrawEffect::None,
					FLinearColor::Yellow
				);
			}

			// Draw a red flash for any widget that invalidated us recently, we slowly 
			// fade out the flashes over time, unless the widget invalidates us again.
			for ( TMap<TWeakPtr<SWidget>, double>::TIterator It(InvalidatorWidgets); It; ++It )
			{
				TSharedPtr<SWidget> SafeInvalidator = It.Key().Pin();
				if ( SafeInvalidator.IsValid() )
				{
					FWidgetPath WidgetPath;
					if ( FSlateApplication::Get().GeneratePathToWidgetUnchecked(SafeInvalidator.ToSharedRef(), WidgetPath, EVisibility::All) )
					{
						FArrangedWidget ArrangedWidget = WidgetPath.FindArrangedWidget(SafeInvalidator.ToSharedRef()).Get(FArrangedWidget::GetNullWidget());
						ArrangedWidget.Geometry.AppendTransform( FSlateLayoutTransform(Inverse(Args.GetWindowToDesktopTransform())) );

						FSlateDrawElement::MakeBox(
							OutDrawElements,
							++OutMaxChildLayer,
							ArrangedWidget.Geometry.ToPaintGeometry(),
							FCoreStyle::Get().GetBrush(TEXT("WhiteBrush")),
							ESlateDrawEffect::None,
							FLinearColor::Red.CopyWithNewOpacity(0.75f * It.Value())
						);
					}

					It.Value() -= FApp::GetDeltaTime();

					if ( It.Value() <= 0 )
					{
						It.RemoveCurrent();
					}
				}
				else
				{
					It.RemoveCurrent();
				}
			}
		}
=======
		const FSlateInvalidationResult Result = MutableThis->PaintInvalidationRoot(Context);
>>>>>>> 710d7cac

		// add our widgets to the root hit test grid
		Args.RootGrid.AppendGrid(HittestGrid);

		return Result.MaxLayerIdPainted;
	}
	else
	{
#if SLATE_VERBOSE_NAMED_EVENTS
		SCOPED_NAMED_EVENT_TEXT("SInvalidationPanel Uncached", FColor::Emerald);
#endif
		return SCompoundWidget::OnPaint(Args, AllottedGeometry, MyCullingRect, OutDrawElements, LayerId, InWidgetStyle, bParentEnabled);
	}
}

void SInvalidationPanel::SetContent(const TSharedRef< SWidget >& InContent)
{
	ChildSlot
	[
		InContent
	];

	InvalidateRoot();
}

bool SInvalidationPanel::CustomPrepass(float LayoutScaleMultiplier)
{
	bPaintedSinceLastPrepass = false;

	if (GetCanCache())
	{
		ProcessInvalidation();

		return NeedsPrepass();
	}
	else
	{
		return true;
	}
}

bool SInvalidationPanel::Advanced_IsInvalidationRoot() const
{
	return GetCanCache();
}

int32 SInvalidationPanel::PaintSlowPath(const FSlateInvalidationContext& Context)
{
	return SCompoundWidget::OnPaint(*Context.PaintArgs, GetPaintSpaceGeometry(), Context.CullingRect, *Context.WindowElementList, Context.IncomingLayerId, Context.WidgetStyle, Context.bParentEnabled);
}<|MERGE_RESOLUTION|>--- conflicted
+++ resolved
@@ -69,12 +69,7 @@
 
 	if (FSlateApplicationBase::IsInitialized())
 	{
-<<<<<<< HEAD
-		FSlateApplicationBase::Get().OnGlobalInvalidate().RemoveAll(this);
-		FSlateApplication::Get().ReleaseResourcesForLayoutCache(this);
-=======
 		FSlateApplicationBase::Get().OnGlobalInvalidationToggled().RemoveAll(this);
->>>>>>> 710d7cac
 	}
 }
 
@@ -217,101 +212,7 @@
 		Context.IncomingLayerId = LayerId;
 		Context.CullingRect = MyCullingRect;
 
-<<<<<<< HEAD
-		if ( IsInvalidationDebuggingEnabled() )
-		{
-			// Draw a green or red border depending on if we were invalidated this frame.
-			{
-				check(Args.IsCaching() == false);
-				//const bool bShowOutlineAsCached = Args.IsCaching() || bWasCachingNeeded == false;
-				const FLinearColor DebugTint = bWasCachingNeeded ? FLinearColor::Red : ( bCacheRelativeTransforms ? FLinearColor::Blue : FLinearColor::Green );
-
-				FGeometry ScaledOutline = AllottedGeometry.MakeChild(FVector2D(0, 0), AllottedGeometry.GetLocalSize() * AllottedGeometry.Scale, Inverse(AllottedGeometry.Scale));
-
-				FSlateDrawElement::MakeBox(
-					OutDrawElements,
-					++OutMaxChildLayer,
-					ScaledOutline.ToPaintGeometry(),
-					FCoreStyle::Get().GetBrush(TEXT("Debug.Border")),
-					ESlateDrawEffect::None,
-					DebugTint
-				);
-			}
-
-			static const FName InvalidationPanelName(TEXT("SInvalidationPanel"));
-
-			const FSlateBrush* VolatileBrush = FCoreStyle::Get().GetBrush(TEXT("FocusRectangle"));
-
-			// Draw a yellow outline around any volatile elements.
-			const TArray<TSharedPtr<FSlateWindowElementList::FVolatilePaint>>& VolatileElements = CachedWindowElements->GetVolatileElements();
-			for ( const TSharedPtr<FSlateWindowElementList::FVolatilePaint>& VolatileElement : VolatileElements )
-			{
-				// Ignore drawing the volatility rect for child invalidation panels, that's not really important, since
-				// they're always volatile and it will make it hard to see when they're invalidated.
-				if ( const SWidget* Widget = VolatileElement->GetWidget() )
-				{
-					if ( Widget->GetType() == InvalidationPanelName )
-					{
-						continue;
-					}
-				}
-
-				FGeometry VolatileGeometry = VolatileElement->GetGeometry();
-				if (!AbsoluteDeltaPosition.IsZero())
-				{
-					// Account for relative translation delta
-					VolatileGeometry.AppendTransform(FSlateLayoutTransform(AbsoluteDeltaPosition));
-				}
-				
-				FSlateDrawElement::MakeBox(
-					OutDrawElements,
-					++OutMaxChildLayer,
-					VolatileGeometry.ToPaintGeometry(),
-					VolatileBrush,
-					ESlateDrawEffect::None,
-					FLinearColor::Yellow
-				);
-			}
-
-			// Draw a red flash for any widget that invalidated us recently, we slowly 
-			// fade out the flashes over time, unless the widget invalidates us again.
-			for ( TMap<TWeakPtr<SWidget>, double>::TIterator It(InvalidatorWidgets); It; ++It )
-			{
-				TSharedPtr<SWidget> SafeInvalidator = It.Key().Pin();
-				if ( SafeInvalidator.IsValid() )
-				{
-					FWidgetPath WidgetPath;
-					if ( FSlateApplication::Get().GeneratePathToWidgetUnchecked(SafeInvalidator.ToSharedRef(), WidgetPath, EVisibility::All) )
-					{
-						FArrangedWidget ArrangedWidget = WidgetPath.FindArrangedWidget(SafeInvalidator.ToSharedRef()).Get(FArrangedWidget::GetNullWidget());
-						ArrangedWidget.Geometry.AppendTransform( FSlateLayoutTransform(Inverse(Args.GetWindowToDesktopTransform())) );
-
-						FSlateDrawElement::MakeBox(
-							OutDrawElements,
-							++OutMaxChildLayer,
-							ArrangedWidget.Geometry.ToPaintGeometry(),
-							FCoreStyle::Get().GetBrush(TEXT("WhiteBrush")),
-							ESlateDrawEffect::None,
-							FLinearColor::Red.CopyWithNewOpacity(0.75f * It.Value())
-						);
-					}
-
-					It.Value() -= FApp::GetDeltaTime();
-
-					if ( It.Value() <= 0 )
-					{
-						It.RemoveCurrent();
-					}
-				}
-				else
-				{
-					It.RemoveCurrent();
-				}
-			}
-		}
-=======
 		const FSlateInvalidationResult Result = MutableThis->PaintInvalidationRoot(Context);
->>>>>>> 710d7cac
 
 		// add our widgets to the root hit test grid
 		Args.RootGrid.AppendGrid(HittestGrid);
