// Copyright 1998-2019 Epic Games, Inc. All Rights Reserved.

#include "Widgets/Views/STableViewBase.h"
#include "Rendering/DrawElements.h"
#include "Types/SlateConstants.h"
#include "Types/SlateStructs.h"
#include "Widgets/DeclarativeSyntaxSupport.h"
#include "Widgets/SBoxPanel.h"
#include "Styling/SlateTypes.h"
#include "Styling/CoreStyle.h"
#include "Layout/WidgetPath.h"
#include "Framework/Application/MenuStack.h"
#include "Framework/Application/SlateApplication.h"
#include "Widgets/Layout/SBox.h"
#include "Widgets/Layout/SScrollBar.h"
#include "Framework/Layout/Overscroll.h"
#include "Widgets/Views/STableRow.h"
#include "Widgets/Views/SListPanel.h"

namespace ListConstants
{
	static const float OvershootMax = 150.0f;
	static const float OvershootBounceRate = 250.0f;
}


FTableViewDimensions::FTableViewDimensions(EOrientation InOrientation)
	: Orientation(InOrientation)
{
}


FTableViewDimensions::FTableViewDimensions(EOrientation InOrientation, float X, float Y)
	: FTableViewDimensions(InOrientation, FVector2D(X, Y))
{
}

FTableViewDimensions::FTableViewDimensions(EOrientation InOrientation, const FVector2D& Size)
	: FTableViewDimensions(InOrientation)
{
	if (InOrientation == Orient_Vertical)
	{
		LineAxis = Size.X;
		ScrollAxis = Size.Y;
	}
	else
	{
		ScrollAxis = Size.X;
		LineAxis = Size.Y;
	}
}

void STableViewBase::ConstructChildren( const TAttribute<float>& InItemWidth, const TAttribute<float>& InItemHeight, const TAttribute<EListItemAlignment>& InItemAlignment, const TSharedPtr<SHeaderRow>& InHeaderRow, const TSharedPtr<SScrollBar>& InScrollBar, EOrientation InScrollOrientation, const FOnTableViewScrolled& InOnTableViewScrolled )
{
	bItemsNeedRefresh = true;
	
	HeaderRow = InHeaderRow;

	OnTableViewScrolled = InOnTableViewScrolled;

	Orientation = InHeaderRow ? Orient_Vertical : InScrollOrientation;
	UE_CLOG(InScrollOrientation != Orientation, LogSlate, Error, TEXT("STableViewBase does not support horizontal scrolling when displaying a header row"));

	ItemsPanel = SNew(SListPanel)
		.ItemWidth(InItemWidth)
		.ItemHeight(InItemHeight)
		.NumDesiredItems(this, &STableViewBase::GetNumItemsBeingObserved)
		.ItemAlignment(InItemAlignment)
		.ListOrientation(Orientation);

	TSharedPtr<SWidget> ListAndScrollbar;
	if (InScrollBar)
	{
		// The user provided us with a scrollbar; we will rely on it.
		ScrollBar = InScrollBar;
		ScrollBar->SetOnUserScrolled(FOnUserScrolled::CreateSP(this, &STableViewBase::ScrollBar_OnUserScrolled));
		
		ListAndScrollbar = ItemsPanel;
	}
	else
	{
		ScrollBar = SNew(SScrollBar)
			.OnUserScrolled(this, &STableViewBase::ScrollBar_OnUserScrolled)
			.Orientation(Orientation);

		const FOptionalSize ScrollBarSize(16.f);

		if (Orientation == Orient_Vertical)
		{
			ListAndScrollbar = SNew(SHorizontalBox)
				+SHorizontalBox::Slot()
				.FillWidth(1)
				[
					ItemsPanel.ToSharedRef()
				]
				+SHorizontalBox::Slot()
				.AutoWidth()
				[
					SNew(SBox)
					.WidthOverride( FOptionalSize( 16 ) )
					[
						ScrollBar.ToSharedRef()
					]
				];
		}
		else
		{
			ListAndScrollbar = SNew(SVerticalBox)
				+SVerticalBox::Slot()
				.FillHeight(1)
				[
					ItemsPanel.ToSharedRef()
				]
				+SVerticalBox::Slot()
				.AutoHeight()
				[
					SNew(SBox)
					.HeightOverride(ScrollBarSize)
					[
						ScrollBar.ToSharedRef()
					]
				];
		}
	}

	if (InHeaderRow)
	{
		// Only associate the scrollbar if we created it.
		// If the scrollbar was passed in from outside then it won't appear under our header row so doesn't need compensating for.
		if (!InScrollBar)
		{
			InHeaderRow->SetAssociatedVerticalScrollBar(ScrollBar.ToSharedRef(), 16.f);
		}

		this->ChildSlot
		[
			SNew(SVerticalBox)
			+SVerticalBox::Slot()
			.AutoHeight()
			[
				InHeaderRow.ToSharedRef()
			]
			+SVerticalBox::Slot()
			.FillHeight(1)
			[
				ListAndScrollbar.ToSharedRef()
			]
		];
	}
	else
	{
		this->ChildSlot
		[
			ListAndScrollbar.ToSharedRef()
		];
	}
	
}


bool STableViewBase::SupportsKeyboardFocus() const
{
	// The ListView is focusable.
	return true;
}


void STableViewBase::OnFocusLost( const FFocusEvent& InFocusEvent )
{
	bShowSoftwareCursor = false;
}

void STableViewBase::OnMouseCaptureLost(const FCaptureLostEvent& CaptureLostEvent)
{
	SCompoundWidget::OnMouseCaptureLost(CaptureLostEvent);

	bShowSoftwareCursor = false;
}

EActiveTimerReturnType STableViewBase::UpdateInertialScroll(double InCurrentTime, float InDeltaTime)
{
	bool bKeepTicking = false;
	if (ItemsPanel.IsValid())
	{
		if (IsRightClickScrolling())
		{
			bKeepTicking = true;

			// We sample for the inertial scroll on tick rather than on mouse/touch move so
			// that we still get samples even if the mouse has not moved.
			if (CanUseInertialScroll(TickScrollDelta))
			{
				InertialScrollManager.AddScrollSample(TickScrollDelta, InCurrentTime);
			}
		}
		else
		{
			InertialScrollManager.UpdateScrollVelocity(InDeltaTime);
			const float ScrollVelocity = InertialScrollManager.GetScrollVelocity();

			if (ScrollVelocity != 0.f)
			{
				if (CanUseInertialScroll(ScrollVelocity))
				{
					bKeepTicking = true;
					ScrollBy(GetTickSpaceGeometry(), ScrollVelocity * InDeltaTime, AllowOverscroll);
				}
				else
				{
					InertialScrollManager.ClearScrollVelocity();
				}
			}

			if (AllowOverscroll == EAllowOverscroll::Yes)
			{
				// If we are currently in overscroll, the list will need refreshing.
				// Do this before UpdateOverscroll, as that could cause GetOverscroll() to be 0
				if (Overscroll.GetOverscroll(GetTickSpaceGeometry()) != 0.0f)
				{
					bKeepTicking = true;
					RequestLayoutRefresh();
				}

				Overscroll.UpdateOverscroll(InDeltaTime);
			}
		}

		TickScrollDelta = 0.f;
	}

	bIsScrollingActiveTimerRegistered = bKeepTicking;
	return bKeepTicking ? EActiveTimerReturnType::Continue : EActiveTimerReturnType::Stop;
}

EActiveTimerReturnType STableViewBase::EnsureTickToRefresh(double InCurrentTime, float InDeltaTime)
{
	// Actual refresh isn't implemented here as it can be needed in response to changes in the panel geometry.
	// Since that isn't known until Tick (called after this when registered), refreshing here could result in two refreshes in one frame.

	return EActiveTimerReturnType::Stop;
}

void STableViewBase::Tick( const FGeometry& AllottedGeometry, const double InCurrentTime, const float InDeltaTime )
{
	if (ItemsPanel.IsValid())
	{
		FGeometry PanelGeometry = FindChildGeometry( AllottedGeometry, ItemsPanel.ToSharedRef() );
		if ( bItemsNeedRefresh || PanelGeometryLastTick.GetLocalSize() != PanelGeometry.GetLocalSize())
		{
			PanelGeometryLastTick = PanelGeometry;
			
			const int32 NumItemsPerLine = GetNumItemsPerLine();
			const EScrollIntoViewResult ScrollIntoViewResult = ScrollIntoView(PanelGeometry);

			double TargetScrollOffset = GetTargetScrollOffset();

			if (bEnableAnimatedScrolling)
			{
				CurrentScrollOffset = FMath::FInterpTo(CurrentScrollOffset, TargetScrollOffset, InDeltaTime, 12.f);
				if (FMath::IsNearlyEqual(CurrentScrollOffset, TargetScrollOffset, 0.01))
				{
					CurrentScrollOffset = TargetScrollOffset;
				}
			}
			else
			{
				CurrentScrollOffset = TargetScrollOffset;
			}

			const FReGenerateResults ReGenerateResults = ReGenerateItems( PanelGeometry );
			LastGenerateResults = ReGenerateResults;

			const int32 NumItemsBeingObserved = GetNumItemsBeingObserved();
			const int32 NumItemLines = NumItemsBeingObserved / NumItemsPerLine;

			const double InitialDesiredOffset = DesiredScrollOffset;
			const bool bEnoughRoomForAllItems = ReGenerateResults.ExactNumLinesOnScreen >= NumItemLines;
			if (bEnoughRoomForAllItems)
			{
				// We can show all the items, so make sure there is no scrolling.
				SetScrollOffset(0.0);
				CurrentScrollOffset = TargetScrollOffset = DesiredScrollOffset;
			}
			else if (ReGenerateResults.bGeneratedPastLastItem)
			{
				SetScrollOffset(FMath::Max(0.0, ReGenerateResults.NewScrollOffset));
				CurrentScrollOffset = TargetScrollOffset = DesiredScrollOffset;
			}
<<<<<<< HEAD

			// Compute SmoothScrollOffset before SetScrollOffset(). This is becasue SetScrollOffset() modifies the ScrollOffset (double downcast to float).
			// We need original value in computation of SmoothScrollOffset.
			double SmoothScrollOffset = ScrollOffset / GetNumItemsWide();
			SmoothScrollOffset = SmoothScrollOffset - (int64)SmoothScrollOffset; // get fractional part

			SetScrollOffset(FMath::Max(0.0, ScrollOffset));

			// FMath::Fractional() is buggy as it casts to int32 (too small for the integer part of float).
			//ItemsPanel->SmoothScrollOffset(FMath::Fractional(ScrollOffset / GetNumItemsWide()));
			ItemsPanel->SmoothScrollOffset(SmoothScrollOffset);
=======
			
			// FMath::Fractional() is insufficient here as it casts to int32 (too small for the integer part of a float when the scroll offset is enormous), so we do a double/int64 version here.
			double FirstLineScrollOffset = CurrentScrollOffset / NumItemsPerLine;
			FirstLineScrollOffset = FirstLineScrollOffset - (int64)FirstLineScrollOffset;
			ItemsPanel->SetFirstLineScrollOffset(FirstLineScrollOffset);
>>>>>>> a1e6ec07

			if (AllowOverscroll == EAllowOverscroll::Yes)
			{
				const float OverscrollAmount = Overscroll.GetOverscroll(GetTickSpaceGeometry());
				ItemsPanel->SetOverscrollAmount( OverscrollAmount );
			}

			UpdateSelectionSet();

			// Update scrollbar
			if (NumItemsBeingObserved > 0)
			{
				if (ReGenerateResults.ExactNumLinesOnScreen < 1.0f)
				{
					// We are be observing a single row which is larger than the available visible area, so we should calculate thumb size based on that
					const double VisibleSizeFraction = AllottedGeometry.GetLocalSize().Y / ReGenerateResults.LengthOfGeneratedItems;
					const double ThumbSizeFraction = FMath::Min(VisibleSizeFraction, 1.0);
					const double OffsetFraction = CurrentScrollOffset / NumItemsBeingObserved;
					ScrollBar->SetState( OffsetFraction, ThumbSizeFraction );
				}
				else
				{
					// The thumb size is whatever fraction of the items we are currently seeing (including partially seen items).
					// e.g. if we are seeing 0.5 of the first generated widget and 0.75 of the last widget, that's 1.25 widgets.
					const double ThumbSizeFraction = ReGenerateResults.ExactNumLinesOnScreen / NumItemLines;
					const double OffsetFraction = CurrentScrollOffset / NumItemsBeingObserved;
					ScrollBar->SetState( OffsetFraction, ThumbSizeFraction );
				}
			}
			else
			{
				const double ThumbSizeFraction = 1;
				const double OffsetFraction = 0;
				ScrollBar->SetState( OffsetFraction, ThumbSizeFraction );
			}

			bWasAtEndOfList = (ScrollBar->DistanceFromBottom() < SMALL_NUMBER);

			bItemsNeedRefresh = false;
			ItemsPanel->SetRefreshPending(false);

			Invalidate(EInvalidateWidget::ChildOrder);

<<<<<<< HEAD
			if (ScrollIntoViewResult == EScrollIntoViewResult::Deferred)
=======
			if (ScrollIntoViewResult == EScrollIntoViewResult::Deferred || CurrentScrollOffset != TargetScrollOffset)
>>>>>>> a1e6ec07
			{
				// We call this rather than just leave bItemsNeedRefresh as true to ensure that EnsureTickToRefresh is registered
				RequestLayoutRefresh();
			}
			else
			{
				NotifyItemScrolledIntoView();
			}
		}
	}
}


void STableViewBase::ScrollBar_OnUserScrolled( float InScrollOffsetFraction )
{
	const double ClampedScrollOffsetInItems = FMath::Clamp<double>( InScrollOffsetFraction, 0.0, 1.0 )* GetNumItemsBeingObserved();
	ScrollTo( ClampedScrollOffsetInItems );
}


FReply STableViewBase::OnPreviewMouseButtonDown( const FGeometry& MyGeometry, const FPointerEvent& MouseEvent )
{
	if (MouseEvent.IsTouchEvent())
	{
		// Clear any inertia 
		this->InertialScrollManager.ClearScrollVelocity();
		// We have started a new interaction; track how far the user has moved since they put their finger down.
		AmountScrolledWhileRightMouseDown = 0;

		PressedScreenSpacePosition = MouseEvent.GetScreenSpacePosition();

		// Someone put their finger down in this list, so they probably want to drag the list.
		bStartedTouchInteraction = true;
		return FReply::Unhandled();
	}
	else
	{
		return FReply::Unhandled();
	}
}


FReply STableViewBase::OnMouseButtonDown( const FGeometry& MyGeometry, const FPointerEvent& MouseEvent )
{
	// Zero the scroll velocity so the list stops immediately on mouse down, even if the user does not drag
	this->InertialScrollManager.ClearScrollVelocity();

	if (MouseEvent.GetEffectingButton() == EKeys::RightMouseButton)
	{
		OnRightMouseButtonDown(MouseEvent);
	}

	if ( MouseEvent.GetEffectingButton() == EKeys::RightMouseButton && ScrollBar->IsNeeded() )
	{
		AmountScrolledWhileRightMouseDown = 0;

		// NOTE: We don't bother capturing the mouse, unless the user starts dragging a few pixels (see the
		// mouse move handling here.)  This is important so that the item row has a chance to select
		// items when the right mouse button is released.  Just keep in mind that you might not get
		// an OnMouseButtonUp event for the right mouse button if the user moves off of the table before
		// they reach our scroll threshold
		return FReply::Handled();
	}
	else if ( this->HasMouseCapture() )
	{
		// Consume all mouse buttons while we are RMB-dragging.
		return FReply::Handled();
	}
	return FReply::Unhandled();			
}

FReply STableViewBase::OnMouseButtonDoubleClick( const FGeometry& InMyGeometry, const FPointerEvent& InMouseEvent )
{
	if ( this->HasMouseCapture() )
	{
		// Consume all other mouse buttons while we are RMB-dragging.
		return FReply::Handled();
	}
	return FReply::Unhandled();			

}


FReply STableViewBase::OnMouseButtonUp( const FGeometry& MyGeometry, const FPointerEvent& MouseEvent )
{
	if ( MouseEvent.GetEffectingButton() == EKeys::RightMouseButton )
	{

		OnRightMouseButtonUp( MouseEvent );

		FReply Reply = FReply::Handled().ReleaseMouseCapture();
		bShowSoftwareCursor = false;

		// If we have mouse capture, snap the mouse back to the closest location that is within the list's bounds
		if ( HasMouseCapture() )
		{
			FSlateRect ListScreenSpaceRect = MyGeometry.GetLayoutBoundingRect();
			FVector2D CursorPosition = MyGeometry.LocalToAbsolute( SoftwareCursorPosition );

			FIntPoint BestPositionInList(
				FMath::RoundToInt( FMath::Clamp( CursorPosition.X, ListScreenSpaceRect.Left, ListScreenSpaceRect.Right ) ),
				FMath::RoundToInt( FMath::Clamp( CursorPosition.Y, ListScreenSpaceRect.Top, ListScreenSpaceRect.Bottom ) )
				);

			Reply.SetMousePos(BestPositionInList);
		}

		return Reply;
	}
	return FReply::Unhandled();
}


FReply STableViewBase::OnMouseMove( const FGeometry& MyGeometry, const FPointerEvent& MouseEvent )
{	
	if( MouseEvent.IsMouseButtonDown( EKeys::RightMouseButton ) && !MouseEvent.IsTouchEvent())
	{
		// We only care about deltas along the scroll axis
		FTableViewDimensions CursorDeltaDimensions(Orientation, MouseEvent.GetCursorDelta());
		CursorDeltaDimensions.LineAxis = 0.f;
		
		const float ScrollByAmount = CursorDeltaDimensions.ScrollAxis / MyGeometry.Scale;

		// If scrolling with the right mouse button, we need to remember how much we scrolled.
		// If we did not scroll at all, we will bring up the context menu when the mouse is released.
		AmountScrolledWhileRightMouseDown += FMath::Abs( ScrollByAmount );

		// Has the mouse moved far enough with the right mouse button held down to start capturing
		// the mouse and dragging the view?
		if( IsRightClickScrolling() )
		{
			// Make sure the active timer is registered to update the inertial scroll
			if (!bIsScrollingActiveTimerRegistered)
			{
				bIsScrollingActiveTimerRegistered = true;
				RegisterActiveTimer(0.f, FWidgetActiveTimerDelegate::CreateSP(this, &STableViewBase::UpdateInertialScroll));
			}

			TickScrollDelta -= ScrollByAmount;

			const float AmountScrolled = this->ScrollBy( MyGeometry, -ScrollByAmount, AllowOverscroll );

			FReply Reply = FReply::Handled();

			// The mouse moved enough that we're now dragging the view. Capture the mouse
			// so the user does not have to stay within the bounds of the list while dragging.
			if(this->HasMouseCapture() == false)
			{
				Reply.CaptureMouse( AsShared() ).UseHighPrecisionMouseMovement( AsShared() );
				SoftwareCursorPosition = MyGeometry.AbsoluteToLocal( MouseEvent.GetScreenSpacePosition() );
				bShowSoftwareCursor = true;
			}

			// Check if the mouse has moved.
			if( AmountScrolled != 0 )
			{
				SoftwareCursorPosition += CursorDeltaDimensions.ToVector2D();
			}

			return Reply;
		}
	}

	return FReply::Unhandled();
}


void STableViewBase::OnMouseEnter( const FGeometry& MyGeometry, const FPointerEvent& MouseEvent )
{
	if ( MouseEvent.IsTouchEvent() )
	{
		if ( !bStartedTouchInteraction )
		{
			// If we don't have touch capture, see if a touch event entered from a child widget.
			// If it did, begin scrolling
			if ( MyGeometry.IsUnderLocation(MouseEvent.GetLastScreenSpacePosition()) )
			{
				bStartedTouchInteraction = true;
			}
		}
	}
}


void STableViewBase::OnMouseLeave( const FPointerEvent& MouseEvent )
{
	SCompoundWidget::OnMouseLeave(MouseEvent);

	bStartedTouchInteraction = false;
	if(this->HasMouseCapture() == false)
	{
		// No longer scrolling (unless we have mouse capture)
		AmountScrolledWhileRightMouseDown = 0;
	}
}


FReply STableViewBase::OnMouseWheel( const FGeometry& MyGeometry, const FPointerEvent& MouseEvent )
{
	if( !MouseEvent.IsControlDown() )
	{
		// Make sure scroll velocity is cleared so it doesn't fight with the mouse wheel input
		this->InertialScrollManager.ClearScrollVelocity();

		float AmountScrolledInItems = 0.f;
		if (FixedLineScrollOffset.IsSet())
		{
			// When we need to maintain a fixed offset, we scroll by items. This prevents the list not moving or jumping unexpectedly far on an individual scroll wheel motion.
			const double AdditionalOffset = (MouseEvent.GetWheelDelta() >= 0.f ? -1.f : 1.f) * GetNumItemsPerLine();
			const double NewScrollOffset = FMath::Max(0., DesiredScrollOffset + AdditionalOffset);
			AmountScrolledInItems = this->ScrollTo(NewScrollOffset);
		}
		else
		{
			// No required offset to maintain, so we scroll by units
			AmountScrolledInItems = this->ScrollBy(MyGeometry, -MouseEvent.GetWheelDelta() * WheelScrollMultiplier, EAllowOverscroll::No);
		}
		
		if (ConsumeMouseWheel == EConsumeMouseWheel::Always || (FMath::Abs(AmountScrolledInItems) > 0.0f && ConsumeMouseWheel != EConsumeMouseWheel::Never))
		{
			return FReply::Handled();
		}
	}
	return FReply::Unhandled();
}


FReply STableViewBase::OnKeyDown( const FGeometry& MyGeometry, const FKeyEvent& InKeyEvent )
{
	if ( InKeyEvent.IsControlDown() && InKeyEvent.GetKey() == EKeys::End )
	{
		ScrollToBottom();
		return FReply::Handled();
	}
	return SCompoundWidget::OnKeyDown(MyGeometry, InKeyEvent); 
}

FCursorReply STableViewBase::OnCursorQuery( const FGeometry& MyGeometry, const FPointerEvent& CursorEvent ) const
{
	if ( IsRightClickScrolling() && CursorEvent.IsMouseButtonDown(EKeys::RightMouseButton) )
	{
		// We hide the native cursor as we'll be drawing the software EMouseCursor::GrabHandClosed cursor
		return FCursorReply::Cursor( EMouseCursor::None );
	}
	else
	{
		return FCursorReply::Unhandled();
	}
}

FReply STableViewBase::OnTouchStarted( const FGeometry& MyGeometry, const FPointerEvent& InTouchEvent )
{
	// See OnPreviewMouseButtonDown()
	//     if (MouseEvent.IsTouchEvent())

	return FReply::Unhandled();
}

FReply STableViewBase::OnTouchMoved( const FGeometry& MyGeometry, const FPointerEvent& InTouchEvent )
{
	if (bStartedTouchInteraction)
	{
		const float ScrollByAmount = InTouchEvent.GetCursorDelta().Y / MyGeometry.Scale;
		AmountScrolledWhileRightMouseDown += FMath::Abs( ScrollByAmount );
		TickScrollDelta -= ScrollByAmount;

		if (FSlateApplication::Get().HasTraveledFarEnoughToTriggerDrag(InTouchEvent, PressedScreenSpacePosition))
		{
			// Make sure the active timer is registered to update the inertial scroll
			if ( !bIsScrollingActiveTimerRegistered )
			{
				bIsScrollingActiveTimerRegistered = true;
				RegisterActiveTimer(0.f, FWidgetActiveTimerDelegate::CreateSP(this, &STableViewBase::UpdateInertialScroll));
			}

			const float AmountScrolled = this->ScrollBy( MyGeometry, -ScrollByAmount, EAllowOverscroll::Yes );

			ScrollBar->BeginScrolling();

			// The user has moved the list some amount; they are probably
			// trying to scroll. From now on, the list assumes the user is scrolling
			// until they lift their finger.
			return FReply::Handled().CaptureMouse( AsShared() );
		}
		return FReply::Handled();
	}
	else
	{
		return FReply::Handled();
	}
}

FReply STableViewBase::OnTouchEnded( const FGeometry& MyGeometry, const FPointerEvent& InTouchEvent )
{
	AmountScrolledWhileRightMouseDown = 0;
	bStartedTouchInteraction = false;

	ScrollBar->EndScrolling();

	if (HasMouseCapture())
	{
		return FReply::Handled().ReleaseMouseCapture();
	}
	else
	{
		return FReply::Handled();
	}
}


int32 STableViewBase::GetNumGeneratedChildren() const
{
	return (ItemsPanel.IsValid())
		? ItemsPanel->GetChildren()->Num()
		: 0;
}

TSharedPtr<SHeaderRow> STableViewBase::GetHeaderRow() const
{
	return HeaderRow;
}

bool STableViewBase::IsRightClickScrolling() const
{
	return AmountScrolledWhileRightMouseDown >= FSlateApplication::Get().GetDragTriggerDistance() &&
		(this->ScrollBar->IsNeeded() || AllowOverscroll == EAllowOverscroll::Yes);
}

bool STableViewBase::IsUserScrolling() const
{
	bool bUserScroll = this->ScrollBar->IsNeeded() && this->ScrollBar->IsScrolling();
	return bUserScroll || IsRightClickScrolling();
}

void STableViewBase::RequestListRefresh()
{
	RequestLayoutRefresh();
}

bool STableViewBase::IsPendingRefresh() const
{
	return bItemsNeedRefresh || ItemsPanel->IsRefreshPending();
}

int32 STableViewBase::OnPaint( const FPaintArgs& Args, const FGeometry& AllottedGeometry, const FSlateRect& MyCullingRect, FSlateWindowElementList& OutDrawElements, int32 LayerId, const FWidgetStyle& InWidgetStyle, bool bParentEnabled ) const
{
	int32 NewLayerId = SCompoundWidget::OnPaint( Args, AllottedGeometry, MyCullingRect, OutDrawElements, LayerId, InWidgetStyle, bParentEnabled );

	if( !bShowSoftwareCursor )
	{
		return NewLayerId;
	}

	const FSlateBrush* Brush = FCoreStyle::Get().GetBrush(TEXT("SoftwareCursor_Grab"));

	FSlateDrawElement::MakeBox(
		OutDrawElements,
		++NewLayerId,
		AllottedGeometry.ToPaintGeometry( SoftwareCursorPosition - ( Brush->ImageSize / 2 ), Brush->ImageSize ),
		Brush
		);

	return NewLayerId;
}

STableViewBase::STableViewBase( ETableViewMode::Type InTableViewMode )
	: TableViewMode( InTableViewMode )
	, bStartedTouchInteraction( false )
	, AmountScrolledWhileRightMouseDown( 0 )
	, TickScrollDelta( 0 )
	, LastGenerateResults( 0,0,0,false )
	, bWasAtEndOfList(false)
	, SelectionMode( ESelectionMode::Multi )
	, SoftwareCursorPosition( ForceInitToZero )
	, bShowSoftwareCursor( false )
	, WheelScrollMultiplier(GetGlobalScrollAmount())
	, bIsScrollingActiveTimerRegistered( false )
	, Overscroll()
	, AllowOverscroll(EAllowOverscroll::Yes)
	, ConsumeMouseWheel(EConsumeMouseWheel::WhenScrollingPossible)
	, bItemsNeedRefresh( false )	
{
	FixedLineScrollOffset = 0.25f;
}

double STableViewBase::GetTargetScrollOffset() const
{
	if (FixedLineScrollOffset.IsSet() && !IsRightClickScrolling() && InertialScrollManager.GetScrollVelocity() == 0.f)
	{
		const int32 NumItemsPerLine = GetNumItemsPerLine();
		const double DesiredLineOffset = FMath::FloorToDouble(DesiredScrollOffset / NumItemsPerLine) - FixedLineScrollOffset.GetValue();
		
		//return FMath::Max(0.0, FMath::CeilToDouble(DesiredScrollOffset) - AdditionalOffset);
		return FMath::Max(0.0, DesiredLineOffset * NumItemsPerLine);
	}
	return DesiredScrollOffset;
}

float STableViewBase::ScrollBy(const FGeometry& MyGeometry, float ScrollByAmountInSlateUnits, EAllowOverscroll InAllowOverscroll)
{
	const int32 NumItemsBeingObserved = GetNumItemsBeingObserved();
	const float FractionalScrollOffsetInItems = (DesiredScrollOffset + GetScrollRateInItems() * ScrollByAmountInSlateUnits) / NumItemsBeingObserved;
	const double ClampedScrollOffsetInItems = FMath::Clamp<double>( FractionalScrollOffsetInItems*NumItemsBeingObserved, -10.0f, NumItemsBeingObserved+10.0f ) * NumItemsBeingObserved;
	if (InAllowOverscroll == EAllowOverscroll::Yes)
	{
		Overscroll.ScrollBy(MyGeometry, ClampedScrollOffsetInItems - ScrollByAmountInSlateUnits );
	}
	return ScrollTo( ClampedScrollOffsetInItems );
}

float STableViewBase::ScrollTo( float InScrollOffset)
{
	const float NewScrollOffset = FMath::Clamp( InScrollOffset, -10.0f, GetNumItemsBeingObserved()+10.0f );
	float AmountScrolled = FMath::Abs( DesiredScrollOffset - NewScrollOffset );

	SetScrollOffset( NewScrollOffset );
	
	if ( bWasAtEndOfList && NewScrollOffset >= DesiredScrollOffset )
	{
		AmountScrolled = 0;
	}

	return AmountScrolled;
}

float STableViewBase::GetScrollOffset() const
{
	return DesiredScrollOffset;
}

void STableViewBase::SetScrollOffset( const float InScrollOffset )
{
	const float InValidatedOffset = FMath::Max(0.0f, InScrollOffset);
	if (DesiredScrollOffset != InValidatedOffset)
	{
		DesiredScrollOffset = InValidatedOffset;
		OnTableViewScrolled.ExecuteIfBound(DesiredScrollOffset);
		RequestLayoutRefresh();
	}
}

void STableViewBase::EndInertialScrolling()
{
	InertialScrollManager.ClearScrollVelocity();
}

void STableViewBase::AddScrollOffset(const float InScrollOffsetDelta, bool RefreshList)
{
	if (FMath::IsNearlyEqual(InScrollOffsetDelta, 0.0f) == false)
	{
		DesiredScrollOffset += InScrollOffsetDelta;
		if (RefreshList)
		{
			OnTableViewScrolled.ExecuteIfBound(DesiredScrollOffset);
			RequestLayoutRefresh();
		}
	}
}

void STableViewBase::SetScrollbarVisibility(const EVisibility InVisibility)
{
	if (ScrollBar)
	{
		ScrollBar->SetVisibility(InVisibility);
	}
}

void STableViewBase::SetFixedLineScrollOffset(TOptional<double> InFixedLineScrollOffset)
{
	if (FixedLineScrollOffset != InFixedLineScrollOffset)
	{
		FixedLineScrollOffset = InFixedLineScrollOffset;
		RequestLayoutRefresh();
	}
}

void STableViewBase::SetIsScrollAnimationEnabled(bool bInEnableScrollAnimation)
{
	bEnableAnimatedScrolling = bInEnableScrollAnimation;
}

void STableViewBase::SetWheelScrollMultiplier(float NewWheelScrollMultiplier)
{
	WheelScrollMultiplier = NewWheelScrollMultiplier;
}

void STableViewBase::InsertWidget( const TSharedRef<ITableRow> & WidgetToInset )
{
	ItemsPanel->AddSlot(0)
	[
		WidgetToInset->AsWidget()
	];
}

void STableViewBase::AppendWidget( const TSharedRef<ITableRow>& WidgetToAppend )
{
	ItemsPanel->AddSlot()
	[
		WidgetToAppend->AsWidget()
	];
}

void STableViewBase::ClearWidgets()
{
	ItemsPanel->ClearItems();
}

float STableViewBase::GetItemWidth() const
{
	return GetItemSize().X;
}

float STableViewBase::GetItemHeight() const
{
	return GetItemSize().Y;
}

FVector2D STableViewBase::GetItemSize() const
{
	FTableViewDimensions ItemDimensions = ItemsPanel->GetItemSize(PanelGeometryLastTick);
	ItemDimensions.LineAxis += ItemsPanel->GetItemPadding(PanelGeometryLastTick);
	return ItemDimensions.ToVector2D();
}

void STableViewBase::SetItemHeight(TAttribute<float> Height)
{
	ItemsPanel->SetItemHeight(Height);
}

void STableViewBase::SetItemWidth(TAttribute<float> Width)
{
	ItemsPanel->SetItemWidth(Width);
}

float STableViewBase::GetNumLiveWidgets() const
{
	return ItemsPanel->GetChildren()->Num();
}

int32 STableViewBase::GetNumItemsPerLine() const
{
	return 1;
}

void STableViewBase::NavigateToWidget(const uint32 UserIndex, const TSharedPtr<SWidget>& NavigationDestination, ENavigationSource NavigationSource) const
{
	FSlateApplication::Get().NavigateToWidget(UserIndex, NavigationDestination, NavigationSource);
}

void STableViewBase::OnRightMouseButtonUp(const FPointerEvent& MouseEvent)
{
	const FVector2D& SummonLocation = MouseEvent.GetScreenSpacePosition();
	const bool bShouldOpenContextMenu = !IsRightClickScrolling();
	const bool bContextMenuOpeningBound = OnContextMenuOpening.IsBound();

	if (bShouldOpenContextMenu && bContextMenuOpeningBound)
	{
		// Get the context menu content. If NULL, don't open a menu.
		TSharedPtr<SWidget> MenuContent = OnContextMenuOpening.Execute();

		if (MenuContent.IsValid())
		{
			bShowSoftwareCursor = false;

			FWidgetPath WidgetPath = MouseEvent.GetEventPath() != nullptr ? *MouseEvent.GetEventPath() : FWidgetPath();
			FSlateApplication::Get().PushMenu(AsShared(), WidgetPath, MenuContent.ToSharedRef(), SummonLocation, FPopupTransitionEffect(FPopupTransitionEffect::ContextMenu));
		}
	}

	AmountScrolledWhileRightMouseDown = 0;
}

float STableViewBase::GetScrollRateInItems() const
{
	return (LastGenerateResults.LengthOfGeneratedItems != 0 && LastGenerateResults.ExactNumLinesOnScreen != 0)
		// Approximate a consistent scrolling rate based on the average item height.
		? LastGenerateResults.ExactNumLinesOnScreen / LastGenerateResults.LengthOfGeneratedItems
		// Scroll 1/2 an item at a time as a default.
		: 0.5f;
}

void STableViewBase::RequestLayoutRefresh()
{
	if (!bItemsNeedRefresh)
	{
		bItemsNeedRefresh = true;
		RegisterActiveTimer(0.f, FWidgetActiveTimerDelegate::CreateSP(this, &STableViewBase::EnsureTickToRefresh));
	}

	if (ItemsPanel.IsValid())
	{
		ItemsPanel->SetRefreshPending(true);
	}

	Invalidate(EInvalidateWidget::Layout);
}

void STableViewBase::ScrollToTop()
{
	EndInertialScrolling();
	SetScrollOffset(0);
	RequestLayoutRefresh();
}

void STableViewBase::ScrollToBottom()
{
	EndInertialScrolling();
	SetScrollOffset(GetNumItemsBeingObserved());
	RequestLayoutRefresh();
}

FVector2D STableViewBase::GetScrollDistance()
{
	return FVector2D( 0, ScrollBar->DistanceFromTop() );
}

FVector2D STableViewBase::GetScrollDistanceRemaining()
{
	return FVector2D( 0, ScrollBar->DistanceFromBottom() );
}

TSharedRef<class SWidget> STableViewBase::GetScrollWidget()
{
	return SharedThis(this);
}

bool STableViewBase::CanUseInertialScroll( float ScrollAmount ) const
{
	const auto CurrentOverscroll = Overscroll.GetOverscroll(GetTickSpaceGeometry());

	// We allow sampling for the inertial scroll if we are not in the overscroll region,
	// Or if we are scrolling outwards of the overscroll region
	return CurrentOverscroll == 0.f || FMath::Sign(CurrentOverscroll) != FMath::Sign(ScrollAmount);
}

static const TBitArray<> EmptyBitArray = TBitArray<>();

const TBitArray<>& TableViewHelpers::GetEmptyBitArray()
{
	return EmptyBitArray;
}<|MERGE_RESOLUTION|>--- conflicted
+++ resolved
@@ -286,25 +286,11 @@
 				SetScrollOffset(FMath::Max(0.0, ReGenerateResults.NewScrollOffset));
 				CurrentScrollOffset = TargetScrollOffset = DesiredScrollOffset;
 			}
-<<<<<<< HEAD
-
-			// Compute SmoothScrollOffset before SetScrollOffset(). This is becasue SetScrollOffset() modifies the ScrollOffset (double downcast to float).
-			// We need original value in computation of SmoothScrollOffset.
-			double SmoothScrollOffset = ScrollOffset / GetNumItemsWide();
-			SmoothScrollOffset = SmoothScrollOffset - (int64)SmoothScrollOffset; // get fractional part
-
-			SetScrollOffset(FMath::Max(0.0, ScrollOffset));
-
-			// FMath::Fractional() is buggy as it casts to int32 (too small for the integer part of float).
-			//ItemsPanel->SmoothScrollOffset(FMath::Fractional(ScrollOffset / GetNumItemsWide()));
-			ItemsPanel->SmoothScrollOffset(SmoothScrollOffset);
-=======
 			
 			// FMath::Fractional() is insufficient here as it casts to int32 (too small for the integer part of a float when the scroll offset is enormous), so we do a double/int64 version here.
 			double FirstLineScrollOffset = CurrentScrollOffset / NumItemsPerLine;
 			FirstLineScrollOffset = FirstLineScrollOffset - (int64)FirstLineScrollOffset;
 			ItemsPanel->SetFirstLineScrollOffset(FirstLineScrollOffset);
->>>>>>> a1e6ec07
 
 			if (AllowOverscroll == EAllowOverscroll::Yes)
 			{
@@ -348,11 +334,7 @@
 
 			Invalidate(EInvalidateWidget::ChildOrder);
 
-<<<<<<< HEAD
-			if (ScrollIntoViewResult == EScrollIntoViewResult::Deferred)
-=======
 			if (ScrollIntoViewResult == EScrollIntoViewResult::Deferred || CurrentScrollOffset != TargetScrollOffset)
->>>>>>> a1e6ec07
 			{
 				// We call this rather than just leave bItemsNeedRefresh as true to ensure that EnsureTickToRefresh is registered
 				RequestLayoutRefresh();
