--- conflicted
+++ resolved
@@ -184,17 +184,6 @@
 	return &Children;
 }
 
-<<<<<<< HEAD
-FChildren* SListPanel::GetAllChildren()
-{
-	return &Children;
-}
-
-/**
- * @return A slot-agnostic representation of this panel's children
- */
-=======
->>>>>>> a1e6ec07
 FChildren* SListPanel::GetChildren()
 {
 	if (bIsRefreshPending)
