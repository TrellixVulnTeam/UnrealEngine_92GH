// Copyright Epic Games, Inc. All Rights Reserved.

#pragma once

#if UE_TRACE_ENABLED

#include "Atomic.h"
#include "Protocol.h"

namespace Trace
{

namespace Private
{

////////////////////////////////////////////////////////////////////////////////
struct FWriteBuffer
{
	uint32						Overflow;
	uint32						ThreadId;
	FWriteBuffer* __restrict	Next;
	uint8* __restrict			Cursor;
	uint8* __restrict volatile	Committed;
	uint8* __restrict			Reaped;
	UPTRINT volatile			EtxOffset;
};



////////////////////////////////////////////////////////////////////////////////
struct FWriteTlsContext
{
							FWriteTlsContext();
							~FWriteTlsContext();
	bool					HasValidBuffer() const;
	void					SetBuffer(FWriteBuffer*);
	uint32					GetThreadId() const;
	FWriteBuffer*			GetBuffer() const { return Buffer; }

private:
	FWriteBuffer*			Buffer;
	uint32					ThreadId;
	static uint8			DefaultBuffer[sizeof(FWriteBuffer)];
	static UPTRINT volatile	ThreadIdCounter;
};



////////////////////////////////////////////////////////////////////////////////
extern TRACELOG_API uint32 volatile	GLogSerial;
TRACELOG_API FWriteBuffer*			Writer_NextBuffer(int32);
TRACELOG_API FWriteBuffer*			Writer_GetBuffer();

////////////////////////////////////////////////////////////////////////////////
#if IS_MONOLITHIC
extern thread_local FWriteTlsContext TlsContext;
inline FWriteBuffer* Writer_GetBuffer()
{
	return TlsContext.GetBuffer();
}
#endif // IS_MONOLITHIC

} // Private



////////////////////////////////////////////////////////////////////////////////
struct FLogInstance
{
	uint8*					Ptr;
	Private::FWriteBuffer*	Internal;
};

////////////////////////////////////////////////////////////////////////////////
inline FLogInstance Writer_BeginLog(uint16 EventUid, uint16 Size, bool bMaybeHasAux)
{
	using namespace Private;

	FWriteBuffer* Buffer = Writer_GetBuffer();
<<<<<<< HEAD
	uint32 AllocSize = Size + sizeof(FEventHeader) + int(bMaybeHasAux);
=======
	int32 AllocSize = Size + sizeof(FEventHeader) + int(bMaybeHasAux);
>>>>>>> 421d6516
	Buffer->Cursor += AllocSize;
	if (UNLIKELY(Buffer->Cursor > (uint8*)Buffer))
	{
		Buffer = Writer_NextBuffer(AllocSize);
	}

	// The auxilary data null terminator.
	if (bMaybeHasAux)
	{
		Buffer->Cursor[-1] = 0;
	}

	uint8* Cursor = Buffer->Cursor - Size - int(bMaybeHasAux);

	// Event header
	auto* Header = (uint16*)(Cursor - sizeof(FEventHeader::SerialHigh)); // FEventHeader1
	*(uint32*)(Header - 1) = uint32(AtomicIncrementRelaxed(&GLogSerial));
	Header[-2] = Size;
	Header[-3] = EventUid;

	return {Cursor, Buffer};
}

////////////////////////////////////////////////////////////////////////////////
inline void Writer_EndLog(FLogInstance Instance)
{
	using namespace Private;
	FWriteBuffer* Buffer = Instance.Internal;
	Private::AtomicStoreRelease<uint8* __restrict>(&(Buffer->Committed), Buffer->Cursor);
}

} // namespace Trace

#endif // UE_TRACE_ENABLED<|MERGE_RESOLUTION|>--- conflicted
+++ resolved
@@ -77,11 +77,7 @@
 	using namespace Private;
 
 	FWriteBuffer* Buffer = Writer_GetBuffer();
-<<<<<<< HEAD
-	uint32 AllocSize = Size + sizeof(FEventHeader) + int(bMaybeHasAux);
-=======
 	int32 AllocSize = Size + sizeof(FEventHeader) + int(bMaybeHasAux);
->>>>>>> 421d6516
 	Buffer->Cursor += AllocSize;
 	if (UNLIKELY(Buffer->Cursor > (uint8*)Buffer))
 	{
