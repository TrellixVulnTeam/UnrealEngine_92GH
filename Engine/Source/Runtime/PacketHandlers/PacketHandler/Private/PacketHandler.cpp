// Copyright 1998-2019 Epic Games, Inc. All Rights Reserved.

#include "PacketHandler.h"
#include "PacketAudit.h"
#include "EncryptionComponent.h"

#include "Misc/ConfigCacheIni.h"
#include "Modules/ModuleManager.h"
#include "UObject/ObjectMacros.h"
#include "UObject/Package.h"
#include "HAL/ConsoleManager.h"

#include "DDoSDetection.h"
#include "HandlerComponentFactory.h"
#include "ReliabilityHandlerComponent.h"
#include "PacketHandlerProfileConfig.h"

// @todo #JohnB: There is quite a lot of inefficient copying of packet data going on.
//					Redo the whole packet parsing/modification pipeline.

IMPLEMENT_MODULE(FPacketHandlerComponentModuleInterface, PacketHandler);

DEFINE_LOG_CATEGORY(PacketHandlerLog);

DECLARE_CYCLE_STAT(TEXT("PacketHandler Incoming_Internal"), Stat_PacketHandler_Incoming_Internal, STATGROUP_Net);
DECLARE_CYCLE_STAT(TEXT("PacketHandler Outgoing_Internal"), Stat_PacketHandler_Outgoing_Internal, STATGROUP_Net);

/**
 * PacketHandler
 */

PacketHandler::PacketHandler(FDDoSDetection* InDDoS/*=nullptr*/)
	: Mode(Handler::Mode::Client)
	, bConnectionlessHandler(false)
	, DDoS(InDDoS)
	, LowLevelSendDel()
	, LowLevelSendDel_Deprecated()
	, HandshakeCompleteDel()
	, OutgoingPacket()
	, IncomingPacket()
	, HandlerComponents()
	, MaxPacketBits(0)
	, State(Handler::State::Uninitialized)
	, BufferedPackets()
	, QueuedPackets()
	, QueuedRawPackets()
	, QueuedHandlerPackets()
	, BufferedConnectionlessPackets()
	, QueuedConnectionlessPackets()
	, ReliabilityComponent(nullptr)
	, bRawSend(false)
	, Provider()
	, Aggregator()
	, bBeganHandshaking(false)
{
	OutgoingPacket.SetAllowResize(true);
	OutgoingPacket.AllowAppend(true);
}

void PacketHandler::Tick(float DeltaTime)
{
	for (const TSharedPtr<HandlerComponent>& Component : HandlerComponents)
	{
		if (Component.IsValid())
		{
			Component->Tick(DeltaTime);
		}
	}

	// Send off any queued handler packets
	BufferedPacket* QueuedPacket = nullptr;

	while (QueuedHandlerPackets.Dequeue(QueuedPacket))
	{
		check(QueuedPacket->FromComponent != nullptr);

		FBitWriter OutPacket;

		OutPacket.SerializeBits(QueuedPacket->Data, QueuedPacket->CountBits);

		SendHandlerPacket(QueuedPacket->FromComponent, OutPacket, QueuedPacket->Traits);
	}
}

void PacketHandler::Initialize(Handler::Mode InMode, uint32 InMaxPacketBits, bool bConnectionlessOnly/*=false*/,
								TSharedPtr<IAnalyticsProvider> InProvider/*=nullptr*/, FDDoSDetection* InDDoS/*=nullptr*/, FName InDriverProfile/*=NAME_None*/)
{
	Mode = InMode;
	MaxPacketBits = InMaxPacketBits;
	DDoS = InDDoS;

	// @todo #JohnB: Redo this, so you don't load from the .ini at all, have it hardcoded elsewhere - do not want this in shipping.

	bConnectionlessHandler = bConnectionlessOnly;

	// Only UNetConnection's will load the .ini components, for now.
	if (!bConnectionlessHandler)
	{
		TArray<FString> Components;
		FString DriverProfileCategory = FString::Printf(TEXT("%s PacketHandlerProfileConfig"), *InDriverProfile.GetPlainNameString());
		GConfig->GetArray(*DriverProfileCategory, TEXT("Components"), Components, GEngineIni);
		
		// If we didn't get any matches, push in the regular components.
		if (Components.Num() == 0)
		{
			GConfig->GetArray(TEXT("PacketHandlerComponents"), TEXT("Components"), Components, GEngineIni);
		}

<<<<<<< HEAD
		GConfig->GetArray(TEXT("PacketHandlerComponents"), TEXT("Components"), Components, GEngineIni);

=======
>>>>>>> f96a7c0d
		for (const FString& CurComponent : Components)
		{
			AddHandler(CurComponent, true);
		}
	}

	// Add encryption component, if configured.
	FString EncryptionComponentName;
	if (GConfig->GetString(TEXT("PacketHandlerComponents"), TEXT("EncryptionComponent"), EncryptionComponentName, GEngineIni) && !EncryptionComponentName.IsEmpty())
	{
		static IConsoleVariable* const AllowEncryptionCVar = IConsoleManager::Get().FindConsoleVariable(TEXT("net.AllowEncryption"));
		if (AllowEncryptionCVar == nullptr || AllowEncryptionCVar->GetInt() != 0)
		{
			EncryptionComponent = StaticCastSharedPtr<FEncryptionComponent>(AddHandler(EncryptionComponentName, true));
		}
		else
		{
			UE_LOG(PacketHandlerLog, Warning, TEXT("PacketHandler encryption component is configured as %s, but it won't be used because the cvar net.AllowEncryption is false."), *EncryptionComponentName);
		}
	}

	bool bEnableReliability = false;

	GConfig->GetBool(TEXT("PacketHandlerComponents"), TEXT("bEnableReliability"), bEnableReliability, GEngineIni);

	if (bEnableReliability && !ReliabilityComponent.IsValid())
	{
		TSharedPtr<HandlerComponent> NewComponent = MakeShareable(new ReliabilityHandlerComponent);
		ReliabilityComponent = StaticCastSharedPtr<ReliabilityHandlerComponent>(NewComponent);
		AddHandler(NewComponent, true);
	}
}

void PacketHandler::NotifyAnalyticsProvider(TSharedPtr<IAnalyticsProvider> InProvider, TSharedPtr<FNetAnalyticsAggregator> InAggregator)
{
	Provider = InProvider;
	Aggregator = InAggregator;

	if (State != Handler::State::Uninitialized)
	{
		// Hotfixes should never reach this code from NetConnection's, but we can't avoid it in the case of the stateless connect handler.
		// The latter should be ok without special/expensive multithreaded handling, as the hotfix happens so early - but it's not ideal.
		ensure(bConnectionlessHandler || HandlerComponents.Num() == 0);

		for (const TSharedPtr<HandlerComponent>& CurComponent : HandlerComponents)
		{
			if (CurComponent->IsInitialized())
			{
				CurComponent->NotifyAnalyticsProvider();
			}
		}
	}
}

void PacketHandler::InitializeComponents()
{
	if (State == Handler::State::Uninitialized)
	{
		if (HandlerComponents.Num() > 0)
		{
			SetState(Handler::State::InitializingComponents);
		}
		else
		{
			HandlerInitialized();
		}
	}

	// Trigger delayed-initialization for HandlerComponents
	for (TSharedPtr<HandlerComponent>& Component : HandlerComponents)
	{
		if (Component.IsValid() && !Component->IsInitialized())
		{
			Component->Initialize();
			Component->NotifyAnalyticsProvider();
		}
	}

	// Called early, to ensure that all handlers report a valid reserved packet bits value (triggers an assert if not)
	GetTotalReservedPacketBits();
}

void PacketHandler::BeginHandshaking(FPacketHandlerHandshakeComplete InHandshakeDel/*=FPacketHandlerHandshakeComplete()*/)
{
	check(!bBeganHandshaking);

	bBeganHandshaking = true;

	HandshakeCompleteDel = InHandshakeDel;

	for (int32 i=HandlerComponents.Num() - 1; i>=0; --i)
	{
		HandlerComponent& CurComponent = *HandlerComponents[i];

		if (CurComponent.RequiresHandshake() && !CurComponent.IsInitialized())
		{
			CurComponent.NotifyHandshakeBegin();
			break;
		}
	}
}

void PacketHandler::AddHandler(TSharedPtr<HandlerComponent>& NewHandler, bool bDeferInitialize/*=false*/)
{
	// This is never valid. Can end up silently changing maximum allow packet size, which could cause failure to send packets.
	if (State != Handler::State::Uninitialized)
	{
		LowLevelFatalError(TEXT("Handler added during runtime."));
		return;
	}

	// This should always be fatal, as an unexpectedly missing handler, may break net compatibility with the remote server/client
	if (!NewHandler.IsValid())
	{
		LowLevelFatalError(TEXT("Failed to add handler - invalid instance."));
		return;
	}

	// Warn if a component already exists with the same name.
	const bool bNameAlreadyExists = HandlerComponents.ContainsByPredicate([NewHandler](const TSharedPtr<HandlerComponent>& Component)
	{
		return Component->GetName() == NewHandler->GetName();
	});

	if (bNameAlreadyExists)
	{
		UE_LOG(PacketHandlerLog, Warning, TEXT("Packet handler already contains a component with name %s."), *NewHandler->GetName().ToString());
		return;
	}

	HandlerComponents.Add(NewHandler);
	NewHandler->Handler = this;

	if (!bDeferInitialize)
	{
		NewHandler->Initialize();
	}
}

TSharedPtr<HandlerComponent> PacketHandler::AddHandler(const FString& ComponentStr, bool bDeferInitialize/*=false*/)
{
	TSharedPtr<HandlerComponent> ReturnVal = nullptr;

	if (!ComponentStr.IsEmpty())
	{
		FString ComponentName;
		FString ComponentOptions;

		for (int32 i=0; i<ComponentStr.Len(); i++)
		{
			TCHAR c = ComponentStr[i];

			// Parsing Options
			if (c == '(')
			{
				// Skip '('
				++i;

				// Parse until end of options
				for (; i<ComponentStr.Len(); i++)
				{
					c = ComponentStr[i];

					// End of options
					if (c == ')')
					{
						break;
					}
					// Append char to options
					else
					{
						ComponentOptions.AppendChar(c);
					}
				}
			}
			// Append char to component name if not whitespace
			else if (c != ' ')
			{
				ComponentName.AppendChar(c);
			}
		}

		if (ComponentName != TEXT("ReliabilityHandlerComponent"))
		{
			int32 FactoryComponentDelim = ComponentName.Find(TEXT("."));

			if (FactoryComponentDelim != INDEX_NONE)
			{
				// Every HandlerComponentFactory type has one instance, loaded as a named singleton
				FString SingletonName = ComponentName.Mid(FactoryComponentDelim + 1) + TEXT("_Singleton");
				UHandlerComponentFactory* Factory = FindObject<UHandlerComponentFactory>(ANY_PACKAGE, *SingletonName);

				if (Factory == nullptr)
				{
					UClass* FactoryClass = StaticLoadClass(UHandlerComponentFactory::StaticClass(), nullptr, *ComponentName);

					if (FactoryClass != nullptr)
					{
						Factory = NewObject<UHandlerComponentFactory>(GetTransientPackage(), FactoryClass, *SingletonName);
					}
				}


				if (Factory != nullptr)
				{
					ReturnVal = Factory->CreateComponentInstance(ComponentOptions);
				}
				else
				{
					UE_LOG(PacketHandlerLog, Warning, TEXT("Unable to load HandlerComponent factory: %s"), *ComponentName);
				}
			}
			// @todo #JohnB: Deprecate non-factory components eventually
			else
			{
				FPacketHandlerComponentModuleInterface* PacketHandlerInterface = FModuleManager::Get().LoadModulePtr<FPacketHandlerComponentModuleInterface>(FName(*ComponentName));

				if (PacketHandlerInterface)
				{
					ReturnVal = PacketHandlerInterface->CreateComponentInstance(ComponentOptions);
				}
				else
				{
					UE_LOG(PacketHandlerLog, Warning, TEXT("Unable to Load Module: %s"), *ComponentName);
				}
			}


			if (ReturnVal.IsValid())
			{
				UE_LOG(PacketHandlerLog, Log, TEXT("Loaded PacketHandler component: %s (%s)"), *ComponentName,
						*ComponentOptions);

				AddHandler(ReturnVal, bDeferInitialize);
			}
		}
		else
		{
			UE_LOG(PacketHandlerLog, Warning, TEXT("PacketHandlerComponent 'ReliabilityHandlerComponent' is internal-only."));
		}
	}

	return ReturnVal;
}

void PacketHandler::IncomingHigh(FBitReader& Reader)
{
	// @todo #JohnB
}

void PacketHandler::OutgoingHigh(FBitWriter& Writer)
{
	// @todo #JohnB
}

TSharedPtr<FEncryptionComponent> PacketHandler::GetEncryptionComponent()
{
	return EncryptionComponent;
}

TSharedPtr<HandlerComponent> PacketHandler::GetComponentByName(FName ComponentName) const
{
	for (const TSharedPtr<HandlerComponent>& Component : HandlerComponents)
	{
		if (Component.IsValid() && Component->GetName() == ComponentName)
		{
			return Component;
		}
	}

	return nullptr;
}

const ProcessedPacket PacketHandler::Incoming_Internal(uint8* Packet, int32 CountBytes, bool bConnectionless, const FString& Address)
{
	SCOPE_CYCLE_COUNTER(Stat_PacketHandler_Incoming_Internal);

	// @todo #JohnB: Try to optimize this function more, seeing as it will be a common codepath DoS attacks pass through
	// @todo #JohnB: Clean up returns.

	int32 CountBits = CountBytes * 8;
	bool bError = false;

	if (HandlerComponents.Num() > 0)
	{
		uint8 LastByte = Packet[CountBytes - 1];

		if (LastByte != 0)
		{
			CountBits--;

			while (!(LastByte & 0x80))
			{
				LastByte *= 2;
				CountBits--;
			}
		}
		else
		{
			bError = true;

#if !UE_BUILD_SHIPPING
			UE_CLOG((DDoS == nullptr || !DDoS->CheckLogRestrictions()), PacketHandlerLog, Error,
					TEXT("PacketHandler parsing packet with zero's in last byte."));
#endif
		}
	}


	if (!bError)
	{
		FBitReader ProcessedPacketReader(Packet, CountBits);

		FPacketAudit::CheckStage(TEXT("PostPacketHandler"), ProcessedPacketReader);

		if (State == Handler::State::Uninitialized)
		{
			UpdateInitialState();
		}


		for (int32 i=HandlerComponents.Num() - 1; i>=0; --i)
		{
			HandlerComponent& CurComponent = *HandlerComponents[i];

			if (CurComponent.IsActive() && !ProcessedPacketReader.IsError() && ProcessedPacketReader.GetBitsLeft() > 0)
			{
				// Realign the packet, so the packet data starts at position 0, if necessary
				if (ProcessedPacketReader.GetPosBits() != 0 && !CurComponent.CanReadUnaligned())
				{
					RealignPacket(ProcessedPacketReader);
				}

				if (bConnectionless)
				{
					CurComponent.IncomingConnectionless(Address, ProcessedPacketReader);
				}
				else
				{
					CurComponent.Incoming(ProcessedPacketReader);
				}
			}
		}

		if (!ProcessedPacketReader.IsError())
		{
			ReplaceIncomingPacket(ProcessedPacketReader);

			if (IncomingPacket.GetBitsLeft() > 0)
			{
				FPacketAudit::CheckStage(TEXT("PrePacketHandler"), IncomingPacket, true);
			}

			return ProcessedPacket(IncomingPacket.GetData(), IncomingPacket.GetBitsLeft());
		}
		else
		{
			return ProcessedPacket(nullptr, 0, true);
		}
	}
	else
	{
		return ProcessedPacket(nullptr, 0, true);
	}
}

const ProcessedPacket PacketHandler::Outgoing_Internal(uint8* Packet, int32 CountBits, FOutPacketTraits& Traits, bool bConnectionless, const FString& Address)
{
	SCOPE_CYCLE_COUNTER(Stat_PacketHandler_Outgoing_Internal);

	if (!bRawSend)
	{
		OutgoingPacket.Reset();

		if (State == Handler::State::Uninitialized)
		{
			UpdateInitialState();
		}


		if (State == Handler::State::Initialized)
		{
			OutgoingPacket.SerializeBits(Packet, CountBits);

			FPacketAudit::AddStage(TEXT("PrePacketHandler"), OutgoingPacket, true);

			for (int32 i=0; i<HandlerComponents.Num() && !OutgoingPacket.IsError(); ++i)
			{
				HandlerComponent& CurComponent = *HandlerComponents[i];

				if (CurComponent.IsActive())
				{
					if (OutgoingPacket.GetNumBits() <= CurComponent.MaxOutgoingBits)
					{
						if (bConnectionless)
						{
							CurComponent.OutgoingConnectionless(Address, OutgoingPacket, Traits);
						}
						else
						{
							CurComponent.Outgoing(OutgoingPacket, Traits);
						}
					}
					else
					{
						OutgoingPacket.SetError();

						UE_LOG(PacketHandlerLog, Error, TEXT("Packet exceeded HandlerComponents 'MaxOutgoingBits' value: %i vs %i"),
								OutgoingPacket.GetNumBits(), CurComponent.MaxOutgoingBits);

						break;
					}
				}
			}

			// Add a termination bit, the same as the UNetConnection code does, if appropriate
			if (HandlerComponents.Num() > 0 && OutgoingPacket.GetNumBits() > 0)
			{
				FPacketAudit::AddStage(TEXT("PostPacketHandler"), OutgoingPacket);

				OutgoingPacket.WriteBit(1);
			}

			if (!bConnectionless && ReliabilityComponent.IsValid() && OutgoingPacket.GetNumBits() > 0)
			{
				// Let the reliability handler know about all processed packets, so it can record them for resending if needed
				ReliabilityComponent->QueuePacketForResending(OutgoingPacket.GetData(), OutgoingPacket.GetNumBits(), Traits);
			}
		}
		// Buffer any packets being sent from game code until processors are initialized
		else if (State == Handler::State::InitializingComponents && CountBits > 0)
		{
			if (bConnectionless)
			{
				BufferedConnectionlessPackets.Add(new BufferedPacket(Address, Packet, CountBits, Traits));
			}
			else
			{
				BufferedPackets.Add(new BufferedPacket(Packet, CountBits, Traits));
			}

			Packet = nullptr;
			CountBits = 0;
		}

		// @todo #JohnB: Tidy up return code
		if (!OutgoingPacket.IsError())
		{
			return ProcessedPacket(OutgoingPacket.GetData(), OutgoingPacket.GetNumBits());
		}
		else
		{
			return ProcessedPacket(nullptr, 0, true);
		}
	}
	else
	{
		return ProcessedPacket(Packet, CountBits);
	}
}

void PacketHandler::ReplaceIncomingPacket(FBitReader& ReplacementPacket)
{
	if (ReplacementPacket.GetPosBits() == 0 || ReplacementPacket.GetBitsLeft() == 0)
	{
		IncomingPacket = MoveTemp(ReplacementPacket);
	}
	else
	{
		// @todo #JohnB: Make this directly adjust and write into IncomingPacket's buffer, instead of copying - very inefficient
		TArray<uint8> TempPacketData;
		TempPacketData.AddUninitialized(ReplacementPacket.GetBytesLeft());
		TempPacketData[TempPacketData.Num()-1] = 0;

		int64 NewPacketSizeBits = ReplacementPacket.GetBitsLeft();

		ReplacementPacket.SerializeBits(TempPacketData.GetData(), NewPacketSizeBits);
		IncomingPacket.SetData(MoveTemp(TempPacketData), NewPacketSizeBits);
	}
}

void PacketHandler::RealignPacket(FBitReader& Packet)
{
	if (Packet.GetPosBits() != 0)
	{
		uint32 BitsLeft = Packet.GetBitsLeft();

		if (BitsLeft > 0)
		{
			// @todo #JohnB: Based on above - when you optimize above, optimize this too
			TArray<uint8> TempPacketData;
			TempPacketData.AddUninitialized(Packet.GetBytesLeft());
			TempPacketData[TempPacketData.Num()-1] = 0;

			Packet.SerializeBits(TempPacketData.GetData(), BitsLeft);
			Packet.SetData(MoveTemp(TempPacketData), BitsLeft);
		}
	}
}

void PacketHandler::SendHandlerPacket(HandlerComponent* InComponent, FBitWriter& Writer, FOutPacketTraits& Traits)
{
	// @todo #JohnB: There is duplication between this function and others, it would be nice to reduce this.

	// Prevent any cases where a send happens before the handler is ready.
	check(State != Handler::State::Uninitialized);

	if (LowLevelSendDel.IsBound() || LowLevelSendDel_Deprecated.IsBound())
	{
		bool bEncounteredComponent = false;

		for (int32 i=0; i<HandlerComponents.Num() && !Writer.IsError(); ++i)
		{
			HandlerComponent& CurComponent = *HandlerComponents[i];

			// Only process the packet through components coming after the specified one
			if (!bEncounteredComponent)
			{
				if (&CurComponent == InComponent)
				{
					bEncounteredComponent = true;
				}

				continue;
			}

			if (CurComponent.IsActive())
			{
				if (Writer.GetNumBits() <= CurComponent.MaxOutgoingBits)
				{
					CurComponent.Outgoing(Writer, Traits);
				}
				else
				{
					Writer.SetError();

					UE_LOG(PacketHandlerLog, Error, TEXT("Handler packet exceeded HandlerComponents 'MaxOutgoingBits' value: %i vs %i"),
							Writer.GetNumBits(), CurComponent.MaxOutgoingBits);

					break;
				}
			}
		}

		if (!Writer.IsError() && Writer.GetNumBits() > 0)
		{
			FPacketAudit::AddStage(TEXT("PostPacketHandler"), Writer);

			// Add a termination bit, the same as the UNetConnection code does, if appropriate
			Writer.WriteBit(1);


			if (ReliabilityComponent.IsValid())
			{
				// Let the reliability handler know about all processed packets, so it can record them for resending if needed
				ReliabilityComponent->QueueHandlerPacketForResending(InComponent, Writer.GetData(), Writer.GetNumBits(), Traits);
			}

			// Now finish off with a raw send (as we don't want to go through the PacketHandler chain again)
			bool bOldRawSend = bRawSend;

			bRawSend = true;

			LowLevelSendDel_Deprecated.ExecuteIfBound(Writer.GetData(), Writer.GetNumBytes(), Writer.GetNumBits());
			LowLevelSendDel.ExecuteIfBound(Writer.GetData(), Writer.GetNumBits(), Traits);

			bRawSend = bOldRawSend;
		}
	}
	else
	{
		LowLevelFatalError(TEXT("Called SendHandlerPacket when no LowLevelSend delegate is bound"));
	}
}

void PacketHandler::SetState(Handler::State InState)
{
	if (InState == State)
	{
		LowLevelFatalError(TEXT("Set new Packet Processor State to the state it is currently in."));
	} 
	else
	{
		State = InState;
	}
}

void PacketHandler::UpdateInitialState()
{
	if (State == Handler::State::Uninitialized)
	{
		if (HandlerComponents.Num() > 0)
		{
			InitializeComponents();
		} 
		else
		{
			HandlerInitialized();
		}
	}
}

void PacketHandler::HandlerInitialized()
{
	// Quickly verify that, if reliability is required, that it is enabled
	if (!ReliabilityComponent.IsValid())
	{
		for(const TSharedPtr<HandlerComponent>& Component : HandlerComponents)
		{
			if (Component.IsValid() && Component->RequiresReliability())
			{
				// Don't allow this to be missed in shipping - but allow it during development,
				// as this is valid when developing new HandlerComponent's
#if UE_BUILD_SHIPPING
				UE_LOG(PacketHandlerLog, Fatal, TEXT("Some HandlerComponents require bEnableReliability!!!"));
#else
				UE_LOG(PacketHandlerLog, Warning, TEXT("Some HandlerComponents require bEnableReliability!!!"));
#endif

				break;
			}
		}
	}

	// If any buffered packets, add to queue
	for (int32 i=0; i<BufferedPackets.Num(); ++i)
	{
		QueuedPackets.Enqueue(BufferedPackets[i]);
		BufferedPackets[i] = nullptr;
	}

	BufferedPackets.Empty();

	for (int32 i=0; i<BufferedConnectionlessPackets.Num(); ++i)
	{
		QueuedConnectionlessPackets.Enqueue(BufferedConnectionlessPackets[i]);
		BufferedConnectionlessPackets[i] = nullptr;
	}

	BufferedConnectionlessPackets.Empty();

	SetState(Handler::State::Initialized);

	if (bBeganHandshaking)
	{
		HandshakeCompleteDel.ExecuteIfBound();
	}
}

void PacketHandler::HandlerComponentInitialized(HandlerComponent* InComponent)
{
	// Check if all handlers are initialized
	if (State != Handler::State::Initialized)
	{
		bool bAllInitialized = true;
		bool bEncounteredComponent = false;
		bool bPassedHandshakeNotify = false;

		for (int32 i=HandlerComponents.Num() - 1; i>=0; --i)
		{
			HandlerComponent& CurComponent = *HandlerComponents[i];

			if (!CurComponent.IsInitialized())
			{
				bAllInitialized = false;
			}

			if (bEncounteredComponent)
			{
				// If the initialized component required a handshake, pass on notification to the next handshaking component
				// (components closer to the Socket, perform their handshake first)
				if (bBeganHandshaking && !CurComponent.IsInitialized() && InComponent->RequiresHandshake() && !bPassedHandshakeNotify &&
						CurComponent.RequiresHandshake())
				{
					CurComponent.NotifyHandshakeBegin();
					bPassedHandshakeNotify = true;
				}
			}
			else
			{
				bEncounteredComponent = &CurComponent == InComponent;
			}
		}

		if (bAllInitialized)
		{
			HandlerInitialized();
		}
	}
}

bool PacketHandler::DoesAnyProfileHaveComponent(const FString& InComponentName)
{
	TArray<FString> ProfileSectionNames;
	if (GConfig->GetPerObjectConfigSections(GEngineIni, TEXT("PacketHandlerProfileConfig"), ProfileSectionNames))
	{
		for (const FString& CurProfileSection : ProfileSectionNames)
		{
			FName CurNetDriver(*CurProfileSection.Left(CurProfileSection.Find(TEXT(" "))));
			if (DoesProfileHaveComponent(CurNetDriver, InComponentName))
			{
				return true;
			}
		}
	}

	return false;
}

bool PacketHandler::DoesProfileHaveComponent(const FName InNetDriverName, const FString& InComponentName)
{
	TArray<FString> Components;
	FString DriverProfileCategory = FString::Printf(TEXT("%s PacketHandlerProfileConfig"), *InNetDriverName.GetPlainNameString());
	GConfig->GetArray(*DriverProfileCategory, TEXT("Components"), Components, GEngineIni);
	
	for (const FString& Component : Components)
	{
		if (Component.Contains(InComponentName, ESearchCase::CaseSensitive))
		{
			return true;
		}
	}
	return false;
}

BufferedPacket* PacketHandler::GetQueuedPacket()
{
	BufferedPacket* QueuedPacket = nullptr;

	QueuedPackets.Dequeue(QueuedPacket);

	return QueuedPacket;
}

BufferedPacket* PacketHandler::GetQueuedRawPacket()
{
	BufferedPacket* QueuedPacket = nullptr;

	QueuedRawPackets.Dequeue(QueuedPacket);

	return QueuedPacket;
}

BufferedPacket* PacketHandler::GetQueuedConnectionlessPacket()
{
	BufferedPacket* QueuedConnectionlessPacket = nullptr;

	QueuedConnectionlessPackets.Dequeue(QueuedConnectionlessPacket);

	return QueuedConnectionlessPacket;
}

int32 PacketHandler::GetTotalReservedPacketBits()
{
	int32 ReturnVal = 0;
	uint32 CurMaxOutgoingBits = MaxPacketBits;

	for (int32 i=HandlerComponents.Num()-1; i>=0; i--)
	{
		HandlerComponent* CurComponent = HandlerComponents[i].Get();
		int32 CurReservedBits = CurComponent->GetReservedPacketBits();

		// Specifying the reserved packet bits is mandatory, even if zero (as accidentally forgetting, leads to hard to trace issues).
		if (CurReservedBits == -1)
		{
			LowLevelFatalError(TEXT("Handler returned invalid 'GetReservedPacketBits' value."));
			continue;
		}


		// Set the maximum Outgoing packet size for the HandlerComponent
		CurComponent->MaxOutgoingBits = CurMaxOutgoingBits;
		CurMaxOutgoingBits -= CurReservedBits;

		ReturnVal += CurReservedBits;
	}


	// Reserve space for the termination bit
	if (HandlerComponents.Num() > 0)
	{
		ReturnVal++;
	}

	return ReturnVal;
}


/**
 * HandlerComponent
 */

HandlerComponent::HandlerComponent()
	: Handler(nullptr)
	, State(Handler::Component::State::UnInitialized)
	, MaxOutgoingBits(0)
	, bRequiresHandshake(false)
	, bRequiresReliability(false)
	, bActive(false)
	, bInitialized(false)
{
}

HandlerComponent::HandlerComponent(FName InName)
	: Handler(nullptr)
	, State(Handler::Component::State::UnInitialized)
	, MaxOutgoingBits(0)
	, bRequiresHandshake(false)
	, bRequiresReliability(false)
	, bActive(false)
	, bInitialized(false)
	, Name(InName)
{
}

bool HandlerComponent::IsActive() const
{
	return bActive;
}

void HandlerComponent::SetActive(bool Active)
{
	bActive = Active;
}

void HandlerComponent::SetState(Handler::Component::State InState)
{
	State = InState;
}

void HandlerComponent::Initialized()
{
	bInitialized = true;
	Handler->HandlerComponentInitialized(this);
}

bool HandlerComponent::IsInitialized() const
{
	return bInitialized;
}

/**
 * FPacketHandlerComponentModuleInterface
 */
void FPacketHandlerComponentModuleInterface::StartupModule()
{
	FPacketAudit::Init();
}

void FPacketHandlerComponentModuleInterface::ShutdownModule()
{
	FPacketAudit::Destruct();
}
<|MERGE_RESOLUTION|>--- conflicted
+++ resolved
@@ -106,11 +106,6 @@
 			GConfig->GetArray(TEXT("PacketHandlerComponents"), TEXT("Components"), Components, GEngineIni);
 		}
 
-<<<<<<< HEAD
-		GConfig->GetArray(TEXT("PacketHandlerComponents"), TEXT("Components"), Components, GEngineIni);
-
-=======
->>>>>>> f96a7c0d
 		for (const FString& CurComponent : Components)
 		{
 			AddHandler(CurComponent, true);
