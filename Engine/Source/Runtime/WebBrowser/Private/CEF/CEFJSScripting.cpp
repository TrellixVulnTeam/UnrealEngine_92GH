--- conflicted
+++ resolved
@@ -285,14 +285,9 @@
 		}
 
 		// UFunction is a subclass of UStruct, so we can treat the arguments as a struct for deserialization
-<<<<<<< HEAD
-		Params.AddUninitialized(Function->GetStructureSize());
-		Function->InitializeStruct(Params.GetData());
-=======
 		check(nullptr == Params);
 		Params = (uint8*)FMemory::Malloc(Function->GetStructureSize());
 		Function->InitializeStruct(Params);
->>>>>>> b4bb4b20
 		FCEFJSStructDeserializerBackend Backend = FCEFJSStructDeserializerBackend(SharedThis(this), NamedArgs);
 		FStructDeserializer::Deserialize(Params, *Function, Backend);
 	}
