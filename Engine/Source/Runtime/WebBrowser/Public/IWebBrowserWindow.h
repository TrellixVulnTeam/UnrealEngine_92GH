--- conflicted
+++ resolved
@@ -366,8 +366,6 @@
 	DECLARE_DELEGATE_RetVal_OneParam(bool, FOnDragWindow, const FPointerEvent& /*MouseEvent*/)
 	virtual FOnDragWindow& OnDragWindow() = 0;
 
-<<<<<<< HEAD
-=======
 	/** A delegate that is invoked to check the visibility of the native browser */
 	DECLARE_DELEGATE_RetVal(bool, FOnCheckVisibility);
 	virtual FOnCheckVisibility& OnCheckVisibility()
@@ -380,7 +378,6 @@
 		return !OnCheckVisibilityDelegate.IsBound() || OnCheckVisibilityDelegate.Execute();
 	}
 
->>>>>>> 8e4a36c9
 protected:
 
 	/** Virtual Destructor. */
