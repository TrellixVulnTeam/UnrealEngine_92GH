// Copyright 1998-2019 Epic Games, Inc. All Rights Reserved.

#include "Components/WidgetComponent.h"
#include "PrimitiveViewRelevance.h"
#include "PrimitiveSceneProxy.h"
#include "UObject/ConstructorHelpers.h"
#include "EngineGlobals.h"
#include "MaterialShared.h"
#include "Materials/MaterialInstanceDynamic.h"
#include "Engine/Engine.h"
#include "Widgets/SWindow.h"
#include "Engine/TextureRenderTarget2D.h"
#include "Framework/Application/SlateApplication.h"
#include "Kismet/KismetSystemLibrary.h"
#include "Input/HittestGrid.h"
#include "SceneManagement.h"
#include "DynamicMeshBuilder.h"
#include "PhysicsEngine/BoxElem.h"
#include "PhysicsEngine/BodySetup.h"
#include "Slate/SGameLayerManager.h"
#include "Slate/WidgetRenderer.h"
#include "Slate/SWorldWidgetScreenLayer.h"
#include "Widgets/SViewport.h"

DECLARE_CYCLE_STAT(TEXT("3DHitTesting"), STAT_Slate3DHitTesting, STATGROUP_Slate);

class FWorldWidgetScreenLayer : public IGameLayer
{
public:
	FWorldWidgetScreenLayer(const FLocalPlayerContext& PlayerContext)
	{
		OwningPlayer = PlayerContext;
	}

	virtual ~FWorldWidgetScreenLayer()
	{
		// empty virtual destructor to help clang warning
	}

	void AddComponent(UWidgetComponent* Component)
	{
		if (Component)
		{
			Components.AddUnique(Component);

			if (TSharedPtr<SWorldWidgetScreenLayer> ScreenLayer = ScreenLayerPtr.Pin())
			{
				if (UUserWidget* UserWidget = Component->GetUserWidgetObject())
				{
					ScreenLayer->AddComponent(Component, UserWidget->TakeWidget());
				}
				else if (Component->GetSlateWidget().IsValid())
				{
					ScreenLayer->AddComponent(Component, Component->GetSlateWidget().ToSharedRef());
				}
			}
		}
	}

	void RemoveComponent(UWidgetComponent* Component)
	{
		if (Component)
		{
			Components.RemoveSwap(Component);

			if (TSharedPtr<SWorldWidgetScreenLayer> ScreenLayer = ScreenLayerPtr.Pin())
			{
				ScreenLayer->RemoveComponent(Component);
			}
		}
	}

	virtual TSharedRef<SWidget> AsWidget() override
	{
		if (TSharedPtr<SWorldWidgetScreenLayer> ScreenLayer = ScreenLayerPtr.Pin())
		{
			return ScreenLayer.ToSharedRef();
		}

		TSharedRef<SWorldWidgetScreenLayer> NewScreenLayer = SNew(SWorldWidgetScreenLayer, OwningPlayer);
		ScreenLayerPtr = NewScreenLayer;

		// Add all the pending user widgets to the surface
		for ( TWeakObjectPtr<UWidgetComponent>& WeakComponent : Components )
		{
			if ( UWidgetComponent* Component = WeakComponent.Get() )
			{
				if ( UUserWidget* UserWidget = Component->GetUserWidgetObject() )
				{
					NewScreenLayer->AddComponent(Component, UserWidget->TakeWidget());
				}
				else if (Component->GetSlateWidget().IsValid())
				{
					NewScreenLayer->AddComponent(Component, Component->GetSlateWidget().ToSharedRef()); 
				}
			}
		}

		return NewScreenLayer;
	}

private:
	FLocalPlayerContext OwningPlayer;
	TWeakPtr<SWorldWidgetScreenLayer> ScreenLayerPtr;
	TArray<TWeakObjectPtr<UWidgetComponent>> Components;
};




/**
* The hit tester used by all Widget Component objects.
*/
class FWidget3DHitTester : public ICustomHitTestPath
{
public:
	FWidget3DHitTester( UWorld* InWorld )
		: World( InWorld )
		, CachedFrame(-1)
	{}

	// ICustomHitTestPath implementation
	virtual TArray<FWidgetAndPointer> GetBubblePathAndVirtualCursors(const FGeometry& InGeometry, FVector2D DesktopSpaceCoordinate, bool bIgnoreEnabledStatus) const override
	{
		SCOPE_CYCLE_COUNTER(STAT_Slate3DHitTesting);

		if( World.IsValid() /*&& ensure( World->IsGameWorld() )*/ )
		{
			UWorld* SafeWorld = World.Get();
			if ( SafeWorld )
			{
				ULocalPlayer* const TargetPlayer = GEngine->GetLocalPlayerFromControllerId(SafeWorld, 0);

				if( TargetPlayer && TargetPlayer->PlayerController )
				{
					FVector2D LocalMouseCoordinate = InGeometry.AbsoluteToLocal(DesktopSpaceCoordinate) * InGeometry.Scale;

					if ( UPrimitiveComponent* HitComponent = GetHitResultAtScreenPositionAndCache(TargetPlayer->PlayerController, LocalMouseCoordinate) )
					{
						if ( UWidgetComponent* WidgetComponent = Cast<UWidgetComponent>(HitComponent) )
						{
							if ( WidgetComponent->GetReceiveHardwareInput() )
							{
								if ( WidgetComponent->GetCurrentDrawSize().X != 0 && WidgetComponent->GetCurrentDrawSize().Y != 0 )
								{
									// Get the "forward" vector based on the current rotation system.
									const FVector ForwardVector = WidgetComponent->GetForwardVector();

									// Make sure the player is interacting with the front of the widget
									if ( FVector::DotProduct(ForwardVector, CachedHitResult.ImpactPoint - CachedHitResult.TraceStart) < 0.f )
									{
										return WidgetComponent->GetHitWidgetPath(CachedHitResult.Location, bIgnoreEnabledStatus);
									}
								}
							}
						}
					}
				}
			}
		}

		return TArray<FWidgetAndPointer>();
	}

	virtual void ArrangeChildren( FArrangedChildren& ArrangedChildren ) const override
	{
		for( TWeakObjectPtr<UWidgetComponent> Component : RegisteredComponents )
		{
			UWidgetComponent* WidgetComponent = Component.Get();
			// Check if visible;
			if ( WidgetComponent && WidgetComponent->GetSlateWindow().IsValid() )
			{
				FGeometry WidgetGeom;

				ArrangedChildren.AddWidget( FArrangedWidget( WidgetComponent->GetSlateWindow().ToSharedRef(), WidgetGeom.MakeChild( WidgetComponent->GetCurrentDrawSize(), FSlateLayoutTransform() ) ) );
			}
		}
	}

	virtual TSharedPtr<struct FVirtualPointerPosition> TranslateMouseCoordinateFor3DChild( const TSharedRef<SWidget>& ChildWidget, const FGeometry& ViewportGeometry, const FVector2D& ScreenSpaceMouseCoordinate, const FVector2D& LastScreenSpaceMouseCoordinate ) const override
	{
		if ( World.IsValid() && ensure(World->IsGameWorld()) )
		{
			ULocalPlayer* const TargetPlayer = GEngine->GetLocalPlayerFromControllerId(World.Get(), 0);
			if ( TargetPlayer && TargetPlayer->PlayerController )
			{
				FVector2D LocalMouseCoordinate = ViewportGeometry.AbsoluteToLocal(ScreenSpaceMouseCoordinate) * ViewportGeometry.Scale;

				// Check for a hit against any widget components in the world
				for ( TWeakObjectPtr<UWidgetComponent> Component : RegisteredComponents )
				{
					UWidgetComponent* WidgetComponent = Component.Get();
					// Check if visible;
					if ( WidgetComponent && WidgetComponent->GetSlateWindow() == ChildWidget )
					{
						if ( UPrimitiveComponent* HitComponent = GetHitResultAtScreenPositionAndCache(TargetPlayer->PlayerController, LocalMouseCoordinate) )
						{
							if ( WidgetComponent->GetReceiveHardwareInput() )
							{
								if ( WidgetComponent->GetCurrentDrawSize().X != 0 && WidgetComponent->GetCurrentDrawSize().Y != 0 )
								{
									if ( WidgetComponent == HitComponent )
									{
										TSharedPtr<FVirtualPointerPosition> VirtualCursorPos = MakeShareable(new FVirtualPointerPosition);

										FVector2D LocalHitLocation;
										WidgetComponent->GetLocalHitLocation(CachedHitResult.Location, LocalHitLocation);

										VirtualCursorPos->CurrentCursorPosition = LocalHitLocation;
										VirtualCursorPos->LastCursorPosition = LocalHitLocation;

										return VirtualCursorPos;
									}
								}
							}
						}
					}
				}
			}
		}

		return nullptr;
	}
	// End ICustomHitTestPath

	UPrimitiveComponent* GetHitResultAtScreenPositionAndCache(APlayerController* PlayerController, FVector2D ScreenPosition) const
	{
		UPrimitiveComponent* HitComponent = nullptr;

		if ( GFrameNumber != CachedFrame || CachedScreenPosition != ScreenPosition )
		{
			CachedFrame = GFrameNumber;
			CachedScreenPosition = ScreenPosition;

			if ( PlayerController )
			{
				if ( PlayerController->GetHitResultAtScreenPosition(ScreenPosition, ECC_Visibility, true, CachedHitResult) )
				{
					return CachedHitResult.Component.Get();
				}
			}
		}
		else
		{
			return CachedHitResult.Component.Get();
		}

		return nullptr;
	}

	void RegisterWidgetComponent( UWidgetComponent* InComponent )
	{
		RegisteredComponents.AddUnique( InComponent );
	}

	void UnregisterWidgetComponent( UWidgetComponent* InComponent )
	{
		RegisteredComponents.RemoveSingleSwap( InComponent );
	}

	uint32 GetNumRegisteredComponents() const { return RegisteredComponents.Num(); }
	
	UWorld* GetWorld() const { return World.Get(); }

private:
	TArray< TWeakObjectPtr<UWidgetComponent> > RegisteredComponents;
	TWeakObjectPtr<UWorld> World;

	mutable int64 CachedFrame;
	mutable FVector2D CachedScreenPosition;
	mutable FHitResult CachedHitResult;
};



/** Represents a billboard sprite to the scene manager. */
class FWidget3DSceneProxy final : public FPrimitiveSceneProxy
{
public:
	SIZE_T GetTypeHash() const override
	{
		static size_t UniquePointer;
		return reinterpret_cast<size_t>(&UniquePointer);
	}

	/** Initialization constructor. */
	FWidget3DSceneProxy( UWidgetComponent* InComponent, ISlate3DRenderer& InRenderer )
		: FPrimitiveSceneProxy( InComponent )
		, ArcAngle(FMath::DegreesToRadians(InComponent->GetCylinderArcAngle()))
		, Pivot( InComponent->GetPivot() )
		, Renderer( InRenderer )
		, RenderTarget( InComponent->GetRenderTarget() )
		, MaterialInstance( InComponent->GetMaterialInstance() )
		, BlendMode( InComponent->GetBlendMode() )
		, GeometryMode(InComponent->GetGeometryMode())
		, BodySetup(InComponent->GetBodySetup())
	{
		bWillEverBeLit = false;

		MaterialRelevance = MaterialInstance->GetRelevance(GetScene().GetFeatureLevel());
	}

	// FPrimitiveSceneProxy interface.
	virtual void GetDynamicMeshElements(const TArray<const FSceneView*>& Views, const FSceneViewFamily& ViewFamily, uint32 VisibilityMap, FMeshElementCollector& Collector) const override
	{
#if WITH_EDITOR
		const bool bWireframe = AllowDebugViewmodes() && ViewFamily.EngineShowFlags.Wireframe;

		auto WireframeMaterialInstance = new FColoredMaterialRenderProxy(
			GEngine->WireframeMaterial ? GEngine->WireframeMaterial->GetRenderProxy() : nullptr,
			FLinearColor(0, 0.5f, 1.f)
			);

		Collector.RegisterOneFrameMaterialProxy(WireframeMaterialInstance);

		FMaterialRenderProxy* ParentMaterialProxy = nullptr;
		if ( bWireframe )
		{
			ParentMaterialProxy = WireframeMaterialInstance;
		}
		else
		{
			ParentMaterialProxy = MaterialInstance->GetRenderProxy();
		}
#else
		FMaterialRenderProxy* ParentMaterialProxy = MaterialInstance->GetRenderProxy();
#endif

		//FSpriteTextureOverrideRenderProxy* TextureOverrideMaterialProxy = new FSpriteTextureOverrideRenderProxy(ParentMaterialProxy,

		const FMatrix& ViewportLocalToWorld = GetLocalToWorld();

		FMatrix PreviousLocalToWorld;

		if (!GetScene().GetPreviousLocalToWorld(GetPrimitiveSceneInfo(), PreviousLocalToWorld))
		{
			PreviousLocalToWorld = GetLocalToWorld();
		}

		if( RenderTarget )
		{
			FTextureResource* TextureResource = RenderTarget->Resource;
			if ( TextureResource )
			{
				if (GeometryMode == EWidgetGeometryMode::Plane)
				{
					float U = -RenderTarget->SizeX * Pivot.X;
					float V = -RenderTarget->SizeY * Pivot.Y;
					float UL = RenderTarget->SizeX * (1.0f - Pivot.X);
					float VL = RenderTarget->SizeY * (1.0f - Pivot.Y);

					int32 VertexIndices[4];

					for ( int32 ViewIndex = 0; ViewIndex < Views.Num(); ViewIndex++ )
					{
						FDynamicMeshBuilder MeshBuilder(Views[ViewIndex]->GetFeatureLevel());

						if ( VisibilityMap & ( 1 << ViewIndex ) )
						{
							VertexIndices[0] = MeshBuilder.AddVertex(-FVector(0, U, V ),  FVector2D(0, 0), FVector(0, -1, 0), FVector(0, 0, -1), FVector(1, 0, 0), FColor::White);
							VertexIndices[1] = MeshBuilder.AddVertex(-FVector(0, U, VL),  FVector2D(0, 1), FVector(0, -1, 0), FVector(0, 0, -1), FVector(1, 0, 0), FColor::White);
							VertexIndices[2] = MeshBuilder.AddVertex(-FVector(0, UL, VL), FVector2D(1, 1), FVector(0, -1, 0), FVector(0, 0, -1), FVector(1, 0, 0), FColor::White);
							VertexIndices[3] = MeshBuilder.AddVertex(-FVector(0, UL, V),  FVector2D(1, 0), FVector(0, -1, 0), FVector(0, 0, -1), FVector(1, 0, 0), FColor::White);

							MeshBuilder.AddTriangle(VertexIndices[0], VertexIndices[1], VertexIndices[2]);
							MeshBuilder.AddTriangle(VertexIndices[0], VertexIndices[2], VertexIndices[3]);

							FDynamicMeshBuilderSettings Settings;
							Settings.bDisableBackfaceCulling = false;
							Settings.bReceivesDecals = true;
							Settings.bUseSelectionOutline = true;
							MeshBuilder.GetMesh(ViewportLocalToWorld, PreviousLocalToWorld, ParentMaterialProxy, SDPG_World, Settings, nullptr, ViewIndex, Collector, FHitProxyId());
						}
					}
				}
				else
				{
					ensure(GeometryMode == EWidgetGeometryMode::Cylinder);

					const int32 NumSegments = FMath::Lerp(4, 32, ArcAngle/PI);


					const float Radius = RenderTarget->SizeX / ArcAngle;
					const float Apothem = Radius * FMath::Cos(0.5f*ArcAngle);
					const float ChordLength = 2.0f * Radius * FMath::Sin(0.5f*ArcAngle);
					
					const float PivotOffsetX = ChordLength * (0.5-Pivot.X);
					const float V = -RenderTarget->SizeY * Pivot.Y;
					const float VL = RenderTarget->SizeY * (1.0f - Pivot.Y);

					int32 VertexIndices[4];

					for (int32 ViewIndex = 0; ViewIndex < Views.Num(); ViewIndex++)
					{
						FDynamicMeshBuilder MeshBuilder(Views[ViewIndex]->GetFeatureLevel());

						if (VisibilityMap & (1 << ViewIndex))
						{
							const float RadiansPerStep = ArcAngle / NumSegments;

							FVector LastTangentX;
							FVector LastTangentY;
							FVector LastTangentZ;

							for (int32 Segment = 0; Segment < NumSegments; Segment++ )
							{
								const float Angle = -ArcAngle / 2 + Segment * RadiansPerStep;
								const float NextAngle = Angle + RadiansPerStep;
								
								// Polar to Cartesian
								const float X0 = Radius * FMath::Cos(Angle) - Apothem;
								const float Y0 = Radius * FMath::Sin(Angle);
								const float X1 = Radius * FMath::Cos(NextAngle) - Apothem;
								const float Y1 = Radius * FMath::Sin(NextAngle);

								const float U0 = static_cast<float>(Segment) / NumSegments;
								const float U1 = static_cast<float>(Segment+1) / NumSegments;

								const FVector Vertex0 = -FVector(X0, PivotOffsetX + Y0, V);
								const FVector Vertex1 = -FVector(X0, PivotOffsetX + Y0, VL);
								const FVector Vertex2 = -FVector(X1, PivotOffsetX + Y1, VL);
								const FVector Vertex3 = -FVector(X1, PivotOffsetX + Y1, V);

								FVector TangentX = Vertex3 - Vertex0;
								TangentX.Normalize();
								FVector TangentY = Vertex1 - Vertex0;
								TangentY.Normalize();
								FVector TangentZ = FVector::CrossProduct(TangentX, TangentY);

								if (Segment == 0)
								{
									LastTangentX = TangentX;
									LastTangentY = TangentY;
									LastTangentZ = TangentZ;
								}

								VertexIndices[0] = MeshBuilder.AddVertex(Vertex0, FVector2D(U0, 0), LastTangentX, LastTangentY, LastTangentZ, FColor::White);
								VertexIndices[1] = MeshBuilder.AddVertex(Vertex1, FVector2D(U0, 1), LastTangentX, LastTangentY, LastTangentZ, FColor::White);
								VertexIndices[2] = MeshBuilder.AddVertex(Vertex2, FVector2D(U1, 1), TangentX, TangentY, TangentZ, FColor::White);
								VertexIndices[3] = MeshBuilder.AddVertex(Vertex3, FVector2D(U1, 0), TangentX, TangentY, TangentZ, FColor::White);

								MeshBuilder.AddTriangle(VertexIndices[0], VertexIndices[1], VertexIndices[2]);
								MeshBuilder.AddTriangle(VertexIndices[0], VertexIndices[2], VertexIndices[3]);

								LastTangentX = TangentX;
								LastTangentY = TangentY;
								LastTangentZ = TangentZ;
							}

							FDynamicMeshBuilderSettings Settings;
							Settings.bDisableBackfaceCulling = false;
							Settings.bReceivesDecals = true;
							Settings.bUseSelectionOutline = true;
							MeshBuilder.GetMesh(ViewportLocalToWorld, PreviousLocalToWorld, ParentMaterialProxy, SDPG_World, Settings, nullptr, ViewIndex, Collector, FHitProxyId());
						}
					}
				}
			}
		}

#if !(UE_BUILD_SHIPPING || UE_BUILD_TEST)
		for ( int32 ViewIndex = 0; ViewIndex < Views.Num(); ViewIndex++ )
		{
			if ( VisibilityMap & ( 1 << ViewIndex ) )
			{
				RenderCollision(BodySetup, Collector, ViewIndex, ViewFamily.EngineShowFlags, GetBounds(), IsSelected());
				RenderBounds(Collector.GetPDI(ViewIndex), ViewFamily.EngineShowFlags, GetBounds(), IsSelected());
			}
		}
#endif
	}

	void RenderCollision(UBodySetup* InBodySetup, FMeshElementCollector& Collector, int32 ViewIndex, const FEngineShowFlags& EngineShowFlags, const FBoxSphereBounds& InBounds, bool bRenderInEditor) const
	{
		if ( InBodySetup )
		{
			bool bDrawCollision = EngineShowFlags.Collision && IsCollisionEnabled();

			if ( bDrawCollision && AllowDebugViewmodes() )
			{
				// Draw simple collision as wireframe if 'show collision', collision is enabled, and we are not using the complex as the simple
				const bool bDrawSimpleWireframeCollision = InBodySetup->CollisionTraceFlag != ECollisionTraceFlag::CTF_UseComplexAsSimple;

				if ( FMath::Abs(GetLocalToWorld().Determinant()) < SMALL_NUMBER )
				{
					// Catch this here or otherwise GeomTransform below will assert
					// This spams so commented out
					//UE_LOG(LogStaticMesh, Log, TEXT("Zero scaling not supported (%s)"), *StaticMesh->GetPathName());
				}
				else
				{
					const bool bDrawSolid = !bDrawSimpleWireframeCollision;
					const bool bProxyIsSelected = IsSelected();

					if ( bDrawSolid )
					{
						// Make a material for drawing solid collision stuff
						auto SolidMaterialInstance = new FColoredMaterialRenderProxy(
							GEngine->ShadedLevelColorationUnlitMaterial->GetRenderProxy(),
							GetWireframeColor()
							);

						Collector.RegisterOneFrameMaterialProxy(SolidMaterialInstance);

						FTransform GeomTransform(GetLocalToWorld());
						InBodySetup->AggGeom.GetAggGeom(GeomTransform, GetWireframeColor().ToFColor(true), SolidMaterialInstance, false, true, DrawsVelocity(), ViewIndex, Collector);
					}
					// wireframe
					else
					{
						FColor CollisionColor = FColor(157, 149, 223, 255);
						FTransform GeomTransform(GetLocalToWorld());
						InBodySetup->AggGeom.GetAggGeom(GeomTransform, GetSelectionColor(CollisionColor, bProxyIsSelected, IsHovered()).ToFColor(true), nullptr, false, false, DrawsVelocity(), ViewIndex, Collector);
					}
				}
			}
		}
	}

	virtual FPrimitiveViewRelevance GetViewRelevance(const FSceneView* View) const override
	{
		bool bVisible = true;

		FPrimitiveViewRelevance Result;

		MaterialRelevance.SetPrimitiveViewRelevance(Result);

		Result.bDrawRelevance = IsShown(View) && bVisible && View->Family->EngineShowFlags.WidgetComponents;
		Result.bDynamicRelevance = true;
		Result.bRenderCustomDepth = ShouldRenderCustomDepth();
		Result.bRenderInMainPass = ShouldRenderInMainPass();
		Result.bUsesLightingChannels = GetLightingChannelMask() != GetDefaultLightingChannelMask();
		Result.bShadowRelevance = IsShadowCast(View);
		Result.bTranslucentSelfShadow = bCastVolumetricTranslucentShadow;
		Result.bEditorPrimitiveRelevance = false;
		Result.bVelocityRelevance = IsMovable() && Result.bOpaqueRelevance && Result.bRenderInMainPass;

		return Result;
	}

	virtual void GetLightRelevance(const FLightSceneProxy* LightSceneProxy, bool& bDynamic, bool& bRelevant, bool& bLightMapped, bool& bShadowMapped) const override
	{
		bDynamic = false;
		bRelevant = false;
		bLightMapped = false;
		bShadowMapped = false;
	}

	virtual void OnTransformChanged() override
	{
		Origin = GetLocalToWorld().GetOrigin();
	}

	virtual bool CanBeOccluded() const override
	{
		return !MaterialRelevance.bDisableDepthTest;
	}

	virtual uint32 GetMemoryFootprint(void) const override { return(sizeof(*this) + GetAllocatedSize()); }

	uint32 GetAllocatedSize(void) const { return( FPrimitiveSceneProxy::GetAllocatedSize() ); }

private:
	FVector Origin;
	float ArcAngle;
	FVector2D Pivot;
	ISlate3DRenderer& Renderer;
	UTextureRenderTarget2D* RenderTarget;
	UMaterialInstanceDynamic* MaterialInstance;
	FMaterialRelevance MaterialRelevance;
	EWidgetBlendMode BlendMode;
	EWidgetGeometryMode GeometryMode;
	UBodySetup* BodySetup;
};






UWidgetComponent::UWidgetComponent( const FObjectInitializer& PCIP )
	: Super( PCIP )
	, DrawSize( FIntPoint( 500, 500 ) )
	, bManuallyRedraw(false)
	, bRedrawRequested(true)
	, RedrawTime(0)
	, LastWidgetRenderTime(0)
	, bReceiveHardwareInput(false)
	, bWindowFocusable(true)
	, WindowVisibility(EWindowVisibility::SelfHitTestInvisible)
	, bApplyGammaCorrection(false)
	, BackgroundColor( FLinearColor::Transparent )
	, TintColorAndOpacity( FLinearColor::White )
	, OpacityFromTexture( 1.0f )
	, BlendMode( EWidgetBlendMode::Masked )
	, bIsTwoSided( false )
	, TickWhenOffscreen( false )
	, SharedLayerName(TEXT("WidgetComponentScreenLayer"))
	, LayerZOrder(-100)
	, GeometryMode(EWidgetGeometryMode::Plane)
	, CylinderArcAngle( 180.0f )
    , bRenderCleared(false)
{
	PrimaryComponentTick.bCanEverTick = true;
	bTickInEditor = true;

	RelativeRotation = FRotator::ZeroRotator;

	BodyInstance.SetCollisionProfileName(FName(TEXT("UI")));

	// Translucent material instances
	static ConstructorHelpers::FObjectFinder<UMaterialInterface> TranslucentMaterial_Finder( TEXT("/Engine/EngineMaterials/Widget3DPassThrough_Translucent") );
	static ConstructorHelpers::FObjectFinder<UMaterialInterface> TranslucentMaterial_OneSided_Finder(TEXT("/Engine/EngineMaterials/Widget3DPassThrough_Translucent_OneSided"));
	TranslucentMaterial = TranslucentMaterial_Finder.Object;
	TranslucentMaterial_OneSided = TranslucentMaterial_OneSided_Finder.Object;

	// Opaque material instances
	static ConstructorHelpers::FObjectFinder<UMaterialInterface> OpaqueMaterial_Finder( TEXT( "/Engine/EngineMaterials/Widget3DPassThrough_Opaque" ) );
	static ConstructorHelpers::FObjectFinder<UMaterialInterface> OpaqueMaterial_OneSided_Finder(TEXT("/Engine/EngineMaterials/Widget3DPassThrough_Opaque_OneSided"));
	OpaqueMaterial = OpaqueMaterial_Finder.Object;
	OpaqueMaterial_OneSided = OpaqueMaterial_OneSided_Finder.Object;

	// Masked material instances
	static ConstructorHelpers::FObjectFinder<UMaterialInterface> MaskedMaterial_Finder(TEXT("/Engine/EngineMaterials/Widget3DPassThrough_Masked"));
	static ConstructorHelpers::FObjectFinder<UMaterialInterface> MaskedMaterial_OneSided_Finder(TEXT("/Engine/EngineMaterials/Widget3DPassThrough_Masked_OneSided"));
	MaskedMaterial = MaskedMaterial_Finder.Object;
	MaskedMaterial_OneSided = MaskedMaterial_OneSided_Finder.Object;

	LastLocalHitLocation = FVector2D::ZeroVector;
	//SetGenerateOverlapEvents(false);
	bUseEditorCompositing = false;

	Space = EWidgetSpace::World;
	TimingPolicy = EWidgetTimingPolicy::RealTime;
	Pivot = FVector2D(0.5f, 0.5f);

	bAddedToScreen = false;
}

void UWidgetComponent::Serialize(FArchive& Ar)
<<<<<<< HEAD
=======
{
	Super::Serialize(Ar);

	Ar.UsingCustomVersion(FEditorObjectVersion::GUID);

	if (Ar.CustomVer(FEditorObjectVersion::GUID) < FEditorObjectVersion::ChangedWidgetComponentWindowVisibilityDefault)
	{
		// Reset the default value for visibility
		WindowVisibility = EWindowVisibility::Visible;
	}
}

void UWidgetComponent::BeginPlay()
>>>>>>> 4f0665f8
{
	Super::Serialize(Ar);

	Ar.UsingCustomVersion(FEditorObjectVersion::GUID);

	if (Ar.CustomVer(FEditorObjectVersion::GUID) < FEditorObjectVersion::ChangedWidgetComponentWindowVisibilityDefault)
	{
		// Reset the default value for visibility
		WindowVisibility = EWindowVisibility::Visible;
	}
}

void UWidgetComponent::BeginPlay()
{
	InitWidget();
	Super::BeginPlay();
}

void UWidgetComponent::EndPlay(const EEndPlayReason::Type EndPlayReason)
{
	Super::EndPlay(EndPlayReason);

	ReleaseResources();
}

void UWidgetComponent::OnLevelRemovedFromWorld(ULevel* InLevel, UWorld* InWorld)
{
	// If the InLevel is null, it's a signal that the entire world is about to disappear, so
	// go ahead and remove this widget from the viewport, it could be holding onto too many
	// dangerous actor references that won't carry over into the next world.
	if (InLevel == nullptr && InWorld == GetWorld())
	{
		ReleaseResources();
	}
}


void UWidgetComponent::SetMaterial(int32 ElementIndex, UMaterialInterface* Material)
{
	Super::SetMaterial(ElementIndex, Material);

	UpdateMaterialInstance();
}

void UWidgetComponent::UpdateMaterialInstance()
{
	// Always clear the material instance in case we're going from 3D to 2D.
	MaterialInstance = nullptr;

	if (Space == EWidgetSpace::Screen)
	{
		return;
	}

	UMaterialInterface* BaseMaterial = GetMaterial(0);
	MaterialInstance = UMaterialInstanceDynamic::Create(BaseMaterial, this);
	if (MaterialInstance)
	{
			MaterialInstance->AddToCluster(this);
	}
	UpdateMaterialInstanceParameters();
}

FPrimitiveSceneProxy* UWidgetComponent::CreateSceneProxy()
{
	if (Space == EWidgetSpace::Screen)
	{
		return nullptr;
	}

	if (WidgetRenderer && CurrentSlateWidget.IsValid())
	{
		RequestRedraw();
		LastWidgetRenderTime = 0;

		return new FWidget3DSceneProxy(this, *WidgetRenderer->GetSlateRenderer());
	}

#if WITH_EDITOR
	// make something so we can see this component in the editor
	class FWidgetBoxProxy final : public FPrimitiveSceneProxy
	{
	public:
		SIZE_T GetTypeHash() const override
		{
			static size_t UniquePointer;
			return reinterpret_cast<size_t>(&UniquePointer);
		}

		FWidgetBoxProxy(const UWidgetComponent* InComponent)
			: FPrimitiveSceneProxy(InComponent)
			, BoxExtents(1.f, InComponent->GetCurrentDrawSize().X / 2.0f, InComponent->GetCurrentDrawSize().Y / 2.0f)
		{
			bWillEverBeLit = false;
		}

		virtual void GetDynamicMeshElements(const TArray<const FSceneView*>& Views, const FSceneViewFamily& ViewFamily, uint32 VisibilityMap, FMeshElementCollector& Collector) const override
		{
			QUICK_SCOPE_CYCLE_COUNTER(STAT_BoxSceneProxy_GetDynamicMeshElements);

			const FMatrix& LocalToWorld = GetLocalToWorld();

			for (int32 ViewIndex = 0; ViewIndex < Views.Num(); ViewIndex++)
			{
				if (VisibilityMap & (1 << ViewIndex))
				{
					const FSceneView* View = Views[ViewIndex];

					const FLinearColor DrawColor = GetViewSelectionColor(FColor::White, *View, IsSelected(), IsHovered(), false, IsIndividuallySelected());

					FPrimitiveDrawInterface* PDI = Collector.GetPDI(ViewIndex);
					DrawOrientedWireBox(PDI, LocalToWorld.GetOrigin(), LocalToWorld.GetScaledAxis(EAxis::X), LocalToWorld.GetScaledAxis(EAxis::Y), LocalToWorld.GetScaledAxis(EAxis::Z), BoxExtents, DrawColor, SDPG_World);
				}
			}
		}

		virtual FPrimitiveViewRelevance GetViewRelevance(const FSceneView* View) const override
		{
			FPrimitiveViewRelevance Result;
			if (!View->bIsGameView)
			{
				// Should we draw this because collision drawing is enabled, and we have collision
				const bool bShowForCollision = View->Family->EngineShowFlags.Collision && IsCollisionEnabled();
				Result.bDrawRelevance = IsShown(View) || bShowForCollision;
				Result.bDynamicRelevance = true;
				Result.bShadowRelevance = IsShadowCast(View);
				Result.bEditorPrimitiveRelevance = UseEditorCompositing(View);
			}
			return Result;
		}
		virtual uint32 GetMemoryFootprint(void) const override { return(sizeof(*this) + GetAllocatedSize()); }
		uint32 GetAllocatedSize(void) const { return(FPrimitiveSceneProxy::GetAllocatedSize()); }

	private:
		const FVector	BoxExtents;
	};

	return new FWidgetBoxProxy(this);
#else
	return nullptr;
#endif
}

FBoxSphereBounds UWidgetComponent::CalcBounds(const FTransform & LocalToWorld) const
{
	if ( Space != EWidgetSpace::Screen )
	{
		const FVector Origin = FVector(.5f,
			-( CurrentDrawSize.X * 0.5f ) + (CurrentDrawSize.X * Pivot.X ),
			-( CurrentDrawSize.Y * 0.5f ) + ( CurrentDrawSize.Y * Pivot.Y ));

		const FVector BoxExtent = FVector(1.f, CurrentDrawSize.X / 2.0f, CurrentDrawSize.Y / 2.0f);

		FBoxSphereBounds NewBounds(Origin, BoxExtent, CurrentDrawSize.Size() / 2.0f);
		NewBounds = NewBounds.TransformBy(LocalToWorld);

		NewBounds.BoxExtent *= BoundsScale;
		NewBounds.SphereRadius *= BoundsScale;

		return NewBounds;
	}
	else
	{
		return FBoxSphereBounds(ForceInit).TransformBy(LocalToWorld);
	}
}

UBodySetup* UWidgetComponent::GetBodySetup() 
{
	UpdateBodySetup();
	return BodySetup;
}

FCollisionShape UWidgetComponent::GetCollisionShape(float Inflation) const
{
	if ( Space != EWidgetSpace::Screen )
	{
		FVector BoxHalfExtent = ( FVector(0.01f, CurrentDrawSize.X * 0.5f, CurrentDrawSize.Y * 0.5f) * GetComponentTransform().GetScale3D() ) + Inflation;

		if ( Inflation < 0.0f )
		{
			// Don't shrink below zero size.
			BoxHalfExtent = BoxHalfExtent.ComponentMax(FVector::ZeroVector);
		}

		return FCollisionShape::MakeBox(BoxHalfExtent);
	}
	else
	{
		return FCollisionShape::MakeBox(FVector::ZeroVector);
	}
}

void UWidgetComponent::OnRegister()
{
	Super::OnRegister();

#if !UE_SERVER
	FWorldDelegates::LevelRemovedFromWorld.AddUObject(this, &ThisClass::OnLevelRemovedFromWorld);

	if ( !IsRunningDedicatedServer() )
	{
		const bool bIsGameWorld = GetWorld()->IsGameWorld();
		if ( Space != EWidgetSpace::Screen )
		{
			if ( CanReceiveHardwareInput() && bIsGameWorld )
			{
				TSharedPtr<SViewport> GameViewportWidget = GEngine->GetGameViewportWidget();
				RegisterHitTesterWithViewport(GameViewportWidget);
			}

			if ( !WidgetRenderer && !GUsingNullRHI )
			{
				WidgetRenderer = new FWidgetRenderer(bApplyGammaCorrection);
			}
		}

		BodySetup = nullptr;

#if WITH_EDITOR
		if (!bIsGameWorld)
		{
			InitWidget();
		}
#endif
	}
#endif // !UE_SERVER
}

void UWidgetComponent::SetWindowFocusable(bool bInWindowFocusable)
{
	bWindowFocusable = bInWindowFocusable;
 	if (SlateWindow.IsValid())
 	{
 		SlateWindow->SetIsFocusable(bWindowFocusable);
 	}
};

EVisibility UWidgetComponent::ConvertWindowVisibilityToVisibility(EWindowVisibility visibility)
{
	switch (visibility)
	{
	case EWindowVisibility::Visible:
		return EVisibility::Visible;
	case EWindowVisibility::SelfHitTestInvisible:
		return EVisibility::SelfHitTestInvisible;
	default:
		checkNoEntry();
		return EVisibility::SelfHitTestInvisible;
	}	
}

void UWidgetComponent::SetWindowVisibility(EWindowVisibility InVisibility)
{
	WindowVisibility = InVisibility;
 	if (SlateWindow.IsValid())
 	{		
 		SlateWindow->SetVisibility(ConvertWindowVisibilityToVisibility(WindowVisibility));
 	}
}

bool UWidgetComponent::CanReceiveHardwareInput() const
{
	return bReceiveHardwareInput && GeometryMode == EWidgetGeometryMode::Plane;
}

void UWidgetComponent::RegisterHitTesterWithViewport(TSharedPtr<SViewport> ViewportWidget)
{
#if !UE_SERVER
	if ( ViewportWidget.IsValid() )
	{
		TSharedPtr<ICustomHitTestPath> CustomHitTestPath = ViewportWidget->GetCustomHitTestPath();
		if ( !CustomHitTestPath.IsValid() )
		{
			CustomHitTestPath = MakeShareable(new FWidget3DHitTester(GetWorld()));
			ViewportWidget->SetCustomHitTestPath(CustomHitTestPath);
		}

		TSharedPtr<FWidget3DHitTester> Widget3DHitTester = StaticCastSharedPtr<FWidget3DHitTester>(CustomHitTestPath);
		if ( Widget3DHitTester->GetWorld() == GetWorld() )
		{
			Widget3DHitTester->RegisterWidgetComponent(this);
		}
	}
#endif

}

void UWidgetComponent::UnregisterHitTesterWithViewport(TSharedPtr<SViewport> ViewportWidget)
{
#if !UE_SERVER
	if ( CanReceiveHardwareInput() )
	{
		TSharedPtr<ICustomHitTestPath> CustomHitTestPath = ViewportWidget->GetCustomHitTestPath();
		if ( CustomHitTestPath.IsValid() )
		{
			TSharedPtr<FWidget3DHitTester> WidgetHitTestPath = StaticCastSharedPtr<FWidget3DHitTester>(CustomHitTestPath);

			WidgetHitTestPath->UnregisterWidgetComponent(this);

			if ( WidgetHitTestPath->GetNumRegisteredComponents() == 0 )
			{
				ViewportWidget->SetCustomHitTestPath(nullptr);
			}
		}
	}
#endif
}

void UWidgetComponent::OnUnregister()
{
#if !UE_SERVER
	FWorldDelegates::LevelRemovedFromWorld.RemoveAll(this);

	if ( GetWorld()->IsGameWorld() )
	{
		TSharedPtr<SViewport> GameViewportWidget = GEngine->GetGameViewportWidget();
		if ( GameViewportWidget.IsValid() )
		{
			UnregisterHitTesterWithViewport(GameViewportWidget);
		}
	}
#endif

#if WITH_EDITOR
	if (!GetWorld()->IsGameWorld())
	{
		ReleaseResources();
	}
#endif

	Super::OnUnregister();
}

void UWidgetComponent::DestroyComponent(bool bPromoteChildren/*= false*/)
{
	Super::DestroyComponent(bPromoteChildren);

	ReleaseResources();
}

void UWidgetComponent::ReleaseResources()
{
	if ( Widget )
	{
		RemoveWidgetFromScreen();
		Widget = nullptr;
	}

	if (SlateWidget.IsValid())
	{
		RemoveWidgetFromScreen();
		SlateWidget.Reset();
	}
	
	if (WidgetRenderer)
	{
		BeginCleanup(WidgetRenderer);
		WidgetRenderer = nullptr;
	}

	UnregisterWindow();
}

void UWidgetComponent::RegisterWindow()
{
	if ( SlateWindow.IsValid() )
	{
		if (!CanReceiveHardwareInput() && FSlateApplication::IsInitialized() )
		{
			FSlateApplication::Get().RegisterVirtualWindow(SlateWindow.ToSharedRef());
		}

		if (Widget && !Widget->IsDesignTime())
		{
			if (UWorld* LocalWorld = GetWorld())
			{
				UGameInstance* GameInstance = LocalWorld->GetGameInstance();
				check(GameInstance);

				UGameViewportClient* GameViewportClient = GameInstance->GetGameViewportClient();
				if (GameViewportClient)
				{
					SlateWindow->AssignParentWidget(GameViewportClient->GetGameViewportWidget());
				}
			}
		}
	}
}

void UWidgetComponent::UnregisterWindow()
{
	if ( SlateWindow.IsValid() )
	{
		if ( !CanReceiveHardwareInput() && FSlateApplication::IsInitialized() )
		{
			FSlateApplication::Get().UnregisterVirtualWindow(SlateWindow.ToSharedRef());
		}

		SlateWindow.Reset();
	}
}

void UWidgetComponent::TickComponent(float DeltaTime, enum ELevelTick TickType, FActorComponentTickFunction* ThisTickFunction)
{
	Super::TickComponent(DeltaTime, TickType, ThisTickFunction);

#if !UE_SERVER
	if (!IsRunningDedicatedServer())
	{
		UpdateWidget();

		if (Widget == nullptr && !SlateWidget.IsValid() && bRenderCleared)
		{
			// We will enter here if the WidgetClass is empty and we already renderered an empty widget. No need to continue.
			return;	
		}

	    if ( Space != EWidgetSpace::Screen )
	    {
			if ( ShouldDrawWidget() )
		    {
				// Calculate the actual delta time since we last drew, this handles the case where we're ticking when
				// the world is paused, this also takes care of the case where the widget component is rendering at
				// a different rate than the rest of the world.
				const float DeltaTimeFromLastDraw = LastWidgetRenderTime == 0 ? 0 : (GetCurrentTime() - LastWidgetRenderTime);
				DrawWidgetToRenderTarget(DeltaTimeFromLastDraw);

				// We draw an empty widget.
				if (Widget == nullptr && !SlateWidget.IsValid())
				{
					bRenderCleared = true;
				}
		    }
	    }
	    else
	    {
			if ( ( Widget && !Widget->IsDesignTime() ) || SlateWidget.IsValid() )
		    {
				UWorld* ThisWorld = GetWorld();

				ULocalPlayer* TargetPlayer = GetOwnerPlayer();
				APlayerController* PlayerController = TargetPlayer ? TargetPlayer->PlayerController : nullptr;

				if ( TargetPlayer && PlayerController && IsVisible() && !(GetOwner()->bHidden))
				{
					if ( !bAddedToScreen )
					{
						if ( ThisWorld->IsGameWorld() )
						{
							if ( UGameViewportClient* ViewportClient = ThisWorld->GetGameViewport() )
							{
								TSharedPtr<IGameLayerManager> LayerManager = ViewportClient->GetGameLayerManager();
								if ( LayerManager.IsValid() )
								{
									TSharedPtr<FWorldWidgetScreenLayer> ScreenLayer;

									FLocalPlayerContext PlayerContext(TargetPlayer, ThisWorld);

									TSharedPtr<IGameLayer> Layer = LayerManager->FindLayerForPlayer(TargetPlayer, SharedLayerName);
									if ( !Layer.IsValid() )
									{
										TSharedRef<FWorldWidgetScreenLayer> NewScreenLayer = MakeShareable(new FWorldWidgetScreenLayer(PlayerContext));
										LayerManager->AddLayerForPlayer(TargetPlayer, SharedLayerName, NewScreenLayer, LayerZOrder);
										ScreenLayer = NewScreenLayer;
									}
									else
									{
										ScreenLayer = StaticCastSharedPtr<FWorldWidgetScreenLayer>(Layer);
									}
								
									bAddedToScreen = true;
								
									if (Widget && Widget->IsValidLowLevel())
									{
										Widget->SetPlayerContext(PlayerContext);
									}
									
									ScreenLayer->AddComponent(this);
								}
							}
						}
					}
				}
				else if ( bAddedToScreen )
				{
					RemoveWidgetFromScreen();
				}
			}
		}
	}
#endif // !UE_SERVER
}

bool UWidgetComponent::ShouldDrawWidget() const
{
	const float RenderTimeThreshold = .5f;
	if ( IsVisible() )
	{
		// If we don't tick when off-screen, don't bother ticking if it hasn't been rendered recently
		if ( TickWhenOffscreen || GetWorld()->TimeSince(GetLastRenderTime()) <= RenderTimeThreshold )
		{
			if ( ( GetCurrentTime() - LastWidgetRenderTime) >= RedrawTime )
			{
				return bManuallyRedraw ? bRedrawRequested : true;
			}
		}
	}

	return false;
}

void UWidgetComponent::DrawWidgetToRenderTarget(float DeltaTime)
{
	if ( GUsingNullRHI )
	{
		return;
	}

	if ( !SlateWindow.IsValid() )
	{
		return;
	}

	const int32 MaxAllowedDrawSize = GetMax2DTextureDimension();
	if ( DrawSize.X <= 0 || DrawSize.Y <= 0 || DrawSize.X > MaxAllowedDrawSize || DrawSize.Y > MaxAllowedDrawSize )
	{
		return;
	}

	const FIntPoint PreviousDrawSize = CurrentDrawSize;
	CurrentDrawSize = DrawSize;

	const float DrawScale = 1.0f;

	if ( bDrawAtDesiredSize )
	{
		SlateWindow->SlatePrepass(DrawScale);

		FVector2D DesiredSize = SlateWindow->GetDesiredSize();
		DesiredSize.X = FMath::RoundToInt(DesiredSize.X);
		DesiredSize.Y = FMath::RoundToInt(DesiredSize.Y);
		CurrentDrawSize = DesiredSize.IntPoint();

		WidgetRenderer->SetIsPrepassNeeded(false);
	}
	else
	{
		WidgetRenderer->SetIsPrepassNeeded(true);
	}

	if ( CurrentDrawSize != PreviousDrawSize )
	{
		UpdateBodySetup(true);
		RecreatePhysicsState();
	}

	UpdateRenderTarget(CurrentDrawSize);

	// The render target could be null if the current draw size is zero
	if(RenderTarget)
	{
		bRedrawRequested = false;

		WidgetRenderer->DrawWindow(
			RenderTarget,
			SlateWindow->GetHittestGrid(),
			SlateWindow.ToSharedRef(),
			DrawScale,
			CurrentDrawSize,
			DeltaTime);

		LastWidgetRenderTime = GetCurrentTime();
	}
}

float UWidgetComponent::ComputeComponentWidth() const
{
	switch (GeometryMode)
	{
		default:
		case EWidgetGeometryMode::Plane:
			return CurrentDrawSize.X;
		break;

		case EWidgetGeometryMode::Cylinder:
			const float ArcAngleRadians = FMath::DegreesToRadians(GetCylinderArcAngle());
			const float Radius = CurrentDrawSize.X / ArcAngleRadians;
			// Chord length is 2*R*Sin(Theta/2)
			return 2.0f * Radius * FMath::Sin(0.5f*ArcAngleRadians);
		break;
	}
}

double UWidgetComponent::GetCurrentTime() const
{
	return (TimingPolicy == EWidgetTimingPolicy::RealTime) ? FApp::GetCurrentTime() : static_cast<double>(GetWorld()->GetTimeSeconds());
}

void UWidgetComponent::RemoveWidgetFromScreen()
{
#if !UE_SERVER
	if (!IsRunningDedicatedServer())
	{
		bAddedToScreen = false;

		if (UWorld* World = GetWorld())
		{
			if (UGameViewportClient* ViewportClient = World->GetGameViewport())
			{
				if (ULocalPlayer* TargetPlayer = GetOwnerPlayer())
				{
					TSharedPtr<IGameLayerManager> LayerManager = ViewportClient->GetGameLayerManager();
					if (LayerManager.IsValid())
					{
						TSharedPtr<IGameLayer> Layer = LayerManager->FindLayerForPlayer(TargetPlayer, SharedLayerName);
						if (Layer.IsValid())
						{
							TSharedPtr<FWorldWidgetScreenLayer> ScreenLayer = StaticCastSharedPtr<FWorldWidgetScreenLayer>(Layer);
							ScreenLayer->RemoveComponent(this);
						}
					}
				}
			}
		}
	}
#endif // !UE_SERVER
}

TStructOnScope<FActorComponentInstanceData> UWidgetComponent::GetComponentInstanceData() const
{
	return MakeStructOnScope<FActorComponentInstanceData, FWidgetComponentInstanceData>(this);
}

void UWidgetComponent::ApplyComponentInstanceData(FWidgetComponentInstanceData* WidgetInstanceData)
{
	check(WidgetInstanceData);

	// Note: ApplyComponentInstanceData is called while the component is registered so the rendering thread is already using this component
	// That means all component state that is modified here must be mirrored on the scene proxy, which will be recreated to receive the changes later due to MarkRenderStateDirty.

	if (GetWidgetClass() != WidgetClass)
	{
		return;
	}

	RenderTarget = WidgetInstanceData->RenderTarget;
	if ( MaterialInstance && RenderTarget )
	{
		MaterialInstance->SetTextureParameterValue("SlateUI", RenderTarget);
	}

	MarkRenderStateDirty();
}

void UWidgetComponent::GetUsedMaterials(TArray<UMaterialInterface*>& OutMaterials, bool bGetDebugMaterials) const
{
	if (MaterialInstance)
	{
		OutMaterials.AddUnique(MaterialInstance);
	}
}

#if WITH_EDITOR

bool UWidgetComponent::CanEditChange(const UProperty* InProperty) const
{
	if ( InProperty )
	{
		FString PropertyName = InProperty->GetName();

		if ( PropertyName == GET_MEMBER_NAME_STRING_CHECKED(UWidgetComponent, GeometryMode) ||
			 PropertyName == GET_MEMBER_NAME_STRING_CHECKED(UWidgetComponent, TimingPolicy) ||
			 PropertyName == GET_MEMBER_NAME_STRING_CHECKED(UWidgetComponent, bWindowFocusable) ||
			 PropertyName == GET_MEMBER_NAME_STRING_CHECKED(UWidgetComponent, WindowVisibility) ||
			 PropertyName == GET_MEMBER_NAME_STRING_CHECKED(UWidgetComponent, bManuallyRedraw) ||
			 PropertyName == GET_MEMBER_NAME_STRING_CHECKED(UWidgetComponent, RedrawTime) ||
			 PropertyName == GET_MEMBER_NAME_STRING_CHECKED(UWidgetComponent, BackgroundColor) ||
			 PropertyName == GET_MEMBER_NAME_STRING_CHECKED(UWidgetComponent, TintColorAndOpacity) ||
			 PropertyName == GET_MEMBER_NAME_STRING_CHECKED(UWidgetComponent, OpacityFromTexture) ||
			 PropertyName == GET_MEMBER_NAME_STRING_CHECKED(UWidgetComponent, BlendMode) ||
			 PropertyName == GET_MEMBER_NAME_STRING_CHECKED(UWidgetComponent, bIsTwoSided) ||
			 PropertyName == GET_MEMBER_NAME_STRING_CHECKED(UWidgetComponent, TickWhenOffscreen) )
		{
			return Space != EWidgetSpace::Screen;
		}

		if ( PropertyName == GET_MEMBER_NAME_STRING_CHECKED(UWidgetComponent, bReceiveHardwareInput) )
		{
			return Space != EWidgetSpace::Screen && GeometryMode == EWidgetGeometryMode::Plane;
		}

		if ( PropertyName == GET_MEMBER_NAME_STRING_CHECKED(UWidgetComponent, CylinderArcAngle) )
		{
			return GeometryMode == EWidgetGeometryMode::Cylinder;
		}
	}

	return Super::CanEditChange(InProperty);
}

void UWidgetComponent::PostEditChangeProperty(FPropertyChangedEvent& PropertyChangedEvent)
{
	UProperty* Property = PropertyChangedEvent.MemberProperty;

	if( Property && PropertyChangedEvent.ChangeType != EPropertyChangeType::Interactive )
	{
		static FName DrawSizeName("DrawSize");
		static FName PivotName("Pivot");
		static FName WidgetClassName("WidgetClass");
		static FName IsOpaqueName("bIsOpaque");
		static FName IsTwoSidedName("bIsTwoSided");
		static FName BackgroundColorName("BackgroundColor");
		static FName TintColorAndOpacityName("TintColorAndOpacity");
		static FName OpacityFromTextureName("OpacityFromTexture");
		static FName ParabolaDistortionName(TEXT("ParabolaDistortion"));
		static FName BlendModeName( TEXT( "BlendMode" ) );
		static FName GeometryModeName( TEXT("GeometryMode") );
		static FName CylinderArcAngleName( TEXT("CylinderArcAngle") );
		static FName bWindowFocusableName(TEXT("bWindowFocusable"));
		static FName WindowVisibilityName(TEXT("WindowVisibility"));

		auto PropertyName = Property->GetFName();

		if( PropertyName == WidgetClassName )
		{
			Widget = nullptr;

			UpdateWidget();
			MarkRenderStateDirty();
		}
		else if ( PropertyName == DrawSizeName || PropertyName == PivotName || PropertyName == GeometryModeName || PropertyName == CylinderArcAngleName )
		{
			MarkRenderStateDirty();
			UpdateBodySetup(true);
			RecreatePhysicsState();
		}
		else if ( PropertyName == IsOpaqueName || PropertyName == IsTwoSidedName || PropertyName == BlendModeName )
		{
			MarkRenderStateDirty();
		}
		else if( PropertyName == BackgroundColorName || PropertyName == ParabolaDistortionName )
		{
			MarkRenderStateDirty();
		}
		else if( PropertyName == TintColorAndOpacityName || PropertyName == OpacityFromTextureName )
		{
			MarkRenderStateDirty();
		}
		else if (PropertyName == bWindowFocusableName)
		{
			SetWindowFocusable(bWindowFocusable);
		}
		else if (PropertyName == WindowVisibilityName)
		{
			SetWindowVisibility(WindowVisibility);
		}

	}

	Super::PostEditChangeProperty(PropertyChangedEvent);
}

#endif

void UWidgetComponent::InitWidget()
{
	// Don't do any work if Slate is not initialized
	if ( FSlateApplication::IsInitialized() )
	{
		if ( WidgetClass && Widget == nullptr && GetWorld() )
		{
			Widget = CreateWidget(GetWorld(), WidgetClass);
		}
		
#if WITH_EDITOR
		if ( Widget && !GetWorld()->IsGameWorld() && !bEditTimeUsable )
		{
			if( !GEnableVREditorHacks )
			{
				// Prevent native ticking of editor component previews
				Widget->SetDesignerFlags(EWidgetDesignFlags::Designing);
			}
		}
#endif
	}
}

void UWidgetComponent::SetOwnerPlayer(ULocalPlayer* LocalPlayer)
{
	if ( OwnerPlayer != LocalPlayer )
	{
		RemoveWidgetFromScreen();
		OwnerPlayer = LocalPlayer;
	}
}

void UWidgetComponent::SetManuallyRedraw(bool bUseManualRedraw)
{
	bManuallyRedraw = bUseManualRedraw;
}

ULocalPlayer* UWidgetComponent::GetOwnerPlayer() const
{
	if (OwnerPlayer)
	{
		return OwnerPlayer;
	}
	
	if (UWorld* LocalWorld = GetWorld())
	{
		UGameInstance* GameInstance = LocalWorld->GetGameInstance();
		check(GameInstance);

		return GameInstance->GetFirstGamePlayer();
	}

	return nullptr;
}

void UWidgetComponent::SetWidget(UUserWidget* InWidget)
{
	if (InWidget != nullptr)
	{
		SetSlateWidget(nullptr);
	}

	if (Widget)
	{
		RemoveWidgetFromScreen();
	}

	Widget = InWidget;

	UpdateWidget();
}

void UWidgetComponent::SetSlateWidget(const TSharedPtr<SWidget>& InSlateWidget)
{
	if (Widget != nullptr)
	{
		SetWidget(nullptr);
	}

	if (SlateWidget.IsValid())
	{
		RemoveWidgetFromScreen();
		SlateWidget.Reset();
	}

	SlateWidget = InSlateWidget;

	UpdateWidget();
}

void UWidgetComponent::UpdateWidget()
{
	// Don't do any work if Slate is not initialized
	if ( FSlateApplication::IsInitialized() )
	{
		if ( Space != EWidgetSpace::Screen )
		{
			TSharedPtr<SWidget> NewSlateWidget;
			if (Widget)
			{
				NewSlateWidget = Widget->TakeWidget();
			}

			bool bNeededNewWindow = false;
			if ( !SlateWindow.IsValid() )
			{
				UpdateMaterialInstance();

				SlateWindow = SNew(SVirtualWindow).Size(CurrentDrawSize);
				SlateWindow->SetIsFocusable(bWindowFocusable);
				SlateWindow->SetVisibility(ConvertWindowVisibilityToVisibility(WindowVisibility));
				RegisterWindow();

				bNeededNewWindow = true;
			}

			SlateWindow->Resize(CurrentDrawSize);

			bool bWidgetChanged = false;
			if ( NewSlateWidget.IsValid() )
			{
				if ( NewSlateWidget != CurrentSlateWidget || bNeededNewWindow )
				{
					CurrentSlateWidget = NewSlateWidget;
					SlateWindow->SetContent(NewSlateWidget.ToSharedRef());
					bWidgetChanged = true;
				}
			}
			else if( SlateWidget.IsValid() )
			{
				if ( SlateWidget != CurrentSlateWidget || bNeededNewWindow )
				{
					CurrentSlateWidget = SlateWidget;
					SlateWindow->SetContent(SlateWidget.ToSharedRef());
					bWidgetChanged = true;
				}
			}
			else
			{
				if (CurrentSlateWidget != SNullWidget::NullWidget)
				{
					CurrentSlateWidget = SNullWidget::NullWidget;
					bRenderCleared = false;
					bWidgetChanged = true;
				}
				SlateWindow->SetContent( SNullWidget::NullWidget );
			}

			if (bNeededNewWindow || bWidgetChanged)
			{
				MarkRenderStateDirty();
			}
		}
		else
		{
			UnregisterWindow();
		}
	}
}

void UWidgetComponent::UpdateRenderTarget(FIntPoint DesiredRenderTargetSize)
{
	bool bWidgetRenderStateDirty = false;
	bool bClearColorChanged = false;

	FLinearColor ActualBackgroundColor = BackgroundColor;
	switch ( BlendMode )
	{
	case EWidgetBlendMode::Opaque:
		ActualBackgroundColor.A = 1.0f;
		break;
	case EWidgetBlendMode::Masked:
		ActualBackgroundColor.A = 0.0f;
		break;
	}

	if ( DesiredRenderTargetSize.X != 0 && DesiredRenderTargetSize.Y != 0 )
	{
		if ( RenderTarget == nullptr )
		{
			RenderTarget = NewObject<UTextureRenderTarget2D>(this);
			RenderTarget->ClearColor = ActualBackgroundColor;

			bClearColorChanged = bWidgetRenderStateDirty = true;

			RenderTarget->InitCustomFormat(DesiredRenderTargetSize.X, DesiredRenderTargetSize.Y, PF_B8G8R8A8, false);

			if ( MaterialInstance )
			{
				MaterialInstance->SetTextureParameterValue("SlateUI", RenderTarget);
			}
		}
		else
		{
			// Update the format
			if ( RenderTarget->SizeX != DesiredRenderTargetSize.X || RenderTarget->SizeY != DesiredRenderTargetSize.Y )
			{
				RenderTarget->InitCustomFormat(DesiredRenderTargetSize.X, DesiredRenderTargetSize.Y, PF_B8G8R8A8, false);
				bWidgetRenderStateDirty = true;
			}

			// Update the clear color
			if ( RenderTarget->ClearColor != ActualBackgroundColor )
			{
				RenderTarget->ClearColor = ActualBackgroundColor;
				bClearColorChanged = bWidgetRenderStateDirty = true;
			}

			if ( bWidgetRenderStateDirty )
			{
				RenderTarget->UpdateResourceImmediate();
			}
		}
	}

	if ( RenderTarget )
	{
		// If the clear color of the render target changed, update the BackColor of the material to match
		if ( bClearColorChanged && MaterialInstance )
		{
			MaterialInstance->SetVectorParameterValue("BackColor", RenderTarget->ClearColor);
		}

		if ( bWidgetRenderStateDirty )
		{
			MarkRenderStateDirty();
		}
	}
}

void UWidgetComponent::UpdateBodySetup( bool bDrawSizeChanged )
{
	if (Space == EWidgetSpace::Screen)
	{
		// We do not have a body setup in screen space
		BodySetup = nullptr;
	}
	else if ( !BodySetup || bDrawSizeChanged )
	{
		BodySetup = NewObject<UBodySetup>(this);
		BodySetup->CollisionTraceFlag = CTF_UseSimpleAsComplex;
		BodySetup->AggGeom.BoxElems.Add(FKBoxElem());

		FKBoxElem* BoxElem = BodySetup->AggGeom.BoxElems.GetData();

		const float Width = ComputeComponentWidth();
		const float Height = CurrentDrawSize.Y;
		const FVector Origin = FVector(.5f,
			-( Width * 0.5f ) + ( Width * Pivot.X ),
			-( Height * 0.5f ) + ( Height * Pivot.Y ));
			
		BoxElem->X = 0.01f;
		BoxElem->Y = Width;
		BoxElem->Z = Height;

		BoxElem->SetTransform(FTransform::Identity);
		BoxElem->Center = Origin;
	}
}

void UWidgetComponent::GetLocalHitLocation(FVector WorldHitLocation, FVector2D& OutLocalWidgetHitLocation) const
{
	ensureMsgf(GeometryMode == EWidgetGeometryMode::Plane, TEXT("Method does not support non-planar widgets."));

	// Find the hit location on the component
	FVector ComponentHitLocation = GetComponentTransform().InverseTransformPosition(WorldHitLocation);

	// Convert the 3D position of component space, into the 2D equivalent
	OutLocalWidgetHitLocation = FVector2D(-ComponentHitLocation.Y, -ComponentHitLocation.Z);

	// Offset the position by the pivot to get the position in widget space.
	OutLocalWidgetHitLocation.X += CurrentDrawSize.X * Pivot.X;
	OutLocalWidgetHitLocation.Y += CurrentDrawSize.Y * Pivot.Y;

	// Apply the parabola distortion
	FVector2D NormalizedLocation = OutLocalWidgetHitLocation / CurrentDrawSize;

	OutLocalWidgetHitLocation.Y = CurrentDrawSize.Y * NormalizedLocation.Y;
}


TOptional<float> FindLineSphereIntersection(const FVector& Start, const FVector& Dir, float Radius)
{
	// Solution exist at two possible locations:
	// (Start + Dir * t) (dot) (Start + Dir * t) = Radius^2
	// Dir(dot)Dir*t^2 + 2*Start(dot)Dir + Start(dot)Start - Radius^2 = 0
	//
	// Recognize quadratic form with:
	const float a = FVector::DotProduct(Dir,Dir);
	const float b = 2 * FVector::DotProduct(Start,Dir);
	const float c = FVector::DotProduct(Start,Start) - Radius*Radius;

	const float Discriminant = b*b - 4 * a * c;
	
	if (Discriminant >= 0)
	{
		const float SqrtDiscr = FMath::Sqrt(Discriminant);
		const float Soln1 = (-b + SqrtDiscr) / (2 * a);

		return Soln1;
	}
	else
	{
		return TOptional<float>();
	}
}

TTuple<FVector, FVector2D> UWidgetComponent::GetCylinderHitLocation(FVector WorldHitLocation, FVector WorldHitDirection) const
{
	// Turn this on to see a visualiztion of cylindrical collision testing.
	static const bool bDrawCollisionDebug = false;

	ensure(GeometryMode == EWidgetGeometryMode::Cylinder);
		

	FTransform ToWorld = GetComponentToWorld();

	const FVector HitLocation_ComponentSpace = GetComponentTransform().InverseTransformPosition(WorldHitLocation);
	const FVector HitDirection_ComponentSpace = GetComponentTransform().InverseTransformVector(WorldHitDirection);


	const float ArcAngleRadians = FMath::DegreesToRadians(GetCylinderArcAngle());
	const float Radius = CurrentDrawSize.X / ArcAngleRadians;
	const float Apothem = Radius * FMath::Cos(0.5f*ArcAngleRadians);
	const float ChordLength = 2.0f * Radius * FMath::Sin(0.5f*ArcAngleRadians);

	const float PivotOffsetX = ChordLength * (0.5-Pivot.X);

	if (bDrawCollisionDebug)
	{
		// Draw component-space axes
		UKismetSystemLibrary::DrawDebugArrow((UWidgetComponent*)(this), ToWorld.TransformPosition(FVector::ZeroVector), ToWorld.TransformPosition(FVector(50.f, 0, 0)), 2.0f, FLinearColor::Red);
		UKismetSystemLibrary::DrawDebugArrow((UWidgetComponent*)(this), ToWorld.TransformPosition(FVector::ZeroVector), ToWorld.TransformPosition(FVector(0, 50.f, 0)), 2.0f, FLinearColor::Green);
		UKismetSystemLibrary::DrawDebugArrow((UWidgetComponent*)(this), ToWorld.TransformPosition(FVector::ZeroVector), ToWorld.TransformPosition(FVector(0, 0, 50.f)), 2.0f, FLinearColor::Blue);

		// Draw the imaginary circle which we use to describe the cylinder.
		// Note that we transform all the hit locations into a space where the circle's origin is at (0,0).
		UKismetSystemLibrary::DrawDebugCircle((UWidgetComponent*)(this), ToWorld.TransformPosition(FVector::ZeroVector), ToWorld.GetScale3D().X*Radius, 64, FLinearColor::Green,
			0, 1.0f, FVector(0, 1, 0), FVector(1, 0, 0));
		UKismetSystemLibrary::DrawDebugLine((UWidgetComponent*)(this), ToWorld.TransformPosition(FVector(-Apothem, -Radius, 0.0f)), ToWorld.TransformPosition(FVector(-Apothem, +Radius, 0.0f)), FLinearColor::Green);
	}

	const FVector HitLocation_CircleSpace( -Apothem, HitLocation_ComponentSpace.Y + PivotOffsetX, 0.0f );
	const FVector HitDirection_CircleSpace( HitDirection_ComponentSpace.X, HitDirection_ComponentSpace.Y, 0.0f );

	// DRAW HIT DIRECTION
	if (bDrawCollisionDebug)
	{
		UKismetSystemLibrary::DrawDebugCircle((UWidgetComponent*)(this), ToWorld.TransformPosition(FVector(HitLocation_CircleSpace.X, HitLocation_CircleSpace.Y,0)), 2.0f);
		FVector HitDirection_CircleSpace_Normalized = HitDirection_CircleSpace;
		HitDirection_CircleSpace_Normalized.Normalize();
		HitDirection_CircleSpace_Normalized *= 40;
		UKismetSystemLibrary::DrawDebugLine(
			(UWidgetComponent*)(this),
			ToWorld.TransformPosition(FVector(HitLocation_CircleSpace.X, HitLocation_CircleSpace.Y, 0.0f)),
			ToWorld.TransformPosition(FVector(HitLocation_CircleSpace.X + HitDirection_CircleSpace_Normalized.X, HitLocation_CircleSpace.Y + HitDirection_CircleSpace_Normalized.Y, 0.0f)),
			FLinearColor::White, 0, 0.1f);
	}

	// Perform a ray vs. circle intersection test (effectively in 2D because Z coordinate is always 0)
	const TOptional<float> Solution = FindLineSphereIntersection(HitLocation_CircleSpace, HitDirection_CircleSpace, Radius);
	if (Solution.IsSet())
	{
		const float Time = Solution.GetValue();

		const FVector TrueHitLocation_CircleSpace = HitLocation_CircleSpace + HitDirection_CircleSpace * Time;
		if (bDrawCollisionDebug)
		{
			UKismetSystemLibrary::DrawDebugLine((UWidgetComponent*)(this),
				ToWorld.TransformPosition(FVector(HitLocation_CircleSpace.X, HitLocation_CircleSpace.Y, 0.0f)),
				ToWorld.TransformPosition(FVector(TrueHitLocation_CircleSpace.X, TrueHitLocation_CircleSpace.Y, 0.0f)),
				FLinearColor(1, 0, 1, 1), 0, 0.5f);
		 }
			
		// Determine the widget-space X hit coordinate.
		const float Endpoint1 = FMath::Fmod(FMath::Atan2(-0.5f*ChordLength, -Apothem) + 2*PI, 2*PI);
		const float Endpoint2 = FMath::Fmod(FMath::Atan2(+0.5f*ChordLength, -Apothem) + 2*PI, 2*PI);
		const float HitAngleRads = FMath::Fmod(FMath::Atan2(TrueHitLocation_CircleSpace.Y, TrueHitLocation_CircleSpace.X) + 2*PI, 2*PI);
		const float HitAngleZeroToOne = (HitAngleRads - FMath::Min(Endpoint1, Endpoint2)) / FMath::Abs(Endpoint2 - Endpoint1);


		// Determine the widget-space Y hit coordinate
		const FVector CylinderHitLocation_ComponentSpace = HitLocation_ComponentSpace + HitDirection_ComponentSpace*Time;
		const float YHitLocation = (-CylinderHitLocation_ComponentSpace.Z + CurrentDrawSize.Y*Pivot.Y);

		const FVector2D WidgetSpaceHitCoord = FVector2D(HitAngleZeroToOne * CurrentDrawSize.X, YHitLocation);
			
		return MakeTuple(GetComponentTransform().TransformPosition(CylinderHitLocation_ComponentSpace), WidgetSpaceHitCoord);
	}
	else
	{
		return MakeTuple(FVector::ZeroVector, FVector2D::ZeroVector);
	}
}

UUserWidget* UWidgetComponent::GetUserWidgetObject() const
{
	return Widget;
}

UTextureRenderTarget2D* UWidgetComponent::GetRenderTarget() const
{
	return RenderTarget;
}

UMaterialInstanceDynamic* UWidgetComponent::GetMaterialInstance() const
{
	return MaterialInstance;
}

const TSharedPtr<SWidget>& UWidgetComponent::GetSlateWidget() const
{
	return SlateWidget;
}

TArray<FWidgetAndPointer> UWidgetComponent::GetHitWidgetPath(FVector WorldHitLocation, bool bIgnoreEnabledStatus, float CursorRadius)
{
	ensure(GeometryMode == EWidgetGeometryMode::Plane);

	FVector2D LocalHitLocation;
	GetLocalHitLocation(WorldHitLocation, LocalHitLocation);

	return GetHitWidgetPath(LocalHitLocation, bIgnoreEnabledStatus, CursorRadius);
}


TArray<FWidgetAndPointer> UWidgetComponent::GetHitWidgetPath(FVector2D WidgetSpaceHitCoordinate, bool bIgnoreEnabledStatus, float CursorRadius /*= 0.0f*/)
{
	TSharedRef<FVirtualPointerPosition> VirtualMouseCoordinate = MakeShareable(new FVirtualPointerPosition);

	const FVector2D& LocalHitLocation = WidgetSpaceHitCoordinate;

	VirtualMouseCoordinate->CurrentCursorPosition = LocalHitLocation;
	VirtualMouseCoordinate->LastCursorPosition = LastLocalHitLocation;

	// Cache the location of the hit
	LastLocalHitLocation = LocalHitLocation;

	TArray<FWidgetAndPointer> ArrangedWidgets;
	if ( SlateWindow.IsValid() )
	{
		ArrangedWidgets = SlateWindow->GetHittestGrid().GetBubblePath( LocalHitLocation, CursorRadius, bIgnoreEnabledStatus );

		for( FWidgetAndPointer& ArrangedWidget : ArrangedWidgets )
		{
			ArrangedWidget.PointerPosition = VirtualMouseCoordinate;
		}
	}

	return ArrangedWidgets;
}

TSharedPtr<SWindow> UWidgetComponent::GetSlateWindow() const
{
	return SlateWindow;
}

FVector2D UWidgetComponent::GetDrawSize() const
{
	return DrawSize;
}

FVector2D UWidgetComponent::GetCurrentDrawSize() const
{
	return CurrentDrawSize;
}

void UWidgetComponent::SetDrawSize(FVector2D Size)
{
	FIntPoint NewDrawSize((int32)Size.X, (int32)Size.Y);

	if ( NewDrawSize != DrawSize )
	{
		DrawSize = NewDrawSize;
		MarkRenderStateDirty();
	}
}

void UWidgetComponent::RequestRedraw()
{
	bRedrawRequested = true;
}

void UWidgetComponent::SetBlendMode( const EWidgetBlendMode NewBlendMode )
{
	if( NewBlendMode != this->BlendMode )
	{
		this->BlendMode = NewBlendMode;
		if( IsRegistered() )
		{
			MarkRenderStateDirty();
		}
	}
}

void UWidgetComponent::SetTwoSided( const bool bWantTwoSided )
{
	if( bWantTwoSided != this->bIsTwoSided )
	{
		this->bIsTwoSided = bWantTwoSided;
		if( IsRegistered() )
		{
			MarkRenderStateDirty();
		}
	}
}

void UWidgetComponent::SetBackgroundColor( const FLinearColor NewBackgroundColor )
{
	if( NewBackgroundColor != this->BackgroundColor)
	{
		this->BackgroundColor = NewBackgroundColor;
		MarkRenderStateDirty();
	}
}

void UWidgetComponent::SetTintColorAndOpacity( const FLinearColor NewTintColorAndOpacity )
{
	if( NewTintColorAndOpacity != this->TintColorAndOpacity )
	{
		this->TintColorAndOpacity = NewTintColorAndOpacity;
		UpdateMaterialInstanceParameters();
	}
}

void UWidgetComponent::SetOpacityFromTexture( const float NewOpacityFromTexture )
{
	if( NewOpacityFromTexture != this->OpacityFromTexture )
	{
		this->OpacityFromTexture = NewOpacityFromTexture;
		UpdateMaterialInstanceParameters();
	}
}

TSharedPtr< SWindow > UWidgetComponent::GetVirtualWindow() const
{
	return StaticCastSharedPtr<SWindow>(SlateWindow);
}

UMaterialInterface* UWidgetComponent::GetMaterial(int32 MaterialIndex) const
{
	if ( OverrideMaterials.IsValidIndex(MaterialIndex) && ( OverrideMaterials[MaterialIndex] != nullptr ) )
	{
		return OverrideMaterials[MaterialIndex];
	}
	else
	{
		switch ( BlendMode )
		{
		case EWidgetBlendMode::Opaque:
			return bIsTwoSided ? OpaqueMaterial : OpaqueMaterial_OneSided;
			break;
		case EWidgetBlendMode::Masked:
			return bIsTwoSided ? MaskedMaterial : MaskedMaterial_OneSided;
			break;
		case EWidgetBlendMode::Transparent:
			return bIsTwoSided ? TranslucentMaterial : TranslucentMaterial_OneSided;
			break;
		}
	}

	return nullptr;
}

int32 UWidgetComponent::GetNumMaterials() const
{
	return FMath::Max<int32>(OverrideMaterials.Num(), 1);
}

void UWidgetComponent::UpdateMaterialInstanceParameters()
{
	if ( MaterialInstance )
	{
		MaterialInstance->SetTextureParameterValue("SlateUI", RenderTarget);
		MaterialInstance->SetVectorParameterValue("TintColorAndOpacity", TintColorAndOpacity);
		MaterialInstance->SetScalarParameterValue("OpacityFromTexture", OpacityFromTexture);
	}
}

void UWidgetComponent::SetWidgetClass(TSubclassOf<UUserWidget> InWidgetClass)
{
	if (WidgetClass != InWidgetClass)
	{
		WidgetClass = InWidgetClass;

		if(HasBegunPlay())
		{
			if (WidgetClass)
			{
				UUserWidget* NewWidget = CreateWidget(GetWorld(), WidgetClass);
				SetWidget(NewWidget);
			}
			else
			{
				SetWidget(nullptr);
			}
		}
	}
}<|MERGE_RESOLUTION|>--- conflicted
+++ resolved
@@ -297,7 +297,7 @@
 	{
 		bWillEverBeLit = false;
 
-		MaterialRelevance = MaterialInstance->GetRelevance(GetScene().GetFeatureLevel());
+		MaterialRelevance = MaterialInstance->GetRelevance_Concurrent(GetScene().GetFeatureLevel());
 	}
 
 	// FPrimitiveSceneProxy interface.
@@ -638,8 +638,6 @@
 }
 
 void UWidgetComponent::Serialize(FArchive& Ar)
-<<<<<<< HEAD
-=======
 {
 	Super::Serialize(Ar);
 
@@ -653,23 +651,13 @@
 }
 
 void UWidgetComponent::BeginPlay()
->>>>>>> 4f0665f8
-{
-	Super::Serialize(Ar);
-
-	Ar.UsingCustomVersion(FEditorObjectVersion::GUID);
-
-	if (Ar.CustomVer(FEditorObjectVersion::GUID) < FEditorObjectVersion::ChangedWidgetComponentWindowVisibilityDefault)
-	{
-		// Reset the default value for visibility
-		WindowVisibility = EWindowVisibility::Visible;
-	}
-}
-
-void UWidgetComponent::BeginPlay()
 {
 	InitWidget();
 	Super::BeginPlay();
+
+	CurrentDrawSize = DrawSize;
+	UpdateBodySetup(true);
+	RecreatePhysicsState();
 }
 
 void UWidgetComponent::EndPlay(const EEndPlayReason::Type EndPlayReason)
