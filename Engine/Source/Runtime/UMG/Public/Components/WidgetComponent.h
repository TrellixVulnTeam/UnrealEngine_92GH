// Copyright 1998-2019 Epic Games, Inc. All Rights Reserved.

#pragma once

#include "CoreMinimal.h"
#include "UObject/ObjectMacros.h"
#include "Templates/SubclassOf.h"
#include "Layout/ArrangedWidget.h"
#include "WorldCollision.h"
#include "Components/MeshComponent.h"
#include "Blueprint/UserWidget.h"
#include "WidgetComponent.generated.h"

class FHittestGrid;
class FPrimitiveSceneProxy;
class FWidgetRenderer;
class SVirtualWindow;
class SWindow;
class UBodySetup;
class UMaterialInstanceDynamic;
class UTextureRenderTarget2D;

UENUM(BlueprintType)
enum class EWidgetSpace : uint8
{
	/** The widget is rendered in the world as mesh, it can be occluded like any other mesh in the world. */
	World,
	/** The widget is rendered in the screen, completely outside of the world, never occluded. */
	Screen
};

UENUM(BlueprintType)
enum class EWidgetTimingPolicy : uint8
{
	/** The widget will tick using real time. When not ticking, real time will accumulate and be simulated on the next tick. */
	RealTime,
	/** The widget will tick using game time, respecting pausing and time dilation. */
	GameTime
};

UENUM(BlueprintType)
enum class EWidgetBlendMode : uint8
{
	Opaque,
	Masked,
	Transparent
};

UENUM(BlueprintType)
enum class EWidgetGeometryMode : uint8
{
	/** The widget is mapped onto a plane */
	Plane,

	/** The widget is mapped onto a cylinder */
	Cylinder
};

UENUM(BlueprintType)
enum class EWindowVisibility : uint8
{
	/** The window visibility is Visible */
	Visible,

	/** The window visibility is SelfHitTestInvisible */
	SelfHitTestInvisible
};


/**
 * The widget component provides a surface in the 3D environment on which to render widgets normally rendered to the screen.
 * Widgets are first rendered to a render target, then that render target is displayed in the world.
 * 
 * Material Properties set by this component on whatever material overrides the default.
 * SlateUI [Texture]
 * BackColor [Vector]
 * TintColorAndOpacity [Vector]
 * OpacityFromTexture [Scalar]
 */
UCLASS(Blueprintable, ClassGroup="UserInterface", hidecategories=(Object,Activation,"Components|Activation",Sockets,Base,Lighting,LOD,Mesh), editinlinenew, meta=(BlueprintSpawnableComponent) )
class UMG_API UWidgetComponent : public UMeshComponent
{
	GENERATED_UCLASS_BODY()

public:
	//UObject interface
	virtual void Serialize(FArchive& Ar) override;
<<<<<<< HEAD
=======
	virtual bool IsDestructionThreadSafe() const override { return false; }
>>>>>>> a1e6ec07
	//~ End UObject Interface

	/** UActorComponent Interface */
	virtual void BeginPlay() override;
	virtual void EndPlay(const EEndPlayReason::Type EndPlayReason) override;

	/* UPrimitiveComponent Interface */
	virtual FPrimitiveSceneProxy* CreateSceneProxy() override;
	virtual FBoxSphereBounds CalcBounds(const FTransform & LocalToWorld) const override;
	virtual UBodySetup* GetBodySetup() override;
	virtual FCollisionShape GetCollisionShape(float Inflation) const override;
	virtual void OnRegister() override;
	virtual void OnUnregister() override;
	virtual void DestroyComponent(bool bPromoteChildren = false) override;
	UMaterialInterface* GetMaterial(int32 MaterialIndex) const override;
	virtual void SetMaterial(int32 ElementIndex, UMaterialInterface* Material) override;
	int32 GetNumMaterials() const override;
	virtual void TickComponent(float DeltaTime, enum ELevelTick TickType, FActorComponentTickFunction *ThisTickFunction) override;

	virtual TStructOnScope<FActorComponentInstanceData> GetComponentInstanceData() const override;
	void ApplyComponentInstanceData(struct FWidgetComponentInstanceData* ComponentInstanceData);
	virtual void GetUsedMaterials(TArray<UMaterialInterface*>& OutMaterials, bool bGetDebugMaterials = false) const override;

#if WITH_EDITOR
	virtual bool CanEditChange(const UProperty* InProperty) const override;
	virtual void PostEditChangeProperty(FPropertyChangedEvent& PropertyChangedEvent) override;
#endif

	/** Ensures the user widget is initialized */
	virtual void InitWidget();

	/** Release resources associated with the widget. */
	virtual void ReleaseResources();

	/** Ensures the 3d window is created its size and content. */
	virtual void UpdateWidget();

	/** Ensure the render target is initialized and updates it if needed. */
	virtual void UpdateRenderTarget(FIntPoint DesiredRenderTargetSize);

	/** 
	* Ensures the body setup is initialized and updates it if needed.
	* @param bDrawSizeChanged Whether the draw size of this component has changed since the last update call.
	*/
	void UpdateBodySetup( bool bDrawSizeChanged = false );

	/**
	 * Converts a world-space hit result to a hit location on the widget
	 * @param HitResult The hit on this widget in the world
	 * @param (Out) The transformed 2D hit location on the widget
	 */
	virtual void GetLocalHitLocation(FVector WorldHitLocation, FVector2D& OutLocalHitLocation) const;

	/**
	 * When using EWidgetGeometryMode::Cylinder, continues the trace from the front face
	 * of the widget component into the cylindrical geometry and returns adjusted hit results information.
	 * 
	 * @returns two hit locations FVector is in world space and a FVector2D is in widget-space.
	 */
	TTuple<FVector, FVector2D> GetCylinderHitLocation(FVector WorldHitLocation, FVector WorldHitDirection) const;

	/** Gets the last local location that was hit */
	FVector2D GetLastLocalHitLocation() const
	{
		return LastLocalHitLocation;
	}
	
	/** Returns the class of the user widget displayed by this component */
	TSubclassOf<UUserWidget> GetWidgetClass() const { return WidgetClass; }

	/** Returns the user widget object displayed by this component */
	UFUNCTION(BlueprintCallable, Category=UserInterface, meta=(UnsafeDuringActorConstruction=true))
	UUserWidget* GetUserWidgetObject() const;

	/** Returns the Slate widget that was assigned to this component, if any */
	const TSharedPtr<SWidget>& GetSlateWidget() const;

	/** Returns the list of widgets with their geometry and the cursor position transformed into this Widget component's space. */
	TArray<FWidgetAndPointer> GetHitWidgetPath(FVector WorldHitLocation, bool bIgnoreEnabledStatus, float CursorRadius = 0.0f);

	/** Returns the list of widgets with their geometry and the cursor position transformed into this Widget space. The widget space is expressed as a Vector2D. */
	TArray<FWidgetAndPointer> GetHitWidgetPath(FVector2D WidgetSpaceHitCoordinate, bool bIgnoreEnabledStatus, float CursorRadius = 0.0f);

	/** Returns the render target to which the user widget is rendered */
	UFUNCTION(BlueprintCallable, Category=UserInterface)
	UTextureRenderTarget2D* GetRenderTarget() const;

	/** Returns the dynamic material instance used to render the user widget */
	UFUNCTION(BlueprintCallable, Category=UserInterface)
	UMaterialInstanceDynamic* GetMaterialInstance() const;

	/** Returns the window containing the user widget content */
	TSharedPtr<SWindow> GetSlateWindow() const;

	/**  
	 *  Sets the widget to use directly. This function will keep track of the widget till the next time it's called
	 *	with either a newer widget or a nullptr
	 */ 
	UFUNCTION(BlueprintCallable, Category=UserInterface)
	virtual void SetWidget(UUserWidget* Widget);

	/**  
	 *  Sets a Slate widget to be rendered.  You can use this to draw native Slate widgets using a WidgetComponent, instead
	 *  of drawing user widgets.
	 */ 
	virtual void SetSlateWidget( const TSharedPtr<SWidget>& InSlateWidget);

	/**
	 * Sets the local player that owns this widget component.  Setting the owning player controls
	 * which player's viewport the widget appears on in a split screen scenario.  Additionally it
	 * forwards the owning player to the actual UserWidget that is spawned.
	 */
	UFUNCTION(BlueprintCallable, Category=UserInterface)
	void SetOwnerPlayer(ULocalPlayer* LocalPlayer);

	/** @see bManuallyRedraw */
	UFUNCTION(BlueprintCallable, Category = UserInterface)
	bool GetManuallyRedraw() const
	{
		return bManuallyRedraw;
	};

	/** @see bManuallyRedraw */
	UFUNCTION(BlueprintCallable, Category=UserInterface)
	void SetManuallyRedraw(bool bUseManualRedraw);

	/** Gets the local player that owns this widget component. */
	UFUNCTION(BlueprintCallable, Category=UserInterface)
	ULocalPlayer* GetOwnerPlayer() const;

	/** Returns the "specified" draw size of the quad in the world */
	UFUNCTION(BlueprintCallable, Category=UserInterface)
	FVector2D GetDrawSize() const;

	/** Returns the "actual" draw size of the quad in the world */
	UFUNCTION(BlueprintCallable, Category = UserInterface)
	FVector2D GetCurrentDrawSize() const;

	/** Sets the draw size of the quad in the world */
	UFUNCTION(BlueprintCallable, Category=UserInterface)
	void SetDrawSize(FVector2D Size);

	/** Requests that the widget be redrawn.  */
	UFUNCTION(BlueprintCallable, Category=UserInterface)
	virtual void RequestRedraw();

	/** Gets the blend mode for the widget. */
	EWidgetBlendMode GetBlendMode() const { return BlendMode; }

	/** Sets the blend mode to use for this widget */
	void SetBlendMode( const EWidgetBlendMode NewBlendMode );

	/** Gets whether the widget is two-sided or not */
	UFUNCTION(BlueprintCallable, Category = Rendering)
	bool GetTwoSided() const
	{
		return bIsTwoSided;
	};

	/** Sets whether the widget is two-sided or not */
	UFUNCTION(BlueprintCallable, Category = Rendering)
	void SetTwoSided( const bool bWantTwoSided );

	/** Gets whether the widget ticks when offscreen or not */
	UFUNCTION(BlueprintCallable, Category = Animation)
	bool GetTickWhenOffscreen() const
	{
		return TickWhenOffscreen;
	};

	/** Sets whether the widget ticks when offscreen or not */
	UFUNCTION(BlueprintCallable, Category = Animation)
	void SetTickWhenOffscreen(const bool bWantTickWhenOffscreen)
	{
		TickWhenOffscreen = bWantTickWhenOffscreen;
	};

	/** Sets the background color and opacityscale for this widget */
	UFUNCTION(BlueprintCallable, Category=UserInterface)
	void SetBackgroundColor( const FLinearColor NewBackgroundColor );

	/** Sets the tint color and opacity scale for this widget */
	UFUNCTION(BlueprintCallable, Category=UserInterface)
	void SetTintColorAndOpacity( const FLinearColor NewTintColorAndOpacity );

	/** Sets how much opacity from the UI widget's texture alpha is used when rendering to the viewport (0.0-1.0) */
	void SetOpacityFromTexture( const float NewOpacityFromTexture );

	/** Returns the pivot point where the UI is rendered about the origin. */
	UFUNCTION(BlueprintCallable, Category = UserInterface)
	FVector2D GetPivot() const { return Pivot; }

	/**  */
	UFUNCTION(BlueprintCallable, Category = UserInterface)
	void SetPivot( const FVector2D& InPivot ) { Pivot = InPivot; }

	/**  */
	UFUNCTION(BlueprintCallable, Category = UserInterface)
	bool GetDrawAtDesiredSize() const { return bDrawAtDesiredSize; }

	/**  */
	UFUNCTION(BlueprintCallable, Category = UserInterface)
	void SetDrawAtDesiredSize(bool bInDrawAtDesiredSize) { bDrawAtDesiredSize = bInDrawAtDesiredSize; }

	/**  */
	UFUNCTION(BlueprintCallable, Category = UserInterface)
	float GetRedrawTime() const { return RedrawTime; }

	/**  */
	UFUNCTION(BlueprintCallable, Category = UserInterface)
	void SetRedrawTime(float InRedrawTime) { RedrawTime = InRedrawTime; }

	/** Get the fake window we create for widgets displayed in the world. */
	TSharedPtr< SWindow > GetVirtualWindow() const;
	
	/** Updates the dynamic parameters on the material instance, without re-creating it */
	void UpdateMaterialInstanceParameters();

	/** Sets the widget class used to generate the widget for this component */
	void SetWidgetClass(TSubclassOf<UUserWidget> InWidgetClass);

	UFUNCTION(BlueprintCallable, Category = UserInterface)
	EWidgetSpace GetWidgetSpace() const { return Space; }

	UFUNCTION(BlueprintCallable, Category = UserInterface)
	void SetWidgetSpace( EWidgetSpace NewSpace ) { Space = NewSpace; }

	bool GetEditTimeUsable() const { return bEditTimeUsable; }

	void SetEditTimeUsable(bool Value) { bEditTimeUsable = Value; }

	/** @see EWidgetGeometryMode, @see GetCylinderArcAngle() */
	UFUNCTION(BlueprintCallable, Category = UserInterface)
	EWidgetGeometryMode GetGeometryMode() const 
	{
		return GeometryMode; 
	}

	UFUNCTION(BlueprintCallable, Category = UserInterface)
	void SetGeometryMode(EWidgetGeometryMode InGeometryMode) 
	{ 
		GeometryMode = InGeometryMode; 
	}

	bool GetReceiveHardwareInput() const { return bReceiveHardwareInput; }

	/** Defines the curvature of the widget component when using EWidgetGeometryMode::Cylinder; ignored otherwise.  */
	UFUNCTION(BlueprintCallable, Category = UserInterface)
	float GetCylinderArcAngle() const { return CylinderArcAngle; }

	/** Defines the curvature of the widget component when using EWidgetGeometryMode::Cylinder; ignored otherwise.  */
	UFUNCTION(BlueprintCallable, Category = UserInterface)
	void SetCylinderArcAngle(const float InCylinderArcAngle) 
	{ 
		CylinderArcAngle = InCylinderArcAngle; 
	}

	
	/** Sets shared layer name used when this widget is initialized */
	void SetInitialSharedLayerName(FName NewSharedLayerName) { SharedLayerName = NewSharedLayerName; }
	
	/** Sets layer z order used when this widget is initialized */
	void SetInitialLayerZOrder(int32 NewLayerZOrder) { LayerZOrder = NewLayerZOrder; }

	/** @see bWindowFocusable */
	UFUNCTION(BlueprintCallable, Category = UserInterface)
	bool GetWindowFocusable() const
	{
		return bWindowFocusable;
	};

	/** @see bWindowFocusable */
	UFUNCTION(BlueprintCallable, Category = UserInterface)
	void SetWindowFocusable(bool bInWindowFocusable);

	/** Gets the visibility of the virtual window created to host the widget focusable. */
	UFUNCTION(BlueprintCallable, Category = UserInterface)
	EWindowVisibility GetWindowVisiblility() const
	{
		return WindowVisibility;
	}

	/** Sets the visibility of the virtual window created to host the widget focusable. */
	UFUNCTION(BlueprintCallable, Category = UserInterface)
	void SetWindowVisibility(EWindowVisibility InVisibility);

protected:
	void OnLevelRemovedFromWorld(ULevel* InLevel, UWorld* InWorld);

	/** Just because the user attempts to receive hardware input does not mean it's possible. */
	bool CanReceiveHardwareInput() const;

	void RegisterHitTesterWithViewport(TSharedPtr<SViewport> ViewportWidget);
	void UnregisterHitTesterWithViewport(TSharedPtr<SViewport> ViewportWidget);

	void RegisterWindow();
	void UnregisterWindow();
	void RemoveWidgetFromScreen();

	/** Allows subclasses to control if the widget should be drawn.  Called right before we draw the widget. */
	virtual bool ShouldDrawWidget() const;

	/** Draws the current widget to the render target if possible. */
	virtual void DrawWidgetToRenderTarget(float DeltaTime);

	/** Returns the width of the widget component taking GeometryMode into account. */
	float ComputeComponentWidth() const;

	void UpdateMaterialInstance();

protected:
	/** The coordinate space in which to render the widget */
	UPROPERTY(EditAnywhere, Category=UserInterface)
	EWidgetSpace Space;

	/** How this widget should deal with timing, pausing, etc. */
	UPROPERTY(EditAnywhere, Category=UserInterface)
	EWidgetTimingPolicy TimingPolicy;

	/** The class of User Widget to create and display an instance of */
	UPROPERTY(EditAnywhere, Category=UserInterface)
	TSubclassOf<UUserWidget> WidgetClass;
	
	/** The size of the displayed quad. */
	UPROPERTY(EditAnywhere, Category=UserInterface)
	FIntPoint DrawSize;

	/** Should we wait to be told to redraw to actually draw? */
	UPROPERTY(EditAnywhere, Category=UserInterface)
	bool bManuallyRedraw;

	/** Has anyone requested we redraw? */
	UPROPERTY()
	bool bRedrawRequested;

	/**
	 * The time in between draws, if 0 - we would redraw every frame.  If 1, we would redraw every second.
	 * This will work with bManuallyRedraw as well.  So you can say, manually redraw, but only redraw at this
	 * maximum rate.
	 */
	UPROPERTY(EditAnywhere, Category=UserInterface)
	float RedrawTime;

	/** What was the last time we rendered the widget? */
	double LastWidgetRenderTime;

	/** Returns current absolute time, respecting TimingPolicy. */
	double GetCurrentTime() const;

	/**
	 * The actual draw size, this changes based on DrawSize - or the desired size of the widget if
	 * bDrawAtDesiredSize is true.
	 */
	UPROPERTY()
	FIntPoint CurrentDrawSize;

	/**
	 * Causes the render target to automatically match the desired size.
	 * 
	 * WARNING: If you change this every frame, it will be very expensive.  If you need 
	 *    that effect, you should keep the outer widget's sized locked and dynamically
	 *    scale or resize some inner widget.
	 */
	UPROPERTY(EditAnywhere, Category=UserInterface)
	bool bDrawAtDesiredSize;

	/** The Alignment/Pivot point that the widget is placed at relative to the position. */
	UPROPERTY(EditAnywhere, Category=UserInterface)
	FVector2D Pivot;

	/**
	 * Register with the viewport for hardware input from the true mouse and keyboard.  These widgets
	 * will more or less react like regular 2D widgets in the viewport, e.g. they can and will steal focus
	 * from the viewport.
	 * 
	 * WARNING: If you are making a VR game, definitely do not change this to true.  This option should ONLY be used
	 * if you're making what would otherwise be a normal menu for a game, just in 3D.  If you also need the game to 
	 * remain responsive and for the player to be able to interact with UI and move around the world (such as a keypad on a door), 
	 * use the WidgetInteractionComponent instead.
	 */
	UPROPERTY(EditAnywhere, Category=Interaction)
	bool bReceiveHardwareInput;

	/** Is the virtual window created to host the widget focusable? */
	UPROPERTY(EditAnywhere, Category=Interaction)
	bool bWindowFocusable;

	/** The visibility of the virtual window created to host the widget */
	UPROPERTY(EditAnywhere, Category = Interaction)
	EWindowVisibility WindowVisibility;

	/**
	 * Widget components that appear in the world will be gamma corrected by the 3D renderer.
	 * In some cases, widget components are blitted directly into the backbuffer, in which case gamma correction should be enabled.
	 */
	UPROPERTY(EditAnywhere, Category = UserInterface, AdvancedDisplay)
	bool bApplyGammaCorrection;

	/**
	 * The owner player for a widget component, if this widget is drawn on the screen, this controls
	 * what player's screen it appears on for split screen, if not set, users player 0.
	 */
	UPROPERTY()
	ULocalPlayer* OwnerPlayer;

	/** The background color of the component */
	UPROPERTY(EditAnywhere, Category=Rendering)
	FLinearColor BackgroundColor;

	/** Tint color and opacity for this component */
	UPROPERTY(EditAnywhere, Category=Rendering)
	FLinearColor TintColorAndOpacity;

	/** Sets the amount of opacity from the widget's UI texture to use when rendering the translucent or masked UI to the viewport (0.0-1.0) */
	UPROPERTY(EditAnywhere, Category=Rendering, meta=(ClampMin=0.0f, ClampMax=1.0f))
	float OpacityFromTexture;

	/** The blend mode for the widget. */
	UPROPERTY(EditAnywhere, Category=Rendering)
	EWidgetBlendMode BlendMode;

	/** Is the component visible from behind? */
	UPROPERTY(EditAnywhere, Category=Rendering)
	bool bIsTwoSided;

	/** Should the component tick the widget when it's off screen? */
	UPROPERTY(EditAnywhere, Category=Animation)
	bool TickWhenOffscreen;

	/** The User Widget object displayed and managed by this component */
	UPROPERTY(Transient, DuplicateTransient)
	UUserWidget* Widget;
	
	/** The Slate widget to be displayed by this component.  Only one of either Widget or SlateWidget can be used */
	TSharedPtr<SWidget> SlateWidget;

	/** The slate widget currently being drawn. */
	TWeakPtr<SWidget> CurrentSlateWidget;

	/** The body setup of the displayed quad */
	UPROPERTY(Transient, DuplicateTransient)
	class UBodySetup* BodySetup;

	/** The material instance for translucent widget components */
	UPROPERTY()
	UMaterialInterface* TranslucentMaterial;

	/** The material instance for translucent, one-sided widget components */
	UPROPERTY()
	UMaterialInterface* TranslucentMaterial_OneSided;

	/** The material instance for opaque widget components */
	UPROPERTY()
	UMaterialInterface* OpaqueMaterial;

	/** The material instance for opaque, one-sided widget components */
	UPROPERTY()
	UMaterialInterface* OpaqueMaterial_OneSided;

	/** The material instance for masked widget components. */
	UPROPERTY()
	UMaterialInterface* MaskedMaterial;

	/** The material instance for masked, one-sided widget components. */
	UPROPERTY()
	UMaterialInterface* MaskedMaterial_OneSided;

	/** The target to which the user widget is rendered */
	UPROPERTY(Transient, DuplicateTransient)
	UTextureRenderTarget2D* RenderTarget;

	/** The dynamic instance of the material that the render target is attached to */
	UPROPERTY(Transient, DuplicateTransient)
	UMaterialInstanceDynamic* MaterialInstance;

	UPROPERTY(Transient, DuplicateTransient)
	bool bAddedToScreen;

	/**
	 * Allows the widget component to be used at editor time.  For use in the VR-Editor.
	 */
	UPROPERTY()
	bool bEditTimeUsable;

protected:

	/** Layer Name the widget will live on */
	UPROPERTY(EditDefaultsOnly, Category = Layers)
	FName SharedLayerName;

	/** ZOrder the layer will be created on, note this only matters on the first time a new layer is created, subsequent additions to the same layer will use the initially defined ZOrder */
	UPROPERTY(EditDefaultsOnly, Category = Layers)
	int32 LayerZOrder;

	/** Controls the geometry of the widget component. See EWidgetGeometryMode. */
	UPROPERTY(EditAnywhere, Category=UserInterface)
	EWidgetGeometryMode GeometryMode;

	/** Curvature of a cylindrical widget in degrees. */
	UPROPERTY(EditAnywhere, Category=UserInterface, meta=(ClampMin=1.0f, ClampMax=180.0f))
	float CylinderArcAngle;

	/** The slate window that contains the user widget content */
	TSharedPtr<class SVirtualWindow> SlateWindow;

	/** The relative location of the last hit on this component */
	FVector2D LastLocalHitLocation;

	/** The hit tester to use for this component */
	static TSharedPtr<class FWidget3DHitTester> WidgetHitTester;

	/** Helper class for drawing widgets to a render target. */
	class FWidgetRenderer* WidgetRenderer;

private: 
	static EVisibility ConvertWindowVisibilityToVisibility(EWindowVisibility visibility);
	/** Set to true after a draw of an empty component.*/
	bool bRenderCleared;
};

USTRUCT()
struct FWidgetComponentInstanceData : public FSceneComponentInstanceData
{
	GENERATED_BODY()
public:
	FWidgetComponentInstanceData()
		: RenderTarget(nullptr)
	{}

	FWidgetComponentInstanceData(const UWidgetComponent* SourceComponent)
		: FSceneComponentInstanceData(SourceComponent)
		, WidgetClass(SourceComponent->GetWidgetClass())
		, RenderTarget(SourceComponent->GetRenderTarget())
	{}
	virtual ~FWidgetComponentInstanceData() = default;

	virtual bool ContainsData() const override
	{
		return true;
	}

	virtual void ApplyToComponent(UActorComponent* Component, const ECacheApplyPhase CacheApplyPhase) override
	{
		Super::ApplyToComponent(Component, CacheApplyPhase);
		CastChecked<UWidgetComponent>(Component)->ApplyComponentInstanceData(this);
	}

	virtual void AddReferencedObjects(FReferenceCollector& Collector) override
	{
		Super::AddReferencedObjects(Collector);

		UClass* WidgetUClass = *WidgetClass;
		Collector.AddReferencedObject(WidgetUClass);
		Collector.AddReferencedObject(RenderTarget);
	}

public:
	TSubclassOf<UUserWidget> WidgetClass;
	UTextureRenderTarget2D* RenderTarget;
};<|MERGE_RESOLUTION|>--- conflicted
+++ resolved
@@ -85,10 +85,7 @@
 public:
 	//UObject interface
 	virtual void Serialize(FArchive& Ar) override;
-<<<<<<< HEAD
-=======
 	virtual bool IsDestructionThreadSafe() const override { return false; }
->>>>>>> a1e6ec07
 	//~ End UObject Interface
 
 	/** UActorComponent Interface */
