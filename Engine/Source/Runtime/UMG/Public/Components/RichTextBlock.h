// Copyright 1998-2019 Epic Games, Inc. All Rights Reserved.

#pragma once

#include "CoreMinimal.h"
#include "UObject/ObjectMacros.h"
#include "Fonts/SlateFontInfo.h"
#include "Styling/SlateTypes.h"
#include "Widgets/SWidget.h"
#include "Components/TextWidgetTypes.h"
#include "Engine/DataTable.h"
#include "RichTextBlock.generated.h"

class SRichTextBlock;
class URichTextBlockDecorator;

/** Simple struct for rich text styles */
USTRUCT()
struct FRichTextStyleRow : public FTableRowBase
{
	GENERATED_USTRUCT_BODY()

public:

	UPROPERTY(EditAnywhere, Category = Appearance)
	FTextBlockStyle TextStyle;
};

/**
 * The rich text block
 *
 * * Fancy Text
 * * No Children
 */
UCLASS()
class UMG_API URichTextBlock : public UTextLayoutWidget
{
	GENERATED_BODY()

public:
	/**  
	 * Sets the color and opacity of the default text in this rich text block
	 * @param InColorAndOpacity		The new text color and opacity
	 */
	UFUNCTION(BlueprintCallable, Category="Appearance")
	void SetDefaultColorAndOpacity(FSlateColor InColorAndOpacity);

	/**  
	 * Sets the color and opacity of the default text drop shadow
	 * Note: if opacity is zero no shadow will be drawn
	 * @param InShadowColorAndOpacity		The new drop shadow color and opacity
	 */
	UFUNCTION(BlueprintCallable, Category="Appearance")
	void SetDefaultShadowColorAndOpacity(FLinearColor InShadowColorAndOpacity);

	/**  
	 * Sets the offset that the default text drop shadow should be drawn at
	 * @param InShadowOffset		The new offset
	 */
	UFUNCTION(BlueprintCallable, Category="Appearance")
	void SetDefaultShadowOffset(FVector2D InShadowOffset);

	/**
	 * Dynamically set the default font info for this rich text block
	 * @param InFontInfo The new font info
	 */
	UFUNCTION(BlueprintCallable, Category = "Appearance")
	void SetDefaultFont(FSlateFontInfo InFontInfo);

	/**
	 * Dynamically set the default strike brush for this rich text block
	 * @param InStrikeBrush The new brush to use to strike through text
	 */
	UFUNCTION(BlueprintCallable, Category = "Appearance")
	void SetDefaultStrikeBrush(FSlateBrush& InStrikeBrush);

	/**
	 *  Set the text justification for this rich text block
	 *  @param InJustification new justification
	 */
	UFUNCTION(BlueprintCallable, Category = "Appearance")
	void SetJustification(ETextJustify::Type InJustification);
	
	/**
	 *  Set the minimum desired width for this rich text block
	 *  @param InMinDesiredWidth new minimum desired width
	 */
	UFUNCTION(BlueprintCallable, Category = "Appearance")
	void SetMinDesiredWidth(float InMinDesiredWidth);
	
	/**
	 * Set the auto wrap for this rich text block
	 * @param InAutoTextWrap to turn wrap on or off
	 */
	UFUNCTION(BlueprintCallable, Category = "Appearance")
	void SetAutoWrapText(bool InAutoTextWrap);

	/** 
	 * Wholesale override of the currently established default text style
	 * @param InDefaultTextStyle The new text style to apply to all default (i.e. undecorated) text in the block
	 */
	UFUNCTION(BlueprintCallable, Category = Appearance)
	void SetDefaultTextStyle(const FTextBlockStyle& InDefaultTextStyle);

	/** Remove all overrides made to the default text style and return to the style specified in the style set data table */
	UFUNCTION()
	void ClearAllDefaultStyleOverrides();

public:
	URichTextBlock(const FObjectInitializer& ObjectInitializer);
	
	// UWidget interface
	virtual void SynchronizeProperties() override;
	// End of UWidget interface

	// UVisual interface
	virtual void ReleaseSlateResources(bool bReleaseChildren) override;
	// End of UVisual interface

#if WITH_EDITOR
	// UWidget interface
	virtual const FText GetPaletteCategory() override;
	virtual void OnCreationFromPalette() override;
	virtual void ValidateCompiledDefaults(IWidgetCompilerLog& CompileLog) const override;
	// End UWidget interface
#endif

	/**
	 * Directly sets the widget text.
	 * Warning: This will wipe any binding created for the Text property!
	 * @param InText The text to assign to the widget
	 */
	UFUNCTION(BlueprintCallable, Category = "Widget")
	virtual void SetText(const FText& InText);

	UFUNCTION(BlueprintCallable, Category = "Widget")
	void SetTextStyleSet(class UDataTable* NewTextStyleSet);

	const FTextBlockStyle& GetDefaultTextStyle() const;
	const FTextBlockStyle& GetCurrentDefaultTextStyle() const;

	/**  */
	UFUNCTION(BlueprintCallable, Category = "Widget")
	URichTextBlockDecorator* GetDecoratorByClass(TSubclassOf<URichTextBlockDecorator> DecoratorClass);

protected:
	virtual TSharedRef<SWidget> RebuildWidget() override;
	
	virtual void UpdateStyleData();
<<<<<<< HEAD
	void RebuildStyleInstance();
=======
>>>>>>> 20ec4101
	virtual void CreateDecorators(TArray< TSharedRef< class ITextDecorator > >& OutDecorators);
	virtual TSharedPtr< class IRichTextMarkupParser > CreateMarkupParser();
	virtual TSharedPtr< class IRichTextMarkupWriter > CreateMarkupWriter();

	void BeginDefaultStyleOverride();
	void ApplyUpdatedDefaultTextStyle();

protected:
	/** The text to display */
	UPROPERTY(EditAnywhere, Category=Content, meta=( MultiLine="true" ))
	FText Text;

	/**  */
	UPROPERTY(EditAnywhere, Category=Appearance, meta=(RowType="RichTextStyleRow"))
	class UDataTable* TextStyleSet;

	/**  */
	UPROPERTY(EditAnywhere, Category=Appearance)
	TArray<TSubclassOf<URichTextBlockDecorator>> DecoratorClasses;

	/** True to specify the default text style for this rich text inline, overriding any default provided in the style set table */
	UPROPERTY(EditAnywhere, Category = Appearance)
	bool bOverrideDefaultStyle = false;

	/** Text style to apply by default to text in this block */
	UPROPERTY(EditAnywhere, Category=Appearance, meta = (EditCondition = bOverrideDefaultStyle))
	FTextBlockStyle DefaultTextStyleOverride;

	/** The minimum desired size for the text */
	UPROPERTY(EditAnywhere, BlueprintReadOnly, Category=Appearance)
	float MinDesiredWidth;

	FTextBlockStyle DefaultTextStyle;

	UPROPERTY(Transient)
	TArray<URichTextBlockDecorator*> InstanceDecorators;
	TSharedPtr<class FSlateStyleSet> StyleInstance;
	TSharedPtr<SRichTextBlock> MyRichTextBlock;
};<|MERGE_RESOLUTION|>--- conflicted
+++ resolved
@@ -126,6 +126,12 @@
 #endif
 
 	/**
+	 * Returns widgets text.
+	 */
+	UFUNCTION(BlueprintCallable, Category = "Widget")
+	FText GetText() const;
+	
+	/**
 	 * Directly sets the widget text.
 	 * Warning: This will wipe any binding created for the Text property!
 	 * @param InText The text to assign to the widget
@@ -147,10 +153,7 @@
 	virtual TSharedRef<SWidget> RebuildWidget() override;
 	
 	virtual void UpdateStyleData();
-<<<<<<< HEAD
 	void RebuildStyleInstance();
-=======
->>>>>>> 20ec4101
 	virtual void CreateDecorators(TArray< TSharedRef< class ITextDecorator > >& OutDecorators);
 	virtual TSharedPtr< class IRichTextMarkupParser > CreateMarkupParser();
 	virtual TSharedPtr< class IRichTextMarkupWriter > CreateMarkupWriter();
