// Copyright Epic Games, Inc. All Rights Reserved.

#include "VectorVM.h"
#include "Modules/ModuleManager.h"
#include "UObject/Class.h"
#include "UObject/Package.h"
#include "VectorVMPrivate.h"
#include "Stats/Stats.h"
#include "HAL/ConsoleManager.h"
#include "Async/ParallelFor.h"

IMPLEMENT_MODULE(FDefaultModuleImpl, VectorVM);


DECLARE_STATS_GROUP(TEXT("VectorVM"), STATGROUP_VectorVM, STATCAT_Advanced);
DECLARE_CYCLE_STAT(TEXT("VVM Execution"), STAT_VVMExec, STATGROUP_VectorVM);
DECLARE_CYCLE_STAT(TEXT("VVM Chunk"), STAT_VVMExecChunk, STATGROUP_VectorVM);

DEFINE_LOG_CATEGORY_STATIC(LogVectorVM, All, All);

//#define FREE_TABLE_LOCK_CONTENTION_WARNINGS (!UE_BUILD_SHIPPING)
#define FREE_TABLE_LOCK_CONTENTION_WARNINGS (0)

//I don't expect us to ever be waiting long
#define FREE_TABLE_LOCK_CONTENTION_WARN_THRESHOLD_MS (0.01)

#if UE_BUILD_DEBUG
#define VM_FORCEINLINE FORCENOINLINE
#else
#define VM_FORCEINLINE FORCEINLINE
#endif

#define OP_REGISTER (0)
#define OP0_CONST (1 << 0)
#define OP1_CONST (1 << 1)
#define OP2_CONST (1 << 2)

#define SRCOP_RRR (OP_REGISTER | OP_REGISTER | OP_REGISTER)
#define SRCOP_RRC (OP_REGISTER | OP_REGISTER | OP0_CONST)
#define SRCOP_RCR (OP_REGISTER | OP1_CONST | OP_REGISTER)
#define SRCOP_RCC (OP_REGISTER | OP1_CONST | OP0_CONST)
#define SRCOP_CRR (OP2_CONST | OP_REGISTER | OP_REGISTER)
#define SRCOP_CRC (OP2_CONST | OP_REGISTER | OP0_CONST)
#define SRCOP_CCR (OP2_CONST | OP1_CONST | OP_REGISTER)
#define SRCOP_CCC (OP2_CONST | OP1_CONST | OP0_CONST)

namespace VectorVMConstants
{
	static const VectorRegister4Int VectorStride = MakeVectorRegisterInt(VECTOR_WIDTH_FLOATS, VECTOR_WIDTH_FLOATS, VECTOR_WIDTH_FLOATS, VECTOR_WIDTH_FLOATS);

	// for generating shuffle masks given input {A, B, C, D}
	constexpr uint32 ShufMaskIgnore = 0xFFFFFFFF;
	constexpr uint32 ShufMaskA = 0x03020100;
	constexpr uint32 ShufMaskB = 0x07060504;
	constexpr uint32 ShufMaskC = 0x0B0A0908;
	constexpr uint32 ShufMaskD = 0x0F0E0D0C;

	static const VectorRegister4Int RegisterShuffleMask[] =
	{
		MakeVectorRegisterInt(ShufMaskIgnore, ShufMaskIgnore, ShufMaskIgnore, ShufMaskIgnore), // 0000
		MakeVectorRegisterInt(ShufMaskA, ShufMaskIgnore, ShufMaskIgnore, ShufMaskIgnore), // 0001
		MakeVectorRegisterInt(ShufMaskB, ShufMaskIgnore, ShufMaskIgnore, ShufMaskIgnore), // 0010
		MakeVectorRegisterInt(ShufMaskA, ShufMaskB, ShufMaskIgnore, ShufMaskIgnore), // 0011
		MakeVectorRegisterInt(ShufMaskC, ShufMaskIgnore, ShufMaskIgnore, ShufMaskIgnore), // 0100
		MakeVectorRegisterInt(ShufMaskA, ShufMaskC, ShufMaskIgnore, ShufMaskIgnore), // 0101
		MakeVectorRegisterInt(ShufMaskB, ShufMaskC, ShufMaskIgnore, ShufMaskIgnore), // 0110
		MakeVectorRegisterInt(ShufMaskA, ShufMaskB, ShufMaskC, ShufMaskIgnore), // 0111
		MakeVectorRegisterInt(ShufMaskD, ShufMaskIgnore, ShufMaskIgnore, ShufMaskIgnore), // 1000
		MakeVectorRegisterInt(ShufMaskA, ShufMaskD, ShufMaskIgnore, ShufMaskIgnore), // 1001
		MakeVectorRegisterInt(ShufMaskB, ShufMaskD, ShufMaskIgnore, ShufMaskIgnore), // 1010
		MakeVectorRegisterInt(ShufMaskA, ShufMaskB, ShufMaskD, ShufMaskIgnore), // 1011
		MakeVectorRegisterInt(ShufMaskC, ShufMaskD, ShufMaskIgnore, ShufMaskIgnore), // 1100
		MakeVectorRegisterInt(ShufMaskA, ShufMaskC, ShufMaskD, ShufMaskIgnore), // 1101
		MakeVectorRegisterInt(ShufMaskB, ShufMaskC, ShufMaskD, ShufMaskIgnore), // 1110
		MakeVectorRegisterInt(ShufMaskA, ShufMaskB, ShufMaskC, ShufMaskD), // 1111
	};
};

// helper function wrapping the SSE3 shuffle operation.  Currently implemented for PS4/XB1/Neon, the
// rest will just use the FPU version so as to not push the requirements up to SSE3 (currently SSE2)
#if PLATFORM_ENABLE_VECTORINTRINSICS && PLATFORM_ALWAYS_HAS_SSE4_1
#define VectorIntShuffle( Vec, Mask )	_mm_shuffle_epi8( (Vec), (Mask) )
#elif PLATFORM_ENABLE_VECTORINTRINSICS_NEON
/**
 * Shuffles a VectorInt using a provided shuffle mask
 *
 * @param Vec		Source vector
 * @param Mask		Shuffle vector
 */
FORCEINLINE VectorRegister4Int VectorIntShuffle(const VectorRegister4Int& Vec, const VectorRegister4Int& Mask)
{
	uint8x8x2_t VecSplit = { { vget_low_u8(Vec), vget_high_u8(Vec) } };
	return vcombine_u8(vtbl2_u8(VecSplit, vget_low_u8(Mask)), vtbl2_u8(VecSplit, vget_high_u8(Mask)));
}

#else
FORCEINLINE VectorRegister4Int VectorIntShuffle(const VectorRegister4Int& Vec, const VectorRegister4Int& Mask)
{
	VectorRegister4Int Result;
	const int8* VecBytes = reinterpret_cast<const int8*>(&Vec);
	const int8* MaskBytes = reinterpret_cast<const int8*>(&Mask);
	int8* ResultBytes = reinterpret_cast<int8*>(&Result);

	for (int32 i = 0; i < sizeof(VectorRegister4Int); ++i)
	{
		ResultBytes[i] = (MaskBytes[i] < 0) ? 0 : VecBytes[MaskBytes[i] % 16];
	}

	return Result;
}
#endif

//Temporarily locking the free table until we can implement a lock free algorithm. UE-65856
FORCEINLINE void FDataSetMeta::LockFreeTable()
{
#if FREE_TABLE_LOCK_CONTENTION_WARNINGS
	uint64 StartCycles = FPlatformTime::Cycles64();
#endif
 		
	FreeTableLock.Lock();
 
#if FREE_TABLE_LOCK_CONTENTION_WARNINGS
	uint64 EndCylces = FPlatformTime::Cycles64();
	double DurationMs = FPlatformTime::ToMilliseconds64(EndCylces - StartCycles);
	if (DurationMs >= FREE_TABLE_LOCK_CONTENTION_WARN_THRESHOLD_MS)
	{
		UE_LOG(LogVectorVM, Warning, TEXT("VectorVM Stalled in LockFreeTable()! %g ms"), DurationMs);
	}
#endif
}

FORCEINLINE void FDataSetMeta::UnlockFreeTable()
{
 	FreeTableLock.Unlock();
}

static int32 GbParallelVVM = 1;
static FAutoConsoleVariableRef CVarbParallelVVM(
	TEXT("vm.Parallel"),
	GbParallelVVM,
	TEXT("If > 0 vector VM chunk level paralellism will be enabled. \n"),
	ECVF_Default
);

static int32 GParallelVVMChunksPerBatch = 4;
static FAutoConsoleVariableRef CVarParallelVVMChunksPerBatch(
	TEXT("vm.ParallelChunksPerBatch"),
	GParallelVVMChunksPerBatch,
	TEXT("Number of chunks to process per task when running in parallel. \n"),
	ECVF_Default
);

//These are possibly too granular to enable for everyone.
static int32 GbDetailedVMScriptStats = 0;
static FAutoConsoleVariableRef CVarDetailedVMScriptStats(
	TEXT("vm.DetailedVMScriptStats"),
	GbDetailedVMScriptStats,
	TEXT("If > 0 the vector VM will emit stats for it's internal module calls. \n"),
	ECVF_Default
);

static int32 GParallelVVMInstancesPerChunk = 128;
static FAutoConsoleVariableRef CVarParallelVVMInstancesPerChunk(
	TEXT("vm.InstancesPerChunk"),
	GParallelVVMInstancesPerChunk,
	TEXT("Number of instances per VM chunk. (default=128) \n"),
	ECVF_ReadOnly
);

static int32 GbOptimizeVMByteCode = 1;
static FAutoConsoleVariableRef CVarbOptimizeVMByteCode(
	TEXT("vm.OptimizeVMByteCode"),
	GbOptimizeVMByteCode,
	TEXT("If > 0 vector VM code optimization will be enabled at runtime.\n"),
	ECVF_Default
);

static int32 GbFreeUnoptimizedVMByteCode = 1;
static FAutoConsoleVariableRef CVarbFreeUnoptimizedVMByteCode(
	TEXT("vm.FreeUnoptimizedByteCode"),
	GbFreeUnoptimizedVMByteCode,
	TEXT("When we have optimized the VM byte code should we free the original unoptimized byte code?"),
	ECVF_Default
);

static int32 GbUseOptimizedVMByteCode = 1;
static FAutoConsoleVariableRef CVarbUseOptimizedVMByteCode(
	TEXT("vm.UseOptimizedVMByteCode"),
	GbUseOptimizedVMByteCode,
	TEXT("If > 0 optimized vector VM code will be excuted at runtime.\n"),
	ECVF_Default
);

static int32 GbSafeOptimizedKernels = 1;
static FAutoConsoleVariableRef CVarbSafeOptimizedKernels(
	TEXT("vm.SafeOptimizedKernels"),
	GbSafeOptimizedKernels,
	TEXT("If > 0 optimized vector VM byte code will use safe versions of the kernels.\n"),
	ECVF_Default
);

static int32 GbBatchVMInput = 0;
static FAutoConsoleVariableRef CVarBatchVMInput(
	TEXT("vm.BatchVMInput"),
	GbBatchVMInput,
	TEXT("If > 0 input elements will be batched.\n"),
	ECVF_Default
);

static int32 GbBatchVMOutput = 0;
static FAutoConsoleVariableRef CVarBatchVMOutput(
	TEXT("vm.BatchVMOutput"),
	GbBatchVMOutput,
	TEXT("If > 0 output elements will be batched.\n"),
	ECVF_Default
);

static int32 GbBatchPackVMOutput = 1;
static FAutoConsoleVariableRef CVarbBatchPackVMOutput(
	TEXT("vm.BatchPackedVMOutput"),
	GbBatchPackVMOutput,
	TEXT("If > 0 output elements will be packed and batched branch free.\n"),
	ECVF_Default
);

//////////////////////////////////////////////////////////////////////////
//  VM Code Optimizer Context

typedef void(*FVectorVMExecFunction)(FVectorVMContext&);

struct FVectorVMCodeOptimizerContext
{
	typedef bool(*OptimizeVMFunction)(EVectorVMOp, FVectorVMCodeOptimizerContext&);

	explicit FVectorVMCodeOptimizerContext(FVectorVMContext& InBaseContext, const uint8* ByteCode, TArray<uint8>& InOptimizedCode, TArrayView<uint8> InExternalFunctionRegisterCounts)
		: BaseContext(InBaseContext)
		, OptimizedCode(InOptimizedCode)
		, ExternalFunctionRegisterCounts(InExternalFunctionRegisterCounts)
	{
		BaseContext.PrepareForExec(0, 0, nullptr, nullptr, nullptr, nullptr, TArrayView<FDataSetMeta>(), 0, false);
		BaseContext.PrepareForChunk(ByteCode, 0, 0);

		// write out a jump table offset that we'll fill in when the table is encoded (EncodeJumpTable())
		Write<uint32>(0);
	}
	FVectorVMCodeOptimizerContext(const FVectorVMCodeOptimizerContext&) = delete;
	FVectorVMCodeOptimizerContext(const FVectorVMCodeOptimizerContext&&) = delete;

	template<uint32 InstancesPerOp>
	int32 GetNumLoops() const { return 0; }

	FORCEINLINE EVectorVMOp PeekOp()
	{
		return static_cast<EVectorVMOp>(*BaseContext.Code);
	}

	FORCEINLINE uint8 DecodeU8() { return BaseContext.DecodeU8(); }
	FORCEINLINE uint16 DecodeU16() { return BaseContext.DecodeU16(); }
	FORCEINLINE uint32 DecodeU32() { return BaseContext.DecodeU32(); }
	FORCEINLINE uint64 DecodeU64() { return BaseContext.DecodeU64(); }

	//-TODO: Support unaligned writes
	template<typename T>
	void Write(const T& v)
	{
		reinterpret_cast<T&>(OptimizedCode[OptimizedCode.AddUninitialized(sizeof(T))]) = v;
	}

	void WriteExecFunction(const FVectorVMExecFunction& Function)
	{
		const int32 JumpTableIndex = JumpTable.AddUnique(Function);
		check(JumpTableIndex <= TNumericLimits<uint8>::Max());
		Write<uint8>(JumpTableIndex);
	}

	struct FOptimizerCodeState
	{
		uint8 const* BaseContextCode;
		int32 OptimizedCodeLength;
	};

	FOptimizerCodeState CreateCodeState()
	{
		FOptimizerCodeState State;
		State.BaseContextCode = BaseContext.Code;
		State.OptimizedCodeLength = OptimizedCode.Num();

		return State;
	}

	void RollbackCodeState(const FOptimizerCodeState& State)
	{
		BaseContext.Code = State.BaseContextCode;
		OptimizedCode.SetNum(State.OptimizedCodeLength, false /* allowShrink */);
	}

	// Jump table is encoded at the end of the optimized code, with the first int32 in the byte code
	// stream being the start offset

	static const FVectorVMExecFunction* DecodeJumpTable(const uint8*& OptimizedByteCode)
	{
		const uint32 JumpTableOffset = *reinterpret_cast<const uint32*>(OptimizedByteCode);
		const FVectorVMExecFunction* JumpTable = reinterpret_cast<const FVectorVMExecFunction*>(OptimizedByteCode + JumpTableOffset);

		OptimizedByteCode += sizeof(uint32);

		return JumpTable;
	}

	void EncodeJumpTable()
	{
		const int32 JumpTableCount = JumpTable.Num();
		check(JumpTableCount > 0);
		check(JumpTableCount <= TNumericLimits<uint8>::Max());

		if (JumpTableCount <= 0 || JumpTableCount > TNumericLimits<uint8>::Max())
		{
			// if the jump table is too big, then clear out the OptimizedCode and we'll just have to run the unoptimized path
			OptimizedCode.Reset();
			return;
		}

		// write the offset to the jump table into the reserved slot
		const uint32 JumpTableOffset = OptimizedCode.Num();
		*reinterpret_cast<uint32*>(OptimizedCode.GetData()) = JumpTableOffset;

		const int32 JumpTableSize = JumpTableCount * sizeof(FVectorVMExecFunction);
		OptimizedCode.AddUninitialized(JumpTableSize);
		FMemory::Memcpy(OptimizedCode.GetData() + JumpTableOffset, JumpTable.GetData(), JumpTableSize);
	}

	FVectorVMContext&		BaseContext;
	TArray<uint8>&			OptimizedCode;
	TArray<FVectorVMExecFunction, TInlineAllocator<256>> JumpTable;
	const TArrayView<uint8>	ExternalFunctionRegisterCounts;
	const int32				StartInstance = 0;
};

//////////////////////////////////////////////////////////////////////////
//  Constant Handlers

struct FConstantHandlerBase
{
	const uint16 ConstantIndex;
	FConstantHandlerBase(FVectorVMContext& Context)
		: ConstantIndex(Context.DecodeU16())
	{}

	FORCEINLINE void Advance() { }

	static void Optimize(FVectorVMCodeOptimizerContext& Context)
	{
		Context.Write(Context.DecodeU16());
	}

	static void OptimizeSkip(FVectorVMCodeOptimizerContext& Context)
	{
		Context.DecodeU16();
	}
};

template<typename T>
struct FConstantHandler : public FConstantHandlerBase
{
	const T Constant;
	FConstantHandler(FVectorVMContext& Context)
		: FConstantHandlerBase(Context)
		, Constant(*Context.GetConstant<T>(ConstantIndex))
	{
	}

	FORCEINLINE const T& Get() const { return Constant; }
	FORCEINLINE const T& GetAndAdvance() { return Constant; }
};

template<>
struct FConstantHandler<VectorRegister4Float> : public FConstantHandlerBase
{
	static VectorRegister4Float LoadConstant(const FVectorVMContext& Context, uint16 ConstantIndex)
	{
		float ConstantValue = *Context.GetConstant<float>(ConstantIndex);

		return MakeVectorRegister(ConstantValue, ConstantValue, ConstantValue, ConstantValue);
	}

	const VectorRegister4Float Constant;
	FConstantHandler(FVectorVMContext& Context)
		: FConstantHandlerBase(Context)
		, Constant(LoadConstant(Context, ConstantIndex))
	{}

	FORCEINLINE const VectorRegister4Float Get() const { return Constant; }
	FORCEINLINE const VectorRegister4Float GetAndAdvance() { return Constant; }
};

template<>
struct FConstantHandler<VectorRegister4Int> : public FConstantHandlerBase
{
	static VectorRegister4Int LoadConstant(const FVectorVMContext& Context, uint16 ConstantIndex)
	{
		int32 ConstantValue = *Context.GetConstant<int32>(ConstantIndex);

		return MakeVectorRegisterInt(ConstantValue, ConstantValue, ConstantValue, ConstantValue);
	}

	const VectorRegister4Int Constant;
	FConstantHandler(FVectorVMContext& Context)
		: FConstantHandlerBase(Context)
		, Constant(LoadConstant(Context, ConstantIndex))
	{}

	FORCEINLINE const VectorRegister4Int Get() const { return Constant; }
	FORCEINLINE const VectorRegister4Int GetAndAdvance() { return Constant; }
};


//////////////////////////////////////////////////////////////////////////
// Register handlers.
// Handle reading of a register, advancing the pointer with each read.

struct FRegisterHandlerBase
{
	const int32 RegisterIndex;
	FORCEINLINE FRegisterHandlerBase(FVectorVMContext& Context)
		: RegisterIndex(Context.DecodeU16())
	{}

	static void Optimize(FVectorVMCodeOptimizerContext& Context)
	{
		Context.Write(Context.DecodeU16());
	}
};

template<typename T>
struct FRegisterHandler : public FRegisterHandlerBase
{
private:
	T * RESTRICT Register;
public:
	FORCEINLINE FRegisterHandler(FVectorVMContext& Context)
		: FRegisterHandlerBase(Context)
		, Register((T*)Context.GetTempRegister(RegisterIndex))
	{}

	FORCEINLINE const T Get() { return *Register; }
	FORCEINLINE T* GetDest() { return Register; }
	FORCEINLINE void Advance() { ++Register; }
	FORCEINLINE const T GetAndAdvance()
	{
		return *Register++;
	}
	FORCEINLINE T* GetDestAndAdvance()
	{
		return Register++;
	}
};

//////////////////////////////////////////////////////////////////////////

FVectorVMContext::FVectorVMContext()
	: Code(nullptr)
	, ConstantTable(nullptr)
	, ExternalFunctionTable(nullptr)
	, UserPtrTable(nullptr)
	, NumInstances(0)
	, StartInstance(0)
	, TempRegisterSize(0)
	, TempBufferSize(0)
{
	RandStream.GenerateNewSeed();
}

void FVectorVMContext::PrepareForExec(
	int32 InNumTempRegisters,
	int32 InConstantTableCount,
	const uint8* const* InConstantTable,
	const int32* InConstantTableSizes,
	const FVMExternalFunction* const* InExternalFunctionTable,
	void** InUserPtrTable,
	TArrayView<FDataSetMeta> InDataSetMetaTable,
	int32 MaxNumInstances,
	bool bInParallelExecution
)
{
	NumTempRegisters = InNumTempRegisters;
	ConstantTableCount = InConstantTableCount;
	ConstantTableSizes = InConstantTableSizes;
	ConstantTable = InConstantTable;
	ExternalFunctionTable = InExternalFunctionTable;
	UserPtrTable = InUserPtrTable;

	TempRegisterSize = Align(MaxNumInstances * VectorVM::MaxInstanceSizeBytes, PLATFORM_CACHE_LINE_SIZE);
	TempBufferSize = TempRegisterSize * NumTempRegisters;
	TempRegTable.SetNumUninitialized(TempBufferSize, false);

	DataSetMetaTable = InDataSetMetaTable;

	for (auto& TLSTempData : ThreadLocalTempData)
	{
		TLSTempData.Reset();
	}
	ThreadLocalTempData.SetNum(DataSetMetaTable.Num());

	bIsParallelExecution = bInParallelExecution;
}

#if STATS
void FVectorVMContext::SetStatScopes(TArrayView<FStatScopeData> InStatScopes)
{
	StatScopes = InStatScopes;
	StatCounterStack.Reserve(StatScopes.Num());
	ScopeExecCycles.Reset(StatScopes.Num());
	ScopeExecCycles.AddZeroed(StatScopes.Num());
}
#elif ENABLE_STATNAMEDEVENTS
void FVectorVMContext::SetStatNamedEventScopes(TArrayView<const FString> InStatNamedEventScopes)
{
	StatNamedEventScopes = InStatNamedEventScopes;
}
#endif

void FVectorVMContext::FinishExec()
{
	//At the end of executing each chunk we can push any thread local temporary data out to the main storage with locks or atomics.

	check(ThreadLocalTempData.Num() == DataSetMetaTable.Num());
	for(int32 DataSetIndex=0; DataSetIndex < DataSetMetaTable.Num(); ++DataSetIndex)
	{
		FDataSetThreadLocalTempData&RESTRICT Data = ThreadLocalTempData[DataSetIndex];

		if (Data.IDsToFree.Num() > 0)
		{
			TArray<int32>&RESTRICT FreeIDTable = *DataSetMetaTable[DataSetIndex].FreeIDTable;
			int32&RESTRICT NumFreeIDs = *DataSetMetaTable[DataSetIndex].NumFreeIDs;
			check(FreeIDTable.Num() >= NumFreeIDs + Data.IDsToFree.Num());

			//Temporarily locking the free table until we can implement something lock-free
			DataSetMetaTable[DataSetIndex].LockFreeTable();
			for (int32 IDToFree : Data.IDsToFree)
			{
				//UE_LOG(LogVectorVM, Warning, TEXT("AddFreeID: ID:%d | FreeTableIdx:%d."), IDToFree, NumFreeIDs);
				FreeIDTable[NumFreeIDs++] = IDToFree;
			}
			//Unlock the free table.
			DataSetMetaTable[DataSetIndex].UnlockFreeTable();
			Data.IDsToFree.Reset();
		}

		//Also update the max ID seen. This should be the ONLY place in the VM we update this max value.
		if ( bIsParallelExecution )
		{
			volatile int32* MaxUsedID = DataSetMetaTable[DataSetIndex].MaxUsedID;
			int32 LocalMaxUsedID;
			do
			{
				LocalMaxUsedID = *MaxUsedID;
				if (LocalMaxUsedID >= Data.MaxID)
				{
					break;
				}
			} while (FPlatformAtomics::InterlockedCompareExchange(MaxUsedID, Data.MaxID, LocalMaxUsedID) != LocalMaxUsedID);

			*MaxUsedID = FMath::Max(*MaxUsedID, Data.MaxID);
		}
		else
		{
			int32* MaxUsedID = DataSetMetaTable[DataSetIndex].MaxUsedID;
			*MaxUsedID = FMath::Max(*MaxUsedID, Data.MaxID);
		}
	}

#if STATS
	check(ScopeExecCycles.Num() == StatScopes.Num());
	for (int i = 0; i < StatScopes.Num(); i++)
	{
		uint64 ExecTime = ScopeExecCycles[i];
		if (ExecTime > 0)
		{
			std::atomic_fetch_add(&StatScopes[i].ExecutionCycleCount, ExecTime);
		}
	}
	StatScopes = TArrayView<FStatScopeData>();
#elif ENABLE_STATNAMEDEVENTS
	StatNamedEventScopes = TArrayView<FString>();
#endif
}

//////////////////////////////////////////////////////////////////////////

uint8 VectorVM::CreateSrcOperandMask(EVectorVMOperandLocation Type0, EVectorVMOperandLocation Type1, EVectorVMOperandLocation Type2)
{
	return	(Type0 == EVectorVMOperandLocation::Constant ? OP0_CONST : OP_REGISTER) |
		(Type1 == EVectorVMOperandLocation::Constant ? OP1_CONST : OP_REGISTER) |
		(Type2 == EVectorVMOperandLocation::Constant ? OP2_CONST : OP_REGISTER);
}

//////////////////////////////////////////////////////////////////////////
// Kernels
template<typename Kernel, typename DstHandler, typename Arg0Handler, uint32 NumInstancesPerOp>
struct TUnaryKernelHandler
{
	static void Optimize(FVectorVMCodeOptimizerContext& Context)
	{
		Context.WriteExecFunction(Exec);
		Arg0Handler::Optimize(Context);
		DstHandler::Optimize(Context);
	}

	static VM_FORCEINLINE void Exec(FVectorVMContext& Context)
	{
		Arg0Handler Arg0(Context);
		DstHandler Dst(Context);

		const int32 Loops = Context.GetNumLoops<NumInstancesPerOp>();
		for (int32 i = 0; i < Loops; ++i)
		{
			Kernel::DoKernel(Context, Dst.GetDestAndAdvance(), Arg0.GetAndAdvance());
		}
	}
};

template<typename Kernel, typename DstHandler, typename Arg0Handler, typename Arg1Handler, int32 NumInstancesPerOp>
struct TBinaryKernelHandler
{
	static void Optimize(FVectorVMCodeOptimizerContext& Context)
	{
		Context.WriteExecFunction(Exec);
		Arg0Handler::Optimize(Context);
		Arg1Handler::Optimize(Context);
		DstHandler::Optimize(Context);
	}

	static void Exec(FVectorVMContext& Context)
	{
		Arg0Handler Arg0(Context); 
		Arg1Handler Arg1(Context);

		DstHandler Dst(Context);

		const int32 Loops = Context.GetNumLoops<NumInstancesPerOp>();
		for (int32 i = 0; i < Loops; ++i)
		{
			Kernel::DoKernel(Context, Dst.GetDestAndAdvance(), Arg0.GetAndAdvance(), Arg1.GetAndAdvance());
		}
	}
};

template<typename Kernel, typename DstHandler, typename Arg0Handler, typename Arg1Handler, typename Arg2Handler, int32 NumInstancesPerOp>
struct TTrinaryKernelHandler
{
	static void Optimize(FVectorVMCodeOptimizerContext& Context)
	{
		Context.WriteExecFunction(Exec);
		Arg0Handler::Optimize(Context);
		Arg1Handler::Optimize(Context);
		Arg2Handler::Optimize(Context);
		DstHandler::Optimize(Context);
	}

	static void Exec(FVectorVMContext& Context)
	{
		Arg0Handler Arg0(Context);
		Arg1Handler Arg1(Context);
		Arg2Handler Arg2(Context);

		DstHandler Dst(Context);

		const int32 Loops = Context.GetNumLoops<NumInstancesPerOp>();
		for (int32 i = 0; i < Loops; ++i)
		{
			Kernel::DoKernel(Context, Dst.GetDestAndAdvance(), Arg0.GetAndAdvance(), Arg1.GetAndAdvance(), Arg2.GetAndAdvance());
		}
	}
};


/** Base class of vector kernels with a single operand. */
template <typename Kernel, typename DstHandler, typename ConstHandler, typename RegisterHandler, int32 NumInstancesPerOp>
struct TUnaryKernel
{
	static void Optimize(FVectorVMCodeOptimizerContext& Context)
	{
		const uint32 SrcOpTypes = Context.BaseContext.DecodeSrcOperandTypes();
		switch (SrcOpTypes)
		{
		case SRCOP_RRR: TUnaryKernelHandler<Kernel, DstHandler, RegisterHandler, NumInstancesPerOp>::Optimize(Context); break;
		case SRCOP_RRC:	TUnaryKernelHandler<Kernel, DstHandler, ConstHandler, NumInstancesPerOp>::Optimize(Context); break;
		default: check(0); break;
		};
	}

	static void Exec(FVectorVMContext& Context)
	{
		const uint32 SrcOpTypes = Context.DecodeSrcOperandTypes();
		switch (SrcOpTypes)
		{
		case SRCOP_RRR: TUnaryKernelHandler<Kernel, DstHandler, RegisterHandler, NumInstancesPerOp>::Exec(Context); break;
		case SRCOP_RRC:	TUnaryKernelHandler<Kernel, DstHandler, ConstHandler, NumInstancesPerOp>::Exec(Context); break;
		default: check(0); break; 
		};
	}
};
template<typename Kernel>
struct TUnaryScalarKernel : public TUnaryKernel<Kernel, FRegisterHandler<float>, FConstantHandler<float>, FRegisterHandler<float>, 1> {};
template<typename Kernel>
struct TUnaryVectorKernel : public TUnaryKernel<Kernel, FRegisterHandler<VectorRegister4Float>, FConstantHandler<VectorRegister4Float>, FRegisterHandler<VectorRegister4Float>, VECTOR_WIDTH_FLOATS> {};
template<typename Kernel>
struct TUnaryScalarIntKernel : public TUnaryKernel<Kernel, FRegisterHandler<int32>, FConstantHandler<int32>, FRegisterHandler<int32>, 1> {};
template<typename Kernel>
struct TUnaryVectorIntKernel : public TUnaryKernel<Kernel, FRegisterHandler<VectorRegister4Int>, FConstantHandler<VectorRegister4Int>, FRegisterHandler<VectorRegister4Int>, VECTOR_WIDTH_FLOATS> {};

/** Base class of Vector kernels with 2 operands. */
template <typename Kernel, typename DstHandler, typename ConstHandler, typename RegisterHandler, uint32 NumInstancesPerOp>
struct TBinaryKernel
{
	static void Optimize(FVectorVMCodeOptimizerContext& Context)
	{
		const uint32 SrcOpTypes = Context.BaseContext.DecodeSrcOperandTypes();
		switch (SrcOpTypes)
		{
		case SRCOP_RRR: TBinaryKernelHandler<Kernel, DstHandler, RegisterHandler, RegisterHandler, NumInstancesPerOp>::Optimize(Context); break;
		case SRCOP_RRC:	TBinaryKernelHandler<Kernel, DstHandler, ConstHandler, RegisterHandler, NumInstancesPerOp>::Optimize(Context); break;
		case SRCOP_RCR: TBinaryKernelHandler<Kernel, DstHandler, RegisterHandler, ConstHandler, NumInstancesPerOp>::Optimize(Context); break;
		case SRCOP_RCC:	TBinaryKernelHandler<Kernel, DstHandler, ConstHandler, ConstHandler, NumInstancesPerOp>::Optimize(Context); break;
		default: check(0); break;
		};
	}

	static void Exec(FVectorVMContext& Context)
	{
		const uint32 SrcOpTypes = Context.DecodeSrcOperandTypes();
		switch (SrcOpTypes)
		{
		case SRCOP_RRR: TBinaryKernelHandler<Kernel, DstHandler, RegisterHandler, RegisterHandler, NumInstancesPerOp>::Exec(Context); break;
		case SRCOP_RRC:	TBinaryKernelHandler<Kernel, DstHandler, ConstHandler, RegisterHandler, NumInstancesPerOp>::Exec(Context); break;
		case SRCOP_RCR: TBinaryKernelHandler<Kernel, DstHandler, RegisterHandler, ConstHandler, NumInstancesPerOp>::Exec(Context); break;
		case SRCOP_RCC:	TBinaryKernelHandler<Kernel, DstHandler, ConstHandler, ConstHandler, NumInstancesPerOp>::Exec(Context); break;
		default: check(0); break;
		};
	}
};
template<typename Kernel>
struct TBinaryScalarKernel : public TBinaryKernel<Kernel, FRegisterHandler<float>, FConstantHandler<float>, FRegisterHandler<float>, 1> {};
template<typename Kernel>
struct TBinaryVectorKernel : public TBinaryKernel<Kernel, FRegisterHandler<VectorRegister4Float>, FConstantHandler<VectorRegister4Float>, FRegisterHandler<VectorRegister4Float>, VECTOR_WIDTH_FLOATS> {};
template<typename Kernel>
struct TBinaryVectorIntKernel : public TBinaryKernel<Kernel, FRegisterHandler<VectorRegister4Int>, FConstantHandler<VectorRegister4Int>, FRegisterHandler<VectorRegister4Int>, VECTOR_WIDTH_FLOATS> {};

/** Base class of Vector kernels with 3 operands. */
template <typename Kernel, typename DstHandler, typename ConstHandler, typename RegisterHandler, uint32 NumInstancesPerOp>
struct TTrinaryKernel
{
	static void Optimize(FVectorVMCodeOptimizerContext& Context)
	{
		const uint32 SrcOpTypes = Context.BaseContext.DecodeSrcOperandTypes();
		switch (SrcOpTypes)
		{
		case SRCOP_RRR: TTrinaryKernelHandler<Kernel, DstHandler, RegisterHandler, RegisterHandler, RegisterHandler, NumInstancesPerOp>::Optimize(Context); break;
		case SRCOP_RRC:	TTrinaryKernelHandler<Kernel, DstHandler, ConstHandler, RegisterHandler, RegisterHandler, NumInstancesPerOp>::Optimize(Context); break;
		case SRCOP_RCR: TTrinaryKernelHandler<Kernel, DstHandler, RegisterHandler, ConstHandler, RegisterHandler, NumInstancesPerOp>::Optimize(Context); break;
		case SRCOP_RCC:	TTrinaryKernelHandler<Kernel, DstHandler, ConstHandler, ConstHandler, RegisterHandler, NumInstancesPerOp>::Optimize(Context); break;
		case SRCOP_CRR: TTrinaryKernelHandler<Kernel, DstHandler, RegisterHandler, RegisterHandler, ConstHandler, NumInstancesPerOp>::Optimize(Context); break;
		case SRCOP_CRC:	TTrinaryKernelHandler<Kernel, DstHandler, ConstHandler, RegisterHandler, ConstHandler, NumInstancesPerOp>::Optimize(Context); break;
		case SRCOP_CCR: TTrinaryKernelHandler<Kernel, DstHandler, RegisterHandler, ConstHandler, ConstHandler, NumInstancesPerOp>::Optimize(Context); break;
		case SRCOP_CCC:	TTrinaryKernelHandler<Kernel, DstHandler, ConstHandler, ConstHandler, ConstHandler, NumInstancesPerOp>::Optimize(Context); break;
		default: check(0); break;
		};
	}

	static void Exec(FVectorVMContext& Context)
	{
		const uint32 SrcOpTypes = Context.DecodeSrcOperandTypes();
		switch (SrcOpTypes)
		{
		case SRCOP_RRR: TTrinaryKernelHandler<Kernel, DstHandler, RegisterHandler, RegisterHandler, RegisterHandler, NumInstancesPerOp>::Exec(Context); break;
		case SRCOP_RRC:	TTrinaryKernelHandler<Kernel, DstHandler, ConstHandler, RegisterHandler, RegisterHandler, NumInstancesPerOp>::Exec(Context); break;
		case SRCOP_RCR: TTrinaryKernelHandler<Kernel, DstHandler, RegisterHandler, ConstHandler, RegisterHandler, NumInstancesPerOp>::Exec(Context); break;
		case SRCOP_RCC:	TTrinaryKernelHandler<Kernel, DstHandler, ConstHandler, ConstHandler, RegisterHandler, NumInstancesPerOp>::Exec(Context); break;
		case SRCOP_CRR: TTrinaryKernelHandler<Kernel, DstHandler, RegisterHandler, RegisterHandler, ConstHandler, NumInstancesPerOp>::Exec(Context); break;
		case SRCOP_CRC:	TTrinaryKernelHandler<Kernel, DstHandler, ConstHandler, RegisterHandler, ConstHandler, NumInstancesPerOp>::Exec(Context); break;
		case SRCOP_CCR: TTrinaryKernelHandler<Kernel, DstHandler, RegisterHandler, ConstHandler, ConstHandler, NumInstancesPerOp>::Exec(Context); break;
		case SRCOP_CCC:	TTrinaryKernelHandler<Kernel, DstHandler, ConstHandler, ConstHandler, ConstHandler, NumInstancesPerOp>::Exec(Context); break;
		default: check(0); break;
		};
	}
};

template<typename Kernel>
struct TTrinaryScalarKernel : public TTrinaryKernel<Kernel, FRegisterHandler<float>, FConstantHandler<float>, FRegisterHandler<float>, 1> {};
template<typename Kernel>
struct TTrinaryVectorKernel : public TTrinaryKernel<Kernel, FRegisterHandler<VectorRegister4Float>, FConstantHandler<VectorRegister4Float>, FRegisterHandler<VectorRegister4Float>, VECTOR_WIDTH_FLOATS> {};
template<typename Kernel>
struct TTrinaryVectorIntKernel : public TTrinaryKernel<Kernel, FRegisterHandler<VectorRegister4Int>, FConstantHandler<VectorRegister4Int>, FRegisterHandler<VectorRegister4Int>, VECTOR_WIDTH_FLOATS> {};


/*------------------------------------------------------------------------------
	Implementation of all kernel operations.
------------------------------------------------------------------------------*/

struct FVectorKernelAdd : public TBinaryVectorKernel<FVectorKernelAdd>
{
	static void VM_FORCEINLINE DoKernel(FVectorVMContext& Context, VectorRegister4Float* RESTRICT Dst,VectorRegister4Float Src0,VectorRegister4Float Src1)
	{
		*Dst = VectorAdd(Src0, Src1);
	}
};

struct FVectorKernelSub : public TBinaryVectorKernel<FVectorKernelSub>
{
	static void VM_FORCEINLINE DoKernel(FVectorVMContext& Context, VectorRegister4Float* RESTRICT Dst,VectorRegister4Float Src0,VectorRegister4Float Src1)
	{
		*Dst = VectorSubtract(Src0, Src1);
	}
};

struct FVectorKernelMul : public TBinaryVectorKernel<FVectorKernelMul>
{
	static void VM_FORCEINLINE DoKernel(FVectorVMContext& Context, VectorRegister4Float* RESTRICT Dst,VectorRegister4Float Src0,VectorRegister4Float Src1)
	{
		*Dst = VectorMultiply(Src0, Src1);
	}
};

struct FVectorKernelDiv : public TBinaryVectorKernel<FVectorKernelDiv>
{
	static void VM_FORCEINLINE DoKernel(FVectorVMContext& Context, VectorRegister4Float* RESTRICT Dst, VectorRegister4Float Src0, VectorRegister4Float Src1)
	{
		*Dst = VectorDivide(Src0, Src1);
	}
};

struct FVectorKernelDivSafe : public TBinaryVectorKernel<FVectorKernelDivSafe>
{
	static void VM_FORCEINLINE DoKernel(FVectorVMContext& Context, VectorRegister4Float* RESTRICT Dst, VectorRegister4Float Src0, VectorRegister4Float Src1)
	{
		VectorRegister4Float ValidMask = VectorCompareGT(VectorAbs(Src1), GlobalVectorConstants::SmallNumber);
		*Dst = VectorSelect(ValidMask, VectorDivide(Src0, Src1), GlobalVectorConstants::FloatZero);
	}
};

struct FVectorKernelMad : public TTrinaryVectorKernel<FVectorKernelMad>
{
	static void VM_FORCEINLINE DoKernel(FVectorVMContext& Context, VectorRegister4Float* RESTRICT Dst,VectorRegister4Float Src0,VectorRegister4Float Src1,VectorRegister4Float Src2)
	{
		*Dst = VectorMultiplyAdd(Src0, Src1, Src2);
	}
};

struct FVectorKernelLerp : public TTrinaryVectorKernel<FVectorKernelLerp>
{
	static void VM_FORCEINLINE DoKernel(FVectorVMContext& Context, VectorRegister4Float* RESTRICT Dst,VectorRegister4Float Src0,VectorRegister4Float Src1,VectorRegister4Float Src2)
	{
		const VectorRegister4Float OneMinusAlpha = VectorSubtract(GlobalVectorConstants::FloatOne, Src2);
		const VectorRegister4Float Tmp = VectorMultiply(Src0, OneMinusAlpha);
		*Dst = VectorMultiplyAdd(Src1, Src2, Tmp);
	}
};

struct FVectorKernelRcp : public TUnaryVectorKernel<FVectorKernelRcp>
{
	static void VM_FORCEINLINE DoKernel(FVectorVMContext& Context, VectorRegister4Float* RESTRICT Dst,VectorRegister4Float Src0)
	{
		*Dst = VectorReciprocal(Src0);
	}
};

// if the magnitude of the value is too small, then the result will be 0 (not NaN/Inf)
struct FVectorKernelRcpSafe : public TUnaryVectorKernel<FVectorKernelRcpSafe>
{
	static void VM_FORCEINLINE DoKernel(FVectorVMContext& Context, VectorRegister4Float* RESTRICT Dst, VectorRegister4Float Src0)
	{
		VectorRegister4Float ValidMask = VectorCompareGT(VectorAbs(Src0), GlobalVectorConstants::SmallNumber);
		*Dst = VectorSelect(ValidMask, VectorReciprocal(Src0), GlobalVectorConstants::FloatZero);
	}
};

struct FVectorKernelRsq : public TUnaryVectorKernel<FVectorKernelRsq>
{
	static void VM_FORCEINLINE DoKernel(FVectorVMContext& Context, VectorRegister4Float* RESTRICT Dst,VectorRegister4Float Src0)
	{
		*Dst = VectorReciprocalSqrt(Src0);
	}
};

// if the value is very small or negative, then the result will be 0 (not NaN/Inf/imaginary)
struct FVectorKernelRsqSafe : public TUnaryVectorKernel<FVectorKernelRsqSafe>
{
	static void VM_FORCEINLINE DoKernel(FVectorVMContext& Context, VectorRegister4Float* RESTRICT Dst, VectorRegister4Float Src0)
	{
		VectorRegister4Float ValidMask = VectorCompareGT(Src0, GlobalVectorConstants::SmallNumber);
		*Dst = VectorSelect(ValidMask, VectorReciprocalSqrt(Src0), GlobalVectorConstants::FloatZero);
	}
};

struct FVectorKernelSqrt : public TUnaryVectorKernel<FVectorKernelSqrt>
{
	static void VM_FORCEINLINE DoKernel(FVectorVMContext& Context, VectorRegister4Float* RESTRICT Dst,VectorRegister4Float Src0)
	{
		// TODO: Need a SIMD sqrt!
		*Dst = VectorReciprocal(VectorReciprocalSqrt(Src0));
	}
};

struct FVectorKernelSqrtSafe : public TUnaryVectorKernel<FVectorKernelSqrtSafe>
{
	static void VM_FORCEINLINE DoKernel(FVectorVMContext& Context, VectorRegister4Float* RESTRICT Dst, VectorRegister4Float Src0)
	{
		VectorRegister4Float ValidMask = VectorCompareGT(Src0, GlobalVectorConstants::SmallNumber);
		*Dst = VectorSelect(ValidMask, VectorReciprocal(VectorReciprocalSqrt(Src0)), GlobalVectorConstants::FloatZero);
	}
};

struct FVectorKernelNeg : public TUnaryVectorKernel<FVectorKernelNeg>
{
	static void VM_FORCEINLINE DoKernel(FVectorVMContext& Context, VectorRegister4Float* RESTRICT Dst,VectorRegister4Float Src0)
	{
		*Dst = VectorNegate(Src0);
	}
};

struct FVectorKernelAbs : public TUnaryVectorKernel<FVectorKernelAbs>
{
	static void VM_FORCEINLINE DoKernel(FVectorVMContext& Context, VectorRegister4Float* RESTRICT Dst,VectorRegister4Float Src0)
	{
		*Dst = VectorAbs(Src0);
	}
};

struct FVectorKernelExp : public TUnaryVectorKernel<FVectorKernelExp>
{
	static void VM_FORCEINLINE DoKernel(FVectorVMContext& Context, VectorRegister4Float* RESTRICT Dst, VectorRegister4Float Src0)
	{
		*Dst = VectorExp(Src0);
	}
}; 

struct FVectorKernelExp2 : public TUnaryVectorKernel<FVectorKernelExp2>
{
	static void VM_FORCEINLINE DoKernel(FVectorVMContext& Context, VectorRegister4Float* RESTRICT Dst, VectorRegister4Float Src0)
	{
		*Dst = VectorExp2(Src0);
	}
};

struct FVectorKernelLog : public TUnaryVectorKernel<FVectorKernelLog>
{
	static void VM_FORCEINLINE DoKernel(FVectorVMContext& Context, VectorRegister4Float* RESTRICT Dst, VectorRegister4Float Src0)
	{
		*Dst = VectorLog(Src0);
	}
};

struct FVectorKernelLogSafe : public TUnaryVectorKernel<FVectorKernelLogSafe>
{
	static void VM_FORCEINLINE DoKernel(FVectorVMContext& Context, VectorRegister4Float* RESTRICT Dst, VectorRegister4Float Src0)
	{
		VectorRegister4Float ValidMask = VectorCompareGT(Src0, GlobalVectorConstants::FloatZero);

		*Dst = VectorSelect(ValidMask, VectorLog(Src0), GlobalVectorConstants::FloatZero);
	}
};

struct FVectorKernelLog2 : public TUnaryVectorKernel<FVectorKernelLog2>
{
	static void VM_FORCEINLINE DoKernel(FVectorVMContext& Context, VectorRegister4Float* RESTRICT Dst, VectorRegister4Float Src0)
	{
		*Dst = VectorLog2(Src0);
	}
};

struct FVectorKernelStep : public TBinaryVectorKernel<FVectorKernelStep>
{
<<<<<<< HEAD
	static void VM_FORCEINLINE DoKernel(FVectorVMContext& Context, VectorRegister4Float* RESTRICT Dst, VectorRegister4Float Src0, VectorRegister4Float Src1)
=======
	static void VM_FORCEINLINE DoKernel(FVectorVMContext& Context, VectorRegister* RESTRICT Dst, VectorRegister Src0, VectorRegister Src1)
>>>>>>> efc9b2f3
	{
		*Dst = VectorStep(VectorSubtract(Src1, Src0));
	}
};

struct FVectorKernelClamp : public TTrinaryVectorKernel<FVectorKernelClamp>
{
	static void VM_FORCEINLINE DoKernel(FVectorVMContext& Context, VectorRegister4Float* RESTRICT Dst,VectorRegister4Float Src0,VectorRegister4Float Src1,VectorRegister4Float Src2)
	{
		const VectorRegister4Float Tmp = VectorMax(Src0, Src1);
		*Dst = VectorMin(Tmp, Src2);
	}
};

struct FVectorKernelSin : public TUnaryVectorKernel<FVectorKernelSin>
{
	static void VM_FORCEINLINE DoKernel(FVectorVMContext& Context, VectorRegister4Float* RESTRICT Dst, VectorRegister4Float Src0)
	{
		*Dst = VectorSin(Src0);
	}
};

struct FVectorKernelCos : public TUnaryVectorKernel<FVectorKernelCos>
{
	static void VM_FORCEINLINE DoKernel(FVectorVMContext& Context, VectorRegister4Float* RESTRICT Dst, VectorRegister4Float Src0)
 	{
		*Dst = VectorCos(Src0);
	}
};

struct FVectorKernelTan : public TUnaryVectorKernel<FVectorKernelTan>
{
	static void VM_FORCEINLINE DoKernel(FVectorVMContext& Context, VectorRegister4Float* RESTRICT Dst, VectorRegister4Float Src0)
	{
		*Dst = VectorTan(Src0);
	}
};

struct FVectorKernelASin : public TUnaryVectorKernel<FVectorKernelASin>
{
	static void VM_FORCEINLINE DoKernel(FVectorVMContext& Context, VectorRegister4Float* RESTRICT Dst, VectorRegister4Float Src0)
	{
		*Dst = VectorASin(Src0);
	}
};

struct FVectorKernelACos : public TUnaryVectorKernel<FVectorKernelACos>
{
	static void VM_FORCEINLINE DoKernel(FVectorVMContext& Context, VectorRegister4Float* RESTRICT Dst, VectorRegister4Float Src0)
	{
		*Dst = VectorACos(Src0);
	}
};

struct FVectorKernelATan : public TUnaryVectorKernel<FVectorKernelATan>
{
	static void VM_FORCEINLINE DoKernel(FVectorVMContext& Context, VectorRegister4Float* RESTRICT Dst, VectorRegister4Float Src0)
	{
		*Dst = VectorATan(Src0);
	}
};

struct FVectorKernelATan2 : public TBinaryVectorKernel<FVectorKernelATan2>
{
	static void VM_FORCEINLINE DoKernel(FVectorVMContext& Context, VectorRegister4Float* RESTRICT Dst, VectorRegister4Float Src0, VectorRegister4Float Src1)
	{
		*Dst = VectorATan2(Src0, Src1);
	}
};

struct FVectorKernelCeil : public TUnaryVectorKernel<FVectorKernelCeil>
{
	static void VM_FORCEINLINE DoKernel(FVectorVMContext& Context, VectorRegister4Float* RESTRICT Dst, VectorRegister4Float Src0)
	{
		*Dst = VectorCeil(Src0);
	}
};

struct FVectorKernelFloor : public TUnaryVectorKernel<FVectorKernelFloor>
{
	static void VM_FORCEINLINE DoKernel(FVectorVMContext& Context, VectorRegister4Float* RESTRICT Dst, VectorRegister4Float Src0)
	{
		*Dst = VectorFloor(Src0);
	}
};

struct FVectorKernelRound : public TUnaryVectorKernel<FVectorKernelRound>
{
	static void VM_FORCEINLINE DoKernel(FVectorVMContext& Context, VectorRegister4Float* RESTRICT Dst, VectorRegister4Float Src0)
	{
		//TODO: >SSE4 has direct ops for this.		
		VectorRegister4Float Trunc = VectorTruncate(Src0);
		*Dst = VectorAdd(Trunc, VectorTruncate(VectorMultiply(VectorSubtract(Src0, Trunc), GlobalVectorConstants::FloatAlmostTwo())));
	}
};

struct FVectorKernelMod : public TBinaryVectorKernel<FVectorKernelMod>
{
	static void VM_FORCEINLINE DoKernel(FVectorVMContext& Context, VectorRegister4Float* RESTRICT Dst, VectorRegister4Float Src0, VectorRegister4Float Src1)
	{
		*Dst = VectorMod(Src0, Src1);
	}
};

struct FVectorKernelFrac : public TUnaryVectorKernel<FVectorKernelFrac>
{
	static void VM_FORCEINLINE DoKernel(FVectorVMContext& Context, VectorRegister4Float* RESTRICT Dst, VectorRegister4Float Src0)
	{
		*Dst = VectorFractional(Src0);
	}
};

struct FVectorKernelTrunc : public TUnaryVectorKernel<FVectorKernelTrunc>
{
	static void VM_FORCEINLINE DoKernel(FVectorVMContext& Context, VectorRegister4Float* RESTRICT Dst, VectorRegister4Float Src0)
	{
		*Dst = VectorTruncate(Src0);
	}
};

struct FVectorKernelCompareLT : public TBinaryVectorKernel<FVectorKernelCompareLT>
{
	static void VM_FORCEINLINE DoKernel(FVectorVMContext& Context, VectorRegister4Float* RESTRICT Dst, VectorRegister4Float Src0, VectorRegister4Float Src1)
	{
		*Dst = VectorCompareLT(Src0, Src1);
	}
};

struct FVectorKernelCompareLE : public TBinaryVectorKernel<FVectorKernelCompareLE>
{
	static void VM_FORCEINLINE DoKernel(FVectorVMContext& Context, VectorRegister4Float* RESTRICT Dst, VectorRegister4Float Src0, VectorRegister4Float Src1)
	{
		*Dst = VectorCompareLE(Src0, Src1);
	}
};

struct FVectorKernelCompareGT : public TBinaryVectorKernel<FVectorKernelCompareGT>
{
	static void VM_FORCEINLINE DoKernel(FVectorVMContext& Context, VectorRegister4Float* RESTRICT Dst, VectorRegister4Float Src0, VectorRegister4Float Src1)
	{
		*Dst = VectorCompareGT(Src0, Src1);
	}
};

struct FVectorKernelCompareGE : public TBinaryVectorKernel<FVectorKernelCompareGE>
{
	static void VM_FORCEINLINE DoKernel(FVectorVMContext& Context, VectorRegister4Float* RESTRICT Dst, VectorRegister4Float Src0, VectorRegister4Float Src1)
	{
		*Dst = VectorCompareGE(Src0, Src1);
	}
};

struct FVectorKernelCompareEQ : public TBinaryVectorKernel<FVectorKernelCompareEQ>
{
	static void VM_FORCEINLINE DoKernel(FVectorVMContext& Context, VectorRegister4Float* RESTRICT Dst, VectorRegister4Float Src0, VectorRegister4Float Src1)
	{
		*Dst = VectorCompareEQ(Src0, Src1);
	}
};

struct FVectorKernelCompareNEQ : public TBinaryVectorKernel<FVectorKernelCompareNEQ>
{
	static void VM_FORCEINLINE DoKernel(FVectorVMContext& Context, VectorRegister4Float* RESTRICT Dst, VectorRegister4Float Src0, VectorRegister4Float Src1)
	{		
		*Dst = VectorCompareNE(Src0, Src1);
	}
};

struct FVectorKernelSelect : public TTrinaryVectorKernel<FVectorKernelSelect>
{
	static void VM_FORCEINLINE DoKernel(FVectorVMContext& Context, VectorRegister4Float* RESTRICT Dst, VectorRegister4Float Mask, VectorRegister4Float A, VectorRegister4Float B)
	{
		*Dst = VectorSelect(Mask, A, B);
	}
};

struct FVectorKernelExecutionIndex
{
	static void Optimize(FVectorVMCodeOptimizerContext& Context)
	{
		Context.WriteExecFunction(Exec);
		FRegisterHandler<VectorRegister4Int>::Optimize(Context);
	}

	static void VM_FORCEINLINE Exec(FVectorVMContext& Context)
	{
		static_assert(VECTOR_WIDTH_FLOATS == 4, "Need to update this when upgrading the VM to support >SSE2");
		VectorRegister4Int VectorStride = MakeVectorRegisterInt(VECTOR_WIDTH_FLOATS, VECTOR_WIDTH_FLOATS, VECTOR_WIDTH_FLOATS, VECTOR_WIDTH_FLOATS);
		VectorRegister4Int Index = MakeVectorRegisterInt(Context.StartInstance, Context.StartInstance + 1, Context.StartInstance + 2, Context.StartInstance + 3);
		
		FRegisterHandler<VectorRegister4Int> Dest(Context);
		const int32 Loops = Context.GetNumLoops<VECTOR_WIDTH_FLOATS>();
		for (int32 i = 0; i < Loops; ++i)
		{
			*Dest.GetDestAndAdvance() = Index;
			Index = VectorIntAdd(Index, VectorStride);
		}
	}
};

struct FVectorKernelEnterStatScope
{
	static void Optimize(FVectorVMCodeOptimizerContext& Context)
	{
#if STATS
		Context.WriteExecFunction(Exec);
		FConstantHandler<int32>::Optimize(Context);
#elif ENABLE_STATNAMEDEVENTS
		if ( GbDetailedVMScriptStats )
		{
			Context.WriteExecFunction(Exec);
			FConstantHandler<int32>::Optimize(Context);
		}
		else
		{
			FConstantHandler<int32>::OptimizeSkip(Context);
		}
#else
		// just skip the op if we don't have stats enabled
		FConstantHandler<int32>::OptimizeSkip(Context);
#endif
	}

	static VM_FORCEINLINE void Exec(FVectorVMContext& Context)
	{
		FConstantHandler<int32> ScopeIdx(Context);
#if STATS
		if (GbDetailedVMScriptStats && Context.StatScopes.Num())
		{
			int32 CounterIdx = Context.StatCounterStack.AddDefaulted(1);
			int32 ScopeIndex = ScopeIdx.Get();
			Context.StatCounterStack[CounterIdx].CycleCounter.Start(Context.StatScopes[ScopeIndex].StatId);
			Context.StatCounterStack[CounterIdx].VmCycleCounter = { ScopeIndex, FPlatformTime::Cycles64() };
		}
#elif ENABLE_STATNAMEDEVENTS
		if (Context.StatNamedEventScopes.Num())
		{
			FPlatformMisc::BeginNamedEvent(FColor::Red, *Context.StatNamedEventScopes[ScopeIdx.Get()]);
		}
#endif
	}
};

struct FVectorKernelExitStatScope
{
	static void Optimize(FVectorVMCodeOptimizerContext& Context)
	{
#if STATS
		Context.WriteExecFunction(Exec);
#elif ENABLE_STATNAMEDEVENTS
		if (GbDetailedVMScriptStats)
		{
			Context.WriteExecFunction(Exec);
		}
#endif
	}
		
	static VM_FORCEINLINE void Exec(FVectorVMContext& Context)
	{
#if STATS
		if (GbDetailedVMScriptStats && Context.StatScopes.Num())
		{
			FStatStackEntry& StackEntry = Context.StatCounterStack.Last();
			StackEntry.CycleCounter.Stop();
			Context.ScopeExecCycles[StackEntry.VmCycleCounter.ScopeIndex] += FPlatformTime::Cycles64() - StackEntry.VmCycleCounter.ScopeEnterCycles;
			Context.StatCounterStack.Pop(false);
		}
#elif ENABLE_STATNAMEDEVENTS
		if (Context.StatNamedEventScopes.Num())
		{
			FPlatformMisc::EndNamedEvent();
		}
#endif
	}
};

struct FVectorKernelRandom : public TUnaryVectorKernel<FVectorKernelRandom>
{
	static void VM_FORCEINLINE DoKernel(FVectorVMContext& Context, VectorRegister4Float* RESTRICT Dst, VectorRegister4Float Src0)
	{
		//EEK!. Improve this. Implement GPU style seeded rand instead of this.
		VectorRegister4Float Result = MakeVectorRegister(Context.RandStream.GetFraction(),
			Context.RandStream.GetFraction(),
			Context.RandStream.GetFraction(),
			Context.RandStream.GetFraction());
		*Dst = VectorMultiply(Result, Src0);
	}
};

/* gaussian distribution random number (not working yet) */
struct FVectorKernelRandomGauss : public TBinaryVectorKernel<FVectorKernelRandomGauss>
{
	static void VM_FORCEINLINE DoKernel(FVectorVMContext& Context, VectorRegister4Float* RESTRICT Dst, VectorRegister4Float Src0, VectorRegister4Float Src1)
	{
		VectorRegister4Float Result = MakeVectorRegister(Context.RandStream.GetFraction(),
			Context.RandStream.GetFraction(),
			Context.RandStream.GetFraction(),
			Context.RandStream.GetFraction());

		Result = VectorSubtract(Result, GlobalVectorConstants::FloatOneHalf);
		Result = VectorMultiply(MakeVectorRegister(3.0f, 3.0f, 3.0f, 3.0f), Result);

		// taylor series gaussian approximation
		const VectorRegister4Float SPi2 = VectorReciprocal(VectorReciprocalSqrt(MakeVectorRegister(2 * PI, 2 * PI, 2 * PI, 2 * PI)));
		VectorRegister4Float Gauss = VectorReciprocal(SPi2);
		VectorRegister4Float Div = VectorMultiply(GlobalVectorConstants::FloatTwo, SPi2);
		Gauss = VectorSubtract(Gauss, VectorDivide(VectorMultiply(Result, Result), Div));
		Div = VectorMultiply(MakeVectorRegister(8.0f, 8.0f, 8.0f, 8.0f), SPi2);
		Gauss = VectorAdd(Gauss, VectorDivide(VectorPow(MakeVectorRegister(4.0f, 4.0f, 4.0f, 4.0f), Result), Div));
		Div = VectorMultiply(MakeVectorRegister(48.0f, 48.0f, 48.0f, 48.0f), SPi2);
		Gauss = VectorSubtract(Gauss, VectorDivide(VectorPow(MakeVectorRegister(6.0f, 6.0f, 6.0f, 6.0f), Result), Div));

		Gauss = VectorDivide(Gauss, MakeVectorRegister(0.4f, 0.4f, 0.4f, 0.4f));
		Gauss = VectorMultiply(Gauss, Src0);
		*Dst = Gauss;
	}
};

struct FVectorKernelMin : public TBinaryVectorKernel<FVectorKernelMin>
{
	static void VM_FORCEINLINE DoKernel(FVectorVMContext& Context, VectorRegister4Float* RESTRICT Dst,VectorRegister4Float Src0,VectorRegister4Float Src1)
	{
		*Dst = VectorMin(Src0, Src1);
	}
};

struct FVectorKernelMax : public TBinaryVectorKernel<FVectorKernelMax>
{
	static void VM_FORCEINLINE DoKernel(FVectorVMContext& Context, VectorRegister4Float* RESTRICT Dst,VectorRegister4Float Src0,VectorRegister4Float Src1)
	{
		*Dst = VectorMax(Src0, Src1);
	}
};

struct FVectorKernelPow : public TBinaryVectorKernel<FVectorKernelPow>
{
	static void VM_FORCEINLINE DoKernel(FVectorVMContext& Context, VectorRegister4Float* RESTRICT Dst,VectorRegister4Float Src0,VectorRegister4Float Src1)
	{
		*Dst = VectorPow(Src0, Src1);
	}
};

// if the base is small, then the result will be 0
struct FVectorKernelPowSafe : public TBinaryVectorKernel<FVectorKernelPowSafe>
{
	static void VM_FORCEINLINE DoKernel(FVectorVMContext& Context, VectorRegister4Float* RESTRICT Dst, VectorRegister4Float Src0, VectorRegister4Float Src1)
	{
		VectorRegister4Float ValidMask = VectorCompareGT(Src0, GlobalVectorConstants::SmallNumber);
		*Dst = VectorSelect(ValidMask, VectorPow(Src0, Src1), GlobalVectorConstants::FloatZero);
	}
};

struct FVectorKernelSign : public TUnaryVectorKernel<FVectorKernelSign>
{
	static void VM_FORCEINLINE DoKernel(FVectorVMContext& Context, VectorRegister4Float* RESTRICT Dst, VectorRegister4Float Src0)
	{
		*Dst = VectorSign(Src0);
	}
};

namespace VectorVMNoise
{
	int32 P[512] =
	{
		151,160,137,91,90,15,
		131,13,201,95,96,53,194,233,7,225,140,36,103,30,69,142,8,99,37,240,21,10,23,
		190, 6,148,247,120,234,75,0,26,197,62,94,252,219,203,117,35,11,32,57,177,33,
		88,237,149,56,87,174,20,125,136,171,168, 68,175,74,165,71,134,139,48,27,166,
		77,146,158,231,83,111,229,122,60,211,133,230,220,105,92,41,55,46,245,40,244,
		102,143,54, 65,25,63,161, 1,216,80,73,209,76,132,187,208, 89,18,169,200,196,
		135,130,116,188,159,86,164,100,109,198,173,186, 3,64,52,217,226,250,124,123,
		5,202,38,147,118,126,255,82,85,212,207,206,59,227,47,16,58,17,182,189,28,42,
		223,183,170,213,119,248,152, 2,44,154,163, 70,221,153,101,155,167, 43,172,9,
		129,22,39,253, 19,98,108,110,79,113,224,232,178,185, 112,104,218,246,97,228,
		251,34,242,193,238,210,144,12,191,179,162,241, 81,51,145,235,249,14,239,107,
		49,192,214, 31,181,199,106,157,184, 84,204,176,115,121,50,45,127, 4,150,254,
		138,236,205,93,222,114,67,29,24,72,243,141,128,195,78,66,215,61,156,180,
		151,160,137,91,90,15,
		131,13,201,95,96,53,194,233,7,225,140,36,103,30,69,142,8,99,37,240,21,10,23,
		190, 6,148,247,120,234,75,0,26,197,62,94,252,219,203,117,35,11,32,57,177,33,
		88,237,149,56,87,174,20,125,136,171,168, 68,175,74,165,71,134,139,48,27,166,
		77,146,158,231,83,111,229,122,60,211,133,230,220,105,92,41,55,46,245,40,244,
		102,143,54, 65,25,63,161, 1,216,80,73,209,76,132,187,208, 89,18,169,200,196,
		135,130,116,188,159,86,164,100,109,198,173,186, 3,64,52,217,226,250,124,123,
		5,202,38,147,118,126,255,82,85,212,207,206,59,227,47,16,58,17,182,189,28,42,
		223,183,170,213,119,248,152, 2,44,154,163, 70,221,153,101,155,167, 43,172,9,
		129,22,39,253, 19,98,108,110,79,113,224,232,178,185, 112,104,218,246,97,228,
		251,34,242,193,238,210,144,12,191,179,162,241, 81,51,145,235,249,14,239,107,
		49,192,214, 31,181,199,106,157,184, 84,204,176,115,121,50,45,127, 4,150,254,
		138,236,205,93,222,114,67,29,24,72,243,141,128,195,78,66,215,61,156,180
	};

	static FORCEINLINE float Lerp(float X, float A, float B)
	{
		return A + X * (B - A);
	}

	static FORCEINLINE float Fade(float X)
	{
		return X * X * X * (X * (X * 6 - 15) + 10);
	}
	
	static FORCEINLINE float Grad(int32 hash, float x, float y, float z)
	{
		 hash &= 15;
		 float u = (hash < 8) ? x : y;
		 float v = (hash < 4) ? y : ((hash == 12 || hash == 14) ? x : z);
		 return ((hash & 1) == 0 ? u : -u) + ((hash & 2) == 0 ? v : -v);
	}

	struct FScalarKernelNoise3D_iNoise : TTrinaryScalarKernel<FScalarKernelNoise3D_iNoise>
	{
		static void VM_FORCEINLINE DoKernel(FVectorVMContext& Context, float* RESTRICT Dst, float X, float Y, float Z)
		{
			float Xfl = FMath::FloorToFloat(X);
			float Yfl = FMath::FloorToFloat(Y);
			float Zfl = FMath::FloorToFloat(Z);
			int32 Xi = (int32)(Xfl) & 255;
			int32 Yi = (int32)(Yfl) & 255;
			int32 Zi = (int32)(Zfl) & 255;
			X -= Xfl;
			Y -= Yfl;
			Z -= Zfl;
			float Xm1 = X - 1.0f;
			float Ym1 = Y - 1.0f;
			float Zm1 = Z - 1.0f;

			int32 A = P[Xi] + Yi;
			int32 AA = P[A] + Zi;	int32 AB = P[A + 1] + Zi;

			int32 B = P[Xi + 1] + Yi;
			int32 BA = P[B] + Zi;	int32 BB = P[B + 1] + Zi;

			float U = Fade(X);
			float V = Fade(Y);
			float W = Fade(Z);

			*Dst =
				Lerp(W,
					Lerp(V,
						Lerp(U,
							Grad(P[AA], X, Y, Z),
							Grad(P[BA], Xm1, Y, Z)),
						Lerp(U,
							Grad(P[AB], X, Ym1, Z),
							Grad(P[BB], Xm1, Ym1, Z))),
					Lerp(V,
						Lerp(U,
							Grad(P[AA + 1], X, Y, Zm1),
							Grad(P[BA + 1], Xm1, Y, Zm1)),
						Lerp(U,
							Grad(P[AB + 1], X, Ym1, Zm1),
							Grad(P[BB + 1], Xm1, Ym1, Zm1))));
		}
	};

	struct FScalarKernelNoise2D_iNoise : TBinaryScalarKernel<FScalarKernelNoise2D_iNoise>
	{
		static void VM_FORCEINLINE DoKernel(FVectorVMContext& Context, float* RESTRICT Dst, float X, float Y)
		{
			*Dst = 0.0f;//TODO
		}
	};

	struct FScalarKernelNoise1D_iNoise : TUnaryScalarKernel<FScalarKernelNoise1D_iNoise>
	{
		static void VM_FORCEINLINE DoKernel(FVectorVMContext& Context, float* RESTRICT Dst, float X)
		{
			*Dst = 0.0f;//TODO;
		}
	};

	static void Noise1D(FVectorVMContext& Context) { FScalarKernelNoise1D_iNoise::Exec(Context); }
	static void Noise2D(FVectorVMContext& Context) { FScalarKernelNoise2D_iNoise::Exec(Context); }
	static void Noise3D(FVectorVMContext& Context)
	{
		//Basic scalar implementation of perlin's improved noise until I can spend some quality time exploring vectorized implementations of Marc O's noise from Random.ush.
		//http://mrl.nyu.edu/~perlin/noise/
		FScalarKernelNoise3D_iNoise::Exec(Context);
	}

	static void Optimize_Noise1D(FVectorVMCodeOptimizerContext& Context) { FScalarKernelNoise1D_iNoise::Optimize(Context); }
	static void Optimize_Noise2D(FVectorVMCodeOptimizerContext& Context) { FScalarKernelNoise2D_iNoise::Optimize(Context); }
	static void Optimize_Noise3D(FVectorVMCodeOptimizerContext& Context) { FScalarKernelNoise3D_iNoise::Optimize(Context); }
};

//Olaf's orginal curl noise. Needs updating for the new scalar VM and possibly calling Curl Noise to avoid confusion with regular noise?
//Possibly needs to be a data interface as the VM can't output Vectors?
struct FVectorKernelNoise : public TUnaryVectorKernel<FVectorKernelNoise>
{
	static VectorRegister4Float RandomTable[17][17][17];

	static void VM_FORCEINLINE DoKernel(FVectorVMContext& Context, VectorRegister4Float* RESTRICT Dst, VectorRegister4Float Src0)
	{
		const VectorRegister4Float VecSize = MakeVectorRegister(16.0f, 16.0f, 16.0f, 16.0f);

		*Dst = GlobalVectorConstants::FloatZero;
		
		for (uint32 i = 1; i < 2; i++)
		{
			float Di = 0.2f * (1.0f/(1<<i));
			VectorRegister4Float Div = MakeVectorRegister(Di, Di, Di, Di);
			VectorRegister4Float Coords = VectorMod( VectorAbs( VectorMultiply(Src0, Div) ), VecSize );
			const float *CoordPtr = reinterpret_cast<float const*>(&Coords);
			const int32 Cx = CoordPtr[0];
			const int32 Cy = CoordPtr[1];
			const int32 Cz = CoordPtr[2];

			VectorRegister4Float Frac = VectorFractional(Coords);
			VectorRegister4Float Alpha = VectorReplicate(Frac, 0);
			VectorRegister4Float OneMinusAlpha = VectorSubtract(GlobalVectorConstants::FloatOne, Alpha);
			
			VectorRegister4Float XV1 = VectorMultiplyAdd(RandomTable[Cx][Cy][Cz], Alpha, VectorMultiply(RandomTable[Cx+1][Cy][Cz], OneMinusAlpha));
			VectorRegister4Float XV2 = VectorMultiplyAdd(RandomTable[Cx][Cy+1][Cz], Alpha, VectorMultiply(RandomTable[Cx+1][Cy+1][Cz], OneMinusAlpha));
			VectorRegister4Float XV3 = VectorMultiplyAdd(RandomTable[Cx][Cy][Cz+1], Alpha, VectorMultiply(RandomTable[Cx+1][Cy][Cz+1], OneMinusAlpha));
			VectorRegister4Float XV4 = VectorMultiplyAdd(RandomTable[Cx][Cy+1][Cz+1], Alpha, VectorMultiply(RandomTable[Cx+1][Cy+1][Cz+1], OneMinusAlpha));

			Alpha = VectorReplicate(Frac, 1);
			OneMinusAlpha = VectorSubtract(GlobalVectorConstants::FloatOne, Alpha);
			VectorRegister4Float YV1 = VectorMultiplyAdd(XV1, Alpha, VectorMultiply(XV2, OneMinusAlpha));
			VectorRegister4Float YV2 = VectorMultiplyAdd(XV3, Alpha, VectorMultiply(XV4, OneMinusAlpha));

			Alpha = VectorReplicate(Frac, 2);
			OneMinusAlpha = VectorSubtract(GlobalVectorConstants::FloatOne, Alpha);
			VectorRegister4Float ZV = VectorMultiplyAdd(YV1, Alpha, VectorMultiply(YV2, OneMinusAlpha));

			*Dst = VectorAdd(*Dst, ZV);
		}
	}
};

VectorRegister4Float FVectorKernelNoise::RandomTable[17][17][17];

//////////////////////////////////////////////////////////////////////////
//Special Kernels.

/** Special kernel for acquiring a new ID. TODO. Can be written as general RWBuffer ops when we support that. */
struct FScalarKernelAcquireID
{
	static void Optimize(FVectorVMCodeOptimizerContext& Context)
	{
		Context.WriteExecFunction(Exec);
		Context.Write(Context.DecodeU16());		// DataSetIndex
		Context.Write(Context.DecodeU16());		// IDIndexReg
		Context.Write(Context.DecodeU16());		// IDTagReg
	}

	static VM_FORCEINLINE void Exec(FVectorVMContext& Context)
	{
		const int32 DataSetIndex = Context.DecodeU16();
		const TArrayView<FDataSetMeta> MetaTable = Context.DataSetMetaTable;
		TArray<int32>&RESTRICT FreeIDTable = *MetaTable[DataSetIndex].FreeIDTable;
		TArray<int32>&RESTRICT SpawnedIDsTable = *MetaTable[DataSetIndex].SpawnedIDsTable;

		const int32 Tag = MetaTable[DataSetIndex].IDAcquireTag;

		const int32 IDIndexReg = Context.DecodeU16();
		int32*RESTRICT IDIndex = (int32*)(Context.GetTempRegister(IDIndexReg));

		const int32 IDTagReg = Context.DecodeU16();
		int32*RESTRICT IDTag = (int32*)(Context.GetTempRegister(IDTagReg));

		int32& NumFreeIDs = *MetaTable[DataSetIndex].NumFreeIDs;

		//Temporarily using a lock to ensure thread safety for accessing the FreeIDTable until a lock free solution can be implemented.
		MetaTable[DataSetIndex].LockFreeTable();
	
		check(FreeIDTable.Num() >= Context.NumInstances);
		check(NumFreeIDs >= Context.NumInstances);
		for (int32 i = 0; i < Context.NumInstances; ++i)
		{
			int32 FreeIDTableIndex = --NumFreeIDs;

			//Grab the value from the FreeIDTable.
			int32 AcquiredID = FreeIDTable[FreeIDTableIndex];
			checkSlow(AcquiredID != INDEX_NONE);

			//UE_LOG(LogVectorVM, Warning, TEXT("AcquireID: ID:%d | FreeTableIdx:%d."), AcquiredID, FreeIDTableIndex);
			//Mark this entry in the FreeIDTable as invalid.
			FreeIDTable[FreeIDTableIndex] = INDEX_NONE;

			*IDIndex = AcquiredID;
			*IDTag = Tag;
			++IDIndex;
			++IDTag;

			SpawnedIDsTable.Add(AcquiredID);
		}

		MetaTable[DataSetIndex].UnlockFreeTable();
	}
};

/** Special kernel for updating a new ID. TODO. Can be written as general RWBuffer ops when we support that. */
struct FScalarKernelUpdateID
{
	static void Optimize(FVectorVMCodeOptimizerContext& Context)
	{
		Context.WriteExecFunction(Exec);
		Context.Write(Context.DecodeU16());		// DataSetIndex
		Context.Write(Context.DecodeU16());		// InstanceIDRegisterIndex
		Context.Write(Context.DecodeU16());		// InstanceIndexRegisterIndex
	}

	static VM_FORCEINLINE void Exec(FVectorVMContext& Context)
	{
		const int32 DataSetIndex = Context.DecodeU16();
		const int32 InstanceIDRegisterIndex = Context.DecodeU16();
		const int32 InstanceIndexRegisterIndex = Context.DecodeU16();

		const TArrayView<FDataSetMeta> MetaTable = Context.DataSetMetaTable;

		TArray<int32>&RESTRICT IDTable = *MetaTable[DataSetIndex].IDTable;
		const int32 InstanceOffset = MetaTable[DataSetIndex].InstanceOffset;
		const int32 AbsoluteStartInstance = InstanceOffset + Context.StartInstance;

		const int32*RESTRICT IDRegister = (int32*)(Context.GetTempRegister(InstanceIDRegisterIndex));
		const int32*RESTRICT IndexRegister = (int32*)(Context.GetTempRegister(InstanceIndexRegisterIndex));
		
		FDataSetThreadLocalTempData& DataSetTempData = Context.ThreadLocalTempData[DataSetIndex];

		TArray<int32>&RESTRICT IDsToFree = DataSetTempData.IDsToFree;
		check(IDTable.Num() >= AbsoluteStartInstance + Context.NumInstances);
		for (int32 i = 0; i < Context.NumInstances; ++i)
		{
			int32 InstanceId = IDRegister[i];
			int32 Index = IndexRegister[i];

			if (Index == INDEX_NONE)
			{
				//Add the ID to a thread local list of IDs to free which are actually added to the list safely at the end of this chunk's execution.
				IDsToFree.Add(InstanceId);
				//UE_LOG(LogVectorVM, Warning, TEXT("FreeingID: InstanceID:%d."), InstanceId);
			}
			else
			{
				// Update the actual index for this ID. No thread safety is needed as this ID slot can only ever be written by this instance and so a single thread.
				// The index passed into this function is the same as that given to the OutputData*() functions (FScalarKernelWriteOutputIndexed kernel).
				// That value is local to the execution step (update or spawn), so we must offset it by the start instance number for the step, just like
				// GetOutputRegister() does.
				IDTable[InstanceId] = Index + InstanceOffset;

				//Update thread local max ID seen. We push this to the real value at the end of execution.
				DataSetTempData.MaxID = FMath::Max(DataSetTempData.MaxID, InstanceId);
				
				//UE_LOG(LogVectorVM, Warning, TEXT("UpdateID: RealIdx:%d | InstanceID:%d."), RealIdx, InstanceId);
			}
		}
	}
};

/** Special kernel for reading from the main input dataset. */
template<typename SourceType, int TypeOffset>
struct FVectorKernelReadInput
{
	static void Optimize(FVectorVMCodeOptimizerContext& Context)
	{
		Context.WriteExecFunction(Exec);
		Context.Write(Context.DecodeU16());	// DataSetIndex
		Context.Write(Context.DecodeU16());	// InputRegisterIdx
		Context.Write(Context.DecodeU16());	// DestRegisterIdx
	}

	static VM_FORCEINLINE void Exec(FVectorVMContext& Context)
	{
		static const int32 InstancesPerVector = sizeof(VectorRegister4Float ) / sizeof(SourceType);

		const int32 DataSetIndex = Context.DecodeU16();
		const int32 InputRegisterIdx = Context.DecodeU16();
		const int32 DestRegisterIdx = Context.DecodeU16();
		int32 Loops = Context.GetNumLoops<InstancesPerVector>();

		VectorRegister4Float* DestReg = (VectorRegister4Float*)(Context.GetTempRegister(DestRegisterIdx));
		VectorRegister4Float* InputReg = (VectorRegister4Float*)(Context.GetInputRegister<SourceType, TypeOffset>(DataSetIndex, InputRegisterIdx) + Context.GetStartInstance());

		//TODO: We can actually do some scalar loads into the first and final vectors to get around alignment issues and then use the aligned load for all others.
		while(Loops > 0)
		{
			*DestReg = VectorLoad(InputReg);
			++DestReg;
			++InputReg;
			Loops--;
		}
	}
};

template<>
struct FVectorKernelReadInput<FFloat16, 2>
{
	static void Optimize(FVectorVMCodeOptimizerContext& Context)
	{
		Context.WriteExecFunction(Exec);
		Context.Write(Context.DecodeU16());	// DataSetIndex
		Context.Write(Context.DecodeU16());	// InputRegisterIdx
		Context.Write(Context.DecodeU16());	// DestRegisterIdx
	}

	static VM_FORCEINLINE void Exec(FVectorVMContext& Context)
	{
		const int32 DataSetIndex = Context.DecodeU16();
		const int32 InputRegisterIdx = Context.DecodeU16();
		const int32 DestRegisterIdx = Context.DecodeU16();
		int32 Loops = Context.GetNumLoops<4>();

		float* DestReg = (float*)(Context.GetTempRegister(DestRegisterIdx));
		uint16* InputReg = (uint16*)(Context.GetInputRegister<FFloat16, 2>(DataSetIndex, InputRegisterIdx) + Context.GetStartInstance());

		//TODO: We can actually do some scalar loads into the first and final vectors to get around alignment issues and then use the aligned load for all others.
		while (Loops > 1)
		{
			FPlatformMath::WideVectorLoadHalf(DestReg, InputReg);
			DestReg += 8;
			InputReg += 8;
			Loops -= 2;
		}

		while (Loops > 0)
		{
			FPlatformMath::VectorLoadHalf(DestReg, InputReg);
			DestReg += 4;
			InputReg += 4;
			Loops -= 1;
		}
	}
};


/** Special kernel for reading from an input dataset; non-advancing (reads same instance everytime). 
 *  this kernel splats the X component of the source register to all 4 dest components; it's meant to
 *	use scalar data sets as the source (e.g. events)
 */
template<typename T, int TypeOffset>
struct FVectorKernelReadInputNoAdvance
{
	static void Optimize(FVectorVMCodeOptimizerContext& Context)
	{
		Context.WriteExecFunction(Exec);
		Context.Write(Context.DecodeU16());	// DataSetIndex
		Context.Write(Context.DecodeU16());	// InputRegisterIdx
		Context.Write(Context.DecodeU16());	// DestRegisterIdx
	}

	static VM_FORCEINLINE void Exec(FVectorVMContext& Context)
	{
		static const int32 InstancesPerVector = sizeof(VectorRegister4Float) / sizeof(T);

		const int32 DataSetIndex = Context.DecodeU16();
		const int32 InputRegisterIdx = Context.DecodeU16();
		const int32 DestRegisterIdx = Context.DecodeU16();
		const int32 Loops = Context.GetNumLoops<InstancesPerVector>();

		VectorRegister4Float* DestReg = (VectorRegister4Float*)(Context.GetTempRegister(DestRegisterIdx));
		VectorRegister4Float* InputReg = (VectorRegister4Float*)(Context.GetInputRegister<T, TypeOffset>(DataSetIndex, InputRegisterIdx));

		//TODO: We can actually do some scalar loads into the first and final vectors to get around alignment issues and then use the aligned load for all others.
		for (int32 i = 0; i < Loops; ++i)
		{
			*DestReg = VectorSwizzle(VectorLoad(InputReg), 0,0,0,0);
			++DestReg;
		}
	}
};

template<>
struct FVectorKernelReadInputNoAdvance<FFloat16, 2>
{
	static void Optimize(FVectorVMCodeOptimizerContext& Context)
	{
		Context.WriteExecFunction(Exec);
		Context.Write(Context.DecodeU16());	// DataSetIndex
		Context.Write(Context.DecodeU16());	// InputRegisterIdx
		Context.Write(Context.DecodeU16());	// DestRegisterIdx
	}

	static VM_FORCEINLINE void Exec(FVectorVMContext& Context)
	{
		const int32 DataSetIndex = Context.DecodeU16();
		const int32 InputRegisterIdx = Context.DecodeU16();
		const int32 DestRegisterIdx = Context.DecodeU16();
		const int32 Loops = Context.GetNumLoops<4>();

		VectorRegister4Float* DestReg = (VectorRegister4Float*)(Context.GetTempRegister(DestRegisterIdx));
		uint16* InputReg = (uint16*)(Context.GetInputRegister<FFloat16, 2>(DataSetIndex, InputRegisterIdx));

		//TODO: We can actually do some scalar loads into the first and final vectors to get around alignment issues and then use the aligned load for all others.
		for (int32 i = 0; i < Loops; ++i)
		{
			float flt = FPlatformMath::LoadHalf(InputReg);
			*DestReg = VectorLoadFloat1(&flt);
			++DestReg;
		}
	}
};

//TODO - Should be straight forwards to follow the input with a mix of the outputs direct indexing
/** Special kernel for reading an specific location in an input register. */
// template<typename T>
// struct FScalarKernelReadInputIndexed
// {
// 	static VM_FORCEINLINE void Exec(FVectorVMContext& Context)
// 	{
// 		int32* IndexReg = (int32*)(Context.RegisterTable[DecodeU16(Context)]);
// 		T* InputReg = (T*)(Context.RegisterTable[DecodeU16(Context)]);
// 		T* DestReg = (T*)(Context.RegisterTable[DecodeU16(Context)]);
// 
// 		//Has to be scalar as each instance can read from a different location in the input buffer.
// 		for (int32 i = 0; i < Context.NumInstances; ++i)
// 		{
// 			T* ReadPtr = (*InputReg) + (*IndexReg);
// 			*DestReg = (*ReadPtr);
// 			++IndexReg;
// 			++DestReg;
// 		}
// 	}
// };

/** Special kernel for writing to a specific output register. */
template<typename SourceType, typename DestType, int TypeOffset>
struct FScalarKernelWriteOutputIndexed
{
	static VM_FORCEINLINE void Optimize(FVectorVMCodeOptimizerContext& Context)
	{
		const uint32 SrcOpTypes = Context.BaseContext.DecodeSrcOperandTypes();
		switch (SrcOpTypes)
		{
			case SRCOP_RRR: Context.WriteExecFunction(DoKernel<FRegisterHandler<SourceType>>); break;
			case SRCOP_RRC:	Context.WriteExecFunction(DoKernel<FConstantHandler<SourceType>>); break;
			default: check(0); break;
		};

		Context.Write(Context.DecodeU16());		// DataSetIndex
		Context.Write(Context.DecodeU16());		// DestIndexRegisterIdx
		Context.Write(Context.DecodeU16());		// DataHandlerType
		Context.Write(Context.DecodeU16());		// DestRegisterIdx
	}

	static VM_FORCEINLINE void Exec(FVectorVMContext& Context)
	{
		const uint32 SrcOpTypes = Context.DecodeSrcOperandTypes();
		switch (SrcOpTypes)
		{
		case SRCOP_RRR: DoKernel<FRegisterHandler<SourceType>>(Context); break;
		case SRCOP_RRC:	DoKernel<FConstantHandler<SourceType>>(Context); break;
		default: check(0); break;
		};
	}

	template<typename DataHandlerType>
	static VM_FORCEINLINE void DoKernel(FVectorVMContext& Context)
	{
		const int32 DataSetIndex = Context.DecodeU16();

		const int32 DestIndexRegisterIdx = Context.DecodeU16();
		int32* RESTRICT DestIndexReg = (int32*)(Context.GetTempRegister(DestIndexRegisterIdx));

		DataHandlerType DataHandler(Context);

		const int32 DestRegisterIdx = Context.DecodeU16();
		DestType* RESTRICT DestReg = Context.GetOutputRegister<DestType, TypeOffset>(DataSetIndex, DestRegisterIdx);

		int NumInstances = Context.GetNumInstances();
		for (int32 i = 0; i < NumInstances; ++i)
		{
			int32 DestIndex = *DestIndexReg;
			if (DestIndex != INDEX_NONE)
			{
				DestReg[DestIndex] = DataHandler.Get();
			}

			++DestIndexReg;
			DataHandler.Advance();
			//We don't increment the dest as we index into it directly.
		}
	}
};

template<>
struct FScalarKernelWriteOutputIndexed<float, FFloat16, 2>
{
	static VM_FORCEINLINE void Optimize(FVectorVMCodeOptimizerContext& Context)
	{
		const uint32 SrcOpTypes = Context.BaseContext.DecodeSrcOperandTypes();
		switch (SrcOpTypes)
		{
		case SRCOP_RRR: Context.WriteExecFunction(DoKernel<FRegisterHandler<float>>); break;
		case SRCOP_RRC:	Context.WriteExecFunction(DoKernel<FConstantHandler<float>>); break;
		default: check(0); break;
		};

		Context.Write(Context.DecodeU16());		// DataSetIndex
		Context.Write(Context.DecodeU16());		// DestIndexRegisterIdx
		Context.Write(Context.DecodeU16());		// DataHandlerType
		Context.Write(Context.DecodeU16());		// DestRegisterIdx
	}

	static VM_FORCEINLINE void Exec(FVectorVMContext& Context)
	{
		const uint32 SrcOpTypes = Context.DecodeSrcOperandTypes();
		switch (SrcOpTypes)
		{
		case SRCOP_RRR: DoKernel<FRegisterHandler<float>>(Context); break;
		case SRCOP_RRC:	DoKernel<FConstantHandler<float>>(Context); break;
		default: check(0); break;
		};
	}

	template<typename DataHandlerType>
	static VM_FORCEINLINE void DoKernel(FVectorVMContext& Context)
	{
		const int32 DataSetIndex = Context.DecodeU16();

		const int32 DestIndexRegisterIdx = Context.DecodeU16();
		int32* RESTRICT DestIndexReg = (int32*)(Context.GetTempRegister(DestIndexRegisterIdx));

		DataHandlerType DataHandler(Context);

		const int32 DestRegisterIdx = Context.DecodeU16();
		uint16* RESTRICT DestReg = (uint16*)Context.GetOutputRegister<FFloat16, 2>(DataSetIndex, DestRegisterIdx);

		int NumInstances = Context.GetNumInstances();
		for (int32 i = 0; i < NumInstances; ++i)
		{
			int32 DestIndex = *DestIndexReg;
			if (DestIndex != INDEX_NONE)
			{
				FPlatformMath::StoreHalf(&DestReg[DestIndex], DataHandler.Get());
			}

			++DestIndexReg;
			DataHandler.Advance();
			//We don't increment the dest as we index into it directly.
		}
	}
};

struct FDataSetCounterHandler
{
	int32* Counter;
	FDataSetCounterHandler(FVectorVMContext& Context)
		: Counter(&Context.GetDataSetMeta(Context.DecodeU16()).DataSetAccessIndex)
	{}

	VM_FORCEINLINE void Advance() { }
	VM_FORCEINLINE int32* Get() { return Counter; }
	VM_FORCEINLINE int32* GetAndAdvance() { return Counter; }
	//VM_FORCEINLINE const int32* GetDest() { return Counter; }Should never use as a dest. All kernels with read and write to this.

	static void Optimize(FVectorVMCodeOptimizerContext& Context)
	{
		Context.Write(Context.DecodeU16());
	}
};

struct FScalarKernelAcquireCounterIndex
{
	template<bool bThreadsafe>
	struct InternalKernel
	{
		static VM_FORCEINLINE void DoKernel(FVectorVMContext& Context, int32* RESTRICT Dst, int32* Index, int32 Valid)
		{
			if (Valid != 0)
			{
				*Dst = bThreadsafe ? FPlatformAtomics::InterlockedIncrement(Index) : ++(*Index);
			}
			else
			{
				*Dst = INDEX_NONE;	// Subsequent DoKernal calls above will skip over INDEX_NONE register entries...
			}
		}

		static VM_FORCEINLINE void Exec(FVectorVMContext& Context)
		{
			const uint32 SrcOpType = Context.DecodeSrcOperandTypes();
			switch (SrcOpType)
			{
				case SRCOP_RRR: TBinaryKernelHandler<InternalKernel<true>, FRegisterHandler<int32>, FDataSetCounterHandler, FRegisterHandler<int32>, 1>::Exec(Context); break;
				case SRCOP_RRC:	TBinaryKernelHandler<InternalKernel<true>, FRegisterHandler<int32>, FDataSetCounterHandler, FConstantHandler<int32>, 1>::Exec(Context); break;
				default: check(0); break;
			};
		}
	};

	template<uint32 SrcOpType>
	static void ExecOptimized(FVectorVMContext& Context)
	{
		if (Context.IsParallelExecution())
		{
			switch (SrcOpType)
			{
				case SRCOP_RRR: TBinaryKernelHandler<InternalKernel<true>, FRegisterHandler<int32>, FDataSetCounterHandler, FRegisterHandler<int32>, 1>::Exec(Context); break;
				case SRCOP_RRC:	TBinaryKernelHandler<InternalKernel<true>, FRegisterHandler<int32>, FDataSetCounterHandler, FConstantHandler<int32>, 1>::Exec(Context); break;
				default: check(0); break;
			}
		}
		else
		{
			switch (SrcOpType)
			{
				case SRCOP_RRR: TBinaryKernelHandler<InternalKernel<false>, FRegisterHandler<int32>, FDataSetCounterHandler, FRegisterHandler<int32>, 1>::Exec(Context); break;
				case SRCOP_RRC:	TBinaryKernelHandler<InternalKernel<false>, FRegisterHandler<int32>, FDataSetCounterHandler, FConstantHandler<int32>, 1>::Exec(Context); break;
				default: check(0); break;
			}
		}
	}

	static void Optimize(FVectorVMCodeOptimizerContext& Context)
	{
		const uint32 SrcOpType = Context.BaseContext.DecodeSrcOperandTypes();
		switch (SrcOpType)
		{
			case SRCOP_RRR: Context.WriteExecFunction(FScalarKernelAcquireCounterIndex::ExecOptimized<SRCOP_RRR>); break;
			case SRCOP_RRC: Context.WriteExecFunction(FScalarKernelAcquireCounterIndex::ExecOptimized<SRCOP_RRC>); break;
			default: check(0); break;
		}

		// Three registers, note we don't call Optimize on the Kernel since that will write the Exec and we are selecting based upon thread safe or not
		Context.Write(Context.DecodeU16());
		Context.Write(Context.DecodeU16());
		Context.Write(Context.DecodeU16());
	}

	static VM_FORCEINLINE void Exec(FVectorVMContext& Context)
	{
		if ( Context.IsParallelExecution() )
		{
			InternalKernel<true>::Exec(Context);
		}
		else
		{
			InternalKernel<false>::Exec(Context);
		}
	}

};

//TODO: REWORK TO FUNCITON LIKE THE ABOVE.
// /** Special kernel for decrementing a dataset counter. */
// struct FScalarKernelReleaseCounterIndex
// {
// 	static VM_FORCEINLINE void Exec(FVectorVMContext& Context)
// 	{
// 		int32* CounterPtr = (int32*)(Context.ConstantTable[DecodeU16(Context)]);
// 		int32* DestReg = (int32*)(Context.RegisterTable[DecodeU16(Context)]);
// 
// 		for (int32 i = 0; i < Context.NumInstances; ++i)
// 		{
// 			int32 Counter = (*CounterPtr--);
// 			*DestReg = Counter >= 0 ? Counter : INDEX_NONE;
// 
// 			++DestReg;
// 		}
// 	}
// };

//////////////////////////////////////////////////////////////////////////
//external_func_call

struct FKernelExternalFunctionCall
{
	static void Optimize(FVectorVMCodeOptimizerContext& Context)
	{
		const uint32 ExternalFuncIdx = Context.DecodeU8();

		Context.WriteExecFunction(Exec);
		Context.Write<uint8>(ExternalFuncIdx);

		const int32 NumRegisters = Context.ExternalFunctionRegisterCounts[ExternalFuncIdx];
		for ( int32 i=0; i < NumRegisters; ++i )
		{
			Context.Write(Context.DecodeU16());
		}
	}

	static void Exec(FVectorVMContext& Context)
	{
#ifdef NIAGARA_EXP_VM
		check(false);
#else
		const uint32 ExternalFuncIdx = Context.DecodeU8();
		const FVMExternalFunction* ExternalFunction = Context.ExternalFunctionTable[ExternalFuncIdx];
		check(ExternalFunction);

		if (ExternalFunction)
		{
			FVectorVMExternalFunctionContext DataInterfaceFunctionContext(&Context);
			ExternalFunction->Execute(DataInterfaceFunctionContext);
		}
#endif
	}
};

//////////////////////////////////////////////////////////////////////////
//Integer operations

//addi,
struct FVectorIntKernelAdd : TBinaryVectorIntKernel<FVectorIntKernelAdd>
{
	static void VM_FORCEINLINE DoKernel(FVectorVMContext& Context, VectorRegister4Int* Dst, VectorRegister4Int Src0, VectorRegister4Int Src1)
	{
		*Dst = VectorIntAdd(Src0, Src1);
	}
};

//subi,
struct FVectorIntKernelSubtract : TBinaryVectorIntKernel<FVectorIntKernelSubtract>
{
	static void VM_FORCEINLINE DoKernel(FVectorVMContext& Context, VectorRegister4Int* Dst, VectorRegister4Int Src0, VectorRegister4Int Src1)
	{
		*Dst = VectorIntSubtract(Src0, Src1);
	}
};

//muli,
struct FVectorIntKernelMultiply : TBinaryVectorIntKernel<FVectorIntKernelMultiply>
{
	static void VM_FORCEINLINE DoKernel(FVectorVMContext& Context, VectorRegister4Int* Dst, VectorRegister4Int Src0, VectorRegister4Int Src1)
	{
		*Dst = VectorIntMultiply(Src0, Src1);
	}
};

//divi,
struct FVectorIntKernelDivide : TBinaryVectorIntKernel<FVectorIntKernelDivide>
{
	static void VM_FORCEINLINE DoKernel(FVectorVMContext& Context, VectorRegister4Int* Dst, VectorRegister4Int Src0, VectorRegister4Int Src1)
	{
		int32 TmpA[4];
		VectorIntStore(Src0, TmpA);

		int32 TmpB[4];
		VectorIntStore(Src1, TmpB);

		// No intrinsics exist for integer divide. Since div by zero causes crashes, we must be safe against that.

		int32 TmpDst[4];
		TmpDst[0] = TmpB[0] != 0 ? (TmpA[0] / TmpB[0]) : 0;
		TmpDst[1] = TmpB[1] != 0 ? (TmpA[1] / TmpB[1]) : 0;
		TmpDst[2] = TmpB[2] != 0 ? (TmpA[2] / TmpB[2]) : 0;
		TmpDst[3] = TmpB[3] != 0 ? (TmpA[3] / TmpB[3]) : 0;

		*Dst = MakeVectorRegisterInt(TmpDst[0], TmpDst[1], TmpDst[2], TmpDst[3]);
	}
};


//clampi,
struct FVectorIntKernelClamp : TTrinaryVectorIntKernel<FVectorIntKernelClamp>
{
	static void VM_FORCEINLINE DoKernel(FVectorVMContext& Context, VectorRegister4Int* Dst, VectorRegister4Int Src0, VectorRegister4Int Src1, VectorRegister4Int Src2)
	{
		*Dst = VectorIntMin(VectorIntMax(Src0, Src1), Src2);
	}
};

//mini,
struct FVectorIntKernelMin : TBinaryVectorIntKernel<FVectorIntKernelMin>
{
	static void VM_FORCEINLINE DoKernel(FVectorVMContext& Context, VectorRegister4Int* Dst, VectorRegister4Int Src0, VectorRegister4Int Src1)
	{
		*Dst = VectorIntMin(Src0, Src1);
	}
};

//maxi,
struct FVectorIntKernelMax : TBinaryVectorIntKernel<FVectorIntKernelMax>
{
	static void VM_FORCEINLINE DoKernel(FVectorVMContext& Context, VectorRegister4Int* Dst, VectorRegister4Int Src0, VectorRegister4Int Src1)
	{
		*Dst = VectorIntMax(Src0, Src1);
	}
};

//absi,
struct FVectorIntKernelAbs : TUnaryVectorIntKernel<FVectorIntKernelAbs>
{
	static void VM_FORCEINLINE DoKernel(FVectorVMContext& Context, VectorRegister4Int* Dst, VectorRegister4Int Src0)
	{
		*Dst = VectorIntAbs(Src0);
	}
};

//negi,
struct FVectorIntKernelNegate : TUnaryVectorIntKernel<FVectorIntKernelNegate>
{
	static void VM_FORCEINLINE DoKernel(FVectorVMContext& Context, VectorRegister4Int* Dst, VectorRegister4Int Src0)
	{
		*Dst = VectorIntNegate(Src0);
	}
};

//signi,
struct FVectorIntKernelSign : TUnaryVectorIntKernel<FVectorIntKernelSign>
{
	static void VM_FORCEINLINE DoKernel(FVectorVMContext& Context, VectorRegister4Int* Dst, VectorRegister4Int Src0)
	{
		*Dst = VectorIntSign(Src0);
	}
};

//randomi,
//No good way to do this with SSE atm so just do it scalar.
struct FScalarIntKernelRandom : public TUnaryScalarIntKernel<FScalarIntKernelRandom>
{
	static void VM_FORCEINLINE DoKernel(FVectorVMContext& Context, int32* RESTRICT Dst, int32 Src0)
	{
		//EEK!. Improve this. Implement GPU style seeded rand instead of this.
		*Dst = static_cast<int32>(Context.RandStream.GetFraction() * Src0);
	}
};

//cmplti,
struct FVectorIntKernelCompareLT : TBinaryVectorIntKernel<FVectorIntKernelCompareLT>
{
	static void VM_FORCEINLINE DoKernel(FVectorVMContext& Context, VectorRegister4Int* Dst, VectorRegister4Int Src0, VectorRegister4Int Src1)
	{
		*Dst = VectorIntCompareLT(Src0, Src1);
	}
};

//cmplei,
struct FVectorIntKernelCompareLE : TBinaryVectorIntKernel<FVectorIntKernelCompareLE>
{
	static void VM_FORCEINLINE DoKernel(FVectorVMContext& Context, VectorRegister4Int* Dst, VectorRegister4Int Src0, VectorRegister4Int Src1)
	{
		*Dst = VectorIntCompareLE(Src0, Src1);
	}
};

//cmpgti,
struct FVectorIntKernelCompareGT : TBinaryVectorIntKernel<FVectorIntKernelCompareGT>
{
	static void VM_FORCEINLINE DoKernel(FVectorVMContext& Context, VectorRegister4Int* Dst, VectorRegister4Int Src0, VectorRegister4Int Src1)
	{
		*Dst = VectorIntCompareGT(Src0, Src1);
	}
};

//cmpgei,
struct FVectorIntKernelCompareGE : TBinaryVectorIntKernel<FVectorIntKernelCompareGE>
{
	static void VM_FORCEINLINE DoKernel(FVectorVMContext& Context, VectorRegister4Int* Dst, VectorRegister4Int Src0, VectorRegister4Int Src1)
	{
		*Dst = VectorIntCompareGE(Src0, Src1);
	}
};

//cmpeqi,
struct FVectorIntKernelCompareEQ : TBinaryVectorIntKernel<FVectorIntKernelCompareEQ>
{
	static void VM_FORCEINLINE DoKernel(FVectorVMContext& Context, VectorRegister4Int* Dst, VectorRegister4Int Src0, VectorRegister4Int Src1)
	{
		*Dst = VectorIntCompareEQ(Src0, Src1);
	}
};

//cmpneqi,
struct FVectorIntKernelCompareNEQ : TBinaryVectorIntKernel<FVectorIntKernelCompareNEQ>
{
	static void VM_FORCEINLINE DoKernel(FVectorVMContext& Context, VectorRegister4Int* Dst, VectorRegister4Int Src0, VectorRegister4Int Src1)
	{
		*Dst = VectorIntCompareNEQ(Src0, Src1);
	}
};

//bit_and,
struct FVectorIntKernelBitAnd : TBinaryVectorIntKernel<FVectorIntKernelBitAnd>
{
	static void VM_FORCEINLINE DoKernel(FVectorVMContext& Context, VectorRegister4Int* Dst, VectorRegister4Int Src0, VectorRegister4Int Src1)
	{
		*Dst = VectorIntAnd(Src0, Src1);
	}
};

//bit_or,
struct FVectorIntKernelBitOr : TBinaryVectorIntKernel<FVectorIntKernelBitOr>
{
	static void VM_FORCEINLINE DoKernel(FVectorVMContext& Context, VectorRegister4Int* Dst, VectorRegister4Int Src0, VectorRegister4Int Src1)
	{
		*Dst = VectorIntOr(Src0, Src1);
	}
};

//bit_xor,
struct FVectorIntKernelBitXor : TBinaryVectorIntKernel<FVectorIntKernelBitXor>
{
	static void VM_FORCEINLINE DoKernel(FVectorVMContext& Context, VectorRegister4Int* Dst, VectorRegister4Int Src0, VectorRegister4Int Src1)
	{
		*Dst = VectorIntXor(Src0, Src1);
	}
};

//bit_not,
struct FVectorIntKernelBitNot : TUnaryVectorIntKernel<FVectorIntKernelBitNot>
{
	static void VM_FORCEINLINE DoKernel(FVectorVMContext& Context, VectorRegister4Int* Dst, VectorRegister4Int Src0)
	{
		*Dst = VectorIntNot(Src0);
	}
};

// bit_lshift
struct FVectorIntKernelBitLShift : TBinaryVectorIntKernel<FVectorIntKernelBitLShift>
{
	static void VM_FORCEINLINE DoKernel(FVectorVMContext& Context, VectorRegister4Int* Dst, VectorRegister4Int Src0,  VectorRegister4Int Src1)
	{
		int32 TmpA[4];
		VectorIntStore(Src0, TmpA);

		int32 TmpB[4];
		VectorIntStore(Src1, TmpB);

		int32 TmpDst[4];
		TmpDst[0] = (TmpA[0] << TmpB[0]);
		TmpDst[1] = (TmpA[1] << TmpB[1]);
		TmpDst[2] = (TmpA[2] << TmpB[2]);
		TmpDst[3] = (TmpA[3] << TmpB[3]);
		*Dst = MakeVectorRegisterInt(TmpDst[0], TmpDst[1], TmpDst[2], TmpDst[3] );
	}
};

// bit_rshift
struct FVectorIntKernelBitRShift : TBinaryVectorIntKernel<FVectorIntKernelBitRShift>
{
	static void VM_FORCEINLINE DoKernel(FVectorVMContext& Context, VectorRegister4Int* Dst, VectorRegister4Int Src0, VectorRegister4Int Src1)
	{
		int32 TmpA[4];
		VectorIntStore(Src0, TmpA);

		int32 TmpB[4];
		VectorIntStore(Src1, TmpB);

		int32 TmpDst[4];
		TmpDst[0] = (TmpA[0] >> TmpB[0]);
		TmpDst[1] = (TmpA[1] >> TmpB[1]);
		TmpDst[2] = (TmpA[2] >> TmpB[2]);
		TmpDst[3] = (TmpA[3] >> TmpB[3]);
		*Dst = MakeVectorRegisterInt(TmpDst[0], TmpDst[1], TmpDst[2], TmpDst[3]);
	}
};

//"Boolean" ops. Currently handling bools as integers.
//logic_and,
struct FVectorIntKernelLogicAnd : TBinaryVectorIntKernel<FVectorIntKernelLogicAnd>
{
	static void VM_FORCEINLINE DoKernel(FVectorVMContext& Context, VectorRegister4Int* Dst, VectorRegister4Int Src0, VectorRegister4Int Src1)
	{
		//We need to assume a mask input and produce a mask output so just bitwise ops actually fine for these?
		*Dst = VectorIntAnd(Src0, Src1);
	}
};

//logic_or,
struct FVectorIntKernelLogicOr : TBinaryVectorIntKernel<FVectorIntKernelLogicOr>
{
	static void VM_FORCEINLINE DoKernel(FVectorVMContext& Context, VectorRegister4Int* Dst, VectorRegister4Int Src0, VectorRegister4Int Src1)
	{
		//We need to assume a mask input and produce a mask output so just bitwise ops actually fine for these?
		*Dst = VectorIntOr(Src0, Src1);
	}
};
//logic_xor,
struct FVectorIntKernelLogicXor : TBinaryVectorIntKernel<FVectorIntKernelLogicXor>
{
	static void VM_FORCEINLINE DoKernel(FVectorVMContext& Context, VectorRegister4Int* Dst, VectorRegister4Int Src0, VectorRegister4Int Src1)
	{
		//We need to assume a mask input and produce a mask output so just bitwise ops actually fine for these?
		*Dst = VectorIntXor(Src0, Src1);
	}
};

//logic_not,
struct FVectorIntKernelLogicNot : TUnaryVectorIntKernel<FVectorIntKernelLogicNot>
{
	static void VM_FORCEINLINE DoKernel(FVectorVMContext& Context, VectorRegister4Int* Dst, VectorRegister4Int Src0)
	{
		//We need to assume a mask input and produce a mask output so just bitwise ops actually fine for these?
		*Dst = VectorIntNot(Src0);
	}
};

//conversions
//f2i,
struct FVectorKernelFloatToInt : TUnaryKernel<FVectorKernelFloatToInt, FRegisterHandler<VectorRegister4Int>, FConstantHandler<VectorRegister4Float>, FRegisterHandler<VectorRegister4Float>, VECTOR_WIDTH_FLOATS>
{
	static void VM_FORCEINLINE DoKernel(FVectorVMContext& Context, VectorRegister4Int* Dst, VectorRegister4Float Src0)
	{
		*Dst = VectorFloatToInt(Src0);
	}
};

//i2f,
struct FVectorKernelIntToFloat : TUnaryKernel<FVectorKernelIntToFloat, FRegisterHandler<VectorRegister4Float>, FConstantHandler<VectorRegister4Int>, FRegisterHandler<VectorRegister4Int>, VECTOR_WIDTH_FLOATS>
{
	static void VM_FORCEINLINE DoKernel(FVectorVMContext& Context, VectorRegister4Float* Dst, VectorRegister4Int Src0)
	{
		*Dst = VectorIntToFloat(Src0);
	}
};

//f2b,
struct FVectorKernelFloatToBool : TUnaryKernel<FVectorKernelFloatToBool, FRegisterHandler<VectorRegister4Float>, FConstantHandler<VectorRegister4Float>, FRegisterHandler<VectorRegister4Float>, VECTOR_WIDTH_FLOATS>
{
	static void VM_FORCEINLINE DoKernel(FVectorVMContext& Context, VectorRegister4Float* Dst, VectorRegister4Float Src0)
	{		
		*Dst = VectorCompareGT(Src0, GlobalVectorConstants::FloatZero);
	}
};

//b2f,
struct FVectorKernelBoolToFloat : TUnaryKernel<FVectorKernelBoolToFloat, FRegisterHandler<VectorRegister4Float>, FConstantHandler<VectorRegister4Float>, FRegisterHandler<VectorRegister4Float>, VECTOR_WIDTH_FLOATS>
{
	static void VM_FORCEINLINE DoKernel(FVectorVMContext& Context, VectorRegister4Float* Dst, VectorRegister4Float Src0)
	{
		*Dst = VectorSelect(Src0, GlobalVectorConstants::FloatOne, GlobalVectorConstants::FloatZero);
	}
};

//i2b,
struct FVectorKernelIntToBool : TUnaryKernel<FVectorKernelIntToBool, FRegisterHandler<VectorRegister4Int>, FConstantHandler<VectorRegister4Int>, FRegisterHandler<VectorRegister4Int>, VECTOR_WIDTH_FLOATS>
{
	static void VM_FORCEINLINE DoKernel(FVectorVMContext& Context, VectorRegister4Int* Dst, VectorRegister4Int Src0)
	{
		*Dst = VectorIntCompareGT(Src0, GlobalVectorConstants::IntZero);
	}
};

//b2i,
struct FVectorKernelBoolToInt : TUnaryKernel<FVectorKernelBoolToInt, FRegisterHandler<VectorRegister4Int>, FConstantHandler<VectorRegister4Int>, FRegisterHandler<VectorRegister4Int>, VECTOR_WIDTH_FLOATS>
{
	static void VM_FORCEINLINE DoKernel(FVectorVMContext& Context, VectorRegister4Int* Dst, VectorRegister4Int Src0)
	{
		*Dst = VectorIntSelect(Src0, GlobalVectorConstants::IntOne, GlobalVectorConstants::IntZero);
	}
};

#if WITH_EDITOR
UEnum* g_VectorVMEnumStateObj = nullptr;
UEnum* g_VectorVMEnumOperandObj = nullptr;
#endif


void VectorVM::Init()
{
	static bool Inited = false;
	if (Inited == false)
	{
#if WITH_EDITOR
		g_VectorVMEnumStateObj = StaticEnum<EVectorVMOp>();
		g_VectorVMEnumOperandObj = StaticEnum<EVectorVMOperandLocation>();
#endif

		// random noise
		float TempTable[17][17][17];
		for (int z = 0; z < 17; z++)
		{
			for (int y = 0; y < 17; y++)
			{
				for (int x = 0; x < 17; x++)
				{
					float f1 = (float)FMath::FRandRange(-1.0f, 1.0f);
					TempTable[x][y][z] = f1;
				}
			}
		}

		// pad
		for (int i = 0; i < 17; i++)
		{
			for (int j = 0; j < 17; j++)
			{
				TempTable[i][j][16] = TempTable[i][j][0];
				TempTable[i][16][j] = TempTable[i][0][j];
				TempTable[16][j][i] = TempTable[0][j][i];
			}
		}

		// compute gradients
		FVector3f TempTable2[17][17][17];
		for (int z = 0; z < 16; z++)
		{
			for (int y = 0; y < 16; y++)
			{
				for (int x = 0; x < 16; x++)
				{
					FVector3f XGrad = FVector3f(1.0f, 0.0f, TempTable[x][y][z] - TempTable[x+1][y][z]);
					FVector3f YGrad = FVector3f(0.0f, 1.0f, TempTable[x][y][z] - TempTable[x][y + 1][z]);
					FVector3f ZGrad = FVector3f(0.0f, 1.0f, TempTable[x][y][z] - TempTable[x][y][z+1]);

					FVector3f Grad = FVector3f(XGrad.Z, YGrad.Z, ZGrad.Z);
					TempTable2[x][y][z] = Grad;
				}
			}
		}

		// pad
		for (int i = 0; i < 17; i++)
		{
			for (int j = 0; j < 17; j++)
			{
				TempTable2[i][j][16] = TempTable2[i][j][0];
				TempTable2[i][16][j] = TempTable2[i][0][j];
				TempTable2[16][j][i] = TempTable2[0][j][i];
			}
		}


		// compute curl of gradient field
		for (int z = 0; z < 16; z++)
		{
			for (int y = 0; y < 16; y++)
			{
				for (int x = 0; x < 16; x++)
				{
					FVector3f Dy = TempTable2[x][y][z] - TempTable2[x][y + 1][z];
					FVector3f Sy = TempTable2[x][y][z] + TempTable2[x][y + 1][z];
					FVector3f Dx = TempTable2[x][y][z] - TempTable2[x + 1][y][z];
					FVector3f Sx = TempTable2[x][y][z] + TempTable2[x + 1][y][z];
					FVector3f Dz = TempTable2[x][y][z] - TempTable2[x][y][z + 1];
					FVector3f Sz = TempTable2[x][y][z] + TempTable2[x][y][z + 1];
					FVector3f Dir = FVector3f(Dy.Z - Sz.Y, Dz.X - Sx.Z, Dx.Y - Sy.X);

					FVectorKernelNoise::RandomTable[x][y][z] = MakeVectorRegister(Dir.X, Dir.Y, Dir.Z, 0.f);
				}
			}
		}

		Inited = true;
	}
}

void VectorVM::Exec(FVectorVMExecArgs& Args)
{
	//TRACE_CPUPROFILER_EVENT_SCOPE("VMExec");
	SCOPE_CYCLE_COUNTER(STAT_VVMExec);

#if UE_BUILD_TEST
	const bool bNumInstancesEvent = GbDetailedVMScriptStats != 0;
	if (bNumInstancesEvent)
	{
		FPlatformMisc::BeginNamedEvent(FColor::Red, *FString::Printf(TEXT("STAT_VVMExec - %d"), Args.NumInstances));
	}
#endif

	const int32 MaxInstances = FMath::Min(GParallelVVMInstancesPerChunk, Args.NumInstances);
	const int32 NumChunks = (Args.NumInstances / GParallelVVMInstancesPerChunk) + 1;
	const int32 ChunksPerBatch = (GbParallelVVM != 0 && FApp::ShouldUseThreadingForPerformance()) ? GParallelVVMChunksPerBatch : NumChunks;
	const int32 NumBatches = FMath::DivideAndRoundUp(NumChunks, ChunksPerBatch);
	const bool bParallel = NumBatches > 1 && Args.bAllowParallel;
	const bool bUseOptimizedByteCode = (Args.OptimizedByteCode != nullptr) && GbUseOptimizedVMByteCode;

	const FVectorVMExecFunction* OptimizedJumpTable = bUseOptimizedByteCode ? FVectorVMCodeOptimizerContext::DecodeJumpTable(Args.OptimizedByteCode) : nullptr;

	auto ExecChunkBatch = [&](int32 BatchIdx)
	{
		//SCOPE_CYCLE_COUNTER(STAT_VVMExecChunk);

		FVectorVMContext& Context = FVectorVMContext::Get();
		Context.PrepareForExec(Args.NumTempRegisters, Args.ConstantTableCount, Args.ConstantTable, Args.ConstantTableSizes, Args.ExternalFunctionTable, Args.UserPtrTable, Args.DataSetMetaTable, MaxInstances, bParallel);
#if STATS
		Context.SetStatScopes(Args.StatScopes);
#elif ENABLE_STATNAMEDEVENTS
		Context.SetStatNamedEventScopes(Args.StatNamedEventsScopes);
#endif

		// Process one chunk at a time.
		int32 ChunkIdx = BatchIdx * ChunksPerBatch;
		const int32 FirstInstance = ChunkIdx * GParallelVVMInstancesPerChunk;
		const int32 FinalInstance = FMath::Min(Args.NumInstances, FirstInstance + (ChunksPerBatch * GParallelVVMInstancesPerChunk));
		int32 InstancesLeft = FinalInstance - FirstInstance;
		while (InstancesLeft > 0)
		{
			int32 NumInstancesThisChunk = FMath::Min(InstancesLeft, (int32)GParallelVVMInstancesPerChunk);
			int32 StartInstance = GParallelVVMInstancesPerChunk * ChunkIdx;

			// Execute optimized byte code version
			if ( bUseOptimizedByteCode )
			{
				// Setup execution context.
				Context.PrepareForChunk(Args.OptimizedByteCode, NumInstancesThisChunk, StartInstance);

				while (true)
				{
					FVectorVMExecFunction ExecFunction = OptimizedJumpTable[Context.DecodeU8()];
					if (ExecFunction == nullptr)
					{
						break;
					}
					ExecFunction(Context);
				}
			}
			else
			{
				// Setup execution context.
				Context.PrepareForChunk(Args.ByteCode, NumInstancesThisChunk, StartInstance);

				// Execute VM on all vectors in this chunk.
				EVectorVMOp Op = EVectorVMOp::done;
				do
				{
					Op = Context.DecodeOp();
					switch (Op)
					{
						// Dispatch kernel ops.
						case EVectorVMOp::add: FVectorKernelAdd::Exec(Context); break;
						case EVectorVMOp::sub: FVectorKernelSub::Exec(Context); break;
						case EVectorVMOp::mul: FVectorKernelMul::Exec(Context); break;
						case EVectorVMOp::div: FVectorKernelDivSafe::Exec(Context); break;
						case EVectorVMOp::mad: FVectorKernelMad::Exec(Context); break;
						case EVectorVMOp::lerp: FVectorKernelLerp::Exec(Context); break;
						case EVectorVMOp::rcp: FVectorKernelRcpSafe::Exec(Context); break;
						case EVectorVMOp::rsq: FVectorKernelRsqSafe::Exec(Context); break;
						case EVectorVMOp::sqrt: FVectorKernelSqrtSafe::Exec(Context); break;
						case EVectorVMOp::neg: FVectorKernelNeg::Exec(Context); break;
						case EVectorVMOp::abs: FVectorKernelAbs::Exec(Context); break;
						case EVectorVMOp::exp: FVectorKernelExp::Exec(Context); break;
						case EVectorVMOp::exp2: FVectorKernelExp2::Exec(Context); break;
						case EVectorVMOp::log: FVectorKernelLogSafe::Exec(Context); break;
						case EVectorVMOp::log2: FVectorKernelLog2::Exec(Context); break;
						case EVectorVMOp::sin: FVectorKernelSin::Exec(Context); break;
						case EVectorVMOp::cos: FVectorKernelCos::Exec(Context); break;
						case EVectorVMOp::tan: FVectorKernelTan::Exec(Context); break;
						case EVectorVMOp::asin: FVectorKernelASin::Exec(Context); break;
						case EVectorVMOp::acos: FVectorKernelACos::Exec(Context); break;
						case EVectorVMOp::atan: FVectorKernelATan::Exec(Context); break;
						case EVectorVMOp::atan2: FVectorKernelATan2::Exec(Context); break;
						case EVectorVMOp::ceil: FVectorKernelCeil::Exec(Context); break;
						case EVectorVMOp::floor: FVectorKernelFloor::Exec(Context); break;
						case EVectorVMOp::round: FVectorKernelRound::Exec(Context); break;
						case EVectorVMOp::fmod: FVectorKernelMod::Exec(Context); break;
						case EVectorVMOp::frac: FVectorKernelFrac::Exec(Context); break;
						case EVectorVMOp::trunc: FVectorKernelTrunc::Exec(Context); break;
						case EVectorVMOp::clamp: FVectorKernelClamp::Exec(Context); break;
						case EVectorVMOp::min: FVectorKernelMin::Exec(Context); break;
						case EVectorVMOp::max: FVectorKernelMax::Exec(Context); break;
						case EVectorVMOp::pow: FVectorKernelPowSafe::Exec(Context); break;
						case EVectorVMOp::sign: FVectorKernelSign::Exec(Context); break;
						case EVectorVMOp::step: FVectorKernelStep::Exec(Context); break;
						case EVectorVMOp::random: FVectorKernelRandom::Exec(Context); break;
						case EVectorVMOp::noise: VectorVMNoise::Noise1D(Context); break;
						case EVectorVMOp::noise2D: VectorVMNoise::Noise2D(Context); break;
						case EVectorVMOp::noise3D: VectorVMNoise::Noise3D(Context); break;

						case EVectorVMOp::cmplt: FVectorKernelCompareLT::Exec(Context); break;
						case EVectorVMOp::cmple: FVectorKernelCompareLE::Exec(Context); break;
						case EVectorVMOp::cmpgt: FVectorKernelCompareGT::Exec(Context); break;
						case EVectorVMOp::cmpge: FVectorKernelCompareGE::Exec(Context); break;
						case EVectorVMOp::cmpeq: FVectorKernelCompareEQ::Exec(Context); break;
						case EVectorVMOp::cmpneq: FVectorKernelCompareNEQ::Exec(Context); break;
						case EVectorVMOp::select: FVectorKernelSelect::Exec(Context); break;

						case EVectorVMOp::addi: FVectorIntKernelAdd::Exec(Context); break;
						case EVectorVMOp::subi: FVectorIntKernelSubtract::Exec(Context); break;
						case EVectorVMOp::muli: FVectorIntKernelMultiply::Exec(Context); break;
						case EVectorVMOp::divi: FVectorIntKernelDivide::Exec(Context); break;
						case EVectorVMOp::clampi: FVectorIntKernelClamp::Exec(Context); break;
						case EVectorVMOp::mini: FVectorIntKernelMin::Exec(Context); break;
						case EVectorVMOp::maxi: FVectorIntKernelMax::Exec(Context); break;
						case EVectorVMOp::absi: FVectorIntKernelAbs::Exec(Context); break;
						case EVectorVMOp::negi: FVectorIntKernelNegate::Exec(Context); break;
						case EVectorVMOp::signi: FVectorIntKernelSign::Exec(Context); break;
						case EVectorVMOp::randomi: FScalarIntKernelRandom::Exec(Context); break;
						case EVectorVMOp::cmplti: FVectorIntKernelCompareLT::Exec(Context); break;
						case EVectorVMOp::cmplei: FVectorIntKernelCompareLE::Exec(Context); break;
						case EVectorVMOp::cmpgti: FVectorIntKernelCompareGT::Exec(Context); break;
						case EVectorVMOp::cmpgei: FVectorIntKernelCompareGE::Exec(Context); break;
						case EVectorVMOp::cmpeqi: FVectorIntKernelCompareEQ::Exec(Context); break;
						case EVectorVMOp::cmpneqi: FVectorIntKernelCompareNEQ::Exec(Context); break;
						case EVectorVMOp::bit_and: FVectorIntKernelBitAnd::Exec(Context); break;
						case EVectorVMOp::bit_or: FVectorIntKernelBitOr::Exec(Context); break;
						case EVectorVMOp::bit_xor: FVectorIntKernelBitXor::Exec(Context); break;
						case EVectorVMOp::bit_not: FVectorIntKernelBitNot::Exec(Context); break;
						case EVectorVMOp::bit_lshift: FVectorIntKernelBitLShift::Exec(Context); break;
						case EVectorVMOp::bit_rshift: FVectorIntKernelBitRShift::Exec(Context); break;
						case EVectorVMOp::logic_and: FVectorIntKernelLogicAnd::Exec(Context); break;
						case EVectorVMOp::logic_or: FVectorIntKernelLogicOr::Exec(Context); break;
						case EVectorVMOp::logic_xor: FVectorIntKernelLogicXor::Exec(Context); break;
						case EVectorVMOp::logic_not: FVectorIntKernelLogicNot::Exec(Context); break;
						case EVectorVMOp::f2i: FVectorKernelFloatToInt::Exec(Context); break;
						case EVectorVMOp::i2f: FVectorKernelIntToFloat::Exec(Context); break;
						case EVectorVMOp::f2b: FVectorKernelFloatToBool::Exec(Context); break;
						case EVectorVMOp::b2f: FVectorKernelBoolToFloat::Exec(Context); break;
						case EVectorVMOp::i2b: FVectorKernelIntToBool::Exec(Context); break;
						case EVectorVMOp::b2i: FVectorKernelBoolToInt::Exec(Context); break;

						case EVectorVMOp::outputdata_half:	FScalarKernelWriteOutputIndexed<float, FFloat16, 2>::Exec(Context);	break;
						case EVectorVMOp::inputdata_half: FVectorKernelReadInput<FFloat16, 2>::Exec(Context); break;
						case EVectorVMOp::outputdata_int32:	FScalarKernelWriteOutputIndexed<int32, int32, 1>::Exec(Context);	break;
						case EVectorVMOp::inputdata_int32: FVectorKernelReadInput<int32, 1>::Exec(Context); break;
						case EVectorVMOp::outputdata_float:	FScalarKernelWriteOutputIndexed<float, float, 0>::Exec(Context);	break;
						case EVectorVMOp::inputdata_float: FVectorKernelReadInput<float, 0>::Exec(Context); break;
						case EVectorVMOp::inputdata_noadvance_int32: FVectorKernelReadInputNoAdvance<int32, 1>::Exec(Context); break;
						case EVectorVMOp::inputdata_noadvance_float: FVectorKernelReadInputNoAdvance<float, 0>::Exec(Context); break;
						case EVectorVMOp::inputdata_noadvance_half: FVectorKernelReadInputNoAdvance<FFloat16, 2>::Exec(Context); break;
						case EVectorVMOp::acquireindex:	FScalarKernelAcquireCounterIndex::Exec(Context); break;
						case EVectorVMOp::external_func_call: FKernelExternalFunctionCall::Exec(Context); break;

						case EVectorVMOp::exec_index: FVectorKernelExecutionIndex::Exec(Context); break;

						case EVectorVMOp::enter_stat_scope: FVectorKernelEnterStatScope::Exec(Context); break;
						case EVectorVMOp::exit_stat_scope: FVectorKernelExitStatScope::Exec(Context); break;

						//Special case ops to handle unique IDs but this can be written as generalized buffer operations. TODO!
						case EVectorVMOp::update_id:	FScalarKernelUpdateID::Exec(Context); break;
						case EVectorVMOp::acquire_id:	FScalarKernelAcquireID::Exec(Context); break;

						// Execution always terminates with a "done" opcode.
						case EVectorVMOp::done:
							break;

						// Opcode not recognized / implemented.
						default:
							UE_LOG(LogVectorVM, Fatal, TEXT("Unknown op code 0x%02x"), (uint32)Op);
							return;//BAIL
					}
				} while (Op != EVectorVMOp::done);
			}

			InstancesLeft -= GParallelVVMInstancesPerChunk;
			++ChunkIdx;
		}
		Context.FinishExec();
	};

	if ( NumBatches > 1 )
	{
		ParallelFor(NumBatches, ExecChunkBatch, GbParallelVVM == 0 || !bParallel);
	}
	else
	{
		ExecChunkBatch(0);
	}

#if UE_BUILD_TEST
	if (bNumInstancesEvent)
	{
		FPlatformMisc::EndNamedEvent();
	}
#endif
}

uint8 VectorVM::GetNumOpCodes()
{
	return (uint8)EVectorVMOp::NumOpcodes;
}

#if WITH_EDITOR
FString VectorVM::GetOpName(EVectorVMOp Op)
{
	check(g_VectorVMEnumStateObj);

	FString OpStr = g_VectorVMEnumStateObj->GetNameByValue((uint8)Op).ToString();
	int32 LastIdx = 0;
	OpStr.FindLastChar(TEXT(':'),LastIdx);
	return OpStr.RightChop(LastIdx+1);
}

FString VectorVM::GetOperandLocationName(EVectorVMOperandLocation Location)
{
	check(g_VectorVMEnumOperandObj);

	FString LocStr = g_VectorVMEnumOperandObj->GetNameByValue((uint8)Location).ToString();
	int32 LastIdx = 0;
	LocStr.FindLastChar(TEXT(':'), LastIdx);
	return LocStr.RightChop(LastIdx+1);
}
#endif


void ExecBatchedOutput(FVectorVMContext& Context)
{
	while (true)
	{
		FVectorVMExecFunction ExecFunction = reinterpret_cast<FVectorVMExecFunction>(Context.DecodePtr());
		if (ExecFunction == nullptr)
		{
			break;
		}
		ExecFunction(Context);
	}
}

void ConditionalAddOutputWrapper(FVectorVMCodeOptimizerContext& Context, bool& OuterAdded)
{
	if (!OuterAdded)
	{
		Context.WriteExecFunction(ExecBatchedOutput);
		OuterAdded = true;
	}
}

EVectorVMOp BatchedOutputOptimization(EVectorVMOp Op, FVectorVMCodeOptimizerContext& Context)
{
	if (!GbBatchVMOutput)
	{
		return Op;
	}

	bool OuterAdded = false;
	bool HasValidOp = true;

	while (HasValidOp)
	{
		switch (Op)
		{
		case EVectorVMOp::outputdata_half:
			ConditionalAddOutputWrapper(Context, OuterAdded);
			FScalarKernelWriteOutputIndexed<float, FFloat16, 2>::Optimize(Context);
			break;

		case EVectorVMOp::outputdata_int32:
			ConditionalAddOutputWrapper(Context, OuterAdded);
			FScalarKernelWriteOutputIndexed<int32, int32, 1>::Optimize(Context);
			break;

		case EVectorVMOp::outputdata_float:
			ConditionalAddOutputWrapper(Context, OuterAdded);
			FScalarKernelWriteOutputIndexed<float, float, 0>::Optimize(Context);
			break;

		default:
			HasValidOp = false;
			break;
		}

		if (HasValidOp)
		{
			Op = Context.BaseContext.DecodeOp();
		}
	}

	if (OuterAdded)
	{
		Context.WriteExecFunction(nullptr);
	}
	return Op;
}

// Optimization managed by GbBatchPackVMOutput via PackedOutputOptimization()
// Looks for the common pattern of an acquireindex op followed by a number of associated outputdata ops.  The
// stock operation is to write an index into a temporary register, and then have the different outputs streams
// write into the indexed location.  This optimization does a number of things:
// -first we check if 'validity' is uniform or not, if it is we can have a fast path of both figuring out how many
// indices we need, as well as how to write the output (if we find that they are all invalid, then we don't need to do anything!)
// -if we need to evaluate the validity of each element we quickly count up the number (with vector intrinsics) and
// grab a block of the indices (rather than one at a time)
// -rather than storing the indices to use, we store a int8 mask which indicates a valid flag for each of the next 4 samples
// -outputs are then written to depending on their source and their frequency:
//		-uniform sources will be splatted to all valid entries
//		-variable sources will be packed into the available slots
struct FBatchedWriteIndexedOutput
{
	// acquires a batch of indices from the provided CounterHandler.  If we're running in parallel, then we'll need to use
	// atomics to guarantee our place in the list of indices.
	template<bool bParallel>
	static VM_FORCEINLINE void AcquireCounterIndex(FVectorVMContext& Context, FDataSetCounterHandler& CounterHandler, int32 AcquireCount)
	{
		if (AcquireCount)
		{
			int32* CounterHandlerIndex = CounterHandler.Get();
			int32 StartIndex = INDEX_NONE;

			if (bParallel)
			{
				StartIndex = FPlatformAtomics::InterlockedAdd(CounterHandlerIndex, AcquireCount);
			}
			else
			{
				StartIndex = *CounterHandlerIndex;
				*CounterHandlerIndex = StartIndex + AcquireCount;
			}

			// increment StartIndex, since CounterHandlerIndex starts at INDEX_NONE
			Context.ValidInstanceIndexStart = StartIndex + 1;
		}

		Context.ValidInstanceCount = AcquireCount;
		Context.ValidInstanceUniform = !AcquireCount || (Context.NumInstances == AcquireCount);
	}

	// evaluates a register to evaluate which instances are valid or not; will read 4 entries at a time and generate a
	// a mask for which entries are valid as well as an overall count
	template<bool bParallel>
	static void HandleRegisterValidIndices(FVectorVMContext& Context)
	{
		FDataSetCounterHandler CounterHandler(Context);
		FRegisterHandler<VectorRegister4Float> ValidReader(Context);
		FRegisterHandler<int8> Dst(Context);

		int8* DestAddr = Dst.GetDest();

		// we can process VECTOR_WIDTH_FLOATS entries at a time, generating a int8 mask for each set of 4 indicating
		// which are valid
		const int32 LoopCount = FMath::DivideAndRoundUp(Context.NumInstances, VECTOR_WIDTH_FLOATS);

		int32 Remainder = Context.NumInstances;
		int32 ValidCount = 0;
		for (int32 LoopIt = 0; LoopIt < LoopCount; ++LoopIt)
		{
			// input register needs to be padded to allow for 16 byte reads; but mask out the ones beyond NumInstances
			uint8 ValidMask = static_cast<uint8>(VectorMaskBits(ValidReader.GetAndAdvance()));
			ValidMask &= ~(0xFF << FMath::Min(VECTOR_WIDTH_FLOATS, Remainder));
			ValidCount += FMath::CountBits(ValidMask);
			
			DestAddr[LoopIt] = ValidMask;
			Remainder -= VECTOR_WIDTH_FLOATS;
		}

		// grab our batch of indices
		AcquireCounterIndex<bParallel>(Context, CounterHandler, ValidCount);
	}

	// evaluates the uniform check and grab the appropriate number of indices
	template<typename ValidReaderType, bool bParallel>
	static VM_FORCEINLINE void HandleUniformValidIndices(FVectorVMContext& Context)
	{
		FDataSetCounterHandler CounterHandler(Context);
		ValidReaderType ValidReader(Context);

		if (ValidReader.Get())
		{
			AcquireCounterIndex<bParallel>(Context, CounterHandler, Context.NumInstances);
		}
	}

	template<uint8 SrcOpType>
	static VM_FORCEINLINE void IndexExecOptimized(FVectorVMContext& Context)
	{
		if (Context.IsParallelExecution())
		{
			switch (SrcOpType)
			{
			case SRCOP_RRR: HandleRegisterValidIndices<true>(Context); break;
			case SRCOP_RRC:	HandleUniformValidIndices<FConstantHandler<int32>, true>(Context); break;
			default: check(0); break;
			}
		}
		else
		{
			switch (SrcOpType)
			{
			case SRCOP_RRR: HandleRegisterValidIndices<false>(Context); break;
			case SRCOP_RRC:	HandleUniformValidIndices<FConstantHandler<int32>, false>(Context); break;
			default: check(0); break;
			}
		}
	}

	void OptimizeAcquireIndex(FVectorVMCodeOptimizerContext& Context)
	{
		const uint32 SrcOpType = Context.BaseContext.DecodeSrcOperandTypes();

		AcquireIndexConstant = !!(SrcOpType & OP0_CONST);

		switch (SrcOpType)
		{
		case SRCOP_RRR: Context.WriteExecFunction(IndexExecOptimized<SRCOP_RRR>); break;
		case SRCOP_RRC: Context.WriteExecFunction(IndexExecOptimized<SRCOP_RRC>); break;
		default: check(0); break;
		}

		DataSetCounterIndex = Context.DecodeU16();
		ValidTestRegisterIndex = Context.DecodeU16();
		WorkingRegisterIndex = Context.DecodeU16();

		Context.Write(DataSetCounterIndex);
		Context.Write(ValidTestRegisterIndex);

		// we only need the working register if we've got non-uniform data
		if (SrcOpType == SRCOP_RRR)
		{
			Context.Write(WorkingRegisterIndex);
		}
	}

	bool IsOutput(EVectorVMOp Op) const
	{
		return (Op == EVectorVMOp::outputdata_int32
			|| Op == EVectorVMOp::outputdata_float
			|| Op == EVectorVMOp::outputdata_half);
	}

	bool IsValidEnd(EVectorVMOp Op) const
	{
		return (Op == EVectorVMOp::done
			|| Op == EVectorVMOp::acquireindex);
	}

	static bool SkipIfEmpty(FVectorVMContext& Context)
	{
		if (!Context.ValidInstanceCount)
		{
			Context.SkipCode(2 * sizeof(uint16)); // don't need DataSetIndex or DestIndexRegisterIdx
			const uint16 AccumulatedOpCount = Context.DecodeU16();

			Context.SkipCode(AccumulatedOpCount * 2 * sizeof(uint16));
			return true;
		}

		return false;
	}

	VM_FORCEINLINE static void SplatElement(int32 OutputCount, int32 ElementValue, int32* RESTRICT OutputElements)
	{
		const int32 OutputCountWide = AlignDown(OutputCount, VECTOR_WIDTH_FLOATS);

		if (OutputCountWide)
		{
			const VectorRegister4Int SplatValue = MakeVectorRegisterInt(ElementValue, ElementValue, ElementValue, ElementValue);

			for (int32 i = 0; i < OutputCountWide; i += VECTOR_WIDTH_FLOATS)
			{
				VectorIntStore(SplatValue, OutputElements + i);
			}
		}

		for (int32 i = OutputCountWide; i < OutputCount; ++i)
		{
			OutputElements[i] = ElementValue;
		}
	}

	VM_FORCEINLINE static void SplatElement(int32 OutputCount, float ElementValue, float* RESTRICT OutputElements)
	{
		const int32 OutputCountWide = AlignDown(OutputCount, VECTOR_WIDTH_FLOATS);

		if (OutputCountWide)
		{
			const VectorRegister4Float SplatValue = MakeVectorRegister(ElementValue, ElementValue, ElementValue, ElementValue);

			for (int32 i = 0; i < OutputCountWide; i += VECTOR_WIDTH_FLOATS)
			{
				VectorStore(SplatValue, OutputElements + i);
			}
		}

		for (int32 i = OutputCountWide; i < OutputCount; ++i)
		{
			OutputElements[i] = ElementValue;
		}
	}


	VM_FORCEINLINE static void SplatElement(int32 OutputCount, float ElementValue, FFloat16* RESTRICT OutputElements)
	{
		uint16 TargetValue;
		FPlatformMath::StoreHalf(&TargetValue, ElementValue);
		uint32 TargetValue32 = uint32(TargetValue) | ((uint32(TargetValue) << 16));
		const VectorRegister4Float SplatValue = MakeVectorRegister(TargetValue32, TargetValue32, TargetValue32, TargetValue32);

		while (OutputCount > 7)
		{
			VectorStore(SplatValue, (float*)OutputElements); // TODO: LWC: this was using a void* previously which always assumed float*, but revisit, doesn't seem correct either way...
			OutputElements += 8;
			OutputCount -= 8;
		}

		while (OutputCount > 0)
		{
			*((uint16*)OutputElements) = TargetValue;
			OutputElements++;
			OutputCount--;
		}
	}

	template<typename T>
	VM_FORCEINLINE static void CopyElements(int32 ElementCount, const T* RESTRICT SourceElements, T* RESTRICT OutputElements)
	{
		memcpy(OutputElements, SourceElements, ElementCount * sizeof(T));
	}

	VM_FORCEINLINE static void CopyElements(int32 ElementCount, const float* RESTRICT SourceElements, FFloat16* RESTRICT OutputElements)
	{
		const float* Src = SourceElements;
		uint16* Dst = (uint16*)OutputElements;
		while (ElementCount > 7)
		{
			FPlatformMath::WideVectorStoreHalf(Dst, Src);
			Dst += 8;
			Src += 8;
			ElementCount -= 8;
		}
		while (ElementCount > 3)
		{
			FPlatformMath::VectorStoreHalf(Dst, Src);
			Dst += 4;
			Src += 4;
			ElementCount -= 4;
		}
		while (ElementCount > 0)
		{
			FPlatformMath::StoreHalf(Dst, *Src);
			Dst += 1;
			Src += 1;
			ElementCount -= 1;
		}
	}

	template<typename SourceType, typename TargetType>
	VM_FORCEINLINE static void ScalarShuffleElements(int32 ElementCount, const SourceType* RESTRICT SourceElements, const int8* RESTRICT ValidMask, TargetType* RESTRICT OutputElements)
	{
		constexpr int32 ElementsPerMask = 4;

		// scalar path that will read 4 values and write one at a time to the output based on the valid mask
		int32 MaskIt = 0;

		while (ElementCount)
		{
			const int8 ShuffleMask = ValidMask[MaskIt];
			const int8 AdvanceCount = FMath::CountBits(ShuffleMask);
			check(AdvanceCount >= 0 && AdvanceCount <= 4);
			if (AdvanceCount)
			{
				for (int32 ScalarIt = 0; ScalarIt < ElementsPerMask; ++ScalarIt)
				{
					if (!!(ShuffleMask & (1 << ScalarIt)))
					{
						*OutputElements = SourceElements[MaskIt * ElementsPerMask + ScalarIt];
						++OutputElements;
					}
				}

				ElementCount -= AdvanceCount;
			}
			++MaskIt;
		}
	}

	VM_FORCEINLINE static void ScalarShuffleElements(int32 ElementCount, const float* RESTRICT SourceElements, const int8* RESTRICT ValidMask, FFloat16* RESTRICT OutputElements)
	{
		constexpr int32 ElementsPerMask = 4;

		// scalar path that will read 4 values and write one at a time to the output based on the valid mask
		int32 MaskIt = 0;

		while (ElementCount)
		{
			checkSlow(ElementCount > 0);
			const int8 ShuffleMask = ValidMask[MaskIt];
			const int8 AdvanceCount = FMath::CountBits(ShuffleMask);
			if (AdvanceCount)
			{
				for (int32 ScalarIt = 0; ScalarIt < ElementsPerMask; ++ScalarIt)
				{
					if (!!(ShuffleMask & (1 << ScalarIt)))
					{
						FPlatformMath::StoreHalf((uint16*)OutputElements, SourceElements[MaskIt * ElementsPerMask + ScalarIt]);
						++OutputElements;
					}
				}

				ElementCount -= AdvanceCount;
			}
			++MaskIt;
		}
	}

	VM_FORCEINLINE static void VectorShuffleElements(int32 ElementCount, const int32* RESTRICT SourceElements, const int8* RESTRICT ValidMask, int32* RESTRICT OutputElements)
	{
		int32 SourceIt = 0;

		const VectorRegister4Int* RESTRICT SourceVectors = reinterpret_cast<const VectorRegister4Int* RESTRICT>(SourceElements);

		// vector shuffle path writes 4 at a time (though the trailing elements may not be valid) until we have to move over
		// to the scalar version for fear of overwriting our neighbors
		while (ElementCount >= VECTOR_WIDTH_FLOATS)
		{
			const int8 ShuffleMask = ValidMask[SourceIt];
			const int8 AdvanceCount = FMath::CountBits(ShuffleMask);
			check(AdvanceCount >= 0 && AdvanceCount <= 4);

			//
			// VectorIntStore(		- unaligned writes of 16 bytes to our Destination; note that this maneuver requires us to have
			//						our output buffers padded out to 16 bytes!
			//	VectorIntShuffle(	- swizzle our source register to pack the valid entries at the beginning, with 0s at the end
			//    Source,			- source data
			//    ShuffleMask),		- result of the VectorMaskBits done in the acquireindex, int8/VectorRegister4Float of input
			//  Destination);
			VectorIntStore(VectorIntShuffle(SourceVectors[SourceIt], VectorVMConstants::RegisterShuffleMask[ShuffleMask]), OutputElements);

			OutputElements += AdvanceCount;
			ElementCount -= AdvanceCount;

			++SourceIt;
		}

		ScalarShuffleElements(ElementCount, SourceElements + VECTOR_WIDTH_FLOATS * SourceIt, ValidMask + SourceIt, OutputElements);
	}

	VM_FORCEINLINE static void VectorShuffleElements(int32 ElementCount, const float* RESTRICT SourceElements, const int8* RESTRICT ValidMask, FFloat16* RESTRICT OutputElements)
	{
		int32 SourceIt = 0;

		const VectorRegister4Int* RESTRICT SourceVectors = reinterpret_cast<const VectorRegister4Int* RESTRICT>(SourceElements);

		// vector shuffle path writes 4 at a time (though the trailing elements may not be valid) until we have to move over
		// to the scalar version for fear of overwriting our neighbors
		while (ElementCount >= VECTOR_WIDTH_FLOATS)
		{
			const int8 ShuffleMask = ValidMask[SourceIt];
			const int8 AdvanceCount = FMath::CountBits(ShuffleMask);
			check(AdvanceCount >= 0 && AdvanceCount <= 4);

			// VectorIntStore(		- unaligned writes of 16 bytes to our Destination; note that this maneuver requires us to have
			//						our output buffers padded out to 16 bytes!
			//	VectorIntShuffle(	- swizzle our source register to pack the valid entries at the beginning, with 0s at the end
			//    Source,			- source data
			//    ShuffleMask),		- result of the VectorMaskBits done in the acquireindex, int8/VectorRegister4Float of input
			//  Destination);

			const VectorRegister4Int ShuffledFloats = VectorIntShuffle(SourceVectors[SourceIt], VectorVMConstants::RegisterShuffleMask[ShuffleMask]);
			FPlatformMath::VectorStoreHalf((uint16*)OutputElements, (float*)&ShuffledFloats);

			OutputElements += AdvanceCount;
			ElementCount -= AdvanceCount;

			++SourceIt;
		}

		ScalarShuffleElements(ElementCount, SourceElements + VECTOR_WIDTH_FLOATS * SourceIt, ValidMask + SourceIt, OutputElements);
	}

	template<typename SourceType, typename TargetType, int32 TypeOffset>
	static void CopyConstantToOutput(FVectorVMContext& Context)
	{
		if (SkipIfEmpty(Context))
		{
			return;
		}

		const uint16 DataSetIndex = Context.DecodeU16();
		Context.SkipCode(sizeof(uint16)); // don't need DestIndexRegisterIdx
		const uint16 AccumulatedOpCount = Context.DecodeU16();

		FDataSetMeta& DataSetMeta = Context.GetDataSetMeta(DataSetIndex);

		for (uint16 OpIt = 0; OpIt < AccumulatedOpCount; ++OpIt)
		{
			FConstantHandler<SourceType> SourceHandler(Context);
			const uint16 DestRegisterIndex = Context.DecodeU16();

			TargetType* RESTRICT OutputElements = Context.GetOutputRegister<TargetType, TypeOffset>(DataSetIndex, DestRegisterIndex) + Context.ValidInstanceIndexStart;

			SplatElement(Context.ValidInstanceCount, SourceHandler.Constant, OutputElements);
		}
	}

	template<typename SourceType, typename TargetType, int32 TypeOffset>
	static void CopyRegisterToOutput(FVectorVMContext& Context)
	{
		if (SkipIfEmpty(Context))
		{
			return;
		}

		const uint16 DataSetIndex = Context.DecodeU16();
		Context.SkipCode(sizeof(uint16)); // don't need DestIndexRegisterIdx
		const uint16 AccumulatedOpCount = Context.DecodeU16();

		check(Context.ValidInstanceCount == Context.NumInstances);
		FDataSetMeta& DataSetMeta = Context.GetDataSetMeta(DataSetIndex);

		for (uint16 OpIt = 0; OpIt < AccumulatedOpCount; ++OpIt)
		{
			FRegisterHandler<SourceType> SourceHandler(Context);
			const uint16 DestRegisterIndex = Context.DecodeU16();

			TargetType* RESTRICT OutputElements = Context.GetOutputRegister<TargetType, TypeOffset>(DataSetIndex, DestRegisterIndex) + Context.ValidInstanceIndexStart;

			CopyElements(Context.ValidInstanceCount, SourceHandler.GetDest(), OutputElements);
		}
	}

	template<typename SourceType, typename TargetType, int32 TypeOffset>
	static void ShuffleRegisterToOutput(FVectorVMContext& Context)
	{
		if (SkipIfEmpty(Context))
		{
			return;
		}
		else if (Context.ValidInstanceUniform)
		{
			CopyRegisterToOutput<SourceType, TargetType, TypeOffset>(Context);
			return;
		}

		const uint16 DataSetIndex = Context.DecodeU16();
		const uint16 DestIndexRegisterIdx = Context.DecodeU16();
		const uint16 AccumulatedOpCount = Context.DecodeU16();

		FDataSetMeta& DataSetMeta = Context.GetDataSetMeta(DataSetIndex);

		const int8* RESTRICT DestIndexReg = reinterpret_cast<const int8*>(Context.GetTempRegister(DestIndexRegisterIdx));

		for (uint16 OpIt = 0; OpIt < AccumulatedOpCount; ++OpIt)
		{
			FRegisterHandler<SourceType> SourceRegister(Context);
			TargetType* RESTRICT DestReg = Context.GetOutputRegister<TargetType, TypeOffset>(DataSetIndex, Context.DecodeU16()) + Context.ValidInstanceIndexStart;

			// the number of instances that we're expecting to write.  it is important that we keep track of it because when we
			// get down to the end we need to switch from the shuffled approach to a scalar approach so that we don't
			// overwrite the indexed output that another parallel context might have written to
			VectorShuffleElements(Context.ValidInstanceCount, SourceRegister.GetDest(), DestIndexReg, DestReg);
		}
	}

	bool OptimizeBatch(FVectorVMCodeOptimizerContext& Context)
	{
		const int32 BatchedOpCount = BatchedOps.Num();

		if (!BatchedOpCount)
			return false;

		for (const auto& BatchEntry : BatchedOps)
		{
			const uint16 AccumulatedOpCount = BatchEntry.Value.Num();

			if (!AccumulatedOpCount)
				continue;

			// matrix of options based on the:
			//	Op (are we outputting ints, floats or halfs)
			//	SrcOpType (are we copying a constant or a register over)
			// additionally, if we know that the index is constant, then we know at worst we're doing a copy

			if (BatchEntry.Key.SrcOpType == SRCOP_RRC)
			{
				switch (BatchEntry.Key.Op)
				{
				case EVectorVMOp::outputdata_float: Context.WriteExecFunction(CopyConstantToOutput<float, float, 0>); break;
				case EVectorVMOp::outputdata_int32: Context.WriteExecFunction(CopyConstantToOutput<int32, int32, 1>); break;
				case EVectorVMOp::outputdata_half: Context.WriteExecFunction(CopyConstantToOutput<float, FFloat16, 2>); break;
				default: check(0);
				}
			}
			else if (AcquireIndexConstant)
			{
				switch (BatchEntry.Key.Op)
				{
				case EVectorVMOp::outputdata_float: Context.WriteExecFunction(CopyRegisterToOutput<float, float, 0>); break;
				case EVectorVMOp::outputdata_int32: Context.WriteExecFunction(CopyRegisterToOutput<int32, int32, 1>); break;
				case EVectorVMOp::outputdata_half: Context.WriteExecFunction(CopyRegisterToOutput<float, FFloat16, 2>); break;
				default: check(0);
				}
			}
			else
			{
				check(BatchEntry.Key.SrcOpType == SRCOP_RRR);
				switch (BatchEntry.Key.Op)
				{
				case EVectorVMOp::outputdata_float: Context.WriteExecFunction(ShuffleRegisterToOutput<int32, int32, 0>); break;
				case EVectorVMOp::outputdata_int32: Context.WriteExecFunction(ShuffleRegisterToOutput<int32, int32, 1>); break;
				case EVectorVMOp::outputdata_half: Context.WriteExecFunction(ShuffleRegisterToOutput<float, FFloat16, 2>); break;
				default: check(0);
				}
			}

			Context.Write(BatchEntry.Key.DataSetIndex);
			Context.Write(BatchEntry.Key.DestIndexRegisterIdx);
			Context.Write(AccumulatedOpCount);
			for (const FOpValue& OpValue : BatchEntry.Value)
			{
				Context.Write(OpValue.SourceRegisterIndex);
				Context.Write(OpValue.DestRegisterIdx);
			}
		}

		return true;
	}

	bool ExtractOp(EVectorVMOp Op, FVectorVMCodeOptimizerContext& Context)
	{
		FOpKey Key;
		Key.Op = Op;
		Key.SrcOpType = Context.BaseContext.DecodeSrcOperandTypes();
		Key.DataSetIndex = Context.DecodeU16();
		Key.DestIndexRegisterIdx = Context.DecodeU16();

		if (Key.DestIndexRegisterIdx != WorkingRegisterIndex)
		{
			// if we've found an output node that is not related to the acquire index op, then just exit
			return false;
		}

		FOpValue Value;
		Value.SourceRegisterIndex = Context.DecodeU16();
		Value.DestRegisterIdx = Context.DecodeU16();

		TArray<FOpValue>& ExistingOps = BatchedOps.FindOrAdd(Key);
		ExistingOps.Add(Value);

		return true;
	}

private:
	using RegisterType = VectorRegister4Int;
	using ScalarType = int32;

	uint16 DataSetCounterIndex = 0;
	uint16 ValidTestRegisterIndex = 0;
	uint16 WorkingRegisterIndex = 0;
	bool AcquireIndexConstant = false;

	struct FOpKey
	{
		uint16 DestIndexRegisterIdx;
		uint16 DataSetIndex;
		uint8 SrcOpType;
		EVectorVMOp Op;
	};

	struct FOpValue
	{
		uint16 SourceRegisterIndex;
		uint16 DestRegisterIdx;
	};

	struct FOpKeyFuncs : public TDefaultMapKeyFuncs<FOpKey, TArray<FOpValue>, false>
	{
		static VM_FORCEINLINE bool Matches(const FOpKey& A, const FOpKey& B)
		{
			return A.DestIndexRegisterIdx == B.DestIndexRegisterIdx
				&& A.DataSetIndex == B.DataSetIndex
				&& A.SrcOpType == B.SrcOpType
				&& A.Op == B.Op;
		}

		static VM_FORCEINLINE uint32 GetKeyHash(const FOpKey& Key)
		{
			return HashCombine(Key.DestIndexRegisterIdx | (Key.DataSetIndex << 16), Key.SrcOpType | (static_cast<uint8>(Key.Op) << 8));
		}
	};

	TMap<FOpKey, TArray<FOpValue>, FDefaultSetAllocator, FOpKeyFuncs> BatchedOps;
};

// look for the pattern of acquireindex followed by a bunch of outputs.
bool PackedOutputOptimization(EVectorVMOp Op, FVectorVMCodeOptimizerContext& Context)
{
	if (!GbBatchPackVMOutput)
	{
		return false;
	}

	if (Op == EVectorVMOp::acquireindex)
	{
		const auto RollbackState = Context.CreateCodeState();

		FBatchedWriteIndexedOutput BatchedOutputOp;

		BatchedOutputOp.OptimizeAcquireIndex(Context);

		bool BatchValid = true;

		EVectorVMOp NextOp = Context.PeekOp();
		while (BatchValid && BatchedOutputOp.IsOutput(NextOp))
		{
			BatchValid = BatchedOutputOp.ExtractOp(Context.BaseContext.DecodeOp(), Context);
			NextOp = Context.PeekOp();
		}

		// if there's nothing worth optimizing here, then just revert what we've parsed
		if (!BatchValid || !BatchedOutputOp.OptimizeBatch(Context))
		{
			Context.RollbackCodeState(RollbackState);
			return false;
		}

		// We handled the existing op
		return true;
	}

	return false;
}

void ExecBatchedInput(FVectorVMContext& Context)
{
	while (true)
	{
		FVectorVMExecFunction ExecFunction = reinterpret_cast<FVectorVMExecFunction>(Context.DecodePtr());
		if (ExecFunction == nullptr)
		{
			break;
		}
		ExecFunction(Context);
	}
}

void ConditionalAddInputWrapper(FVectorVMCodeOptimizerContext& Context, bool& OuterAdded)
{
	if (!OuterAdded)
	{
		Context.WriteExecFunction(ExecBatchedInput);
		OuterAdded = true;
	}
}

EVectorVMOp BatchedInputOptimization(EVectorVMOp Op, FVectorVMCodeOptimizerContext& Context)
{
	if (!GbBatchVMInput)
	{
		return Op;
	}

	bool OuterAdded = false;
	bool HasValidOp = true;

	while (HasValidOp)
	{
		switch (Op)
		{
		case EVectorVMOp::inputdata_half:
			ConditionalAddInputWrapper(Context, OuterAdded);
			FVectorKernelReadInput<FFloat16, 2>::Optimize(Context);
			break;

		case EVectorVMOp::inputdata_int32:
			ConditionalAddInputWrapper(Context, OuterAdded);
			FVectorKernelReadInput<int32, 1>::Optimize(Context);
			break;

		case EVectorVMOp::inputdata_float:
			ConditionalAddInputWrapper(Context, OuterAdded);
			FVectorKernelReadInput<float, 0>::Optimize(Context);
			break;

		default:
			HasValidOp = false;
			break;
		}

		if (HasValidOp)
		{
			Op = Context.BaseContext.DecodeOp();
		}
	}

	if (OuterAdded)
	{
		Context.WriteExecFunction(nullptr);
	}
	return Op;
}

bool SafeMathOptimization(EVectorVMOp Op, FVectorVMCodeOptimizerContext& Context)
{
	if (!GbSafeOptimizedKernels)
	{
		return false;
	}

	switch (Op)
	{
		case EVectorVMOp::div: FVectorKernelDivSafe::Optimize(Context); return true;
		case EVectorVMOp::rcp: FVectorKernelRcpSafe::Optimize(Context); return true;
		case EVectorVMOp::rsq: FVectorKernelRsqSafe::Optimize(Context); return true;
		case EVectorVMOp::sqrt: FVectorKernelSqrtSafe::Optimize(Context); return true;
		case EVectorVMOp::log: FVectorKernelLogSafe::Optimize(Context); return true;
		case EVectorVMOp::pow: FVectorKernelPowSafe::Optimize(Context); return true;
		default:
			return false;
	}
}

void VectorVM::OptimizeByteCode(const uint8* ByteCode, TArray<uint8>& OptimizedCode, TArrayView<uint8> ExternalFunctionRegisterCounts)
{
	OptimizedCode.Empty();

	//-TODO:7 Support unaligned writes & little endian
#if PLATFORM_SUPPORTS_UNALIGNED_LOADS && PLATFORM_LITTLE_ENDIAN

	if (!GbOptimizeVMByteCode || (ByteCode == nullptr))
	{
		return;
	}

	FVectorVMCodeOptimizerContext Context(FVectorVMContext::Get(), ByteCode, OptimizedCode, ExternalFunctionRegisterCounts);

	// add any optimization filters in here, useful so what we can isolate optimizations with CVars
	FVectorVMCodeOptimizerContext::OptimizeVMFunction VMFilters[] =
	{
		//BatchedInputOptimization,
		//BatchedOutputOptimization,
		PackedOutputOptimization,
		SafeMathOptimization,
	};

	EVectorVMOp Op = EVectorVMOp::done;
	do
	{
		Op = Context.BaseContext.DecodeOp();

		// Filters allow us to modify a single or series of operations
		bool bOpWasFiltered = false;
		for (auto Filter : VMFilters)
		{
			if ( Filter(Op, Context) )
			{
				bOpWasFiltered = true;
				break;
			}
		}
		if (bOpWasFiltered)
		{
			continue;
		}

		// Optimize op
		switch (Op)
		{
			case EVectorVMOp::add: FVectorKernelAdd::Optimize(Context); break;
			case EVectorVMOp::sub: FVectorKernelSub::Optimize(Context); break;
			case EVectorVMOp::mul: FVectorKernelMul::Optimize(Context); break;
			case EVectorVMOp::div: FVectorKernelDiv::Optimize(Context); break;
			case EVectorVMOp::mad: FVectorKernelMad::Optimize(Context); break;
			case EVectorVMOp::lerp: FVectorKernelLerp::Optimize(Context); break;
			case EVectorVMOp::rcp: FVectorKernelRcp::Optimize(Context); break;
			case EVectorVMOp::rsq: FVectorKernelRsq::Optimize(Context); break;
			case EVectorVMOp::sqrt: FVectorKernelSqrt::Optimize(Context); break;
			case EVectorVMOp::neg: FVectorKernelNeg::Optimize(Context); break;
			case EVectorVMOp::abs: FVectorKernelAbs::Optimize(Context); break;
			case EVectorVMOp::exp: FVectorKernelExp::Optimize(Context); break;
			case EVectorVMOp::exp2: FVectorKernelExp2::Optimize(Context); break;
			case EVectorVMOp::log: FVectorKernelLog::Optimize(Context); break;
			case EVectorVMOp::log2: FVectorKernelLog2::Optimize(Context); break;
			case EVectorVMOp::sin: FVectorKernelSin::Optimize(Context); break;
			case EVectorVMOp::cos: FVectorKernelCos::Optimize(Context); break;
			case EVectorVMOp::tan: FVectorKernelTan::Optimize(Context); break;
			case EVectorVMOp::asin: FVectorKernelASin::Optimize(Context); break;
			case EVectorVMOp::acos: FVectorKernelACos::Optimize(Context); break;
			case EVectorVMOp::atan: FVectorKernelATan::Optimize(Context); break;
			case EVectorVMOp::atan2: FVectorKernelATan2::Optimize(Context); break;
			case EVectorVMOp::ceil: FVectorKernelCeil::Optimize(Context); break;
			case EVectorVMOp::floor: FVectorKernelFloor::Optimize(Context); break;
			case EVectorVMOp::round: FVectorKernelRound::Optimize(Context); break;
			case EVectorVMOp::fmod: FVectorKernelMod::Optimize(Context); break;
			case EVectorVMOp::frac: FVectorKernelFrac::Optimize(Context); break;
			case EVectorVMOp::trunc: FVectorKernelTrunc::Optimize(Context); break;
			case EVectorVMOp::clamp: FVectorKernelClamp::Optimize(Context); break;
			case EVectorVMOp::min: FVectorKernelMin::Optimize(Context); break;
			case EVectorVMOp::max: FVectorKernelMax::Optimize(Context); break;
			case EVectorVMOp::pow: FVectorKernelPow::Optimize(Context); break;
			case EVectorVMOp::sign: FVectorKernelSign::Optimize(Context); break;
			case EVectorVMOp::step: FVectorKernelStep::Optimize(Context); break;
			case EVectorVMOp::random: FVectorKernelRandom::Optimize(Context); break;
			case EVectorVMOp::noise: VectorVMNoise::Optimize_Noise1D(Context); break;
			case EVectorVMOp::noise2D: VectorVMNoise::Optimize_Noise2D(Context); break;
			case EVectorVMOp::noise3D: VectorVMNoise::Optimize_Noise3D(Context); break;

			case EVectorVMOp::cmplt: FVectorKernelCompareLT::Optimize(Context); break;
			case EVectorVMOp::cmple: FVectorKernelCompareLE::Optimize(Context); break;
			case EVectorVMOp::cmpgt: FVectorKernelCompareGT::Optimize(Context); break;
			case EVectorVMOp::cmpge: FVectorKernelCompareGE::Optimize(Context); break;
			case EVectorVMOp::cmpeq: FVectorKernelCompareEQ::Optimize(Context); break;
			case EVectorVMOp::cmpneq: FVectorKernelCompareNEQ::Optimize(Context); break;
			case EVectorVMOp::select: FVectorKernelSelect::Optimize(Context); break;

			case EVectorVMOp::addi: FVectorIntKernelAdd::Optimize(Context); break;
			case EVectorVMOp::subi: FVectorIntKernelSubtract::Optimize(Context); break;
			case EVectorVMOp::muli: FVectorIntKernelMultiply::Optimize(Context); break;
			case EVectorVMOp::divi: FVectorIntKernelDivide::Optimize(Context); break;
			case EVectorVMOp::clampi: FVectorIntKernelClamp::Optimize(Context); break;
			case EVectorVMOp::mini: FVectorIntKernelMin::Optimize(Context); break;
			case EVectorVMOp::maxi: FVectorIntKernelMax::Optimize(Context); break;
			case EVectorVMOp::absi: FVectorIntKernelAbs::Optimize(Context); break;
			case EVectorVMOp::negi: FVectorIntKernelNegate::Optimize(Context); break;
			case EVectorVMOp::signi: FVectorIntKernelSign::Optimize(Context); break;
			case EVectorVMOp::randomi: FScalarIntKernelRandom::Optimize(Context); break;
			case EVectorVMOp::cmplti: FVectorIntKernelCompareLT::Optimize(Context); break;
			case EVectorVMOp::cmplei: FVectorIntKernelCompareLE::Optimize(Context); break;
			case EVectorVMOp::cmpgti: FVectorIntKernelCompareGT::Optimize(Context); break;
			case EVectorVMOp::cmpgei: FVectorIntKernelCompareGE::Optimize(Context); break;
			case EVectorVMOp::cmpeqi: FVectorIntKernelCompareEQ::Optimize(Context); break;
			case EVectorVMOp::cmpneqi: FVectorIntKernelCompareNEQ::Optimize(Context); break;
			case EVectorVMOp::bit_and: FVectorIntKernelBitAnd::Optimize(Context); break;
			case EVectorVMOp::bit_or: FVectorIntKernelBitOr::Optimize(Context); break;
			case EVectorVMOp::bit_xor: FVectorIntKernelBitXor::Optimize(Context); break;
			case EVectorVMOp::bit_not: FVectorIntKernelBitNot::Optimize(Context); break;
			case EVectorVMOp::bit_lshift: FVectorIntKernelBitLShift::Optimize(Context); break;
			case EVectorVMOp::bit_rshift: FVectorIntKernelBitRShift::Optimize(Context); break;
			case EVectorVMOp::logic_and: FVectorIntKernelLogicAnd::Optimize(Context); break;
			case EVectorVMOp::logic_or: FVectorIntKernelLogicOr::Optimize(Context); break;
			case EVectorVMOp::logic_xor: FVectorIntKernelLogicXor::Optimize(Context); break;
			case EVectorVMOp::logic_not: FVectorIntKernelLogicNot::Optimize(Context); break;
			case EVectorVMOp::f2i: FVectorKernelFloatToInt::Optimize(Context); break;
			case EVectorVMOp::i2f: FVectorKernelIntToFloat::Optimize(Context); break;
			case EVectorVMOp::f2b: FVectorKernelFloatToBool::Optimize(Context); break;
			case EVectorVMOp::b2f: FVectorKernelBoolToFloat::Optimize(Context); break;
			case EVectorVMOp::i2b: FVectorKernelIntToBool::Optimize(Context); break;
			case EVectorVMOp::b2i: FVectorKernelBoolToInt::Optimize(Context); break;

			case EVectorVMOp::outputdata_half:	FScalarKernelWriteOutputIndexed<float, FFloat16, 2>::Optimize(Context);	break;
			case EVectorVMOp::inputdata_half: FVectorKernelReadInput<FFloat16, 2>::Optimize(Context); break;
			case EVectorVMOp::outputdata_int32:	FScalarKernelWriteOutputIndexed<int32, int32, 1>::Optimize(Context);	break;
			case EVectorVMOp::inputdata_int32: FVectorKernelReadInput<int32, 1>::Optimize(Context); break;
			case EVectorVMOp::outputdata_float:	FScalarKernelWriteOutputIndexed<float, float, 0>::Optimize(Context);	break;
			case EVectorVMOp::inputdata_float: FVectorKernelReadInput<float, 0>::Optimize(Context); break;
			case EVectorVMOp::inputdata_noadvance_int32: FVectorKernelReadInputNoAdvance<int32, 1>::Optimize(Context); break;
			case EVectorVMOp::inputdata_noadvance_float: FVectorKernelReadInputNoAdvance<float, 0>::Optimize(Context); break;
			case EVectorVMOp::inputdata_noadvance_half: FVectorKernelReadInputNoAdvance<FFloat16, 2>::Optimize(Context); break;
			case EVectorVMOp::acquireindex: FScalarKernelAcquireCounterIndex::Optimize(Context); break;
			case EVectorVMOp::external_func_call: FKernelExternalFunctionCall::Optimize(Context); break;

			case EVectorVMOp::exec_index: FVectorKernelExecutionIndex::Optimize(Context); break;

			case EVectorVMOp::enter_stat_scope: FVectorKernelEnterStatScope::Optimize(Context); break;
			case EVectorVMOp::exit_stat_scope: FVectorKernelExitStatScope::Optimize(Context); break;

			//Special case ops to handle unique IDs but this can be written as generalized buffer operations. TODO!
			case EVectorVMOp::update_id:	FScalarKernelUpdateID::Optimize(Context); break;
			case EVectorVMOp::acquire_id:	FScalarKernelAcquireID::Optimize(Context); break;

			// Execution always terminates with a "done" opcode.
			case EVectorVMOp::done:
				break;

				// Opcode not recognized / implemented.
			default:
				UE_LOG(LogVectorVM, Fatal, TEXT("Unknown op code 0x%02x"), (uint32)Op);
				OptimizedCode.Empty();
				return;//BAIL
		}
	} while (Op != EVectorVMOp::done);
	Context.WriteExecFunction(nullptr);

	Context.EncodeJumpTable();
#endif //PLATFORM_SUPPORTS_UNALIGNED_LOADS && PLATFORM_LITTLE_ENDIAN
}

#undef VM_FORCEINLINE<|MERGE_RESOLUTION|>--- conflicted
+++ resolved
@@ -76,7 +76,7 @@
 	};
 };
 
-// helper function wrapping the SSE3 shuffle operation.  Currently implemented for PS4/XB1/Neon, the
+// helper function wrapping the SSE3 shuffle operation.  Currently implemented for some platforms, the
 // rest will just use the FPU version so as to not push the requirements up to SSE3 (currently SSE2)
 #if PLATFORM_ENABLE_VECTORINTRINSICS && PLATFORM_ALWAYS_HAS_SSE4_1
 #define VectorIntShuffle( Vec, Mask )	_mm_shuffle_epi8( (Vec), (Mask) )
@@ -970,11 +970,7 @@
 
 struct FVectorKernelStep : public TBinaryVectorKernel<FVectorKernelStep>
 {
-<<<<<<< HEAD
 	static void VM_FORCEINLINE DoKernel(FVectorVMContext& Context, VectorRegister4Float* RESTRICT Dst, VectorRegister4Float Src0, VectorRegister4Float Src1)
-=======
-	static void VM_FORCEINLINE DoKernel(FVectorVMContext& Context, VectorRegister* RESTRICT Dst, VectorRegister Src0, VectorRegister Src1)
->>>>>>> efc9b2f3
 	{
 		*Dst = VectorStep(VectorSubtract(Src1, Src0));
 	}
