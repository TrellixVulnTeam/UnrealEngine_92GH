// Copyright 1998-2019 Epic Games, Inc. All Rights Reserved.

#include "Evaluation/MovieSceneSkeletalAnimationTemplate.h"
#include "Evaluation/MovieSceneCameraCutTemplate.h"
#include "Compilation/MovieSceneCompilerRules.h"
#include "Animation/AnimMontage.h"
#include "Animation/AnimSingleNodeInstance.h"
#include "Components/SkeletalMeshComponent.h"
#include "Animation/AnimSingleNodeInstance.h"
#include "Runtime/AnimGraphRuntime/Public/AnimSequencerInstance.h"
#include "Evaluation/MovieSceneEvaluation.h"
#include "IMovieScenePlayer.h"
#include "UObject/ObjectKey.h"
#include "Rendering/MotionVectorSimulation.h"
#include "Evaluation/IMovieSceneMotionVectorSimulation.h"
#include "UObject/StrongObjectPtr.h"


bool ShouldUsePreviewPlayback(IMovieScenePlayer& Player, UObject& RuntimeObject)
{
	// we also use PreviewSetAnimPosition in PIE when not playing, as we can preview in PIE
	bool bIsNotInPIEOrNotPlaying = (RuntimeObject.GetWorld() && !RuntimeObject.GetWorld()->HasBegunPlay()) || Player.GetPlaybackStatus() != EMovieScenePlayerStatus::Playing;
	return GIsEditor && bIsNotInPIEOrNotPlaying;
}

bool CanPlayAnimation(USkeletalMeshComponent* SkeletalMeshComponent, UAnimSequenceBase* AnimAssetBase)
{
	return (SkeletalMeshComponent->SkeletalMesh && SkeletalMeshComponent->SkeletalMesh->Skeleton && 
		(!AnimAssetBase || SkeletalMeshComponent->SkeletalMesh->Skeleton->IsCompatible(AnimAssetBase->GetSkeleton())));
}

void ResetAnimSequencerInstance(UObject& ObjectToRestore, IMovieScenePlayer& Player)
{
	CastChecked<UAnimSequencerInstance>(&ObjectToRestore)->ResetNodes();
}

struct FStopPlayingMontageTokenProducer : IMovieScenePreAnimatedTokenProducer
{
	TWeakObjectPtr<UAnimInstance> TempInstance;
	int32 TempMontageInstanceId;

	FStopPlayingMontageTokenProducer(TWeakObjectPtr<UAnimInstance> InTempInstance, int32 InTempMontageInstanceId)
	: TempInstance(InTempInstance)
	, TempMontageInstanceId(InTempMontageInstanceId){}

	virtual IMovieScenePreAnimatedTokenPtr CacheExistingState(UObject& Object) const
	{
		struct FToken : IMovieScenePreAnimatedToken
		{
			TWeakObjectPtr<UAnimInstance> WeakInstance;
			int32 MontageInstanceId;

			FToken(TWeakObjectPtr<UAnimInstance> InWeakInstance, int32 InMontageInstanceId) 
			: WeakInstance(InWeakInstance)
			, MontageInstanceId(InMontageInstanceId) {}

			virtual void RestoreState(UObject& ObjectToRestore, IMovieScenePlayer& Player) override
			{
				UAnimInstance* AnimInstance = WeakInstance.Get();
				if (AnimInstance)
				{
					FAnimMontageInstance* MontageInstance = AnimInstance->GetMontageInstanceForID(MontageInstanceId);
					if (MontageInstance)
					{
						MontageInstance->Stop(FAlphaBlend(0.f), false);
					}
				}
			}
		};

		return FToken(TempInstance, TempMontageInstanceId);
	}
};

struct FPreAnimatedAnimationTokenProducer : IMovieScenePreAnimatedTokenProducer
{
	virtual IMovieScenePreAnimatedTokenPtr CacheExistingState(UObject& Object) const
	{
		struct FToken : IMovieScenePreAnimatedToken
		{
			FToken(USkeletalMeshComponent* InComponent)
			{
				// Cache this object's current update flag and animation mode
				VisibilityBasedAnimTickOption = InComponent->VisibilityBasedAnimTickOption;
				AnimationMode = InComponent->GetAnimationMode();
				CachedAnimInstance.Reset(InComponent->AnimScriptInstance);

#if WITH_EDITOR
				bUpdateAnimationInEditor = InComponent->GetUpdateAnimationInEditor();
#endif
			}

			virtual void RestoreState(UObject& ObjectToRestore, IMovieScenePlayer& Player)
			{
				USkeletalMeshComponent* Component = CastChecked<USkeletalMeshComponent>(&ObjectToRestore);

				UAnimSequencerInstance* SequencerInst = Cast<UAnimSequencerInstance>(Component->GetAnimInstance());
				if (SequencerInst)
				{
					SequencerInst->ResetPose();
					//wish this 'force evaluation' was encapsulated better
					Component->TickAnimation(0.f, false);
					Component->RefreshBoneTransforms();
					Component->RefreshSlaveComponents();
					Component->UpdateComponentToWorld();
					Component->FinalizeBoneTransform();
					Component->MarkRenderTransformDirty();
					Component->MarkRenderDynamicDataDirty();
					SequencerInst->ResetNodes();
				}

				UAnimSequencerInstance::UnbindFromSkeletalMeshComponent(Component);
				// Reset the mesh component update flag and animation mode to what they were before we animated the object
				Component->VisibilityBasedAnimTickOption = VisibilityBasedAnimTickOption;
				if (Component->GetAnimationMode() != AnimationMode)
				{
					// this SetAnimationMode reinitializes even if the mode is same
					// if we're using same anim blueprint, we don't want to keep reinitializing it. 
					Component->SetAnimationMode(AnimationMode);
				}
				if (CachedAnimInstance.Get())
				{
					Component->AnimScriptInstance = CachedAnimInstance.Get();
					CachedAnimInstance.Reset();
				}
#if WITH_EDITOR
				Component->SetUpdateAnimationInEditor(bUpdateAnimationInEditor);
#endif
			}

			EVisibilityBasedAnimTickOption VisibilityBasedAnimTickOption;
			EAnimationMode::Type AnimationMode;
			TStrongObjectPtr<UAnimInstance> CachedAnimInstance;

#if WITH_EDITOR
			bool bUpdateAnimationInEditor;
#endif
		};

		return FToken(CastChecked<USkeletalMeshComponent>(&Object));
	}
};


struct FMinimalAnimParameters
{
	FMinimalAnimParameters(UAnimSequenceBase* InAnimation, float InEvalTime, float InBlendWeight, const FMovieSceneEvaluationScope& InScope, FName InSlotName, FObjectKey InSection, bool InSkipAnimationNotifiers, bool InForceCustomMode)
		: Animation(InAnimation)
		, EvalTime(InEvalTime)
		, BlendWeight(InBlendWeight)
		, EvaluationScope(InScope)
		, SlotName(InSlotName)
		, Section(InSection)
		, bSkipAnimNotifiers(InSkipAnimationNotifiers)
		, bForceCustomMode(InForceCustomMode)
	{}
	
	UAnimSequenceBase* Animation;
	float EvalTime;
	float BlendWeight;
	FMovieSceneEvaluationScope EvaluationScope;
	FName SlotName;
	FObjectKey Section;
	bool bSkipAnimNotifiers;
	bool bForceCustomMode;
<<<<<<< HEAD
=======
};
struct FSimulatedAnimParameters
{
	FMinimalAnimParameters AnimParams;
>>>>>>> 7ac87c93
};

/** Montage player per section data */
struct FMontagePlayerPerSectionData 
{
	TWeakObjectPtr<UAnimMontage> Montage;
	int32 MontageInstanceId;
};

namespace MovieScene
{
	struct FBlendedAnimation
	{
		TArray<FMinimalAnimParameters> SimulatedAnimations;
		TArray<FMinimalAnimParameters> AllAnimations;

		FBlendedAnimation& Resolve(TMovieSceneInitialValueStore<FBlendedAnimation>& InitialValueStore)
		{
			return *this;
		}
	};

	void BlendValue(FBlendedAnimation& OutBlend, const FMinimalAnimParameters& InValue, float Weight, EMovieSceneBlendType BlendType, TMovieSceneInitialValueStore<FBlendedAnimation>& InitialValueStore)
	{
		OutBlend.AllAnimations.Add(InValue);
	}
	void BlendValue(FBlendedAnimation& OutBlend, const FSimulatedAnimParameters& InValue, float Weight, EMovieSceneBlendType BlendType, TMovieSceneInitialValueStore<FBlendedAnimation>& InitialValueStore)
	{
		OutBlend.SimulatedAnimations.Add(InValue.AnimParams);
	}

	struct FComponentAnimationActuator : TMovieSceneBlendingActuator<FBlendedAnimation>
	{
		FComponentAnimationActuator() : TMovieSceneBlendingActuator<FBlendedAnimation>(GetActuatorTypeID()) {}

		static FMovieSceneBlendingActuatorID GetActuatorTypeID()
		{
			static FMovieSceneAnimTypeID TypeID = TMovieSceneAnimTypeID<FComponentAnimationActuator, 0>();
			return FMovieSceneBlendingActuatorID(TypeID);
		}

		static FMovieSceneAnimTypeID GetAnimControlTypeID()
		{
			static FMovieSceneAnimTypeID TypeID = TMovieSceneAnimTypeID<FComponentAnimationActuator, 2>();
			return TypeID;
		}

		virtual FBlendedAnimation RetrieveCurrentValue(UObject* InObject, IMovieScenePlayer* Player) const
		{
			check(false);
			return FBlendedAnimation();
		}

		virtual void Actuate(UObject* InObject, const FBlendedAnimation& InFinalValue, const TBlendableTokenStack<FBlendedAnimation>& OriginalStack, const FMovieSceneContext& Context, FPersistentEvaluationData& PersistentData, IMovieScenePlayer& Player) override
		{
			ensureMsgf(InObject, TEXT("Attempting to evaluate an Animation track with a null object."));

			USkeletalMeshComponent* SkeletalMeshComponent = SkeletalMeshComponentFromObject(InObject);
			if (!SkeletalMeshComponent)
			{
				return;
			}
			OriginalStack.SavePreAnimatedState(Player, *SkeletalMeshComponent, GetAnimControlTypeID(), FPreAnimatedAnimationTokenProducer());

			UAnimInstance* ExistingAnimInstance = SkeletalMeshComponent->GetAnimInstance();

			UAnimSequencerInstance* SequencerInstance = UAnimCustomInstance::BindToSkeletalMeshComponent<UAnimSequencerInstance>(SkeletalMeshComponent);

			const bool bPreviewPlayback = ShouldUsePreviewPlayback(Player, *SkeletalMeshComponent);

			const EMovieScenePlayerStatus::Type PlayerStatus = Player.GetPlaybackStatus();

			// If the playback status is jumping, ie. one such occurrence is setting the time for thumbnail generation, disable anim notifies updates because it could fire audio
			// We now layer this with the passed in notify toggleto force a disable in this case.
			const bool bFireNotifies = !bPreviewPlayback || (PlayerStatus != EMovieScenePlayerStatus::Jumping && PlayerStatus != EMovieScenePlayerStatus::Stopped);

			// When jumping from one cut to another cut, the delta time should be 0 so that anim notifies before the current position are not evaluated. Note, anim notifies at the current time should still be evaluated.
			const double DeltaTime = ( Context.HasJumped() ? FFrameTime(0) : Context.GetRange().Size<FFrameTime>() ) / Context.GetFrameRate();

			const bool bResetDynamics = PlayerStatus == EMovieScenePlayerStatus::Stepping || 
										PlayerStatus == EMovieScenePlayerStatus::Jumping || 
										PlayerStatus == EMovieScenePlayerStatus::Scrubbing || 
										(DeltaTime == 0.0f && PlayerStatus != EMovieScenePlayerStatus::Stopped); 
<<<<<<< HEAD
		
			static const bool bLooping = false;
			//Need to zero all weights first since we may be blending animation that are keeping state but are no longer active.
			
			if(SequencerInstance)
			{
				SequencerInstance->ResetNodes();
			}
			else if (ExistingAnimInstance)
			{
				for (const TPair<FObjectKey, FMontagePlayerPerSectionData >& Pair : MontageData)
				{
					int32 InstanceId = Pair.Value.MontageInstanceId;
					FAnimMontageInstance* MontageInstanceToUpdate = ExistingAnimInstance->GetMontageInstanceForID(InstanceId);
					if (MontageInstanceToUpdate)
					{
						MontageInstanceToUpdate->SetDesiredWeight(0.0f);
						MontageInstanceToUpdate->SetWeight(0.0f);
					}
				}
			}
			for (const FMinimalAnimParameters& AnimParams : InFinalValue.AllAnimations)
			{
				Player.PreAnimatedState.SetCaptureEntity(AnimParams.EvaluationScope.Key, AnimParams.EvaluationScope.CompletionMode);

				if (bPreviewPlayback)
				{
					PreviewSetAnimPosition(PersistentData, Player, SkeletalMeshComponent,
						AnimParams.SlotName, AnimParams.Section, AnimParams.Animation, AnimParams.EvalTime, AnimParams.BlendWeight,
						bLooping, bFireNotifies && !AnimParams.bSkipAnimNotifiers, DeltaTime, Player.GetPlaybackStatus() == EMovieScenePlayerStatus::Playing, 
						bResetDynamics, AnimParams.bForceCustomMode);
				}
				else
				{
					SetAnimPosition(PersistentData, Player, SkeletalMeshComponent,
						AnimParams.SlotName, AnimParams.Section, AnimParams.Animation, AnimParams.EvalTime, AnimParams.BlendWeight,
						bLooping, Player.GetPlaybackStatus() == EMovieScenePlayerStatus::Playing, bFireNotifies && !AnimParams.bSkipAnimNotifiers,
						AnimParams.bForceCustomMode
					);
=======

			//Need to zero all weights first since we may be blending animation that are keeping state but are no longer active.
			
			if(SequencerInstance)
			{
				SequencerInstance->ResetNodes();
			}
			else if (ExistingAnimInstance)
			{
				for (const TPair<FObjectKey, FMontagePlayerPerSectionData >& Pair : MontageData)
				{
					int32 InstanceId = Pair.Value.MontageInstanceId;
					FAnimMontageInstance* MontageInstanceToUpdate = ExistingAnimInstance->GetMontageInstanceForID(InstanceId);
					if (MontageInstanceToUpdate)
					{
						MontageInstanceToUpdate->SetDesiredWeight(0.0f);
						MontageInstanceToUpdate->SetWeight(0.0f);
					}
>>>>>>> 7ac87c93
				}
			}

			const bool bHasTickedThisFrame = SkeletalMeshComponent->PoseTickedThisFrame();
			if (InFinalValue.SimulatedAnimations.Num() != 0 && Player.MotionVectorSimulation.IsValid())
			{
				ApplyAnimations(PersistentData, Player, SkeletalMeshComponent, InFinalValue.SimulatedAnimations, DeltaTime, bPreviewPlayback, bFireNotifies, bResetDynamics);

				SkeletalMeshComponent->TickAnimation(0.f, false);
				SkeletalMeshComponent->RefreshBoneTransforms();
				SkeletalMeshComponent->FinalizeBoneTransform();
				SkeletalMeshComponent->ForceMotionVector();

				SimulateMotionVectors(PersistentData, SkeletalMeshComponent, Player);
			}

			ApplyAnimations(PersistentData, Player, SkeletalMeshComponent, InFinalValue.AllAnimations, DeltaTime, bPreviewPlayback, bFireNotifies, bResetDynamics);

			Player.PreAnimatedState.SetCaptureEntity(FMovieSceneEvaluationKey(), EMovieSceneCompletionMode::KeepState);
		}

	private:

		static USkeletalMeshComponent* SkeletalMeshComponentFromObject(UObject* InObject)
		{
			USkeletalMeshComponent* SkeletalMeshComponent = Cast<USkeletalMeshComponent>(InObject);
			if (SkeletalMeshComponent)
			{
				return SkeletalMeshComponent;
			}

			// then check to see if we are controlling an actor & if so use its first USkeletalMeshComponent 
			AActor* Actor = Cast<AActor>(InObject);

			if (!Actor)
			{
				if (UChildActorComponent* ChildActorComponent = Cast<UChildActorComponent>(InObject))
				{
					Actor = ChildActorComponent->GetChildActor();
				}
			}

			if (Actor)
			{
				return Actor->FindComponentByClass<USkeletalMeshComponent>();
			}
			return nullptr;
		}

<<<<<<< HEAD
		void SetAnimPosition(FPersistentEvaluationData& PersistentData, IMovieScenePlayer& Player, USkeletalMeshComponent* SkeletalMeshComponent, FName SlotName, FObjectKey Section, UAnimSequenceBase* InAnimSequence, float InPosition, float Weight, bool bLooping, bool bPlaying, bool bFireNotifies, bool bForceCustomMode)
=======
		void SimulateMotionVectors(FPersistentEvaluationData& PersistentData, USkeletalMeshComponent* SkeletalMeshComponent, IMovieScenePlayer& Player)
		{
			for (USceneComponent* Child : SkeletalMeshComponent->GetAttachChildren())
			{
				FName SocketName = Child->GetAttachSocketName();
				if (SocketName != NAME_None)
				{
					FTransform SocketTransform = SkeletalMeshComponent->GetSocketTransform(SocketName, RTS_Component);
					Player.MotionVectorSimulation->Add(SkeletalMeshComponent, SocketTransform, SocketName);
				}
			}
		}

		void ApplyAnimations(FPersistentEvaluationData& PersistentData, IMovieScenePlayer& Player, USkeletalMeshComponent* SkeletalMeshComponent, TArrayView<const FMinimalAnimParameters> Parameters, float DeltaTime, bool bPreviewPlayback, bool bFireNotifies, bool bResetDynamics)
>>>>>>> 7ac87c93
		{
			const EMovieScenePlayerStatus::Type PlayerStatus = Player.GetPlaybackStatus();

			for (const FMinimalAnimParameters& AnimParams : Parameters)
			{
				Player.PreAnimatedState.SetCaptureEntity(AnimParams.EvaluationScope.Key, AnimParams.EvaluationScope.CompletionMode);

				if (bPreviewPlayback)
				{
					PreviewSetAnimPosition(PersistentData, Player, SkeletalMeshComponent,
						AnimParams.SlotName, AnimParams.Section, AnimParams.Animation, AnimParams.EvalTime, AnimParams.BlendWeight,
						bFireNotifies && !AnimParams.bSkipAnimNotifiers, DeltaTime, PlayerStatus == EMovieScenePlayerStatus::Playing, 
						bResetDynamics, AnimParams.bForceCustomMode);
				}
				else
				{
					SetAnimPosition(PersistentData, Player, SkeletalMeshComponent,
						AnimParams.SlotName, AnimParams.Section, AnimParams.Animation, AnimParams.EvalTime, AnimParams.BlendWeight,
						PlayerStatus == EMovieScenePlayerStatus::Playing, bFireNotifies && !AnimParams.bSkipAnimNotifiers,
						AnimParams.bForceCustomMode
					);
				}
			}
		}

		void SetAnimPosition(FPersistentEvaluationData& PersistentData, IMovieScenePlayer& Player, USkeletalMeshComponent* SkeletalMeshComponent, FName SlotName, FObjectKey Section, UAnimSequenceBase* InAnimSequence, float InPosition, float Weight, bool bPlaying, bool bFireNotifies, bool bForceCustomMode)
		{
			static const bool bLooping = false;

			if (!CanPlayAnimation(SkeletalMeshComponent, InAnimSequence))
			{
				return;
			}
			if (bForceCustomMode)
			{
				SkeletalMeshComponent->SetAnimationMode(EAnimationMode::AnimationCustomMode);
			}
			UAnimSequencerInstance* SequencerInst = Cast<UAnimSequencerInstance>(SkeletalMeshComponent->GetAnimInstance());
			if (SequencerInst)
			{
				FMovieSceneAnimTypeID AnimTypeID = SectionToAnimationIDs.GetAnimTypeID(Section);

				Player.SavePreAnimatedState(*SequencerInst, AnimTypeID, FStatelessPreAnimatedTokenProducer(&ResetAnimSequencerInstance));

				// Set position and weight
				SequencerInst->UpdateAnimTrack(InAnimSequence, GetTypeHash(AnimTypeID), InPosition, Weight, bFireNotifies);
			}
			else if (UAnimInstance* AnimInst = SkeletalMeshComponent->GetAnimInstance())
			{
				FMontagePlayerPerSectionData* SectionData = MontageData.Find(Section);

				int32 InstanceId = (SectionData) ? SectionData->MontageInstanceId : INDEX_NONE;
				TWeakObjectPtr<UAnimMontage> Montage = FAnimMontageInstance::SetSequencerMontagePosition(SlotName, SkeletalMeshComponent, InstanceId, InAnimSequence, InPosition, Weight, bLooping, bPlaying);

				if (Montage.IsValid())
				{
					FMontagePlayerPerSectionData& DataContainer = MontageData.FindOrAdd(Section);
					DataContainer.Montage = Montage;
					DataContainer.MontageInstanceId = InstanceId;

					FMovieSceneAnimTypeID SlotTypeID = SectionToAnimationIDs.GetAnimTypeID(Section);
					Player.SavePreAnimatedState(*Montage.Get(), SlotTypeID, FStopPlayingMontageTokenProducer(AnimInst, InstanceId));

					// make sure it's playing if the sequence is
					FAnimMontageInstance* Instance = AnimInst->GetMontageInstanceForID(InstanceId);
					Instance->bPlaying = bPlaying;
				}
			}
		}

<<<<<<< HEAD
		void PreviewSetAnimPosition(FPersistentEvaluationData& PersistentData, IMovieScenePlayer& Player, USkeletalMeshComponent* SkeletalMeshComponent, FName SlotName, FObjectKey Section, UAnimSequenceBase* InAnimSequence, float InPosition, float Weight, bool bLooping, bool bFireNotifies, float DeltaTime, bool bPlaying, bool bResetDynamics, bool bForceCustomMode)
=======
		void PreviewSetAnimPosition(FPersistentEvaluationData& PersistentData, IMovieScenePlayer& Player, USkeletalMeshComponent* SkeletalMeshComponent, FName SlotName, FObjectKey Section, UAnimSequenceBase* InAnimSequence, float InPosition, float Weight, bool bFireNotifies, float DeltaTime, bool bPlaying, bool bResetDynamics, bool bForceCustomMode)
>>>>>>> 7ac87c93
		{
			static const bool bLooping = false;

			if (!CanPlayAnimation(SkeletalMeshComponent, InAnimSequence))
			{
				return;
			}
			if (bForceCustomMode)
			{
				SkeletalMeshComponent->SetAnimationMode(EAnimationMode::AnimationCustomMode);
			}
			UAnimSequencerInstance* SequencerInst = Cast<UAnimSequencerInstance>(SkeletalMeshComponent->GetAnimInstance());
			if (SequencerInst)
			{
				// Unique anim type ID per slot
				FMovieSceneAnimTypeID AnimTypeID = SectionToAnimationIDs.GetAnimTypeID(Section);
				Player.SavePreAnimatedState(*SequencerInst, AnimTypeID, FStatelessPreAnimatedTokenProducer(&ResetAnimSequencerInstance));

				// Set position and weight
				SequencerInst->UpdateAnimTrack(InAnimSequence, GetTypeHash(AnimTypeID), InPosition, Weight, bFireNotifies);
			}
			else if (UAnimInstance* AnimInst = SkeletalMeshComponent->GetAnimInstance())
			{
				FMontagePlayerPerSectionData* SectionData = MontageData.Find(Section);

				int32 InstanceId = (SectionData)? SectionData->MontageInstanceId : INDEX_NONE;
				TWeakObjectPtr<UAnimMontage> Montage = FAnimMontageInstance::PreviewSequencerMontagePosition(SlotName, SkeletalMeshComponent, InstanceId, InAnimSequence, InPosition, Weight, bLooping, bFireNotifies, bPlaying);

				if (Montage.IsValid())
				{
					FMontagePlayerPerSectionData& DataContainer = MontageData.FindOrAdd(Section);
					DataContainer.Montage = Montage;
					DataContainer.MontageInstanceId = InstanceId;

					FMovieSceneAnimTypeID AnimTypeID = SectionToAnimationIDs.GetAnimTypeID(InAnimSequence);
					Player.SavePreAnimatedState(*Montage.Get(), AnimTypeID, FStopPlayingMontageTokenProducer(AnimInst, InstanceId));

					FAnimMontageInstance* Instance = AnimInst->GetMontageInstanceForID(InstanceId);
					Instance->bPlaying = bPlaying;
				}
	
				if (bResetDynamics)
				{
					// make sure we reset any simulations
					AnimInst->ResetDynamics(ETeleportType::ResetPhysics);
				}
			}
		}

		TMovieSceneAnimTypeIDContainer<FObjectKey> SectionToAnimationIDs;
		TMap<FObjectKey, FMontagePlayerPerSectionData> MontageData;
	};

}	// namespace MovieScene

template<> FMovieSceneAnimTypeID GetBlendingDataType<MovieScene::FBlendedAnimation>()
{
	static FMovieSceneAnimTypeID TypeID = FMovieSceneAnimTypeID::Unique();
	return TypeID;
}

FMovieSceneSkeletalAnimationSectionTemplate::FMovieSceneSkeletalAnimationSectionTemplate(const UMovieSceneSkeletalAnimationSection& InSection)
	: Params(InSection.Params, InSection.GetInclusiveStartFrame(), InSection.GetExclusiveEndFrame())
{
}

void FMovieSceneSkeletalAnimationSectionTemplate::Evaluate(const FMovieSceneEvaluationOperand& Operand, const FMovieSceneContext& Context, const FPersistentEvaluationData& PersistentData, FMovieSceneExecutionTokens& ExecutionTokens) const
{
	if (Params.Animation)
	{

		FOptionalMovieSceneBlendType BlendType = GetSourceSection()->GetBlendType();
		check(BlendType.IsValid());

		// Ensure the accumulator knows how to actually apply component transforms
		FMovieSceneBlendingActuatorID ActuatorTypeID = MovieScene::FComponentAnimationActuator::GetActuatorTypeID();
		FMovieSceneBlendingAccumulator& Accumulator = ExecutionTokens.GetBlendingAccumulator();
		if (!Accumulator.FindActuator<MovieScene::FBlendedAnimation>(ActuatorTypeID))
		{
			Accumulator.DefineActuator(ActuatorTypeID, MakeShared<MovieScene::FComponentAnimationActuator>());
		}

		// calculate the time at which to evaluate the animation
		float EvalTime = Params.MapTimeToAnimation(Context.GetTime(), Context.GetFrameRate());

		float ManualWeight = 1.f;
		Params.Weight.Evaluate(Context.GetTime(), ManualWeight);

		const float Weight = ManualWeight * EvaluateEasing(Context.GetTime());

		// Add the blendable to the accumulator
		FMinimalAnimParameters AnimParams(
			Params.Animation, EvalTime, Weight, ExecutionTokens.GetCurrentScope(), Params.SlotName, GetSourceSection(), Params.bSkipAnimNotifiers, 
			Params.bForceCustomMode
		);
		ExecutionTokens.BlendToken(ActuatorTypeID, TBlendableToken<MovieScene::FBlendedAnimation>(AnimParams, BlendType.Get(), 1.f));

		if (IMovieSceneMotionVectorSimulation::IsEnabled(PersistentData, Context))
		{
			FFrameTime SimulatedTime = IMovieSceneMotionVectorSimulation::GetSimulationTime(Context);

			// calculate the time at which to evaluate the animation
			float SimulatedEvalTime = Params.MapTimeToAnimation(SimulatedTime, Context.GetFrameRate());

			float SimulatedManualWeight = 1.f;
			Params.Weight.Evaluate(SimulatedTime, SimulatedManualWeight);

			const float SimulatedWeight = SimulatedManualWeight * EvaluateEasing(SimulatedTime);

			FSimulatedAnimParameters SimulatedAnimParams{ AnimParams };
			SimulatedAnimParams.AnimParams.EvalTime = SimulatedEvalTime;
			SimulatedAnimParams.AnimParams.BlendWeight = SimulatedWeight;
			ExecutionTokens.BlendToken(ActuatorTypeID, TBlendableToken<MovieScene::FBlendedAnimation>(SimulatedAnimParams, BlendType.Get(), 1.f));
		}
	}
}

float FMovieSceneSkeletalAnimationSectionTemplateParameters::MapTimeToAnimation(FFrameTime InPosition, FFrameRate InFrameRate) const
{
<<<<<<< HEAD
	InPosition = FMath::Clamp(InPosition, FFrameTime(SectionStartTime), FFrameTime(SectionEndTime-1));
=======

	FFrameTime AnimationLength = GetSequenceLength() * InFrameRate;
	int32 LengthInFrames = AnimationLength.FrameNumber.Value + (int)(AnimationLength.GetSubFrame() + 0.5f) + 1;
	//we only play end if we are not looping, and assuming we are looping if Length is greater than default length;
	bool bLooping = (SectionEndTime.Value - SectionStartTime.Value) > LengthInFrames;

	InPosition = FMath::Clamp(InPosition, FFrameTime(SectionStartTime), FFrameTime(SectionEndTime -1));
>>>>>>> 7ac87c93
	
	const float SectionPlayRate = PlayRate * Animation->RateScale;
	const float AnimPlayRate = FMath::IsNearlyZero(SectionPlayRate) ? 1.0f : SectionPlayRate;

	const float SeqLength = GetSequenceLength() - InFrameRate.AsSeconds(StartFrameOffset + EndFrameOffset);

	float AnimPosition = FFrameTime::FromDecimal((InPosition - SectionStartTime).AsDecimal() * AnimPlayRate) / InFrameRate;
	if (SeqLength > 0.f && (bLooping || !FMath::IsNearlyEqual(AnimPosition, SeqLength,1e-4f)))
	{
		AnimPosition = FMath::Fmod(AnimPosition, SeqLength);
	}
	AnimPosition += InFrameRate.AsSeconds(StartFrameOffset);
	if (bReverse)
	{
		AnimPosition = (SeqLength - (AnimPosition - InFrameRate.AsSeconds(StartFrameOffset))) + InFrameRate.AsSeconds(StartFrameOffset);
	}

	return AnimPosition;
}<|MERGE_RESOLUTION|>--- conflicted
+++ resolved
@@ -163,13 +163,10 @@
 	FObjectKey Section;
 	bool bSkipAnimNotifiers;
 	bool bForceCustomMode;
-<<<<<<< HEAD
-=======
 };
 struct FSimulatedAnimParameters
 {
 	FMinimalAnimParameters AnimParams;
->>>>>>> 7ac87c93
 };
 
 /** Montage player per section data */
@@ -253,9 +250,7 @@
 										PlayerStatus == EMovieScenePlayerStatus::Jumping || 
 										PlayerStatus == EMovieScenePlayerStatus::Scrubbing || 
 										(DeltaTime == 0.0f && PlayerStatus != EMovieScenePlayerStatus::Stopped); 
-<<<<<<< HEAD
-		
-			static const bool bLooping = false;
+
 			//Need to zero all weights first since we may be blending animation that are keeping state but are no longer active.
 			
 			if(SequencerInstance)
@@ -275,46 +270,6 @@
 					}
 				}
 			}
-			for (const FMinimalAnimParameters& AnimParams : InFinalValue.AllAnimations)
-			{
-				Player.PreAnimatedState.SetCaptureEntity(AnimParams.EvaluationScope.Key, AnimParams.EvaluationScope.CompletionMode);
-
-				if (bPreviewPlayback)
-				{
-					PreviewSetAnimPosition(PersistentData, Player, SkeletalMeshComponent,
-						AnimParams.SlotName, AnimParams.Section, AnimParams.Animation, AnimParams.EvalTime, AnimParams.BlendWeight,
-						bLooping, bFireNotifies && !AnimParams.bSkipAnimNotifiers, DeltaTime, Player.GetPlaybackStatus() == EMovieScenePlayerStatus::Playing, 
-						bResetDynamics, AnimParams.bForceCustomMode);
-				}
-				else
-				{
-					SetAnimPosition(PersistentData, Player, SkeletalMeshComponent,
-						AnimParams.SlotName, AnimParams.Section, AnimParams.Animation, AnimParams.EvalTime, AnimParams.BlendWeight,
-						bLooping, Player.GetPlaybackStatus() == EMovieScenePlayerStatus::Playing, bFireNotifies && !AnimParams.bSkipAnimNotifiers,
-						AnimParams.bForceCustomMode
-					);
-=======
-
-			//Need to zero all weights first since we may be blending animation that are keeping state but are no longer active.
-			
-			if(SequencerInstance)
-			{
-				SequencerInstance->ResetNodes();
-			}
-			else if (ExistingAnimInstance)
-			{
-				for (const TPair<FObjectKey, FMontagePlayerPerSectionData >& Pair : MontageData)
-				{
-					int32 InstanceId = Pair.Value.MontageInstanceId;
-					FAnimMontageInstance* MontageInstanceToUpdate = ExistingAnimInstance->GetMontageInstanceForID(InstanceId);
-					if (MontageInstanceToUpdate)
-					{
-						MontageInstanceToUpdate->SetDesiredWeight(0.0f);
-						MontageInstanceToUpdate->SetWeight(0.0f);
-					}
->>>>>>> 7ac87c93
-				}
-			}
 
 			const bool bHasTickedThisFrame = SkeletalMeshComponent->PoseTickedThisFrame();
 			if (InFinalValue.SimulatedAnimations.Num() != 0 && Player.MotionVectorSimulation.IsValid())
@@ -362,9 +317,6 @@
 			return nullptr;
 		}
 
-<<<<<<< HEAD
-		void SetAnimPosition(FPersistentEvaluationData& PersistentData, IMovieScenePlayer& Player, USkeletalMeshComponent* SkeletalMeshComponent, FName SlotName, FObjectKey Section, UAnimSequenceBase* InAnimSequence, float InPosition, float Weight, bool bLooping, bool bPlaying, bool bFireNotifies, bool bForceCustomMode)
-=======
 		void SimulateMotionVectors(FPersistentEvaluationData& PersistentData, USkeletalMeshComponent* SkeletalMeshComponent, IMovieScenePlayer& Player)
 		{
 			for (USceneComponent* Child : SkeletalMeshComponent->GetAttachChildren())
@@ -379,7 +331,6 @@
 		}
 
 		void ApplyAnimations(FPersistentEvaluationData& PersistentData, IMovieScenePlayer& Player, USkeletalMeshComponent* SkeletalMeshComponent, TArrayView<const FMinimalAnimParameters> Parameters, float DeltaTime, bool bPreviewPlayback, bool bFireNotifies, bool bResetDynamics)
->>>>>>> 7ac87c93
 		{
 			const EMovieScenePlayerStatus::Type PlayerStatus = Player.GetPlaybackStatus();
 
@@ -450,11 +401,7 @@
 			}
 		}
 
-<<<<<<< HEAD
-		void PreviewSetAnimPosition(FPersistentEvaluationData& PersistentData, IMovieScenePlayer& Player, USkeletalMeshComponent* SkeletalMeshComponent, FName SlotName, FObjectKey Section, UAnimSequenceBase* InAnimSequence, float InPosition, float Weight, bool bLooping, bool bFireNotifies, float DeltaTime, bool bPlaying, bool bResetDynamics, bool bForceCustomMode)
-=======
 		void PreviewSetAnimPosition(FPersistentEvaluationData& PersistentData, IMovieScenePlayer& Player, USkeletalMeshComponent* SkeletalMeshComponent, FName SlotName, FObjectKey Section, UAnimSequenceBase* InAnimSequence, float InPosition, float Weight, bool bFireNotifies, float DeltaTime, bool bPlaying, bool bResetDynamics, bool bForceCustomMode)
->>>>>>> 7ac87c93
 		{
 			static const bool bLooping = false;
 
@@ -574,9 +521,6 @@
 
 float FMovieSceneSkeletalAnimationSectionTemplateParameters::MapTimeToAnimation(FFrameTime InPosition, FFrameRate InFrameRate) const
 {
-<<<<<<< HEAD
-	InPosition = FMath::Clamp(InPosition, FFrameTime(SectionStartTime), FFrameTime(SectionEndTime-1));
-=======
 
 	FFrameTime AnimationLength = GetSequenceLength() * InFrameRate;
 	int32 LengthInFrames = AnimationLength.FrameNumber.Value + (int)(AnimationLength.GetSubFrame() + 0.5f) + 1;
@@ -584,7 +528,6 @@
 	bool bLooping = (SectionEndTime.Value - SectionStartTime.Value) > LengthInFrames;
 
 	InPosition = FMath::Clamp(InPosition, FFrameTime(SectionStartTime), FFrameTime(SectionEndTime -1));
->>>>>>> 7ac87c93
 	
 	const float SectionPlayRate = PlayRate * Animation->RateScale;
 	const float AnimPlayRate = FMath::IsNearlyZero(SectionPlayRate) ? 1.0f : SectionPlayRate;
