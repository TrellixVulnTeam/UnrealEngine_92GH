--- conflicted
+++ resolved
@@ -3565,10 +3565,6 @@
 	
 	if (MarkNavBoundsDirty() == false)
 	{
-<<<<<<< HEAD
-		// There are no navigation bounds to build, probably navmesh was resized and we just need to update debug draw
-		DestNavMesh->RequestDrawingUpdate();
-=======
 		const UNavigationSystemV1* NavSys = FNavigationSystem::GetCurrent<UNavigationSystemV1>(GetWorld());
 		if (NavSys && !NavSys->ShouldGenerateNavDataWhenNoCompatibleNavBound())
 		{
@@ -3580,7 +3576,6 @@
 			// There are no navigation bounds to build, probably navmesh was resized and we just need to update debug draw
 			DestNavMesh->RequestDrawingUpdate();
 		}
->>>>>>> a1e6ec07
 	}
 
 	return true;
