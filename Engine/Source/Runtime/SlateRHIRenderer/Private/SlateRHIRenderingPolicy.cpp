--- conflicted
+++ resolved
@@ -334,8 +334,6 @@
 		const ESlateShader::Type ShaderType = RenderBatch.ShaderType;
 		const FShaderParams& ShaderParams = RenderBatch.ShaderParams;
 
-		const float FinalGamma = DrawFlags & ESlateBatchDrawFlag::ReverseGamma ? 1.0f / EngineGamma : (DrawFlags & ESlateBatchDrawFlag::NoGamma) ? 1.0f : DisplayGamma;
-
 		auto UpdateScissorRect = [&RHICmdList, &RenderBatch]()
 		{
 			if (RenderBatch.ScissorRect.IsSet())
@@ -484,14 +482,8 @@
                 
 				PixelShader->SetTexture(RHICmdList, TextureRHI, SamplerState);
 				PixelShader->SetShaderParams(RHICmdList, ShaderParams.PixelParams);
-<<<<<<< HEAD
-
-				
-				PixelShader->SetDisplayGamma(RHICmdList, FinalGamma);
-=======
 				PixelShader->SetDisplayGamma(RHICmdList, EnumHasAllFlags(DrawFlags, ESlateBatchDrawFlag::NoGamma ) ? 1.0f : DisplayGamma);
 				PixelShader->SetInvertAlpha(RHICmdList, EnumHasAllFlags(DrawEffects, ESlateDrawEffect::InvertAlpha ) ? true : false );
->>>>>>> c08c13e0
 
 	
 				// for RHIs that can't handle VertexOffset, we need to offset the stream source each time
@@ -574,13 +566,8 @@
 						VertexShader->SetVerticalAxisMultiplier(RHICmdList, bAllowSwitchVerticalAxis && RHINeedsToSwitchVerticalAxis(GShaderPlatformForFeatureLevel[GMaxRHIFeatureLevel]) ? -1.0f : 1.0f);
 						VertexShader->SetMaterialShaderParameters(RHICmdList, ActiveSceneView, MaterialRenderProxy, Material);
 
-<<<<<<< HEAD
-						PixelShader->SetParameters(RHICmdList, ActiveSceneView, MaterialRenderProxy, Material, FinalGamma, ShaderParams.PixelParams);
-						PixelShader->SetDisplayGamma(RHICmdList, FinalGamma);
-=======
 						PixelShader->SetParameters(RHICmdList, ActiveSceneView, MaterialRenderProxy, Material, DisplayGamma, ShaderParams.PixelParams);
 						PixelShader->SetDisplayGamma(RHICmdList, EnumHasAllFlags(DrawFlags, ESlateBatchDrawFlag::NoGamma) ? 1.0f : DisplayGamma);
->>>>>>> c08c13e0
 
 						if ( EnumHasAllFlags(DrawFlags, ESlateBatchDrawFlag::Wireframe) )
 						{
