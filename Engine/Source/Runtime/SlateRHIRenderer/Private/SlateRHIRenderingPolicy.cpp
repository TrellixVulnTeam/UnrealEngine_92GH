// Copyright 1998-2019 Epic Games, Inc. All Rights Reserved.

#include "SlateRHIRenderingPolicy.h"
#include "UniformBuffer.h"
#include "Shader.h"
#include "ShowFlags.h"
#include "Misc/ConfigCacheIni.h"
#include "Misc/App.h"
#include "EngineGlobals.h"
#include "RHIStaticStates.h"
#include "RHIUtilities.h"
#include "SceneView.h"
#include "SceneUtils.h"
#include "Engine/Engine.h"
#include "SlateShaders.h"
#include "Rendering/SlateRenderer.h"
#include "SlateRHIRenderer.h"
#include "SlateMaterialShader.h"
#include "SlateUTextureResource.h"
#include "SlateMaterialResource.h"
#include "SlateUpdatableBuffer.h"
#include "SlatePostProcessor.h"
#include "Modules/ModuleManager.h"
#include "PipelineStateCache.h"
#include "Math/RandomStream.h"
#include "DeviceProfiles/DeviceProfile.h"
#include "DeviceProfiles/DeviceProfileManager.h"
#include "Types/SlateConstants.h"

extern void UpdateNoiseTextureParameters(FViewUniformShaderParameters& ViewUniformShaderParameters);

DECLARE_CYCLE_STAT(TEXT("Update Buffers RT"), STAT_SlateUpdateBufferRTTime, STATGROUP_Slate);
DECLARE_CYCLE_STAT(TEXT("PreFill Buffers RT"), STAT_SlatePreFullBufferRTTime, STATGROUP_Slate);
DECLARE_DWORD_COUNTER_STAT(TEXT("Num Layers"), STAT_SlateNumLayers, STATGROUP_Slate);
DECLARE_DWORD_COUNTER_STAT(TEXT("Num Batches"), STAT_SlateNumBatches, STATGROUP_Slate);
DECLARE_DWORD_COUNTER_STAT(TEXT("Num Vertices"), STAT_SlateVertexCount, STATGROUP_Slate);

DECLARE_CYCLE_STAT(TEXT("Slate RT: Texture Draw Call"), STAT_SlateRTTextureDrawCall, STATGROUP_Slate);
DECLARE_CYCLE_STAT(TEXT("Slate RT: Material Draw Call"), STAT_SlateRTMaterialDrawCall, STATGROUP_Slate);
DECLARE_CYCLE_STAT(TEXT("Slate RT: Scissor Draw Call"), STAT_SlateRTStencilDrawCall, STATGROUP_Slate);
DECLARE_CYCLE_STAT(TEXT("Slate RT: Custom Draw"), STAT_SlateRTCustomDraw, STATGROUP_Slate);

DECLARE_DWORD_COUNTER_STAT(TEXT("Clips (Scissor)"), STAT_SlateScissorClips, STATGROUP_Slate);
DECLARE_DWORD_COUNTER_STAT(TEXT("Clips (Stencil)"), STAT_SlateStencilClips, STATGROUP_Slate);

#if WITH_SLATE_DEBUGGING
int32 SlateEnableDrawEvents = 1;
#else
int32 SlateEnableDrawEvents = 0;
#endif
static FAutoConsoleVariableRef CVarSlateEnableDrawEvents(TEXT("Slate.EnableDrawEvents"), SlateEnableDrawEvents, TEXT("."), ECVF_Default);

#if WITH_SLATE_DEBUGGING
int32 BatchToDraw = -1;
static FAutoConsoleVariableRef CVarSlateDrawBatchNum(TEXT("Slate.DrawBatchNum"), BatchToDraw, TEXT("."), ECVF_Default);
#endif

#if !(UE_BUILD_SHIPPING || UE_BUILD_TEST)
	#define SLATE_DRAW_EVENT(RHICmdList, EventName) SCOPED_CONDITIONAL_DRAW_EVENT(RHICmdList, EventName, SlateEnableDrawEvents);
#else
	#define SLATE_DRAW_EVENT(RHICmdList, EventName)
#endif

TAutoConsoleVariable<int32> CVarSlateAbsoluteIndices(
	TEXT("Slate.AbsoluteIndices"),
	0,
	TEXT("0: Each element first vertex index starts at 0 (default), 1: Use absolute indices, simplifies draw call setup on RHIs that do not support BaseVertex"),
	ECVF_Default
);

FSlateRHIRenderingPolicy::FSlateRHIRenderingPolicy(TSharedRef<FSlateFontServices> InSlateFontServices, TSharedRef<FSlateRHIResourceManager> InResourceManager, TOptional<int32> InitialBufferSize)
	: FSlateRenderingPolicy(InSlateFontServices, 0)
	, PostProcessor(new FSlatePostProcessor)
	, ResourceManager(InResourceManager)
	, bGammaCorrect(true)
	, bApplyColorDeficiencyCorrection(true)
	, InitialBufferSizeOverride(InitialBufferSize)
	, LastDeviceProfile(nullptr)
{
	InitResources();
}

void FSlateRHIRenderingPolicy::InitResources()
{
	int32 NumVertices = 100;

	if ( InitialBufferSizeOverride.IsSet() )
	{
		NumVertices = InitialBufferSizeOverride.GetValue();
	}
	else if ( GConfig )
	{
		int32 NumVertsInConfig = 0;
		if ( GConfig->GetInt(TEXT("SlateRenderer"), TEXT("NumPreallocatedVertices"), NumVertsInConfig, GEngineIni) )
		{
			NumVertices = NumVertsInConfig;
		}
	}

	// Always create a little space but never allow it to get too high
#if !SLATE_USE_32BIT_INDICES
	NumVertices = FMath::Clamp(NumVertices, 100, 65535);
#else
	NumVertices = FMath::Clamp(NumVertices, 100, 1000000);
#endif

	UE_LOG(LogSlate, Verbose, TEXT("Allocating space for %d vertices"), NumVertices);

	VertexBuffers.Init(NumVertices);
	IndexBuffers.Init(NumVertices);

	BeginInitResource(&StencilVertexBuffer);
}

void FSlateRHIRenderingPolicy::ReleaseResources()
{
	VertexBuffers.Destroy();
	IndexBuffers.Destroy();

	BeginReleaseResource(&StencilVertexBuffer);
}

void FSlateRHIRenderingPolicy::BeginDrawingWindows()
{
	check( IsInRenderingThread() );
}

void FSlateRHIRenderingPolicy::EndDrawingWindows()
{
	check( IsInParallelRenderingThread() );
}

struct FSlateUpdateVertexAndIndexBuffers final : public FRHICommand<FSlateUpdateVertexAndIndexBuffers>
{
	FVertexBufferRHIRef VertexBufferRHI;
	FIndexBufferRHIRef IndexBufferRHI;
	FSlateBatchData& BatchData;
	bool bAbsoluteIndices;

	FSlateUpdateVertexAndIndexBuffers(TSlateElementVertexBuffer<FSlateVertex>& InVertexBuffer, FSlateElementIndexBuffer& InIndexBuffer, FSlateBatchData& InBatchData, bool bInAbsoluteIndices)
		: VertexBufferRHI(InVertexBuffer.VertexBufferRHI)
		, IndexBufferRHI(InIndexBuffer.IndexBufferRHI)
		, BatchData(InBatchData)
		, bAbsoluteIndices(bInAbsoluteIndices)
	{
		check(IsInRenderingThread());
	}

	void Execute(FRHICommandListBase& CmdList)
	{
		SCOPE_CYCLE_COUNTER(STAT_SlateUpdateBufferRTTime);

		const int32 NumBatchedVertices = BatchData.GetNumBatchedVertices();
		const int32 NumBatchedIndices = BatchData.GetNumBatchedIndices();

		int32 RequiredVertexBufferSize = NumBatchedVertices*sizeof(FSlateVertex);
		uint8* VertexBufferData = (uint8*)GDynamicRHI->RHILockVertexBuffer( VertexBufferRHI, 0, RequiredVertexBufferSize, RLM_WriteOnly );

		uint32 RequiredIndexBufferSize = NumBatchedIndices*sizeof(SlateIndex);		
		uint8* IndexBufferData = (uint8*)GDynamicRHI->RHILockIndexBuffer( IndexBufferRHI, 0, RequiredIndexBufferSize, RLM_WriteOnly );

		//Early out if we have an invalid buffer (might have lost context and now have invalid buffers)
		if ((nullptr != VertexBufferData) && (nullptr != IndexBufferData))
		{
			BatchData.FillVertexAndIndexBuffer(VertexBufferData, IndexBufferData, bAbsoluteIndices);
		}

		if (nullptr != VertexBufferData)
		{
			GDynamicRHI->RHIUnlockVertexBuffer(VertexBufferRHI);
		}

		if (nullptr != IndexBufferData)
		{
			GDynamicRHI->RHIUnlockIndexBuffer(IndexBufferRHI);
		}
	}
};

void FSlateRHIRenderingPolicy::UpdateVertexAndIndexBuffers(FRHICommandListImmediate& RHICmdList, FSlateBatchData& InBatchData)
{
	UpdateVertexAndIndexBuffers(RHICmdList, InBatchData, VertexBuffers, IndexBuffers);
}

void FSlateRHIRenderingPolicy::UpdateVertexAndIndexBuffers(FRHICommandListImmediate& RHICmdList, FSlateBatchData& InBatchData, const TSharedRef<FSlateRenderDataHandle, ESPMode::ThreadSafe>& RenderHandle)
{
	// Should only be called by the rendering thread
	check(IsInRenderingThread());

	FCachedRenderBuffers* Buffers = ResourceManager->FindOrCreateCachedBuffersForHandle(RenderHandle);

	UpdateVertexAndIndexBuffers(RHICmdList, InBatchData, Buffers->VertexBuffer, Buffers->IndexBuffer);
}

void FSlateRHIRenderingPolicy::ReleaseCachingResourcesFor(FRHICommandListImmediate& RHICmdList, const ILayoutCache* Cacher)
{
	ResourceManager->ReleaseCachingResourcesFor(RHICmdList, Cacher);
}

void FSlateRHIRenderingPolicy::UpdateVertexAndIndexBuffers(FRHICommandListImmediate& RHICmdList, FSlateBatchData& InBatchData, TSlateElementVertexBuffer<FSlateVertex>& VertexBuffer, FSlateElementIndexBuffer& IndexBuffer)
{
	SCOPE_CYCLE_COUNTER( STAT_SlateUpdateBufferRTTime );

	// Should only be called by the rendering thread
	check(IsInRenderingThread());

	const int32 NumVertices = InBatchData.GetNumBatchedVertices();
	const int32 NumIndices = InBatchData.GetNumBatchedIndices();

	if( InBatchData.GetRenderBatches().Num() > 0  && NumVertices > 0 && NumIndices > 0)
	{
		bool bShouldShrinkResources = false;
		bool bAbsoluteIndices = CVarSlateAbsoluteIndices.GetValueOnRenderThread() != 0;

		VertexBuffer.PreFillBuffer(NumVertices, bShouldShrinkResources);
		IndexBuffer.PreFillBuffer(NumIndices, bShouldShrinkResources);

		if(!IsRunningRHIInSeparateThread() || RHICmdList.Bypass())
		{
			uint8* VertexBufferData = (uint8*)VertexBuffer.LockBuffer_RenderThread(NumVertices);
			uint8* IndexBufferData =  (uint8*)IndexBuffer.LockBuffer_RenderThread(NumIndices);
			
			//Check if the LockBuffer failed for these threads (might have lost context)
			if ((nullptr != VertexBufferData) && (nullptr != IndexBufferData))
			{
				InBatchData.FillVertexAndIndexBuffer(VertexBufferData, IndexBufferData, bAbsoluteIndices);
			}

			if (nullptr != VertexBufferData)
			{
				VertexBuffer.UnlockBuffer_RenderThread();
			}
			
			if (nullptr != IndexBufferData)
			{
				IndexBuffer.UnlockBuffer_RenderThread();
			}
		}
		else
		{
			ALLOC_COMMAND_CL(RHICmdList, FSlateUpdateVertexAndIndexBuffers)(VertexBuffer, IndexBuffer, InBatchData, bAbsoluteIndices);
		}
	}

	checkSlow(VertexBuffer.GetBufferUsageSize() <= VertexBuffer.GetBufferSize());
	checkSlow(IndexBuffer.GetBufferUsageSize() <= IndexBuffer.GetBufferSize());

	SET_DWORD_STAT( STAT_SlateNumLayers, InBatchData.GetNumLayers() );
	SET_DWORD_STAT( STAT_SlateNumBatches, InBatchData.GetRenderBatches().Num() );
	SET_DWORD_STAT( STAT_SlateVertexCount, InBatchData.GetNumBatchedVertices() );
}

static FSceneView* CreateSceneView( FSceneViewFamilyContext* ViewFamilyContext, FSlateBackBuffer& BackBuffer, const FMatrix& ViewProjectionMatrix )
{
	QUICK_SCOPE_CYCLE_COUNTER(STAT_Slate_CreateSceneView);
	// In loading screens, the engine is NULL, so we skip out.
	if (GEngine == nullptr)
	{
		return nullptr;
	}

	FIntRect ViewRect(FIntPoint(0, 0), BackBuffer.GetSizeXY());

	// make a temporary view
	FSceneViewInitOptions ViewInitOptions;
	ViewInitOptions.ViewFamily = ViewFamilyContext;
	ViewInitOptions.SetViewRectangle(ViewRect);
	ViewInitOptions.ViewOrigin = FVector::ZeroVector;
	ViewInitOptions.ViewRotationMatrix = FMatrix::Identity;
	ViewInitOptions.ProjectionMatrix = ViewProjectionMatrix;
	ViewInitOptions.BackgroundColor = FLinearColor::Black;
	ViewInitOptions.OverlayColor = FLinearColor::White;

	FSceneView* View = new FSceneView( ViewInitOptions );
	ViewFamilyContext->Views.Add( View );

	const FIntPoint BufferSize = BackBuffer.GetSizeXY();

	// Create the view's uniform buffer.
	FViewUniformShaderParameters ViewUniformShaderParameters;

	View->SetupCommonViewUniformBufferParameters(
		ViewUniformShaderParameters,
		BufferSize,
		1,
		ViewRect,
		View->ViewMatrices,
		FViewMatrices()
	);

	ViewUniformShaderParameters.WorldViewOrigin = View->ViewMatrices.GetViewOrigin();
	

	ERHIFeatureLevel::Type RHIFeatureLevel = View->GetFeatureLevel();

	ViewUniformShaderParameters.MobilePreviewMode =
		(GIsEditor &&
		(RHIFeatureLevel == ERHIFeatureLevel::ES2 || RHIFeatureLevel == ERHIFeatureLevel::ES3_1) &&
		GMaxRHIFeatureLevel > ERHIFeatureLevel::ES3_1) ? 1.0f : 0.0f;

	UpdateNoiseTextureParameters(ViewUniformShaderParameters);

	{
		QUICK_SCOPE_CYCLE_COUNTER(STAT_Slate_CreateViewUniformBufferImmediate);
		View->ViewUniformBuffer = TUniformBufferRef<FViewUniformShaderParameters>::CreateUniformBufferImmediate(ViewUniformShaderParameters, UniformBuffer_SingleFrame);
	}

	return View;
}

static const FName RendererModuleName("Renderer");

static bool UpdateScissorRect(
	FRHICommandList& RHICmdList, 
#if STATS
	int32& ScissorClips, 
	int32& StencilClips,
#endif
	uint32& StencilRef, 
	uint32& MaskingID,
	FSlateBackBuffer& BackBuffer,
	const FSlateRenderBatch& RenderBatch, 
	FTexture2DRHIRef& ColorTarget,
	FTexture2DRHIRef& DepthStencilTarget,
	TOptional<FSlateClippingState>& LastClippingState,
	const FVector2D& ViewTranslation2D, 
	bool bSwitchVerticalAxis,
	FGraphicsPipelineStateInitializer& InGraphicsPSOInit,
	FSlateStencilClipVertexBuffer& StencilVertexBuffer,
	const FMatrix& ViewProjection, 
	bool bForceStateChange)
{
	check(RHICmdList.IsInsideRenderPass());
	bool bDidRestartRenderpass = false;

	QUICK_SCOPE_CYCLE_COUNTER(STAT_Slate_UpdateScissorRect);

	if (RenderBatch.ClippingState != LastClippingState || bForceStateChange)
	{
		if (RenderBatch.ClippingState.IsSet())
		{
			const FSlateClippingState& ClipState = RenderBatch.ClippingState.GetValue();
			if (ClipState.GetClippingMethod() == EClippingMethod::Scissor)
			{
#if STATS
				ScissorClips++;
#endif

				if (bForceStateChange && MaskingID > 0)
				{
					// #todo-renderpasses this is very gross. If/when this gets refactored we can detect a simple clear or batch up elements by rendertarget (and other stuff)
					RHICmdList.EndRenderPass();
					bDidRestartRenderpass = true;

					FRHIRenderPassInfo RPInfo(ColorTarget, ERenderTargetActions::Load_Store);
					RPInfo.DepthStencilRenderTarget.Action = MakeDepthStencilTargetActions(ERenderTargetActions::DontLoad_DontStore, ERenderTargetActions::Load_Store);
					RPInfo.DepthStencilRenderTarget.DepthStencilTarget = DepthStencilTarget;
					RPInfo.DepthStencilRenderTarget.ExclusiveDepthStencil = FExclusiveDepthStencil::DepthNop_StencilWrite;

					RHICmdList.BeginRenderPass(RPInfo, TEXT("SlateUpdateScissorRect"));
				}

				const FSlateClippingZone& ScissorRect = ClipState.ScissorRect.GetValue();

				const FVector2D TopLeft = ScissorRect.TopLeft + ViewTranslation2D;
				const FVector2D BottomRight = ScissorRect.BottomRight + ViewTranslation2D;

				if (bSwitchVerticalAxis)
				{
					const FIntPoint ViewSize = BackBuffer.GetSizeXY();
					const int32 MinY = (ViewSize.Y - BottomRight.Y);
					const int32 MaxY = (ViewSize.Y - TopLeft.Y);
					RHICmdList.SetScissorRect(true, TopLeft.X, MinY, BottomRight.X, MaxY);
				}
				else
				{
					RHICmdList.SetScissorRect(true, TopLeft.X, TopLeft.Y, BottomRight.X, BottomRight.Y);
				}

				// Disable depth/stencil testing by default
				InGraphicsPSOInit.DepthStencilState = TStaticDepthStencilState<false, CF_Always>::GetRHI();
				StencilRef = 0;
			}
			else
			{
#if STATS
				StencilClips++;
#endif

				SLATE_DRAW_EVENT(RHICmdList, StencilClipping);

				check(ClipState.StencilQuads.Num() > 0);

				const TArray<FSlateClippingZone>& StencilQuads = ClipState.StencilQuads;

				// We're going to overflow the masking ID this time, we need to reset the MaskingID to 0.
				// this will cause us to clear the stencil buffer so that we can begin fresh.
				if ((MaskingID + StencilQuads.Num()) > 255)
				{
					MaskingID = 0;
				}

				// We only clear the stencil the first time, and if some how the user draws more than 255 masking quads
				// in a single frame.
				bool bClearStencil = false;
				if (MaskingID == 0)
				{
					bClearStencil = true;

					// We don't want there to be any scissor rect when we clear the stencil
					RHICmdList.SetScissorRect(false, 0, 0, 0, 0);
				}
				else
				{
					// There might be some large - useless stencils, especially in the first couple of stencils if large
					// widgets that clip also contain render targets, so, by setting the scissor to the AABB of the final
					// stencil, we can cut out a lot of work that can't possibly be useful.
					//
					// NOTE - We also round it, because if we don't it can over-eagerly slice off pixels it shouldn't.
					const FSlateClippingZone& MaskQuad = StencilQuads.Last();
					const FSlateRect LastStencilBoundingBox = MaskQuad.GetBoundingBox().Round();

					const FVector2D TopLeft = LastStencilBoundingBox.GetTopLeft() + ViewTranslation2D;
					const FVector2D BottomRight = LastStencilBoundingBox.GetBottomRight() + ViewTranslation2D;

					if (bSwitchVerticalAxis)
					{
						const FIntPoint ViewSize = BackBuffer.GetSizeXY();
						const int32 MinY = (ViewSize.Y - BottomRight.Y);
						const int32 MaxY = (ViewSize.Y - TopLeft.Y);
						RHICmdList.SetScissorRect(true, TopLeft.X, MinY, BottomRight.X, MaxY);
					}
					else
					{
						RHICmdList.SetScissorRect(true, TopLeft.X, TopLeft.Y, BottomRight.X, BottomRight.Y);
					}
				}

				// Don't bother setting the render targets unless we actually need to clear them.
				if (bClearStencil || bForceStateChange)
				{
					// #todo-renderpasses Similar to above this is gross. Would require a refactor to really fix.
					RHICmdList.EndRenderPass();
					bDidRestartRenderpass = true;

					// Clear current stencil buffer, we use ELoad/EStore, because we need to keep the stencil around.
					ERenderTargetLoadAction StencilLoadAction = bClearStencil ? ERenderTargetLoadAction::EClear : ERenderTargetLoadAction::ELoad;

					FRHIRenderPassInfo RPInfo(ColorTarget, ERenderTargetActions::Load_Store);
					RPInfo.DepthStencilRenderTarget.Action = MakeDepthStencilTargetActions(ERenderTargetActions::DontLoad_DontStore, MakeRenderTargetActions(StencilLoadAction, ERenderTargetStoreAction::EStore));
					RPInfo.DepthStencilRenderTarget.DepthStencilTarget = DepthStencilTarget;
					RPInfo.DepthStencilRenderTarget.ExclusiveDepthStencil = FExclusiveDepthStencil::DepthNop_StencilWrite;
					RHICmdList.BeginRenderPass(RPInfo, TEXT("SlateUpdateScissorRect_ClearStencil"));
				}

				TShaderMap<FGlobalShaderType>* MaxFeatureLevelShaderMap = GetGlobalShaderMap(GMaxRHIFeatureLevel);

				// Set the new shaders
				TShaderMapRef<FSlateMaskingVS> VertexShader(MaxFeatureLevelShaderMap);
				TShaderMapRef<FSlateMaskingPS> PixelShader(MaxFeatureLevelShaderMap);

				// Start by setting up the stenciling states so that we can write representations of the clipping zones into the stencil buffer only.
				{
					FGraphicsPipelineStateInitializer WriteMaskPSOInit;
					RHICmdList.ApplyCachedRenderTargets(WriteMaskPSOInit);
					WriteMaskPSOInit.BlendState = TStaticBlendStateWriteMask<CW_NONE>::GetRHI();
					WriteMaskPSOInit.RasterizerState = TStaticRasterizerState<>::GetRHI();
					WriteMaskPSOInit.DepthStencilState =
						TStaticDepthStencilState<
						/*bEnableDepthWrite*/ false
						, /*DepthTest*/ CF_Always
						, /*bEnableFrontFaceStencil*/ true
						, /*FrontFaceStencilTest*/ CF_Always
						, /*FrontFaceStencilFailStencilOp*/ SO_Keep
						, /*FrontFaceDepthFailStencilOp*/ SO_Keep
						, /*FrontFacePassStencilOp*/ SO_Replace
						, /*bEnableBackFaceStencil*/ true
						, /*BackFaceStencilTest*/ CF_Always
						, /*BackFaceStencilFailStencilOp*/ SO_Keep
						, /*BackFaceDepthFailStencilOp*/ SO_Keep
						, /*BackFacePassStencilOp*/ SO_Replace
						, /*StencilReadMask*/ 0xFF
						, /*StencilWriteMask*/ 0xFF>::GetRHI();

					WriteMaskPSOInit.BoundShaderState.VertexDeclarationRHI = GSlateMaskingVertexDeclaration.VertexDeclarationRHI;
					WriteMaskPSOInit.BoundShaderState.VertexShaderRHI = GETSAFERHISHADER_VERTEX(*VertexShader);
					WriteMaskPSOInit.BoundShaderState.PixelShaderRHI = GETSAFERHISHADER_PIXEL(*PixelShader);
					WriteMaskPSOInit.PrimitiveType = PT_TriangleStrip;

					SetGraphicsPipelineState(RHICmdList, WriteMaskPSOInit);

					VertexShader->SetViewProjection(RHICmdList, ViewProjection);
					VertexShader->SetVerticalAxisMultiplier(RHICmdList, bSwitchVerticalAxis ? -1.0f : 1.0f);

					// Draw the first stencil using SO_Replace, so that we stomp any pixel with a MaskingID + 1.
					{
						const FSlateClippingZone& MaskQuad = StencilQuads[0];

						RHICmdList.SetStencilRef(MaskingID + 1);

						SCOPE_CYCLE_COUNTER(STAT_SlateRTStencilDrawCall);

						VertexShader->SetMaskRect(RHICmdList, MaskQuad.TopLeft, MaskQuad.TopRight, MaskQuad.BottomLeft, MaskQuad.BottomRight);

						RHICmdList.SetStreamSource(0, StencilVertexBuffer.VertexBufferRHI, 0);
						RHICmdList.DrawPrimitive(0, 2, 1);
					}

					// Now setup the pipeline to use SO_SaturatedIncrement, since we've established the initial
					// stencil with SO_Replace, we can safely use SO_SaturatedIncrement, to build up the stencil
					// to the required mask of MaskingID + StencilQuads.Num(), thereby ensuring only the union of
					// all stencils will render pixels.
					{
						WriteMaskPSOInit.DepthStencilState =
							TStaticDepthStencilState<
							/*bEnableDepthWrite*/ false
							, /*DepthTest*/ CF_Always
							, /*bEnableFrontFaceStencil*/ true
							, /*FrontFaceStencilTest*/ CF_Always
							, /*FrontFaceStencilFailStencilOp*/ SO_Keep
							, /*FrontFaceDepthFailStencilOp*/ SO_Keep
							, /*FrontFacePassStencilOp*/ SO_SaturatedIncrement
							, /*bEnableBackFaceStencil*/ true
							, /*BackFaceStencilTest*/ CF_Always
							, /*BackFaceStencilFailStencilOp*/ SO_Keep
							, /*BackFaceDepthFailStencilOp*/ SO_Keep
							, /*BackFacePassStencilOp*/ SO_SaturatedIncrement
							, /*StencilReadMask*/ 0xFF
							, /*StencilWriteMask*/ 0xFF>::GetRHI();


						SetGraphicsPipelineState(RHICmdList, WriteMaskPSOInit);

						VertexShader->SetViewProjection(RHICmdList, ViewProjection);
						VertexShader->SetVerticalAxisMultiplier(RHICmdList, bSwitchVerticalAxis ? -1.0f : 1.0f);
					}
				}

				MaskingID += StencilQuads.Num();

				// Next write the number of quads representing the number of clipping zones have on top of each other.
				for (int32 MaskIndex = 1; MaskIndex < StencilQuads.Num(); MaskIndex++)
				{
					const FSlateClippingZone& MaskQuad = StencilQuads[MaskIndex];

					SCOPE_CYCLE_COUNTER(STAT_SlateRTStencilDrawCall);
					
					VertexShader->SetMaskRect(RHICmdList, MaskQuad.TopLeft, MaskQuad.TopRight, MaskQuad.BottomLeft, MaskQuad.BottomRight);

					RHICmdList.SetStreamSource(0, StencilVertexBuffer.VertexBufferRHI, 0);
					RHICmdList.DrawPrimitive(0, 2, 1);
				}

				// Setup the stenciling state to be read only now, disable depth writes, and restore the color buffer
				// because we're about to go back to rendering widgets "normally", but with the added effect that now
				// we have the stencil buffer bound with a bunch of clipping zones rendered into it.
				{
					FRHIDepthStencilState* DSMaskRead =
						TStaticDepthStencilState<
						/*bEnableDepthWrite*/ false
						, /*DepthTest*/ CF_Always
						, /*bEnableFrontFaceStencil*/ true
						, /*FrontFaceStencilTest*/ CF_Equal
						, /*FrontFaceStencilFailStencilOp*/ SO_Keep
						, /*FrontFaceDepthFailStencilOp*/ SO_Keep
						, /*FrontFacePassStencilOp*/ SO_Keep
						, /*bEnableBackFaceStencil*/ true
						, /*BackFaceStencilTest*/ CF_Equal
						, /*BackFaceStencilFailStencilOp*/ SO_Keep
						, /*BackFaceDepthFailStencilOp*/ SO_Keep
						, /*BackFacePassStencilOp*/ SO_Keep
						, /*StencilReadMask*/ 0xFF
						, /*StencilWriteMask*/ 0xFF>::GetRHI();

					InGraphicsPSOInit.DepthStencilState = DSMaskRead;

					// We set a StencilRef equal to the number of stenciling/clipping masks,
					// so unless the pixel we're rendering two is on top of a stencil pixel with the same number
					// it's going to get rejected, thereby clipping everything except for the cross-section of
					// all the stenciling quads.
					StencilRef = MaskingID;
				}
			}

			RHICmdList.ApplyCachedRenderTargets(InGraphicsPSOInit);
		}
		else
		{
			RHICmdList.SetScissorRect(false, 0, 0, 0, 0);

			// Disable depth/stencil testing
			InGraphicsPSOInit.DepthStencilState = TStaticDepthStencilState<false, CF_Always>::GetRHI();
			StencilRef = 0;
		}

		LastClippingState = RenderBatch.ClippingState;
	}

	return bDidRestartRenderpass;
}

void FSlateRHIRenderingPolicy::DrawElements(
	FRHICommandListImmediate& RHICmdList,
	FSlateBackBuffer& BackBuffer,
	FTexture2DRHIRef& ColorTarget,
	FTexture2DRHIRef& DepthStencilTarget,
	const TArray<FSlateRenderBatch>& RenderBatches,
	const FSlateRenderingParams& Params)
{
	// Should only be called by the rendering thread
	check(IsInRenderingThread());
	check(RHICmdList.IsInsideRenderPass());

	// Cache the TextureLODGroups so that we can look them up for texture filtering.
	if (UDeviceProfileManager::DeviceProfileManagerSingleton)
	{
		if (UDeviceProfile* Profile = UDeviceProfileManager::Get().GetActiveProfile())
		{
			if (Profile != LastDeviceProfile)
			{
				TextureLODGroups = Profile->GetTextureLODSettings()->TextureLODGroups;
				LastDeviceProfile = Profile;
			}
		}
	}

	IRendererModule& RendererModule = FModuleManager::GetModuleChecked<IRendererModule>(RendererModuleName);

	static const FEngineShowFlags DefaultShowFlags(ESFIM_Game);

	// Disable gammatization when back buffer is in float 16 format.
	// Note that the final editor rendering won't compare 1:1 with 8/10 bit RGBA since blending
	// of "manually" gammatized values is wrong as there is no de-gammatization of the destination buffer
	// and re-gammatization of the resulting blending operation in the 8/10 bit RGBA path.
	const float EngineGamma = (BackBuffer.GetRenderTargetTexture()->GetFormat() == PF_FloatRGBA) ? 1.0 : GEngine ? GEngine->GetDisplayGamma() : 2.2f;
	const float DisplayGamma = bGammaCorrect ? EngineGamma : 1.0f;
	const float DisplayContrast = GSlateContrast;

	int32 ScissorClips = 0;
	int32 StencilClips = 0;

	// In order to support MaterialParameterCollections, we need to create multiple FSceneViews for 
	// each possible Scene that we encounter. The following code creates these as separate arrays, where the first 
	// N entries map directly to entries from ActiveScenes. The final entry is added to represent the absence of a
	// valid scene, i.e. a -1 in the SceneIndex parameter of the batch.
	int32 NumScenes = ResourceManager->GetSceneCount() + 1;
	TArray<FSceneView*, TInlineAllocator<3> > SceneViews;
	SceneViews.SetNum(NumScenes);
	TArray<FSceneViewFamilyContext*, TInlineAllocator<3> > SceneViewFamilyContexts;
	SceneViewFamilyContexts.SetNum(NumScenes);

	{
		QUICK_SCOPE_CYCLE_COUNTER(STAT_Slate_CreateScenes);
		for (int32 i = 0; i < ResourceManager->GetSceneCount(); i++)
		{
			SceneViewFamilyContexts[i] = new FSceneViewFamilyContext
			(
				FSceneViewFamily::ConstructionValues
				(
					&BackBuffer,
					ResourceManager->GetSceneAt(i),
					DefaultShowFlags
				)
				.SetWorldTimes(Params.CurrentWorldTime, Params.DeltaTimeSeconds, Params.CurrentRealTime)
				.SetGammaCorrection(DisplayGamma)
				.SetRealtimeUpdate(true)
			);
			SceneViews[i] = CreateSceneView(SceneViewFamilyContexts[i], BackBuffer, Params.ViewProjectionMatrix);
		}

		SceneViewFamilyContexts[NumScenes - 1] = new FSceneViewFamilyContext
		(
			FSceneViewFamily::ConstructionValues
			(
				&BackBuffer,
				nullptr,
				DefaultShowFlags
			)
			.SetWorldTimes(Params.CurrentWorldTime, Params.DeltaTimeSeconds, Params.CurrentRealTime)
			.SetGammaCorrection(DisplayGamma)
			.SetRealtimeUpdate(true)
		);
		SceneViews[NumScenes - 1] = CreateSceneView(SceneViewFamilyContexts[NumScenes - 1], BackBuffer, Params.ViewProjectionMatrix);
	}

	TShaderMapRef<FSlateElementVS> GlobalVertexShader(GetGlobalShaderMap(GMaxRHIFeatureLevel));

	FSamplerStateRHIRef BilinearClamp = TStaticSamplerState<SF_Bilinear, AM_Clamp, AM_Clamp, AM_Clamp>::GetRHI();

	TSlateElementVertexBuffer<FSlateVertex>* VertexBuffer = &VertexBuffers;
	FSlateElementIndexBuffer* IndexBuffer = &IndexBuffers;

	FGraphicsPipelineStateInitializer GraphicsPSOInit;
	RHICmdList.ApplyCachedRenderTargets(GraphicsPSOInit);

	const FSlateRenderDataHandle* LastHandle = nullptr;

	const ERHIFeatureLevel::Type FeatureLevel = GMaxRHIFeatureLevel;
	TShaderMap<FGlobalShaderType>* ShaderMap = GetGlobalShaderMap(FeatureLevel);

#if WITH_SLATE_VISUALIZERS
	FRandomStream BatchColors(1337);
#endif

	const bool bAbsoluteIndices = CVarSlateAbsoluteIndices.GetValueOnRenderThread() != 0;
	const bool bSwitchVerticalAxis = Params.bAllowSwitchVerticalAxis && RHINeedsToSwitchVerticalAxis(GShaderPlatformForFeatureLevel[GMaxRHIFeatureLevel]);

	// This variable tracks the last clipping state, so that if multiple batches have the same clipping state, we don't have to do any work.
	TOptional<FSlateClippingState> LastClippingState;
	// This is the stenciling ref variable we set any time we draw, so that any stencil comparisons use the right mask id.
	uint32 StencilRef = 0;
	// This is an accumulating maskID that we use to track the between batch usage of the stencil buffer, when at 0, or over 255
	// this signals that we need to reset the masking ID, and clear the stencil buffer, as we've used up the available scratch range.
	uint32 MaskingID = 0;

	RHICmdList.SetScissorRect(false, 0, 0, 0, 0);
	// Disable depth/stencil testing by default
	GraphicsPSOInit.DepthStencilState = TStaticDepthStencilState<false, CF_Always>::GetRHI();

	FVector2D ViewTranslation2D = Params.ViewOffset;

	// Draw each element
	/*
		#todo-renderpasses This loop ends up with ugly logic.
		CustomDrawers will draw in their own renderpass. So we must remember to reopen the renderpass with the passed in Color/DepthStencil targets.
	*/
	for (int32 BatchIndex = 0; BatchIndex < RenderBatches.Num(); ++BatchIndex)
	{
		if (!RHICmdList.IsInsideRenderPass())
		{
			// Restart the renderpass since the CustomDrawer or post-process may have changed it in last iteration
			FRHIRenderPassInfo RPInfo(BackBuffer.GetRenderTargetTexture(), ERenderTargetActions::Load_Store);
			RPInfo.DepthStencilRenderTarget.DepthStencilTarget = DepthStencilTarget;
			if (DepthStencilTarget)
			{
				RPInfo.DepthStencilRenderTarget.Action = EDepthStencilTargetActions::LoadDepthStencil_StoreDepthStencil;
				RPInfo.DepthStencilRenderTarget.ExclusiveDepthStencil = FExclusiveDepthStencil::DepthWrite_StencilWrite;
			}
			else
			{
				RPInfo.DepthStencilRenderTarget.Action = EDepthStencilTargetActions::DontLoad_DontStore;
				RPInfo.DepthStencilRenderTarget.ExclusiveDepthStencil = FExclusiveDepthStencil::DepthNop_StencilNop;
			}
			RHICmdList.BeginRenderPass(RPInfo, TEXT("RestartingSlateDrawElements"));

			// Something may have messed with the viewport size so set it back to the full target.
			RHICmdList.SetViewport(0, 0, 0, BackBuffer.GetSizeXY().X, BackBuffer.GetSizeXY().Y, 0.0f);
			RHICmdList.SetStreamSource(0, VertexBuffer->VertexBufferRHI, 0);
		}
				
#if WITH_SLATE_VISUALIZERS
		FLinearColor BatchColor = FLinearColor(BatchColors.GetUnitVector());
#endif

		const FSlateRenderBatch& RenderBatch = RenderBatches[BatchIndex];
		const FSlateRenderDataHandle* RenderHandle = RenderBatch.CachedRenderHandle.Get();

#if !(UE_BUILD_SHIPPING || UE_BUILD_TEST)
		if (BatchIndex != RenderBatches.Num() - 1)
		{
			if (BatchToDraw != -1 && BatchToDraw != BatchIndex)
			{
				continue;
			}
		}
#endif

		if (RenderHandle != LastHandle)
		{
			SLATE_DRAW_EVENT(RHICmdList, ChangingRenderBuffers);

			LastHandle = RenderHandle;

			if (RenderHandle)
			{
				FCachedRenderBuffers* Buffers = ResourceManager->FindCachedBuffersForHandle(RenderHandle);
				if (Buffers != nullptr)
				{
					VertexBuffer = &Buffers->VertexBuffer;
					IndexBuffer = &Buffers->IndexBuffer;
				}
			}
			else
			{
				VertexBuffer = &VertexBuffers;
				IndexBuffer = &IndexBuffers;
			}

			checkSlow(VertexBuffer);
			checkSlow(IndexBuffer);
		}

		const FSlateShaderResource* ShaderResource = RenderBatch.Texture;
		const ESlateBatchDrawFlag DrawFlags = RenderBatch.DrawFlags;
		const ESlateDrawEffect DrawEffects = RenderBatch.DrawEffects;
		const ESlateShader::Type ShaderType = RenderBatch.ShaderType;
		const FShaderParams& ShaderParams = RenderBatch.ShaderParams;

		if (EnumHasAllFlags(DrawFlags, ESlateBatchDrawFlag::Wireframe))
		{
			GraphicsPSOInit.RasterizerState = TStaticRasterizerState<FM_Wireframe, CM_None, false>::GetRHI();
		}
		else
		{
			GraphicsPSOInit.RasterizerState = TStaticRasterizerState<FM_Solid, CM_None, false>::GetRHI();
		}

		if (!RenderBatch.CustomDrawer.IsValid())
		{
			FMatrix DynamicOffset = FTranslationMatrix::Make(FVector(RenderBatch.DynamicOffset.X, RenderBatch.DynamicOffset.Y, 0));
			const FMatrix ViewProjection = DynamicOffset * Params.ViewProjectionMatrix;

			UpdateScissorRect(
				RHICmdList,
#if STATS
				ScissorClips,
				StencilClips,
#endif
				StencilRef,
				MaskingID,
				BackBuffer,
				RenderBatch,
				ColorTarget,
				DepthStencilTarget,
				LastClippingState,
				ViewTranslation2D,
				bSwitchVerticalAxis,
				GraphicsPSOInit,
				StencilVertexBuffer,
				ViewProjection,
				false);

			const uint32 PrimitiveCount = RenderBatch.DrawPrimitiveType == ESlateDrawPrimitive::LineList ? RenderBatch.NumIndices / 2 : RenderBatch.NumIndices / 3;

			ESlateShaderResource::Type ResourceType = ShaderResource ? ShaderResource->GetType() : ESlateShaderResource::Invalid;
			if (ResourceType != ESlateShaderResource::Material && ShaderType != ESlateShader::PostProcess)
			{
				check(RHICmdList.IsInsideRenderPass());
				check(RenderBatch.NumIndices > 0);
				FSlateElementPS* PixelShader = nullptr;

				const bool bUseInstancing = RenderBatch.InstanceCount > 1 && RenderBatch.InstanceData != nullptr;
				check(bUseInstancing == false);

#if WITH_SLATE_VISUALIZERS
				FSlateDebugBatchingPS* BatchingPixelShader = nullptr;
				if (CVarShowSlateBatching.GetValueOnRenderThread() != 0)
				{
					BatchingPixelShader = *TShaderMapRef<FSlateDebugBatchingPS>(ShaderMap);
					PixelShader = BatchingPixelShader;
				}
				else
#endif
				{
					PixelShader = GetTexturePixelShader(ShaderMap, ShaderType, DrawEffects);
				}

#if WITH_SLATE_VISUALIZERS
				if (CVarShowSlateBatching.GetValueOnRenderThread() != 0)
				{
					GraphicsPSOInit.BlendState = TStaticBlendState<CW_RGBA, BO_Add, BF_SourceAlpha, BF_InverseSourceAlpha, BO_Add, BF_One, BF_InverseSourceAlpha>::GetRHI();
				}
				else if (CVarShowSlateOverdraw.GetValueOnRenderThread() != 0)
				{
					GraphicsPSOInit.BlendState = TStaticBlendState<CW_RGB, BO_Add, BF_One, BF_One, BO_Add, BF_Zero, BF_InverseSourceAlpha>::GetRHI();
				}
				else
#endif
				{
					GraphicsPSOInit.BlendState =
						EnumHasAllFlags(DrawFlags, ESlateBatchDrawFlag::NoBlending)
						? TStaticBlendState<>::GetRHI()
						: (EnumHasAllFlags(DrawFlags, ESlateBatchDrawFlag::PreMultipliedAlpha)
							? TStaticBlendState<CW_RGBA, BO_Add, BF_One, BF_InverseSourceAlpha, BO_Add, BF_One, BF_InverseSourceAlpha>::GetRHI()
							: TStaticBlendState<CW_RGBA, BO_Add, BF_SourceAlpha, BF_InverseSourceAlpha, BO_Add, BF_One, BF_InverseSourceAlpha>::GetRHI())
						;
				}

				if (EnumHasAllFlags(DrawFlags, ESlateBatchDrawFlag::Wireframe) || Params.bWireFrame)
				{
					GraphicsPSOInit.RasterizerState = TStaticRasterizerState<FM_Wireframe, CM_None, false>::GetRHI();

					if (Params.bWireFrame)
					{
						GraphicsPSOInit.BlendState = TStaticBlendState<>::GetRHI();
					}
				}
				else
				{
					GraphicsPSOInit.RasterizerState = TStaticRasterizerState<FM_Solid, CM_None, false>::GetRHI();
				}

				GraphicsPSOInit.BoundShaderState.VertexDeclarationRHI = GSlateVertexDeclaration.VertexDeclarationRHI;
				GraphicsPSOInit.BoundShaderState.VertexShaderRHI = GETSAFERHISHADER_VERTEX(*GlobalVertexShader);
				GraphicsPSOInit.BoundShaderState.PixelShaderRHI = GETSAFERHISHADER_PIXEL(PixelShader);
				GraphicsPSOInit.PrimitiveType = GetRHIPrimitiveType(RenderBatch.DrawPrimitiveType);

				SetGraphicsPipelineState(RHICmdList, GraphicsPSOInit);

				RHICmdList.SetStencilRef(StencilRef);

#if WITH_SLATE_VISUALIZERS
				if (CVarShowSlateBatching.GetValueOnRenderThread() != 0)
				{
					BatchingPixelShader->SetBatchColor(RHICmdList, BatchColor);
				}
#endif

				FRHISamplerState* SamplerState = BilinearClamp;
				FRHITexture* TextureRHI = GWhiteTexture->TextureRHI;
				if (ShaderResource)
				{
					ETextureSamplerFilter Filter = ETextureSamplerFilter::Bilinear;

					if (ResourceType == ESlateShaderResource::TextureObject)
					{
						FSlateBaseUTextureResource* TextureObjectResource = (FSlateBaseUTextureResource*)ShaderResource;
						if (const UTexture* TextureObj = TextureObjectResource->GetTextureObject())
						{
							TextureObjectResource->CheckForStaleResources();

							TextureRHI = TextureObjectResource->AccessRHIResource();

							Filter = GetSamplerFilter(TextureObj);
						}
					}
					else
					{
						FRHITexture* NativeTextureRHI = ((TSlateTexture<FTexture2DRHIRef>*)ShaderResource)->GetTypedResource();
						// Atlas textures that have no content are never initialized but null textures are invalid on many platforms.
						TextureRHI = NativeTextureRHI ? NativeTextureRHI : (FRHITexture*)GWhiteTexture->TextureRHI;
					}

					if (EnumHasAllFlags(DrawFlags, (ESlateBatchDrawFlag::TileU | ESlateBatchDrawFlag::TileV)))
					{
						switch (Filter)
						{
						case ETextureSamplerFilter::Point:
							SamplerState = TStaticSamplerState<SF_Point, AM_Wrap, AM_Wrap, AM_Wrap>::GetRHI();
							break;
						case ETextureSamplerFilter::AnisotropicPoint:
							SamplerState = TStaticSamplerState<SF_AnisotropicPoint, AM_Wrap, AM_Wrap, AM_Wrap>::GetRHI();
							break;
						case ETextureSamplerFilter::Trilinear:
							SamplerState = TStaticSamplerState<SF_Trilinear, AM_Wrap, AM_Wrap, AM_Wrap>::GetRHI();
							break;
						case ETextureSamplerFilter::AnisotropicLinear:
							SamplerState = TStaticSamplerState<SF_AnisotropicLinear, AM_Wrap, AM_Wrap, AM_Wrap>::GetRHI();
							break;
						default:
							SamplerState = TStaticSamplerState<SF_Bilinear, AM_Wrap, AM_Wrap, AM_Wrap>::GetRHI();
							break;
						}
					}
					else if (EnumHasAllFlags(DrawFlags, ESlateBatchDrawFlag::TileU))
					{
						switch (Filter)
						{
						case ETextureSamplerFilter::Point:
							SamplerState = TStaticSamplerState<SF_Point, AM_Wrap, AM_Clamp, AM_Wrap>::GetRHI();
							break;
						case ETextureSamplerFilter::AnisotropicPoint:
							SamplerState = TStaticSamplerState<SF_AnisotropicPoint, AM_Wrap, AM_Clamp, AM_Wrap>::GetRHI();
							break;
						case ETextureSamplerFilter::Trilinear:
							SamplerState = TStaticSamplerState<SF_Trilinear, AM_Wrap, AM_Clamp, AM_Wrap>::GetRHI();
							break;
						case ETextureSamplerFilter::AnisotropicLinear:
							SamplerState = TStaticSamplerState<SF_AnisotropicLinear, AM_Wrap, AM_Clamp, AM_Wrap>::GetRHI();
							break;
						default:
							SamplerState = TStaticSamplerState<SF_Bilinear, AM_Wrap, AM_Clamp, AM_Wrap>::GetRHI();
							break;
						}
					}
					else if (EnumHasAllFlags(DrawFlags, ESlateBatchDrawFlag::TileV))
					{
						switch (Filter)
						{
						case ETextureSamplerFilter::Point:
							SamplerState = TStaticSamplerState<SF_Point, AM_Clamp, AM_Wrap, AM_Wrap>::GetRHI();
							break;
						case ETextureSamplerFilter::AnisotropicPoint:
							SamplerState = TStaticSamplerState<SF_AnisotropicPoint, AM_Clamp, AM_Wrap, AM_Wrap>::GetRHI();
							break;
						case ETextureSamplerFilter::Trilinear:
							SamplerState = TStaticSamplerState<SF_Trilinear, AM_Clamp, AM_Wrap, AM_Wrap>::GetRHI();
							break;
						case ETextureSamplerFilter::AnisotropicLinear:
							SamplerState = TStaticSamplerState<SF_AnisotropicLinear, AM_Clamp, AM_Wrap, AM_Wrap>::GetRHI();
							break;
						default:
							SamplerState = TStaticSamplerState<SF_Bilinear, AM_Clamp, AM_Wrap, AM_Wrap>::GetRHI();
							break;
						}
					}
					else
					{
						switch (Filter)
						{
						case ETextureSamplerFilter::Point:
							SamplerState = TStaticSamplerState<SF_Point, AM_Clamp, AM_Clamp, AM_Clamp>::GetRHI();
							break;
						case ETextureSamplerFilter::AnisotropicPoint:
							SamplerState = TStaticSamplerState<SF_AnisotropicPoint, AM_Clamp, AM_Clamp, AM_Clamp>::GetRHI();
							break;
						case ETextureSamplerFilter::Trilinear:
							SamplerState = TStaticSamplerState<SF_Trilinear, AM_Clamp, AM_Clamp, AM_Clamp>::GetRHI();
							break;
						case ETextureSamplerFilter::AnisotropicLinear:
							SamplerState = TStaticSamplerState<SF_AnisotropicLinear, AM_Clamp, AM_Clamp, AM_Clamp>::GetRHI();
							break;
						default:
							SamplerState = TStaticSamplerState<SF_Bilinear, AM_Clamp, AM_Clamp, AM_Clamp>::GetRHI();
							break;
						}
					}
				}

				{
					QUICK_SCOPE_CYCLE_COUNTER(Slate_SetTextureShaderParams);

					GlobalVertexShader->SetViewProjection(RHICmdList, ViewProjection);
					GlobalVertexShader->SetVerticalAxisMultiplier(RHICmdList, bSwitchVerticalAxis ? -1.0f : 1.0f);

					PixelShader->SetTexture(RHICmdList, TextureRHI, SamplerState);
					PixelShader->SetShaderParams(RHICmdList, ShaderParams.PixelParams);
					const float FinalGamma = EnumHasAnyFlags(DrawFlags, ESlateBatchDrawFlag::ReverseGamma) ? (1.0f / EngineGamma) : EnumHasAnyFlags(DrawFlags, ESlateBatchDrawFlag::NoGamma) ? 1.0f : DisplayGamma;
					const float FinalContrast = EnumHasAnyFlags(DrawFlags, ESlateBatchDrawFlag::NoGamma) ? 1 : DisplayContrast;
					PixelShader->SetDisplayGammaAndInvertAlphaAndContrast(RHICmdList, FinalGamma, EnumHasAllFlags(DrawEffects, ESlateDrawEffect::InvertAlpha) ? 1.0f : 0.0f, FinalContrast);
				}

				{
					SCOPE_CYCLE_COUNTER(STAT_SlateRTTextureDrawCall);

					// for RHIs that can't handle VertexOffset, we need to offset the stream source each time
					if (!GRHISupportsBaseVertexIndex && !bAbsoluteIndices)
					{
						RHICmdList.SetStreamSource(0, VertexBuffer->VertexBufferRHI, RenderBatch.VertexOffset * sizeof(FSlateVertex));
						RHICmdList.DrawIndexedPrimitive(IndexBuffer->IndexBufferRHI, 0, 0, RenderBatch.NumVertices, RenderBatch.IndexOffset, PrimitiveCount, RenderBatch.InstanceCount);
					}
					else
					{
						uint32 VertexOffset = bAbsoluteIndices ? 0 : RenderBatch.VertexOffset;
						RHICmdList.SetStreamSource(0, VertexBuffer->VertexBufferRHI, 0);
						RHICmdList.DrawIndexedPrimitive(IndexBuffer->IndexBufferRHI, VertexOffset, 0, RenderBatch.NumVertices, RenderBatch.IndexOffset, PrimitiveCount, RenderBatch.InstanceCount);
					}
				}
			}
			else if (GEngine && ShaderResource && ShaderResource->GetType() == ESlateShaderResource::Material && ShaderType != ESlateShader::PostProcess)
			{
				SLATE_DRAW_EVENT(RHICmdList, MaterialBatch);
				check(RHICmdList.IsInsideRenderPass());

				check(RenderBatch.NumIndices > 0);
				// Note: This code is only executed if the engine is loaded (in early loading screens attempting to use a material is unsupported
				int ActiveSceneIndex = RenderBatch.SceneIndex;

				// We are assuming at this point that the SceneIndex from the batch is either -1, meaning no scene or a valid scene.
				// We set up the "no scene" option as the last SceneView in the array above.
				if (RenderBatch.SceneIndex == -1)
				{
					ActiveSceneIndex = NumScenes - 1;
				}
				else if (RenderBatch.SceneIndex >= ResourceManager->GetSceneCount())
				{
					// Ideally we should never hit this scenario, but given that Paragon may be using cached
					// render batches and is running into this daily, for this branch we should
					// just ignore the scene if the index is invalid. Note that the
					// MaterialParameterCollections will not be correct for this scene, should they be
					// used.
					ActiveSceneIndex = NumScenes - 1;
#if UE_BUILD_DEBUG
#if WITH_EDITOR
					UE_LOG(LogSlate, Error, TEXT("Invalid scene index in batch: %d of %d known scenes!"), RenderBatch.SceneIndex, ResourceManager->GetSceneCount());
#endif
#endif
				}

				// Handle the case where we skipped out early above
				if (SceneViews[ActiveSceneIndex] == nullptr)
				{
					continue;
				}

				const FSceneView& ActiveSceneView = *SceneViews[ActiveSceneIndex];

				FSlateMaterialResource* MaterialShaderResource = (FSlateMaterialResource*)ShaderResource;
				if (MaterialShaderResource->GetMaterialObject() != nullptr)
				{
					MaterialShaderResource->CheckForStaleResources();

					FMaterialRenderProxy* MaterialRenderProxy = MaterialShaderResource->GetRenderProxy();

					const FMaterial* Material = MaterialRenderProxy->GetMaterial(ActiveSceneView.GetFeatureLevel());

					FSlateMaterialShaderPS* PixelShader = GetMaterialPixelShader(Material, ShaderType, DrawEffects);

					const bool bUseInstancing = RenderBatch.InstanceCount > 0 && RenderBatch.InstanceData != nullptr;
					FSlateMaterialShaderVS* VertexShader = GetMaterialVertexShader(Material, bUseInstancing);

					if (VertexShader && PixelShader)
					{
#if WITH_SLATE_VISUALIZERS
						if (CVarShowSlateBatching.GetValueOnRenderThread() != 0)
						{
							FSlateDebugBatchingPS* BatchingPixelShader = *TShaderMapRef<FSlateDebugBatchingPS>(ShaderMap);

							GraphicsPSOInit.BoundShaderState.VertexDeclarationRHI = bUseInstancing ? GSlateInstancedVertexDeclaration.VertexDeclarationRHI : GSlateVertexDeclaration.VertexDeclarationRHI;
							GraphicsPSOInit.BoundShaderState.VertexShaderRHI = GETSAFERHISHADER_VERTEX(*GlobalVertexShader);
							GraphicsPSOInit.BoundShaderState.PixelShaderRHI = GETSAFERHISHADER_PIXEL(BatchingPixelShader);

							BatchingPixelShader->SetBatchColor(RHICmdList, BatchColor);
							GraphicsPSOInit.BlendState = TStaticBlendState<CW_RGB, BO_Add, BF_One, BF_One, BO_Add, BF_Zero, BF_InverseSourceAlpha>::GetRHI();
						}
						else if (CVarShowSlateOverdraw.GetValueOnRenderThread() != 0)
						{
							FSlateElementPS* OverdrawPixelShader = *TShaderMapRef<FSlateDebugOverdrawPS>(ShaderMap);

							GraphicsPSOInit.BoundShaderState.VertexDeclarationRHI = bUseInstancing ? GSlateInstancedVertexDeclaration.VertexDeclarationRHI : GSlateVertexDeclaration.VertexDeclarationRHI;
							GraphicsPSOInit.BoundShaderState.VertexShaderRHI = GETSAFERHISHADER_VERTEX(*GlobalVertexShader);
							GraphicsPSOInit.BoundShaderState.PixelShaderRHI = GETSAFERHISHADER_PIXEL(OverdrawPixelShader);

							GraphicsPSOInit.BlendState = TStaticBlendState<CW_RGB, BO_Add, BF_One, BF_One, BO_Add, BF_Zero, BF_InverseSourceAlpha>::GetRHI();
						}
						else
#endif
						{
							PixelShader->SetBlendState(GraphicsPSOInit, Material);
							FSlateShaderResource* MaskResource = MaterialShaderResource->GetTextureMaskResource();
							if (MaskResource)
							{
								GraphicsPSOInit.BlendState = TStaticBlendState<CW_RGBA, BO_Add, BF_SourceAlpha, BF_InverseSourceAlpha, BO_Add, BF_InverseDestAlpha, BF_One>::GetRHI();
							}

							GraphicsPSOInit.BoundShaderState.VertexDeclarationRHI = bUseInstancing ? GSlateInstancedVertexDeclaration.VertexDeclarationRHI : GSlateVertexDeclaration.VertexDeclarationRHI;
							GraphicsPSOInit.BoundShaderState.VertexShaderRHI = GETSAFERHISHADER_VERTEX(VertexShader);
							GraphicsPSOInit.BoundShaderState.PixelShaderRHI = GETSAFERHISHADER_PIXEL(PixelShader);
							GraphicsPSOInit.PrimitiveType = GetRHIPrimitiveType(RenderBatch.DrawPrimitiveType);

							SetGraphicsPipelineState(RHICmdList, GraphicsPSOInit);

							RHICmdList.SetStencilRef(StencilRef);

							{
								QUICK_SCOPE_CYCLE_COUNTER(Slate_SetMaterialShaderParams);
								VertexShader->SetViewProjection(RHICmdList, ViewProjection);
								VertexShader->SetVerticalAxisMultiplier(RHICmdList, bSwitchVerticalAxis ? -1.0f : 1.0f);
								VertexShader->SetMaterialShaderParameters(RHICmdList, ActiveSceneView, MaterialRenderProxy, Material);

								PixelShader->SetParameters(RHICmdList, ActiveSceneView, MaterialRenderProxy, Material, ShaderParams.PixelParams);
								const float FinalGamma = EnumHasAnyFlags(DrawFlags, ESlateBatchDrawFlag::ReverseGamma) ? 1.0f / EngineGamma : EnumHasAnyFlags(DrawFlags, ESlateBatchDrawFlag::NoGamma) ? 1.0f : DisplayGamma;
								const float FinalContrast = EnumHasAnyFlags(DrawFlags, ESlateBatchDrawFlag::NoGamma) ? 1 : DisplayContrast;
								PixelShader->SetDisplayGammaAndContrast(RHICmdList, FinalGamma, FinalContrast);

								if (MaskResource)
								{
									FTexture2DRHIRef TextureRHI;
									TextureRHI = ((TSlateTexture<FTexture2DRHIRef>*)MaskResource)->GetTypedResource();

									PixelShader->SetAdditionalTexture(RHICmdList, TextureRHI, BilinearClamp);
								}
							}
						}

						{
							SCOPE_CYCLE_COUNTER(STAT_SlateRTMaterialDrawCall);
							if (bUseInstancing)
							{
								uint32 InstanceCount = RenderBatch.InstanceCount;

								if (GRHISupportsInstancing)
								{
									FSlateUpdatableInstanceBuffer* InstanceBuffer = (FSlateUpdatableInstanceBuffer*)RenderBatch.InstanceData;
									InstanceBuffer->BindStreamSource(RHICmdList, 1, RenderBatch.InstanceOffset);

									// for RHIs that can't handle VertexOffset, we need to offset the stream source each time
									if (!GRHISupportsBaseVertexIndex && !bAbsoluteIndices)
									{
										RHICmdList.SetStreamSource(0, VertexBuffer->VertexBufferRHI, RenderBatch.VertexOffset * sizeof(FSlateVertex));
										RHICmdList.DrawIndexedPrimitive(IndexBuffer->IndexBufferRHI, 0, 0, RenderBatch.NumVertices, RenderBatch.IndexOffset, PrimitiveCount, InstanceCount);
									}
									else
									{
										uint32 VertexOffset = bAbsoluteIndices ? 0 : RenderBatch.VertexOffset;
										RHICmdList.SetStreamSource(0, VertexBuffer->VertexBufferRHI, 0);
										RHICmdList.DrawIndexedPrimitive(IndexBuffer->IndexBufferRHI, VertexOffset, 0, RenderBatch.NumVertices, RenderBatch.IndexOffset, PrimitiveCount, InstanceCount);
									}
								}
							}
							else
							{
								RHICmdList.SetStreamSource(1, nullptr, 0);

								// for RHIs that can't handle VertexOffset, we need to offset the stream source each time
								if (!GRHISupportsBaseVertexIndex && !bAbsoluteIndices)
								{
									RHICmdList.SetStreamSource(0, VertexBuffer->VertexBufferRHI, RenderBatch.VertexOffset * sizeof(FSlateVertex));
									RHICmdList.DrawIndexedPrimitive(IndexBuffer->IndexBufferRHI, 0, 0, RenderBatch.NumVertices, RenderBatch.IndexOffset, PrimitiveCount, 1);
								}
								else
								{
									uint32 VertexOffset = bAbsoluteIndices ? 0 : RenderBatch.VertexOffset;
									RHICmdList.SetStreamSource(0, VertexBuffer->VertexBufferRHI, 0);
									RHICmdList.DrawIndexedPrimitive(IndexBuffer->IndexBufferRHI, VertexOffset, 0, RenderBatch.NumVertices, RenderBatch.IndexOffset, PrimitiveCount, 1);
								}
							}
						}
					}
				}
			}
			else if (ShaderType == ESlateShader::PostProcess)
			{
				SLATE_DRAW_EVENT(RHICmdList, PostProcess);
				RHICmdList.EndRenderPass();

				const FVector4& QuadPositionData = ShaderParams.PixelParams;

				FPostProcessRectParams RectParams;
				RectParams.SourceTexture = BackBuffer.GetRenderTargetTexture();
				RectParams.SourceRect = FSlateRect(0, 0, BackBuffer.GetSizeXY().X, BackBuffer.GetSizeXY().Y);
				RectParams.DestRect = FSlateRect(QuadPositionData.X, QuadPositionData.Y, QuadPositionData.Z, QuadPositionData.W);
				RectParams.SourceTextureSize = BackBuffer.GetSizeXY();

				RectParams.RestoreStateFunc = [&](FRHICommandListImmediate&InRHICmdList, FGraphicsPipelineStateInitializer& InGraphicsPSOInit) {
					return UpdateScissorRect(
						InRHICmdList,
#if STATS
						ScissorClips,
						StencilClips,
#endif
						StencilRef,
						MaskingID,
						BackBuffer,
						RenderBatch,
						ColorTarget,
						DepthStencilTarget,
						LastClippingState,
						ViewTranslation2D,
						bSwitchVerticalAxis,
						InGraphicsPSOInit,
<<<<<<< HEAD
						StencilVertexBuffer,
						Params.ViewProjectionMatrix,
=======
						Options.ViewProjectionMatrix,
>>>>>>> 271e2139
						true);
				};

				RectParams.RestoreStateFuncPostPipelineState = [&]() {
					RHICmdList.SetStencilRef(StencilRef);
				};

				FBlurRectParams BlurParams;
				BlurParams.KernelSize = ShaderParams.PixelParams2.X;
				BlurParams.Strength = ShaderParams.PixelParams2.Y;
				BlurParams.DownsampleAmount = ShaderParams.PixelParams2.Z;

				PostProcessor->BlurRect(RHICmdList, RendererModule, BlurParams, RectParams);

				check(RHICmdList.IsOutsideRenderPass());
				// Render pass for slate elements will be restarted on a next loop iteration if any
			}
		}
		else
		{
			TSharedPtr<ICustomSlateElement, ESPMode::ThreadSafe> CustomDrawer = RenderBatch.CustomDrawer.Pin();
			if (CustomDrawer.IsValid())
			{
				// CustomDrawers will change the rendertarget. So we must close any outstanding renderpasses.
				// Render pass for slate elements will be restarted on a next loop iteration if any
				RHICmdList.EndRenderPass();	

				SLATE_DRAW_EVENT(RHICmdList, CustomDrawer);

				// Disable scissor rect. A previous draw element may have had one
				RHICmdList.SetScissorRect(false, 0, 0, 0, 0);
				LastClippingState.Reset();

				// This element is custom and has no Slate geometry.  Tell it to render itself now
				CustomDrawer->DrawRenderThread(RHICmdList, &BackBuffer.GetRenderTargetTexture());

				//We reset the maskingID here because otherwise the RT might not get re-set in the lines above see: if (bClearStencil || bForceStateChange)
				MaskingID = 0;
			}
		} // CustomDrawer
	}

	// Don't do color correction on iOS or Android, we don't have the GPU overhead for it.
#if !(PLATFORM_IOS || PLATFORM_ANDROID)
	if (bApplyColorDeficiencyCorrection && GSlateColorDeficiencyType != EColorVisionDeficiency::NormalVision && GSlateColorDeficiencySeverity > 0)
	{
		if (RHICmdList.IsInsideRenderPass())
		{
			RHICmdList.EndRenderPass();
		}

		FPostProcessRectParams RectParams;
		RectParams.SourceTexture = BackBuffer.GetRenderTargetTexture();
		RectParams.SourceRect = FSlateRect(0, 0, BackBuffer.GetSizeXY().X, BackBuffer.GetSizeXY().Y);
		RectParams.DestRect = FSlateRect(0, 0, BackBuffer.GetSizeXY().X, BackBuffer.GetSizeXY().Y);
		RectParams.SourceTextureSize = BackBuffer.GetSizeXY();

		PostProcessor->ColorDeficiency(RHICmdList, RendererModule, RectParams);

		FRHIRenderPassInfo RPInfo(ColorTarget, ERenderTargetActions::Load_Store);
		RPInfo.DepthStencilRenderTarget.DepthStencilTarget = DepthStencilTarget;

		// @todo refactor this.
		// ColorDeficiency has self-contained renderpasses. To avoid starting an empty renderpass we do not
		// restart the renderpass here.
	}
#endif

	// Disable scissor rect we no longer need this.
	RHICmdList.SetScissorRect(false, 0, 0, 0, 0);
	// Disable depth/stencil testing once we're done also.
	GraphicsPSOInit.DepthStencilState = TStaticDepthStencilState<false, CF_Always>::GetRHI();

	for (int i = 0; i < NumScenes; i++)
	{
		// Don't need to delete SceneViews b/c the SceneViewFamily will delete it when it goes away.
		delete SceneViewFamilyContexts[i];
	}

	SceneViews.Empty();
	SceneViewFamilyContexts.Empty();

	INC_DWORD_STAT_BY(STAT_SlateScissorClips, ScissorClips);
	INC_DWORD_STAT_BY(STAT_SlateStencilClips, StencilClips);

	// Disable scissor rect. 
	// This fixes drawing on Metal when the last drawn element used a valid scissor rect
	RHICmdList.SetScissorRect(false, 0, 0, 0, 0);
}

ETextureSamplerFilter FSlateRHIRenderingPolicy::GetSamplerFilter(const UTexture* Texture) const
{
	// Default to point filtering.
	ETextureSamplerFilter Filter = ETextureSamplerFilter::Point;

	switch (Texture->Filter)
	{
	case TF_Nearest: 
		Filter = ETextureSamplerFilter::Point; 
		break;
	case TF_Bilinear:
		Filter = ETextureSamplerFilter::Bilinear; 
		break;
	case TF_Trilinear: 
		Filter = ETextureSamplerFilter::Trilinear; 
		break;

		// TF_Default
	default:
		// Use LOD group value to find proper filter setting.
		if (Texture->LODGroup < TextureLODGroups.Num())
		{
			Filter = TextureLODGroups[Texture->LODGroup].Filter;
		}
	}

	return Filter;
}

FSlateElementPS* FSlateRHIRenderingPolicy::GetTexturePixelShader( TShaderMap<FGlobalShaderType>* ShaderMap, ESlateShader::Type ShaderType, ESlateDrawEffect DrawEffects )
{
	FSlateElementPS* PixelShader = nullptr;
	QUICK_SCOPE_CYCLE_COUNTER(STAT_Slate_GetTexturePixelShader);

#if WITH_SLATE_VISUALIZERS
	if ( CVarShowSlateOverdraw.GetValueOnRenderThread() != 0 )
	{
		PixelShader = *TShaderMapRef<FSlateDebugOverdrawPS>(ShaderMap);
	}
	else
#endif
	{
	const bool bDrawDisabled = EnumHasAllFlags( DrawEffects, ESlateDrawEffect::DisabledEffect );
	const bool bUseTextureAlpha = !EnumHasAllFlags( DrawEffects, ESlateDrawEffect::IgnoreTextureAlpha );

	if ( bDrawDisabled )
	{
		switch ( ShaderType )
		{
		default:
		case ESlateShader::Default:
			if ( bUseTextureAlpha )
			{
				PixelShader = *TShaderMapRef<TSlateElementPS<ESlateShader::Default, true, true> >(ShaderMap);
			}
			else
			{
				PixelShader = *TShaderMapRef<TSlateElementPS<ESlateShader::Default, true, false> >(ShaderMap);
			}
			break;
		case ESlateShader::Border:
			if ( bUseTextureAlpha )
			{
				PixelShader = *TShaderMapRef<TSlateElementPS<ESlateShader::Border, true, true> >(ShaderMap);
			}
			else
			{
				PixelShader = *TShaderMapRef<TSlateElementPS<ESlateShader::Border, true, false> >(ShaderMap);
			}
			break;
		case ESlateShader::Font:
			PixelShader = *TShaderMapRef<TSlateElementPS<ESlateShader::Font, true> >(ShaderMap);
			break;
		case ESlateShader::LineSegment:
			PixelShader = *TShaderMapRef<TSlateElementPS<ESlateShader::LineSegment, true> >(ShaderMap);
			break;
		}
	}
	else
	{
		switch ( ShaderType )
		{
		default:
		case ESlateShader::Default:
			if ( bUseTextureAlpha )
			{
				PixelShader = *TShaderMapRef<TSlateElementPS<ESlateShader::Default, false, true> >(ShaderMap);
			}
			else
			{
				PixelShader = *TShaderMapRef<TSlateElementPS<ESlateShader::Default, false, false> >(ShaderMap);
			}
			break;
		case ESlateShader::Border:
			if ( bUseTextureAlpha )
			{
				PixelShader = *TShaderMapRef<TSlateElementPS<ESlateShader::Border, false, true> >(ShaderMap);
			}
			else
			{
				PixelShader = *TShaderMapRef<TSlateElementPS<ESlateShader::Border, false, false> >(ShaderMap);
			}
			break;
		case ESlateShader::Font:
			PixelShader = *TShaderMapRef<TSlateElementPS<ESlateShader::Font, false> >(ShaderMap);
			break;
		case ESlateShader::LineSegment:
			PixelShader = *TShaderMapRef<TSlateElementPS<ESlateShader::LineSegment, false> >(ShaderMap);
			break;
		}
	}
	}

#undef PixelShaderLookupTable

	return PixelShader;
}

FSlateMaterialShaderPS* FSlateRHIRenderingPolicy::GetMaterialPixelShader( const FMaterial* Material, ESlateShader::Type ShaderType, ESlateDrawEffect DrawEffects )
{
	const FMaterialShaderMap* MaterialShaderMap = Material->GetRenderingThreadShaderMap();

	const bool bDrawDisabled = EnumHasAllFlags(DrawEffects, ESlateDrawEffect::DisabledEffect);
	const bool bUseTextureAlpha = !EnumHasAllFlags(DrawEffects, ESlateDrawEffect::IgnoreTextureAlpha);

	FShader* FoundShader = nullptr;
	switch (ShaderType)
	{
	case ESlateShader::Default:
		if (bDrawDisabled)
		{
			FoundShader = MaterialShaderMap->GetShader(&TSlateMaterialShaderPS<ESlateShader::Default, true>::StaticType);
		}
		else
		{
			FoundShader = MaterialShaderMap->GetShader(&TSlateMaterialShaderPS<ESlateShader::Default, false>::StaticType);
		}
		break;
	case ESlateShader::Border:
		if (bDrawDisabled)
		{
			FoundShader = MaterialShaderMap->GetShader(&TSlateMaterialShaderPS<ESlateShader::Border, true>::StaticType);
		}
		else
		{
			FoundShader = MaterialShaderMap->GetShader(&TSlateMaterialShaderPS<ESlateShader::Border, false>::StaticType);
		}
		break;
	case ESlateShader::Font:
		if(bDrawDisabled)
		{
			FoundShader = MaterialShaderMap->GetShader(&TSlateMaterialShaderPS<ESlateShader::Font, true>::StaticType);
		}
		else
		{
			FoundShader = MaterialShaderMap->GetShader(&TSlateMaterialShaderPS<ESlateShader::Font, false>::StaticType);
		}
		break;
	case ESlateShader::Custom:
		{
			FoundShader = MaterialShaderMap->GetShader(&TSlateMaterialShaderPS<ESlateShader::Custom, false>::StaticType);
		}
		break;
	default:
		checkf(false, TEXT("Unsupported Slate shader type for use with materials"));
		break;
	}

	return FoundShader ? (FSlateMaterialShaderPS*)FoundShader->GetShader() : nullptr;
}

FSlateMaterialShaderVS* FSlateRHIRenderingPolicy::GetMaterialVertexShader( const FMaterial* Material, bool bUseInstancing )
{
	const FMaterialShaderMap* MaterialShaderMap = Material->GetRenderingThreadShaderMap();

	FShader* FoundShader = nullptr;
	if( bUseInstancing )
	{
		FoundShader = MaterialShaderMap->GetShader(&TSlateMaterialShaderVS<true>::StaticType);
	}
	else
	{
		FoundShader = MaterialShaderMap->GetShader(&TSlateMaterialShaderVS<false>::StaticType);
	}
	
	return FoundShader ? (FSlateMaterialShaderVS*)FoundShader->GetShader() : nullptr;
}

EPrimitiveType FSlateRHIRenderingPolicy::GetRHIPrimitiveType(ESlateDrawPrimitive::Type SlateType)
{
	switch(SlateType)
	{
	case ESlateDrawPrimitive::LineList:
		return PT_LineList;
	case ESlateDrawPrimitive::TriangleList:
	default:
		return PT_TriangleList;
	}

};


void FSlateRHIRenderingPolicy::AddSceneAt(FSceneInterface* Scene, int32 Index)
{
	ResourceManager->AddSceneAt(Scene, Index);
}

void FSlateRHIRenderingPolicy::ClearScenes()
{
	ResourceManager->ClearScenes();
}

void FSlateRHIRenderingPolicy::FlushGeneratedResources()
{
	PostProcessor->ReleaseRenderTargets();
}
	<|MERGE_RESOLUTION|>--- conflicted
+++ resolved
@@ -30,7 +30,8 @@
 extern void UpdateNoiseTextureParameters(FViewUniformShaderParameters& ViewUniformShaderParameters);
 
 DECLARE_CYCLE_STAT(TEXT("Update Buffers RT"), STAT_SlateUpdateBufferRTTime, STATGROUP_Slate);
-DECLARE_CYCLE_STAT(TEXT("PreFill Buffers RT"), STAT_SlatePreFullBufferRTTime, STATGROUP_Slate);
+
+
 DECLARE_DWORD_COUNTER_STAT(TEXT("Num Layers"), STAT_SlateNumLayers, STATGROUP_Slate);
 DECLARE_DWORD_COUNTER_STAT(TEXT("Num Batches"), STAT_SlateNumBatches, STATGROUP_Slate);
 DECLARE_DWORD_COUNTER_STAT(TEXT("Num Vertices"), STAT_SlateVertexCount, STATGROUP_Slate);
@@ -106,16 +107,16 @@
 
 	UE_LOG(LogSlate, Verbose, TEXT("Allocating space for %d vertices"), NumVertices);
 
-	VertexBuffers.Init(NumVertices);
-	IndexBuffers.Init(NumVertices);
+	MasterVertexBuffer.Init(NumVertices);
+	MasterIndexBuffer.Init(NumVertices);
 
 	BeginInitResource(&StencilVertexBuffer);
 }
 
 void FSlateRHIRenderingPolicy::ReleaseResources()
 {
-	VertexBuffers.Destroy();
-	IndexBuffers.Destroy();
+	MasterVertexBuffer.Destroy();
+	MasterIndexBuffer.Destroy();
 
 	BeginReleaseResource(&StencilVertexBuffer);
 }
@@ -132,14 +133,14 @@
 
 struct FSlateUpdateVertexAndIndexBuffers final : public FRHICommand<FSlateUpdateVertexAndIndexBuffers>
 {
-	FVertexBufferRHIRef VertexBufferRHI;
-	FIndexBufferRHIRef IndexBufferRHI;
+	TSlateElementVertexBuffer<FSlateVertex>& VertexBuffer;
+	FSlateElementIndexBuffer& IndexBuffer;
 	FSlateBatchData& BatchData;
 	bool bAbsoluteIndices;
 
 	FSlateUpdateVertexAndIndexBuffers(TSlateElementVertexBuffer<FSlateVertex>& InVertexBuffer, FSlateElementIndexBuffer& InIndexBuffer, FSlateBatchData& InBatchData, bool bInAbsoluteIndices)
-		: VertexBufferRHI(InVertexBuffer.VertexBufferRHI)
-		, IndexBufferRHI(InIndexBuffer.IndexBufferRHI)
+		: VertexBuffer(InVertexBuffer)
+		, IndexBuffer(InIndexBuffer)
 		, BatchData(InBatchData)
 		, bAbsoluteIndices(bInAbsoluteIndices)
 	{
@@ -150,104 +151,81 @@
 	{
 		SCOPE_CYCLE_COUNTER(STAT_SlateUpdateBufferRTTime);
 
-		const int32 NumBatchedVertices = BatchData.GetNumBatchedVertices();
-		const int32 NumBatchedIndices = BatchData.GetNumBatchedIndices();
-
-		int32 RequiredVertexBufferSize = NumBatchedVertices*sizeof(FSlateVertex);
-		uint8* VertexBufferData = (uint8*)GDynamicRHI->RHILockVertexBuffer( VertexBufferRHI, 0, RequiredVertexBufferSize, RLM_WriteOnly );
-
-		uint32 RequiredIndexBufferSize = NumBatchedIndices*sizeof(SlateIndex);		
-		uint8* IndexBufferData = (uint8*)GDynamicRHI->RHILockIndexBuffer( IndexBufferRHI, 0, RequiredIndexBufferSize, RLM_WriteOnly );
+		const bool bIsInRenderingThread = !IsRunningRHIInSeparateThread() || CmdList.Bypass();
+
+		const FSlateVertexArray& FinalVertexData = BatchData.GetFinalVertexData();
+		const FSlateIndexArray& FinalIndexData = BatchData.GetFinalIndexData();
+
+		const int32 NumBatchedVertices = FinalVertexData.Num();
+		const int32 NumBatchedIndices = FinalIndexData.Num();
+
+		//int32 RequiredVertexBufferSize = NumBatchedVertices*sizeof(FSlateVertex);
+		uint8* VertexBufferData = (uint8*)VertexBuffer.LockBuffer(NumBatchedVertices, bIsInRenderingThread);
+
+		//uint32 RequiredIndexBufferSize = NumBatchedIndices*sizeof(SlateIndex);		
+		uint8* IndexBufferData = (uint8*)IndexBuffer.LockBuffer(NumBatchedIndices, bIsInRenderingThread);
 
 		//Early out if we have an invalid buffer (might have lost context and now have invalid buffers)
 		if ((nullptr != VertexBufferData) && (nullptr != IndexBufferData))
 		{
-			BatchData.FillVertexAndIndexBuffer(VertexBufferData, IndexBufferData, bAbsoluteIndices);
+			FMemory::Memcpy(VertexBufferData, FinalVertexData.GetData(), FinalVertexData.Num() * sizeof(FSlateVertex));
+			FMemory::Memcpy(IndexBufferData, FinalIndexData.GetData(), FinalIndexData.Num() * sizeof(SlateIndex));
 		}
 
 		if (nullptr != VertexBufferData)
 		{
-			GDynamicRHI->RHIUnlockVertexBuffer(VertexBufferRHI);
+			VertexBuffer.UnlockBuffer(bIsInRenderingThread);
 		}
 
 		if (nullptr != IndexBufferData)
 		{
-			GDynamicRHI->RHIUnlockIndexBuffer(IndexBufferRHI);
+			IndexBuffer.UnlockBuffer(bIsInRenderingThread);
 		}
 	}
 };
 
-void FSlateRHIRenderingPolicy::UpdateVertexAndIndexBuffers(FRHICommandListImmediate& RHICmdList, FSlateBatchData& InBatchData)
-{
-	UpdateVertexAndIndexBuffers(RHICmdList, InBatchData, VertexBuffers, IndexBuffers);
-}
-
-void FSlateRHIRenderingPolicy::UpdateVertexAndIndexBuffers(FRHICommandListImmediate& RHICmdList, FSlateBatchData& InBatchData, const TSharedRef<FSlateRenderDataHandle, ESPMode::ThreadSafe>& RenderHandle)
-{
+void FSlateRHIRenderingPolicy::BuildRenderingBuffers(FRHICommandListImmediate& RHICmdList, FSlateBatchData& InBatchData)
+{
+	SCOPE_CYCLE_COUNTER(STAT_SlateUpdateBufferRTTime);
+
 	// Should only be called by the rendering thread
 	check(IsInRenderingThread());
 
-	FCachedRenderBuffers* Buffers = ResourceManager->FindOrCreateCachedBuffersForHandle(RenderHandle);
-
-	UpdateVertexAndIndexBuffers(RHICmdList, InBatchData, Buffers->VertexBuffer, Buffers->IndexBuffer);
-}
-
-void FSlateRHIRenderingPolicy::ReleaseCachingResourcesFor(FRHICommandListImmediate& RHICmdList, const ILayoutCache* Cacher)
-{
-	ResourceManager->ReleaseCachingResourcesFor(RHICmdList, Cacher);
-}
-
-void FSlateRHIRenderingPolicy::UpdateVertexAndIndexBuffers(FRHICommandListImmediate& RHICmdList, FSlateBatchData& InBatchData, TSlateElementVertexBuffer<FSlateVertex>& VertexBuffer, FSlateElementIndexBuffer& IndexBuffer)
-{
-	SCOPE_CYCLE_COUNTER( STAT_SlateUpdateBufferRTTime );
-
-	// Should only be called by the rendering thread
-	check(IsInRenderingThread());
-
-	const int32 NumVertices = InBatchData.GetNumBatchedVertices();
-	const int32 NumIndices = InBatchData.GetNumBatchedIndices();
-
-	if( InBatchData.GetRenderBatches().Num() > 0  && NumVertices > 0 && NumIndices > 0)
+	// Merge together batches for less draw calls
+	InBatchData.MergeRenderBatches();
+
+	const FSlateVertexArray& FinalVertexData = InBatchData.GetFinalVertexData();
+	const FSlateIndexArray& FinalIndexData = InBatchData.GetFinalIndexData();
+
+	const int32 NumVertices = FinalVertexData.Num();
+	const int32 NumIndices = FinalIndexData.Num();
+
+	if (InBatchData.GetRenderBatches().Num() > 0 && NumVertices > 0 && NumIndices > 0)
 	{
 		bool bShouldShrinkResources = false;
 		bool bAbsoluteIndices = CVarSlateAbsoluteIndices.GetValueOnRenderThread() != 0;
 
-		VertexBuffer.PreFillBuffer(NumVertices, bShouldShrinkResources);
-		IndexBuffer.PreFillBuffer(NumIndices, bShouldShrinkResources);
-
-		if(!IsRunningRHIInSeparateThread() || RHICmdList.Bypass())
-		{
-			uint8* VertexBufferData = (uint8*)VertexBuffer.LockBuffer_RenderThread(NumVertices);
-			uint8* IndexBufferData =  (uint8*)IndexBuffer.LockBuffer_RenderThread(NumIndices);
-			
-			//Check if the LockBuffer failed for these threads (might have lost context)
-			if ((nullptr != VertexBufferData) && (nullptr != IndexBufferData))
-			{
-				InBatchData.FillVertexAndIndexBuffer(VertexBufferData, IndexBufferData, bAbsoluteIndices);
-			}
-
-			if (nullptr != VertexBufferData)
-			{
-				VertexBuffer.UnlockBuffer_RenderThread();
-			}
-			
-			if (nullptr != IndexBufferData)
-			{
-				IndexBuffer.UnlockBuffer_RenderThread();
-			}
+		MasterVertexBuffer.PreFillBuffer(NumVertices, bShouldShrinkResources);
+		MasterIndexBuffer.PreFillBuffer(NumIndices, bShouldShrinkResources);
+
+		if (!IsRunningRHIInSeparateThread() || RHICmdList.Bypass())
+		{
+			FSlateUpdateVertexAndIndexBuffers UpdateBufferCommand(MasterVertexBuffer, MasterIndexBuffer, InBatchData, bAbsoluteIndices);
+
+			UpdateBufferCommand.Execute(RHICmdList);
 		}
 		else
 		{
-			ALLOC_COMMAND_CL(RHICmdList, FSlateUpdateVertexAndIndexBuffers)(VertexBuffer, IndexBuffer, InBatchData, bAbsoluteIndices);
-		}
-	}
-
-	checkSlow(VertexBuffer.GetBufferUsageSize() <= VertexBuffer.GetBufferSize());
-	checkSlow(IndexBuffer.GetBufferUsageSize() <= IndexBuffer.GetBufferSize());
-
-	SET_DWORD_STAT( STAT_SlateNumLayers, InBatchData.GetNumLayers() );
-	SET_DWORD_STAT( STAT_SlateNumBatches, InBatchData.GetRenderBatches().Num() );
-	SET_DWORD_STAT( STAT_SlateVertexCount, InBatchData.GetNumBatchedVertices() );
+			ALLOC_COMMAND_CL(RHICmdList, FSlateUpdateVertexAndIndexBuffers)(MasterVertexBuffer, MasterIndexBuffer, InBatchData, bAbsoluteIndices);
+		}
+	}
+
+	checkSlow(MasterVertexBuffer.GetBufferUsageSize() <= MasterVertexBuffer.GetBufferSize());
+	checkSlow(MasterIndexBuffer.GetBufferUsageSize() <= MasterIndexBuffer.GetBufferSize());
+
+	SET_DWORD_STAT(STAT_SlateNumLayers, InBatchData.GetNumLayers());
+	SET_DWORD_STAT(STAT_SlateNumBatches, InBatchData.GetNumFinalBatches());
+	SET_DWORD_STAT(STAT_SlateVertexCount, InBatchData.GetFinalVertexData().Num());
 }
 
 static FSceneView* CreateSceneView( FSceneViewFamilyContext* ViewFamilyContext, FSlateBackBuffer& BackBuffer, const FMatrix& ViewProjectionMatrix )
@@ -322,7 +300,7 @@
 	const FSlateRenderBatch& RenderBatch, 
 	FTexture2DRHIRef& ColorTarget,
 	FTexture2DRHIRef& DepthStencilTarget,
-	TOptional<FSlateClippingState>& LastClippingState,
+	const FSlateClippingState*& LastClippingState,
 	const FVector2D& ViewTranslation2D, 
 	bool bSwitchVerticalAxis,
 	FGraphicsPipelineStateInitializer& InGraphicsPSOInit,
@@ -337,9 +315,9 @@
 
 	if (RenderBatch.ClippingState != LastClippingState || bForceStateChange)
 	{
-		if (RenderBatch.ClippingState.IsSet())
-		{
-			const FSlateClippingState& ClipState = RenderBatch.ClippingState.GetValue();
+		if (RenderBatch.ClippingState)
+		{
+			const FSlateClippingState& ClipState = *RenderBatch.ClippingState;
 			if (ClipState.GetClippingMethod() == EClippingMethod::Scissor)
 			{
 #if STATS
@@ -604,6 +582,7 @@
 	FSlateBackBuffer& BackBuffer,
 	FTexture2DRHIRef& ColorTarget,
 	FTexture2DRHIRef& DepthStencilTarget,
+	int32 FirstBatchIndex,
 	const TArray<FSlateRenderBatch>& RenderBatches,
 	const FSlateRenderingParams& Params)
 {
@@ -687,8 +666,8 @@
 
 	FSamplerStateRHIRef BilinearClamp = TStaticSamplerState<SF_Bilinear, AM_Clamp, AM_Clamp, AM_Clamp>::GetRHI();
 
-	TSlateElementVertexBuffer<FSlateVertex>* VertexBuffer = &VertexBuffers;
-	FSlateElementIndexBuffer* IndexBuffer = &IndexBuffers;
+	TSlateElementVertexBuffer<FSlateVertex>* VertexBufferPtr = &MasterVertexBuffer;
+	FSlateElementIndexBuffer* IndexBufferPtr = &MasterIndexBuffer;
 
 	FGraphicsPipelineStateInitializer GraphicsPSOInit;
 	RHICmdList.ApplyCachedRenderTargets(GraphicsPSOInit);
@@ -706,7 +685,8 @@
 	const bool bSwitchVerticalAxis = Params.bAllowSwitchVerticalAxis && RHINeedsToSwitchVerticalAxis(GShaderPlatformForFeatureLevel[GMaxRHIFeatureLevel]);
 
 	// This variable tracks the last clipping state, so that if multiple batches have the same clipping state, we don't have to do any work.
-	TOptional<FSlateClippingState> LastClippingState;
+	const FSlateClippingState* LastClippingState;
+
 	// This is the stenciling ref variable we set any time we draw, so that any stencil comparisons use the right mask id.
 	uint32 StencilRef = 0;
 	// This is an accumulating maskID that we use to track the between batch usage of the stencil buffer, when at 0, or over 255
@@ -720,12 +700,22 @@
 	FVector2D ViewTranslation2D = Params.ViewOffset;
 
 	// Draw each element
+#if WITH_SLATE_DEBUGGING
+	int32 NextRenderBatchIndex = BatchToDraw == -1 ? FirstBatchIndex : BatchToDraw;
+#else
+	int32 NextRenderBatchIndex = FirstBatchIndex;
+#endif
+
+
 	/*
 		#todo-renderpasses This loop ends up with ugly logic.
 		CustomDrawers will draw in their own renderpass. So we must remember to reopen the renderpass with the passed in Color/DepthStencil targets.
 	*/
-	for (int32 BatchIndex = 0; BatchIndex < RenderBatches.Num(); ++BatchIndex)
-	{
+	while (NextRenderBatchIndex != INDEX_NONE)
+	{
+		VertexBufferPtr = &MasterVertexBuffer;
+		IndexBufferPtr = &MasterIndexBuffer;
+
 		if (!RHICmdList.IsInsideRenderPass())
 		{
 			// Restart the renderpass since the CustomDrawer or post-process may have changed it in last iteration
@@ -745,55 +735,27 @@
 
 			// Something may have messed with the viewport size so set it back to the full target.
 			RHICmdList.SetViewport(0, 0, 0, BackBuffer.GetSizeXY().X, BackBuffer.GetSizeXY().Y, 0.0f);
-			RHICmdList.SetStreamSource(0, VertexBuffer->VertexBufferRHI, 0);
+			RHICmdList.SetStreamSource(0, VertexBufferPtr->VertexBufferRHI, 0);
 		}
 				
 #if WITH_SLATE_VISUALIZERS
 		FLinearColor BatchColor = FLinearColor(BatchColors.GetUnitVector());
 #endif
-
-		const FSlateRenderBatch& RenderBatch = RenderBatches[BatchIndex];
-		const FSlateRenderDataHandle* RenderHandle = RenderBatch.CachedRenderHandle.Get();
-
-#if !(UE_BUILD_SHIPPING || UE_BUILD_TEST)
-		if (BatchIndex != RenderBatches.Num() - 1)
-		{
-			if (BatchToDraw != -1 && BatchToDraw != BatchIndex)
-			{
-				continue;
-			}
-		}
-#endif
-
-		if (RenderHandle != LastHandle)
-		{
-			SLATE_DRAW_EVENT(RHICmdList, ChangingRenderBuffers);
-
-			LastHandle = RenderHandle;
-
-			if (RenderHandle)
-			{
-				FCachedRenderBuffers* Buffers = ResourceManager->FindCachedBuffersForHandle(RenderHandle);
-				if (Buffers != nullptr)
-				{
-					VertexBuffer = &Buffers->VertexBuffer;
-					IndexBuffer = &Buffers->IndexBuffer;
-				}
-			}
-			else
-			{
-				VertexBuffer = &VertexBuffers;
-				IndexBuffer = &IndexBuffers;
-			}
-
-			checkSlow(VertexBuffer);
-			checkSlow(IndexBuffer);
-		}
-
-		const FSlateShaderResource* ShaderResource = RenderBatch.Texture;
+		const FSlateRenderBatch& RenderBatch = RenderBatches[NextRenderBatchIndex];
+
+		NextRenderBatchIndex = RenderBatch.NextBatchIndex;
+
+#if WITH_SLATE_DEBUGGING
+		if (BatchToDraw != -1)
+		{
+			break;
+		}
+#endif
+
+		const FSlateShaderResource* ShaderResource = RenderBatch.ShaderResource;
 		const ESlateBatchDrawFlag DrawFlags = RenderBatch.DrawFlags;
 		const ESlateDrawEffect DrawEffects = RenderBatch.DrawEffects;
-		const ESlateShader::Type ShaderType = RenderBatch.ShaderType;
+		const ESlateShader ShaderType = RenderBatch.ShaderType;
 		const FShaderParams& ShaderParams = RenderBatch.ShaderParams;
 
 		if (EnumHasAllFlags(DrawFlags, ESlateBatchDrawFlag::Wireframe))
@@ -805,7 +767,7 @@
 			GraphicsPSOInit.RasterizerState = TStaticRasterizerState<FM_Solid, CM_None, false>::GetRHI();
 		}
 
-		if (!RenderBatch.CustomDrawer.IsValid())
+		if (!RenderBatch.CustomDrawer)
 		{
 			FMatrix DynamicOffset = FTranslationMatrix::Make(FVector(RenderBatch.DynamicOffset.X, RenderBatch.DynamicOffset.Y, 0));
 			const FMatrix ViewProjection = DynamicOffset * Params.ViewProjectionMatrix;
@@ -1034,16 +996,16 @@
 					SCOPE_CYCLE_COUNTER(STAT_SlateRTTextureDrawCall);
 
 					// for RHIs that can't handle VertexOffset, we need to offset the stream source each time
-					if (!GRHISupportsBaseVertexIndex && !bAbsoluteIndices)
+					if (1 || (!GRHISupportsBaseVertexIndex && !bAbsoluteIndices))
 					{
-						RHICmdList.SetStreamSource(0, VertexBuffer->VertexBufferRHI, RenderBatch.VertexOffset * sizeof(FSlateVertex));
-						RHICmdList.DrawIndexedPrimitive(IndexBuffer->IndexBufferRHI, 0, 0, RenderBatch.NumVertices, RenderBatch.IndexOffset, PrimitiveCount, RenderBatch.InstanceCount);
+						RHICmdList.SetStreamSource(0, VertexBufferPtr->VertexBufferRHI, RenderBatch.VertexOffset * sizeof(FSlateVertex));
+						RHICmdList.DrawIndexedPrimitive(IndexBufferPtr->IndexBufferRHI, 0, 0, RenderBatch.NumVertices, RenderBatch.IndexOffset, PrimitiveCount, RenderBatch.InstanceCount);
 					}
 					else
 					{
 						uint32 VertexOffset = bAbsoluteIndices ? 0 : RenderBatch.VertexOffset;
-						RHICmdList.SetStreamSource(0, VertexBuffer->VertexBufferRHI, 0);
-						RHICmdList.DrawIndexedPrimitive(IndexBuffer->IndexBufferRHI, VertexOffset, 0, RenderBatch.NumVertices, RenderBatch.IndexOffset, PrimitiveCount, RenderBatch.InstanceCount);
+						RHICmdList.SetStreamSource(0, VertexBufferPtr->VertexBufferRHI, 0);
+						RHICmdList.DrawIndexedPrimitive(IndexBufferPtr->IndexBufferRHI, VertexOffset, 0, RenderBatch.NumVertices, RenderBatch.IndexOffset, PrimitiveCount, RenderBatch.InstanceCount);
 					}
 				}
 			}
@@ -1070,10 +1032,8 @@
 					// MaterialParameterCollections will not be correct for this scene, should they be
 					// used.
 					ActiveSceneIndex = NumScenes - 1;
-#if UE_BUILD_DEBUG
-#if WITH_EDITOR
+#if UE_BUILD_DEBUG && WITH_EDITOR
 					UE_LOG(LogSlate, Error, TEXT("Invalid scene index in batch: %d of %d known scenes!"), RenderBatch.SceneIndex, ResourceManager->GetSceneCount());
-#endif
 #endif
 				}
 
@@ -1175,16 +1135,16 @@
 									InstanceBuffer->BindStreamSource(RHICmdList, 1, RenderBatch.InstanceOffset);
 
 									// for RHIs that can't handle VertexOffset, we need to offset the stream source each time
-									if (!GRHISupportsBaseVertexIndex && !bAbsoluteIndices)
+									if (1 || (!GRHISupportsBaseVertexIndex && !bAbsoluteIndices))
 									{
-										RHICmdList.SetStreamSource(0, VertexBuffer->VertexBufferRHI, RenderBatch.VertexOffset * sizeof(FSlateVertex));
-										RHICmdList.DrawIndexedPrimitive(IndexBuffer->IndexBufferRHI, 0, 0, RenderBatch.NumVertices, RenderBatch.IndexOffset, PrimitiveCount, InstanceCount);
+										RHICmdList.SetStreamSource(0, VertexBufferPtr->VertexBufferRHI, RenderBatch.VertexOffset * sizeof(FSlateVertex));
+										RHICmdList.DrawIndexedPrimitive(IndexBufferPtr->IndexBufferRHI, 0, 0, RenderBatch.NumVertices, RenderBatch.IndexOffset, PrimitiveCount, InstanceCount);
 									}
 									else
 									{
 										uint32 VertexOffset = bAbsoluteIndices ? 0 : RenderBatch.VertexOffset;
-										RHICmdList.SetStreamSource(0, VertexBuffer->VertexBufferRHI, 0);
-										RHICmdList.DrawIndexedPrimitive(IndexBuffer->IndexBufferRHI, VertexOffset, 0, RenderBatch.NumVertices, RenderBatch.IndexOffset, PrimitiveCount, InstanceCount);
+										RHICmdList.SetStreamSource(0, VertexBufferPtr->VertexBufferRHI, 0);
+										RHICmdList.DrawIndexedPrimitive(IndexBufferPtr->IndexBufferRHI, VertexOffset, 0, RenderBatch.NumVertices, RenderBatch.IndexOffset, PrimitiveCount, InstanceCount);
 									}
 								}
 							}
@@ -1193,16 +1153,16 @@
 								RHICmdList.SetStreamSource(1, nullptr, 0);
 
 								// for RHIs that can't handle VertexOffset, we need to offset the stream source each time
-								if (!GRHISupportsBaseVertexIndex && !bAbsoluteIndices)
+								if (1 || (!GRHISupportsBaseVertexIndex && !bAbsoluteIndices))
 								{
-									RHICmdList.SetStreamSource(0, VertexBuffer->VertexBufferRHI, RenderBatch.VertexOffset * sizeof(FSlateVertex));
-									RHICmdList.DrawIndexedPrimitive(IndexBuffer->IndexBufferRHI, 0, 0, RenderBatch.NumVertices, RenderBatch.IndexOffset, PrimitiveCount, 1);
+									RHICmdList.SetStreamSource(0, VertexBufferPtr->VertexBufferRHI, RenderBatch.VertexOffset * sizeof(FSlateVertex));
+									RHICmdList.DrawIndexedPrimitive(IndexBufferPtr->IndexBufferRHI, 0, 0, RenderBatch.NumVertices, RenderBatch.IndexOffset, PrimitiveCount, 1);
 								}
 								else
 								{
 									uint32 VertexOffset = bAbsoluteIndices ? 0 : RenderBatch.VertexOffset;
-									RHICmdList.SetStreamSource(0, VertexBuffer->VertexBufferRHI, 0);
-									RHICmdList.DrawIndexedPrimitive(IndexBuffer->IndexBufferRHI, VertexOffset, 0, RenderBatch.NumVertices, RenderBatch.IndexOffset, PrimitiveCount, 1);
+									RHICmdList.SetStreamSource(0, VertexBufferPtr->VertexBufferRHI, 0);
+									RHICmdList.DrawIndexedPrimitive(IndexBufferPtr->IndexBufferRHI, VertexOffset, 0, RenderBatch.NumVertices, RenderBatch.IndexOffset, PrimitiveCount, 1);
 								}
 							}
 						}
@@ -1239,12 +1199,8 @@
 						ViewTranslation2D,
 						bSwitchVerticalAxis,
 						InGraphicsPSOInit,
-<<<<<<< HEAD
 						StencilVertexBuffer,
 						Params.ViewProjectionMatrix,
-=======
-						Options.ViewProjectionMatrix,
->>>>>>> 271e2139
 						true);
 				};
 
@@ -1265,8 +1221,8 @@
 		}
 		else
 		{
-			TSharedPtr<ICustomSlateElement, ESPMode::ThreadSafe> CustomDrawer = RenderBatch.CustomDrawer.Pin();
-			if (CustomDrawer.IsValid())
+			ICustomSlateElement* CustomDrawer = RenderBatch.CustomDrawer;
+			if (CustomDrawer)
 			{
 				// CustomDrawers will change the rendertarget. So we must close any outstanding renderpasses.
 				// Render pass for slate elements will be restarted on a next loop iteration if any
@@ -1276,7 +1232,7 @@
 
 				// Disable scissor rect. A previous draw element may have had one
 				RHICmdList.SetScissorRect(false, 0, 0, 0, 0);
-				LastClippingState.Reset();
+				LastClippingState = nullptr;
 
 				// This element is custom and has no Slate geometry.  Tell it to render itself now
 				CustomDrawer->DrawRenderThread(RHICmdList, &BackBuffer.GetRenderTargetTexture());
@@ -1364,7 +1320,7 @@
 	return Filter;
 }
 
-FSlateElementPS* FSlateRHIRenderingPolicy::GetTexturePixelShader( TShaderMap<FGlobalShaderType>* ShaderMap, ESlateShader::Type ShaderType, ESlateDrawEffect DrawEffects )
+FSlateElementPS* FSlateRHIRenderingPolicy::GetTexturePixelShader( TShaderMap<FGlobalShaderType>* ShaderMap, ESlateShader ShaderType, ESlateDrawEffect DrawEffects )
 {
 	FSlateElementPS* PixelShader = nullptr;
 	QUICK_SCOPE_CYCLE_COUNTER(STAT_Slate_GetTexturePixelShader);
@@ -1453,7 +1409,7 @@
 	return PixelShader;
 }
 
-FSlateMaterialShaderPS* FSlateRHIRenderingPolicy::GetMaterialPixelShader( const FMaterial* Material, ESlateShader::Type ShaderType, ESlateDrawEffect DrawEffects )
+FSlateMaterialShaderPS* FSlateRHIRenderingPolicy::GetMaterialPixelShader( const FMaterial* Material, ESlateShader ShaderType, ESlateDrawEffect DrawEffects )
 {
 	const FMaterialShaderMap* MaterialShaderMap = Material->GetRenderingThreadShaderMap();
 
@@ -1523,7 +1479,7 @@
 	return FoundShader ? (FSlateMaterialShaderVS*)FoundShader->GetShader() : nullptr;
 }
 
-EPrimitiveType FSlateRHIRenderingPolicy::GetRHIPrimitiveType(ESlateDrawPrimitive::Type SlateType)
+EPrimitiveType FSlateRHIRenderingPolicy::GetRHIPrimitiveType(ESlateDrawPrimitive SlateType)
 {
 	switch(SlateType)
 	{
