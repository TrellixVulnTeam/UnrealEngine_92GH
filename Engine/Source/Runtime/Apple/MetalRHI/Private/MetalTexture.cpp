// Copyright 1998-2019 Epic Games, Inc. All Rights Reserved.

/*=============================================================================
 MetalVertexBuffer.cpp: Metal texture RHI implementation.
 =============================================================================*/

#include "MetalRHIPrivate.h"
#include "MetalProfiler.h" // for STAT_MetalTexturePageOffTime
#include "MetalCommandBuffer.h"
#include "RenderUtils.h"
#include "Containers/ResourceArray.h"
#include "Misc/ScopeRWLock.h"
#include "MetalLLM.h"

volatile int64 FMetalSurface::ActiveUploads = 0;

int32 GMetalMaxOutstandingAsyncTexUploads = 100 * 1024 * 1024;
FAutoConsoleVariableRef CVarMetalMaxOutstandingAsyncTexUploads(
															   TEXT("rhi.Metal.MaxOutstandingAsyncTexUploads"),
															   GMetalMaxOutstandingAsyncTexUploads,
															   TEXT("The maximum number of outstanding asynchronous texture uploads allowed to be pending in Metal. After the limit is reached the next upload will wait for all outstanding operations to complete and purge the waiting free-lists in order to reduce peak memory consumption. Defaults to 0 (infinite), set to a value > 0 limit the number."),
															   ECVF_ReadOnly|ECVF_RenderThreadSafe
															   );


/** Texture reference class. */
class FMetalTextureReference : public FRHITextureReference
{
public:
	explicit FMetalTextureReference(FLastRenderTimeContainer* InLastRenderTime)
	: FRHITextureReference(InLastRenderTime)
	{}
	
	// IRefCountedObject interface.
	virtual uint32 AddRef() const
	{
		return FRHIResource::AddRef();
	}
	virtual uint32 Release() const
	{
		return FRHIResource::Release();
	}
	virtual uint32 GetRefCount() const
	{
		return FRHIResource::GetRefCount();
	}
	
	void SetReferencedTexture(FRHITexture* InTexture)
	{
		FRHITextureReference::SetReferencedTexture(InTexture);
	}
	
	virtual void* GetTextureBaseRHI() override final
	{
		return GetMetalSurfaceFromRHITexture(GetReferencedTexture());
	}
};

/** Given a pointer to a RHI texture that was created by the Metal RHI, returns a pointer to the FMetalTextureBase it encapsulates. */
FMetalSurface* GetMetalSurfaceFromRHITexture(FRHITexture* Texture)
{
	if (!Texture)
	{
		return NULL;
	}
	else
	{
		FMetalSurface* Surface = (FMetalSurface*)Texture->GetTextureBaseRHI();
		return Surface;
	}
}

static bool IsRenderTarget(uint32 Flags)
{
	return (Flags & (TexCreate_RenderTargetable | TexCreate_ResolveTargetable | TexCreate_DepthStencilTargetable | TexCreate_DepthStencilResolveTarget)) != 0;
}

static mtlpp::TextureUsage ConvertFlagsToUsage(uint32 Flags)
{
	NSUInteger Usage = mtlpp::TextureUsage::Unknown;
    if(Flags & (TexCreate_ShaderResource|TexCreate_ResolveTargetable|TexCreate_DepthStencilTargetable))
	{
		Usage |= mtlpp::TextureUsage::ShaderRead;
		Usage |= mtlpp::TextureUsage::PixelFormatView;
	}
	
	if (Flags & TexCreate_UAV)
	{
		Usage |= mtlpp::TextureUsage::ShaderRead;
		Usage |= mtlpp::TextureUsage::ShaderWrite;
		Usage |= mtlpp::TextureUsage::PixelFormatView;
	}
	
	// offline textures are normal shader read textures
	if (Flags & TexCreate_OfflineProcessed)
	{
		Usage |= mtlpp::TextureUsage::ShaderRead;
	}

	//if the high level is doing manual resolves then the textures specifically markes as resolve targets
	//are likely to be used in a manual shader resolve by the high level and must be bindable as rendertargets.
	const bool bSeparateResolveTargets = FMetalCommandQueue::SupportsSeparateMSAAAndResolveTarget();
	const bool bResolveTarget = (Flags & TexCreate_ResolveTargetable);
	if ((Flags & (TexCreate_RenderTargetable|TexCreate_DepthStencilTargetable|TexCreate_DepthStencilResolveTarget)) || (bResolveTarget && bSeparateResolveTargets))
	{
		Usage |= mtlpp::TextureUsage::RenderTarget;
		Usage |= mtlpp::TextureUsage::ShaderRead;
#if !PLATFORM_MAC // The cost of PixelFormatView on macOS is exorbitant, we need to reallocate on demand to avoid it
		if (!(Flags & (TexCreate_ShaderResource)))
#endif
		{
			Usage &= ~(mtlpp::TextureUsage::PixelFormatView);
		}
	}
	return (mtlpp::TextureUsage)Usage;
}

static bool IsPixelFormatCompressed(EPixelFormat Format)
{
	switch (Format)
	{
		case PF_DXT1:
		case PF_DXT3:
		case PF_DXT5:
		case PF_PVRTC2:
		case PF_PVRTC4:
		case PF_BC4:
		case PF_BC5:
		case PF_ATC_RGB:
		case PF_ATC_RGBA_E:
		case PF_ATC_RGBA_I:
		case PF_ETC1:
		case PF_ETC2_RGB:
		case PF_ETC2_RGBA:
		case PF_ASTC_4x4:
		case PF_ASTC_6x6:
		case PF_ASTC_8x8:
		case PF_ASTC_10x10:
		case PF_ASTC_12x12:
		case PF_BC6H:
		case PF_BC7:
			return true;
		default:
			return false;
	}
}

static bool IsPixelFormatASTCCompressed(EPixelFormat Format)
{
	switch (Format)
	{
		case PF_ASTC_4x4:
		case PF_ASTC_6x6:
		case PF_ASTC_8x8:
		case PF_ASTC_10x10:
		case PF_ASTC_12x12:
			return true;
		default:
			return false;
	}
}

static bool IsPixelFormatPVRTCCompressed(EPixelFormat Format)
{
	switch (Format)
	{
		case PF_PVRTC2:
		case PF_PVRTC4:
		case PF_ATC_RGB:
		case PF_ATC_RGBA_E:
		case PF_ATC_RGBA_I:
		case PF_ETC1:
		case PF_ETC2_RGB:
		case PF_ETC2_RGBA:
			return true;
		default:
			return false;
	}
}

void SafeReleaseMetalTexture(FMetalSurface* Surface, FMetalTexture& Texture, bool bTextureView, bool bAVFoundationTexture)
{
	if(GIsMetalInitialized && GDynamicRHI)
	{
		if (!bAVFoundationTexture && !bTextureView)
		{
			GetMetalDeviceContext().ReleaseTexture(Surface, Texture);
		}
		else
		{
			SafeReleaseMetalObject([Texture.GetPtr() retain]);
		}
	}
}

void SafeReleaseMetalTexture(FMetalSurface* Surface, FMetalTexture& Texture)
{
	if(GIsMetalInitialized && GDynamicRHI)
	{
		GetMetalDeviceContext().ReleaseTexture(Surface, Texture);
	}
}

void FMetalSurface::PrepareTextureView()
{
	// Recreate the texture to enable MTLTextureUsagePixelFormatView which must be off unless we definitely use this feature or we are throwing ~4% performance vs. Windows on the floor.
	mtlpp::TextureUsage Usage = (mtlpp::TextureUsage)Texture.GetUsage();
	bool bMemoryLess = false;
#if PLATFORM_IOS
	bMemoryLess = (Texture.GetStorageMode() == mtlpp::StorageMode::Memoryless);
#endif
	if(!(Usage & mtlpp::TextureUsage::PixelFormatView) && !bMemoryLess)
	{
		check(!bTextureView);
		check(ImageSurfaceRef == nullptr);
		
		check(Texture);
		const bool bMSAATextureIsTexture = MSAATexture == Texture;
		const bool bMSAAResolveTextureIsTexture = MSAAResolveTexture == Texture;
		if (MSAATexture && !bMSAATextureIsTexture)
		{
			FMetalTexture OldMSAATexture = MSAATexture;
			MSAATexture = Reallocate(MSAATexture, mtlpp::TextureUsage::PixelFormatView);
			SafeReleaseMetalTexture(this, OldMSAATexture, bTextureView, ImageSurfaceRef != nullptr);
		}
		if (MSAAResolveTexture && !bMSAAResolveTextureIsTexture)
		{
			FMetalTexture OldMSAAResolveTexture = MSAAResolveTexture;
			MSAAResolveTexture = Reallocate(MSAAResolveTexture, mtlpp::TextureUsage::PixelFormatView);
			SafeReleaseMetalTexture(this, OldMSAAResolveTexture, bTextureView, ImageSurfaceRef != nullptr);
		}
		
		FMetalTexture OldTexture = Texture;
		Texture = Reallocate(Texture, mtlpp::TextureUsage::PixelFormatView);
		SafeReleaseMetalTexture(this, OldTexture, bTextureView, ImageSurfaceRef != nullptr);
		
		if (bMSAATextureIsTexture)
		{
			MSAATexture = Texture;
		}
		if (bMSAAResolveTextureIsTexture)
		{
			MSAAResolveTexture = Texture;
		}
	}
}

FMetalTexture FMetalSurface::Reallocate(FMetalTexture InTexture, mtlpp::TextureUsage UsageModifier)
{
	mtlpp::TextureDescriptor Desc;
	Desc.SetTextureType(InTexture.GetTextureType());
	Desc.SetPixelFormat(InTexture.GetPixelFormat());
	Desc.SetWidth(InTexture.GetWidth());
	Desc.SetHeight(InTexture.GetHeight());
	Desc.SetDepth(InTexture.GetDepth());
	Desc.SetMipmapLevelCount(InTexture.GetMipmapLevelCount());
	Desc.SetSampleCount(InTexture.GetSampleCount());
	Desc.SetArrayLength(InTexture.GetArrayLength());
	
	static mtlpp::ResourceOptions GeneralResourceOption = (mtlpp::ResourceOptions)FMetalCommandQueue::GetCompatibleResourceOptions(mtlpp::ResourceOptions::HazardTrackingModeUntracked);
	
	Desc.SetResourceOptions(mtlpp::ResourceOptions(((NSUInteger)InTexture.GetCpuCacheMode() << mtlpp::ResourceCpuCacheModeShift) | ((NSUInteger)Texture.GetStorageMode() << mtlpp::ResourceStorageModeShift) | GeneralResourceOption));
	Desc.SetCpuCacheMode(InTexture.GetCpuCacheMode());
	Desc.SetStorageMode(InTexture.GetStorageMode());
	Desc.SetUsage(mtlpp::TextureUsage(InTexture.GetUsage() | UsageModifier));
	
	FMetalTexture NewTex = GetMetalDeviceContext().CreateTexture(this, Desc);
	check(NewTex);
	return NewTex;
}

void FMetalSurface::ReplaceTexture(FMetalContext& Context, FMetalTexture CurrentTexture, FMetalTexture NewTexture)
{
	check(NewTexture);
	{
		// Copy texture content...
		const uint32 BlockSizeX = GPixelFormats[PixelFormat].BlockSizeX;
		const uint32 BlockSizeY = GPixelFormats[PixelFormat].BlockSizeY;
		const uint32 BlockSizeZ = GPixelFormats[PixelFormat].BlockSizeZ;
		
		mtlpp::Origin Origin(0,0,0);
		
		// DXT/BC formats on Mac actually do have mip-tails that are smaller than the block size, they end up being uncompressed.
		bool const bPixelFormatASTC = IsPixelFormatASTCCompressed(PixelFormat);
		
		for (uint32 SliceIndex = 0; SliceIndex < CurrentTexture.GetArrayLength(); SliceIndex++)
		{
			for (uint32 MipIndex = 0; MipIndex < CurrentTexture.GetMipmapLevelCount(); ++MipIndex)
			{
				const uint32 UnalignedMipSizeX = FMath::Max<uint32>(1, CurrentTexture.GetWidth() >> (MipIndex));
				const uint32 UnalignedMipSizeY = FMath::Max<uint32>(1, CurrentTexture.GetHeight() >> (MipIndex));
				const uint32 UnalignedMipSizeZ = FMath::Max<uint32>(1, CurrentTexture.GetDepth() >> (MipIndex));
				const uint32 MipSizeX = (bPixelFormatASTC) ? AlignArbitrary(UnalignedMipSizeX, BlockSizeX) : UnalignedMipSizeX;
				const uint32 MipSizeY = (bPixelFormatASTC) ? AlignArbitrary(UnalignedMipSizeY, BlockSizeY) : UnalignedMipSizeY;
				const uint32 MipSizeZ = (bPixelFormatASTC) ? AlignArbitrary(UnalignedMipSizeZ, BlockSizeZ) : UnalignedMipSizeZ;
				
				Context.CopyFromTextureToTexture(CurrentTexture, SliceIndex, MipIndex, Origin, mtlpp::Size(MipSizeX, MipSizeY, MipSizeZ), NewTexture, SliceIndex, MipIndex, Origin);
			}
		}
		
	}
	
	FMetalTexture OldTexture = Texture;
	if (Texture && Texture == CurrentTexture)
	{
		SafeReleaseMetalTexture(OldTexture);
		Texture = NewTexture;
	}
	if (MSAATexture && MSAATexture == CurrentTexture)
	{
		if (MSAATexture && (MSAATexture != OldTexture))
		{
			FMetalTexture OldMSAATexture = MSAATexture;
			SafeReleaseMetalTexture(OldMSAATexture);
			MSAATexture = NewTexture;
		}
		else if(MSAATexture)
		{
			MSAATexture = NewTexture;
		}
		
		if (MSAAResolveTexture && MSAAResolveTexture == CurrentTexture)
		{
			if (MSAAResolveTexture && (MSAAResolveTexture != OldTexture))
			{
				FMetalTexture OldMSAAResolveTexture = MSAAResolveTexture;
				SafeReleaseMetalTexture(OldMSAAResolveTexture);
				MSAAResolveTexture = NewTexture;
			}
			else if (MSAAResolveTexture)
			{
				MSAAResolveTexture = NewTexture;
			}
		}
	}
	
	for (FMetalShaderResourceView* SRV : SRVs)
	{
		if(OldTexture != SRV->TextureView->Texture)
		{
			SafeReleaseMetalTexture(nullptr, SRV->TextureView->Texture, true, false);
		}
		SRV->TextureView->Texture = nil;
		
		SRV->TextureView->MSAATexture = nil;
		
		if (SRV->Format == PF_Unknown)
		{
			SRV->TextureView->Init(*this, NSMakeRange(SRV->MipLevel, SRV->NumMips));
		}
		else
		{
			SRV->TextureView->Init(*this, NSMakeRange(SRV->MipLevel, SRV->NumMips), (EPixelFormat)SRV->Format);
		}
	}
}

void FMetalSurface::MakeAliasable(void)
{
	check(!bTextureView);
	check(ImageSurfaceRef == nullptr);
	
	static bool bSupportsHeaps = GetMetalDeviceContext().SupportsFeature(EMetalFeaturesHeaps);
	if (bSupportsHeaps && Texture.GetStorageMode() == mtlpp::StorageMode::Private && Texture.GetHeap())
	{
		if (MSAATexture && (MSAATexture != Texture) && !MSAATexture.IsAliasable())
		{
			MSAATexture.MakeAliasable();
#if STATS || ENABLE_LOW_LEVEL_MEM_TRACKER
			MetalLLM::LogAliasTexture(MSAATexture);
#endif
		}
		if (!Texture.IsAliasable())
		{
			Texture.MakeAliasable();
#if STATS || ENABLE_LOW_LEVEL_MEM_TRACKER
			MetalLLM::LogAliasTexture(Texture);
#endif
		}
	}
}

void FMetalSurface::MakeUnAliasable(void)
{
	check(!bTextureView);
	check(ImageSurfaceRef == nullptr);
	
	static bool bSupportsHeaps = GetMetalDeviceContext().SupportsFeature(EMetalFeaturesHeaps);
	if (bSupportsHeaps && Texture.GetStorageMode() == mtlpp::StorageMode::Private && Texture.GetHeap() && Texture.IsAliasable())
	{
		FMetalTexture OldTexture = Texture;
		Texture = Reallocate(Texture, mtlpp::TextureUsage::Unknown);
		SafeReleaseMetalTexture(this, OldTexture);
		if (MSAATexture && (MSAATexture != OldTexture))
		{
			FMetalTexture OldMSAATexture = MSAATexture;
			MSAATexture = Reallocate(MSAATexture, mtlpp::TextureUsage::Unknown);
			SafeReleaseMetalTexture(this, OldMSAATexture);
		}
		else if(MSAATexture)
		{
			MSAATexture = Texture;
		}
		
		for (FMetalShaderResourceView* SRV : SRVs)
		{
			if(OldTexture != SRV->TextureView->Texture)
			{
				SafeReleaseMetalTexture(this, SRV->TextureView->Texture, true, false);
			}
			SRV->TextureView->Texture = nil;
			
			SRV->TextureView->MSAATexture = nil;
			
			if (SRV->Format == PF_Unknown)
			{
				SRV->TextureView->Init(*this, NSMakeRange(SRV->MipLevel, SRV->NumMips));
			}
			else
			{
				SRV->TextureView->Init(*this, NSMakeRange(SRV->MipLevel, SRV->NumMips), (EPixelFormat)SRV->Format);
			}
		}
	}
}

void FMetalSurface::Init(FMetalSurface& Source, NSRange MipRange)
{
#if PLATFORM_IOS
	// Mmeory;ess targets can't have texture views (SRVs or UAVs)
	if (Source.Texture.GetStorageMode() == mtlpp::StorageMode::Memoryless)
	{
		return;
	}
#endif
	
	mtlpp::PixelFormat MetalFormat = (mtlpp::PixelFormat)GPixelFormats[PixelFormat].PlatformFormat;
	
	bool const bUseSourceTex = (Source.PixelFormat != PF_DepthStencil) && MipRange.location == 0 && MipRange.length == Source.Texture.GetMipmapLevelCount();
	
	// Recreate the texture to enable MTLTextureUsagePixelFormatView which must be off unless we definitely use this feature or we are throwing ~4% performance vs. Windows on the floor.
	mtlpp::TextureUsage Usage = Source.Texture.GetUsage();
	if(!(Usage & mtlpp::TextureUsage::PixelFormatView) && (Source.PixelFormat != PF_DepthStencil) && !bUseSourceTex)
	{
		Source.PrepareTextureView();
	}
	
	ns::Range Slices(0, Source.Texture.GetArrayLength() * (bIsCubemap ? 6 : 1));
	// Stencil requires a format conversion, so this will access depth only, consequently there are no mip levels other than 0, so this path requires no real special casing.
	if(Source.PixelFormat != PF_DepthStencil && !bUseSourceTex)
	{
		Texture = Source.Texture.NewTextureView(MetalFormat, Source.Texture.GetTextureType(), ns::Range(MipRange.location, MipRange.length), Slices);
	}
	else
	{
		Texture = Source.Texture;
	}
	
	const uint32 BlockSizeX = GPixelFormats[PixelFormat].BlockSizeX;
	const uint32 BlockSizeY = GPixelFormats[PixelFormat].BlockSizeY;
	const uint32 BlockBytes = GPixelFormats[PixelFormat].BlockBytes;
	SizeX = FMath::Max(SizeX >> MipRange.location, BlockSizeX);
	SizeY = FMath::Max(SizeY >> MipRange.location, BlockSizeY);
	SizeZ = (Type != RRT_Texture3D) ? SizeZ : FMath::Max(SizeZ >> MipRange.location, 1u);
}

void FMetalSurface::Init(FMetalSurface& Source, NSRange MipRange, EPixelFormat Format)
{
	check(!Source.MSAATexture || Format == PF_X24_G8);
#if PLATFORM_IOS
	// Mmeory;ess targets can't have texture views (SRVs or UAVs)
	if (Source.Texture.GetStorageMode() == mtlpp::StorageMode::Memoryless)
	{
		return;
	}
#endif
	
	mtlpp::PixelFormat MetalFormat = (mtlpp::PixelFormat)GPixelFormats[PixelFormat].PlatformFormat;
	
	bool const bUseSourceTex = (Source.PixelFormat != PF_DepthStencil) && Source.PixelFormat == Format && MipRange.location == 0 && MipRange.length == Source.Texture.GetMipmapLevelCount();
	
	// Recreate the texture to enable MTLTextureUsagePixelFormatView which must be off unless we definitely use this feature or we are throwing ~4% performance vs. Windows on the floor.
	mtlpp::TextureUsage Usage = Source.Texture.GetUsage();
	if(!(Usage & mtlpp::TextureUsage::PixelFormatView) && (Source.PixelFormat == PF_DepthStencil && Format == PF_X24_G8) && !bUseSourceTex)
	{
		Source.PrepareTextureView();
	}
	
	ns::Range Slices(0, Source.Texture.GetArrayLength() * (bIsCubemap ? 6 : 1));
	if(Source.PixelFormat != PF_DepthStencil && !bUseSourceTex)
	{
		Texture = Source.Texture.NewTextureView(MetalFormat, Source.Texture.GetTextureType(), ns::Range(MipRange.location, MipRange.length), Slices);
	}
	else if (Source.PixelFormat == PF_DepthStencil && Format == PF_X24_G8)
	{
		switch (Source.Texture.GetPixelFormat())
		{
#if PLATFORM_MAC // Currently only required on Mac as iOS uses separate textures
			case mtlpp::PixelFormat::Depth24Unorm_Stencil8:
				MetalFormat = mtlpp::PixelFormat::X24_Stencil8;
				break;
#endif
			case mtlpp::PixelFormat::Depth32Float_Stencil8:
				MetalFormat = mtlpp::PixelFormat::X32_Stencil8;
				break;
			default:
				check(false);
				break;
		}
		
		Texture = Source.Texture.NewTextureView(MetalFormat, Source.Texture.GetTextureType(), ns::Range(MipRange.location, MipRange.length), Slices);
	}
	else
	{
		Texture = Source.Texture;
	}
	
	const uint32 BlockSizeX = GPixelFormats[PixelFormat].BlockSizeX;
	const uint32 BlockSizeY = GPixelFormats[PixelFormat].BlockSizeY;
	const uint32 BlockBytes = GPixelFormats[PixelFormat].BlockBytes;
	SizeX = FMath::Max(SizeX >> MipRange.location, BlockSizeX);
	SizeY = FMath::Max(SizeY >> MipRange.location, BlockSizeY);
	SizeZ = (Type != RRT_Texture3D) ? SizeZ : FMath::Max(SizeZ >> MipRange.location, 1u);
}

FMetalSurface::FMetalSurface(FMetalSurface& Source, NSRange MipRange)
: Type(Source.Type)
, PixelFormat(Source.PixelFormat)
, Texture(nil)
, MSAATexture(nil)
, MSAAResolveTexture(nil)
, SizeX(Source.SizeX)
, SizeY(Source.SizeY)
, SizeZ(Source.SizeZ)
, bIsCubemap(Source.bIsCubemap)
, Flags(Source.Flags)
, WriteLock(0)
, TotalTextureSize(0)
, Viewport(nullptr)
, ImageSurfaceRef(nullptr)
, bTextureView(true)
{
	FPlatformAtomics::InterlockedExchange(&Written, Source.Written);
	
	Init(Source, MipRange);
}

FMetalSurface::FMetalSurface(FMetalSurface& Source, NSRange const MipRange, EPixelFormat Format)
: Type(Source.Type)
, PixelFormat(Format)
, Texture(nil)
, MSAATexture(nil)
, MSAAResolveTexture(nil)
, SizeX(Source.SizeX)
, SizeY(Source.SizeY)
, SizeZ(Source.SizeZ)
, bIsCubemap(Source.bIsCubemap)
, Flags(Source.Flags)
, WriteLock(0)
, TotalTextureSize(0)
, Viewport(nullptr)
, ImageSurfaceRef(nullptr)
, bTextureView(true)
{
	FPlatformAtomics::InterlockedExchange(&Written, Source.Written);
	
	Init(Source, MipRange, Format);
}

mtlpp::PixelFormat ToSRGBFormat(mtlpp::PixelFormat LinMTLFormat)
{
	mtlpp::PixelFormat MTLFormat = LinMTLFormat;
	
	switch (LinMTLFormat)
	{
		case mtlpp::PixelFormat::RGBA8Unorm:
			MTLFormat = mtlpp::PixelFormat::RGBA8Unorm_sRGB;
			break;
		case mtlpp::PixelFormat::BGRA8Unorm:
			MTLFormat = mtlpp::PixelFormat::BGRA8Unorm_sRGB;
			break;
#if PLATFORM_MAC
		case mtlpp::PixelFormat::BC1_RGBA:
			MTLFormat = mtlpp::PixelFormat::BC1_RGBA_sRGB;
			break;
		case mtlpp::PixelFormat::BC2_RGBA:
			MTLFormat = mtlpp::PixelFormat::BC2_RGBA_sRGB;
			break;
		case mtlpp::PixelFormat::BC3_RGBA:
			MTLFormat = mtlpp::PixelFormat::BC3_RGBA_sRGB;
			break;
		case mtlpp::PixelFormat::BC7_RGBAUnorm:
			MTLFormat = mtlpp::PixelFormat::BC7_RGBAUnorm_sRGB;
			break;
#endif //PLATFORM_MAC
#if PLATFORM_IOS
		case mtlpp::PixelFormat::R8Unorm:
			MTLFormat = mtlpp::PixelFormat::R8Unorm_sRGB;
			break;
		case mtlpp::PixelFormat::PVRTC_RGBA_2BPP:
			MTLFormat = mtlpp::PixelFormat::PVRTC_RGBA_2BPP_sRGB;
			break;
		case mtlpp::PixelFormat::PVRTC_RGBA_4BPP:
			MTLFormat = mtlpp::PixelFormat::PVRTC_RGBA_4BPP_sRGB;
			break;
		case mtlpp::PixelFormat::ASTC_4x4_LDR:
			MTLFormat = mtlpp::PixelFormat::ASTC_4x4_sRGB;
			break;
		case mtlpp::PixelFormat::ASTC_6x6_LDR:
			MTLFormat = mtlpp::PixelFormat::ASTC_6x6_sRGB;
			break;
		case mtlpp::PixelFormat::ASTC_8x8_LDR:
			MTLFormat = mtlpp::PixelFormat::ASTC_8x8_sRGB;
			break;
		case mtlpp::PixelFormat::ASTC_10x10_LDR:
			MTLFormat = mtlpp::PixelFormat::ASTC_10x10_sRGB;
			break;
		case mtlpp::PixelFormat::ASTC_12x12_LDR:
			MTLFormat = mtlpp::PixelFormat::ASTC_12x12_sRGB;
			break;
#endif //PLATFORM_IOS
		default:
			break;
	}
	
	return MTLFormat;
}

static TMap<uint64, uint8>& GetMetalPixelFormatKeyMap()
{
	static TMap<uint64, uint8> PixelFormatKeyMap;
	return PixelFormatKeyMap;
}

uint8 GetMetalPixelFormatKey(mtlpp::PixelFormat Format)
{
	static FRWLock Mutex;
	static uint8 NextKey = 1; // 0 is reserved for mtlpp::PixelFormat::Invalid
	FRWScopeLock Lock(Mutex, SLT_ReadOnly);
	uint8* Key = GetMetalPixelFormatKeyMap().Find((uint64)Format);
	if (Key == NULL)
	{
		Lock.ReleaseReadOnlyLockAndAcquireWriteLock_USE_WITH_CAUTION();
		Key = GetMetalPixelFormatKeyMap().Find((uint64)Format);
		if (Key == NULL)
		{
			Key = &GetMetalPixelFormatKeyMap().Add((uint64)Format, NextKey++);
			// only giving 5 bits to the key
			checkf(NextKey < 32, TEXT("Too many unique pixel formats to fit into the PipelineStateHash"));
		}
	}
	return *Key;
}

FMetalSurface::FMetalSurface(ERHIResourceType ResourceType, EPixelFormat Format, uint32 InSizeX, uint32 InSizeY, uint32 InSizeZ, uint32 NumSamples, bool bArray, uint32 ArraySize, uint32 NumMips, uint32 InFlags, FResourceBulkDataInterface* BulkData)
: Type(ResourceType)
, PixelFormat(Format)
, Texture(nil)
, MSAATexture(nil)
, MSAAResolveTexture(nil)
, SizeX(InSizeX)
, SizeY(InSizeY)
, SizeZ(InSizeZ)
, bIsCubemap(false)
, Flags(InFlags)
, WriteLock(0)
, TotalTextureSize(0)
, Viewport(nullptr)
, ImageSurfaceRef(nullptr)
, bTextureView(false)
{
	// get a unique key for this surface's format
	TMap<uint64, uint8>& PixelFormatKeyMap = GetMetalPixelFormatKeyMap();
	if (PixelFormatKeyMap.Num() == 0)
	{
		// Add depth stencil formats fist, so we don't have to use 5 bits for them in the pipeline hash
		GetMetalPixelFormatKey(mtlpp::PixelFormat::Depth32Float);
		GetMetalPixelFormatKey(mtlpp::PixelFormat::Stencil8);
		GetMetalPixelFormatKey(mtlpp::PixelFormat::Depth32Float_Stencil8);
#if PLATFORM_MAC
		GetMetalPixelFormatKey(mtlpp::PixelFormat::Depth24Unorm_Stencil8);
		GetMetalPixelFormatKey(mtlpp::PixelFormat::Depth16Unorm);
#endif
	}
	
	if (GMaxRHIFeatureLevel == ERHIFeatureLevel::ES2)
	{
		// Remove sRGB read flag when not supported
		Flags &= ~TexCreate_SRGB;
	}
	
	FPlatformAtomics::InterlockedExchange(&Written, 0);
	mtlpp::PixelFormat MTLFormat = (mtlpp::PixelFormat)GPixelFormats[Format].PlatformFormat;
	
	if (Flags & TexCreate_SRGB)
	{
#if PLATFORM_MAC
		// For now R8 sRGB expansion is 2D only, log other usage for later.
		if (MTLFormat == mtlpp::PixelFormat::R8Unorm)
		{
			if (Type == RRT_Texture2D)
			{
				MTLFormat = mtlpp::PixelFormat::RGBA8Unorm;
			}
			else
			{
				UE_LOG(LogMetal, Error, TEXT("Attempting to use unsupported mtlpp::PixelFormat::R8Unorm_sRGB on Mac with texture type: %d, no format expansion will be provided so rendering errors may occur."), Type);
			}
		}
#endif
		MTLFormat = ToSRGBFormat(MTLFormat);
	}
	
	// set the key
	FormatKey = GetMetalPixelFormatKey(MTLFormat);
	
	
	// the special back buffer surface will be updated in GetMetalDeviceContext().BeginDrawingViewport - no need to set the texture here
	if (Flags & TexCreate_Presentable)
	{
		return;
	}
	
	bool bIsRenderTarget = IsRenderTarget(Flags);
	mtlpp::TextureDescriptor Desc;
	
	if (ResourceType == RRT_TextureCube)
	{
		Desc = mtlpp::TextureDescriptor::TextureCubeDescriptor(MTLFormat, SizeX, (NumMips > 1));
		bIsCubemap = true;
	}
	else if (ResourceType == RRT_Texture3D)
	{
		Desc.SetTextureType(mtlpp::TextureType::Texture3D);
		Desc.SetWidth(SizeX);
		Desc.SetHeight(SizeY);
		Desc.SetDepth(SizeZ);
		Desc.SetPixelFormat(MTLFormat);
		Desc.SetArrayLength(1);
		Desc.SetMipmapLevelCount(1);
		Desc.SetSampleCount(1);
	}
	else
	{
		Desc = mtlpp::TextureDescriptor::Texture2DDescriptor(MTLFormat, SizeX, SizeY, (NumMips > 1));
		Desc.SetDepth(SizeZ);
	}
	
	// flesh out the descriptor
	if (bArray)
	{
		Desc.SetArrayLength(ArraySize);
		if (bIsCubemap)
		{
			if (FMetalCommandQueue::SupportsFeature(EMetalFeaturesCubemapArrays))
			{
				Desc.SetTextureType(mtlpp::TextureType::TextureCubeArray);
			}
			else
			{
				Desc.SetTextureType(mtlpp::TextureType::Texture2DArray);
				Desc.SetArrayLength(ArraySize * 6);
			}
		}
		else
		{
			Desc.SetTextureType(mtlpp::TextureType::Texture2DArray);
		}
	}
	Desc.SetMipmapLevelCount(NumMips);
	
	{
		Desc.SetUsage(ConvertFlagsToUsage(Flags));
		
		if((Flags & TexCreate_CPUReadback) && !(Flags & (TexCreate_RenderTargetable|TexCreate_DepthStencilTargetable|TexCreate_FastVRAM)))
		{
			Desc.SetCpuCacheMode(mtlpp::CpuCacheMode::DefaultCache);
#if PLATFORM_MAC
			Desc.SetStorageMode(mtlpp::StorageMode::Managed);
			Desc.SetResourceOptions((mtlpp::ResourceOptions)(mtlpp::ResourceOptions::CpuCacheModeDefaultCache|mtlpp::ResourceOptions::StorageModeManaged));
#else
			Desc.SetStorageMode(mtlpp::StorageMode::Shared);
			Desc.SetResourceOptions((mtlpp::ResourceOptions)(mtlpp::ResourceOptions::CpuCacheModeDefaultCache|mtlpp::ResourceOptions::StorageModeShared));
#endif
		}
		else if(((Flags & (TexCreate_NoTiling)) && !(Flags & (TexCreate_FastVRAM|TexCreate_DepthStencilTargetable|TexCreate_RenderTargetable|TexCreate_UAV))))
		{
#if PLATFORM_MAC
			Desc.SetCpuCacheMode(mtlpp::CpuCacheMode::WriteCombined);
			Desc.SetStorageMode(mtlpp::StorageMode::Managed);
			Desc.SetResourceOptions((mtlpp::ResourceOptions)(mtlpp::ResourceOptions::CpuCacheModeWriteCombined|mtlpp::ResourceOptions::StorageModeManaged));
#else
			Desc.SetCpuCacheMode(mtlpp::CpuCacheMode::DefaultCache);
			Desc.SetStorageMode(mtlpp::StorageMode::Shared);
			Desc.SetResourceOptions((mtlpp::ResourceOptions)(mtlpp::ResourceOptions::CpuCacheModeDefaultCache|mtlpp::ResourceOptions::StorageModeShared));
#endif
		}
		else if (Flags & (TexCreate_RenderTargetable|TexCreate_DepthStencilTargetable|TexCreate_ResolveTargetable|TexCreate_DepthStencilResolveTarget))
		{
			check(!(Flags & TexCreate_CPUReadback));
<<<<<<< HEAD
			Desc.SetCpuCacheMode(mtlpp::CpuCacheMode::DefaultCache);
			Desc.SetStorageMode(mtlpp::StorageMode::Private);
			Desc.SetResourceOptions((mtlpp::ResourceOptions)(mtlpp::ResourceOptions::CpuCacheModeDefaultCache|mtlpp::ResourceOptions::StorageModePrivate));
=======
#if PLATFORM_IOS
			if (!(Flags & (TexCreate_ShaderResource|TexCreate_UAV)) && (GMaxRHIFeatureLevel < ERHIFeatureLevel::SM5))
			{
				Desc.SetStorageMode(mtlpp::StorageMode::Memoryless);
				Desc.SetResourceOptions(mtlpp::ResourceOptions::StorageModeMemoryless);
			}
			else
#endif
			{
				Desc.SetCpuCacheMode(mtlpp::CpuCacheMode::DefaultCache);
				Desc.SetStorageMode(mtlpp::StorageMode::Private);
				Desc.SetResourceOptions((mtlpp::ResourceOptions)(mtlpp::ResourceOptions::CpuCacheModeDefaultCache|mtlpp::ResourceOptions::StorageModePrivate));
			}
>>>>>>> edccb068
		}
		else
		{
			check(!(Flags & TexCreate_CPUReadback));
#if PLATFORM_MAC
			Desc.SetCpuCacheMode(mtlpp::CpuCacheMode::WriteCombined);
			Desc.SetStorageMode(mtlpp::StorageMode::Private);
			Desc.SetResourceOptions((mtlpp::ResourceOptions)(mtlpp::ResourceOptions::CpuCacheModeWriteCombined|mtlpp::ResourceOptions::StorageModePrivate));
#else
			Desc.SetCpuCacheMode(mtlpp::CpuCacheMode::DefaultCache);
			// No private storage for PVRTC as it messes up the blit-encoder usage.
			// note: this is set to always be on and will be re-addressed in a future release
            if (IsPixelFormatPVRTCCompressed(Format))
            {
                Desc.SetStorageMode(mtlpp::StorageMode::Shared);
                Desc.SetResourceOptions((mtlpp::ResourceOptions)(mtlpp::ResourceOptions::CpuCacheModeDefaultCache|mtlpp::ResourceOptions::StorageModeShared));
            }
            else
			{
				Desc.SetStorageMode(mtlpp::StorageMode::Private);
				Desc.SetResourceOptions((mtlpp::ResourceOptions)(mtlpp::ResourceOptions::CpuCacheModeDefaultCache|mtlpp::ResourceOptions::StorageModePrivate));
			}
#endif
		}
		
		static mtlpp::ResourceOptions GeneralResourceOption = FMetalCommandQueue::GetCompatibleResourceOptions(mtlpp::ResourceOptions::HazardTrackingModeUntracked);
		Desc.SetResourceOptions((mtlpp::ResourceOptions)(Desc.GetResourceOptions() | GeneralResourceOption));
	}
	
	if (BulkData != nullptr)
	{
		if (BulkData->GetResourceType() == FResourceBulkDataInterface::EBulkDataType::MediaTexture)
		{
			checkf(NumMips == 1 && ArraySize == 1, TEXT("Only handling bulk data with 1 mip and 1 array length"));
			ImageSurfaceRef = (CFTypeRef)BulkData->GetResourceBulkData();
			CFRetain(ImageSurfaceRef);
			{
#if !COREVIDEO_SUPPORTS_METAL
				Texture = MTLPP_VALIDATE(mtlpp::Device, GetMetalDeviceContext().GetDevice(), SafeGetRuntimeDebuggingLevel() >= EMetalDebugLevelValidation, NewTexture(Desc, CVPixelBufferGetIOSurface((CVPixelBufferRef)ImageSurfaceRef), 0));
#else
				Texture = CVMetalTextureGetTexture((CVMetalTextureRef)ImageSurfaceRef);
#endif
				METAL_FATAL_ASSERT(Texture, TEXT("Failed to create texture, desc %s"), *FString([Desc description]));
			}
			
			BulkData->Discard();
		}
#if PLATFORM_MAC
		else if (BulkData->GetResourceType() == FResourceBulkDataInterface::EBulkDataType::VREyeBuffer)
		{
			ImageSurfaceRef = (CFTypeRef)BulkData->GetResourceBulkData();
			CFRetain(ImageSurfaceRef);
			
			Desc.SetStorageMode(mtlpp::StorageMode::Managed);
			Desc.SetResourceOptions((mtlpp::ResourceOptions)((Desc.GetResourceOptions() & ~(mtlpp::ResourceStorageModeMask)) | mtlpp::ResourceOptions::StorageModeManaged));
			
			Texture = [GetMetalDeviceContext().GetDevice() newTextureWithDescriptor:Desc iosurface : (IOSurfaceRef)ImageSurfaceRef plane : 0];
			
			METAL_FATAL_ASSERT(Texture, TEXT("Failed to create texture, desc %s"), *FString([Desc description]));
			
			BulkData->Discard();
		}
#endif
	}
	else
	{
		if ((Flags & (TexCreate_UAV|TexCreate_NoTiling)) != (TexCreate_UAV|TexCreate_NoTiling))
		{
			Texture = GetMetalDeviceContext().CreateTexture(this, Desc);
		}
		else
		{
			mtlpp::Device Device = GetMetalDeviceContext().GetDevice();
			mtlpp::SizeAndAlign SizeAlign = Device.HeapTextureSizeAndAlign(Desc);
<<<<<<< HEAD
			FMetalPooledBufferArgs Args(Device, SizeAlign.Size, 0, mtlpp::StorageMode::Private);
=======
			FMetalPooledBufferArgs Args(Device, SizeAlign.Size, BUF_Dynamic, mtlpp::StorageMode::Private);
>>>>>>> edccb068
			FMetalBuffer Buffer = GetMetalDeviceContext().CreatePooledBuffer(Args);
			Texture = Buffer.NewTexture(Desc, 0, SizeAlign.Size);
		}
		
		METAL_FATAL_ASSERT(Texture, TEXT("Failed to create texture, desc %s"), *FString([Desc description]));
		
		// upload existing bulkdata
		if (BulkData)
		{
			UE_LOG(LogMetal, Display, TEXT("Got a bulk data texture, with %d mips"), NumMips);
			checkf(NumMips == 1&& ArraySize == 1, TEXT("Only handling bulk data with 1 mip and 1 array length"));
			uint32 Stride;
			
			// lock, copy, unlock
			void* LockedData = Lock(0, 0, RLM_WriteOnly, Stride);
			FMemory::Memcpy(LockedData, BulkData->GetResourceBulkData(), BulkData->GetResourceBulkDataSize());
			Unlock(0, 0);
			
			// bulk data can be unloaded now
			BulkData->Discard();
		}
	}
	
	// calculate size of the texture
	TotalTextureSize = GetMemorySize();
	
	const bool bSupportsMSAADepthResolve = GetMetalDeviceContext().SupportsFeature(EMetalFeaturesMSAADepthResolve);
	if (!FParse::Param(FCommandLine::Get(), TEXT("nomsaa")))
	{
		if (NumSamples > 1)
		{
			check(bIsRenderTarget);
			Desc.SetTextureType(mtlpp::TextureType::Texture2DMultisample);
			
			// allow commandline to override
			FParse::Value(FCommandLine::Get(), TEXT("msaa="), NumSamples);
			Desc.SetSampleCount(NumSamples);
			
			bool bMemoryless = false;
#if PLATFORM_IOS
<<<<<<< HEAD
			if (FMetalCommandQueue::SupportsFeature(EMetalFeaturesMemoryLessResources) && (GMaxRHIFeatureLevel < ERHIFeatureLevel::SM5))
=======
			if (GMaxRHIFeatureLevel < ERHIFeatureLevel::SM5)
>>>>>>> edccb068
			{
				bMemoryless = true;
				Desc.SetStorageMode(mtlpp::StorageMode::Memoryless);
				Desc.SetResourceOptions(mtlpp::ResourceOptions::StorageModeMemoryless);
			}
#endif
			
			MSAATexture = GetMetalDeviceContext().CreateTexture(this, Desc);
			
			//device doesn't support HW depth resolve.  This case only valid on mobile renderer or
			//on Mac where RHISupportsSeparateMSAAAndResolveTextures is true.
			const bool bDepthButNoResolveSupported = Format == PF_DepthStencil && !bSupportsMSAADepthResolve;
			if (bDepthButNoResolveSupported)
			{
				Texture = MSAATexture;
				
				// we don't have the resolve texture, so we just update the memory size with the MSAA size
				TotalTextureSize = TotalTextureSize * NumSamples;
			}
			else if (!bMemoryless)
			{
				// an MSAA render target takes NumSamples more space, in addition to the resolve texture
				TotalTextureSize += TotalTextureSize * NumSamples;
			}
			
			if (MSAATexture != Texture)
			{
				check(!MSAAResolveTexture);
				
				//if bSupportsSeparateMSAAAndResolve then the high level expect to binds the MSAA when binding shader params.
				const bool bSupportsSeparateMSAAAndResolve = FMetalCommandQueue::SupportsSeparateMSAAAndResolveTarget();
				if (bSupportsSeparateMSAAAndResolve)
				{
					MSAAResolveTexture = Texture;
					
					Texture = MSAATexture;
				}
				else
				{
					MSAAResolveTexture = Texture;
				}
			}
			
			//we always require an MSAAResolveTexture if MSAATexture is active.
			check(!MSAATexture || MSAAResolveTexture || bDepthButNoResolveSupported);
			
			NSLog(@"Creating %dx MSAA %d x %d %s surface", (int32)Desc.GetSampleCount(), SizeX, SizeY, (Flags & TexCreate_RenderTargetable) ? "Color" : "Depth");
			if (MSAATexture.GetPtr() == nil)
			{
				NSLog(@"Failed to create texture, desc  %@", Desc.GetPtr());
			}
		}
	}
	
	// create a stencil buffer if needed
	if (Format == PF_DepthStencil)
	{
		// 1 byte per texel
		TotalTextureSize += SizeX * SizeY;
	}
	
	// track memory usage
	if (bIsRenderTarget)
	{
		GCurrentRendertargetMemorySize += Align(TotalTextureSize, 1024) / 1024;
	}
	else
	{
		GCurrentTextureMemorySize += Align(TotalTextureSize, 1024) / 1024;
	}
	
#if STATS
	if (ResourceType == RRT_TextureCube)
	{
		if (bIsRenderTarget)
		{
			INC_MEMORY_STAT_BY(STAT_RenderTargetMemoryCube, TotalTextureSize);
		}
		else
		{
			INC_MEMORY_STAT_BY(STAT_TextureMemoryCube, TotalTextureSize);
		}
	}
	else if (ResourceType == RRT_Texture3D)
	{
		if (bIsRenderTarget)
		{
			INC_MEMORY_STAT_BY(STAT_RenderTargetMemory3D, TotalTextureSize);
		}
		else
		{
			INC_MEMORY_STAT_BY(STAT_TextureMemory3D, TotalTextureSize);
		}
	}
	else
	{
		if (bIsRenderTarget)
		{
			INC_MEMORY_STAT_BY(STAT_RenderTargetMemory2D, TotalTextureSize);
		}
		else
		{
			INC_MEMORY_STAT_BY(STAT_TextureMemory2D, TotalTextureSize);
		}
	}
#endif
}

@interface FMetalDeferredStats : FApplePlatformObject
{
@public
	uint64 TextureSize;
	ERHIResourceType TexType;
	bool bIsRenderTarget;
}
@end

@implementation FMetalDeferredStats
APPLE_PLATFORM_OBJECT_ALLOC_OVERRIDES(FMetalDeferredStats)
-(void)dealloc
{
#if STATS
	if (TexType == RRT_TextureCube)
	{
		if (bIsRenderTarget)
		{
			DEC_MEMORY_STAT_BY(STAT_RenderTargetMemoryCube, TextureSize);
		}
		else
		{
			DEC_MEMORY_STAT_BY(STAT_TextureMemoryCube, TextureSize);
		}
	}
	else if (TexType == RRT_Texture3D)
	{
		if (bIsRenderTarget)
		{
			DEC_MEMORY_STAT_BY(STAT_RenderTargetMemory3D, TextureSize);
		}
		else
		{
			DEC_MEMORY_STAT_BY(STAT_TextureMemory3D, TextureSize);
		}
	}
	else
	{
		if (bIsRenderTarget)
		{
			DEC_MEMORY_STAT_BY(STAT_RenderTargetMemory2D, TextureSize);
		}
		else
		{
			DEC_MEMORY_STAT_BY(STAT_TextureMemory2D, TextureSize);
		}
	}
#endif
	if (bIsRenderTarget)
	{
		GCurrentRendertargetMemorySize -= Align(TextureSize, 1024) / 1024;
	}
	else
	{
		GCurrentTextureMemorySize -= Align(TextureSize, 1024) / 1024;
	}
	[super dealloc];
}
@end

FMetalSurface::~FMetalSurface()
{
	bool const bIsRenderTarget = IsRenderTarget(Flags);
	
	if (MSAATexture.GetPtr())
	{
		if (Texture.GetPtr() != MSAATexture.GetPtr())
		{
			SafeReleaseMetalTexture(this, MSAATexture, bTextureView, false);
		}
	}
	
	
	//do the same as above.  only do a [release] if it'st he same as texture.
	if (MSAAResolveTexture.GetPtr())
	{
		if (Texture.GetPtr() != MSAAResolveTexture.GetPtr())
		{
			SafeReleaseMetalTexture(this, MSAAResolveTexture, bTextureView, false);
		}
	}
	
	if (!(Flags & TexCreate_Presentable) && Texture.GetPtr())
	{
		SafeReleaseMetalTexture(this, Texture, bTextureView, (ImageSurfaceRef != nullptr));
	}
	
	MSAATexture = nil;
	MSAAResolveTexture = nil;
	Texture = nil;
	
	// track memory usage
	FMetalDeferredStats* Block = [FMetalDeferredStats new];
	Block->TexType = Type;
	Block->TextureSize = TotalTextureSize;
	Block->bIsRenderTarget = bIsRenderTarget;
	SafeReleaseMetalObject(Block);
	
	if(ImageSurfaceRef)
	{
		// CFArray can contain CFType objects and is toll-free bridged with NSArray
		CFArrayRef Temp = CFArrayCreate(kCFAllocatorSystemDefault, &ImageSurfaceRef, 1, &kCFTypeArrayCallBacks);
		SafeReleaseMetalObject((NSArray*)Temp);
		CFRelease(ImageSurfaceRef);
	}
	
	ImageSurfaceRef = nullptr;
	for(uint32 i = 0; i < 16; i++)
	{
		if(LockedMemory[i])
		{
			SafeReleaseMetalBuffer(LockedMemory[i]);
			LockedMemory[i] = nullptr;
		}
	}
}

FMetalBuffer FMetalSurface::AllocSurface(uint32 MipIndex, uint32 ArrayIndex, EResourceLockMode LockMode, uint32& DestStride)
{
	// get size and stride
	uint32 MipBytes = GetMipSize(MipIndex, &DestStride, false);
	
	// allocate some temporary memory
<<<<<<< HEAD
	mtlpp::ResourceOptions ResMode = FMetalCommandQueue::GetCompatibleResourceOptions((mtlpp::ResourceOptions)(mtlpp::ResourceOptions::StorageModeShared | (bSupportsResourceOptions && !(PLATFORM_MAC && PixelFormat == PF_G8 && (Flags & TexCreate_SRGB)) ? mtlpp::ResourceOptions::CpuCacheModeWriteCombined : 0)));
	
    FMetalBuffer Buffer = GetMetalDeviceContext().GetResourceHeap().CreateBuffer(MipBytes, BufferOffsetAlignment, BUF_Dynamic, ResMode);
=======
	mtlpp::ResourceOptions ResMode = GetMetalDeviceContext().GetCommandQueue().GetCompatibleResourceOptions((mtlpp::ResourceOptions)(mtlpp::ResourceOptions::StorageModeShared | (!(PLATFORM_MAC && PixelFormat == PF_G8 && (Flags & TexCreate_SRGB)) ? mtlpp::ResourceOptions::CpuCacheModeWriteCombined : 0)));
	
	FMetalBuffer Buffer = GetMetalDeviceContext().GetResourceHeap().CreateBuffer(MipBytes, BufferOffsetAlignment, BUF_Dynamic, ResMode);
>>>>>>> edccb068
	
#if PLATFORM_MAC
	// Expand R8_sRGB into RGBA8_sRGB for Mac.
	if (PixelFormat == PF_G8 && (Flags & TexCreate_SRGB) && Type == RRT_Texture2D && LockMode == RLM_WriteOnly)
	{
		DestStride = FMath::Max<uint32>(SizeX >> MipIndex, 1);
	}
#endif
	
	check(Buffer);
	
	return Buffer;
}

void FMetalSurface::UpdateSurface(FMetalBuffer& Buffer, uint32 MipIndex, uint32 ArrayIndex)
{
#if STATS
	uint64 Start = FPlatformTime::Cycles64();
#endif
	check(Buffer);
	
	uint32 Stride;
	uint32 BytesPerImage = GetMipSize(MipIndex, &Stride, true);
	
	mtlpp::Region Region;
	if (SizeZ <= 1 || bIsCubemap)
	{
		// upload the texture to the texture slice
		Region = mtlpp::Region(0, 0, FMath::Max<uint32>(SizeX >> MipIndex, 1), FMath::Max<uint32>(SizeY >> MipIndex, 1));
	}
	else
	{
		// upload the texture to the texture slice
		Region = mtlpp::Region(0, 0, 0, FMath::Max<uint32>(SizeX >> MipIndex, 1), FMath::Max<uint32>(SizeY >> MipIndex, 1), FMath::Max<uint32>(SizeZ >> MipIndex, 1));
	}
#if PLATFORM_MAC
	// Expand R8_sRGB into RGBA8_sRGB for Mac.
	if (PixelFormat == PF_G8 && (Flags & TexCreate_SRGB) && Type == RRT_Texture2D)
	{
		TArray<uint8> Data;
		uint8* ExpandedMem = (uint8*)Buffer.GetContents();
		Data.Append(ExpandedMem, BytesPerImage);
		uint32 SrcStride = FMath::Max<uint32>(SizeX >> MipIndex, 1);
		for(uint y = 0; y < FMath::Max<uint32>(SizeY >> MipIndex, 1); y++)
		{
			uint8* RowDest = ExpandedMem;
			for(uint x = 0; x < FMath::Max<uint32>(SizeX >> MipIndex, 1); x++)
			{
				*(RowDest++) = Data[(y * SrcStride) + x];
				*(RowDest++) = Data[(y * SrcStride) + x];
				*(RowDest++) = Data[(y * SrcStride) + x];
				*(RowDest++) = Data[(y * SrcStride) + x];
			}
			ExpandedMem = (ExpandedMem + Stride);
		}
	}
#endif
	
	if(Texture.GetStorageMode() == mtlpp::StorageMode::Private)
	{
		SCOPED_AUTORELEASE_POOL;
		
		int64 Size = BytesPerImage * Region.size.depth * FMath::Max(1u, ArrayIndex);
		
		int64 Count = FPlatformAtomics::InterlockedAdd(&ActiveUploads, Size);
		
		bool const bWait = ((GetMetalDeviceContext().GetNumActiveContexts() == 1) && (GMetalMaxOutstandingAsyncTexUploads > 0) && (Count >= GMetalMaxOutstandingAsyncTexUploads));
		
		mtlpp::BlitOption Options = mtlpp::BlitOption::None;
#if !PLATFORM_MAC
		if (Texture.GetPixelFormat() >= mtlpp::PixelFormat::PVRTC_RGB_2BPP && Texture.GetPixelFormat() <= mtlpp::PixelFormat::PVRTC_RGBA_4BPP_sRGB)
		{
			Options = mtlpp::BlitOption::RowLinearPVRTC;
		}
#endif
		
		if(GetMetalDeviceContext().AsyncCopyFromBufferToTexture(Buffer, 0, Stride, BytesPerImage, Region.size, Texture, ArrayIndex, MipIndex, Region.origin, Options))
		{
			mtlpp::CommandBufferHandler ScheduledHandler = nil;
	#if STATS
			int64* Cycles = new int64;
			FPlatformAtomics::InterlockedExchange(Cycles, 0);
			ScheduledHandler = [Cycles](mtlpp::CommandBuffer const&)
			{
				FPlatformAtomics::InterlockedExchange(Cycles, FPlatformTime::Cycles64());
			};
			mtlpp::CommandBufferHandler CompletionHandler = [Size, Cycles](mtlpp::CommandBuffer const&)
	#else
			mtlpp::CommandBufferHandler CompletionHandler = [Size](mtlpp::CommandBuffer const&)
	#endif
			{
				FPlatformAtomics::InterlockedAdd(&ActiveUploads, -Size);
	#if STATS
				int64 Taken = FPlatformTime::Cycles64() - *Cycles;
				delete Cycles;
				FPlatformAtomics::InterlockedAdd(&GMetalTexturePageOnTime, Taken);
	#endif
			};
			GetMetalDeviceContext().SubmitAsyncCommands(ScheduledHandler, CompletionHandler, bWait);
			
		}
		else
		{
			mtlpp::CommandBufferHandler CompletionHandler = [Size](mtlpp::CommandBuffer const&) { FPlatformAtomics::InterlockedAdd(&ActiveUploads, -Size); };
			GetMetalDeviceContext().GetCurrentRenderPass().AddCompletionHandler(CompletionHandler);
		}
		
		GetMetalDeviceContext().ReleaseBuffer(Buffer);
		
		INC_DWORD_STAT_BY(STAT_MetalTextureMemUpdate, Size);
		
		if (bWait)
		{
			GetMetalDeviceContext().ClearFreeList();
		}
	}
	else
	{
#if !PLATFORM_MAC
		if (Texture.GetPixelFormat() >= mtlpp::PixelFormat::PVRTC_RGB_2BPP && Texture.GetPixelFormat() <= mtlpp::PixelFormat::ETC2_RGB8A1_sRGB) // @todo Calculate correct strides and byte-counts
		{
			Stride = 0;
			BytesPerImage = 0;
		}
#endif
		
		MTLPP_VALIDATE(mtlpp::Texture, Texture, SafeGetRuntimeDebuggingLevel() >= EMetalDebugLevelValidation, Replace(Region, MipIndex, ArrayIndex, MTLPP_VALIDATE(mtlpp::Buffer, Buffer, SafeGetRuntimeDebuggingLevel() >= EMetalDebugLevelValidation, GetContents()), Stride, BytesPerImage));
		
		INC_DWORD_STAT_BY(STAT_MetalTextureMemUpdate, BytesPerImage);
	}
	
	FPlatformAtomics::InterlockedExchange(&Written, 1);
	
#if STATS
	GMetalTexturePageOnTime += (FPlatformTime::Cycles64() - Start);
#endif
}

void* FMetalSurface::Lock(uint32 MipIndex, uint32 ArrayIndex, EResourceLockMode LockMode, uint32& DestStride)
{
	// get size and stride
	uint32 MipBytes = GetMipSize(MipIndex, &DestStride, false);
	
	// allocate some temporary memory
	if(!LockedMemory[MipIndex])
	{
		LockedMemory[MipIndex] = AllocSurface(MipIndex, ArrayIndex, LockMode, DestStride);
	}
	
	switch(LockMode)
	{
		case RLM_ReadOnly:
		{
			SCOPE_CYCLE_COUNTER(STAT_MetalTexturePageOffTime);
			
			mtlpp::Region Region;
			if (SizeZ <= 1 || bIsCubemap)
			{
				// upload the texture to the texture slice
				Region = mtlpp::Region(0, 0, FMath::Max<uint32>(SizeX >> MipIndex, 1), FMath::Max<uint32>(SizeY >> MipIndex, 1));
			}
			else
			{
				// upload the texture to the texture slice
				Region = mtlpp::Region(0, 0, 0, FMath::Max<uint32>(SizeX >> MipIndex, 1), FMath::Max<uint32>(SizeY >> MipIndex, 1), FMath::Max<uint32>(SizeZ >> MipIndex, 1));
			}
			
			if (Texture.GetStorageMode() == mtlpp::StorageMode::Private)
			{
				GetMetalDeviceContext().CopyFromTextureToBuffer(Texture, ArrayIndex, MipIndex, Region.origin, Region.size, LockedMemory[MipIndex], 0, DestStride, MipBytes, mtlpp::BlitOption::None);
				
				//kick the current command buffer.
				GetMetalDeviceContext().SubmitCommandBufferAndWait();
			}
			else
			{
#if PLATFORM_MAC
				GetMetalDeviceContext().SynchronizeTexture(Texture, ArrayIndex, MipIndex);
				
				//kick the current command buffer.
				GetMetalDeviceContext().SubmitCommandBufferAndWait();
#endif
				
				// This block breaks the texture atlas system in Ocean, which depends on nonzero strides coming back from compressed textures. Turning off.
#if 0
				if (PixelFormat == PF_PVRTC2 || PixelFormat == PF_PVRTC4)
				{
					// for compressed textures metal debug RT expects 0 for rowBytes and imageBytes.
					DestStride = 0;
					MipBytes = 0;
				}
#endif
				uint32 BytesPerRow = DestStride;
				if (PixelFormat == PF_PVRTC2 || PixelFormat == PF_PVRTC4)
				{
					// for compressed textures metal debug RT expects 0 for rowBytes and imageBytes.
					BytesPerRow = 0;
					MipBytes = 0;
				}
				MTLPP_VALIDATE(mtlpp::Texture, Texture, SafeGetRuntimeDebuggingLevel() >= EMetalDebugLevelValidation, GetBytes(MTLPP_VALIDATE(mtlpp::Buffer, LockedMemory[MipIndex], SafeGetRuntimeDebuggingLevel() >= EMetalDebugLevelValidation, GetContents()), BytesPerRow, MipBytes, Region, MipIndex, ArrayIndex));
			}
			
#if PLATFORM_MAC
			// Pack RGBA8_sRGB into R8_sRGB for Mac.
			if (PixelFormat == PF_G8 && (Flags & TexCreate_SRGB) && Type == RRT_Texture2D)
			{
				TArray<uint8> Data;
				uint8* ExpandedMem = (uint8*)LockedMemory[MipIndex].GetContents();
				Data.Append(ExpandedMem, MipBytes);
				uint32 SrcStride = DestStride;
				DestStride = FMath::Max<uint32>(SizeX >> MipIndex, 1);
				for(uint y = 0; y < FMath::Max<uint32>(SizeY >> MipIndex, 1); y++)
				{
					uint8* RowDest = ExpandedMem;
					for(uint x = 0; x < FMath::Max<uint32>(SizeX >> MipIndex, 1); x++)
					{
						*(RowDest++) = Data[(y * SrcStride) + (x * 4)];
					}
					ExpandedMem = (ExpandedMem + DestStride);
				}
			}
#endif
			
			break;
		}
		case RLM_WriteOnly:
		{
			WriteLock |= 1 << MipIndex;
			break;
		}
		default:
			check(false);
			break;
	}
	
	return LockedMemory[MipIndex].GetContents();
}

void FMetalSurface::Unlock(uint32 MipIndex, uint32 ArrayIndex)
{
	if(WriteLock & (1 << MipIndex))
	{
		WriteLock &= ~(1 << MipIndex);
		UpdateSurface(LockedMemory[MipIndex], MipIndex, ArrayIndex);
		LockedMemory[MipIndex] = nullptr;
	}
}

void* FMetalSurface::AsyncLock(class FRHICommandListImmediate& RHICmdList, uint32 MipIndex, uint32 ArrayIndex, EResourceLockMode LockMode, uint32& DestStride, bool bNeedsDefaultRHIFlush)
{
	bool bDirectLock = (LockMode == RLM_ReadOnly || !GIsRHIInitialized);
	
	void* BufferData = nullptr;
	
	// Never flush for writing, it is unnecessary
	if (bDirectLock)
	{
		if (bNeedsDefaultRHIFlush)
		{
			// @todo Not all read locks need to flush either, but that'll require resource use tracking
			QUICK_SCOPE_CYCLE_COUNTER(STAT_RHIMETHOD_LockTexture2D_Flush);
			RHICmdList.ImmediateFlush(EImmediateFlushType::FlushRHIThread);
		}
		BufferData = Lock(MipIndex, ArrayIndex, LockMode, DestStride);
		
		GRHILockTracker.Lock(this, BufferData, MipIndex, 0, LockMode, bDirectLock);
	}
	else
	{
		FMetalBuffer* Buffer = new FMetalBuffer(AllocSurface(MipIndex, 0, LockMode, DestStride));
		check(Buffer && Buffer->GetPtr());
		
		BufferData = Buffer->GetContents();
		
		GRHILockTracker.Lock(this, Buffer, MipIndex, 0, LockMode, bDirectLock);
	}
	
	return BufferData;
}

struct FMetalRHICommandUnlockTextureUpdate final : public FRHICommand<FMetalRHICommandUnlockTextureUpdate>
{
	FMetalSurface* Surface;
	FMetalBuffer* UpdateData;
	uint32 MipIndex;
	
	FORCEINLINE_DEBUGGABLE FMetalRHICommandUnlockTextureUpdate(FMetalSurface* InSurface, FMetalBuffer* InUpdateData, uint32 InMipIndex)
	: Surface(InSurface)
	, UpdateData(InUpdateData)
	, MipIndex(InMipIndex)
	{
	}
	
	void Execute(FRHICommandListBase& CmdList)
	{
		Surface->UpdateSurface(*UpdateData, MipIndex, 0);
	}
	
	virtual ~FMetalRHICommandUnlockTextureUpdate()
	{
		SafeReleaseMetalBuffer(*UpdateData);
		delete UpdateData;
	}
};

void FMetalSurface::AsyncUnlock(class FRHICommandListImmediate& RHICmdList, uint32 MipIndex, uint32 ArrayIndex)
{
	FRHILockTracker::FLockParams Params = GRHILockTracker.Unlock(this, MipIndex);
	bool bDoDirectUnlock = Params.bDirectLock;
	const bool bUnlockForCreate = Params.bCreateLock;
	
	if (RHICmdList.Bypass() || !IsRunningRHIInSeparateThread() || bDoDirectUnlock)
	{
		if (bDoDirectUnlock)
		{
			Unlock(MipIndex, ArrayIndex);
		}
		else
		{
			FMetalRHICommandUnlockTextureUpdate UpdateCommand(this, (FMetalBuffer*)Params.Buffer, Params.Offset);
			UpdateCommand.Execute(RHICmdList);
		}
	}
	else
	{
		new (RHICmdList.AllocCommand<FMetalRHICommandUnlockTextureUpdate>()) FMetalRHICommandUnlockTextureUpdate(this, (FMetalBuffer*)Params.Buffer, Params.Offset);
	}
}

uint32 FMetalSurface::GetMipSize(uint32 MipIndex, uint32* Stride, bool bSingleLayer)
{
	// DXT/BC formats on Mac actually do have mip-tails that are smaller than the block size, they end up being uncompressed.
	bool const bPixelFormatASTC = IsPixelFormatASTCCompressed(PixelFormat);
	
	// Calculate the dimensions of the mip-map.
	const uint32 BlockSizeX = GPixelFormats[PixelFormat].BlockSizeX;
	const uint32 BlockSizeY = GPixelFormats[PixelFormat].BlockSizeY;
	const uint32 BlockBytes = GPixelFormats[PixelFormat].BlockBytes;
	const uint32 Alignment = 1u; // Apparently we always want natural row alignment (tightly-packed) even though the docs say iOS doesn't support it - this may be because we don't upload texture data from one contiguous buffer.
	const uint32 UnalignedMipSizeX = FMath::Max(SizeX >> MipIndex, BlockSizeX);
	const uint32 UnalignedMipSizeY = FMath::Max(SizeY >> MipIndex, BlockSizeY);
	const uint32 MipSizeX = (bPixelFormatASTC) ? AlignArbitrary(UnalignedMipSizeX, BlockSizeX) : UnalignedMipSizeX;
	const uint32 MipSizeY = (bPixelFormatASTC) ? AlignArbitrary(UnalignedMipSizeY, BlockSizeY) : UnalignedMipSizeY;
	
	const uint32 MipSizeZ = bSingleLayer ? 1 : FMath::Max(SizeZ >> MipIndex, 1u);
	uint32 NumBlocksX = (MipSizeX + BlockSizeX - 1) / BlockSizeX;
	uint32 NumBlocksY = (MipSizeY + BlockSizeY - 1) / BlockSizeY;
	if (PixelFormat == PF_PVRTC2 || PixelFormat == PF_PVRTC4)
	{
		// PVRTC has minimum 2 blocks width and height
		NumBlocksX = FMath::Max<uint32>(NumBlocksX, 2);
		NumBlocksY = FMath::Max<uint32>(NumBlocksY, 2);
	}
#if PLATFORM_MAC
	else if (PixelFormat == PF_G8 && (Flags & TexCreate_SRGB))
	{
		// RGBA_sRGB is the closest match - so expand the data.
		NumBlocksX *= 4;
	}
#endif
	
	const uint32 MipStride = NumBlocksX * BlockBytes;
	const uint32 AlignedStride = ((MipStride - 1) & ~(Alignment - 1)) + Alignment;
	
	const uint32 MipBytes = AlignedStride * NumBlocksY * MipSizeZ;
	
	if (Stride)
	{
		*Stride = AlignedStride;
	}
	
	return MipBytes;
}

uint32 FMetalSurface::GetMemorySize()
{
	// if already calculated, no need to do it again
	if (TotalTextureSize != 0)
	{
		return TotalTextureSize;
	}
	
	if (Texture.GetPtr() == nil)
	{
		return 0;
	}
	
	uint32 TotalSize = 0;
	for (uint32 MipIndex = 0; MipIndex < Texture.GetMipmapLevelCount(); MipIndex++)
	{
		TotalSize += GetMipSize(MipIndex, NULL, false);
	}
	
	return TotalSize;
}

uint32 FMetalSurface::GetNumFaces()
{
	switch (Type)
	{
		case RRT_Texture2DArray:
		case RRT_Texture3D:
		case RRT_TextureCube:
			return SizeZ * Texture.GetArrayLength();
			
		case RRT_Texture:
		case RRT_Texture2D:
		default:
			return 1;
	}
}

FMetalTexture FMetalSurface::GetDrawableTexture()
{
	if (!Texture && (Flags & TexCreate_Presentable))
	{
		check(Viewport);
		Texture = Viewport->GetDrawableTexture(EMetalViewportAccessRHI);
	}
	return Texture;
}

ns::AutoReleased<FMetalTexture> FMetalSurface::GetCurrentTexture()
{
	ns::AutoReleased<FMetalTexture> Tex;
	if (Viewport && (Flags & TexCreate_Presentable))
	{
		check(Viewport);
		Tex = Viewport->GetCurrentTexture(EMetalViewportAccessRHI);
	}
	return Tex;
}


/*-----------------------------------------------------------------------------
 Texture allocator support.
 -----------------------------------------------------------------------------*/

void FMetalDynamicRHI::RHIGetTextureMemoryStats(FTextureMemoryStats& OutStats)
{
	if(MemoryStats.TotalGraphicsMemory > 0)
	{
		OutStats.DedicatedVideoMemory = MemoryStats.DedicatedVideoMemory;
		OutStats.DedicatedSystemMemory = MemoryStats.DedicatedSystemMemory;
		OutStats.SharedSystemMemory = MemoryStats.SharedSystemMemory;
		OutStats.TotalGraphicsMemory = MemoryStats.TotalGraphicsMemory;
	}
	else
	{
		OutStats.DedicatedVideoMemory = 0;
		OutStats.DedicatedSystemMemory = 0;
		OutStats.SharedSystemMemory = 0;
		OutStats.TotalGraphicsMemory = 0;
	}
	
	OutStats.AllocatedMemorySize = int64(GCurrentTextureMemorySize) * 1024;
	OutStats.LargestContiguousAllocation = OutStats.AllocatedMemorySize;
	OutStats.TexturePoolSize = GTexturePoolSize;
	OutStats.PendingMemoryAdjustment = 0;
}

bool FMetalDynamicRHI::RHIGetTextureMemoryVisualizeData( FColor* /*TextureData*/, int32 /*SizeX*/, int32 /*SizeY*/, int32 /*Pitch*/, int32 /*PixelSize*/ )
{
	NOT_SUPPORTED("RHIGetTextureMemoryVisualizeData");
	return false;
}

uint32 FMetalDynamicRHI::RHIComputeMemorySize(FTextureRHIParamRef TextureRHI)
{
	@autoreleasepool {
		if(!TextureRHI)
		{
			return 0;
		}
		
		return GetMetalSurfaceFromRHITexture(TextureRHI)->GetMemorySize();
	}
}

/*-----------------------------------------------------------------------------
 2D texture support.
 -----------------------------------------------------------------------------*/

FTexture2DRHIRef FMetalDynamicRHI::RHICreateTexture2D(uint32 SizeX, uint32 SizeY, uint8 Format, uint32 NumMips, uint32 NumSamples, uint32 Flags, FRHIResourceCreateInfo& CreateInfo)
{
	@autoreleasepool {
		return new FMetalTexture2D((EPixelFormat)Format, SizeX, SizeY, NumMips, NumSamples, Flags, CreateInfo.BulkData, CreateInfo.ClearValueBinding);
	}
}

FTexture2DRHIRef FMetalDynamicRHI::RHICreateTextureExternal2D(uint32 SizeX, uint32 SizeY, uint8 Format, uint32 NumMips, uint32 NumSamples, uint32 Flags, FRHIResourceCreateInfo& CreateInfo)
{
	@autoreleasepool {
		return new FMetalTexture2D((EPixelFormat)Format, SizeX, SizeY, NumMips, NumSamples, Flags, CreateInfo.BulkData, CreateInfo.ClearValueBinding);
	}
}

FTexture2DRHIRef FMetalDynamicRHI::RHIAsyncCreateTexture2D(uint32 SizeX,uint32 SizeY,uint8 Format,uint32 NumMips,uint32 Flags,void** InitialMipData,uint32 NumInitialMips)
{
	UE_LOG(LogMetal, Fatal, TEXT("RHIAsyncCreateTexture2D is not supported"));
	return FTexture2DRHIRef();
}

void FMetalDynamicRHI::RHICopySharedMips(FTexture2DRHIParamRef DestTexture2D,FTexture2DRHIParamRef SrcTexture2D)
{
	NOT_SUPPORTED("RHICopySharedMips");
}

FTexture2DArrayRHIRef FMetalDynamicRHI::RHICreateTexture2DArray(uint32 SizeX, uint32 SizeY, uint32 SizeZ, uint8 Format, uint32 NumMips, uint32 NumSamples, uint32 Flags, FRHIResourceCreateInfo& CreateInfo)
{
	@autoreleasepool {
		return new FMetalTexture2DArray((EPixelFormat)Format, SizeX, SizeY, SizeZ, NumMips, Flags, CreateInfo.BulkData, CreateInfo.ClearValueBinding);
	}
}

FTexture3DRHIRef FMetalDynamicRHI::RHICreateTexture3D(uint32 SizeX, uint32 SizeY, uint32 SizeZ, uint8 Format, uint32 NumMips, uint32 Flags, FRHIResourceCreateInfo& CreateInfo)
{
	@autoreleasepool {
		return new FMetalTexture3D((EPixelFormat)Format, SizeX, SizeY, SizeZ, NumMips, Flags, CreateInfo.BulkData, CreateInfo.ClearValueBinding);
	}
}

void FMetalDynamicRHI::RHIGetResourceInfo(FTextureRHIParamRef Ref, FRHIResourceInfo& OutInfo)
{
	// @todo Needed for visualisation!!
	// NOT_SUPPORTED("RHIGetResourceInfo");
}

void FMetalDynamicRHI::RHIGenerateMips(FTextureRHIParamRef SourceSurfaceRHI)
{
	@autoreleasepool {
		FMetalSurface* Surf = GetMetalSurfaceFromRHITexture(SourceSurfaceRHI);
		if (Surf && Surf->Texture)
		{
			ImmediateContext.GetInternalContext().AsyncGenerateMipmapsForTexture(Surf->Texture);
		}
	}
}

// deferred unlock commands
struct FMetalRHICommandAsyncReallocateTexture2D final : public FRHICommand<FMetalRHICommandAsyncReallocateTexture2D>
{
	FMetalContext& Context;
	FMetalTexture2D* OldTexture;
	FMetalTexture2D* NewTexture;
	int32 NewMipCount;
	int32 NewSizeX;
	int32 NewSizeY;
	FThreadSafeCounter* RequestStatus;
	
	FORCEINLINE_DEBUGGABLE FMetalRHICommandAsyncReallocateTexture2D(FMetalContext& InContext, FMetalTexture2D* InOldTexture, FMetalTexture2D* InNewTexture, int32 InNewMipCount, int32 InNewSizeX, int32 InNewSizeY, FThreadSafeCounter* InRequestStatus)
	: Context(InContext)
	, OldTexture(InOldTexture)
	, NewTexture(InNewTexture)
	, NewMipCount(InNewMipCount)
	, NewSizeX(InNewSizeX)
	, NewSizeY(InNewSizeY)
	, RequestStatus(InRequestStatus)
	{
	}
	
	void Execute(FRHICommandListBase& CmdList)
	{
		CopyMips(Context, OldTexture, NewTexture, NewMipCount, NewSizeX, NewSizeY, RequestStatus);
	}
	
	static void CopyMips(FMetalContext& Context, FMetalTexture2D* OldTexture, FMetalTexture2D* NewTexture, int32 NewMipCount, int32 NewSizeX, int32 NewSizeY, FThreadSafeCounter* RequestStatus)
	{
		// figure out what mips to schedule
		const uint32 NumSharedMips = FMath::Min(OldTexture->GetNumMips(), NewTexture->GetNumMips());
		const uint32 SourceMipOffset = OldTexture->GetNumMips() - NumSharedMips;
		const uint32 DestMipOffset = NewTexture->GetNumMips() - NumSharedMips;
		
		const uint32 BlockSizeX = GPixelFormats[OldTexture->GetFormat()].BlockSizeX;
		const uint32 BlockSizeY = GPixelFormats[OldTexture->GetFormat()].BlockSizeY;
		
		// only handling straight 2D textures here
		uint32 SliceIndex = 0;
		mtlpp::Origin Origin(0,0,0);
		
		FMetalTexture Tex = OldTexture->Surface.Texture;
		
		// DXT/BC formats on Mac actually do have mip-tails that are smaller than the block size, they end up being uncompressed.
		bool const bPixelFormatASTC = IsPixelFormatASTCCompressed(OldTexture->GetFormat());
		
		bool bAsync = true;
		for (uint32 MipIndex = 0; MipIndex < NumSharedMips; ++MipIndex)
		{
			const uint32 UnalignedMipSizeX = FMath::Max<uint32>(1, NewSizeX >> (MipIndex + DestMipOffset));
			const uint32 UnalignedMipSizeY = FMath::Max<uint32>(1, NewSizeY >> (MipIndex + DestMipOffset));
			const uint32 MipSizeX = FMath::Max<uint32>(1, NewSizeX >> (MipIndex + DestMipOffset));
			const uint32 MipSizeY = FMath::Max<uint32>(1, NewSizeY >> (MipIndex + DestMipOffset));
			
			bAsync &= Context.AsyncCopyFromTextureToTexture(OldTexture->Surface.Texture, SliceIndex, MipIndex + SourceMipOffset, Origin, mtlpp::Size(MipSizeX, MipSizeY, 1), NewTexture->Surface.Texture, SliceIndex, MipIndex + DestMipOffset, Origin);
		}
		
		// when done, decrement the counter to indicate it's safe
		mtlpp::CommandBufferHandler CompletionHandler = [Tex](mtlpp::CommandBuffer const&)
		{
		};
		
		if(bAsync)
		{
	    	// kck it off!
			Context.SubmitAsyncCommands(nil, CompletionHandler, false);
		}
		else
		{
			Context.GetCurrentRenderPass().AddCompletionHandler(CompletionHandler);
		}
		
		// Like D3D mark this as complete immediately.
		RequestStatus->Decrement();
		
		FMetalSurface* Source = GetMetalSurfaceFromRHITexture(OldTexture);
		Source->MakeAliasable();
	}
};

FTexture2DRHIRef FMetalDynamicRHI::AsyncReallocateTexture2D_RenderThread(class FRHICommandListImmediate& RHICmdList, FTexture2DRHIParamRef Texture2D, int32 NewMipCount, int32 NewSizeX, int32 NewSizeY, FThreadSafeCounter* RequestStatus)
{
	@autoreleasepool {
		FTexture2DRHIRef Result;
		
		if (RHICmdList.Bypass() || !IsRunningRHIInSeparateThread())
		{
			Result = GDynamicRHI->RHIAsyncReallocateTexture2D(Texture2D, NewMipCount, NewSizeX, NewSizeY, RequestStatus);
		}
		else
		{
			FMetalTexture2D* OldTexture = ResourceCast(Texture2D);
			
			FMetalTexture2D* NewTexture = new FMetalTexture2D(OldTexture->GetFormat(), NewSizeX, NewSizeY, NewMipCount, OldTexture->GetNumSamples(), OldTexture->GetFlags(), NULL, Texture2D->GetClearBinding());
			
			Result = NewTexture;
			
			new (RHICmdList.AllocCommand<FMetalRHICommandAsyncReallocateTexture2D>()) FMetalRHICommandAsyncReallocateTexture2D(ImmediateContext.GetInternalContext(), OldTexture, NewTexture, NewMipCount, NewSizeX, NewSizeY, RequestStatus);
		}
		
		return Result;
	}
}

ETextureReallocationStatus FMetalDynamicRHI::FinalizeAsyncReallocateTexture2D_RenderThread(class FRHICommandListImmediate& RHICmdList, FTexture2DRHIParamRef Texture2D, bool bBlockUntilCompleted)
{
	// No need to flush - does nothing
	return GDynamicRHI->RHIFinalizeAsyncReallocateTexture2D(Texture2D, bBlockUntilCompleted);
}

ETextureReallocationStatus FMetalDynamicRHI::CancelAsyncReallocateTexture2D_RenderThread(class FRHICommandListImmediate& RHICmdList, FTexture2DRHIParamRef Texture2D, bool bBlockUntilCompleted)
{
	// No need to flush - does nothing
	return GDynamicRHI->RHICancelAsyncReallocateTexture2D(Texture2D, bBlockUntilCompleted);
}


FTexture2DRHIRef FMetalDynamicRHI::RHIAsyncReallocateTexture2D(FTexture2DRHIParamRef OldTextureRHI, int32 NewMipCount, int32 NewSizeX, int32 NewSizeY, FThreadSafeCounter* RequestStatus)
{
	@autoreleasepool {
		FMetalTexture2D* OldTexture = ResourceCast(OldTextureRHI);
		
		FMetalTexture2D* NewTexture = new FMetalTexture2D(OldTexture->GetFormat(), NewSizeX, NewSizeY, NewMipCount, OldTexture->GetNumSamples(), OldTexture->GetFlags(), NULL, OldTextureRHI->GetClearBinding());
		
		FMetalRHICommandAsyncReallocateTexture2D::CopyMips(ImmediateContext.GetInternalContext(), OldTexture, NewTexture, NewMipCount, NewSizeX, NewSizeY, RequestStatus);
		
		return NewTexture;
	}
}

ETextureReallocationStatus FMetalDynamicRHI::RHIFinalizeAsyncReallocateTexture2D( FTexture2DRHIParamRef Texture2D, bool bBlockUntilCompleted )
{
	return TexRealloc_Succeeded;
}

ETextureReallocationStatus FMetalDynamicRHI::RHICancelAsyncReallocateTexture2D( FTexture2DRHIParamRef Texture2D, bool bBlockUntilCompleted )
{
	return TexRealloc_Failed;
}

void* FMetalDynamicRHI::LockTexture2D_RenderThread(class FRHICommandListImmediate& RHICmdList, FTexture2DRHIParamRef Texture, uint32 MipIndex, EResourceLockMode LockMode, uint32& DestStride, bool bLockWithinMiptail, bool bNeedsDefaultRHIFlush)
{
	@autoreleasepool {
		check(IsInRenderingThread());
		
		FMetalTexture2D* TextureMTL = ResourceCast(Texture);
		
		void* BufferData = TextureMTL->Surface.AsyncLock(RHICmdList, MipIndex, 0, LockMode, DestStride, bNeedsDefaultRHIFlush);
		
		return BufferData;
	}
}

void FMetalDynamicRHI::UnlockTexture2D_RenderThread(class FRHICommandListImmediate& RHICmdList, FTexture2DRHIParamRef Texture, uint32 MipIndex, bool bLockWithinMiptail, bool bNeedsDefaultRHIFlush)
{
	@autoreleasepool
	{
		check(IsInRenderingThread());
		
		FMetalTexture2D* TextureMTL = ResourceCast(Texture);
		TextureMTL->Surface.AsyncUnlock(RHICmdList, MipIndex, 0);
	}
}


void* FMetalDynamicRHI::RHILockTexture2D(FTexture2DRHIParamRef TextureRHI,uint32 MipIndex,EResourceLockMode LockMode,uint32& DestStride,bool bLockWithinMiptail)
{
	@autoreleasepool {
		FMetalTexture2D* Texture = ResourceCast(TextureRHI);
		return Texture->Surface.Lock(MipIndex, 0, LockMode, DestStride);
	}
}

void FMetalDynamicRHI::RHIUnlockTexture2D(FTexture2DRHIParamRef TextureRHI,uint32 MipIndex,bool bLockWithinMiptail)
{
	@autoreleasepool {
		FMetalTexture2D* Texture = ResourceCast(TextureRHI);
		Texture->Surface.Unlock(MipIndex, 0);
	}
}

void* FMetalDynamicRHI::RHILockTexture2DArray(FTexture2DArrayRHIParamRef TextureRHI,uint32 TextureIndex,uint32 MipIndex,EResourceLockMode LockMode,uint32& DestStride,bool bLockWithinMiptail)
{
	@autoreleasepool {
		FMetalTexture2DArray* Texture = ResourceCast(TextureRHI);
		return Texture->Surface.Lock(MipIndex, TextureIndex, LockMode, DestStride);
	}
}

void FMetalDynamicRHI::RHIUnlockTexture2DArray(FTexture2DArrayRHIParamRef TextureRHI,uint32 TextureIndex,uint32 MipIndex,bool bLockWithinMiptail)
{
	@autoreleasepool {
		FMetalTexture2DArray* Texture = ResourceCast(TextureRHI);
		Texture->Surface.Unlock(MipIndex, TextureIndex);
	}
}

#if PLATFORM_MAC
static void InternalExpandR8ToStandardRGBA(uint32* pDest, const struct FUpdateTextureRegion2D& UpdateRegion, uint32& InOutSourcePitch, const uint8* pSrc)
{
	const uint32 ExpandedPitch = UpdateRegion.Width * sizeof(uint32);
	
	for(uint y = 0; y < UpdateRegion.Height; y++)
	{
		for(uint x = 0; x < UpdateRegion.Width; x++)
		{
			uint8 Value = pSrc[(y * InOutSourcePitch) + x];
			*(pDest++) = (Value | (Value << 8) | (Value << 16) | (Value << 24));
		}
	}
	
	InOutSourcePitch = ExpandedPitch;
}
#endif

static FMetalBuffer InternalCopyTexture2DUpdateRegion(FTexture2DRHIParamRef TextureRHI, const struct FUpdateTextureRegion2D& UpdateRegion, uint32& InOutSourcePitch, const uint8* SourceData)
{	
	const uint32 InSourcePitch = InOutSourcePitch;

	FMetalBuffer Buffer;

	FMetalTexture2D* Texture = ResourceCast(TextureRHI);	

#if PLATFORM_MAC
	// Expand R8_sRGB into RGBA8_sRGB for Mac.
	if(Texture->GetFormat() == PF_G8 && (Texture->GetFlags() & TexCreate_SRGB))
	{
		const uint32 BufferSize = UpdateRegion.Height * UpdateRegion.Width * sizeof(uint32);		
<<<<<<< HEAD
        Buffer = GetMetalDeviceContext().CreatePooledBuffer(FMetalPooledBufferArgs(GetMetalDeviceContext().GetDevice(), BufferSize, BUF_Dynamic, mtlpp::StorageMode::Shared));
=======
		Buffer = GetMetalDeviceContext().CreatePooledBuffer(FMetalPooledBufferArgs(GetMetalDeviceContext().GetDevice(), BufferSize, BUF_Dynamic, mtlpp::StorageMode::Shared));
>>>>>>> edccb068
		InternalExpandR8ToStandardRGBA((uint32*)Buffer.GetContents(), UpdateRegion, InOutSourcePitch, SourceData);
	}

	if(Buffer.GetPtr() == nil)
#endif
	{
		const uint32 BufferSize = UpdateRegion.Height * InSourcePitch;
<<<<<<< HEAD
        Buffer = GetMetalDeviceContext().CreatePooledBuffer(FMetalPooledBufferArgs(GetMetalDeviceContext().GetDevice(), BufferSize, BUF_Dynamic, mtlpp::StorageMode::Shared));
=======
		Buffer = GetMetalDeviceContext().CreatePooledBuffer(FMetalPooledBufferArgs(GetMetalDeviceContext().GetDevice(), BufferSize, BUF_Dynamic, mtlpp::StorageMode::Shared));
>>>>>>> edccb068

		// Limit copy to line by line by update region pitch otherwise we can go off the end of source data on the last row
		uint8* pDestRow = (uint8*)Buffer.GetContents();
		uint8* pSourceRow = (uint8*)SourceData;
		uint32 CopyPitch = FMath::DivideAndRoundUp(UpdateRegion.Width, (uint32)GPixelFormats[Texture->GetFormat()].BlockSizeX) * GPixelFormats[Texture->GetFormat()].BlockBytes;
		check(CopyPitch <= InSourcePitch);
		
		for (uint32 i = 0;i < UpdateRegion.Height;++i)
		{
			FMemory::Memcpy(pDestRow, pSourceRow, CopyPitch);
			pSourceRow += InSourcePitch;
			pDestRow += InSourcePitch;
		}
	}

	return Buffer;
}

static void InternalUpdateTexture2D(FMetalContext& Context, FTexture2DRHIParamRef TextureRHI, uint32 MipIndex, FUpdateTextureRegion2D const& UpdateRegion, uint32 SourcePitch, FMetalBuffer Buffer)
{
	FMetalTexture2D* Texture = ResourceCast(TextureRHI);
	FMetalTexture Tex = Texture->Surface.Texture;
	
	mtlpp::Region Region = mtlpp::Region(UpdateRegion.DestX, UpdateRegion.DestY, UpdateRegion.Width, UpdateRegion.Height);
	
	if(Tex.GetStorageMode() == mtlpp::StorageMode::Private)
	{
		SCOPED_AUTORELEASE_POOL;
		
		uint32 BytesPerImage = SourcePitch * UpdateRegion.Height;
		
		mtlpp::BlitOption Options = mtlpp::BlitOption::None;
#if !PLATFORM_MAC
		if (Tex.GetPixelFormat() >= mtlpp::PixelFormat::PVRTC_RGB_2BPP && Tex.GetPixelFormat() <= mtlpp::PixelFormat::PVRTC_RGBA_4BPP_sRGB)
		{
			Options = mtlpp::BlitOption::RowLinearPVRTC;
		}
#endif
		if(Context.AsyncCopyFromBufferToTexture(Buffer, 0, SourcePitch, BytesPerImage, Region.size, Tex, 0, MipIndex, Region.origin, Options))
		{
			Context.SubmitAsyncCommands(nil, nil, false);
		}
	}
	else
	{
		MTLPP_VALIDATE(mtlpp::Texture, Tex, SafeGetRuntimeDebuggingLevel() >= EMetalDebugLevelValidation, Replace(Region, MipIndex, 0, MTLPP_VALIDATE(mtlpp::Buffer, Buffer, SafeGetRuntimeDebuggingLevel() >= EMetalDebugLevelValidation, GetContents()), SourcePitch, 0));
	}

	FPlatformAtomics::InterlockedExchange(&Texture->Surface.Written, 1);
}

struct FMetalRHICommandUpdateTexture2D final : public FRHICommand<FMetalRHICommandUpdateTexture2D>
{
	FMetalContext& Context;
	FTexture2DRHIParamRef Texture;
	uint32 MipIndex;
	FUpdateTextureRegion2D UpdateRegion;
	uint32 SourcePitch;
	FMetalBuffer SourceBuffer;

	FORCEINLINE_DEBUGGABLE FMetalRHICommandUpdateTexture2D(FMetalContext& InContext, FTexture2DRHIParamRef InTexture, uint32 InMipIndex, FUpdateTextureRegion2D InUpdateRegion, uint32 InSourcePitch, FMetalBuffer InSourceBuffer)
	: Context(InContext)
	, Texture(InTexture)
	, MipIndex(InMipIndex)
	, UpdateRegion(InUpdateRegion)
	, SourcePitch(InSourcePitch)
	, SourceBuffer(InSourceBuffer)
	{
	}
	
	void Execute(FRHICommandListBase& CmdList)
	{		
		InternalUpdateTexture2D(Context, Texture, MipIndex, UpdateRegion, SourcePitch, SourceBuffer);
		GetMetalDeviceContext().ReleaseBuffer(SourceBuffer);
		INC_DWORD_STAT_BY(STAT_MetalTextureMemUpdate, UpdateRegion.Height * SourcePitch);
	}
};

void FMetalDynamicRHI::UpdateTexture2D_RenderThread(class FRHICommandListImmediate& RHICmdList, FTexture2DRHIParamRef Texture, uint32 MipIndex, const struct FUpdateTextureRegion2D& UpdateRegion, uint32 SourcePitch, const uint8* SourceData)
{
	@autoreleasepool {
		if (RHICmdList.Bypass() || !IsRunningRHIInSeparateThread())
		{
			this->RHIUpdateTexture2D(Texture, MipIndex, UpdateRegion, SourcePitch, SourceData);
		}
		else
		{
			FMetalBuffer Buffer = InternalCopyTexture2DUpdateRegion(Texture, UpdateRegion, SourcePitch, SourceData);
			new (RHICmdList.AllocCommand<FMetalRHICommandUpdateTexture2D>()) FMetalRHICommandUpdateTexture2D(ImmediateContext.GetInternalContext(), Texture, MipIndex, UpdateRegion, SourcePitch, Buffer);
		}
	}
}

void FMetalDynamicRHI::RHIUpdateTexture2D(FTexture2DRHIParamRef TextureRHI, uint32 MipIndex, const struct FUpdateTextureRegion2D& UpdateRegion, uint32 SourcePitch, const uint8* SourceData)
{
	@autoreleasepool 
	{
		FMetalTexture2D* Texture = ResourceCast(TextureRHI);
		FMetalTexture Tex = Texture->Surface.Texture;
		bool const bUseIntermediateMetalBuffer = Tex.GetStorageMode() == mtlpp::StorageMode::Private;
		
		if(bUseIntermediateMetalBuffer)
		{
			FMetalBuffer Buffer = InternalCopyTexture2DUpdateRegion(TextureRHI, UpdateRegion, SourcePitch, SourceData);
			InternalUpdateTexture2D(ImmediateContext.GetInternalContext(), TextureRHI, MipIndex, UpdateRegion, SourcePitch, Buffer);
			GetMetalDeviceContext().ReleaseBuffer(Buffer);
		}
		else
		{
#if PLATFORM_MAC
			TArray<uint32> ExpandedData;
			if(Texture->GetFormat() == PF_G8 && (Texture->GetFlags() & TexCreate_SRGB))
			{
				ExpandedData.AddZeroed(UpdateRegion.Height * UpdateRegion.Width);
				InternalExpandR8ToStandardRGBA((uint32*)ExpandedData.GetData(), UpdateRegion, SourcePitch, SourceData);
				SourceData = (uint8*)ExpandedData.GetData();
			}
#endif
			mtlpp::Region Region = mtlpp::Region(UpdateRegion.DestX, UpdateRegion.DestY, UpdateRegion.Width, UpdateRegion.Height);
			MTLPP_VALIDATE(mtlpp::Texture, Tex, SafeGetRuntimeDebuggingLevel() >= EMetalDebugLevelValidation, Replace(Region, MipIndex, 0, SourceData, SourcePitch, 0));

			FPlatformAtomics::InterlockedExchange(&Texture->Surface.Written, 1);
		}
		
		INC_DWORD_STAT_BY(STAT_MetalTextureMemUpdate, UpdateRegion.Height*SourcePitch);
	}
}

static void InternalCopyTexture3DUpdateRegionData(FTexture3DRHIParamRef TextureRHI, const struct FUpdateTextureRegion3D& UpdateRegion, uint32 SourceRowPitch, uint32 SourceDepthPitch, const uint8* SourceData, uint8* DestData)
{
	// Perform safe line copy
	FMetalTexture3D* Texture = ResourceCast(TextureRHI);	
	
	uint8* pDest = DestData;
	uint32 CopyPitch = FMath::DivideAndRoundUp(UpdateRegion.Width, (uint32)GPixelFormats[Texture->GetFormat()].BlockSizeX) * GPixelFormats[Texture->GetFormat()].BlockBytes;

	for (uint32 i = 0; i < UpdateRegion.Depth;++i)
	{
		const uint8* pSourceRowData = SourceData + (SourceDepthPitch * i);
		uint8* pDestRowData = pDest + (SourceDepthPitch * i);

		for (uint32 j = 0;j < UpdateRegion.Height;++j)
		{
			FMemory::Memcpy(pDestRowData, pSourceRowData, CopyPitch);
			pSourceRowData += SourceRowPitch;
			pDestRowData += SourceRowPitch;
		}
	}
}


static void InternalUpdateTexture3D(FMetalContext& Context, FTexture3DRHIParamRef TextureRHI, uint32 MipIndex, const FUpdateTextureRegion3D& UpdateRegion, uint32 SourceRowPitch, uint32 SourceDepthPitch, FMetalBuffer Buffer)
{
	FMetalTexture3D* Texture = ResourceCast(TextureRHI);
	FMetalTexture Tex = Texture->Surface.Texture;
	
	mtlpp::Region Region = mtlpp::Region(UpdateRegion.DestX, UpdateRegion.DestY, UpdateRegion.DestZ, UpdateRegion.Width, UpdateRegion.Height, UpdateRegion.Depth);
	
	if(Tex.GetStorageMode() == mtlpp::StorageMode::Private)
	{
		const uint32 BytesPerImage = SourceRowPitch * UpdateRegion.Height;
		mtlpp::BlitOption Options = mtlpp::BlitOption::None;
#if !PLATFORM_MAC
		if (Tex.GetPixelFormat() >= mtlpp::PixelFormat::PVRTC_RGB_2BPP && Tex.GetPixelFormat() <= mtlpp::PixelFormat::PVRTC_RGBA_4BPP_sRGB)
		{
			Options = mtlpp::BlitOption::RowLinearPVRTC;
		}
#endif
		if(Context.AsyncCopyFromBufferToTexture(Buffer, 0, SourceRowPitch, BytesPerImage, Region.size, Tex, 0, MipIndex, Region.origin, Options))
		{
			Context.SubmitAsyncCommands(nil, nil, false);
		}
	}
	else
	{
		MTLPP_VALIDATE(mtlpp::Texture, Tex, SafeGetRuntimeDebuggingLevel() >= EMetalDebugLevelValidation, Replace(Region, MipIndex, 0, (uint8*)Buffer.GetContents(), SourceRowPitch, SourceDepthPitch));
	}

	FPlatformAtomics::InterlockedExchange(&Texture->Surface.Written, 1);
}

struct FMetalDynamicRHIUpdateTexture3DCommand final : public FRHICommand<FMetalDynamicRHIUpdateTexture3DCommand>
{
	FMetalContext& Context;
	FTexture3DRHIParamRef DestinationTexture;
	uint32 MipIndex;
	FUpdateTextureRegion3D UpdateRegion;
	uint32 SourceRowPitch;
	uint32 SourceDepthPitch;
	FMetalBuffer Buffer;
	
	FORCEINLINE_DEBUGGABLE FMetalDynamicRHIUpdateTexture3DCommand(FMetalContext& InContext, FTexture3DRHIParamRef TextureRHI, uint32 InMipIndex, const struct FUpdateTextureRegion3D& InUpdateRegion, uint32 InSourceRowPitch, uint32 InSourceDepthPitch, const uint8* SourceData)
	: Context(InContext)
	, DestinationTexture(TextureRHI)
	, MipIndex(InMipIndex)
	, UpdateRegion(InUpdateRegion)
	, SourceRowPitch(InSourceRowPitch)
	, SourceDepthPitch(InSourceDepthPitch)
	{
		FMetalTexture3D* Texture = ResourceCast(TextureRHI);
		FMetalTexture Tex = Texture->Surface.Texture;
		const uint32 BufferSize = UpdateRegion.Height * UpdateRegion.Depth* SourceRowPitch;
		
<<<<<<< HEAD
        Buffer = GetMetalDeviceContext().CreatePooledBuffer(FMetalPooledBufferArgs(GetMetalDeviceContext().GetDevice(), BufferSize, BUF_Dynamic, mtlpp::StorageMode::Shared));
=======
		Buffer = GetMetalDeviceContext().CreatePooledBuffer(FMetalPooledBufferArgs(GetMetalDeviceContext().GetDevice(), BufferSize, BUF_Dynamic, mtlpp::StorageMode::Shared));
>>>>>>> edccb068
		InternalCopyTexture3DUpdateRegionData(Texture, UpdateRegion, SourceRowPitch, SourceDepthPitch, SourceData, (uint8*)Buffer.GetContents());
	}
	
	void Execute(FRHICommandListBase& CmdList)
	{
		InternalUpdateTexture3D(Context, DestinationTexture, MipIndex, UpdateRegion, SourceRowPitch, SourceDepthPitch, Buffer);
		GetMetalDeviceContext().ReleaseBuffer(Buffer);
		INC_DWORD_STAT_BY(STAT_MetalTextureMemUpdate, UpdateRegion.Height * UpdateRegion.Width * SourceDepthPitch);
	}
};

void FMetalDynamicRHI::UpdateTexture3D_RenderThread(class FRHICommandListImmediate& RHICmdList, FTexture3DRHIParamRef Texture, uint32 MipIndex, const struct FUpdateTextureRegion3D& UpdateRegion, uint32 SourceRowPitch, uint32 SourceDepthPitch, const uint8* SourceData)
{
	if (RHICmdList.Bypass() || !IsRunningRHIInSeparateThread())
	{
		RHIUpdateTexture3D(Texture, MipIndex, UpdateRegion, SourceRowPitch, SourceDepthPitch, SourceData);
	}
	else
	{
		new (RHICmdList.AllocCommand<FMetalDynamicRHIUpdateTexture3DCommand>()) FMetalDynamicRHIUpdateTexture3DCommand(ImmediateContext.GetInternalContext(), Texture, MipIndex, UpdateRegion, SourceRowPitch, SourceDepthPitch, SourceData);
	}
}

FUpdateTexture3DData FMetalDynamicRHI::BeginUpdateTexture3D_RenderThread(class FRHICommandListImmediate& RHICmdList, FTexture3DRHIParamRef Texture, uint32 MipIndex, const struct FUpdateTextureRegion3D& UpdateRegion)
{
	check(IsInRenderingThread());
	
	const int32 FormatSize = PixelFormatBlockBytes[Texture->GetFormat()];
	const int32 RowPitch = UpdateRegion.Width * FormatSize;
	const int32 DepthPitch = UpdateRegion.Width * UpdateRegion.Height * FormatSize;
	
	SIZE_T MemorySize = DepthPitch * UpdateRegion.Depth;
	uint8* Data = (uint8*)FMemory::Malloc(MemorySize);
	
	return FUpdateTexture3DData(Texture, MipIndex, UpdateRegion, RowPitch, DepthPitch, Data, MemorySize, GFrameNumberRenderThread);
}

void FMetalDynamicRHI::EndUpdateTexture3D_RenderThread(class FRHICommandListImmediate& RHICmdList, FUpdateTexture3DData& UpdateData)
{
	check(IsInRenderingThread());
	check(GFrameNumberRenderThread == UpdateData.FrameNumber);
	
	if (RHICmdList.Bypass() || !IsRunningRHIInSeparateThread())
	{
		GDynamicRHI->RHIUpdateTexture3D(UpdateData.Texture, UpdateData.MipIndex, UpdateData.UpdateRegion, UpdateData.RowPitch, UpdateData.DepthPitch, UpdateData.Data);
	}
	else
	{
		new (RHICmdList.AllocCommand<FMetalDynamicRHIUpdateTexture3DCommand>()) FMetalDynamicRHIUpdateTexture3DCommand(ImmediateContext.GetInternalContext(), UpdateData.Texture, UpdateData.MipIndex, UpdateData.UpdateRegion, UpdateData.RowPitch, UpdateData.DepthPitch, UpdateData.Data);
	}
	
	FMemory::Free(UpdateData.Data);
	UpdateData.Data = nullptr;
}

void FMetalDynamicRHI::RHIUpdateTexture3D(FTexture3DRHIParamRef TextureRHI,uint32 MipIndex,const FUpdateTextureRegion3D& UpdateRegion,uint32 SourceRowPitch,uint32 SourceDepthPitch, const uint8* SourceData)
{
	@autoreleasepool {
	
		FMetalTexture3D* Texture = ResourceCast(TextureRHI);
		FMetalTexture Tex = Texture->Surface.Texture;
		
#if PLATFORM_MAC
		checkf(!(Texture->GetFormat() == PF_G8 && (Texture->GetFlags() & TexCreate_SRGB)), TEXT("MetalRHI does not support PF_G8_sRGB on 3D, array or cube textures as it requires manual, CPU-side expansion to RGBA8_sRGB which is expensive!"));
#endif
		if(Tex.GetStorageMode() == mtlpp::StorageMode::Private)
		{
			SCOPED_AUTORELEASE_POOL;

			const uint32 BufferSize = UpdateRegion.Height * UpdateRegion.Depth * SourceRowPitch;
<<<<<<< HEAD
            FMetalBuffer IntermediateBuffer = GetMetalDeviceContext().CreatePooledBuffer(FMetalPooledBufferArgs(GetMetalDeviceContext().GetDevice(), BufferSize, BUF_Dynamic, mtlpp::StorageMode::Shared));
=======
			FMetalBuffer IntermediateBuffer = GetMetalDeviceContext().CreatePooledBuffer(FMetalPooledBufferArgs(GetMetalDeviceContext().GetDevice(), BufferSize, BUF_Dynamic, mtlpp::StorageMode::Shared));
>>>>>>> edccb068
			InternalCopyTexture3DUpdateRegionData(TextureRHI, UpdateRegion, SourceRowPitch, SourceDepthPitch, SourceData, (uint8*)IntermediateBuffer.GetContents());
			InternalUpdateTexture3D(ImmediateContext.GetInternalContext(), TextureRHI, MipIndex, UpdateRegion, SourceRowPitch, SourceDepthPitch, IntermediateBuffer);
			GetMetalDeviceContext().ReleaseBuffer(IntermediateBuffer);
		}
		else
		{
			mtlpp::Region Region = mtlpp::Region(UpdateRegion.DestX, UpdateRegion.DestY, UpdateRegion.DestZ, UpdateRegion.Width, UpdateRegion.Height, UpdateRegion.Depth);
			MTLPP_VALIDATE(mtlpp::Texture, Tex, SafeGetRuntimeDebuggingLevel() >= EMetalDebugLevelValidation, Replace(Region, MipIndex, 0, SourceData, SourceRowPitch, SourceDepthPitch));
			FPlatformAtomics::InterlockedExchange(&Texture->Surface.Written, 1);
		}
		
		INC_DWORD_STAT_BY(STAT_MetalTextureMemUpdate, UpdateRegion.Height * UpdateRegion.Width * SourceDepthPitch);
	}
}

/*-----------------------------------------------------------------------------
 Cubemap texture support.
 -----------------------------------------------------------------------------*/
FTextureCubeRHIRef FMetalDynamicRHI::RHICreateTextureCube(uint32 Size, uint8 Format, uint32 NumMips, uint32 Flags, FRHIResourceCreateInfo& CreateInfo)
{
	@autoreleasepool {
		return new FMetalTextureCube((EPixelFormat)Format, Size, false, 1, NumMips, Flags, CreateInfo.BulkData, CreateInfo.ClearValueBinding);
	}
}

FTextureCubeRHIRef FMetalDynamicRHI::RHICreateTextureCubeArray(uint32 Size, uint32 ArraySize, uint8 Format, uint32 NumMips, uint32 Flags, FRHIResourceCreateInfo& CreateInfo)
{
	@autoreleasepool {
		return new FMetalTextureCube((EPixelFormat)Format, Size, true, ArraySize, NumMips, Flags, CreateInfo.BulkData, CreateInfo.ClearValueBinding);
	}
}

void* FMetalDynamicRHI::RHILockTextureCubeFace(FTextureCubeRHIParamRef TextureCubeRHI,uint32 FaceIndex,uint32 ArrayIndex,uint32 MipIndex,EResourceLockMode LockMode,uint32& DestStride,bool bLockWithinMiptail)
{
	@autoreleasepool {
		FMetalTextureCube* TextureCube = ResourceCast(TextureCubeRHI);
		uint32 MetalFace = GetMetalCubeFace((ECubeFace)FaceIndex);
		return TextureCube->Surface.Lock(MipIndex, MetalFace + (6 * ArrayIndex), LockMode, DestStride);
	}
}

void FMetalDynamicRHI::RHIUnlockTextureCubeFace(FTextureCubeRHIParamRef TextureCubeRHI,uint32 FaceIndex,uint32 ArrayIndex,uint32 MipIndex,bool bLockWithinMiptail)
{
	@autoreleasepool {
		FMetalTextureCube* TextureCube = ResourceCast(TextureCubeRHI);
		uint32 MetalFace = GetMetalCubeFace((ECubeFace)FaceIndex);
		TextureCube->Surface.Unlock(MipIndex, MetalFace + (ArrayIndex * 6));
	}
}


FTexture2DRHIRef FMetalDynamicRHI::RHICreateTexture2D_RenderThread(class FRHICommandListImmediate& RHICmdList, uint32 SizeX, uint32 SizeY, uint8 Format, uint32 NumMips, uint32 NumSamples, uint32 Flags, FRHIResourceCreateInfo& CreateInfo)
{
	@autoreleasepool {
		FRHIResourceCreateInfo Info = CreateInfo;
		bool const bIOSurfaceData = (CreateInfo.BulkData && CreateInfo.BulkData->GetResourceType() != FResourceBulkDataInterface::EBulkDataType::Default);
		Info.BulkData = bIOSurfaceData ? CreateInfo.BulkData : nullptr;
		FTexture2DRHIRef Result = GDynamicRHI->RHICreateTexture2D(SizeX, SizeY, Format, NumMips, NumSamples, Flags, Info);
		if (!bIOSurfaceData && CreateInfo.BulkData)
		{
			// upload existing bulkdata
			UE_LOG(LogMetal, Display, TEXT("Got a bulk data texture, with %d mips"), NumMips);
			checkf(NumMips == 1, TEXT("Only handling bulk data with 1 mip and 1 array length"));
			uint32 Stride;
			
			// lock, copy, unlock
			void* LockedData = LockTexture2D_RenderThread(RHICmdList, Result.GetReference(), 0, RLM_WriteOnly, Stride, false);
			check(LockedData);
			FMemory::Memcpy(LockedData, CreateInfo.BulkData->GetResourceBulkData(), CreateInfo.BulkData->GetResourceBulkDataSize());
			UnlockTexture2D_RenderThread(RHICmdList, Result.GetReference(), 0, false);
			
			// bulk data can be unloaded now
			CreateInfo.BulkData->Discard();
		}
		return Result;
	}
}

FTexture2DArrayRHIRef FMetalDynamicRHI::RHICreateTexture2DArray_RenderThread(class FRHICommandListImmediate& RHICmdList, uint32 SizeX, uint32 SizeY, uint32 SizeZ, uint8 Format, uint32 NumMips, uint32 NumSamples, uint32 Flags, FRHIResourceCreateInfo& CreateInfo)
{
	@autoreleasepool {
		FRHIResourceCreateInfo Info = CreateInfo;
		bool const bIOSurfaceData = (CreateInfo.BulkData && CreateInfo.BulkData->GetResourceType() != FResourceBulkDataInterface::EBulkDataType::Default);
		Info.BulkData = bIOSurfaceData ? CreateInfo.BulkData : nullptr;
		FTexture2DArrayRHIRef Result = GDynamicRHI->RHICreateTexture2DArray(SizeX, SizeY, SizeZ, Format, NumMips, NumSamples, Flags, Info);
		if (CreateInfo.BulkData)
		{
			// upload existing bulkdata
			UE_LOG(LogMetal, Display, TEXT("Got a bulk data texture, with %d mips"), NumMips);
			checkf(NumMips == 1 && SizeZ == 1, TEXT("Only handling bulk data with 1 mip and 1 array length"));
			uint32 Stride;
			
			// lock, copy, unlock
			FMetalTexture2DArray* TextureMTL = ResourceCast(Result.GetReference());
			void* LockedData = TextureMTL->Surface.AsyncLock(RHICmdList, 0, 0, RLM_WriteOnly, Stride, false);
			FMemory::Memcpy(LockedData, CreateInfo.BulkData->GetResourceBulkData(), CreateInfo.BulkData->GetResourceBulkDataSize());
			TextureMTL->Surface.AsyncUnlock(RHICmdList, 0, 0);
			
			// bulk data can be unloaded now
			CreateInfo.BulkData->Discard();
		}
		return Result;
	}
}

FTexture3DRHIRef FMetalDynamicRHI::RHICreateTexture3D_RenderThread(class FRHICommandListImmediate& RHICmdList, uint32 SizeX, uint32 SizeY, uint32 SizeZ, uint8 Format, uint32 NumMips, uint32 Flags, FRHIResourceCreateInfo& CreateInfo)
{
	@autoreleasepool {
		FRHIResourceCreateInfo Info = CreateInfo;
		bool const bIOSurfaceData = (CreateInfo.BulkData && CreateInfo.BulkData->GetResourceType() != FResourceBulkDataInterface::EBulkDataType::Default);
		Info.BulkData = bIOSurfaceData ? CreateInfo.BulkData : nullptr;
		FTexture3DRHIRef Result = GDynamicRHI->RHICreateTexture3D(SizeX, SizeY, SizeZ, Format, NumMips, Flags, Info);
		if (CreateInfo.BulkData)
		{
			// upload existing bulkdata
			UE_LOG(LogMetal, Display, TEXT("Got a bulk data texture, with %d mips"), NumMips);
			checkf(NumMips == 1, TEXT("Only handling bulk data with 1 mip and 1 array length"));
			uint32 Stride;
			
			// lock, copy, unlock
			FMetalTexture3D* TextureMTL = ResourceCast(Result.GetReference());
			void* LockedData = TextureMTL->Surface.AsyncLock(RHICmdList, 0, 0, RLM_WriteOnly, Stride, false);
			FMemory::Memcpy(LockedData, CreateInfo.BulkData->GetResourceBulkData(), CreateInfo.BulkData->GetResourceBulkDataSize());
			TextureMTL->Surface.AsyncUnlock(RHICmdList, 0, 0);
			
			// bulk data can be unloaded now
			CreateInfo.BulkData->Discard();
		}
		return Result;
	}
}

FTextureCubeRHIRef FMetalDynamicRHI::RHICreateTextureCube_RenderThread(class FRHICommandListImmediate& RHICmdList, uint32 Size, uint8 Format, uint32 NumMips, uint32 Flags, FRHIResourceCreateInfo& CreateInfo)
{
	@autoreleasepool {
		check(!CreateInfo.BulkData);
		FTextureCubeRHIRef Result = GDynamicRHI->RHICreateTextureCube(Size, Format, NumMips, Flags, CreateInfo);
		return Result;
	}
}

FTextureCubeRHIRef FMetalDynamicRHI::RHICreateTextureCubeArray_RenderThread(class FRHICommandListImmediate& RHICmdList, uint32 Size, uint32 ArraySize, uint8 Format, uint32 NumMips, uint32 Flags, FRHIResourceCreateInfo& CreateInfo)
{
	@autoreleasepool {
		check(!CreateInfo.BulkData);
		FTextureCubeRHIRef Result = GDynamicRHI->RHICreateTextureCubeArray(Size, ArraySize, Format, NumMips, Flags, CreateInfo);
		return Result;
	}
}




FTextureReferenceRHIRef FMetalDynamicRHI::RHICreateTextureReference(FLastRenderTimeContainer* InLastRenderTime)
{
	@autoreleasepool {
		return new FMetalTextureReference(InLastRenderTime);
	}
}

void FMetalRHICommandContext::RHIUpdateTextureReference(FTextureReferenceRHIParamRef TextureRefRHI, FTextureRHIParamRef NewTextureRHI)
{
	@autoreleasepool {
		FMetalTextureReference* TextureRef = (FMetalTextureReference*)TextureRefRHI;
		if (TextureRef)
		{
			TextureRef->SetReferencedTexture(NewTextureRHI);
			if (NewTextureRHI)
			{
				GetMetalDeviceContext().UpdateIABs(TextureRefRHI);
			}
		}
	}
}


void FMetalDynamicRHI::RHIBindDebugLabelName(FTextureRHIParamRef TextureRHI, const TCHAR* Name)
{
	@autoreleasepool {
		FMetalSurface* Surf = GetMetalSurfaceFromRHITexture(TextureRHI);
		if(Surf->Texture)
		{
			Surf->Texture.SetLabel(FString(Name).GetNSString());
		}
		if(Surf->MSAATexture)
		{
			Surf->MSAATexture.SetLabel(FString(Name).GetNSString());
		}
	}
}

void FMetalDynamicRHI::RHIVirtualTextureSetFirstMipInMemory(FTexture2DRHIParamRef TextureRHI, uint32 FirstMip)
{
	NOT_SUPPORTED("RHIVirtualTextureSetFirstMipInMemory");
}

void FMetalDynamicRHI::RHIVirtualTextureSetFirstMipVisible(FTexture2DRHIParamRef TextureRHI, uint32 FirstMip)
{
	NOT_SUPPORTED("RHIVirtualTextureSetFirstMipVisible");
}

struct FMetalRHICommandUnaliasTextures final : public FRHICommand<FMetalRHICommandUnaliasTextures>
{
	TArray<FTextureRHIParamRef> Textures;
	
	FORCEINLINE_DEBUGGABLE FMetalRHICommandUnaliasTextures(FTextureRHIParamRef* InTextures, int32 NumTextures)
	{
		check(InTextures && NumTextures);
		Textures.Append(InTextures, NumTextures);
	}
	
	void Execute(FRHICommandListBase& CmdList)
	{
		@autoreleasepool {
		for (int32 i = 0; i < Textures.Num(); ++i)
		{
			FMetalSurface* Source = GetMetalSurfaceFromRHITexture(Textures[i]);
			Source->MakeUnAliasable();
		}
		}
	}
};

void FMetalDynamicRHI::RHIAcquireTransientResource_RenderThread(FTextureRHIParamRef Texture)
{
	@autoreleasepool {
	FRHICommandListImmediate& RHICmdList = FRHICommandListExecutor::GetImmediateCommandList();
	if (RHICmdList.Bypass() || !IsRunningRHIInSeparateThread())
	{
		FMetalSurface* Source = GetMetalSurfaceFromRHITexture(Texture);
		Source->MakeUnAliasable();
	}
	else
	{
		new (RHICmdList.AllocCommand<FMetalRHICommandUnaliasTextures>()) FMetalRHICommandUnaliasTextures(&Texture, 1);
		RHICmdList.RHIThreadFence(true);
	}
	}
}

struct FMetalRHICommandAliasTextures final : public FRHICommand<FMetalRHICommandAliasTextures>
{
	TArray<FTextureRHIParamRef> Textures;
	
	FORCEINLINE_DEBUGGABLE FMetalRHICommandAliasTextures(FTextureRHIParamRef* InTextures, int32 NumTextures)
	{
		check(InTextures && NumTextures);
		Textures.Append(InTextures, NumTextures);
	}
	
	void Execute(FRHICommandListBase& CmdList)
	{
		@autoreleasepool {
		for (int32 i = 0; i < Textures.Num(); ++i)
		{
			FMetalSurface* Source = GetMetalSurfaceFromRHITexture(Textures[i]);
			Source->MakeAliasable();
		}
		}
	}
};

void FMetalDynamicRHI::RHIDiscardTransientResource_RenderThread(FTextureRHIParamRef Texture)
{
	@autoreleasepool {
	FRHICommandListImmediate& RHICmdList = FRHICommandListExecutor::GetImmediateCommandList();
	if (RHICmdList.Bypass() || !IsRunningRHIInSeparateThread())
	{
		FMetalSurface* Source = GetMetalSurfaceFromRHITexture(Texture);
		Source->MakeAliasable();
	}
	else
	{
		new (RHICmdList.AllocCommand<FMetalRHICommandAliasTextures>()) FMetalRHICommandAliasTextures(&Texture, 1);
		RHICmdList.RHIThreadFence(true);
	}
	}
}

struct FMetalRHICommandAliasBuffer final : public FRHICommand<FMetalRHICommandAliasBuffer>
{
	FMetalRHIBuffer* Buffer;
	
	FORCEINLINE_DEBUGGABLE FMetalRHICommandAliasBuffer(FMetalRHIBuffer* InBuffer)
	{
		check(InBuffer);
		Buffer = InBuffer;
	}
	
	void Execute(FRHICommandListBase& CmdList)
	{
		@autoreleasepool {
		Buffer->Unalias();
		}
	}
};

void FMetalDynamicRHI::RHIAcquireTransientResource_RenderThread(FVertexBufferRHIParamRef Buffer)
{
	@autoreleasepool {
	FMetalVertexBuffer* MetalBuffer = ResourceCast(Buffer);
	FRHICommandListImmediate& RHICmdList = FRHICommandListExecutor::GetImmediateCommandList();
	if (RHICmdList.Bypass() || !IsRunningRHIInSeparateThread())
	{
		MetalBuffer->Unalias();
	}
	else
	{
		new (RHICmdList.AllocCommand<FMetalRHICommandAliasBuffer>()) FMetalRHICommandAliasBuffer(MetalBuffer);
		RHICmdList.RHIThreadFence(true);
	}
	}
}
void FMetalDynamicRHI::RHIDiscardTransientResource_RenderThread(FVertexBufferRHIParamRef Buffer)
{
	@autoreleasepool {
	FMetalVertexBuffer* MetalBuffer = ResourceCast(Buffer);
	MetalBuffer->Alias();
	}
}
void FMetalDynamicRHI::RHIAcquireTransientResource_RenderThread(FStructuredBufferRHIParamRef Buffer)
{
	@autoreleasepool {
	FMetalStructuredBuffer* MetalBuffer = ResourceCast(Buffer);
	FRHICommandListImmediate& RHICmdList = FRHICommandListExecutor::GetImmediateCommandList();
	if (RHICmdList.Bypass() || !IsRunningRHIInSeparateThread())
	{
		MetalBuffer->Unalias();
	}
	else
	{
		new (RHICmdList.AllocCommand<FMetalRHICommandAliasBuffer>()) FMetalRHICommandAliasBuffer(MetalBuffer);
		RHICmdList.RHIThreadFence(true);
	}
	}
}
void FMetalDynamicRHI::RHIDiscardTransientResource_RenderThread(FStructuredBufferRHIParamRef Buffer)
{
	@autoreleasepool {
	FMetalStructuredBuffer* MetalBuffer = ResourceCast(Buffer);
	MetalBuffer->Alias();
	}
}

void FMetalDynamicRHI::RHISetResourceAliasability_RenderThread(class FRHICommandListImmediate& RHICmdList, EResourceAliasability AliasMode, FTextureRHIParamRef* InTextures, int32 NumTextures)
{
	check(InTextures && NumTextures);
	@autoreleasepool
	{
		switch(AliasMode)
		{
			case EResourceAliasability::EAliasable:
			{
				for (int32 i = 0; i < NumTextures; ++i)
				{
					FMetalSurface* Source = GetMetalSurfaceFromRHITexture(InTextures[i]);
					Source->MakeAliasable();
				}
				break;
			}
			case EResourceAliasability::EUnaliasable:
			{
				if (RHICmdList.Bypass() || !IsRunningRHIInSeparateThread())
				{
					for (int32 i = 0; i < NumTextures; ++i)
					{
						FMetalSurface* Source = GetMetalSurfaceFromRHITexture(InTextures[i]);
						Source->MakeUnAliasable();
					}
				}
				else
				{
					new (RHICmdList.AllocCommand<FMetalRHICommandUnaliasTextures>()) FMetalRHICommandUnaliasTextures(InTextures, NumTextures);
				}
				break;
			}
			default:
				break;
		}
	}
}

struct FRHICopySubTextureRegion final : public FRHICommand<FRHICopySubTextureRegion>
{
	FTexture2DRHIParamRef SourceTexture;
	FTexture2DRHIParamRef DestinationTexture;
	FBox2D SourceBox;
	FBox2D DestinationBox;
	
	FORCEINLINE_DEBUGGABLE FRHICopySubTextureRegion(FTexture2DRHIParamRef InSourceTexture, FTexture2DRHIParamRef InDestinationTexture, FBox2D InSourceBox, FBox2D InDestinationBox)
	: SourceTexture(InSourceTexture)
	, DestinationTexture(InDestinationTexture)
	, SourceBox(InSourceBox)
	, DestinationBox(InDestinationBox)
	{
	}
	
	void Execute(FRHICommandListBase& CmdList)
	{
		GDynamicRHI->RHICopySubTextureRegion(SourceTexture, DestinationTexture, SourceBox, DestinationBox);
	}
};

void FMetalDynamicRHI::RHICopySubTextureRegion_RenderThread(class FRHICommandListImmediate& RHICmdList, FTexture2DRHIParamRef SourceTexture, FTexture2DRHIParamRef DestinationTexture, FBox2D SourceBox, FBox2D DestinationBox)
{
	@autoreleasepool
	{
		if (RHICmdList.Bypass() || !IsRunningRHIInSeparateThread())
		{
			GDynamicRHI->RHICopySubTextureRegion(SourceTexture, DestinationTexture, SourceBox, DestinationBox);
		}
		else
		{
			new (RHICmdList.AllocCommand<FRHICopySubTextureRegion>()) FRHICopySubTextureRegion(SourceTexture, DestinationTexture, SourceBox, DestinationBox);
		}
	}
}

void FMetalDynamicRHI::RHICopySubTextureRegion(FTexture2DRHIParamRef SourceTexture, FTexture2DRHIParamRef DestinationTexture, FBox2D SourceBox, FBox2D DestinationBox)
{
	@autoreleasepool {
		check(SourceTexture);
		check(DestinationTexture);
		
		if(SourceTexture->GetFormat() == DestinationTexture->GetFormat())
		{
			FMetalTexture2D* MetalSrcTexture = ResourceCast(SourceTexture);
			FMetalTexture2D* MetalDestTexture = ResourceCast(DestinationTexture);
			
			FVector2D SourceSizeVector = SourceBox.GetSize();
			FVector2D DestinatioSizeVector = DestinationBox.GetSize();
			
			mtlpp::Origin SourceOrigin(SourceBox.Min.X, SourceBox.Min.Y, 0);
			mtlpp::Size SourceSize(SourceSizeVector.X, SourceSizeVector.Y, 1);
			
			mtlpp::Origin DestinationOrigin(DestinationBox.Min.X, DestinationBox.Min.Y, 0);
			mtlpp::Size DestinationSize(DestinatioSizeVector.X, DestinatioSizeVector.Y, 1);
			
			check(DestinationSize.width == SourceSize.width);
			check(DestinationSize.height == SourceSize.height);
			
			FMetalTexture SrcTexture;
			mtlpp::TextureUsage Usage = MetalSrcTexture->Surface.Texture.GetUsage();
			if(Usage & mtlpp::TextureUsage::PixelFormatView)
			{
				ns::Range Slices(0, MetalSrcTexture->Surface.Texture.GetArrayLength() * (MetalSrcTexture->Surface.bIsCubemap ? 6 : 1));
				if(MetalSrcTexture->Surface.Texture.GetPixelFormat() != MetalDestTexture->Surface.Texture.GetPixelFormat())
				{
					SrcTexture = MetalSrcTexture->Surface.Texture.NewTextureView(MetalDestTexture->Surface.Texture.GetPixelFormat(), MetalSrcTexture->Surface.Texture.GetTextureType(), ns::Range(0, MetalSrcTexture->Surface.Texture.GetMipmapLevelCount()), Slices);
				}
			}
			if (!SrcTexture)
			{
				SrcTexture = MetalSrcTexture->Surface.Texture;
			}
			
			// Account for create with TexCreate_SRGB flag which could make these different
			if(SrcTexture.GetPixelFormat() == MetalDestTexture->Surface.Texture.GetPixelFormat())
			{
				ImmediateContext.GetInternalContext().CopyFromTextureToTexture(SrcTexture, 0, 0, SourceOrigin,SourceSize,MetalDestTexture->Surface.Texture, 0, 0, DestinationOrigin);
			}
			else
			{
				// Linear and sRGB mismatch then try to go via metal buffer
				// Modified clone of logic from MetalRenderTarget.cpp
				uint32 BytesPerPixel = (MetalSrcTexture->Surface.PixelFormat != PF_DepthStencil) ? GPixelFormats[MetalSrcTexture->Surface.PixelFormat].BlockBytes : 1;
				const uint32 Stride = BytesPerPixel * SourceSize.width;
				const uint32 Alignment = PLATFORM_MAC ? 1u : 64u;
				const uint32 AlignedStride = ((Stride - 1) & ~(Alignment - 1)) + Alignment;
				const uint32 BytesPerImage = AlignedStride *  SourceSize.height;
				
<<<<<<< HEAD
                FMetalBuffer Buffer = GetMetalDeviceContext().CreatePooledBuffer(FMetalPooledBufferArgs(ImmediateContext.Context->GetDevice(), BytesPerImage, BUF_Dynamic, mtlpp::StorageMode::Shared));

=======
				FMetalBuffer Buffer = GetMetalDeviceContext().CreatePooledBuffer(FMetalPooledBufferArgs(ImmediateContext.Context->GetDevice(), BytesPerImage, BUF_Dynamic, mtlpp::StorageMode::Shared));
				
>>>>>>> edccb068
				check(Buffer);
				
				mtlpp::BlitOption Options = mtlpp::BlitOption::None;
#if !PLATFORM_MAC
				if (MetalSrcTexture->Surface.Texture.GetPixelFormat() >= mtlpp::PixelFormat::PVRTC_RGB_2BPP && MetalSrcTexture->Surface.Texture.GetPixelFormat() <= mtlpp::PixelFormat::PVRTC_RGBA_4BPP_sRGB)
				{
					Options = mtlpp::BlitOption::RowLinearPVRTC;
				}
#endif
				ImmediateContext.GetInternalContext().CopyFromTextureToBuffer(MetalSrcTexture->Surface.Texture, 0, 0, SourceOrigin, SourceSize, Buffer, 0, AlignedStride, BytesPerImage, Options);
				ImmediateContext.GetInternalContext().CopyFromBufferToTexture(Buffer, 0, Stride, BytesPerImage, SourceSize, MetalDestTexture->Surface.Texture, 0, 0, DestinationOrigin, Options);
				
				GetMetalDeviceContext().ReleaseBuffer(Buffer);
			}
			
			if (SrcTexture != MetalSrcTexture->Surface.Texture)
			{
				SafeReleaseMetalTexture(SrcTexture);
			}
		}
		else
		{
			UE_LOG(LogMetal, Warning, TEXT("RHICopySubTextureRegion Source <-> Destination texture format mismatch"));
		}
	}
}



void FMetalRHICommandContext::RHICopyTexture(FTextureRHIParamRef SourceTextureRHI, FTextureRHIParamRef DestTextureRHI, const FRHICopyTextureInfo& CopyInfo)
{
	if (!SourceTextureRHI || !DestTextureRHI || SourceTextureRHI == DestTextureRHI)
	{
		// no need to do anything (silently ignored)
		return;
	}
	
	RHITransitionResources(EResourceTransitionAccess::EReadable, &SourceTextureRHI, 1);
	
	@autoreleasepool {
		check(SourceTextureRHI);
		check(DestTextureRHI);
		
		if(SourceTextureRHI->GetFormat() == DestTextureRHI->GetFormat())
		{
			FMetalSurface* MetalSrcTexture = GetMetalSurfaceFromRHITexture(SourceTextureRHI);
			FMetalSurface* MetalDestTexture = GetMetalSurfaceFromRHITexture(DestTextureRHI);
			
<<<<<<< HEAD
			FIntVector Size = (CopyInfo.Size != FIntVector::ZeroValue) ? CopyInfo.Size : FIntVector(MetalSrcTexture->SizeX, MetalSrcTexture->SizeY, MetalSrcTexture->SizeZ);
=======
			FIntVector Size = (CopyInfo.Size != FIntVector::ZeroValue) ? CopyInfo.Size : FIntVector(MetalSrcTexture->Texture.GetWidth(), MetalSrcTexture->Texture.GetHeight(), MetalSrcTexture->Texture.GetDepth());
>>>>>>> edccb068
			
			mtlpp::Origin SourceOrigin(CopyInfo.SourcePosition.X, CopyInfo.SourcePosition.Y, CopyInfo.SourcePosition.Z);
			mtlpp::Origin DestinationOrigin(CopyInfo.DestPosition.X, CopyInfo.DestPosition.Y, CopyInfo.DestPosition.Z);

			FMetalTexture SrcTexture;
			mtlpp::TextureUsage Usage = MetalSrcTexture->Texture.GetUsage();
			if(Usage & mtlpp::TextureUsage::PixelFormatView)
			{
				ns::Range Slices(0, MetalSrcTexture->Texture.GetArrayLength() * (MetalSrcTexture->bIsCubemap ? 6 : 1));
				if(MetalSrcTexture->Texture.GetPixelFormat() != MetalDestTexture->Texture.GetPixelFormat())
				{
					SrcTexture = MetalSrcTexture->Texture.NewTextureView(MetalDestTexture->Texture.GetPixelFormat(), MetalSrcTexture->Texture.GetTextureType(), ns::Range(0, MetalSrcTexture->Texture.GetMipmapLevelCount()), Slices);
				}
			}
			if (!SrcTexture)
			{
				SrcTexture = MetalSrcTexture->Texture;
			}
			
			for (uint32 SliceIndex = 0; SliceIndex < CopyInfo.NumSlices; ++SliceIndex)
			{
				uint32 SourceSliceIndex = CopyInfo.SourceSliceIndex + SliceIndex;
				uint32 DestSliceIndex = CopyInfo.DestSliceIndex + SliceIndex;

				for (uint32 MipIndex = 0; MipIndex < CopyInfo.NumMips; ++MipIndex)
				{
					uint32 SourceMipIndex = CopyInfo.SourceMipIndex + MipIndex;
					uint32 DestMipIndex = CopyInfo.DestMipIndex + MipIndex;
<<<<<<< HEAD
					mtlpp::Size SourceSize(FMath::Max(Size.X >> MipIndex, 1), FMath::Max(Size.Y >> MipIndex, 1), FMath::Max(Size.Z >> MipIndex, 1));
=======
					mtlpp::Size SourceSize(FMath::Max(CopyInfo.Size.X >> MipIndex, 1), FMath::Max(CopyInfo.Size.Y >> MipIndex, 1), FMath::Max(CopyInfo.Size.Z >> MipIndex, 1));
>>>>>>> edccb068
					
					// Account for create with TexCreate_SRGB flag which could make these different
					if(SrcTexture.GetPixelFormat() == MetalDestTexture->Texture.GetPixelFormat())
					{
						GetInternalContext().CopyFromTextureToTexture(SrcTexture, SourceSliceIndex, SourceMipIndex, SourceOrigin,SourceSize,MetalDestTexture->Texture, DestSliceIndex, DestMipIndex, DestinationOrigin);
					}
					else
					{
						// Linear and sRGB mismatch then try to go via metal buffer
						// Modified clone of logic from MetalRenderTarget.cpp
						uint32 BytesPerPixel = (MetalSrcTexture->PixelFormat != PF_DepthStencil) ? GPixelFormats[MetalSrcTexture->PixelFormat].BlockBytes : 1;
						const uint32 Stride = BytesPerPixel * SourceSize.width;
						const uint32 Alignment = PLATFORM_MAC ? 1u : 64u;
						const uint32 AlignedStride = ((Stride - 1) & ~(Alignment - 1)) + Alignment;
						const uint32 BytesPerImage = AlignedStride *  SourceSize.height;
						const uint32 DataSize = BytesPerImage * SourceSize.depth;
						
<<<<<<< HEAD
						FMetalBuffer Buffer = GetMetalDeviceContext().CreatePooledBuffer(FMetalPooledBufferArgs(GetInternalContext().GetDevice(), DataSize, 0, mtlpp::StorageMode::Shared));
=======
						FMetalBuffer Buffer = GetMetalDeviceContext().CreatePooledBuffer(FMetalPooledBufferArgs(GetInternalContext().GetDevice(), DataSize, BUF_Dynamic, mtlpp::StorageMode::Shared));
>>>>>>> edccb068
						
						check(Buffer);
						
						mtlpp::BlitOption Options = mtlpp::BlitOption::None;
#if !PLATFORM_MAC
						if (MetalSrcTexture->Texture.GetPixelFormat() >= mtlpp::PixelFormat::PVRTC_RGB_2BPP && MetalSrcTexture->Texture.GetPixelFormat() <= mtlpp::PixelFormat::PVRTC_RGBA_4BPP_sRGB)
						{
							Options = mtlpp::BlitOption::RowLinearPVRTC;
						}
#endif
						GetInternalContext().CopyFromTextureToBuffer(MetalSrcTexture->Texture, SourceSliceIndex, SourceMipIndex, SourceOrigin, SourceSize, Buffer, 0, AlignedStride, BytesPerImage, Options);
						GetInternalContext().CopyFromBufferToTexture(Buffer, 0, Stride, BytesPerImage, SourceSize, MetalDestTexture->Texture, DestSliceIndex, DestMipIndex, DestinationOrigin, Options);
						
						GetMetalDeviceContext().ReleaseBuffer(Buffer);
					}
				}
			}
			
			if (SrcTexture != MetalSrcTexture->Texture)
			{
				SafeReleaseMetalTexture(SrcTexture);
			}
		}
		else
		{
			UE_LOG(LogMetal, Warning, TEXT("RHICopyTexture Source <-> Destination texture format mismatch"));
		}
	}
}
<|MERGE_RESOLUTION|>--- conflicted
+++ resolved
@@ -798,25 +798,9 @@
 		else if (Flags & (TexCreate_RenderTargetable|TexCreate_DepthStencilTargetable|TexCreate_ResolveTargetable|TexCreate_DepthStencilResolveTarget))
 		{
 			check(!(Flags & TexCreate_CPUReadback));
-<<<<<<< HEAD
 			Desc.SetCpuCacheMode(mtlpp::CpuCacheMode::DefaultCache);
 			Desc.SetStorageMode(mtlpp::StorageMode::Private);
 			Desc.SetResourceOptions((mtlpp::ResourceOptions)(mtlpp::ResourceOptions::CpuCacheModeDefaultCache|mtlpp::ResourceOptions::StorageModePrivate));
-=======
-#if PLATFORM_IOS
-			if (!(Flags & (TexCreate_ShaderResource|TexCreate_UAV)) && (GMaxRHIFeatureLevel < ERHIFeatureLevel::SM5))
-			{
-				Desc.SetStorageMode(mtlpp::StorageMode::Memoryless);
-				Desc.SetResourceOptions(mtlpp::ResourceOptions::StorageModeMemoryless);
-			}
-			else
-#endif
-			{
-				Desc.SetCpuCacheMode(mtlpp::CpuCacheMode::DefaultCache);
-				Desc.SetStorageMode(mtlpp::StorageMode::Private);
-				Desc.SetResourceOptions((mtlpp::ResourceOptions)(mtlpp::ResourceOptions::CpuCacheModeDefaultCache|mtlpp::ResourceOptions::StorageModePrivate));
-			}
->>>>>>> edccb068
 		}
 		else
 		{
@@ -891,11 +875,7 @@
 		{
 			mtlpp::Device Device = GetMetalDeviceContext().GetDevice();
 			mtlpp::SizeAndAlign SizeAlign = Device.HeapTextureSizeAndAlign(Desc);
-<<<<<<< HEAD
-			FMetalPooledBufferArgs Args(Device, SizeAlign.Size, 0, mtlpp::StorageMode::Private);
-=======
 			FMetalPooledBufferArgs Args(Device, SizeAlign.Size, BUF_Dynamic, mtlpp::StorageMode::Private);
->>>>>>> edccb068
 			FMetalBuffer Buffer = GetMetalDeviceContext().CreatePooledBuffer(Args);
 			Texture = Buffer.NewTexture(Desc, 0, SizeAlign.Size);
 		}
@@ -936,11 +916,7 @@
 			
 			bool bMemoryless = false;
 #if PLATFORM_IOS
-<<<<<<< HEAD
-			if (FMetalCommandQueue::SupportsFeature(EMetalFeaturesMemoryLessResources) && (GMaxRHIFeatureLevel < ERHIFeatureLevel::SM5))
-=======
 			if (GMaxRHIFeatureLevel < ERHIFeatureLevel::SM5)
->>>>>>> edccb068
 			{
 				bMemoryless = true;
 				Desc.SetStorageMode(mtlpp::StorageMode::Memoryless);
@@ -1172,15 +1148,9 @@
 	uint32 MipBytes = GetMipSize(MipIndex, &DestStride, false);
 	
 	// allocate some temporary memory
-<<<<<<< HEAD
-	mtlpp::ResourceOptions ResMode = FMetalCommandQueue::GetCompatibleResourceOptions((mtlpp::ResourceOptions)(mtlpp::ResourceOptions::StorageModeShared | (bSupportsResourceOptions && !(PLATFORM_MAC && PixelFormat == PF_G8 && (Flags & TexCreate_SRGB)) ? mtlpp::ResourceOptions::CpuCacheModeWriteCombined : 0)));
-	
-    FMetalBuffer Buffer = GetMetalDeviceContext().GetResourceHeap().CreateBuffer(MipBytes, BufferOffsetAlignment, BUF_Dynamic, ResMode);
-=======
-	mtlpp::ResourceOptions ResMode = GetMetalDeviceContext().GetCommandQueue().GetCompatibleResourceOptions((mtlpp::ResourceOptions)(mtlpp::ResourceOptions::StorageModeShared | (!(PLATFORM_MAC && PixelFormat == PF_G8 && (Flags & TexCreate_SRGB)) ? mtlpp::ResourceOptions::CpuCacheModeWriteCombined : 0)));
+	mtlpp::ResourceOptions ResMode = FMetalCommandQueue::GetCompatibleResourceOptions((mtlpp::ResourceOptions)(mtlpp::ResourceOptions::StorageModeShared | (!(PLATFORM_MAC && PixelFormat == PF_G8 && (Flags & TexCreate_SRGB)) ? mtlpp::ResourceOptions::CpuCacheModeWriteCombined : 0)));
 	
 	FMetalBuffer Buffer = GetMetalDeviceContext().GetResourceHeap().CreateBuffer(MipBytes, BufferOffsetAlignment, BUF_Dynamic, ResMode);
->>>>>>> edccb068
 	
 #if PLATFORM_MAC
 	// Expand R8_sRGB into RGBA8_sRGB for Mac.
@@ -1948,11 +1918,7 @@
 	if(Texture->GetFormat() == PF_G8 && (Texture->GetFlags() & TexCreate_SRGB))
 	{
 		const uint32 BufferSize = UpdateRegion.Height * UpdateRegion.Width * sizeof(uint32);		
-<<<<<<< HEAD
-        Buffer = GetMetalDeviceContext().CreatePooledBuffer(FMetalPooledBufferArgs(GetMetalDeviceContext().GetDevice(), BufferSize, BUF_Dynamic, mtlpp::StorageMode::Shared));
-=======
 		Buffer = GetMetalDeviceContext().CreatePooledBuffer(FMetalPooledBufferArgs(GetMetalDeviceContext().GetDevice(), BufferSize, BUF_Dynamic, mtlpp::StorageMode::Shared));
->>>>>>> edccb068
 		InternalExpandR8ToStandardRGBA((uint32*)Buffer.GetContents(), UpdateRegion, InOutSourcePitch, SourceData);
 	}
 
@@ -1960,11 +1926,7 @@
 #endif
 	{
 		const uint32 BufferSize = UpdateRegion.Height * InSourcePitch;
-<<<<<<< HEAD
-        Buffer = GetMetalDeviceContext().CreatePooledBuffer(FMetalPooledBufferArgs(GetMetalDeviceContext().GetDevice(), BufferSize, BUF_Dynamic, mtlpp::StorageMode::Shared));
-=======
 		Buffer = GetMetalDeviceContext().CreatePooledBuffer(FMetalPooledBufferArgs(GetMetalDeviceContext().GetDevice(), BufferSize, BUF_Dynamic, mtlpp::StorageMode::Shared));
->>>>>>> edccb068
 
 		// Limit copy to line by line by update region pitch otherwise we can go off the end of source data on the last row
 		uint8* pDestRow = (uint8*)Buffer.GetContents();
@@ -2168,11 +2130,7 @@
 		FMetalTexture Tex = Texture->Surface.Texture;
 		const uint32 BufferSize = UpdateRegion.Height * UpdateRegion.Depth* SourceRowPitch;
 		
-<<<<<<< HEAD
-        Buffer = GetMetalDeviceContext().CreatePooledBuffer(FMetalPooledBufferArgs(GetMetalDeviceContext().GetDevice(), BufferSize, BUF_Dynamic, mtlpp::StorageMode::Shared));
-=======
 		Buffer = GetMetalDeviceContext().CreatePooledBuffer(FMetalPooledBufferArgs(GetMetalDeviceContext().GetDevice(), BufferSize, BUF_Dynamic, mtlpp::StorageMode::Shared));
->>>>>>> edccb068
 		InternalCopyTexture3DUpdateRegionData(Texture, UpdateRegion, SourceRowPitch, SourceDepthPitch, SourceData, (uint8*)Buffer.GetContents());
 	}
 	
@@ -2243,11 +2201,7 @@
 			SCOPED_AUTORELEASE_POOL;
 
 			const uint32 BufferSize = UpdateRegion.Height * UpdateRegion.Depth * SourceRowPitch;
-<<<<<<< HEAD
-            FMetalBuffer IntermediateBuffer = GetMetalDeviceContext().CreatePooledBuffer(FMetalPooledBufferArgs(GetMetalDeviceContext().GetDevice(), BufferSize, BUF_Dynamic, mtlpp::StorageMode::Shared));
-=======
 			FMetalBuffer IntermediateBuffer = GetMetalDeviceContext().CreatePooledBuffer(FMetalPooledBufferArgs(GetMetalDeviceContext().GetDevice(), BufferSize, BUF_Dynamic, mtlpp::StorageMode::Shared));
->>>>>>> edccb068
 			InternalCopyTexture3DUpdateRegionData(TextureRHI, UpdateRegion, SourceRowPitch, SourceDepthPitch, SourceData, (uint8*)IntermediateBuffer.GetContents());
 			InternalUpdateTexture3D(ImmediateContext.GetInternalContext(), TextureRHI, MipIndex, UpdateRegion, SourceRowPitch, SourceDepthPitch, IntermediateBuffer);
 			GetMetalDeviceContext().ReleaseBuffer(IntermediateBuffer);
@@ -2408,7 +2362,7 @@
 	}
 }
 
-void FMetalRHICommandContext::RHIUpdateTextureReference(FTextureReferenceRHIParamRef TextureRefRHI, FTextureRHIParamRef NewTextureRHI)
+void FMetalRHICommandContext::RHIUpdateTextureReference(FRHITextureReference* TextureRefRHI, FTextureRHIParamRef NewTextureRHI)
 {
 	@autoreleasepool {
 		FMetalTextureReference* TextureRef = (FMetalTextureReference*)TextureRefRHI;
@@ -2589,44 +2543,6 @@
 	@autoreleasepool {
 	FMetalStructuredBuffer* MetalBuffer = ResourceCast(Buffer);
 	MetalBuffer->Alias();
-	}
-}
-
-void FMetalDynamicRHI::RHISetResourceAliasability_RenderThread(class FRHICommandListImmediate& RHICmdList, EResourceAliasability AliasMode, FTextureRHIParamRef* InTextures, int32 NumTextures)
-{
-	check(InTextures && NumTextures);
-	@autoreleasepool
-	{
-		switch(AliasMode)
-		{
-			case EResourceAliasability::EAliasable:
-			{
-				for (int32 i = 0; i < NumTextures; ++i)
-				{
-					FMetalSurface* Source = GetMetalSurfaceFromRHITexture(InTextures[i]);
-					Source->MakeAliasable();
-				}
-				break;
-			}
-			case EResourceAliasability::EUnaliasable:
-			{
-				if (RHICmdList.Bypass() || !IsRunningRHIInSeparateThread())
-				{
-					for (int32 i = 0; i < NumTextures; ++i)
-					{
-						FMetalSurface* Source = GetMetalSurfaceFromRHITexture(InTextures[i]);
-						Source->MakeUnAliasable();
-					}
-				}
-				else
-				{
-					new (RHICmdList.AllocCommand<FMetalRHICommandUnaliasTextures>()) FMetalRHICommandUnaliasTextures(InTextures, NumTextures);
-				}
-				break;
-			}
-			default:
-				break;
-		}
 	}
 }
 
@@ -2672,11 +2588,11 @@
 		check(SourceTexture);
 		check(DestinationTexture);
 		
+		FMetalTexture2D* MetalSrcTexture = ResourceCast(SourceTexture);
+		FMetalTexture2D* MetalDestTexture = ResourceCast(DestinationTexture);
+		
 		if(SourceTexture->GetFormat() == DestinationTexture->GetFormat())
 		{
-			FMetalTexture2D* MetalSrcTexture = ResourceCast(SourceTexture);
-			FMetalTexture2D* MetalDestTexture = ResourceCast(DestinationTexture);
-			
 			FVector2D SourceSizeVector = SourceBox.GetSize();
 			FVector2D DestinatioSizeVector = DestinationBox.GetSize();
 			
@@ -2719,13 +2635,8 @@
 				const uint32 AlignedStride = ((Stride - 1) & ~(Alignment - 1)) + Alignment;
 				const uint32 BytesPerImage = AlignedStride *  SourceSize.height;
 				
-<<<<<<< HEAD
-                FMetalBuffer Buffer = GetMetalDeviceContext().CreatePooledBuffer(FMetalPooledBufferArgs(ImmediateContext.Context->GetDevice(), BytesPerImage, BUF_Dynamic, mtlpp::StorageMode::Shared));
-
-=======
 				FMetalBuffer Buffer = GetMetalDeviceContext().CreatePooledBuffer(FMetalPooledBufferArgs(ImmediateContext.Context->GetDevice(), BytesPerImage, BUF_Dynamic, mtlpp::StorageMode::Shared));
 				
->>>>>>> edccb068
 				check(Buffer);
 				
 				mtlpp::BlitOption Options = mtlpp::BlitOption::None;
@@ -2748,7 +2659,7 @@
 		}
 		else
 		{
-			UE_LOG(LogMetal, Warning, TEXT("RHICopySubTextureRegion Source <-> Destination texture format mismatch"));
+			UE_LOG(LogMetal, Error, TEXT("RHICopySubTextureRegion Source (UE4 %d: MTL %d) <-> Destination (UE4 %d: MTL %d) texture format mismatch"), (uint32)SourceTexture->GetFormat(), (uint32)MetalSrcTexture->Surface.Texture.GetPixelFormat(), (uint32)DestinationTexture->GetFormat(), (uint32)MetalDestTexture->Surface.Texture.GetPixelFormat());
 		}
 	}
 }
@@ -2769,16 +2680,12 @@
 		check(SourceTextureRHI);
 		check(DestTextureRHI);
 		
+		FMetalSurface* MetalSrcTexture = GetMetalSurfaceFromRHITexture(SourceTextureRHI);
+		FMetalSurface* MetalDestTexture = GetMetalSurfaceFromRHITexture(DestTextureRHI);
+		
 		if(SourceTextureRHI->GetFormat() == DestTextureRHI->GetFormat())
 		{
-			FMetalSurface* MetalSrcTexture = GetMetalSurfaceFromRHITexture(SourceTextureRHI);
-			FMetalSurface* MetalDestTexture = GetMetalSurfaceFromRHITexture(DestTextureRHI);
-			
-<<<<<<< HEAD
 			FIntVector Size = (CopyInfo.Size != FIntVector::ZeroValue) ? CopyInfo.Size : FIntVector(MetalSrcTexture->SizeX, MetalSrcTexture->SizeY, MetalSrcTexture->SizeZ);
-=======
-			FIntVector Size = (CopyInfo.Size != FIntVector::ZeroValue) ? CopyInfo.Size : FIntVector(MetalSrcTexture->Texture.GetWidth(), MetalSrcTexture->Texture.GetHeight(), MetalSrcTexture->Texture.GetDepth());
->>>>>>> edccb068
 			
 			mtlpp::Origin SourceOrigin(CopyInfo.SourcePosition.X, CopyInfo.SourcePosition.Y, CopyInfo.SourcePosition.Z);
 			mtlpp::Origin DestinationOrigin(CopyInfo.DestPosition.X, CopyInfo.DestPosition.Y, CopyInfo.DestPosition.Z);
@@ -2807,11 +2714,7 @@
 				{
 					uint32 SourceMipIndex = CopyInfo.SourceMipIndex + MipIndex;
 					uint32 DestMipIndex = CopyInfo.DestMipIndex + MipIndex;
-<<<<<<< HEAD
 					mtlpp::Size SourceSize(FMath::Max(Size.X >> MipIndex, 1), FMath::Max(Size.Y >> MipIndex, 1), FMath::Max(Size.Z >> MipIndex, 1));
-=======
-					mtlpp::Size SourceSize(FMath::Max(CopyInfo.Size.X >> MipIndex, 1), FMath::Max(CopyInfo.Size.Y >> MipIndex, 1), FMath::Max(CopyInfo.Size.Z >> MipIndex, 1));
->>>>>>> edccb068
 					
 					// Account for create with TexCreate_SRGB flag which could make these different
 					if(SrcTexture.GetPixelFormat() == MetalDestTexture->Texture.GetPixelFormat())
@@ -2829,11 +2732,7 @@
 						const uint32 BytesPerImage = AlignedStride *  SourceSize.height;
 						const uint32 DataSize = BytesPerImage * SourceSize.depth;
 						
-<<<<<<< HEAD
-						FMetalBuffer Buffer = GetMetalDeviceContext().CreatePooledBuffer(FMetalPooledBufferArgs(GetInternalContext().GetDevice(), DataSize, 0, mtlpp::StorageMode::Shared));
-=======
 						FMetalBuffer Buffer = GetMetalDeviceContext().CreatePooledBuffer(FMetalPooledBufferArgs(GetInternalContext().GetDevice(), DataSize, BUF_Dynamic, mtlpp::StorageMode::Shared));
->>>>>>> edccb068
 						
 						check(Buffer);
 						
@@ -2859,7 +2758,7 @@
 		}
 		else
 		{
-			UE_LOG(LogMetal, Warning, TEXT("RHICopyTexture Source <-> Destination texture format mismatch"));
-		}
-	}
-}
+			UE_LOG(LogMetal, Error, TEXT("RHICopyTexture Source (UE4 %d: MTL %d) <-> Destination (UE4 %d: MTL %d) texture format mismatch"), (uint32)SourceTextureRHI->GetFormat(), (uint32)MetalSrcTexture->Texture.GetPixelFormat(), (uint32)DestTextureRHI->GetFormat(), (uint32)MetalDestTexture->Texture.GetPixelFormat());
+		}
+	}
+}
