--- conflicted
+++ resolved
@@ -242,7 +242,6 @@
 		SRV->SourceTexture = (FRHITexture*)Texture2DRHI;
 		
 		FMetalSurface* Surface = GetMetalSurfaceFromRHITexture(Texture2DRHI);
-<<<<<<< HEAD
 		
 		// Asking to make a SRV with PF_Unknown means to use the same format.
 		// This matches the behavior of the DX11 RHI.
@@ -252,10 +251,7 @@
 			Format = Surface->PixelFormat;
 		}
 		
-		SRV->TextureView = Surface ? new FMetalSurface(*Surface, NSMakeRange(CreateInfo.MipLevel, CreateInfo.NumMipLevels), Format) : nullptr;
-=======
 		SRV->TextureView = Surface ? new FMetalSurface(*Surface, NSMakeRange(CreateInfo.MipLevel, CreateInfo.NumMipLevels), (EPixelFormat)(CreateInfo.Format == PF_Unknown ? Surface->PixelFormat : CreateInfo.Format)) : nullptr;
->>>>>>> 6ce81590
 		
 		SRV->SourceVertexBuffer = nullptr;
 		SRV->SourceIndexBuffer = nullptr;
