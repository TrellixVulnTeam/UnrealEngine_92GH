--- conflicted
+++ resolved
@@ -532,13 +532,6 @@
 	SCOPED_LOADTIMER(BulkData_Serialize);
 
 #if WITH_EDITOR == 0 && WITH_EDITORONLY_DATA == 0
-<<<<<<< HEAD
-	check(Ar.IsLoading());				// Only support loading from cooked data!
-	check(!GIsEditor);					// The editor path is not supported
-	check(LockStatus == LOCKSTATUS_Unlocked);
-
-=======
->>>>>>> a3bca293
 	if (Ar.IsPersistent() && !Ar.IsObjectReferenceCollector() && !Ar.ShouldSkipBulkData())
 	{
 		check(Ar.IsLoading());				// Only support loading from cooked data!
