// Copyright 1998-2019 Epic Games, Inc. All Rights Reserved.

#include "UObject/LinkerLoad.h"
#include "HAL/FileManager.h"
#include "Misc/Paths.h"
#include "Stats/StatsMisc.h"
#include "Misc/ConfigCacheIni.h"
#include "HAL/IConsoleManager.h"
#include "Misc/SlowTask.h"
#include "Misc/ScopedSlowTask.h"
#include "Misc/ObjectThumbnail.h"
#include "Misc/App.h"
#include "UObject/UObjectHash.h"
#include "UObject/Package.h"
#include "UObject/MetaData.h"
#include "UObject/ObjectRedirector.h"
#include "Misc/PackageName.h"
#include "Blueprint/BlueprintSupport.h"
#include "Misc/SecureHash.h"
#include "ProfilingDebugging/DebuggingDefines.h"
#include "Logging/TokenizedMessage.h"
#include "UObject/LinkerPlaceholderBase.h"
#include "UObject/LinkerPlaceholderClass.h"
#include "UObject/LinkerPlaceholderExportObject.h"
#include "UObject/LinkerPlaceholderFunction.h"
#include "UObject/LinkerManager.h"
#include "Serialization/DeferredMessageLog.h"
#include "UObject/UObjectThreadContext.h"
#include "Serialization/AsyncLoading.h"
#include "ProfilingDebugging/LoadTimeTracker.h"
#include "HAL/ThreadHeartBeat.h"
#include "Internationalization/TextPackageNamespaceUtil.h"
#include "Serialization/BulkData.h"
#include "Serialization/AsyncLoadingPrivate.h"
#include "Serialization/Formatters/BinaryArchiveFormatter.h"
#include "Serialization/Formatters/JsonArchiveInputFormatter.h"
#include "Serialization/ArchiveUObjectFromStructuredArchive.h"
#include "Serialization/LoadTimeTracePrivate.h"
#include "HAL/FileManager.h"
#include "UObject/CoreRedirects.h"

class FTexture2DResourceMem;

#define LOCTEXT_NAMESPACE "LinkerLoad"

DECLARE_STATS_GROUP_VERBOSE(TEXT("Linker Load"), STATGROUP_LinkerLoad, STATCAT_Advanced);

DECLARE_CYCLE_STAT(TEXT("Linker Preload"),STAT_LinkerPreload,STATGROUP_LinkerLoad);
DECLARE_CYCLE_STAT(TEXT("Linker Precache"),STAT_LinkerPrecache,STATGROUP_LinkerLoad);
DECLARE_CYCLE_STAT(TEXT("Linker Serialize"),STAT_LinkerSerialize,STATGROUP_LinkerLoad);
DECLARE_CYCLE_STAT(TEXT("Linker Load Deferred"), STAT_LinkerLoadDeferred, STATGROUP_LinkerLoad);

DECLARE_STATS_GROUP( TEXT( "Linker Count" ), STATGROUP_LinkerCount, STATCAT_Advanced );
DECLARE_DWORD_ACCUMULATOR_STAT(TEXT("Linker Count"), STAT_LinkerCount, STATGROUP_LinkerCount);
DECLARE_DWORD_ACCUMULATOR_STAT(TEXT("Linker Count (Text Assets)"), STAT_TextAssetLinkerCount, STATGROUP_LinkerCount);
DECLARE_DWORD_ACCUMULATOR_STAT(TEXT("Live Linker Count"), STAT_LiveLinkerCount, STATGROUP_LinkerCount);
DECLARE_FLOAT_ACCUMULATOR_STAT(TEXT("Fixup editor-only flags time"), STAT_EditorOnlyFixupTime, STATGROUP_LinkerCount);

#if WITH_EDITORONLY_DATA
int32 GLinkerAllowDynamicClasses = 0;
static FAutoConsoleVariableRef CVarLinkerAllowDynamicClasses(
	TEXT("linker.AllowDynamicClasses"),
	GLinkerAllowDynamicClasses,
	TEXT("If true, linkers will attempt to use dynamic classes instead of class assets."),
	ECVF_Default
	);
#endif

UClass* FLinkerLoad::UTexture2DStaticClass = NULL;

FName FLinkerLoad::NAME_LoadErrors("LoadErrors");


/*----------------------------------------------------------------------------
Helpers
----------------------------------------------------------------------------*/

#if WITH_EDITOR
bool FLinkerLoad::ShouldCreateThrottledSlowTask() const
{
	return ShouldReportProgress() && FSlowTask::ShouldCreateThrottledSlowTask();
}
#endif


int32 GAllowCookedDataInEditorBuilds = 0;
static FAutoConsoleVariableRef CVarAllowCookedDataInEditorBuilds(
	TEXT("cook.AllowCookedDataInEditorBuilds"),
		GAllowCookedDataInEditorBuilds,
	TEXT("If true, allows cooked assets to be loaded in the editor."),
	ECVF_Default
);

/**
* Test whether the given package index is a valid import or export in this package
*/
bool FLinkerLoad::IsValidPackageIndex(FPackageIndex InIndex)
{
	return (InIndex.IsImport() && ImportMap.IsValidIndex(InIndex.ToImport()))
		|| (InIndex.IsExport() && ExportMap.IsValidIndex(InIndex.ToExport()));
}

bool FLinkerLoad::bActiveRedirectsMapInitialized = false;



/**
* DEPRECATED: Replace with FCoreRedirects format for newly added ini entries
*
* Here is the format for the ClassRedirection:
*
*  ; Basic redirects
*  ;ActiveClassRedirects=(OldClassName="MyClass",NewClassName="NewNativePackage.MyClass")
*	ActiveClassRedirects=(OldClassName="CylinderComponent",NewClassName="CapsuleComponent")
*  Note: For class name redirects, the OldClassName must be the plain OldClassName, it cannot be OldPackage.OldClassName
*
*	; Keep both classes around, but convert any existing instances of that object to a particular class (insert into the inheritance hierarchy
*	;ActiveClassRedirects=(OldClassName="MyClass",NewClassName="MyClassParent",InstanceOnly="true")
*
*/

void FLinkerLoad::CreateActiveRedirectsMap(const FString& GEngineIniName)
{
	// Soft deprecated, replaced by FCoreRedirects, but it will still read the old format for the foreseeable future

	// mark that this has been done at least once
	bActiveRedirectsMapInitialized = true;

	if (GConfig)
	{
		FConfigSection* PackageRedirects = GConfig->GetSectionPrivate( TEXT("/Script/Engine.Engine"), false, true, GEngineIniName );
		if (PackageRedirects)
		{
			TArray<FCoreRedirect> NewRedirects;
			FDeferredMessageLog RedirectErrors(NAME_LoadErrors);

			static FName ActiveClassRedirectsKey(TEXT("ActiveClassRedirects"));
			for( FConfigSection::TIterator It(*PackageRedirects); It; ++It )
			{
				if (It.Key() == ActiveClassRedirectsKey)
				{
					FName OldClassName = NAME_None;
					FName NewClassName = NAME_None;
					FName ObjectName = NAME_None;
					FName OldSubobjName = NAME_None;
					FName NewSubobjName = NAME_None;
					FName NewClassClass = NAME_None;
					FName NewClassPackage = NAME_None;

					bool bInstanceOnly = false;

					FParse::Bool( *It.Value().GetValue(), TEXT("InstanceOnly="), bInstanceOnly );
					FParse::Value( *It.Value().GetValue(), TEXT("ObjectName="), ObjectName );

					FParse::Value( *It.Value().GetValue(), TEXT("OldClassName="), OldClassName );
					FParse::Value( *It.Value().GetValue(), TEXT("NewClassName="), NewClassName );

					FParse::Value( *It.Value().GetValue(), TEXT("OldSubobjName="), OldSubobjName );
					FParse::Value( *It.Value().GetValue(), TEXT("NewSubobjName="), NewSubobjName );

					FParse::Value( *It.Value().GetValue(), TEXT("NewClassClass="), NewClassClass );
					FParse::Value( *It.Value().GetValue(), TEXT("NewClassPackage="), NewClassPackage );

					if (NewSubobjName != NAME_None || OldSubobjName != NAME_None)
					{
						check(OldSubobjName != NAME_None && OldClassName != NAME_None );
						FCoreRedirect* Redirect = new (NewRedirects) FCoreRedirect(ECoreRedirectFlags::Type_Class, OldClassName.ToString(), OldClassName.ToString());
						Redirect->ValueChanges.Add(OldSubobjName.ToString(), NewSubobjName.ToString());
					}
					//instances only
					else if( bInstanceOnly )
					{
						// If NewClassName is none, register as removed instead
						if (NewClassName == NAME_None)
						{
							FCoreRedirect* Redirect = new (NewRedirects) FCoreRedirect(ECoreRedirectFlags::Type_Class | ECoreRedirectFlags::Option_InstanceOnly | ECoreRedirectFlags::Option_Removed, OldClassName.ToString(), NewClassName.ToString());
						}
						else
						{
							FCoreRedirect* Redirect = new (NewRedirects) FCoreRedirect(ECoreRedirectFlags::Type_Class | ECoreRedirectFlags::Option_InstanceOnly, OldClassName.ToString(), NewClassName.ToString());
						}
					}
					//objects only on a per-object basis
					else if( ObjectName != NAME_None )
					{
						UE_LOG(LogLinker, Warning, TEXT("Generic Object redirects are not supported with ActiveClassRedirects and never worked, move to new CoreRedirects system"));
					}
					//full redirect
					else
					{
						if (NewClassName.ToString().Find(TEXT("."), ESearchCase::CaseSensitive) != NewClassName.ToString().Find(TEXT("."), ESearchCase::CaseSensitive, ESearchDir::FromEnd))
						{
							RedirectErrors.Error(FText::Format(LOCTEXT("NestedRenameDisallowed", "{0} cannot contain a rename of nested objects for '{1}'; if you want to leave the outer alone, just specify the name with no path"), FText::FromName(ActiveClassRedirectsKey), FText::FromName(NewClassName)));
						}
						else
						{
							FCoreRedirect* Redirect = new(NewRedirects) FCoreRedirect(ECoreRedirectFlags::Type_Class, OldClassName.ToString(), NewClassName.ToString());

							if (!NewClassClass.IsNone() || !NewClassPackage.IsNone())
							{
								Redirect->OverrideClassName = FCoreRedirectObjectName(NewClassClass, NAME_None, NewClassPackage);
							}
							else if (Redirect->NewName.ObjectName.ToString().StartsWith(TEXT("E"), ESearchCase::CaseSensitive))
							{
								// This might be an enum, so we have to register it
								FCoreRedirect* EnumRedirect = new(NewRedirects) FCoreRedirect(ECoreRedirectFlags::Type_Enum, OldClassName.ToString(), NewClassName.ToString());
							}
							else
							{
								// This might be a struct redirect because many of them were registered incorrectly
								FCoreRedirect* StructRedirect = new(NewRedirects) FCoreRedirect(ECoreRedirectFlags::Type_Struct, OldClassName.ToString(), NewClassName.ToString());
							}
						}
					}
				}	
				else if( It.Key() == TEXT("ActiveGameNameRedirects") )
				{
					FName OldGameName = NAME_None;
					FName NewGameName = NAME_None;

					FParse::Value( *It.Value().GetValue(), TEXT("OldGameName="), OldGameName );
					FParse::Value( *It.Value().GetValue(), TEXT("NewGameName="), NewGameName );

					FCoreRedirect* Redirect = new(NewRedirects) FCoreRedirect(ECoreRedirectFlags::Type_Package, OldGameName.ToString(), NewGameName.ToString());
				}
				else if ( It.Key() == TEXT("ActiveStructRedirects") )
				{
					FName OldStructName = NAME_None;
					FName NewStructName = NAME_None;

					FParse::Value( *It.Value().GetValue(), TEXT("OldStructName="), OldStructName );
					FParse::Value( *It.Value().GetValue(), TEXT("NewStructName="), NewStructName );

					FCoreRedirect* Redirect = new(NewRedirects) FCoreRedirect(ECoreRedirectFlags::Type_Struct, OldStructName.ToString(), NewStructName.ToString());
				}
				else if ( It.Key() == TEXT("ActivePluginRedirects") )
				{
					FString OldPluginName;
					FString NewPluginName;

					FParse::Value( *It.Value().GetValue(), TEXT("OldPluginName="), OldPluginName );
					FParse::Value( *It.Value().GetValue(), TEXT("NewPluginName="), NewPluginName );

					OldPluginName = FString(TEXT("/")) + OldPluginName + FString(TEXT("/"));
					NewPluginName = FString(TEXT("/")) + NewPluginName + FString(TEXT("/"));

					FCoreRedirect* Redirect = new(NewRedirects) FCoreRedirect(ECoreRedirectFlags::Type_Package | ECoreRedirectFlags::Option_MatchSubstring, OldPluginName, NewPluginName);
				}
				else if ( It.Key() == TEXT("KnownMissingPackages") )
				{
					FName KnownMissingPackage = NAME_None;

					FParse::Value( *It.Value().GetValue(), TEXT("PackageName="), KnownMissingPackage );

					FCoreRedirect* Redirect = new(NewRedirects) FCoreRedirect(ECoreRedirectFlags::Type_Package | ECoreRedirectFlags::Option_Removed, KnownMissingPackage.ToString(), FString());
				}
				else if (It.Key() == TEXT("TaggedPropertyRedirects"))
				{
					FName ClassName = NAME_None;
					FName OldPropertyName = NAME_None;
					FName NewPropertyName = NAME_None;

					FParse::Value(*It.Value().GetValue(), TEXT("ClassName="), ClassName);
					FParse::Value(*It.Value().GetValue(), TEXT("OldPropertyName="), OldPropertyName);
					FParse::Value(*It.Value().GetValue(), TEXT("NewPropertyName="), NewPropertyName);

					check(ClassName != NAME_None && OldPropertyName != NAME_None && NewPropertyName != NAME_None);

					FCoreRedirect* Redirect = new (NewRedirects) FCoreRedirect(ECoreRedirectFlags::Type_Property, FCoreRedirectObjectName(OldPropertyName, ClassName, NAME_None), FCoreRedirectObjectName(NewPropertyName, ClassName, NAME_None));
				}
				else if (It.Key() == TEXT("EnumRedirects"))
				{
					const FString& ConfigValue = It.Value().GetValue();
					FName EnumName = NAME_None;
					FName OldEnumEntry = NAME_None;
					FName NewEnumEntry = NAME_None;

					FString OldEnumSubstring;
					FString NewEnumSubstring;

					FParse::Value(*ConfigValue, TEXT("EnumName="), EnumName);
					if (FParse::Value(*ConfigValue, TEXT("OldEnumEntry="), OldEnumEntry))
					{
						FParse::Value(*ConfigValue, TEXT("NewEnumEntry="), NewEnumEntry);
						check(EnumName != NAME_None && OldEnumEntry != NAME_None && NewEnumEntry != NAME_None);
						FCoreRedirect* Redirect = new(NewRedirects) FCoreRedirect(ECoreRedirectFlags::Type_Enum, EnumName.ToString(), EnumName.ToString());
						Redirect->ValueChanges.Add(OldEnumEntry.ToString(), NewEnumEntry.ToString());
					}
					else if (FParse::Value(*ConfigValue, TEXT("OldEnumSubstring="), OldEnumSubstring))
					{
						UE_LOG(LogLinker, Warning, TEXT("OldEnumSubstring no longer supported! Replace with multiple entries or use the better syntax in the CoreRedirects section "));
					}
				}
			}

			FCoreRedirects::AddRedirectList(NewRedirects, GEngineIniName);
		}
	}
	else
	{
		UE_LOG(LogLinker, Warning, TEXT(" **** ACTIVE CLASS REDIRECTS UNABLE TO INITIALIZE! (mActiveClassRedirects) **** "));
	}
}

FScopedCreateImportCounter::FScopedCreateImportCounter(FLinkerLoad* Linker, int32 Index)
{
	LoadContext = Linker->GetSerializeContext();
	check(LoadContext);

	// Remember the old linker and index
	PreviousLinker = LoadContext->SerializedImportLinker;
	PreviousIndex = LoadContext->SerializedImportIndex;
	// Remember the current linker and index.
	LoadContext->SerializedImportLinker = Linker;
	LoadContext->SerializedImportIndex = Index;
}

FScopedCreateImportCounter::~FScopedCreateImportCounter()
{
	// Restore old values
	LoadContext->SerializedImportLinker = PreviousLinker;
	LoadContext->SerializedImportIndex = PreviousIndex;
}


/** Helper struct to keep track of the CreateExport() entry/exit. */
struct FScopedCreateExportCounter
{
	/**
	 *	Constructor. Called upon CreateImport() entry.
	 *	@param Linker	- Current Linker
	 *	@param Index	- Index of the current Import
	 */
	FScopedCreateExportCounter(FLinkerLoad* Linker, int32 Index)
	{
		LoadContext = Linker->GetSerializeContext();
		check(LoadContext);

		// Remember the old linker and index
		PreviousLinker = LoadContext->SerializedExportLinker;
		PreviousIndex = LoadContext->SerializedExportIndex;
		// Remember the current linker and index.
		LoadContext->SerializedExportLinker = Linker;
		LoadContext->SerializedExportIndex = Index;
	}

	/** Destructor. Called upon CreateImport() exit. */
	~FScopedCreateExportCounter()
	{
		// Restore old values
		LoadContext->SerializedExportLinker = PreviousLinker;
		LoadContext->SerializedExportIndex = PreviousIndex;
	}

	/** Current load context object */
	FUObjectSerializeContext* LoadContext;
	/** Poreviously stored linker */
	FLinkerLoad* PreviousLinker;
	/** Previously stored index */
	int32 PreviousIndex;
};

namespace FLinkerDefs
{
	/** Number of progress steps for reporting status to a GUI while loading packages */
	const int32 TotalProgressSteps = 5;
}

/**
 * Creates a platform-specific ResourceMem. If an AsyncCounter is provided, it will allocate asynchronously.
 *
 * @param SizeX				Width of the stored largest mip-level
 * @param SizeY				Height of the stored largest mip-level
 * @param NumMips			Number of stored mips
 * @param TexCreateFlags	ETextureCreateFlags bit flags
 * @param AsyncCounter		If specified, starts an async allocation. If NULL, allocates memory immediately.
 * @return					Platform-specific ResourceMem.
 */
static FTexture2DResourceMem* CreateResourceMem(int32 SizeX, int32 SizeY, int32 NumMips, uint32 Format, uint32 TexCreateFlags, FThreadSafeCounter* AsyncCounter)
{
	FTexture2DResourceMem* ResourceMem = NULL;
	return ResourceMem;
}

static inline int32 HashNames(FName Object, FName Class, FName Package)
{
	return GetTypeHash(Object.GetComparisonIndex())
		+ 7 * GetTypeHash(Class.GetComparisonIndex())
		+ 31 * GetTypeHash(FPackageName::GetShortFName(Package).GetComparisonIndex());
}

static FORCEINLINE bool IsCoreUObjectPackage(const FName& PackageName)
{
	return PackageName == NAME_CoreUObject || PackageName == GLongCoreUObjectPackageName || PackageName == NAME_Core || PackageName == GLongCorePackageName;
}

/*----------------------------------------------------------------------------
	FLinkerLoad.
----------------------------------------------------------------------------*/

void FLinkerLoad::StaticInit(UClass* InUTexture2DStaticClass)
{
	UTexture2DStaticClass = InUTexture2DStaticClass;
}

/**
 * Creates and returns a FLinkerLoad object.
 *
 * @param	Parent		Parent object to load into, can be NULL (most likely case)
 * @param	Filename	Name of file on disk to load
 * @param	LoadFlags	Load flags determining behavior
 *
 * @return	new FLinkerLoad object for Parent/ Filename
 */
FLinkerLoad* FLinkerLoad::CreateLinker(FUObjectSerializeContext* LoadContext, UPackage* Parent, const TCHAR* Filename, uint32 LoadFlags, FArchive* InLoader /*= nullptr*/)
{
	check(LoadContext);

#if USE_CIRCULAR_DEPENDENCY_LOAD_DEFERRING
	// we don't want the linker permanently created with the 
	// DeferDependencyLoads flag (we also want to be able to determine if the 
	// linker already exists with that flag), so clear it before we attempt 
	// CreateLinkerAsync()
	// 
	// if this flag is present here, then we're most likely in a nested load and a 
	// blueprint up the load chain needed an asset (most likely a user-defined 
	// struct) loaded (we expect calls with LOAD_DeferDependencyLoads to be 
	// coming from LoadPackageInternal)
	uint32 const DeferredLoadFlag = (LoadFlags & LOAD_DeferDependencyLoads);
	LoadFlags &= ~LOAD_DeferDependencyLoads;
#endif // USE_CIRCULAR_DEPENDENCY_LOAD_DEFERRING

	FLinkerLoad* Linker = CreateLinkerAsync(LoadContext, Parent, Filename, LoadFlags
		, TFunction<void()>([](){})
		);
	{
#if USE_CIRCULAR_DEPENDENCY_LOAD_DEFERRING
		// the linker could already have the DeferDependencyLoads flag present 
		// (if this linker was already created further up the load chain, and 
		// we're re-entering this to further finalize its creation)... we want 
		// to make sure the DeferDependencyLoads flag is supplied (if it was 
		// specified) for the duration of the Tick() below, because its call to 
		// FinalizeCreation() could invoke further dependency loads
		TGuardValue<uint32> LinkerLoadFlagGuard(Linker->LoadFlags, Linker->LoadFlags | DeferredLoadFlag);
#endif // USE_CIRCULAR_DEPENDENCY_LOAD_DEFERRING
		
		if (InLoader)
		{
			// The linker can't have an associated loader here if we have a loader override
			check(!Linker->Loader);
			Linker->SetLoader(InLoader);
			// Set the basic archive flags on the linker
			Linker->ResetStatusInfo();
		}

		TGuardValue<FLinkerLoad*> SerializedPackageLinkerGuard(LoadContext->SerializedPackageLinker, Linker);
		if (Linker->Tick(0.f, false, false) == LINKER_Failed)
		{
			return nullptr;
		}
	}
	FCoreUObjectDelegates::PackageCreatedForLoad.Broadcast(Parent);
	return Linker;
}

void FLinkerLoad::SetLoader(FArchive* InLoader)
{
	Loader = InLoader;

	check(StructuredArchive == nullptr);
	check(!StructuredArchiveRootRecord.IsSet());

	if (StructuredArchiveFormatter == nullptr)
	{
		// Create structured archive wrapper
		StructuredArchiveFormatter = new FBinaryArchiveFormatter(*this);
	}

	StructuredArchive = new FStructuredArchive(*StructuredArchiveFormatter);
	StructuredArchiveRootRecord.Emplace(StructuredArchive->Open().EnterRecord());
}

/**
 * Looks for an existing linker for the given package, without trying to make one if it doesn't exist
 */
FLinkerLoad* FLinkerLoad::FindExistingLinkerForPackage(const UPackage* Package)
{
	FLinkerLoad* Linker = nullptr;
	if (Package)
	{
		Linker = Package->LinkerLoad;
	}
	return Linker;
}

FLinkerLoad* FLinkerLoad::FindExistingLinkerForImport(int32 Index) const
{
	const FObjectImport& Import = ImportMap[Index];
	if (Import.SourceLinker != nullptr)
	{
		return Import.SourceLinker;
	}
	else if (Import.XObject != nullptr)
	{
		if (FLinkerLoad* ObjLinker = Import.XObject->GetLinker())
		{
			return ObjLinker;
		}
	}

	FLinkerLoad* FoundLinker = nullptr;
	if (Import.OuterIndex.IsNull() && (Import.ClassName == NAME_Package))
	{
		FString PackageName = Import.ObjectName.ToString();
		if (UPackage* FoundPackage = FindObject<UPackage>(/*Outer =*/nullptr, *PackageName))
		{
			FoundLinker = FLinkerLoad::FindExistingLinkerForPackage(FoundPackage);
		}
	}
	else if (Import.OuterIndex.IsImport())
	{
		FoundLinker = FindExistingLinkerForImport(Import.OuterIndex.ToImport());
	}
	return FoundLinker;
}

/**
 * !!!!!!!!!!!!!!!!!!!!!!!!!!!!!!!!!!!!!!!!!!!!!!!!!!!!!!!!!!!!!!!!!!!!!!!!!!!!!!!!!!!!!!!!!!!!!!!!!!!!!!!!!!!!!!!!!!!!!!!!!!!!!!!!!!
 * CAUTION:  This function is potentially DANGEROUS.  Should only be used when you're really, really sure you know what you're doing.
 * !!!!!!!!!!!!!!!!!!!!!!!!!!!!!!!!!!!!!!!!!!!!!!!!!!!!!!!!!!!!!!!!!!!!!!!!!!!!!!!!!!!!!!!!!!!!!!!!!!!!!!!!!!!!!!!!!!!!!!!!!!!!!!!!!!
 *
 * Replaces OldObject's entry in its linker with NewObject, so that all subsequent loads of OldObject will return NewObject.
 * This is used to update instanced components that were serialized out, but regenerated during compile-on-load
 *
 * OldObject will be consigned to oblivion, and NewObject will take its place.
 *
 * WARNING!!!	This function is potentially very dangerous!  It should only be used at very specific times, and in very specific cases.
 *				If you're unsure, DON'T TRY TO USE IT!!!
 */
void FLinkerLoad::PRIVATE_PatchNewObjectIntoExport(UObject* OldObject, UObject* NewObject)
{
	// Cache off the old object's linker and export index.  We'll slide the new object in here.
	FLinkerLoad* OldObjectLinker = OldObject->GetLinker();
	// if this thing doesn't have a linker, then it wasn't loaded off disk and all of this is moot
	if (OldObjectLinker)
	{
		const int32 CachedLinkerIndex = OldObject->GetLinkerIndex();
		FObjectExport& ObjExport = OldObjectLinker->ExportMap[CachedLinkerIndex];

		// Detach the old object to make room for the new
		const EObjectFlags OldObjectFlags = OldObject->GetFlags();
		OldObject->ClearFlags(RF_NeedLoad|RF_NeedPostLoad);
		OldObject->SetLinker(nullptr, INDEX_NONE, true);

		// Copy flags from the old CDO.
		NewObject->SetFlags(OldObjectFlags);

		// Move the new object into the old object's slot, so any references to this object will now reference the new
		NewObject->SetLinker(OldObjectLinker, CachedLinkerIndex);
		ObjExport.Object = NewObject;

		// If the object was in the ObjLoaded queue (exported, but not yet serialized), swap out for our new object
		if(OldObjectLinker->GetSerializeContext())
		{
			OldObjectLinker->GetSerializeContext()->PRIVATE_PatchNewObjectIntoExport(OldObject, NewObject);
		}
	}
}

void FLinkerLoad::InvalidateExport(UObject* OldObject)
{
	FLinkerLoad* OldObjectLinker = OldObject->GetLinker();
	const int32 CachedLinkerIndex = OldObject->GetLinkerIndex();

	if (OldObjectLinker && OldObjectLinker->ExportMap.IsValidIndex(CachedLinkerIndex))
	{
		FObjectExport& ObjExport = OldObjectLinker->ExportMap[CachedLinkerIndex];
		ObjExport.bExportLoadFailed = true;
	}
}

FName FLinkerLoad::FindSubobjectRedirectName(const FName& Name, UClass* Class)
{
	const TMap<FString, FString>* ValueChanges = FCoreRedirects::GetValueRedirects(ECoreRedirectFlags::Type_Class, Class);

	if (ValueChanges)
	{
		const FString* NewInstanceName = ValueChanges->Find(Name.ToString());
		if (NewInstanceName)
		{
			return FName(**NewInstanceName);
		}
	}

	return FName();
}

/**
 * Creates a FLinkerLoad object for async creation. Tick has to be called manually till it returns
 * true in which case the returned linker object has finished the async creation process.
 *
 * @param	Parent		Parent object to load into, can be NULL (most likely case)
 * @param	Filename	Name of file on disk to load
 * @param	LoadFlags	Load flags determining behavior
 *
 * @return	new FLinkerLoad object for Parent/ Filename
 */
FLinkerLoad* FLinkerLoad::CreateLinkerAsync(FUObjectSerializeContext* LoadContext, UPackage* Parent, const TCHAR* Filename, uint32 LoadFlags
	, TFunction<void()>&& InSummaryReadyCallback
	)
{
	check(Parent);

	// See whether there already is a linker for this parent/ linker root.
	FLinkerLoad* Linker = FindExistingLinkerForPackage(Parent);
	if (Linker)
	{
		if (GEventDrivenLoaderEnabled)
		{
			UE_LOG(LogStreaming, Fatal, TEXT("FLinkerLoad::CreateLinkerAsync: Found existing linker for '%s'"), *Parent->GetName());
		}
		else
		{
			UE_LOG(LogStreaming, Log, TEXT("FLinkerLoad::CreateLinkerAsync: Found existing linker for '%s'"), *Parent->GetName());
		}		
	}

	// Create a new linker if there isn't an existing one.
	if( Linker == NULL )
	{
		if (GEventDrivenLoaderEnabled && FApp::IsGame() && !GIsEditor)
		{
			LoadFlags |= LOAD_Async;
		}
		Linker = new FLinkerLoad(Parent, Filename, LoadFlags );
		Linker->SetSerializeContext(LoadContext);
		Parent->LinkerLoad = Linker;
		if (GEventDrivenLoaderEnabled && Linker)
		{
			Linker->CreateLoader(Forward<TFunction<void()>>(InSummaryReadyCallback));
		}
	}
	
	check(Parent->LinkerLoad == Linker);

	return Linker;
}

void FLinkerLoad::SetSerializeContext(FUObjectSerializeContext* InLoadContext)
{
}

FUObjectSerializeContext* FLinkerLoad::GetSerializeContext()
{
	return FUObjectThreadContext::Get().GetSerializeContext();
}

/**
 * Ticks an in-flight linker and spends InTimeLimit seconds on creation. This is a soft time limit used
 * if bInUseTimeLimit is true.
 *
 * @param	InTimeLimit		Soft time limit to use if bInUseTimeLimit is true
 * @param	bInUseTimeLimit	Whether to use a (soft) timelimit
 * @param	bInUseFullTimeLimit	Whether to use the entire time limit, even if blocked on I/O
 * 
 * @return	true if linker has finished creation, false if it is still in flight
 */
FLinkerLoad::ELinkerStatus FLinkerLoad::Tick( float InTimeLimit, bool bInUseTimeLimit, bool bInUseFullTimeLimit )
{
	ELinkerStatus Status = LINKER_Loaded;

	if( bHasFinishedInitialization == false )
	{
		// Store variables used by functions below.
		TickStartTime		= FPlatformTime::Seconds();
		bTimeLimitExceeded	= false;
		bUseTimeLimit		= bInUseTimeLimit;
		bUseFullTimeLimit	= bInUseFullTimeLimit;
		TimeLimit			= InTimeLimit;

		do
		{
			bool bCanSerializePackageFileSummary = false;
			if (GEventDrivenLoaderEnabled)
			{
				check(Loader || bDynamicClassLinker);
				bCanSerializePackageFileSummary = true;
			}
			else
			{
				// Create loader, aka FArchive used for serialization and also precache the package file summary.
				// false is returned until any precaching is complete.
				SCOPED_LOADTIMER(LinkerLoad_CreateLoader);
				Status = CreateLoader(TFunction<void()>([]() {}));

				bCanSerializePackageFileSummary = (Status == LINKER_Loaded);
			}

			// Serialize the package file summary and presize the various arrays (name, import & export map)
			if (bCanSerializePackageFileSummary)
			{
				SCOPED_LOADTIMER(LinkerLoad_SerializePackageFileSummary);
				Status = SerializePackageFileSummary();
			}

			// Serialize the name map and register the names.
			if( Status == LINKER_Loaded )
			{
				SCOPED_LOADTIMER(LinkerLoad_SerializeNameMap);
				Status = SerializeNameMap();
			}

			// Serialize the gatherable text data map.
			if( Status == LINKER_Loaded )
			{
				SCOPED_LOADTIMER(LinkerLoad_SerializeGatherableTextDataMap);
				Status = SerializeGatherableTextDataMap();
			}

			// Serialize the import map.
			if( Status == LINKER_Loaded )
			{
				SCOPED_LOADTIMER(LinkerLoad_SerializeImportMap);
				Status = SerializeImportMap();
			}

			// Serialize the export map.
			if( Status == LINKER_Loaded )
			{
				SCOPED_LOADTIMER(LinkerLoad_SerializeExportMap);
				Status = SerializeExportMap();
			}

			// Fix up import map for backward compatible serialization.
			if( Status == LINKER_Loaded )
			{	
				SCOPED_LOADTIMER(LinkerLoad_FixupImportMap);
				Status = FixupImportMap();
			}

			// Fix up export map for object class conversion 
			if( Status == LINKER_Loaded )
			{	
				SCOPED_LOADTIMER(LinkerLoad_FixupExportMap);
				Status = FixupExportMap();
			}

			// Serialize the dependency map.
			if( Status == LINKER_Loaded )
			{
				SCOPED_LOADTIMER(LinkerLoad_SerializeDependsMap);
				Status = SerializeDependsMap();
			}

			// Hash exports.
			if( Status == LINKER_Loaded )
			{
				SCOPED_LOADTIMER(LinkerLoad_CreateExportHash);
				Status = CreateExportHash();
			}

			// Find existing objects matching exports and associate them with this linker.
			if( Status == LINKER_Loaded )
			{
				SCOPED_LOADTIMER(LinkerLoad_FindExistingExports);
				Status = FindExistingExports();
			}

			if (Status == LINKER_Loaded)
			{
				SCOPED_LOADTIMER(LinkerLoad_SerializePreloadDependencies);
				Status = SerializePreloadDependencies();
			}

			// Finalize creation process.
			if( Status == LINKER_Loaded )
			{
				SCOPED_LOADTIMER(LinkerLoad_FinalizeCreation);
				Status = FinalizeCreation();
			}
		}
		// Loop till we are done if no time limit is specified, or loop until the real time limit is up if we want to use full time
		while (Status == LINKER_TimedOut && 
			(!bUseTimeLimit || (bUseFullTimeLimit && !IsTimeLimitExceeded(TEXT("Checking Full Timer"))))
			);
	}

	if (Status == LINKER_Failed)
	{
		LinkerRoot->LinkerLoad = nullptr;
#if WITH_EDITOR

		if (LoadProgressScope)
		{
		delete LoadProgressScope;
		LoadProgressScope = nullptr;	
		}
#endif
	}

	// Return whether we completed or not.
	return Status;
}

/**
 * Private constructor, passing arguments through from CreateLinker.
 *
 * @param	Parent		Parent object to load into, can be NULL (most likely case)
 * @param	Filename	Name of file on disk to load
 * @param	LoadFlags	Load flags determining behavior
 */
FLinkerLoad::FLinkerLoad(UPackage* InParent, const TCHAR* InFilename, uint32 InLoadFlags )
: FLinker(ELinkerType::Load, InParent, InFilename)
, LoadFlags(InLoadFlags)
, bHaveImportsBeenVerified(false)
, bDynamicClassLinker(false)
, TemplateForGetArchetypeFromLoader(nullptr)
, bForceSimpleIndexToObject(false)
, bLockoutLegacyOperations(false)
, bIsAsyncLoader(false)
, StructuredArchive(nullptr)
, StructuredArchiveFormatter(nullptr)
, Loader(nullptr)
, AsyncRoot(nullptr)
, GatherableTextDataMapIndex(0)
, ImportMapIndex(0)
, ExportMapIndex(0)
, DependsMapIndex(0)
, ExportHashIndex(0)
, bHasSerializedPackageFileSummary(false)
, bHasSerializedPreloadDependencies(false)
, bHasFixedUpImportMap(false)
, bHasFoundExistingExports(false)
, bHasFinishedInitialization(false)
, bIsGatheringDependencies(false)
, bTimeLimitExceeded(false)
, bUseTimeLimit(false)
, bUseFullTimeLimit(false)
, IsTimeLimitExceededCallCount(0)
, TimeLimit(0.0f)
, TickStartTime(0.0)
, bFixupExportMapDone(false)
#if WITH_EDITOR
, bExportsDuplicatesFixed(false)
,	LoadProgressScope( nullptr )
#endif // WITH_EDITOR
#if USE_CIRCULAR_DEPENDENCY_LOAD_DEFERRING
,	bForceBlueprintFinalization(false)
,	DeferredCDOIndex(INDEX_NONE)
#endif // USE_CIRCULAR_DEPENDENCY_LOAD_DEFERRING
{
	FMemory::Memset(ExportHash, INDEX_NONE, sizeof(ExportHash));
	INC_DWORD_STAT(STAT_LinkerCount);
	INC_DWORD_STAT(STAT_LiveLinkerCount);
#if !UE_BUILD_SHIPPING && !UE_BUILD_TEST
	FLinkerManager::Get().GetLiveLinkers().Add(this);
#endif

	OwnerThread = FPlatformTLS::GetCurrentThreadId();
	TRACE_LOADTIME_NEW_LINKER(this);
}

FLinkerLoad::~FLinkerLoad()
{
	TRACE_LOADTIME_DESTROY_LINKER(this);
#if !UE_BUILD_SHIPPING && !UE_BUILD_TEST
	FLinkerManager::Get().GetLiveLinkers().Remove(this);
#endif

	UE_CLOG(!FUObjectThreadContext::Get().IsDeletingLinkers, LogLinker, Fatal, TEXT("Linkers can only be deleted by FLinkerManager."));

	// Detaches linker.
	Detach();

	// Detach the serialize context
	if (GetSerializeContext())
	{
		SetSerializeContext(nullptr);
	}

	DEC_DWORD_STAT(STAT_LiveLinkerCount);

#if WITH_EDITOR
	// Make sure this is deleted if it's still allocated
	delete LoadProgressScope;
#endif
	check(Loader == nullptr);
	check(StructuredArchive == nullptr);
	check(StructuredArchiveFormatter == nullptr);
}

/**
 * Returns whether the time limit allotted has been exceeded, if enabled.
 *
 * @param CurrentTask	description of current task performed for logging spilling over time limit
 * @param Granularity	Granularity on which to check timing, useful in cases where FPlatformTime::Seconds is slow (e.g. PC)
 *
 * @return true if time limit has been exceeded (and is enabled), false otherwise (including if time limit is disabled)
 */
bool FLinkerLoad::IsTimeLimitExceeded( const TCHAR* CurrentTask, int32 Granularity )
{
	IsTimeLimitExceededCallCount++;
	if( !IsTextFormat()
	&&  !bTimeLimitExceeded 
	&&  bUseTimeLimit 
	&&  (IsTimeLimitExceededCallCount % Granularity) == 0 )
	{
		double CurrentTime = FPlatformTime::Seconds();
		bTimeLimitExceeded = CurrentTime - TickStartTime > TimeLimit;
		if (!FPlatformProperties::HasEditorOnlyData())
		{
			// Log single operations that take longer than timelimit.
			if( (CurrentTime - TickStartTime) > (2.5 * TimeLimit) )
			{
				UE_LOG(LogStreaming, Log, TEXT("FLinkerLoad: %s took (less than) %5.2f ms"), 
					CurrentTask, 
					(CurrentTime - TickStartTime) * 1000);
			}
		}
	}
	return bTimeLimitExceeded;
}

void FLinkerLoad::ResetStatusInfo()
{
	// Set status info.
	this->SetUE4Ver(GPackageFileUE4Version);
	this->SetLicenseeUE4Ver(GPackageFileLicenseeUE4Version);
	this->SetEngineVer(FEngineVersion::Current());
	this->SetIsLoading(true);
	this->SetIsPersistent(true);

	// Reset all custom versions
	ResetCustomVersions();
}

/**
 * Creates loader used to serialize content.
 */
FLinkerLoad::ELinkerStatus FLinkerLoad::CreateLoader(
	TFunction<void()>&& InSummaryReadyCallback
	)
{
	//DECLARE_SCOPE_CYCLE_COUNTER( TEXT( "FLinkerLoad::CreateLoader" ), STAT_LinkerLoad_CreateLoader, STATGROUP_LinkerLoad );

#if WITH_EDITOR

	if (!LoadProgressScope)
	{
		if (ShouldCreateThrottledSlowTask())
		{
			static const FText LoadingText = NSLOCTEXT("Core", "GenericLoading", "Loading...");
			LoadProgressScope = new FScopedSlowTask(FLinkerDefs::TotalProgressSteps, LoadingText);
		}
	}

#endif

	// This should have been initialized in InitUObject
	check(bActiveRedirectsMapInitialized);

	if( !Loader && !bDynamicClassLinker )
	{
#if WITH_EDITOR
		if (LoadProgressScope)
		{
			static const FTextFormat LoadingFileTextFormat = NSLOCTEXT("Core", "LoadingFileWithFilename", "Loading file: {CleanFilename}...");
		FFormatNamedArguments FeedbackArgs;
		FeedbackArgs.Add( TEXT("CleanFilename"), FText::FromString( FPaths::GetCleanFilename( *Filename ) ) );
			LoadProgressScope->DefaultMessage = FText::Format(LoadingFileTextFormat, FeedbackArgs);
		LoadProgressScope->EnterProgressFrame();
		}
#endif

		// Check if this linker was created for dynamic class package
		bDynamicClassLinker = GetConvertedDynamicPackageNameToTypeName().Contains(LinkerRoot->GetFName());
		if (bDynamicClassLinker
#if WITH_EDITORONLY_DATA
			&& GLinkerAllowDynamicClasses
#endif
			)
		{
			// In this case we can skip serializing PackageFileSummary and fill all the required info here
			CreateDynamicTypeLoader();
		}
		else
		{
#if WITH_TEXT_ARCHIVE_SUPPORT
			if (Filename.EndsWith(FPackageName::GetTextAssetPackageExtension()) || Filename.EndsWith(FPackageName::GetTextMapPackageExtension()))
			{
				INC_DWORD_STAT(STAT_TextAssetLinkerCount);
				Loader = IFileManager::Get().CreateFileReader(*Filename);
				StructuredArchiveFormatter = new FJsonArchiveInputFormatter(*this, [this](const FString& InName)
				{
					int32 EndOfClassNameIndex = INDEX_NONE;
					InName.FindChar(' ', EndOfClassNameIndex);
					
					FName FullObjectPath = *InName.Right(InName.Len() - EndOfClassNameIndex - 1);
					UObject* Result = nullptr;
					const FPackageIndex* ExportIndex = ObjectNameToPackageExportIndex.Find(FullObjectPath);
					if (ExportIndex)
					{
						Result = CreateExport(ExportIndex->ToExport());
					}
					else
						{
						const FPackageIndex* ImportIndex = ObjectNameToPackageImportIndex.Find(FullObjectPath);

						if (ImportIndex)
						{
							Result = CreateImport(ImportIndex->ToImport());
						}
					}

					return Result;
				});
			}
			else
#endif
			{
				// If want to be able to load cooked data in the editor we need to use FAsyncArchive which supports EDL cooked packages,
				// otherwise the generic file reader is faster in the editor so use that
				bool bCanUseAsyncLoader = FPlatformProperties::RequiresCookedData() || GAllowCookedDataInEditorBuilds;
				if (bCanUseAsyncLoader)
				{
					Loader = new FAsyncArchive(*Filename
							, GEventDrivenLoaderEnabled ? Forward<TFunction<void()>>(InSummaryReadyCallback) : TFunction<void()>([]() {})
						);
				}
				else
				{
					Loader = IFileManager::Get().CreateFileReader(*Filename);
				}

				TRACE_LOADTIME_LINKER_ARCHIVE_ASSOCIATION(this, Loader);

				if (!Loader)
				{
					UE_LOG(LogLinker, Warning, TEXT("Error opening file '%s'."), *Filename);
					return LINKER_Failed;
				}

				if (Loader->IsError())
				{
					delete Loader;
					Loader = nullptr;
					UE_LOG(LogLinker, Warning, TEXT("Error opening file '%s'."), *Filename);
					return LINKER_Failed;
				}
#if DEVIRTUALIZE_FLinkerLoad_Serialize
				ActiveFPLB = Loader->ActiveFPLB; // make sure my fast past loading is using the FAA2 fast path buffer
#endif

				bool bHasHashEntry = FSHA1::GetFileSHAHash(*Filename, NULL);
				if ((LoadFlags & LOAD_MemoryReader) || bHasHashEntry)
				{
					// force preload into memory if file has an SHA entry
					// Serialize data from memory instead of from disk.
					uint32	BufferSize = Loader->TotalSize();
					void*	Buffer = FMemory::Malloc(BufferSize);
					Loader->Serialize(Buffer, BufferSize);
					delete Loader;
					Loader = nullptr;
					if (bHasHashEntry)
					{
						// create buffer reader and spawn SHA verify when it gets closed
						Loader = new FBufferReaderWithSHA(Buffer, BufferSize, true, *Filename, true);
					}
					else
					{
						// create a buffer reader
						Loader = new FBufferReader(Buffer, BufferSize, true, true);
					}
				}
				else
				{
					bIsAsyncLoader = bCanUseAsyncLoader;
				}
			}
		} 

		SetLoader(Loader);

		check(bDynamicClassLinker || Loader);
		check(bDynamicClassLinker || !Loader->IsError());

		//if( FLinkerLoad::FindExistingLinkerForPackage(LinkerRoot) )
		//{
		//	UE_LOG(LogLinker, Warning, TEXT("Linker for '%s' already exists"), *LinkerRoot->GetName() );
		//	return LINKER_Failed;
		//}
		
		ResetStatusInfo();
	}
	else if (GEventDrivenLoaderEnabled)
	{
		check(0);
	}
	if (GEventDrivenLoaderEnabled)
	{
		return LINKER_TimedOut;
	}
	else
	{
		bool bExecuteNextStep = true;
		if( bHasSerializedPackageFileSummary == false )
		{
			if (bIsAsyncLoader)
			{
				bExecuteNextStep = GetAsyncLoader()->ReadyToStartReadingHeader(bUseTimeLimit, bUseFullTimeLimit, TickStartTime, TimeLimit);
			}
			else
			{
				int64 Size = Loader->TotalSize();
				if (Size <= 0)
				{
					delete Loader;
					Loader = nullptr;
					UE_LOG(LogLinker, Warning, TEXT("Error opening file '%s'."), *Filename);
					return LINKER_Failed;
				}
				// Precache up to one ECC block before serializing package file summary.
				// If the package is partially compressed, we'll know that quickly and
				// end up discarding some of the precached data so we can re-fetch
				// and decompress it.
				static int64 MinimumReadSize = 32 * 1024;
				checkSlow(MinimumReadSize >= 2048 && MinimumReadSize <= 1024 * 1024); // not a hard limit, but we should be loading at least a reasonable amount of data
				int32 PrecacheSize = FMath::Min(MinimumReadSize, Size);
				check( PrecacheSize > 0 );
				// Wait till we're finished precaching before executing the next step.
				bExecuteNextStep = Loader->Precache(0, PrecacheSize);
			}
		}

		return (bExecuteNextStep && !IsTimeLimitExceeded( TEXT("creating loader") )) ? LINKER_Loaded : LINKER_TimedOut;
	}
}

/**
 * Serializes the package file summary.
 */
FLinkerLoad::ELinkerStatus FLinkerLoad::SerializePackageFileSummary()
{
	DECLARE_SCOPE_CYCLE_COUNTER( TEXT( "FLinkerLoad::SerializePackageFileSummary" ), STAT_LinkerLoad_SerializePackageFileSummary, STATGROUP_LinkerLoad );

	if (bHasSerializedPackageFileSummary == false)
	{
		if (Loader->IsError())
		{
			UE_LOG(LogLinker, Warning, TEXT("The file '%s' contains unrecognizable data, check that it is of the expected type."), *Filename);
			return LINKER_Failed;
		}
		if (bIsAsyncLoader)
		{
			GetAsyncLoader()->StartReadingHeader();
		}

#if WITH_EDITOR
		if (LoadProgressScope)
		{
		LoadProgressScope->EnterProgressFrame(1);
		}
#endif
		// Read summary from file.
		StructuredArchiveRootRecord.GetValue() << NAMED_FIELD(Summary);

		TRACE_LOADTIME_PACKAGE_SUMMARY(this, Summary.TotalHeaderSize, Summary.NameCount, Summary.ImportCount, Summary.ExportCount);

		// Check tag.
		if( Summary.Tag != PACKAGE_FILE_TAG )
		{
			UE_LOG(LogLinker, Warning, TEXT("The file '%s' contains unrecognizable data, check that it is of the expected type."), *Filename );
			return LINKER_Failed;
		}

		// Validate the summary.
		if( Summary.GetFileVersionUE4() < VER_UE4_OLDEST_LOADABLE_PACKAGE)
		{
			UE_LOG(LogLinker, Warning, TEXT("The file %s was saved by a previous version which is not backwards compatible with this one. Min Required Version: %i  Package Version: %i"), *Filename, (int32)VER_UE4_OLDEST_LOADABLE_PACKAGE, Summary.GetFileVersionUE4() );
			return LINKER_Failed;
		}
		// Don't load packages that are only compatible with an engine version newer than the current one.
		if (!FEngineVersion::Current().IsCompatibleWith(Summary.CompatibleWithEngineVersion))
		{
			UE_LOG(LogLinker, Warning, TEXT("Asset '%s' has been saved with engine version newer than current and therefore can't be loaded. CurrEngineVersion: %s AssetEngineVersion: %s"), *Filename, *FEngineVersion::Current().ToString(), *Summary.CompatibleWithEngineVersion.ToString());
			return LINKER_Failed;
		}
		else if (!FPlatformProperties::RequiresCookedData() && !Summary.SavedByEngineVersion.HasChangelist() && FEngineVersion::Current().HasChangelist())
		{
			// This warning can be disabled in ini with [Core.System] ZeroEngineVersionWarning=False
			static struct FInitZeroEngineVersionWarning
			{
				bool bDoWarn;
				FInitZeroEngineVersionWarning()
				{
					if (!GConfig->GetBool(TEXT("Core.System"), TEXT("ZeroEngineVersionWarning"), bDoWarn, GEngineIni))
					{
						bDoWarn = true;
					}
				}
				FORCEINLINE operator bool() const { return bDoWarn; }
			} ZeroEngineVersionWarningEnabled;			
			UE_CLOG(ZeroEngineVersionWarningEnabled, LogLinker, Warning, TEXT("Asset '%s' has been saved with empty engine version. The asset will be loaded but may be incompatible."), *Filename );
		}

		// Don't load packages that were saved with package version newer than the current one.
		if( (Summary.GetFileVersionUE4() > GPackageFileUE4Version) || (Summary.GetFileVersionLicenseeUE4() > GPackageFileLicenseeUE4Version) )
		{
			UE_LOG(LogLinker, Warning, TEXT("Unable to load package (%s) PackageVersion %i, MaxExpected %i : LicenseePackageVersion %i, MaxExpected %i."), *Filename, Summary.GetFileVersionUE4(), GPackageFileUE4Version, Summary.GetFileVersionLicenseeUE4(), GPackageFileLicenseeUE4Version );
			return LINKER_Failed;
		}

		// don't load packages that contain editor only data in builds that don't support that and vise versa
		if (!FPlatformProperties::HasEditorOnlyData() && !(Summary.PackageFlags & PKG_FilterEditorOnly))
		{
			UE_LOG(LogLinker, Warning, TEXT("Unable to load package (%s). Package contains EditorOnly data which is not supported by the current build."), *Filename );
			return LINKER_Failed;
		}

		// don't load packages that contain editor only data in builds that don't support that and vise versa
		if (FPlatformProperties::HasEditorOnlyData() && !!(Summary.PackageFlags & PKG_FilterEditorOnly))
		{
			// This warning can be disabled in ini or project settings
			if (!GAllowCookedDataInEditorBuilds)
			{
				UE_LOG(LogLinker, Warning, 
					TEXT("Unable to load package (%s). Package contains cooked data which is not supported by the current build. Enable 'Allow Cooked Content In The Editor' in Project Settings under 'Engine - Cooker' section to load it."), 
					*Filename);
				return LINKER_Failed;
			}
		}

		if (FPlatformProperties::RequiresCookedData() && 
			Summary.PreloadDependencyCount > 0 && Summary.PreloadDependencyOffset > 0 &&
			!IsEventDrivenLoaderEnabledInCookedBuilds())
		{
			UE_LOG(LogLinker, Fatal, TEXT("Package %s contains preload dependency data but the current build does not support it. Make sure Event Driven Loader is enabled and rebuild the game executable."),
				*GetArchiveName())
		}

#if PLATFORM_WINDOWS
		if (!FPlatformProperties::RequiresCookedData() && 
			// We can't check the post tag if the file is an EDL cooked package
			!((Summary.PackageFlags & PKG_FilterEditorOnly) && Summary.PreloadDependencyCount > 0 && Summary.PreloadDependencyOffset > 0)
			&& !IsTextFormat())
		{
			// check if this package version stored the 4-byte magic post tag
			// get the offset of the post tag
			int64 MagicOffset = TotalSize() - sizeof(uint32);
			// store the current file offset
			int64 OriginalOffset = Tell();

			uint32 Tag = 0;

			// seek to the post tag and serialize it
			Seek(MagicOffset);
			*this << Tag;

			if (Tag != PACKAGE_FILE_TAG)
			{
				UE_LOG(LogLinker, Warning, TEXT("Unable to load package (%s). Post Tag is not valid. File might be corrupted."), *Filename);
				return LINKER_Failed;
			}

			// seek back to the position after the package summary
			Seek(OriginalOffset);
		}
#endif // PLATFORM_WINDOWS

		// Check custom versions.
		const FCustomVersionContainer& LatestCustomVersions  = FCustomVersionContainer::GetRegistered();
		bool bCustomVersionIsLatest = false;
		if (Summary.bUnversioned)
		{
			// When unversioned, pretend we are the latest version
			bCustomVersionIsLatest = true;
		}
		else
		{
			bool bAllSavedVersionsMatch = true;
			const FCustomVersionArray&  PackageCustomVersions = Summary.GetCustomVersionContainer().GetAllVersions();
			for (auto It = PackageCustomVersions.CreateConstIterator(); It; ++It)
			{
				const FCustomVersion& SerializedCustomVersion = *It;

				const FCustomVersion* LatestVersion = LatestCustomVersions.GetVersion(SerializedCustomVersion.Key);
				if (!LatestVersion)
				{
					// Loading a package with custom integration that we don't know about!
					// Temporarily just warn and continue. @todo: this needs to be fixed properly
					UE_LOG(LogLinker, Warning, TEXT("Package %s was saved with a custom integration that is not present. Tag %s  Version %d"), *Filename, *SerializedCustomVersion.Key.ToString(), SerializedCustomVersion.Version);
					bAllSavedVersionsMatch = false;
				}
				else if (SerializedCustomVersion.Version > LatestVersion->Version)
				{
					// Loading a package with a newer custom version than the current one.
					UE_LOG(LogLinker, Error, TEXT("Package %s was saved with a newer custom version than the current. Tag %s Name '%s' PackageVersion %d  MaxExpected %d"), *Filename, *SerializedCustomVersion.Key.ToString(), *LatestVersion->GetFriendlyName().ToString(), SerializedCustomVersion.Version, LatestVersion->Version);
					return LINKER_Failed;
				}
				else if (SerializedCustomVersion.Version != LatestVersion->Version)
				{
					bAllSavedVersionsMatch = false;
				}
			}

			const bool bSameNumberOfVersions = (PackageCustomVersions.Num() == LatestCustomVersions.GetAllVersions().Num());
			bCustomVersionIsLatest = bSameNumberOfVersions && bAllSavedVersionsMatch;
		}

		// Loader needs to be the same version.
		Loader->SetUE4Ver(Summary.GetFileVersionUE4());
		Loader->SetLicenseeUE4Ver(Summary.GetFileVersionLicenseeUE4());
		Loader->SetEngineVer(Summary.SavedByEngineVersion);

		this->SetUE4Ver(Summary.GetFileVersionUE4());
		this->SetLicenseeUE4Ver(Summary.GetFileVersionLicenseeUE4());
		this->SetEngineVer(Summary.SavedByEngineVersion);

		const FCustomVersionContainer& SummaryVersions = Summary.GetCustomVersionContainer();
		Loader->SetCustomVersions(SummaryVersions);
		SetCustomVersions(SummaryVersions);

		// Package has been stored compressed.

		UPackage* LinkerRootPackage = LinkerRoot;
		if( LinkerRootPackage )
		{
			// Preserve PIE package flag
			uint32 NewPackageFlags = Summary.PackageFlags;
			if (LinkerRootPackage->HasAnyPackageFlags(PKG_PlayInEditor))
			{
				NewPackageFlags |= PKG_PlayInEditor;
			}
			
			// Propagate package flags
			LinkerRootPackage->SetPackageFlagsTo(NewPackageFlags);

#if WITH_EDITORONLY_DATA
			// Propagate package folder name
			LinkerRootPackage->SetFolderName(*Summary.FolderName);
#endif

			// Propagate streaming install ChunkID
			LinkerRootPackage->SetChunkIDs(Summary.ChunkIDs);
			
			// Propagate package file size
			LinkerRootPackage->FileSize = TotalSize();

			// Propagate package Guids
			LinkerRootPackage->SetGuid( Summary.Guid );

#if WITH_EDITORONLY_DATA
			LinkerRootPackage->SetPersistentGuid( Summary.PersistentGuid );
			LinkerRootPackage->SetOwnerPersistentGuid( Summary.OwnerPersistentGuid );
#endif

			// Remember the linker versions
			LinkerRootPackage->LinkerPackageVersion = this->UE4Ver();
			LinkerRootPackage->LinkerLicenseeVersion = this->LicenseeUE4Ver();

			// Only set the custom version if it is not already latest.
			// If it is latest, we will compare against latest in GetLinkerCustomVersion
			if (!bCustomVersionIsLatest)
			{
				LinkerRootPackage->LinkerCustomVersion = SummaryVersions;
			}

#if WITH_EDITORONLY_DATA
			LinkerRootPackage->bIsCookedForEditor = !!(Summary.PackageFlags & PKG_FilterEditorOnly);
#endif
		}
		
		// Propagate fact that package cannot use lazy loading to archive (aka this).
		if( (Summary.PackageFlags & PKG_DisallowLazyLoading) || IsTextFormat() )
		{
			ArAllowLazyLoading = false;
		}
		else
		{
			ArAllowLazyLoading = true;
		}

		// Slack everything according to summary.
		ImportMap					.Empty( Summary.ImportCount				);
		ExportMap					.Empty( Summary.ExportCount				);
		GatherableTextDataMap		.Empty( Summary.GatherableTextDataCount );
		NameMap						.Empty( Summary.NameCount				);
		// Depends map gets pre-sized in SerializeDependsMap if used.

		// Avoid serializing it again.
		bHasSerializedPackageFileSummary = true;
	}

	return !IsTimeLimitExceeded( TEXT("serializing package file summary") ) ? LINKER_Loaded : LINKER_TimedOut;
}

/**
 * Serializes the name table.
 */
FLinkerLoad::ELinkerStatus FLinkerLoad::SerializeNameMap()
{
	DECLARE_SCOPE_CYCLE_COUNTER( TEXT( "FLinkerLoad::SerializeNameMap" ), STAT_LinkerLoad_SerializeNameMap, STATGROUP_LinkerLoad );

	// Text archives don't have name tables
	if (IsTextFormat())
	{
		return LINKER_Loaded;
	}

	// The name map is the first item serialized. We wait till all the header information is read
	// before any serialization. @todo async, @todo seamless: this could be spread out across name,
	// import and export maps if the package file summary contained more detailed information on
	// serialized size of individual entries.
	const int32 NameCount = Summary.NameCount;
	if (NameMap.Num() == 0 && NameCount > 0)
	{
		Seek(Summary.NameOffset);

		// Make sure there is something to precache first.
		if (Summary.TotalHeaderSize > 0)
		{
			bool bFinishedPrecaching = true;

			// Precache name, import and export map.
			if (bIsAsyncLoader)
			{
				bFinishedPrecaching = GetAsyncLoader()->ReadyToStartReadingHeader(bUseTimeLimit, bUseFullTimeLimit, TickStartTime, TimeLimit);
				check(!GEventDrivenLoaderEnabled || bFinishedPrecaching || !EVENT_DRIVEN_ASYNC_LOAD_ACTIVE_AT_RUNTIME);
			}
			else
			{
				bFinishedPrecaching = Loader->Precache(Summary.NameOffset, Summary.TotalHeaderSize - Summary.NameOffset);
			}

			if (!bFinishedPrecaching)
			{
				return LINKER_TimedOut;
			}
		}
	}

	SCOPED_LOADTIMER(LinkerLoad_SerializeNameMap_ProcessingEntries);

	NameMap.Reserve(NameCount);
	FNameEntrySerialized NameEntry(ENAME_LinkerConstructor);
	for (int32 Idx = NameMap.Num(); Idx < NameCount; ++Idx)
	{
<<<<<<< HEAD
		*this << NameEntry;
		NameMap.Emplace(FName(NameEntry).GetDisplayIndex());
=======
		//SCOPED_LOADTIMER(LinkerLoad_SerializeNameMap_ProcessingEntries);

		FNameEntrySerialized NameEntry(ENAME_LinkerConstructor);
>>>>>>> 6b762048

		constexpr int32 TimeSliceGranularity = 128;
		if (Idx % TimeSliceGranularity == TimeSliceGranularity - 1 && 
			NameMap.Num() != NameCount && IsTimeLimitExceeded(TEXT("serializing name map")))
		{
			return LINKER_TimedOut;
		}
<<<<<<< HEAD
=======
		else
		{
			// Read the name from the underlying Archive when the format is binary to avoid the overhead from ArchiveProxy
			NameStream.GetUnderlyingArchive() << NameEntry;
		}

		// Add it to the name table with no splitting and no hash calculations
		NameMap.Emplace(FName(NameEntry).GetDisplayIndex());

		NameMapIndex++;
>>>>>>> 6b762048
	}
	
	return LINKER_Loaded;
}

/**
 * Serializes the gatherable text data container.
 */
FLinkerLoad::ELinkerStatus FLinkerLoad::SerializeGatherableTextDataMap(bool bForceEnableForCommandlet)
{
#if WITH_EDITORONLY_DATA
	DECLARE_SCOPE_CYCLE_COUNTER( TEXT( "FLinkerLoad::SerializeGatherableTextDataMap" ), STAT_LinkerLoad_SerializeGatherableTextDataMap, STATGROUP_LinkerLoad );

	// Skip serializing gatherable text data if we are using seekfree loading
	if( !bForceEnableForCommandlet && !GIsEditor )
	{
		return LINKER_Loaded;
	}

	if( !IsTextFormat() && GatherableTextDataMapIndex == 0 && Summary.GatherableTextDataCount > 0 )
	{
		Seek( Summary.GatherableTextDataOffset );
	}

	FStructuredArchive::FStream Stream = StructuredArchiveRootRecord->EnterStream(FIELD_NAME_TEXT("GatherableTextData"));
	while (GatherableTextDataMapIndex < Summary.GatherableTextDataCount && !IsTimeLimitExceeded(TEXT("serializing gatherable text data map"), 100))
	{
		FGatherableTextData* GatherableTextData = new(GatherableTextDataMap)FGatherableTextData;
		Stream.EnterElement() << *GatherableTextData;
		GatherableTextDataMapIndex++;
	}

	return ((GatherableTextDataMapIndex == Summary.GatherableTextDataCount) && !IsTimeLimitExceeded( TEXT("serializing gatherable text data map") )) ? LINKER_Loaded : LINKER_TimedOut;
#endif

	return LINKER_Loaded;
}

/**
 * Serializes the import map.
 */
FLinkerLoad::ELinkerStatus FLinkerLoad::SerializeImportMap()
{
	DECLARE_SCOPE_CYCLE_COUNTER( TEXT( "FLinkerLoad::SerializeImportMap" ), STAT_LinkerLoad_SerializeImportMap, STATGROUP_LinkerLoad );

	if( !IsTextFormat() && ImportMapIndex == 0 && Summary.ImportCount > 0 )
	{
		Seek( Summary.ImportOffset );
	}

	FStructuredArchive::FStream Stream = StructuredArchiveRootRecord->EnterStream(FIELD_NAME_TEXT("ImportTable"));

	while( ImportMapIndex < Summary.ImportCount && !IsTimeLimitExceeded(TEXT("serializing import map"),100) )
	{
		FObjectImport* Import = new(ImportMap)FObjectImport;
		Stream.EnterElement() << *Import;
		ImportMapIndex++;
	}
	
	// Return whether we finished this step and it's safe to start with the next.
	return ((ImportMapIndex == Summary.ImportCount) && !IsTimeLimitExceeded( TEXT("serializing import map") )) ? LINKER_Loaded : LINKER_TimedOut;
}

/**
 * Fixes up the import map, performing remapping for backward compatibility and such.
 */
FLinkerLoad::ELinkerStatus FLinkerLoad::FixupImportMap()
{
	DECLARE_SCOPE_CYCLE_COUNTER( TEXT( "FLinkerLoad::FixupImportMap" ), STAT_LinkerLoad_FixupImportMap, STATGROUP_LinkerLoad );

	if( bHasFixedUpImportMap == false )
	{
#if WITH_EDITOR
		if (LoadProgressScope)
		{
		LoadProgressScope->EnterProgressFrame(1);
		}
#endif
		// Fix up imports, not required if everything is cooked.
		if (!FPlatformProperties::RequiresCookedData())
		{
			static const FName NAME_BlueprintGeneratedClass(TEXT("BlueprintGeneratedClass"));

			TArray<int32> PackageIndexesToClear;

			bool bDone = false;
			while (!bDone)
			{
				TArray<FName> NewPackageImports;

				bDone = true;
				for( int32 i=0; i<ImportMap.Num(); i++ )
				{
					FObjectImport& Import = ImportMap[i];

					// Compute class name first, as instance can override it
					const FCoreRedirect* ClassValueRedirect = nullptr;
					FCoreRedirectObjectName OldClassName(Import.ClassName, NAME_None, Import.ClassPackage), NewClassName;

					FCoreRedirects::RedirectNameAndValues(ECoreRedirectFlags::Type_Class, OldClassName, NewClassName, &ClassValueRedirect);

					if (ClassValueRedirect)
					{
						// Apply class value redirects before other redirects, to mirror old subobject order
						const FString* NewInstanceName = ClassValueRedirect->ValueChanges.Find(Import.ObjectName.ToString());
						if (NewInstanceName)
						{
							// Rename this import directly
							FString Was = GetImportFullName(i);
							Import.ObjectName = FName(**NewInstanceName);

							if (Import.ObjectName != NAME_None)
							{
								FString Now = GetImportFullName(i);
								UE_LOG(LogLinker, Verbose, TEXT("FLinkerLoad::FixupImportMap() - Renamed object from %s   to   %s"), *Was, *Now);
							}
							else
							{
								UE_LOG(LogLinker, Verbose, TEXT("FLinkerLoad::FixupImportMap() - Removed object %s"), *Was);
							}
						}
					}

					FCoreRedirectObjectName OldObjectName(GetImportPathName(i)), NewObjectName;
					ECoreRedirectFlags ObjectRedirectFlags = FCoreRedirects::GetFlagsForTypeName(Import.ClassPackage, Import.ClassName);
					const FCoreRedirect* ValueRedirect = nullptr;
					
					FCoreRedirects::RedirectNameAndValues(ObjectRedirectFlags, OldObjectName, NewObjectName, &ValueRedirect);

					if (ValueRedirect && ValueRedirect->OverrideClassName.IsValid())
					{
						// Override class name if found, even if the name didn't actually change
						NewClassName = ValueRedirect->OverrideClassName;
					}

					if (NewObjectName != OldObjectName)
					{
						if (Import.OuterIndex.IsNull())
						{
							// If this has no outer it's a package and we don't want to rename it, the subobject renames will handle creating the new package import
							// We do need to clear these at the end so it doesn't try to load nonexistent packages
							PackageIndexesToClear.Add(i);
						}
						else
						{
							// If right below package and package has changed, need to swap outer
							if (NewObjectName.OuterName == NAME_None && NewObjectName.PackageName != OldObjectName.PackageName)
							{
								FPackageIndex NewPackageIndex;

								if (FindImportPackage(NewObjectName.PackageName, NewPackageIndex))
								{
									// Already in import table, set it
									Import.OuterIndex = NewPackageIndex;
								}
								else
								{
									// Need to add package import and try again
									NewPackageImports.AddUnique(NewObjectName.PackageName);
									bDone = false;
									break;
								}
							}
#if WITH_EDITOR
							// If this is a class, set old name here 
							if (ObjectRedirectFlags == ECoreRedirectFlags::Type_Class)
							{
								Import.OldClassName = Import.ObjectName;
							}

#endif
							// Change object name
							Import.ObjectName = NewObjectName.ObjectName;

							UE_LOG(LogLinker, Verbose, TEXT("FLinkerLoad::FixupImportMap() - Renamed Object %s -> %s"), *LinkerRoot->GetName(), *OldObjectName.ToString(), *NewObjectName.ToString());
						}
					}

					if (NewClassName != OldClassName)
					{
						// Swap class if needed
						if (Import.ClassPackage != NewClassName.PackageName && !IsCoreUObjectPackage(NewClassName.PackageName))
						{
							FPackageIndex NewPackageIndex;

							if (!FindImportPackage(NewClassName.PackageName, NewPackageIndex))
							{
								// Need to add package import and try again
								NewPackageImports.AddUnique(NewClassName.PackageName);
								bDone = false;
								break;
							}
						}
#if WITH_EDITOR
						Import.OldClassName = Import.ClassName;
#endif
						// Change class name/package
						Import.ClassPackage = NewClassName.PackageName;
						Import.ClassName = NewClassName.ObjectName;

						// Also change CDO name if needed
						FString NewDefaultObjectName = Import.ObjectName.ToString();

						if (NewDefaultObjectName.StartsWith(DEFAULT_OBJECT_PREFIX))
						{
							NewDefaultObjectName = FString(DEFAULT_OBJECT_PREFIX);
							NewDefaultObjectName += NewClassName.ObjectName.ToString();
							Import.ObjectName = FName(*NewDefaultObjectName);
						}

						UE_LOG(LogLinker, Verbose, TEXT("FLinkerLoad::FixupImportMap() - Renamed Class %s -> %s"), *LinkerRoot->GetName(), *OldClassName.ToString(), *NewClassName.ToString());
					}	
				}

				// Add new packages, after loop iteration for safety
				for (FName NewPackage : NewPackageImports)
				{
					// We are adding a new import to the map as we need the new package dependency added to the works
					FObjectImport* NewImport = new (ImportMap) FObjectImport();

					NewImport->ClassName = NAME_Package;
					NewImport->ClassPackage = GLongCoreUObjectPackageName;
					NewImport->ObjectName = NewPackage;
					NewImport->OuterIndex = FPackageIndex();
					NewImport->XObject = 0;
					NewImport->SourceLinker = 0;
					NewImport->SourceIndex = -1;
				}
			}

			// Clear any packages that got renamed, once all children have been fixed up
			for (int32 PackageIndex : PackageIndexesToClear)
			{
				FObjectImport& Import = ImportMap[PackageIndex];
				check(Import.OuterIndex.IsNull());
				Import.ObjectName = NAME_None;
			}
		}
		// Avoid duplicate work in async case.
		bHasFixedUpImportMap = true;
	}
	return IsTimeLimitExceeded( TEXT("fixing up import map") ) ? LINKER_TimedOut : LINKER_Loaded;
}

/**
 * Serializes the export map.
 */
FLinkerLoad::ELinkerStatus FLinkerLoad::SerializeExportMap()
{
	DECLARE_SCOPE_CYCLE_COUNTER( TEXT( "FLinkerLoad::SerializeExportMap" ), STAT_LinkerLoad_SerializeExportMap, STATGROUP_LinkerLoad );

	if( !IsTextFormat() && ExportMapIndex == 0 && Summary.ExportCount > 0 )
	{
		Seek( Summary.ExportOffset );
	}


	FStructuredArchive::FStream Stream = StructuredArchiveRootRecord->EnterStream(FIELD_NAME_TEXT("ExportTable"));

	while( ExportMapIndex < Summary.ExportCount && !IsTimeLimitExceeded(TEXT("serializing export map"),100) )
	{
		FObjectExport* Export = new(ExportMap)FObjectExport;
		Stream.EnterElement() << *Export;
		Export->ThisIndex = FPackageIndex::FromExport(ExportMapIndex);
		Export->bWasFiltered = FilterExport(*Export);
		ExportMapIndex++;
	}

	// Return whether we finished this step and it's safe to start with the next.
	return ((ExportMapIndex == Summary.ExportCount) && !IsTimeLimitExceeded( TEXT("serializing export map") )) ? LINKER_Loaded : LINKER_TimedOut;
}

/**
 * Serializes the depends map.
 */
FLinkerLoad::ELinkerStatus FLinkerLoad::SerializeDependsMap()
{
	DECLARE_SCOPE_CYCLE_COUNTER( TEXT( "FLinkerLoad::SerializeDependsMap" ), STAT_LinkerLoad_SerializeDependsMap, STATGROUP_LinkerLoad );

	// Skip serializing depends map if we are using seekfree loading
	if( FPlatformProperties::RequiresCookedData() 
	// or we are neither Editor nor commandlet
	|| !(GIsEditor || IsRunningCommandlet()) )
	{
		return LINKER_Loaded;
	}

	if ( Summary.DependsOffset == 0 )
	{
		// This package was saved baddly
		return LINKER_Loaded;
	}

	// depends map size is same as export map size
	if (DependsMapIndex == 0 && Summary.ExportCount > 0)
	{
		if (!IsTextFormat())
		{
			Seek(Summary.DependsOffset);
		}

		// Pre-size array to avoid re-allocation of array of arrays!
		DependsMap.AddZeroed(Summary.ExportCount);
	}

	FStructuredArchive::FStream Stream = StructuredArchiveRootRecord->EnterStream(FIELD_NAME_TEXT("DependsMap"));
	while (DependsMapIndex < Summary.ExportCount && !IsTimeLimitExceeded(TEXT("serializing depends map"), 100))
	{
		TArray<FPackageIndex>& Depends = DependsMap[DependsMapIndex];
		Stream.EnterElement() << Depends;
		DependsMapIndex++;
	}

	// Return whether we finished this step and it's safe to start with the next.
	return ((DependsMapIndex == Summary.ExportCount) && !IsTimeLimitExceeded( TEXT("serializing depends map") )) ? LINKER_Loaded : LINKER_TimedOut;
}

/**
* Serializes the depends map.
*/
FLinkerLoad::ELinkerStatus FLinkerLoad::SerializePreloadDependencies()
{
	DECLARE_SCOPE_CYCLE_COUNTER(TEXT("FLinkerLoad::SerializePreloadDependencies"), STAT_LinkerLoad_SerializePreloadDependencies, STATGROUP_LinkerLoad);

	// Skip serializing depends map if this is the editor or the data is missing
	if (bHasSerializedPreloadDependencies || Summary.PreloadDependencyCount < 1 || Summary.PreloadDependencyOffset <= 0)
	{
		return LINKER_Loaded;
	}

	if (!IsTextFormat())
	{
		Seek(Summary.PreloadDependencyOffset);
	}

	PreloadDependencies.AddUninitialized(Summary.PreloadDependencyCount);

	if ((IsSaving()            // if we are saving, we always do the ordinary serialize as a way to make sure it matches up with bulk serialization
		&& !IsCooking()            // but cooking and transacting is performance critical, so we skip that
		&& !IsTransacting())
		|| IsByteSwapping()        // if we are byteswapping, we need to do that per-element
		)
	{
		//@todoio check endiness and fastpath this as a single serialize
		FStructuredArchive::FStream Stream = StructuredArchiveRootRecord->EnterStream(FIELD_NAME_TEXT("PreloadDependencies"));
		for (int32 Index = 0; Index < Summary.PreloadDependencyCount; Index++)
		{
			FPackageIndex Idx;
			Stream.EnterElement() << Idx;

			PreloadDependencies[Index] = Idx;
		}
	}
	else
	{
		check(!IsTextFormat());
		Serialize(PreloadDependencies.GetData(), Summary.PreloadDependencyCount * sizeof(FPackageIndex));
	}

	bHasSerializedPreloadDependencies = true;

	// Return whether we finished this step and it's safe to start with the next.
	return !IsTimeLimitExceeded(TEXT("serialize preload dependencies")) ? LINKER_Loaded : LINKER_TimedOut;
}

/**
 * Serializes thumbnails
 */
FLinkerLoad::ELinkerStatus FLinkerLoad::SerializeThumbnails( bool bForceEnableInGame/*=false*/ )
{
#if WITH_EDITORONLY_DATA
	// Skip serializing thumbnails if we are using seekfree loading
	if( !bForceEnableInGame && !GIsEditor )
	{
		return LINKER_Loaded;
	}

	FStructuredArchive::FRecord Record = StructuredArchiveRootRecord->EnterRecord(FIELD_NAME_TEXT("Thumbnails"));

	if((Summary.ThumbnailTableOffset > 0) || IsTextFormat())
	{
		TOptional<FStructuredArchive::FSlot> IndexSlot;

		if (IsTextFormat())
		{
			IndexSlot = Record.TryEnterField(FIELD_NAME_TEXT("Index"), false);
		}
		else
		{
			// Seek to the thumbnail table of contents
			Seek(Summary.ThumbnailTableOffset);
			IndexSlot.Emplace(Record.EnterField(FIELD_NAME_TEXT("Index")));
		}

		if (IndexSlot.IsSet())
		{
			// Load number of thumbnails
			int32 ThumbnailCount = 0;

			FStructuredArchive::FArray IndexArray = IndexSlot->EnterArray(ThumbnailCount);

			// Allocate a new thumbnail map if we need one
			if (!LinkerRoot->ThumbnailMap)
			{
				LinkerRoot->ThumbnailMap = MakeUnique<FThumbnailMap>();
			}

			// Load thumbnail names and file offsets
			TArray< FObjectFullNameAndThumbnail > ThumbnailInfoArray;
			for (int32 CurObjectIndex = 0; CurObjectIndex < ThumbnailCount; ++CurObjectIndex)
			{
				FStructuredArchive::FRecord IndexRecord = IndexArray.EnterElement().EnterRecord();
				FObjectFullNameAndThumbnail ThumbnailInfo;

				FString ObjectClassName;
				// Newer packages always store the class name for each asset
				IndexRecord << NAMED_FIELD(ObjectClassName);

				// Object path
				FString ObjectPathWithoutPackageName;
				IndexRecord << NAMED_FIELD(ObjectPathWithoutPackageName);
				const FString ObjectPath(LinkerRoot->GetName() + TEXT(".") + ObjectPathWithoutPackageName);


				// Create a full name string with the object's class and fully qualified path
				const FString ObjectFullName(ObjectClassName + TEXT(" ") + ObjectPath);
				ThumbnailInfo.ObjectFullName = FName(*ObjectFullName);

				// File offset for the thumbnail (already saved out.)
				IndexRecord << NAMED_ITEM("FileOffset", ThumbnailInfo.FileOffset);

				// Only bother loading thumbnails that don't already exist in memory yet.  This is because when we
				// go to load thumbnails that aren't in memory yet when saving packages we don't want to clobber
				// thumbnails that were freshly-generated during that editor session
				if (!LinkerRoot->ThumbnailMap->Contains(ThumbnailInfo.ObjectFullName))
				{
					// Add to list of thumbnails to load
					ThumbnailInfoArray.Add(ThumbnailInfo);
				}
			}


			FStructuredArchive::FStream DataStream = Record.EnterStream(FIELD_NAME_TEXT("Thumbnails"));

			// Now go and load and cache all of the thumbnails
			for (int32 CurObjectIndex = 0; CurObjectIndex < ThumbnailInfoArray.Num(); ++CurObjectIndex)
			{
				const FObjectFullNameAndThumbnail& CurThumbnailInfo = ThumbnailInfoArray[CurObjectIndex];

				// Seek to the location in the file with the image data
				if (!IsTextFormat())
				{
					Seek(CurThumbnailInfo.FileOffset);
				}

				// Load the image data
				FObjectThumbnail LoadedThumbnail;
				LoadedThumbnail.Serialize(DataStream.EnterElement());

				// Store the data!
				LinkerRoot->ThumbnailMap->Add(CurThumbnailInfo.ObjectFullName, LoadedThumbnail);
			}
		}
	}
#endif // WITH_EDITORONLY_DATA

	// Finished!
	return LINKER_Loaded;
}



/** 
 * Creates the export hash. This relies on the import and export maps having already been serialized.
 */
FLinkerLoad::ELinkerStatus FLinkerLoad::CreateExportHash()
{
	DECLARE_SCOPE_CYCLE_COUNTER( TEXT( "FLinkerLoad::CreateExportHash" ), STAT_LinkerLoad_CreateExportHash, STATGROUP_LinkerLoad );

	// Zero initialize hash on first iteration.
	if( ExportHashIndex == 0 )
	{
		for( int32 i=0; i<UE_ARRAY_COUNT(ExportHash); i++ )
		{
			ExportHash[i] = INDEX_NONE;
		}
	}

	// Set up export hash, potentially spread across several frames.
	while( ExportHashIndex < ExportMap.Num() && !IsTimeLimitExceeded(TEXT("creating export hash"),100) )
	{
		FObjectExport& Export = ExportMap[ExportHashIndex];

		const int32 iHash = HashNames( Export.ObjectName, GetExportClassName(ExportHashIndex), GetExportClassPackage(ExportHashIndex) ) & (UE_ARRAY_COUNT(ExportHash)-1);
		Export.HashNext = ExportHash[iHash];
		ExportHash[iHash] = ExportHashIndex;

		ExportHashIndex++;
	}

	// Return whether we finished this step and it's safe to start with the next.
	return ((ExportHashIndex == ExportMap.Num()) && !IsTimeLimitExceeded( TEXT("creating export hash") )) ? LINKER_Loaded : LINKER_TimedOut;
}

/**
 * Finds existing exports in memory and matches them up with this linker. This is required for PIE to work correctly
 * and also for script compilation as saving a package will reset its linker and loading will reload/ replace existing
 * objects without a linker.
 */
FLinkerLoad::ELinkerStatus FLinkerLoad::FindExistingExports()
{
	DECLARE_SCOPE_CYCLE_COUNTER( TEXT( "FLinkerLoad::FindExistingExports" ), STAT_LinkerLoad_FindExistingExports, STATGROUP_LinkerLoad );

	if( bHasFoundExistingExports == false )
	{
		// only look for existing exports in the editor after it has started up
#if WITH_EDITOR
		if (LoadProgressScope)
		{
		LoadProgressScope->EnterProgressFrame(1);
		}
		if( GIsEditor && GIsRunning )
		{
			// Hunt down any existing objects and hook them up to this linker unless the user is either currently opening this
			// package manually via the generic browser or the package is a map package. We want to overwrite (aka load on top)
			// the objects in those cases, so don't try to find existing exports.
			//
			bool bContainsMap			= LinkerRoot ? LinkerRoot->ContainsMap() : false;
			bool bRequestFindExisting = FCoreUObjectDelegates::ShouldLoadOnTop.IsBound() ? !FCoreUObjectDelegates::ShouldLoadOnTop.Execute(Filename) : true;
			if( (!IsRunningCommandlet() && bRequestFindExisting && !bContainsMap) )
			{
				for (int32 ExportIndex = 0; ExportIndex < ExportMap.Num(); ExportIndex++)
				{
					FindExistingExport(ExportIndex);
				}
			}
		}
#endif // WITH_EDITOR

		// Avoid duplicate work in the case of async linker creation.
		bHasFoundExistingExports = true;
	}
	return IsTimeLimitExceeded( TEXT("finding existing exports") ) ? LINKER_TimedOut : LINKER_Loaded;
}

/**
 * Finalizes linker creation, adding linker to loaders array and potentially verifying imports.
 */
FLinkerLoad::ELinkerStatus FLinkerLoad::FinalizeCreation()
{
	DECLARE_SCOPE_CYCLE_COUNTER( TEXT( "FLinkerLoad::FinalizeCreation" ), STAT_LinkerLoad_FinalizeCreation, STATGROUP_LinkerLoad );

	if( bHasFinishedInitialization == false )
	{
#if WITH_EDITOR
		if (LoadProgressScope)
		{
		LoadProgressScope->EnterProgressFrame(1);
		}
#endif

		if (IsTextFormat())
		{
			ObjectNameToPackageExportIndex.Empty(ExportMap.Num());
			ObjectNameToPackageImportIndex.Empty(ImportMap.Num());

			// Build full export map name lookup
			for (int32 ExportIndex = 0; ExportIndex < ExportMap.Num(); ++ExportIndex)
			{
				FString FullName;
				FPackageIndex CurIndex = FPackageIndex::FromExport(ExportIndex);
				int32 PartCount = 0;
				do
				{
					FObjectExport& Export = ExportMap[CurIndex.ToExport()];
					if (FullName.Len() > 0)
					{
						FullName = TEXT(".") + FullName;
					}
					FullName = Export.ObjectName.ToString() + FullName;
					CurIndex = Export.OuterIndex;
				} while (!CurIndex.IsNull());
				
				// In some cases, the export in this package can be pathed into a different package (map BuiltInData stuff mainly) so we only want to attach
				// this package path to the name if it doesn't look like a long package name
				if (FullName[0] != '/')
				{
				int32 DotIndex = INDEX_NONE;
				if (FullName.FindChar('.', DotIndex))
				{
					FullName[DotIndex] = ':';
				}

				FullName = LinkerRoot->GetName() + TEXT(".") + FullName;
				}

				check(ObjectNameToPackageExportIndex.Find(*FullName) == nullptr);
				ObjectNameToPackageExportIndex.Add(*FullName, FPackageIndex::FromExport(ExportIndex));
			}

			// Same for import map
			ObjectNameToPackageImportIndex.Reserve(ImportMap.Num());
			for (int32 ImportIndex = 0; ImportIndex < ImportMap.Num(); ++ImportIndex)
			{
				FPackageIndex CurIndex = FPackageIndex::FromImport(ImportIndex);
				FString FullName;
				do 
				{
					FObjectImport& Import = ImportMap[CurIndex.ToImport()];
					if (FullName.Len() > 0)
					{
						FullName = TEXT(".") + FullName;
					}
					FullName = Import.ObjectName.ToString() + FullName;
					CurIndex = Import.OuterIndex;
				}
				while (!CurIndex.IsNull());

				FName FullFName(*FullName);
				check(!ObjectNameToPackageImportIndex.Contains(FullFName));
				ObjectNameToPackageImportIndex.Add(FullFName, FPackageIndex::FromImport(ImportIndex));
			}
		}

		// Add this linker to the object manager's linker array.
		FLinkerManager::Get().AddLoader(this);

		if (GEventDrivenLoaderEnabled && AsyncRoot)
		{
			for (int32 ExportIndex = 0; ExportIndex < ExportMap.Num(); ++ExportIndex)
			{
				FPackageIndex Index = FPackageIndex::FromExport(ExportIndex);
				const FObjectExport& Export = Exp(Index);
				AsyncRoot->ObjectNameWithOuterToExport.Add(TPair<FName, FPackageIndex>(Export.ObjectName, Export.OuterIndex), Index);
			}
		}

		if (bIsAsyncLoader)
		{
			GetAsyncLoader()->EndReadingHeader();
		}

		if ( !(LoadFlags & LOAD_NoVerify) )
		{
			Verify();
		}


		// Avoid duplicate work in the case of async linker creation.
		bHasFinishedInitialization = true;

#if WITH_EDITOR
		if (LoadProgressScope)
		{
		delete LoadProgressScope;
		LoadProgressScope = nullptr;
		}
#endif
	}

	return IsTimeLimitExceeded( TEXT("finalizing creation") ) ? LINKER_TimedOut : LINKER_Loaded;
}

/**
 * Before loading anything objects off disk, this function can be used to discover
 * the object in memory. This could happen in the editor when you save a package (which
 * destroys the linker) and then play PIE, which would cause the Linker to be
 * recreated. However, the objects are still in memory, so there is no need to reload
 * them.
 *
 * @param ExportIndex	The index of the export to hunt down
 * @return The object that was found, or NULL if it wasn't found
 */
UObject* FLinkerLoad::FindExistingExport(int32 ExportIndex)
{
	check(ExportMap.IsValidIndex(ExportIndex));
	FObjectExport& Export = ExportMap[ExportIndex];

	// if we were already found, leave early
	if (Export.Object)
	{
		return Export.Object;
	}

	// find the outer package for this object, if it's already loaded
	UObject* OuterObject = NULL;
	if (Export.OuterIndex.IsNull())
	{
		// this export's outer is the UPackage root of this loader
		OuterObject = LinkerRoot;
	}
	else
	{
		// if we have a PackageIndex, then we are in a group or other object, and we should look for it
		OuterObject = FindExistingExport(Export.OuterIndex.ToExport());
	}

	// if we found one, keep going. if we didn't find one, then this package has never been loaded before
	if (OuterObject)
	{
		// find the class of this object
		UClass* TheClass;
		if (Export.ClassIndex.IsNull())
		{
			TheClass = UClass::StaticClass();
		}
		else
		{
			// Check if this object export is a non-native class, non-native classes are always exports.
			// If so, then use the outer object as a package.
			UObject* ClassPackage = Export.ClassIndex.IsExport() ? LinkerRoot : ANY_PACKAGE;

			TheClass = (UClass*)StaticFindObject(UClass::StaticClass(), ClassPackage, *ImpExp(Export.ClassIndex).ObjectName.ToString(), false);
		}

		// if the class exists, try to find the object
		if (TheClass)
		{
			TheClass->GetDefaultObject(); // build the CDO if it isn't already built
			Export.Object = StaticFindObject(TheClass, OuterObject, *Export.ObjectName.ToString(), 1);

			// if we found an object, set it's linker to us
			if (Export.Object)
			{
				Export.Object->SetLinker(this, ExportIndex);
			}
		}
	}

	return Export.Object;
}

void FLinkerLoad::Verify()
{
	if(!FApp::IsGame() || GIsEditor || IsRunningCommandlet())
	{
		if (!bHaveImportsBeenVerified)
		{
#if WITH_EDITOR
			TOptional<FScopedSlowTask> SlowTask;
			if (ShouldCreateThrottledSlowTask())
			{
				static const FText LoadingImportsText = NSLOCTEXT("Core", "LinkerLoad_Imports", "Loading Imports");
				SlowTask.Emplace(Summary.ImportCount, LoadingImportsText);
			}
#endif
			// Validate all imports and map them to their remote linkers.
			for (int32 ImportIndex = 0; ImportIndex < Summary.ImportCount; ImportIndex++)
			{
				FObjectImport& Import = ImportMap[ImportIndex];

#if WITH_EDITOR
				if (SlowTask)
				{
					static const FText LoadingImportText = NSLOCTEXT("Core", "LinkerLoad_LoadingImportName", "Loading Import '{0}'");
					SlowTask->EnterProgressFrame(1, FText::Format(LoadingImportText, FText::FromString(Import.ObjectName.ToString())));
				}
#endif
				VerifyImport( ImportIndex );
			}
		}
	}

	bHaveImportsBeenVerified = true;
}

FName FLinkerLoad::GetExportClassPackage( int32 i )
{
	FObjectExport& Export = ExportMap[ i ];
	if( Export.ClassIndex.IsImport() )
	{
		FObjectImport& Import = Imp(Export.ClassIndex);
		return ImpExp(Import.OuterIndex).ObjectName;
	}
	else if ( !Export.ClassIndex.IsNull() )
	{
		// the export's class is contained within the same package
		return LinkerRoot->GetFName();
	}
#if WITH_EDITORONLY_DATA
	else if (GLinkerAllowDynamicClasses && (Export.DynamicType == FObjectExport::EDynamicType::DynamicType))
	{
		static FName NAME_EnginePackage(TEXT("/Script/Engine"));
		return NAME_EnginePackage;
	}
#endif
	else
	{
		return GLongCoreUObjectPackageName;
	}
}

FString FLinkerLoad::GetArchiveName() const
{
	return *Filename;
}


/**
 * Recursively gathers the dependencies of a given export (the recursive chain of imports
 * and their imports, and so on)

 * @param ExportIndex Index into the linker's ExportMap that we are checking dependencies
 * @param Dependencies Array of all dependencies needed
 * @param bSkipLoadedObjects Whether to skip already loaded objects when gathering dependencies
 */
#if WITH_EDITORONLY_DATA
void FLinkerLoad::GatherExportDependencies(int32 ExportIndex, TSet<FDependencyRef>& Dependencies, bool bSkipLoadedObjects)
{
	// make sure we have dependencies
	// @todo: remove this check after all packages have been saved up to VER_ADDED_LINKER_DEPENDENCIES
	if (DependsMap.Num() == 0)
	{
		return;
	}

	// validate data
	check(DependsMap.Num() == ExportMap.Num());

	// get the list of imports the export needs
	TArray<FPackageIndex>& ExportDependencies = DependsMap[ExportIndex];

//UE_LOG(LogLinker, Warning, TEXT("Gathering dependencies for %s"), *GetExportFullName(ExportIndex));

	for (int32 DependIndex = 0; DependIndex < ExportDependencies.Num(); DependIndex++)
	{
		FPackageIndex ObjectIndex = ExportDependencies[DependIndex];

		// if it's an import, use the import version to recurse (which will add the export the import points to to the array)
		if (ObjectIndex.IsImport())
		{
			GatherImportDependencies(ObjectIndex.ToImport(), Dependencies, bSkipLoadedObjects);
		}
		else
		{
			int32 RefExportIndex = ObjectIndex.ToExport();
			FObjectExport& Export = ExportMap[RefExportIndex];

			if( (Export.Object) && ( bSkipLoadedObjects == true ) )
			{
				continue;
			}

			// fill out the ref
			FDependencyRef NewRef;
			NewRef.Linker = this;
			NewRef.ExportIndex = RefExportIndex;

			// Add to set and recurse if not already present.
			bool bIsAlreadyInSet = false;
			Dependencies.Add( NewRef, &bIsAlreadyInSet );
			if (!bIsAlreadyInSet && NewRef.Linker)
			{
				NewRef.Linker->GatherExportDependencies(RefExportIndex, Dependencies, bSkipLoadedObjects);
			}
		}
	}
}

/**
 * Recursively gathers the dependencies of a given import (the recursive chain of imports
 * and their imports, and so on). Will add itself to the list of dependencies

 * @param ImportIndex Index into the linker's ImportMap that we are checking dependencies
 * @param Dependencies Set of all dependencies needed
 * @param bSkipLoadedObjects Whether to skip already loaded objects when gathering dependencies
 */
void FLinkerLoad::GatherImportDependencies(int32 ImportIndex, TSet<FDependencyRef>& Dependencies, bool bSkipLoadedObjects)
{
	// get the import
	FObjectImport& Import = ImportMap[ImportIndex];

	// we don't need the top level package imports to be checked, since there is no real object associated with them
	if (Import.OuterIndex.IsNull())
	{
		return;
	}
	//	UE_LOG(LogLinker, Warning, TEXT("  Dependency import %s [%x, %d]"), *GetImportFullName(ImportIndex), Import.SourceLinker, Import.SourceIndex);

	// if the object already exists, we don't need this import
	if (Import.XObject)
	{
		return;
	}

	FUObjectSerializeContext* LoadContext = GetSerializeContext();
	check(LoadContext);

	BeginLoad(LoadContext, TEXT("GatherImportDependencies"));

	// load the linker and find export in sourcelinker
	if (Import.SourceLinker == NULL || Import.SourceIndex == INDEX_NONE)
	{
#if DO_CHECK
		int32 NumObjectsBefore = GUObjectArray.GetObjectArrayNum();
#endif

		// temp storage we can ignore
		FString Unused;

		// remember that we are gathering imports so that VerifyImportInner will no verify all imports
		bIsGatheringDependencies = true;

		// if we failed to find the object, ignore this import
		// @todo: Tag the import to not be searched again
		VerifyImportInner(ImportIndex, Unused);

		// turn off the flag
		bIsGatheringDependencies = false;

		bool bIsValidImport =
			(Import.XObject != NULL && !Import.XObject->IsNative() && (!Import.XObject->HasAnyFlags(RF_ClassDefaultObject) || !(Import.XObject->GetClass()->HasAllFlags(EObjectFlags(RF_Public | RF_Transient)) && Import.XObject->GetClass()->IsNative()))) ||
			(Import.SourceLinker != NULL && Import.SourceIndex != INDEX_NONE);

		// make sure it succeeded
		if (!bIsValidImport)
		{
			// don't print out for intrinsic native classes
			if (!Import.XObject || !(Import.XObject->GetClass()->HasAnyClassFlags(CLASS_Intrinsic)))
			{
				UE_LOG(LogLinker, Warning, TEXT("VerifyImportInner failed [(%x, %d), (%x, %d)] for %s with linker: %s"), 
					Import.XObject, Import.XObject ? (Import.XObject->IsNative() ? 1 : 0) : 0, 
					Import.SourceLinker, Import.SourceIndex, 
					*GetImportFullName(ImportIndex), *this->Filename );
			}
			EndLoad(LoadContext);
			return;
		}

#if DO_CHECK && !NO_LOGGING
		// only object we should create are one FLinkerLoad for source linker
		if (GUObjectArray.GetObjectArrayNum() - NumObjectsBefore > 2)
		{
			UE_LOG(LogLinker, Warning, TEXT("Created %d objects checking %s"), GUObjectArray.GetObjectArrayNum() - NumObjectsBefore, *GetImportFullName(ImportIndex));
		}
#endif
	}

	// save off information BEFORE calling EndLoad so that the Linkers are still associated
	FDependencyRef NewRef;
	if (Import.XObject)
	{
		UE_LOG(LogLinker, Warning, TEXT("Using non-native XObject %s!!!"), *Import.XObject->GetFullName());
		NewRef.Linker = Import.XObject->GetLinker();
		NewRef.ExportIndex = Import.XObject->GetLinkerIndex();
	}
	else
	{
		NewRef.Linker = Import.SourceLinker;
		NewRef.ExportIndex = Import.SourceIndex;
	}

	EndLoad(LoadContext);

	// Add to set and recurse if not already present.
	bool bIsAlreadyInSet = false;
	Dependencies.Add( NewRef, &bIsAlreadyInSet );
	if (!bIsAlreadyInSet && NewRef.Linker)
	{
		NewRef.Linker->GatherExportDependencies(NewRef.ExportIndex, Dependencies, bSkipLoadedObjects);
	}
}
#endif

FLinkerLoad::EVerifyResult FLinkerLoad::VerifyImport(int32 ImportIndex)
{
	check(!GEventDrivenLoaderEnabled || !EVENT_DRIVEN_ASYNC_LOAD_ACTIVE_AT_RUNTIME);

	FObjectImport& Import = ImportMap[ImportIndex];

	// keep a string of modifiers to add to the Editor Warning dialog
	FString WarningAppend;

	// try to load the object, but don't print any warnings on error (so we can try the redirector first)
	// note that a true return value here does not mean it failed or succeeded, just tells it how to respond to a further failure
	bool bCrashOnFail = VerifyImportInner(ImportIndex, WarningAppend);
	if (FPlatformProperties::HasEditorOnlyData() == false)
	{
		bCrashOnFail = false;
	}

	// by default, we haven't failed yet
	EVerifyResult Result = VERIFY_Success;

	// these checks find out if the VerifyImportInner was successful or not 
	if (Import.SourceLinker && Import.SourceIndex == INDEX_NONE && Import.XObject == NULL && !Import.OuterIndex.IsNull() && Import.ObjectName != NAME_ObjectRedirector)
	{
		FUObjectSerializeContext* CurrentLoadContext = GetSerializeContext();

		// if we found the package, but not the object, look for a redirector
		FObjectImport OriginalImport = Import;
		Import.ClassName = NAME_ObjectRedirector;
		Import.ClassPackage = GLongCoreUObjectPackageName;

		// try again for the redirector
		VerifyImportInner(ImportIndex, WarningAppend);

		// if the redirector wasn't found, then it truly doesn't exist
		if (Import.SourceIndex == INDEX_NONE) //-V547
		{
			Result = VERIFY_Failed;
		}
		// otherwise, we found that the redirector exists
		else
		{
			// this notes that for any load errors we get that a ObjectRedirector was involved (which may help alleviate confusion
			// when people don't understand why it was trying to load an object that was redirected from or to)
			WarningAppend += LOCTEXT("LoadWarningSuffix_redirection", " [redirection]").ToString();

			// Create the redirector (no serialization yet)
			UObjectRedirector* Redir = dynamic_cast<UObjectRedirector*>(Import.SourceLinker->CreateExport(Import.SourceIndex));
			// this should probably never fail, but just in case
			if (!Redir)
			{
				Result = VERIFY_Failed;
			}
			else
			{
				// serialize in the properties of the redirector (to get the object the redirector point to)
				// Always load redirectors in case there was a circular dependency. This will allow inner redirector
				// references to always serialize fully here before accessing the DestinationObject
				check(!GEventDrivenLoaderEnabled || !EVENT_DRIVEN_ASYNC_LOAD_ACTIVE_AT_RUNTIME);
				Redir->SetFlags(RF_NeedLoad);
				Preload(Redir);

				UObject* DestObject = Redir->DestinationObject;

				// check to make sure the destination obj was loaded,
				if (DestObject == nullptr)
				{
					Result = VERIFY_Failed;
				}
				else
				{
					// Blueprint CDOs are always allowed to change class, otherwise we need to do a name check for all parent classes
					bool bIsValidClass = DestObject->HasAnyFlags(RF_ClassDefaultObject);
					UClass* CheckClass = DestObject->GetClass();

					while (!bIsValidClass && CheckClass)
					{
						if (CheckClass->GetFName() == OriginalImport.ClassName)
						{
							bIsValidClass = true;
							break;
						}
						CheckClass = CheckClass->GetSuperClass();
					}

					if (!bIsValidClass)
					{
						Result = VERIFY_Failed;
						// if the destination is a ObjectRedirector you've most likely made a nasty circular loop
						if (Redir->DestinationObject->GetClass() == UObjectRedirector::StaticClass())
						{
							WarningAppend += LOCTEXT("LoadWarningSuffix_circularredirection", " [circular redirection]").ToString();
						}
					}
					else
					{
						Result = VERIFY_Redirected;

						// now, fake our Import to be what the redirector pointed to
						Import.XObject = Redir->DestinationObject;
						check(CurrentLoadContext);
						CurrentLoadContext->IncrementImportCount();
						FLinkerManager::Get().AddLoaderWithNewImports(this);
					}
				}
			}
		}

		// fix up the import. We put the original data back for the ClassName and ClassPackage (which are read off disk, and
		// are expected not to change)
		Import.ClassName = OriginalImport.ClassName;
		Import.ClassPackage = OriginalImport.ClassPackage;

		// if nothing above failed, then we are good to go
		if (Result != VERIFY_Failed) //-V547
		{
			// we update the runtime information (SourceIndex, SourceLinker) to point to the object the redirector pointed to
			Import.SourceIndex = Import.XObject->GetLinkerIndex();
			Import.SourceLinker = Import.XObject->GetLinker();
		}
		else
		{
			// put us back the way we were and peace out
			Import = OriginalImport;

			// if the original VerifyImportInner told us that we need to throw an exception if we weren't redirected,
			// then do the throw here
			if (bCrashOnFail)
			{
				UE_LOG(LogLinker, Fatal,  TEXT("Failed import: %s %s (file %s)"), *Import.ClassName.ToString(), *GetImportFullName(ImportIndex), *Import.SourceLinker->Filename );
				return Result;
			}
			// otherwise just printout warnings, and if in the editor, popup the EdLoadWarnings box
			else
			{
#if WITH_EDITOR
				// print warnings in editor, standalone game, or commandlet
				bool bSupressLinkerError = IsSuppressableBlueprintImportError(ImportIndex);
				if (!bSupressLinkerError)
				{
					FDeferredMessageLog LoadErrors(NAME_LoadErrors);
					// put something into the load warnings dialog, with any extra information from above (in WarningAppend)
					TSharedRef<FTokenizedMessage> TokenizedMessage = LoadErrors.Error(FText());
					TokenizedMessage->AddToken(FAssetNameToken::Create(LinkerRoot->GetName()));
					TokenizedMessage->AddToken(FTextToken::Create(FText::Format(LOCTEXT("ImportFailure", " : Failed import for {0}"), FText::FromName(GetImportClassName(ImportIndex)))));
					TokenizedMessage->AddToken(FAssetNameToken::Create(GetImportPathName(ImportIndex)));

					if (!WarningAppend.IsEmpty())
					{
						TokenizedMessage->AddToken(FTextToken::Create(FText::Format(LOCTEXT("ImportFailure_WarningIn", "{0} in {1}"),
							FText::FromString(WarningAppend),
							FText::FromString(LinkerRoot->GetName())))
							);
					}

					// Go through the depend map of the linker to find out what exports are referencing this import
					const FPackageIndex ImportPackageIndex = FPackageIndex::FromImport(ImportIndex);
					for (int32 CurrentExportIndex = 0; CurrentExportIndex < DependsMap.Num(); ++CurrentExportIndex)
					{
						const TArray<FPackageIndex>& DependsList = DependsMap[CurrentExportIndex];
						if (DependsList.Contains(ImportPackageIndex))
						{
							TokenizedMessage->AddToken(FTextToken::Create(
								FText::Format(LOCTEXT("ImportFailureExportReference", "Referenced by export {0}"),
									FText::FromName(GetExportClassName(CurrentExportIndex)))));
							TokenizedMessage->AddToken(FAssetNameToken::Create(GetExportPathName(CurrentExportIndex)));
						}
					}

					// try to get a pointer to the class of the original object so that we can display the class name of the missing resource
					UObject* ClassPackage = FindObject<UPackage>(nullptr, *Import.ClassPackage.ToString());
					UClass* FindClass = ClassPackage ? FindObject<UClass>(ClassPackage, *OriginalImport.ClassName.ToString()) : nullptr;

					// print warning about missing class
					if (!FindClass)
					{
						UE_LOG(LogLinker, Warning, TEXT("Missing Class %s for '%s' referenced by package '%s'.  Classes should not be removed if referenced by content; mark the class 'deprecated' instead."),
							*OriginalImport.ClassName.ToString(),
							*GetImportFullName(ImportIndex),
							*LinkerRoot->GetName());
					}
				}
#endif // WITH_EDITOR
			}
		}
	}

	return Result;
}

// Internal Load package call so that we can pass the linker that requested this package as an import dependency
UPackage* LoadPackageInternal(UPackage* InOuter, const TCHAR* InLongPackageName, uint32 LoadFlags, FLinkerLoad* ImportLinker, FArchive* InReaderOverride, FUObjectSerializeContext* InLoadContext);

/**
 * Safely verify that an import in the ImportMap points to a good object. This decides whether or not
 * a failure to load the object redirector in the wrapper is a fatal error or not (return value)
 *
 * @param	i	The index into this packages ImportMap to verify
 *
 * @return true if the wrapper should crash if it can't find a good object redirector to load
 */
bool FLinkerLoad::VerifyImportInner(const int32 ImportIndex, FString& WarningSuffix)
{
	check(!GEventDrivenLoaderEnabled || !EVENT_DRIVEN_ASYNC_LOAD_ACTIVE_AT_RUNTIME);

	check(IsLoading());

	FObjectImport& Import = ImportMap[ImportIndex];

#if WITH_EDITOR
	TOptional<FScopedSlowTask> SlowTask;
	if (ShouldCreateThrottledSlowTask())
	{
		static const FTextFormat VerifyingTextFormat = NSLOCTEXT("Core", "VerifyPackage_Scope", "Verifying '{0}'");
		SlowTask.Emplace(100, FText::Format(VerifyingTextFormat, FText::FromName(Import.ObjectName)));
	}
#endif

	if
	(	(Import.SourceLinker && Import.SourceIndex != INDEX_NONE)
	||	Import.ClassPackage	== NAME_None
	||	Import.ClassName	== NAME_None
	||	Import.ObjectName	== NAME_None )
	{
		// Already verified, or not relevent in this context.
		return false;
	}

	bool SafeReplace = false;
	UObject* Pkg=NULL;
	UPackage* TmpPkg=NULL;

	// Find or load the linker load that contains the FObjectExport for this import
	if (Import.OuterIndex.IsNull() && Import.ClassName!=NAME_Package )
	{
		UE_LOG(LogLinker, Error, TEXT("%s has an inappropriate outermost, it was probably saved with a deprecated outer (file: %s)"), *Import.ObjectName.ToString(), *Filename);
		Import.SourceLinker = NULL;
		return false;
	}
	else if( Import.OuterIndex.IsNull() )
	{
		// our Outer is a UPackage
		check(Import.ClassName==NAME_Package);
		uint32 InternalLoadFlags = LoadFlags & (LOAD_NoVerify|LOAD_NoWarn|LOAD_Quiet);

		// Check if the package has already been fully loaded, then we can skip the linker.
		bool bWasFullyLoaded = false;
		if (FPlatformProperties::RequiresCookedData())
		{
			TmpPkg = FindObjectFast<UPackage>(NULL, Import.ObjectName);
			bWasFullyLoaded = TmpPkg && TmpPkg->IsFullyLoaded();
		}

#if WITH_EDITOR
		if (SlowTask)
		{
			SlowTask->EnterProgressFrame(30);
		}
#endif

		if (!bWasFullyLoaded)
		{
#if USE_CIRCULAR_DEPENDENCY_LOAD_DEFERRING
			// when LOAD_DeferDependencyLoads is in play, we usually head off 
			// dependency loads before we get to this point, but there are two 
			// cases where we can reach here intentionally: 
			//
			//   1) the package we're attempting to load is native (and thusly,
			//      LoadPackageInternal() should fail, and retrun null)
			//
			//   2) the package we're attempting to load is a user defined 
			//      struct asset, which we need to load because the blueprint 
			//      class's layout depends on the struct's size... in this case, 
			//      we choke off circular loads by propagating this flag along 
			//      to the struct linker (so it doesn't load any blueprints)
			InternalLoadFlags |= (LoadFlags & LOAD_DeferDependencyLoads);
#endif // USE_CIRCULAR_DEPENDENCY_LOAD_DEFERRING

			// we now fully load the package that we need a single export from - however, we still use CreatePackage below as it handles all cases when the package
			// didn't exist (native only), etc		
			TmpPkg = LoadPackageInternal(NULL, *Import.ObjectName.ToString(), InternalLoadFlags | LOAD_IsVerifying, this, nullptr, GetSerializeContext());
		}

#if WITH_EDITOR
		if (SlowTask)
		{
			SlowTask->EnterProgressFrame(30);
		}
#endif

		// following is the original VerifyImport code
		// @todo linkers: This could quite possibly be cleaned up
		if (TmpPkg == NULL)
		{
			TmpPkg = CreatePackage( NULL, *Import.ObjectName.ToString() );
		}

		// if we couldn't create the package or it is 
		// to be linked to any other package's ImportMaps
		if ( !TmpPkg || TmpPkg->HasAnyPackageFlags(PKG_Compiling) )
		{
			return false;
		}

		// while gathering dependencies, there is no need to verify all of the imports for the entire package
		if (bIsGatheringDependencies)
		{
			InternalLoadFlags |= LOAD_NoVerify;
		}

#if WITH_EDITOR
		if (SlowTask)
		{
			SlowTask->EnterProgressFrame(40);
		}
#endif

		// Get the linker if the package hasn't been fully loaded already.
		if (!bWasFullyLoaded)
		{
			FUObjectSerializeContext* SerializeContext = GetSerializeContext();
			Import.SourceLinker = GetPackageLinker( TmpPkg, nullptr, InternalLoadFlags, nullptr, nullptr, nullptr, &SerializeContext);
#if WITH_EDITORONLY_DATA
			if (Import.SourceLinker && !TmpPkg->HasAnyFlags(RF_WasLoaded))
			{
				// If we didn't fully load, make sure our metadata is loaded before using this
				// We need this case for user defined structs due to the LOAD_DeferDependencyLoads code above
				Import.SourceLinker->LoadMetaDataFromExportMap(false);
			}
#endif
		}
	}
	else
	{
		// this resource's Outer is not a UPackage
		checkf(Import.OuterIndex.IsImport(),TEXT("Outer for Import %s (%i) is not an import - OuterIndex:%i"), *GetImportFullName(ImportIndex), ImportIndex, Import.OuterIndex.ForDebugging());

#if WITH_EDITOR
		if (SlowTask)
		{
			SlowTask->EnterProgressFrame(50);
		}
#endif

		VerifyImport( Import.OuterIndex.ToImport() );

		FObjectImport& OuterImport = Imp(Import.OuterIndex);

		if (!OuterImport.SourceLinker && OuterImport.XObject)
		{
			FObjectImport* Top;
			for (Top = &OuterImport;	Top->OuterIndex.IsImport(); Top = &Imp(Top->OuterIndex))
			{
				// for loop does what we need
			}

			auto* Package = dynamic_cast<UPackage*>(Top->XObject);
			if (Package && Package->HasAnyPackageFlags(PKG_InMemoryOnly))
			{
				// This is an import to a memory-only package, just search for it in the package.
				TmpPkg = Package;
			}
		}

		// Copy the SourceLinker from the FObjectImport for our Outer if the SourceLinker hasn't been set yet,
		// Otherwise we may be overwriting a re-directed linker and SourceIndex is already from the redirected one.
		// This can only happen in non-cooked builds though.
		if (FPlatformProperties::RequiresCookedData() || !Import.SourceLinker)
		{
			Import.SourceLinker = OuterImport.SourceLinker;
		}

#if WITH_EDITOR
		if (SlowTask)
		{
			SlowTask->EnterProgressFrame(50);
		}
#endif

		//check(Import.SourceLinker);
		//@todo what does it mean if we don't have a SourceLinker here?
		if( Import.SourceLinker )
		{
			FObjectImport* Top;
			for (Top = &Import;	Top->OuterIndex.IsImport(); Top = &Imp(Top->OuterIndex))
			{
				// for loop does what we need
			}

			// Top is now pointing to the top-level UPackage for this resource
			Pkg = CreatePackage(NULL, *Top->ObjectName.ToString() );

			// Find this import within its existing linker.
			int32 iHash = HashNames( Import.ObjectName, Import.ClassName, Import.ClassPackage) & (UE_ARRAY_COUNT(ExportHash)-1);

			//@Package name transition, if we can match without shortening the names, then we must not take a shortened match
			bool bMatchesWithoutShortening = false;
			FName TestName = Import.ClassPackage;
			
			for( int32 j=Import.SourceLinker->ExportHash[iHash]; j!=INDEX_NONE; j=Import.SourceLinker->ExportMap[j].HashNext )
			{
				if (!Import.SourceLinker->ExportMap.IsValidIndex(j))
				{
					UE_LOG(LogLinker, Error, TEXT("Invalid index [%d/%d] while attempting to import '%s' with LinkerRoot '%s'"), j, Import.SourceLinker->ExportMap.Num(), *Import.ObjectName.ToString(), *GetNameSafe(Import.SourceLinker->LinkerRoot));
					break;
				}
				else
				{
					FObjectExport& SourceExport = Import.SourceLinker->ExportMap[ j ];
					if
						(
						SourceExport.ObjectName == Import.ObjectName
						&&	Import.SourceLinker->GetExportClassName(j) == Import.ClassName
						&&  Import.SourceLinker->GetExportClassPackage(j) == Import.ClassPackage 
						)
					{
						bMatchesWithoutShortening = true;
						break;
					}
				}
			}
			if (!bMatchesWithoutShortening)
			{
				TestName = FPackageName::GetShortFName(TestName);
			}

			for( int32 j=Import.SourceLinker->ExportHash[iHash]; j!=INDEX_NONE; j=Import.SourceLinker->ExportMap[j].HashNext )
			{
				if (!ensureMsgf(Import.SourceLinker->ExportMap.IsValidIndex(j), TEXT("Invalid index [%d/%d] while attempting to import '%s' with LinkerRoot '%s'"),
					j, Import.SourceLinker->ExportMap.Num(), *Import.ObjectName.ToString(), *GetNameSafe(Import.SourceLinker->LinkerRoot)))
				{
					break;
				}
				else
				{
					FObjectExport& SourceExport = Import.SourceLinker->ExportMap[ j ];
					if
					(	
						SourceExport.ObjectName==Import.ObjectName               
						&&	Import.SourceLinker->GetExportClassName(j)==Import.ClassName
						&&  (bMatchesWithoutShortening ? Import.SourceLinker->GetExportClassPackage(j) : FPackageName::GetShortFName(Import.SourceLinker->GetExportClassPackage(j))) == TestName 
					)
					{
						// at this point, SourceExport is an FObjectExport in another linker that looks like it
						// matches the FObjectImport we're trying to load - double check that we have the correct one
						if( Import.OuterIndex.IsImport() )
						{
							// OuterImport is the FObjectImport for this resource's Outer
							if( OuterImport.SourceLinker )
							{
								// if the import for our Outer doesn't have a SourceIndex, it means that
								// we haven't found a matching export for our Outer yet.  This should only
								// be the case if our Outer is a top-level UPackage
								if( OuterImport.SourceIndex==INDEX_NONE )
								{
									// At this point, we know our Outer is a top-level UPackage, so
									// if the FObjectExport that we found has an Outer that is
									// not a linker root, this isn't the correct resource
									if( !SourceExport.OuterIndex.IsNull() )
									{
										continue;
									}
								}

								// The import for our Outer has a matching export - make sure that the import for
								// our Outer is pointing to the same export as the SourceExport's Outer
								else if( FPackageIndex::FromExport(OuterImport.SourceIndex) != SourceExport.OuterIndex )
								{
									continue;
								}
							}
						}

						const bool bIsImportPublic = !!(SourceExport.ObjectFlags & RF_Public);
						const FPackageFileSummary& ImportSummary = Import.SourceLinker->Summary;
#if WITH_EDITORONLY_DATA
						const bool bIsImportOwned = (ImportSummary.OwnerPersistentGuid.IsValid() && ((ImportSummary.OwnerPersistentGuid == Summary.PersistentGuid) || (ImportSummary.OwnerPersistentGuid == Summary.OwnerPersistentGuid))) ||
							                        (Summary.OwnerPersistentGuid.IsValid() && ((Summary.OwnerPersistentGuid == ImportSummary.PersistentGuid) || (Summary.OwnerPersistentGuid == ImportSummary.OwnerPersistentGuid)));
#else
						const bool bIsImportOwned = false;
#endif
						if( !bIsImportPublic && !bIsImportOwned)
						{
							SafeReplace = SafeReplace || (GIsEditor && !IsRunningCommandlet());

							// determine if this find the thing that caused this import to be saved into the map
							FPackageIndex FoundIndex = FPackageIndex::FromImport(ImportIndex);
							for ( int32 i = 0; i < Summary.ExportCount; i++ )
							{
								FObjectExport& Export = ExportMap[i];
								if ( Export.SuperIndex == FoundIndex )
								{
									UE_LOG(LogLinker, Log, TEXT("Private import was referenced by export '%s' (parent)"), *Export.ObjectName.ToString());
									SafeReplace = false;
								}
								else if ( Export.ClassIndex == FoundIndex )
								{
									UE_LOG(LogLinker, Log, TEXT("Private import was referenced by export '%s' (class)"), *Export.ObjectName.ToString());
									SafeReplace = false;
								}
								else if ( Export.OuterIndex == FoundIndex )
								{
									UE_LOG(LogLinker, Log, TEXT("Private import was referenced by export '%s' (outer)"), *Export.ObjectName.ToString());
									SafeReplace = false;
								}
							}
							for ( int32 i = 0; i < Summary.ImportCount; i++ )
							{
								if ( i != ImportIndex )
								{
									FObjectImport& TestImport = ImportMap[i];
									if ( TestImport.OuterIndex == FoundIndex )
									{
										UE_LOG(LogLinker, Log, TEXT("Private import was referenced by import '%s' (outer)"), *Import.ObjectName.ToString());
										SafeReplace = false;
									}
								}
							}

							if ( !SafeReplace )
							{
								UE_LOG(LogLinker, Warning, TEXT("%s"), *FString::Printf( TEXT("Can't import private object %s %s"), *Import.ClassName.ToString(), *GetImportFullName(ImportIndex) ) );
								return false;
							}
							else
							{
								FString Suffix = LOCTEXT("LoadWarningSuffix_privateobject", " [private]").ToString();
								if ( !WarningSuffix.Contains(Suffix) )
								{
									WarningSuffix += Suffix;
								}
								break;
							}
						}

						// Found the FObjectExport for this import
						Import.SourceIndex = j;
						break;
					}
				}
			}
		}
	}

	bool bCameFromMemoryOnlyPackage = false;
	if (!Pkg && TmpPkg && TmpPkg->HasAnyPackageFlags(PKG_InMemoryOnly))
	{
		Pkg = TmpPkg; // this is a package that exists in memory only, so that is the package to search regardless of FindIfFail
		bCameFromMemoryOnlyPackage = true;

		if (IsCoreUObjectPackage(Import.ClassPackage) && Import.ClassName == NAME_Package && !TmpPkg->GetOuter())
		{
			if (Import.ObjectName == TmpPkg->GetFName())
			{
				// except if we are looking for _the_ package...in which case we are looking for TmpPkg, so we are done
				Import.XObject = TmpPkg;
				FUObjectSerializeContext* CurrentLoadContext = GetSerializeContext();
				check(CurrentLoadContext);
				CurrentLoadContext->IncrementImportCount();
				FLinkerManager::Get().AddLoaderWithNewImports(this);
				return false;
			}
		}
	}

	if( (Pkg == NULL) && ((LoadFlags & LOAD_FindIfFail) != 0) )
	{
		Pkg = ANY_PACKAGE;
	}

	// If not found in file, see if it's a public native transient class or field.
	if( Import.SourceIndex==INDEX_NONE && Pkg!=NULL )
	{
		UObject* ClassPackage = FindObject<UPackage>( NULL, *Import.ClassPackage.ToString() );
		if( ClassPackage )
		{
			UClass* FindClass = FindObject<UClass>( ClassPackage, *Import.ClassName.ToString() );
			if( FindClass )
			{
				UObject* FindOuter			= Pkg;

				if ( Import.OuterIndex.IsImport() )
				{
					// if this import corresponds to an intrinsic class, OuterImport's XObject will be NULL if this import
					// belongs to the same package that the import's class is in; in this case, the package is the correct Outer to use
					// for finding this object
					// otherwise, this import represents a field of an intrinsic class, and OuterImport's XObject should be non-NULL (the object
					// that contains the field)
					FObjectImport& OuterImport	= Imp(Import.OuterIndex);
					if ( OuterImport.XObject != NULL )
					{
						FindOuter = OuterImport.XObject;
					}
				}

				UObject* FindObject = FindImport(FindClass, FindOuter, *Import.ObjectName.ToString());
				// Reference to in memory-only package's object, native transient class or CDO of such a class.
				bool bIsInMemoryOnlyOrNativeTransient = bCameFromMemoryOnlyPackage || (FindObject != NULL && ((FindObject->IsNative() && FindObject->HasAllFlags(RF_Public | RF_Transient)) || (FindObject->HasAnyFlags(RF_ClassDefaultObject) && FindObject->GetClass()->IsNative() && FindObject->GetClass()->HasAllFlags(RF_Public | RF_Transient))));
				// Check for structs which have been moved to another header (within the same class package).
				if (!FindObject && bIsInMemoryOnlyOrNativeTransient && FindClass == UScriptStruct::StaticClass())
				{
					FindObject = StaticFindObject( FindClass, ANY_PACKAGE, *Import.ObjectName.ToString(), true );
					if (FindObject && FindOuter->GetOutermost() != FindObject->GetOutermost())
					{
						// Limit the results to the same package.I
						FindObject = NULL;
					}
				}
				if (FindObject != NULL && ((LoadFlags & LOAD_FindIfFail) || bIsInMemoryOnlyOrNativeTransient))
				{
					Import.XObject = FindObject;
					FUObjectSerializeContext* CurrentLoadContext = GetSerializeContext();
					check(CurrentLoadContext);
					CurrentLoadContext->IncrementImportCount();
					FLinkerManager::Get().AddLoaderWithNewImports(this);
				}
				else
				{
					SafeReplace = true;
				}
			}
			else
			{
				SafeReplace = true;
			}
		}
		else
		{
			SafeReplace = true;
		}

		if (!Import.XObject && !SafeReplace)
		{
			return true;
		}
	}

	if (!GEventDrivenLoaderEnabled && Import.SourceLinker && !Import.SourceLinker->GetSerializeContext())
	{
		Import.SourceLinker->SetSerializeContext(GetSerializeContext());
	}

	return false;
}

UObject* FLinkerLoad::CreateExportAndPreload(int32 ExportIndex, bool bForcePreload /* = false */)
{
	UObject *Object = CreateExport(ExportIndex);
	if (Object && (bForcePreload || dynamic_cast<UClass*>(Object) || Object->IsTemplate() || dynamic_cast<UObjectRedirector*>(Object)))
	{
		Preload(Object);
	}

	return Object;
}

UClass* FLinkerLoad::GetExportLoadClass(int32 Index)
{
	FObjectExport& Export = ExportMap[Index];

#if USE_CIRCULAR_DEPENDENCY_LOAD_DEFERRING
	// VerifyImport() runs the risk of loading up another package, and we can't 
	// have that when we're explicitly trying to block dependency loads...
	// if this needs a class from another package, IndexToObject() should return 
	// a ULinkerPlaceholderClass instead
	if (Export.ClassIndex.IsImport() && !(LoadFlags & LOAD_DeferDependencyLoads))
#else  // USE_CIRCULAR_DEPENDENCY_LOAD_DEFERRING
	if (Export.ClassIndex.IsImport())
#endif // USE_CIRCULAR_DEPENDENCY_LOAD_DEFERRING
	{
		// @TODO: I believe IndexToObject() -> CreateImport() will verify this  
		//        for us, if it has to; so is this necessary?
		VerifyImport(Export.ClassIndex.ToImport());
	}

	return (UClass*)IndexToObject(Export.ClassIndex);
}

#if WITH_EDITORONLY_DATA
int32 FLinkerLoad::LoadMetaDataFromExportMap(bool bForcePreload)
{
	UMetaData* MetaData = nullptr;
	int32 MetaDataIndex = INDEX_NONE;

	// Try to find MetaData and load it first as other objects can depend on it.
	for (int32 ExportIndex = 0; ExportIndex < ExportMap.Num(); ++ExportIndex)
	{
		if (ExportMap[ExportIndex].ObjectName == NAME_PackageMetaData && ExportMap[ExportIndex].OuterIndex.IsNull())
		{
			MetaData = Cast<UMetaData>(CreateExportAndPreload(ExportIndex, bForcePreload));
			MetaDataIndex = ExportIndex;
			break;
		}
	}

	// If not found then try to use old name and rename.
	if (MetaDataIndex == INDEX_NONE)
	{
		for (int32 ExportIndex = 0; ExportIndex < ExportMap.Num(); ++ExportIndex)
		{
			if (ExportMap[ExportIndex].ObjectName == *UMetaData::StaticClass()->GetName() && ExportMap[ExportIndex].OuterIndex.IsNull())
			{
				UObject* Object = CreateExportAndPreload(ExportIndex, bForcePreload);
				Object->Rename(*FName(NAME_PackageMetaData).ToString(), NULL, REN_ForceNoResetLoaders);

				MetaData = Cast<UMetaData>(Object);
				MetaDataIndex = ExportIndex;
				break;
			}
		}
	}

	// Make sure the meta-data is referenced by its package to avoid premature GC
	if (LinkerRoot)
	{
		LinkerRoot->MetaData = MetaData;
	}

	return MetaDataIndex;
}
#endif

/**
 * Loads all objects in package.
 *
 * @param bForcePreload	Whether to explicitly call Preload (serialize) right away instead of being
 *						called from EndLoad()
 */
void FLinkerLoad::LoadAllObjects(bool bForcePreload)
{
#if WITH_EDITOR
	TOptional<FScopedSlowTask> SlowTask;
	if (ShouldCreateThrottledSlowTask())
	{
		static const FText LoadingObjectText = NSLOCTEXT("Core", "LinkerLoad_LoadingObjects", "Loading Objects");
		SlowTask.Emplace(ExportMap.Num(), LoadingObjectText);
		SlowTask->Visibility = ESlowTaskVisibility::Invisible;
	}
#endif

#if USE_DEFERRED_DEPENDENCY_CHECK_VERIFICATION_TESTS
	// if we're re-entering a call to LoadAllObjects() while DeferDependencyLoads
	// is set, then we're not doing our job (we're risking an export needing 
	// another external asset)... if this is hit, then we're most likely already
	// in this function (for this linker) further up the load chain; it should 
	// finish the loads there
	check((LoadFlags & LOAD_DeferDependencyLoads) == 0);
#endif // USE_DEFERRED_DEPENDENCY_CHECK_VERIFICATION_TESTS

	if ((LoadFlags & LOAD_Async) != 0)
	{
		bForcePreload = true;
	}

	double StartTime = FPlatformTime::Seconds();

	// MetaData object index in this package.
	int32 MetaDataIndex = INDEX_NONE;

#if WITH_EDITORONLY_DATA
	if(!FPlatformProperties::RequiresCookedData())
	{
		MetaDataIndex = LoadMetaDataFromExportMap(bForcePreload);
	}
#endif
	
#if USE_STABLE_LOCALIZATION_KEYS
	if (GIsEditor && (LoadFlags & LOAD_ForDiff))
	{
		// If this package is being loaded for diffing, then we need to force it to have a unique package localization ID to avoid in-memory identity conflicts
		// Note: We set this on the archive first as finding/loading the meta-data (which ForcePackageNamespace does) may trigger the load of some objects within this package
		const FString PackageLocalizationId = FGuid::NewGuid().ToString();
		SetLocalizationNamespace(PackageLocalizationId);
		TextNamespaceUtil::ForcePackageNamespace(LinkerRoot, PackageLocalizationId);
	}
#endif // USE_STABLE_LOCALIZATION_KEYS

	// Tick the heartbeat if we're loading on the game thread
	const bool bShouldTickHeartBeat = IsInGameThread();

	for(int32 ExportIndex = 0; ExportIndex < ExportMap.Num(); ++ExportIndex)
	{
#if WITH_EDITOR
		if (SlowTask)
		{
			SlowTask->EnterProgressFrame(1);
		}
#endif
		if (ExportIndex == MetaDataIndex)
		{
			continue;
		}

#if USE_CIRCULAR_DEPENDENCY_LOAD_DEFERRING
		// this is here to prevent infinite recursion; if IsExportBeingResolved() 
		// returns true, then that means the export's class is currently being 
		// force-generated... in that scenario, the export's Object member would 
		// not have been set yet, and the call below to CreateExport() would put 
		// us right back here in the same situation (CreateExport() needs the 
		// export's Object set in order to return early... it's what makes this 
		// function reentrant)
		//
		// since we don't actually use the export object here at this point, 
		// then it is safe to skip over it (it's already being created further 
		// up the callstack, so don't worry about it being missed)
		if (IsExportBeingResolved(ExportIndex))
		{
			continue;
		}
#endif // USE_CIRCULAR_DEPENDENCY_LOAD_DEFERRING

		UObject* LoadedObject = CreateExportAndPreload(ExportIndex, bForcePreload);

		if(!GEventDrivenLoaderEnabled || !EVENT_DRIVEN_ASYNC_LOAD_ACTIVE_AT_RUNTIME)
		{
			// DynamicClass could be created without calling CreateImport. The imported objects will be required later when a CDO is created.
			if (UDynamicClass* DynamicClass = Cast<UDynamicClass>(LoadedObject))
			{
				for (int32 ImportIndex = 0; ImportIndex < ImportMap.Num(); ++ImportIndex)
				{
					CreateImport(ImportIndex);
				}
			}
		}

		// If needed send a heartbeat, but no need to do it too often
		if (bShouldTickHeartBeat && (ExportIndex % 10) == 0)
		{
			FThreadHeartBeat::Get().HeartBeat();
		}
	}

	// Mark package as having been fully loaded.
	if( LinkerRoot )
	{
		LinkerRoot->MarkAsFullyLoaded();
	}
}

/**
 * Returns the ObjectName associated with the resource indicated.
 * 
 * @param	ResourceIndex	location of the object resource
 *
 * @return	ObjectName for the FObjectResource at ResourceIndex, or NAME_None if not found
 */
FName FLinkerLoad::ResolveResourceName( FPackageIndex ResourceIndex )
{
	if (ResourceIndex.IsNull())
	{
		return NAME_None;
	}
	return ImpExp(ResourceIndex).ObjectName;
}

// Find the index of a specified object without regard to specific package.
int32 FLinkerLoad::FindExportIndex( FName ClassName, FName ClassPackage, FName ObjectName, FPackageIndex ExportOuterIndex )
{
	int32 iHash = HashNames( ObjectName, ClassName, ClassPackage ) & (UE_ARRAY_COUNT(ExportHash)-1);

	for( int32 i=ExportHash[iHash]; i!=INDEX_NONE; i=ExportMap[i].HashNext )
	{
		if (!ensureMsgf(ExportMap.IsValidIndex(i), TEXT("Invalid index [%d/%d] while attempting to find export index '%s' LinkerRoot '%s'"), i, ExportMap.Num(), *ObjectName.ToString(), *GetNameSafe(LinkerRoot)))
		{
			break;
		}
		else
		{
			if
			(  (ExportMap[i].ObjectName  ==ObjectName                              )
				&& (GetExportClassPackage(i) ==ClassPackage                            )
				&& (GetExportClassName   (i) ==ClassName                               ) 
				&& (ExportMap[i].OuterIndex  ==ExportOuterIndex 
				|| ExportOuterIndex.IsImport()) // this is very not legit to be passing INDEX_NONE into this function to mean "ignore"
			)
			{
				return i;
			}
		}
	}
	
	// If an object with the exact class wasn't found, look for objects with a subclass of the requested class.
	for(int32 ExportIndex = 0;ExportIndex < ExportMap.Num();ExportIndex++)
	{
		FObjectExport&	Export = ExportMap[ExportIndex];

		if(Export.ObjectName == ObjectName && (ExportOuterIndex.IsImport() || Export.OuterIndex == ExportOuterIndex)) // this is very not legit to be passing INDEX_NONE into this function to mean "ignore"
		{
			UClass*	ExportClass = dynamic_cast<UClass*>(IndexToObject(Export.ClassIndex));

			// See if this export's class inherits from the requested class.
			for(UClass* ParentClass = ExportClass;ParentClass;ParentClass = ParentClass->GetSuperClass())
			{
				if(ParentClass->GetFName() == ClassName)
				{
					return ExportIndex;
				}
			}
		}
	}

	return INDEX_NONE;
}

/**
 * Function to create the instance of, or verify the presence of, an object as found in this Linker.
 *
 * @param ObjectClass	The class of the object
 * @param ObjectName	The name of the object
 * @param Outer			Find the object inside this outer (and only directly inside this outer, as we require fully qualified names)
 * @param LoadFlags		Flags used to determine if the object is being verified or should be created
 * @param Checked		Whether or not a failure will throw an error
 * @return The created object, or (UObject*)-1 if this is just verifying
 */
UObject* FLinkerLoad::Create( UClass* ObjectClass, FName ObjectName, UObject* Outer, uint32 InLoadFlags, bool Checked )
{
	// We no longer handle a NULL outer, which used to mean look in any outer, but we need fully qualified names now
	// The other case where this was NULL is if you are calling StaticLoadObject on the top-level package, but
	// you should be using LoadPackage. If for some weird reason you need to load the top-level package with this,
	// then I believe you'd want to set OuterIndex to 0 when Outer is NULL, but then that could get confused with
	// loading A.A (they both have OuterIndex of 0, according to Ron)
	check(Outer);

	int32 OuterIndex = INDEX_NONE;

	// if the outer is the outermost of the package, then we want OuterIndex to be 0, as objects under the top level
	// will have an OuterIndex to 0
	if (Outer == Outer->GetOutermost())
	{
		OuterIndex = 0;
	}
	// otherwise get the linker index of the outer to be the outer index that we look in
	else
	{
		OuterIndex = Outer->GetLinkerIndex();
		// we _need_ the linker index of the outer to look in, which means that the outer must have been actually 
		// loaded off disk, and not just CreatePackage'd
		check(OuterIndex != INDEX_NONE);
	}

	FPackageIndex OuterPackageIndex;

	if (OuterIndex)
	{
		OuterPackageIndex = FPackageIndex::FromExport(OuterIndex);
	}

	int32 Index = FindExportIndex(ObjectClass->GetFName(), ObjectClass->GetOuter()->GetFName(), ObjectName, OuterPackageIndex);
	if (Index != INDEX_NONE)
	{
		return (InLoadFlags & LOAD_Verify) ? INVALID_OBJECT : CreateExport(Index);
	}

	// since we didn't find it, see if we can find an object redirector with the same name
	// Are we allowed to follow redirects?
	if( !( InLoadFlags & LOAD_NoRedirects ) )
	{
		Index = FindExportIndex(UObjectRedirector::StaticClass()->GetFName(), NAME_CoreUObject, ObjectName, OuterPackageIndex);
		if (Index == INDEX_NONE)
		{
			Index = FindExportIndex(UObjectRedirector::StaticClass()->GetFName(), GLongCoreUObjectPackageName, ObjectName, OuterPackageIndex);
		}

		// if we found a redirector, create it, and move on down the line
		if (Index != INDEX_NONE)
		{
			// create the redirector,
			UObjectRedirector* Redir = (UObjectRedirector*)CreateExport(Index);
			Preload(Redir);
			// if we found what it was point to, then return it
			if (Redir->DestinationObject && Redir->DestinationObject->IsA(ObjectClass))
			{
				// and return the object we are being redirected to
				return Redir->DestinationObject;
			}
		}
	}


// Set this to 1 to find nonqualified names anyway
#define FIND_OBJECT_NONQUALIFIED 0
// Set this to 1 if you want to see what it would have found previously. This is useful for fixing up hundreds
// of now-illegal references in script code.
#define DEBUG_PRINT_NONQUALIFIED_RESULT 1

#if DEBUG_PRINT_NONQUALIFIED_RESULT || FIND_OBJECT_NONQUALIFIED
	Index = FindExportIndex(ObjectClass->GetFName(), ObjectClass->GetOuter()->GetFName(), ObjectName, FPackageIndex::FromImport(0));// this is very not legit to be passing INDEX_NONE into this function to mean "ignore"
	if (Index != INDEX_NONE)
	{
#if DEBUG_PRINT_NONQUALIFIED_RESULT
		UE_LOG(LogLinker, Warning, TEXT("Using a non-qualified name (would have) found: %s"), *GetExportFullName(Index));
#endif
#if FIND_OBJECT_NONQUALIFIED
		return (InLoadFlags & LOAD_Verify) ? INVALID_OBJECT : CreateExport(Index);
#endif
	}
#endif


	// if we are checking for failure cases, and we failed, throw an error
	if( Checked )
	{
		UE_LOG(LogLinker, Warning, TEXT("%s"), *FString::Printf( TEXT("%s %s not found for creation"), *ObjectClass->GetName(), *ObjectName.ToString() ));
	}
	return NULL;
}

/**
 * Serialize the object data for the specified object from the unreal package file.  Loads any
 * additional resources required for the object to be in a valid state to receive the loaded
 * data, such as the object's Outer, Class, or ObjectArchetype.
 *
 * When this function exits, Object is guaranteed to contain the data stored that was stored on disk.
 *
 * @param	Object	The object to load data for.  If the data for this object isn't stored in this
 *					FLinkerLoad, routes the call to the appropriate linker.  Data serialization is 
 *					skipped if the object has already been loaded (as indicated by the RF_NeedLoad flag
 *					not set for the object), so safe to call on objects that have already been loaded.
 *					Note that this function assumes that Object has already been initialized against
 *					its template object.
 *					If Object is a UClass and the class default object has already been created, calls
 *					Preload for the class default object as well.
 */

void FLinkerLoad::Preload( UObject* Object )
{
	//check(IsValidLowLevel());
	check(Object);

	// Preload the object if necessary.
	if (Object->HasAnyFlags(RF_NeedLoad))
	{
		FUObjectSerializeContext* CurrentLoadContext = GetSerializeContext();

		if (Object->GetLinker() == this)
		{
			check(!GEventDrivenLoaderEnabled || !bLockoutLegacyOperations || !EVENT_DRIVEN_ASYNC_LOAD_ACTIVE_AT_RUNTIME);
#if USE_CIRCULAR_DEPENDENCY_LOAD_DEFERRING
			bool const bIsNonNativeObject = !Object->GetOutermost()->HasAnyPackageFlags(PKG_CompiledIn);
			// we can determine that this is a blueprint class/struct by checking if it 
			// is a class/struct object AND if it is not native (blueprint 
			// structs/classes are the only asset package structs/classes we have)
			bool const bIsBlueprintClass = (Cast<UClass>(Object) != nullptr) && bIsNonNativeObject;
			bool const bIsBlueprintStruct = (Cast<UScriptStruct>(Object) != nullptr) && bIsNonNativeObject;
			// to avoid cyclic dependency issues, we want to defer all external loads 
			// that MAY rely on this class/struct (meaning all other blueprint packages)  
			bool const bDeferDependencyLoads = (bIsBlueprintClass || bIsBlueprintStruct) && FBlueprintSupport::UseDeferredDependencyLoading();

#if USE_DEFERRED_DEPENDENCY_CHECK_VERIFICATION_TESTS
			// we should NEVER be pre-loading another blueprint class when the 
			// DeferDependencyLoads flag is set (some other blueprint class/struct is  
			// already being loaded further up the load chain, and this could introduce  
			// a circular load)
			//
			// NOTE: we do allow Preload() calls for structs (because we need a struct 
			//       loaded to determine its size), but structs will be prevented from 
			//       further loading any of its BP class dependencies (we pass along the 
			//       LOAD_DeferDependencyLoads flag)
			check(!bIsBlueprintClass || !Object->HasAnyFlags(RF_NeedLoad) || !(LoadFlags & LOAD_DeferDependencyLoads));
			// right now there are no known scenarios where someone requests a Preloa() 
			// on a temporary ULinkerPlaceholderExportObject
			check(!Object->IsA<ULinkerPlaceholderExportObject>());
			ensure(Object->HasAnyFlags(RF_WasLoaded));
#endif // USE_DEFERRED_DEPENDENCY_CHECK_VERIFICATION_TESTS
#endif // USE_CIRCULAR_DEPENDENCY_LOAD_DEFERRING

#if USE_CIRCULAR_DEPENDENCY_LOAD_DEFERRING
			// In certain situations, a constructed object has its initializer deferred (when its archetype hasn't been serialized).
			// In those cases, we shouldn't serialize the object yet (initialization needs to run first).
			// See the comment on DeferObjectPreload() for more info on the issue.
			if (FDeferredObjInitializationHelper::DeferObjectPreload(Object))
			{
				return;
			}
#endif // USE_CIRCULAR_DEPENDENCY_LOAD_DEFERRING

			SCOPE_CYCLE_COUNTER(STAT_LinkerPreload);
			FScopeCycleCounterUObject PreloadScope(Object, GET_STATID(STAT_LinkerPreload));
			UClass* Cls = NULL;
			
			// If this is a struct, make sure that its parent struct is completely loaded
			if( UStruct* Struct = dynamic_cast<UStruct*>(Object) )
			{
				Cls = dynamic_cast<UClass*>(Object);
				if( Struct->GetSuperStruct() )
				{
					Preload( Struct->GetSuperStruct() );
				}
			}

#if USE_CIRCULAR_DEPENDENCY_LOAD_DEFERRING
			TGuardValue<uint32> LoadFlagsGuard(LoadFlags, LoadFlags);			
			if (bDeferDependencyLoads)
			{
				LoadFlags |= LOAD_DeferDependencyLoads;
			}
#endif // USE_CIRCULAR_DEPENDENCY_LOAD_DEFERRING

			// make sure this object didn't get loaded in the above Preload call
			if (Object->HasAnyFlags(RF_NeedLoad))
			{
				// grab the resource for this Object
				int32 const ExportIndex = Object->GetLinkerIndex();
				FObjectExport& Export = ExportMap[ExportIndex];
				check(Export.Object==Object);

				const int64 SavedPos = Loader->Tell();

				// move to the position in the file where this object's data
				// is stored
				Seek(Export.SerialOffset);

				FAsyncArchive* AsyncLoader = GetAsyncLoader();

				{
					SCOPE_CYCLE_COUNTER(STAT_LinkerPrecache);
					// tell the file reader to read the raw data from disk
					if (AsyncLoader)
					{
						bool bReady = AsyncLoader->PrecacheWithTimeLimit(Export.SerialOffset, Export.SerialSize, bUseTimeLimit, bUseFullTimeLimit, TickStartTime, TimeLimit);
						UE_CLOG(!(bReady || !bUseTimeLimit || !FPlatformProperties::RequiresCookedData()), LogLinker, Warning, TEXT("Hitch on async loading of %s; this export was not properly precached."), *Object->GetFullName());
					}
					else
					{
						Loader->Precache(Export.SerialOffset, Export.SerialSize);
					}
				}

				// mark the object to indicate that it has been loaded
				Object->ClearFlags ( RF_NeedLoad );

				{
					TRACE_LOADTIME_OBJECT_SCOPE(Export.Object, LoadTimeProfilerObjectEventType_Serialize);
					SCOPE_CYCLE_COUNTER(STAT_LinkerSerialize);
#if USE_CIRCULAR_DEPENDENCY_LOAD_DEFERRING
					// communicate with FLinkerPlaceholderBase, what object is currently serializing in
					FScopedPlaceholderContainerTracker SerializingObjTracker(Object);
#endif // USE_CIRCULAR_DEPENDENCY_LOAD_DEFERRING

#if WITH_EDITOR && WITH_TEXT_ARCHIVE_SUPPORT
					bool bClassSupportsTextFormat = UClass::IsSafeToSerializeToStructuredArchives(Object->GetClass());
#endif

					if (Object->HasAnyFlags(RF_ClassDefaultObject))
					{
#if USE_CIRCULAR_DEPENDENCY_LOAD_DEFERRING
						if ((LoadFlags & LOAD_DeferDependencyLoads) != 0)
						{
#if USE_DEFERRED_DEPENDENCY_CHECK_VERIFICATION_TESTS
							check((DeferredCDOIndex == INDEX_NONE) || (DeferredCDOIndex == ExportIndex));
#endif // USE_DEFERRED_DEPENDENCY_CHECK_VERIFICATION_TESTS
							
							// since serializing the CDO can introduce circular 
							// dependencies, we want to stave that off until 
							// we're ready to handle those 
							DeferredCDOIndex = ExportIndex;
							// don't need to actually "consume" the data through
							// serialization though (since we seek back to 
							// SavedPos later on)

							// reset the flag and return (don't worry, we make
							// sure to force load this later)
							check(!GEventDrivenLoaderEnabled || !EVENT_DRIVEN_ASYNC_LOAD_ACTIVE_AT_RUNTIME);
							Object->SetFlags(RF_NeedLoad);
							return;
						}
#endif // USE_CIRCULAR_DEPENDENCY_LOAD_DEFERRING
						
						check(CurrentLoadContext);
						// Maintain the current SerializedObjects.
						UObject* PrevSerializedObject = CurrentLoadContext->SerializedObject;
						CurrentLoadContext->SerializedObject = Object;

#if WITH_EDITOR && WITH_TEXT_ARCHIVE_SUPPORT
						if (IsTextFormat())
						{
							FString ObjectName = Object->GetPathName(Object->GetOutermost());
							FStructuredArchive::FSlot ExportSlot = StructuredArchiveRootRecord->EnterField(FIELD_NAME(*ObjectName));

							if (bClassSupportsTextFormat)
							{
								Object->GetClass()->SerializeDefaultObject(Object, ExportSlot);
							}
							else
							{
								FStructuredArchiveChildReader ChildReader(ExportSlot);
								FArchiveUObjectFromStructuredArchive Adapter(ChildReader.GetRoot());
							Object->GetClass()->SerializeDefaultObject(Object, Adapter);
						}
						}
						else
#endif
						{
							Object->GetClass()->SerializeDefaultObject(Object, *this);
						}

						Object->SetFlags(RF_LoadCompleted);
						CurrentLoadContext->SerializedObject = PrevSerializedObject;
					}
					else
					{

#if WITH_EDITOR
						static const FName NAME_UObjectSerialize = FName(TEXT("UObject::Serialize, Name, ClassName"));
						FArchive::FScopeAddDebugData P(*this, NAME_UObjectSerialize);
						FArchive::FScopeAddDebugData N(*this, Object->GetFName());
						FArchive::FScopeAddDebugData C(*this, Object->GetClass()->GetFName());
#endif
						check(CurrentLoadContext);

						// Maintain the current SerializedObjects.
						UObject* PrevSerializedObject = CurrentLoadContext->SerializedObject;
						CurrentLoadContext->SerializedObject = Object;

#if WITH_EDITOR && WITH_TEXT_ARCHIVE_SUPPORT
						if (IsTextFormat())
						{
							const FName* FullObjectPath = ObjectNameToPackageExportIndex.FindKey(Export.ThisIndex);
							check(FullObjectPath);
							FString ObjectPath = FullObjectPath->ToString();
							FString PackagePath = LinkerRoot->GetPathName(nullptr);
							FString ObjectName = ObjectPath;
							if (ObjectPath.StartsWith(PackagePath + TEXT(".")))
							{
								ObjectName = ObjectPath.Right(ObjectPath.Len() - PackagePath.Len() - 1);
							}

							FStructuredArchive::FSlot ExportSlot = StructuredArchiveRootRecord->EnterField(FIELD_NAME(*ObjectName));

							if (bClassSupportsTextFormat)
							{
								Object->Serialize(ExportSlot.EnterRecord());
							}
							else
							{
								FStructuredArchiveChildReader ChildReader(ExportSlot);
								FArchiveUObjectFromStructuredArchive Adapter(ChildReader.GetRoot());
								Object->Serialize(Adapter);
							}
						}
						else
#endif
						{
							Object->Serialize(*this);
						}

						Object->SetFlags(RF_LoadCompleted);
						CurrentLoadContext->SerializedObject = PrevSerializedObject;
					}
				}

#if USE_CIRCULAR_DEPENDENCY_LOAD_DEFERRING
				{
					SCOPE_CYCLE_COUNTER(STAT_LinkerLoadDeferred);
					if ((LoadFlags & LOAD_DeferDependencyLoads) != (*LoadFlagsGuard & LOAD_DeferDependencyLoads))
					{
						if (bIsBlueprintStruct)
						{
							ResolveDeferredDependencies((UScriptStruct*)Object); 
							// user-defined-structs don't have classes/CDOs, so 
							// we don't have to call FinalizeBlueprint() (to 
							// serialize/regenerate them)
						}
						else
						{
							UClass* ObjectAsClass = (UClass*)Object;
#if USE_DEFERRED_DEPENDENCY_CHECK_VERIFICATION_TESTS
							check(bIsBlueprintClass);
							// since class serialization reads in the class's CDO, then we can be certain that the CDO export object exists 
							// (and DeferredExportIndex should reference it); FinalizeBlueprint() depends on DeferredExportIndex being set 
							// (and since ResolveDeferredDependencies() can recurse into FinalizeBlueprint(), we check it here, before the 
							// resolve is handled)
							//
							// however, sometimes DeferredExportIndex doesn't get set at all (we have to utilize FindCDOExportIndex() to set
							// it), and that happens when the class's ClassGeneratedBy is serialized in null... this will happen for cooked 
							// builds (because Blueprints are editor-only objects)
							check((DeferredCDOIndex != INDEX_NONE) || FPlatformProperties::RequiresCookedData());

							if (DeferredCDOIndex == INDEX_NONE)
							{
								DeferredCDOIndex = FindCDOExportIndex(ObjectAsClass);
								check(DeferredCDOIndex != INDEX_NONE);
							}
#else  // USE_DEFERRED_DEPENDENCY_CHECK_VERIFICATION_TESTS
							// just because DeferredCDOIndex wasn't set (in cooked/PIE scenarios) doesn't mean that we don't need it 
							// (FinalizeBlueprint() relies on it being set), so here we make sure we flag the CDO so it gets resolved
							if (DeferredCDOIndex == INDEX_NONE)
							{
								DeferredCDOIndex = FindCDOExportIndex(ObjectAsClass);
							}
#endif // USE_DEFERRED_DEPENDENCY_CHECK_VERIFICATION_TESTS

							ResolveDeferredDependencies(ObjectAsClass);
							FinalizeBlueprint(ObjectAsClass);
						}
					}
				}

				// Conceptually, we could run this here for CDOs and it shouldn't be a problem.
				// 
				// We don't do it here for CDOs because we were already doing it for them in 
				// ResolveDeferredExports(), and we don't want to destabalize the functional 
				// load order of things (doing it here could cause subsequent loads which would 
				// happen from a point in ResolveDeferredExports() where they didn't happen before - again, this 
				// should be fine; we're just keeping the surface area of this to a minimum at this time)
				if (!Object->HasAnyFlags(RF_ClassDefaultObject))
				{
					// If this was an archetype object, there may be some initializers/preloads that
					// were waiting for it to be fully serialized
					FDeferredObjInitializationHelper::ResolveDeferredInitsFromArchetype(Object);
				}
#endif // USE_CIRCULAR_DEPENDENCY_LOAD_DEFERRING
				

				// Make sure we serialized the right amount of stuff.
				int64 Pos = Tell();
				int64 SizeSerialized = Pos - Export.SerialOffset;
				if( SizeSerialized != Export.SerialSize )
				{
					if (Object->GetClass()->HasAnyClassFlags(CLASS_Deprecated))
					{
						UE_LOG(LogLinker, Warning, TEXT("%s"), *FString::Printf( TEXT("%s: Serial size mismatch: Got %d, Expected %d"), *Object->GetFullName(), (int32)SizeSerialized, Export.SerialSize ) );
					}
					else
					{
						UE_LOG(LogLinker, Fatal, TEXT("%s"), *FString::Printf( TEXT("%s: Serial size mismatch: Got %d, Expected %d"), *Object->GetFullName(), (int32)SizeSerialized, Export.SerialSize ) );
					}
				}

				Seek(SavedPos);

				// if this is a UClass object and it already has a class default object
				if ( Cls != NULL && Cls->GetDefaultsCount() )
				{
					// make sure that the class default object is completely loaded as well
					Preload(Cls->GetDefaultObject());
				}

#if WITH_EDITOR
				// Check if this object's class has been changed by ActiveClassRedirects.
				FName OldClassName;
				if (Export.OldClassName != NAME_None && Object->GetClass()->GetFName() != Export.OldClassName)
				{
					// This happens when the class has changed only for object instance.
					OldClassName = Export.OldClassName;
				}
				else if (Export.ClassIndex.IsImport())
				{
					// Check if the class has been renamed / replaced in the import map.
					const FObjectImport& ClassImport = Imp(Export.ClassIndex);
					if (ClassImport.OldClassName != NAME_None && ClassImport.OldClassName != Object->GetClass()->GetFName())
					{
						OldClassName = ClassImport.OldClassName;
					}
				}
				else if (Export.ClassIndex.IsExport())
				{
					// Handle blueprints. This is slightly different from the other cases as we're looking for the first 
					// native super of the blueprint class (first import).
					const FObjectExport* ClassExport = NULL;
					for (ClassExport = &Exp(Export.ClassIndex); ClassExport->SuperIndex.IsExport(); ClassExport = &Exp(Export.SuperIndex));
					if (ClassExport->SuperIndex.IsImport())
					{
						const FObjectImport& ClassImport = Imp(ClassExport->SuperIndex);
						if (ClassImport.OldClassName != NAME_None)
						{
							OldClassName = ClassImport.OldClassName;
						}
					}
				}
				if (OldClassName != NAME_None)
				{
					// Notify if the object's class has changed as a result of active class redirects.
					Object->LoadedFromAnotherClass(OldClassName);
				}
#endif

				// It's ok now to call PostLoad on blueprint CDOs
				if (Object->HasAnyFlags(RF_ClassDefaultObject) && Object->GetClass()->HasAnyClassFlags(CLASS_CompiledFromBlueprint))
				{
					Object->SetFlags(RF_NeedPostLoad|RF_WasLoaded);
					check(LinkerRoot && LinkerRoot == Object->GetOutermost());
					check(CurrentLoadContext);
					CurrentLoadContext->AddLoadedObject(Object);
				}
			}
		}
		else if (FLinkerLoad* Linker = Object->GetLinker())
		{
#if USE_CIRCULAR_DEPENDENCY_LOAD_DEFERRING
			uint32 const DeferredLoadFlag = (LoadFlags & LOAD_DeferDependencyLoads);
			TGuardValue<uint32> LoadFlagsGuard(Linker->LoadFlags, Linker->LoadFlags | DeferredLoadFlag);
#endif
			// Send to the object's linker.
			Linker->Preload(Object);
		}
	}
}

/**
 * Builds a string containing the full path for a resource in the export table.
 *
 * @param OutPathName		[out] Will contain the full path for the resource
 * @param ResourceIndex		Index of a resource in the export table
 */
void FLinkerLoad::BuildPathName( FString& OutPathName, FPackageIndex ResourceIndex ) const
{
	if ( ResourceIndex.IsNull() )
	{
		return;
	}
	const FObjectResource& Resource = ImpExp(ResourceIndex);
	BuildPathName( OutPathName, Resource.OuterIndex );
	if ( OutPathName.Len() > 0 )
	{
		OutPathName += TEXT('.');
	}
	OutPathName += Resource.ObjectName.ToString();
}

/**
 * Checks if the specified export should be loaded or not.
 * Performs similar checks as CreateExport().
 *
 * @param ExportIndex	Index of the export to check
 * @return				true of the export should be loaded
 */
bool FLinkerLoad::WillTextureBeLoaded( UClass* Class, int32 ExportIndex )
{
	const FObjectExport& Export = ExportMap[ ExportIndex ];

	// Already loaded?
	if ( Export.Object || FilterExport(Export))  // it was "not for" in all acceptable positions
	{
		return false;
	}

	// Build path name
	FString PathName;
	PathName.Reserve(256);
	BuildPathName( PathName, FPackageIndex::FromExport(ExportIndex) );

	UObject* ExistingTexture = StaticFindObjectFastExplicit( Class, Export.ObjectName, PathName, false, RF_NoFlags );
	if ( ExistingTexture )
	{
		return false;
	}
	else
	{
		return true;
	}
}

UObject* FLinkerLoad::CreateExport( int32 Index )
{
	FScopedCreateExportCounter ScopedCounter( this, Index );
	FDeferredMessageLog LoadErrors(NAME_LoadErrors);

	// Map the object into our table.
	FObjectExport& Export = ExportMap[ Index ];

	// Check whether we already loaded the object and if not whether the context flags allow loading it.
	if( !Export.Object && !FilterExport(Export) ) // for some acceptable position, it was not "not for" 
	{
		TRACE_LOADTIME_CREATE_EXPORT_SCOPE(this, &Export.Object, Export.SerialOffset, Export.SerialSize, Export.bIsAsset);

		FUObjectSerializeContext* CurrentLoadContext = GetSerializeContext();
		check(!GEventDrivenLoaderEnabled || !bLockoutLegacyOperations || !EVENT_DRIVEN_ASYNC_LOAD_ACTIVE_AT_RUNTIME);
		check(Export.ObjectName!=NAME_None || !(Export.ObjectFlags&RF_Public));
		check(IsLoading());

		if (Export.DynamicType == FObjectExport::EDynamicType::DynamicType)
		{
			// Export is a dynamic type, construct it using registered native functions
			Export.Object = ConstructDynamicType(*GetExportPathName(Index), EConstructDynamicType::CallZConstructor);
			if (Export.Object)
			{
				Export.Object->SetLinker(this, Index);
				if (UDynamicClass* DynamicClass = Cast<UDynamicClass>(Export.Object))
				{
					// Dynamic Class doesn't require/use pre-loading (or post-loading), but at this point the class is not fully initialized. 
					// The CDO is created (in a custom code) at the end of loading (when it's safe to solve cyclic dependencies).
					if (!DynamicClass->GetDefaultObject(false))
					{
						check(CurrentLoadContext);
						CurrentLoadContext->AddLoadedObject(Export.Object);
					}
				}
			}
			return Export.Object;
		}

		UClass* LoadClass = GetExportLoadClass(Index);
		if( !LoadClass && !Export.ClassIndex.IsNull() ) // Hack to load packages with classes which do not exist.
		{
			Export.bExportLoadFailed = true;

			FString OuterName = Export.OuterIndex.IsNull() ? LinkerRoot->GetFullName() : GetFullImpExpName(Export.OuterIndex);
			UE_CLOG(Export.ObjectFlags & EObjectFlags::RF_Public, LogLinker, Warning, TEXT("Unable to load %s with outer %s because its class does not exist"), *Export.ObjectName.ToString(), *OuterName);
			return NULL;
		}

		if (Export.DynamicType == FObjectExport::EDynamicType::ClassDefaultObject)
		{
			if (LoadClass)
			{
				ensure(Cast<UDynamicClass>(LoadClass));
				Export.Object = LoadClass->GetDefaultObject(true);
				return Export.Object;
			}
			else
			{
				UE_LOG(LogLinker, Warning, TEXT("CreateExport: Failed to create CDO %s because class is not found"), *Export.ObjectName.ToString());
				return NULL;
			}
		}

#if WITH_EDITOR
		// NULL (None) active class redirect.
		if( !LoadClass && Export.ObjectName.IsNone() && Export.ClassIndex.IsNull() && !Export.OldClassName.IsNone() )
		{
			return NULL;
		}
#endif
		if( !LoadClass )
		{
			LoadClass = UClass::StaticClass();
		}

		UObjectRedirector* LoadClassRedirector = dynamic_cast<UObjectRedirector*>(LoadClass);
		if( LoadClassRedirector)
		{
			// mark this export as unloadable (so that other exports that
			// reference this one won't continue to execute the above logic), then return NULL
			Export.bExportLoadFailed = true;

			// otherwise, return NULL and let the calling code determine what to do
			FString OuterName = Export.OuterIndex.IsNull() ? LinkerRoot->GetFullName() : GetFullImpExpName(Export.OuterIndex);
			UE_LOG(LogLinker, Warning, TEXT("CreateExport: Failed to load Outer for resource because its class is a redirector '%s': %s"), *Export.ObjectName.ToString(), *OuterName);
			return NULL;
		}

		check(LoadClass);
		check(dynamic_cast<UClass*>(LoadClass) != NULL);

		// Check for a valid superstruct while there is still time to safely bail, if this export has one
		if( !Export.SuperIndex.IsNull() )
		{
			UStruct* SuperStruct = (UStruct*)IndexToObject( Export.SuperIndex );
			if( !SuperStruct )
			{
				if( LoadClass->IsChildOf(UFunction::StaticClass()) )
				{
					// In the case of a function object, the outer should be the function's class. For Blueprints, loading
					// the outer class may also invalidate this entry in the export map. In that case, we won't actually be
					// keeping the function object around, so there's no need to warn here about the missing parent object.
					UObject* ObjOuter = IndexToObject(Export.OuterIndex);
					if (ObjOuter && !Export.bExportLoadFailed)
					{
						UClass* FuncClass = Cast<UClass>(ObjOuter);
						if (FuncClass && FuncClass->ClassGeneratedBy && !FuncClass->ClassGeneratedBy->HasAnyFlags(RF_BeingRegenerated))
						{
							// If this is a function (NOT being regenerated) whose parent has been removed, give it a NULL parent, as we would have in the script compiler.
							UE_LOG(LogLinker, Display, TEXT("CreateExport: Failed to load Parent for %s; removing parent information, but keeping function"), *GetExportFullName(Index));
						}
					}

					Export.SuperIndex = FPackageIndex();
				}
				else
				{
					if (!FLinkerLoad::IsKnownMissingPackage(*GetExportFullName(Index)))
					{
						UE_LOG(LogLinker, Warning, TEXT("CreateExport: Failed to load Parent for %s"), *GetExportFullName(Index));
					}
					return NULL;
				}
			}
			else
			{
				// SuperStruct needs to be fully linked so that UStruct::Link will have access to UObject::SuperStruct->PropertySize. 
				// There are other attempts to force our super struct to load, and I have not verified that they can all be removed
				// in favor of this one:
				if (!SuperStruct->HasAnyFlags(RF_LoadCompleted | RF_Dynamic)
					&& !SuperStruct->IsNative()
					&& SuperStruct->GetLinker()
					&& Export.SuperIndex.IsImport())
				{
					const UClass* AsClass = dynamic_cast<UClass*>(SuperStruct);
					if (AsClass && !AsClass->ClassDefaultObject)
					{
						check(!GEventDrivenLoaderEnabled || !EVENT_DRIVEN_ASYNC_LOAD_ACTIVE_AT_RUNTIME);
						SuperStruct->SetFlags(RF_NeedLoad);
						Preload(SuperStruct);
					}
				}
			}
		}

		// Only UClass objects and UProperty objects of intrinsic classes can have Native flag set. Those property objects are never
		// serialized so we only have to worry about classes. If we encounter an object that is not a class and has Native flag set
		// we warn about it and remove the flag.
		if( (Export.ObjectFlags & RF_MarkAsNative) != 0 && !LoadClass->IsChildOf(UField::StaticClass()) )
		{
			UE_LOG(LogLinker, Warning,TEXT("%s %s has RF_MarkAsNative set but is not a UField derived class"),*LoadClass->GetName(),*Export.ObjectName.ToString());
			// Remove RF_MarkAsNative;
			Export.ObjectFlags = EObjectFlags(Export.ObjectFlags & ~RF_MarkAsNative);
		}
		
		// Find or create the object's Outer.
		UObject* ThisParent = NULL;
		if( !Export.OuterIndex.IsNull() )
		{
			ThisParent = IndexToObject(Export.OuterIndex);
		}
		else if( Export.bForcedExport )
		{
			// Create the forced export in the TopLevel instead of LinkerRoot. Please note that CreatePackage
			// will find and return an existing object if one exists and only create a new one if there doesn't.
			Export.Object = CreatePackage( NULL, *Export.ObjectName.ToString() );
			check(Export.Object);
			check(CurrentLoadContext);
			CurrentLoadContext->IncrementForcedExportCount();
			FLinkerManager::Get().AddLoaderWithForcedExports(this);
		}
		else
		{
			ThisParent = LinkerRoot;
		}

		if ( !LoadClass->HasAnyClassFlags(CLASS_Intrinsic) || Cast<ULinkerPlaceholderExportObject>(ThisParent))
		{
#if USE_CIRCULAR_DEPENDENCY_LOAD_DEFERRING
			if (LoadClass->HasAnyFlags(RF_NeedLoad))
			{
				Preload(LoadClass);
			}
			else if ((Export.Object == nullptr) && !(Export.ObjectFlags & RF_ClassDefaultObject))
			{
				bool const bExportWasDeferred = DeferExportCreation(Index, ThisParent);
				if (bExportWasDeferred)
				{
#if USE_DEFERRED_DEPENDENCY_CHECK_VERIFICATION_TESTS
					check(Export.Object != nullptr);
#endif // USE_DEFERRED_DEPENDENCY_CHECK_VERIFICATION_TESTS
					return Export.Object;
				}				
			}
			else if (Cast<ULinkerPlaceholderExportObject>(Export.Object))
			{
				return Export.Object;
			}
#else  // USE_CIRCULAR_DEPENDENCY_LOAD_DEFERRING
			Preload(LoadClass);
#endif // USE_CIRCULAR_DEPENDENCY_LOAD_DEFERRING

			// Check if the Preload() above caused the class to be regenerated (LoadClass will be out of date), and refresh the LoadClass pointer if that is the case
			if( LoadClass->HasAnyClassFlags(CLASS_NewerVersionExists) )
			{
				if( Export.ClassIndex.IsImport() )
				{
					FObjectImport& ClassImport = Imp(Export.ClassIndex);
					ClassImport.XObject = NULL;
				}

				LoadClass = (UClass*)IndexToObject( Export.ClassIndex );
			}

			if ( LoadClass->HasAnyClassFlags(CLASS_Deprecated) && GIsEditor && !IsRunningCommandlet() && !FApp::IsGame() )
			{
				if ( (Export.ObjectFlags&RF_ClassDefaultObject) == 0 )
				{
					FFormatNamedArguments Arguments;
					Arguments.Add(TEXT("ObjectName"), FText::FromString(GetExportFullName(Index)));
					Arguments.Add(TEXT("ClassName"), FText::FromString(LoadClass->GetPathName()));
					LoadErrors.Warning(FText::Format(LOCTEXT("LoadedDeprecatedClassInstance", "{ObjectName}: class {ClassName} has been deprecated."), Arguments));
				}
			}
		}

#if USE_DEFERRED_DEPENDENCY_CHECK_VERIFICATION_TESTS
		// we're going to have troubles if we're attempting to create an export 
		// for a placeholder class past this point... placeholder-classes should
		// have generated an export-placeholder in the above 
		// !LoadClass->HasAnyClassFlags(CLASS_Intrinsic) block (with the call to
		// DeferExportCreation)
		check(Cast<ULinkerPlaceholderClass>(LoadClass) == nullptr);
#endif // USE_DEFERRED_DEPENDENCY_CHECK_VERIFICATION_TESTS

		// detect cases where a class has been made transient when there are existing instances of this class in content packages,
		// and this isn't the class default object; when this happens, it can cause issues which are difficult to debug since they'll
		// only appear much later after this package has been loaded
		if ( LoadClass->HasAnyClassFlags(CLASS_Transient) && (Export.ObjectFlags&RF_ClassDefaultObject) == 0 && (Export.ObjectFlags&RF_ArchetypeObject) == 0 )
		{
			FFormatNamedArguments Arguments;
			Arguments.Add(TEXT("PackageName"), FText::FromString(Filename));
			Arguments.Add(TEXT("ObjectName"), FText::FromName(Export.ObjectName));
			Arguments.Add(TEXT("ClassName"), FText::FromString(LoadClass->GetPathName()));
			//@todo - should this actually be an assertion?
			LoadErrors.Warning(FText::Format(LOCTEXT("LoadingTransientInstance", "Attempting to load an instance of a transient class from disk - Package:'{PackageName}'  Object:'{ObjectName}'  Class:'{ClassName}'"), Arguments));
		}

		// If loading the object's Outer caused the object to be loaded or if it was a forced export package created
		// above, return it.
		if( Export.Object != NULL )
		{
			return Export.Object;
		}

		// If we should have an outer but it doesn't exist because it was filtered out, we should silently be filtered out too
		if (Export.OuterIndex.IsExport() && ThisParent == nullptr && ExportMap[Export.OuterIndex.ToExport()].bWasFiltered)
		{
			Export.bWasFiltered = true;
			return nullptr;
		}

		// If outer was a redirector or an object that doesn't exist (but wasn't filtered) then log a warning
		UObjectRedirector* ParentRedirector = dynamic_cast<UObjectRedirector*>(ThisParent);
		if( ThisParent == NULL || ParentRedirector)
		{
			// mark this export as unloadable (so that other exports that
			// reference this one won't continue to execute the above logic), then return NULL
			Export.bExportLoadFailed = true;

			// otherwise, return NULL and let the calling code determine what to do
			const FString OuterName = Export.OuterIndex.IsNull() ? LinkerRoot->GetFullName() : GetFullImpExpName(Export.OuterIndex);

			FFormatNamedArguments Arguments;
			Arguments.Add(TEXT("ObjectName"), FText::FromName(Export.ObjectName));
			Arguments.Add(TEXT("OuterName"), FText::FromString(OuterName));

			if (ParentRedirector)
			{
				LoadErrors.Warning(FText::Format(LOCTEXT("CreateExportFailedToLoadOuterIsRedirector", "CreateExport: Failed to load Outer for resource because it is a redirector '{ObjectName}': {OuterName}"), Arguments));
			}
			else
			{
				LoadErrors.Warning(FText::Format(LOCTEXT("CreateExportFailedToLoadOuter", "CreateExport: Failed to load Outer for resource '{ObjectName}': {OuterName}"), Arguments));
			}

			return nullptr;
		}

		// Find the Archetype object for the one we are loading.
		UObject* Template = UObject::GetArchetypeFromRequiredInfo(LoadClass, ThisParent, Export.ObjectName, Export.ObjectFlags);

		checkf(Template, TEXT("Failed to get template for class %s. ExportName=%s"), *LoadClass->GetPathName(), *Export.ObjectName.ToString());
		checkfSlow(((Export.ObjectFlags&RF_ClassDefaultObject)!=0 || Template->IsA(LoadClass)), TEXT("Mismatch between template %s and load class %s.  If this is a legacy blueprint or map, it may need to be resaved with bRecompileOnLoad turned off."), *Template->GetPathName(), *LoadClass->GetPathName());
		
		// we also need to ensure that the template has set up any instances
		Template->ConditionalPostLoadSubobjects();

		// Try to find existing object first in case we're a forced export to be able to reconcile. Also do it for the
		// case of async loading as we cannot in-place replace objects.

		UObject* ActualObjectWithTheName = StaticFindObjectFastInternal(nullptr, ThisParent, Export.ObjectName, true);
		
		// Find object after making sure it isn't already set. This would be bad as the code below NULLs it in a certain
		// case, which if it had been set would cause a linker detach mismatch.
		check(Export.Object == nullptr);
		if (ActualObjectWithTheName && (ActualObjectWithTheName->GetClass() == LoadClass))
		{
			Export.Object = ActualObjectWithTheName;
		}

		// Object is found in memory.
		if (Export.Object)
		{
			// Mark that we need to dissociate forced exports later on if we are a forced export.
			if (Export.bForcedExport)
			{
				check(CurrentLoadContext);
				CurrentLoadContext->IncrementForcedExportCount();
				FLinkerManager::Get().AddLoaderWithForcedExports(this);
			}
			// Associate linker with object to avoid detachment mismatches.
			else
			{
				Export.Object->SetLinker(this, Index);

				// If this object was allocated but never loaded (components created by a constructor) make sure it gets loaded
				// Don't do this for any packages that have previously fully loaded as they may have in memory changes
				check(CurrentLoadContext);
				CurrentLoadContext->AddLoadedObject(Export.Object);
				if (!Export.Object->HasAnyFlags(RF_LoadCompleted) && !LinkerRoot->IsFullyLoaded())
				{
					check(!GEventDrivenLoaderEnabled || !EVENT_DRIVEN_ASYNC_LOAD_ACTIVE_AT_RUNTIME);

					if (Export.Object->HasAnyFlags(RF_ClassDefaultObject))
					{
						// Class default objects cannot have PostLoadSubobjects called on them
						Export.Object->SetFlags(RF_NeedLoad | RF_NeedPostLoad | RF_WasLoaded);
					}
					else
					{
						Export.Object->SetFlags(RF_NeedLoad | RF_NeedPostLoad | RF_NeedPostLoadSubobjects | RF_WasLoaded);
					}
				}
			}
			return Export.Object;
		}

		// In cases when an object has been consolidated but its package hasn't been saved, look for UObjectRedirector before
		// constructing the object and loading it again from disk (the redirector hasn't been saved yet so it's not part of the package)
#if WITH_EDITOR
		if ( GIsEditor && GIsRunning && !Export.Object )
		{
			UObjectRedirector* Redirector = (UObjectRedirector*)StaticFindObject(UObjectRedirector::StaticClass(), ThisParent, *Export.ObjectName.ToString(), 1);
			if (Redirector && Redirector->DestinationObject && Redirector->DestinationObject->IsA(LoadClass))
			{
				// A redirector has been found, replace this export with it.
				LoadClass = UObjectRedirector::StaticClass();
				// Create new import for UObjectRedirector class
				FObjectImport* RedirectorImport = new(ImportMap)FObjectImport(UObjectRedirector::StaticClass());
				check(CurrentLoadContext);
				CurrentLoadContext->IncrementImportCount();
				FLinkerManager::Get().AddLoaderWithNewImports(this);				
				Export.ClassIndex = FPackageIndex::FromImport(ImportMap.Num() - 1);
				Export.Object = Redirector;
				Export.Object->SetLinker( this, Index );
				// Return the redirector. It will be handled properly by the calling code
				return Export.Object;
			}
		}
#endif // WITH_EDITOR

		if (ActualObjectWithTheName && !ActualObjectWithTheName->GetClass()->IsChildOf(LoadClass))
		{
			UE_LOG(LogLinker, Error, TEXT("Failed import: class '%s' name '%s' outer '%s'. There is another object (of '%s' class) at the path."),
				*LoadClass->GetName(), *Export.ObjectName.ToString(), *ThisParent->GetName(), *ActualObjectWithTheName->GetClass()->GetName());
			return NULL;
		}

		// Create the export object, marking it with the appropriate flags to
		// indicate that the object's data still needs to be loaded.
		EObjectFlags ObjectLoadFlags = Export.ObjectFlags;
		// if we are loading objects just to verify an object reference during script compilation,
		if (!GVerifyObjectReferencesOnly
		||	(ObjectLoadFlags&RF_ClassDefaultObject) != 0					// only load this object if it's a class default object
		||	LinkerRoot->HasAnyPackageFlags(PKG_ContainsScript)		// or we're loading an existing package and it's a script package
		||	ThisParent->IsTemplate(RF_ClassDefaultObject)			// or if its a subobject template in a CDO
		||	LoadClass->IsChildOf(UField::StaticClass())				// or if it is a UField
		||	LoadClass->IsChildOf(UObjectRedirector::StaticClass()))	// or if its a redirector to another object
		{
			ObjectLoadFlags = EObjectFlags(ObjectLoadFlags |RF_NeedLoad|RF_NeedPostLoad|RF_NeedPostLoadSubobjects|RF_WasLoaded);
		}

		FName NewName = Export.ObjectName;


		// If we are about to create a CDO, we need to ensure that all parent sub-objects are loaded
		// to get default value initialization to work.
		if ((ObjectLoadFlags & RF_ClassDefaultObject) != 0)
		{
			UClass* SuperClass = LoadClass->GetSuperClass();
			if (SuperClass && !SuperClass->IsNative())
			{
				UObject* SuperCDO = SuperClass->GetDefaultObject();
				TArray<UObject*> SuperSubObjects;
				GetObjectsWithOuter(SuperCDO, SuperSubObjects, /*bIncludeNestedObjects=*/ false, /*ExclusionFlags=*/ RF_NoFlags, /*InternalExclusionFlags=*/ EInternalObjectFlags::Native);

				for (UObject* SubObject : SuperSubObjects)
				{
					// Matching behavior in UBlueprint::ForceLoad to ensure that the subobject is actually loaded:
					if (SubObject->HasAnyFlags(RF_WasLoaded) &&
						(SubObject->HasAnyFlags(RF_NeedLoad) || !SubObject->HasAnyFlags(RF_LoadCompleted)))
					{
						SubObject->SetFlags(RF_NeedLoad);
						Preload(SubObject);
					}
				}

				// Preload may have already created this object.
				if (Export.Object)
				{
					return Export.Object;
				}
			}
		}

		LoadClass->GetDefaultObject();

		Export.Object = StaticConstructObject_Internal
		(
			LoadClass,
			ThisParent,
			NewName,
			ObjectLoadFlags,
			EInternalObjectFlags::None,
			Template
		);
		if (FPlatformProperties::RequiresCookedData())
		{
			if (GIsInitialLoad || GUObjectArray.IsOpenForDisregardForGC())
		{
			Export.Object->AddToRoot();
		}
		}
		
		LoadClass = Export.Object->GetClass(); // this may have changed if we are overwriting a CDO component

		if (NewName != Export.ObjectName)
		{
			// create a UObjectRedirector with the same name as the old object we are redirecting
			UObjectRedirector* Redir = NewObject<UObjectRedirector>(Export.Object->GetOuter(), Export.ObjectName, RF_Standalone | RF_Public);
			// point the redirector object to this object
			Redir->DestinationObject = Export.Object;
		}
		
		if( Export.Object )
		{
			bool const bIsBlueprintCDO = ((Export.ObjectFlags & RF_ClassDefaultObject) != 0) && LoadClass->HasAnyClassFlags(CLASS_CompiledFromBlueprint);

#if USE_CIRCULAR_DEPENDENCY_LOAD_DEFERRING
			const bool bDeferCDOSerialization = bIsBlueprintCDO && ((LoadFlags & LOAD_DeferDependencyLoads) != 0);
			if (bDeferCDOSerialization)			
			{
				// if LOAD_DeferDependencyLoads is set, then we're already
				// serializing the blueprint's class somewhere up the chain... 
				// we don't want the class regenerated while it in the middle of
				// serializing
				DeferredCDOIndex = Index;
				return Export.Object;
			}
			else 
#endif // USE_CIRCULAR_DEPENDENCY_LOAD_DEFERRING
			// Check to see if LoadClass is a blueprint, which potentially needs 
			// to be refreshed and regenerated.  If so, regenerate and patch it 
			// back into the export table
			if( !LoadClass->bCooked && bIsBlueprintCDO && (LoadClass->GetOutermost() != GetTransientPackage()) )
			{
				{
					// For classes that are about to be regenerated, make sure we register them with the linker, so future references to this linker index will be valid
					const EObjectFlags OldFlags = Export.Object->GetFlags();
					Export.Object->ClearFlags(RF_NeedLoad|RF_NeedPostLoad);
					Export.Object->SetLinker( this, Index, false );
					Export.Object->SetFlags(OldFlags);
				}

				if ( RegenerateBlueprintClass(LoadClass, Export.Object) )
				{
					return Export.Object;
				}
			}
			else
			{
				// we created the object, but the data stored on disk for this object has not yet been loaded,
				// so add the object to the list of objects that need to be loaded, which will be processed
				// in EndLoad()
				Export.Object->SetLinker( this, Index );
				check(CurrentLoadContext);
				CurrentLoadContext->AddLoadedObject(Export.Object);
			}
		}
		else
		{
			UE_LOG(LogLinker, Warning, TEXT("FLinker::CreatedExport failed to construct object %s %s"), *LoadClass->GetName(), *Export.ObjectName.ToString() );
		}

		if ( Export.Object != NULL )
		{
			// If it's a struct or class, set its parent.
			if( UStruct* Struct = dynamic_cast<UStruct*>(Export.Object) )
			{
				if ( !Export.SuperIndex.IsNull() )
				{
					UStruct* SuperStruct = (UStruct*)IndexToObject(Export.SuperIndex);
					if (ULinkerPlaceholderFunction* Function = Cast<ULinkerPlaceholderFunction>(SuperStruct))
					{
						Function->AddDerivedFunction(Struct);
					}
					else
					{
						Struct->SetSuperStruct((UStruct*)IndexToObject(Export.SuperIndex));
					}
				}

				// If it's a class, bind it to C++.
				if( UClass* ClassObject = dynamic_cast<UClass*>(Export.Object) )
				{
#if WITH_EDITOR
					// Before we serialize the class, begin a scoped class 
					// dependency gather to create a list of other classes that 
					// may need to be recompiled
					//
					// Even with "deferred dependency loading" turned on, we 
					// still need this... one class/blueprint will always be 
					// fully regenerated before another (there is no changing 
					// that); so dependencies need to be recompiled later (with
					// all the regenerated classes in place)
					FScopedClassDependencyGather DependencyHelper(ClassObject, GetSerializeContext());
#endif //WITH_EDITOR

					ClassObject->Bind();

					// Preload classes on first access.  Note that this may update the Export.Object, so ClassObject is not guaranteed to be valid after this point
					// If we're async loading on a cooked build we can skip this as there's no chance we will need to recompile the class. 
					// Preload will be called during async package tick when the data has been precached
					if( !FPlatformProperties::RequiresCookedData() )
					{
						Preload( Export.Object );
					}
				}
			}
	
			// Mark that we need to dissociate forced exports later on.
			if( Export.bForcedExport )
			{
				check(CurrentLoadContext);
				CurrentLoadContext->IncrementForcedExportCount();
				FLinkerManager::Get().AddLoaderWithForcedExports(this);
			}
		}
	}
	return Export.bExportLoadFailed ? nullptr : Export.Object;
}

bool FLinkerLoad::IsImportNative(const int32 Index) const
{
	const FObjectImport& Import = ImportMap[Index];

	bool bIsImportNative = false;
	// if this import has a linker, then it belongs to some (non-native) asset package 
	if (Import.SourceLinker == nullptr)
	{
		if (!Import.OuterIndex.IsNull())
		{
			// need to check the package that this import belongs to, so recurse
			// up then import's outer chain
			bIsImportNative = IsImportNative(Import.OuterIndex.ToImport());
		}
		else if (UPackage* ExistingPackage = FindObject<UPackage>(/*Outer =*/nullptr, *Import.ObjectName.ToString()))
		{
			// @TODO: what if the package's outer isn't null... what does that mean?
			bIsImportNative = !ExistingPackage->GetOuter() && ExistingPackage->HasAnyPackageFlags(PKG_CompiledIn);
		}
	}

	return bIsImportNative;
}

// Return the loaded object corresponding to an import index; any errors are fatal.
UObject* FLinkerLoad::CreateImport( int32 Index )
{
	check(!GEventDrivenLoaderEnabled || !bLockoutLegacyOperations || !EVENT_DRIVEN_ASYNC_LOAD_ACTIVE_AT_RUNTIME);

	FScopedCreateImportCounter ScopedCounter( this, Index );
	FObjectImport& Import = ImportMap[ Index ];
	
#if USE_CIRCULAR_DEPENDENCY_LOAD_DEFERRING
	// if this Import could possibly introduce a circular load (and we're 
	// actively trying to avoid that at this point in the load process), then 
	// this will stub in the Import with a placeholder object, to be replace 
	// later on (this will return true if the import was actually deferred)
	DeferPotentialCircularImport(Index); 
#endif // USE_CIRCULAR_DEPENDENCY_LOAD_DEFERRING

	if (Import.XObject != nullptr && Import.XObject->HasAnyInternalFlags(EInternalObjectFlags::Unreachable))
	{
		// This is just a safeguard to catch potential bugs that should have been fixed by calling UnhashUnreachableObjects in Async Loading code
		UE_LOG(LogLinker, Warning, TEXT("Unreachable object found when creating import %s from linker %s"), *Import.XObject->GetFullName(), *GetArchiveName());
		Import.XObject = nullptr;
	}

	// Imports can have no name if they were filtered out due to package redirects, skip in that case
	if (Import.XObject == nullptr && Import.ObjectName != NAME_None)
	{
		FUObjectSerializeContext* CurrentLoadContext = GetSerializeContext();
		if (!GIsEditor && !IsRunningCommandlet())
		{
			// Try to find existing version in memory first.
			if( UPackage* ClassPackage = FindObjectFast<UPackage>( NULL, Import.ClassPackage, false, false ) )
			{
				if( UClass*	FindClass = FindObjectFast<UClass>( ClassPackage, Import.ClassName, false, false ) ) // 
				{
					// Make sure the class has been loaded and linked before creating a CDO.
					// This is an edge case, but can happen if a blueprint package has not finished creating exports for a class
					// during async loading, and another package creates the class via CreateImport while in cooked builds because
					// we don't call preload immediately after creating a class in CreateExport like in non-cooked builds.
					Preload( FindClass );

					FindClass->GetDefaultObject(); // build the CDO if it isn't already built
					UObject*	FindObject		= NULL;
	
					// Import is a toplevel package.
					if( Import.OuterIndex.IsNull() )
					{
						FindObject = CreatePackage(NULL, *Import.ObjectName.ToString());
					}
					// Import is regular import/ export.
					else
					{
						// Find the imports' outer.
						UObject* FindOuter = NULL;
						// Import.
						if( Import.OuterIndex.IsImport() )
						{
							FObjectImport& OuterImport = Imp(Import.OuterIndex);
							// Outer already in memory.
							if( OuterImport.XObject )
							{
								FindOuter = OuterImport.XObject;
							}
							// Outer is toplevel package, create/ find it.
							else if( OuterImport.OuterIndex.IsNull() )
							{
								FindOuter = CreatePackage( NULL, *OuterImport.ObjectName.ToString() );
							}
							// Outer is regular import/ export, use IndexToObject to potentially recursively load/ find it.
							else
							{
								FindOuter = IndexToObject( Import.OuterIndex );
							}
						}
						// Export.
						else 
						{
							// Create/ find the object's outer.
							FindOuter = IndexToObject( Import.OuterIndex );
						}
						if (!FindOuter)
						{
							// This can happen when deleting native properties or restructing blueprints. If there is an actual problem it will be caught when trying to resolve the outer itself
							FString OuterName = Import.OuterIndex.IsNull() ? LinkerRoot->GetFullName() : GetFullImpExpName(Import.OuterIndex);
							UE_LOG(LogLinker, Verbose, TEXT("CreateImport: Failed to load Outer for resource '%s': %s"), *Import.ObjectName.ToString(), *OuterName);
							return NULL;
						}
	
						// Find object now that we know it's class, outer and name.
						FindObject = FindImportFast(FindClass, FindOuter, Import.ObjectName);
						if (UDynamicClass* FoundDynamicClass = Cast<UDynamicClass>(FindObject))
						{
							if(0 == (FoundDynamicClass->ClassFlags & CLASS_Constructed))
							{
								// This class wasn't fully constructed yet. It will be properly constructed in CreateExport. 
								FindObject = nullptr;
							}
						}
					}

					if( FindObject )
					{		
						// Associate import and indicate that we associated an import for later cleanup.
						Import.XObject = FindObject;
						check(CurrentLoadContext);
						CurrentLoadContext->IncrementImportCount();
						FLinkerManager::Get().AddLoaderWithNewImports(this);
					}
				}
			}
		}

		if( Import.XObject == NULL )
		{
			EVerifyResult VerifyImportResult = VERIFY_Success;
			if( Import.SourceLinker == NULL )
			{
				VerifyImportResult = VerifyImport(Index);
			}
			else if (!GEventDrivenLoaderEnabled && !Import.SourceLinker->GetSerializeContext())
			{
				Import.SourceLinker->SetSerializeContext(GetSerializeContext());
			}
			if(Import.SourceIndex != INDEX_NONE)
			{
				check(Import.SourceLinker);
				// VerifyImport may have already created the import and SourceIndex has changed to point to the actual redirected object.
				// This can only happen in non-cooked builds since cooked builds don't have redirects and other cases are valid.
				// We also don't want to call CreateExport only when there was an actual redirector involved.
				if (FPlatformProperties::RequiresCookedData() || !Import.XObject || VerifyImportResult != VERIFY_Redirected)
				{
					Import.XObject = Import.SourceLinker->CreateExport(Import.SourceIndex);
				}
				// If an object has been replaced (consolidated) in the editor and its package hasn't been saved yet
				// it's possible to get UbjectRedirector here as the original export is dynamically replaced
				// with the redirector (the original object has been deleted but the data on disk hasn't been updated)
#if WITH_EDITOR
				if( GIsEditor )
				{
					UObjectRedirector* Redirector = dynamic_cast<UObjectRedirector*>(Import.XObject);
					if( Redirector )
					{
						Import.XObject = Redirector->DestinationObject;
					}
				}
#endif
				check(CurrentLoadContext);
				CurrentLoadContext->IncrementImportCount();
				FLinkerManager::Get().AddLoaderWithNewImports(this);
			}
		}

		if (Import.XObject == nullptr)
		{
			const FString OuterName = Import.OuterIndex.IsNull() ? LinkerRoot->GetFullName() : GetFullImpExpName(Import.OuterIndex);
			UE_LOG(LogLinker, Verbose, TEXT("Failed to resolve import named %s in %s"), *Import.ObjectName.ToString(), *OuterName);
		}
	}
	return Import.XObject;
}



// Map an import/export index to an object; all errors here are fatal.
UObject* FLinkerLoad::IndexToObject( FPackageIndex Index )
{
	if( Index.IsExport() )
	{
		#if PLATFORM_DESKTOP
			// Show a message box indicating, possible, corrupt data (desktop platforms only)
			if ( !ExportMap.IsValidIndex( Index.ToExport() ) && !FApp::IsUnattended() )
			{
				FText ErrorMessage, ErrorCaption;
				GConfig->GetText(TEXT("/Script/Engine.Engine"),
									TEXT("SerializationOutOfBoundsErrorMessage"),
									ErrorMessage,
									GEngineIni);
				GConfig->GetText(TEXT("/Script/Engine.Engine"),
					TEXT("SerializationOutOfBoundsErrorMessageCaption"),
					ErrorCaption,
					GEngineIni);

				UE_LOG( LogLinker, Error, TEXT("Invalid export object index=%d while reading %s. File is most likely corrupted. Please verify your installation."), Index.ToExport(), *Filename );

				if (GLog)
				{
					GLog->Flush();
				}

				FPlatformMisc::MessageBoxExt(EAppMsgType::Ok, *ErrorMessage.ToString(), *ErrorCaption.ToString());

				check(false);
			}
		#else
			{
				UE_CLOG( !ExportMap.IsValidIndex( Index.ToExport() ), LogLinker, Fatal, TEXT("Invalid export object index=%d while reading %s. File is most likely corrupted. Please verify your installation."), Index.ToExport(), *Filename );
			}
		#endif

		return CreateExport( Index.ToExport() );
	}
	else if( Index.IsImport() )
	{
		#if PLATFORM_DESKTOP
			// Show a message box indicating, possible, corrupt data (desktop platforms only)
			if ( !ImportMap.IsValidIndex( Index.ToImport() ) && !FApp::IsUnattended() )
			{
				FText ErrorMessage, ErrorCaption;
				GConfig->GetText(TEXT("/Script/Engine.Engine"),
									TEXT("SerializationOutOfBoundsErrorMessage"),
									ErrorMessage,
									GEngineIni);
				GConfig->GetText(TEXT("/Script/Engine.Engine"),
					TEXT("SerializationOutOfBoundsErrorMessageCaption"),
					ErrorCaption,
					GEngineIni);

				UE_LOG( LogLinker, Error, TEXT("Invalid import object index=%d while reading %s. File is most likely corrupted. Please verify your installation."), Index.ToImport(), *Filename );

				if (GLog)
				{
					GLog->Flush();
				}

				FPlatformMisc::MessageBoxExt(EAppMsgType::Ok, *ErrorMessage.ToString(), *ErrorCaption.ToString());

				check(false);
			}
		#else
			{
				UE_CLOG( !ImportMap.IsValidIndex( Index.ToImport() ), LogLinker, Fatal, TEXT("Invalid import object index=%d while reading %s. File is most likely corrupted. Please verify your installation."), Index.ToImport(), *Filename );
			}
		#endif

		return CreateImport( Index.ToImport() );
	}
	else 
	{
		return nullptr;
	}
}



// Detach an export from this linker.
void FLinkerLoad::DetachExport( int32 i )
{
	FObjectExport& E = ExportMap[ i ];
	check(E.Object);
	if( !E.Object->IsValidLowLevel() )
	{
		UE_LOG(LogLinker, Fatal, TEXT("Linker object %s %s.%s is invalid"), *GetExportClassName(i).ToString(), *LinkerRoot->GetName(), *E.ObjectName.ToString() );
	}
	{
		const FLinkerLoad* ActualLinker = E.Object->GetLinker();
		// TODO: verify the condition
		const bool DynamicType = !ActualLinker
			&& (E.Object->HasAnyFlags(RF_Dynamic)
			|| (E.Object->GetClass()->HasAnyFlags(RF_Dynamic) && E.Object->HasAnyFlags(RF_ClassDefaultObject) ));
		if ((ActualLinker != this) && !DynamicType)
		{
			UObject* Object = E.Object;
			UE_LOG(LogLinker, Log, TEXT("Object            : %s"), *Object->GetFullName());
			//UE_LOG(LogLinker, Log, TEXT("Object Linker     : %s"), *Object->GetLinker()->GetFullName() );
			UE_LOG(LogLinker, Log, TEXT("Linker LinkerRoot : %s"), Object->GetLinker() ? *Object->GetLinker()->LinkerRoot->GetFullName() : TEXT("None"));
			//UE_LOG(LogLinker, Log, TEXT("Detach Linker     : %s"), *GetFullName() );
			UE_LOG(LogLinker, Log, TEXT("Detach LinkerRoot : %s"), *LinkerRoot->GetFullName());
			UE_LOG(LogLinker, Fatal, TEXT("Linker object %s %s.%s mislinked!"), *GetExportClassName(i).ToString(), *LinkerRoot->GetName(), *E.ObjectName.ToString());
		}
	}

	if (E.Object->GetLinkerIndex() == -1)
	{
		UE_LOG(LogLinker, Warning, TEXT("Linker object %s %s.%s was already detached."), *GetExportClassName(i).ToString(), *LinkerRoot->GetName(), *E.ObjectName.ToString());
	}
	else
	{
		checkf(E.Object->GetLinkerIndex() == i, TEXT("Mismatched linker index in FLinkerLoad::DetachExport for %s in %s. Linker index was supposed to be %d, was %d"), *GetExportClassName(i).ToString(), *LinkerRoot->GetName(), i, E.Object->GetLinkerIndex());
	}
	ExportMap[i].Object->SetLinker( NULL, INDEX_NONE );
}

void FLinkerLoad::LoadAndDetachAllBulkData()
{
#if WITH_EDITOR
	// Detach all lazy loaders.
	const bool bEnsureAllBulkDataIsLoaded = true;
	DetachAllBulkData(bEnsureAllBulkDataIsLoaded);
#endif
}

void FLinkerLoad::Detach()
{
#if WITH_EDITOR
	// Detach all lazy loaders.
	const bool bEnsureAllBulkDataIsLoaded = false;
	DetachAllBulkData(bEnsureAllBulkDataIsLoaded);
#endif

	// Detach all objects linked with this linker.
	for (int32 ExportIndex = 0; ExportIndex < ExportMap.Num(); ++ExportIndex)
	{	
		if (ExportMap[ExportIndex].Object)
		{
			DetachExport(ExportIndex);
		}
	}

	// Remove from object manager, if it has been added.
	FLinkerManager::Get().RemoveLoaderFromObjectLoadersAndLoadersWithNewImports(this);
	if (!FPlatformProperties::HasEditorOnlyData())
	{
		FUObjectSerializeContext* CurrentLoadContext = GetSerializeContext();
		check(CurrentLoadContext);
		CurrentLoadContext->RemoveDelayedLinkerClosePackage(this);
	}

	delete StructuredArchive;
	StructuredArchive = nullptr;
	delete StructuredArchiveFormatter;
	StructuredArchiveFormatter = nullptr;

	if (Loader)
	{
		delete Loader;
		Loader = nullptr;
	}

	// Empty out no longer used arrays.
	NameMap.Empty();
	GatherableTextDataMap.Empty();
	ImportMap.Empty();
	ExportMap.Empty();

#if USE_CIRCULAR_DEPENDENCY_LOAD_DEFERRING
	ResetDeferredLoadingState();
#endif // USE_CIRCULAR_DEPENDENCY_LOAD_DEFERRING

	// Make sure we're never associated with LinkerRoot again.
	if (LinkerRoot)
	{
		LinkerRoot->LinkerLoad = nullptr;
		LinkerRoot = nullptr;
	}
	if (AsyncRoot)
	{
		AsyncRoot->DetachLinker();
		AsyncRoot = nullptr;
	}
}

#if WITH_EDITOR
/**
 * Attaches/ associates the passed in bulk data object with the linker.
 *
 * @param	Owner		UObject owning the bulk data
 * @param	BulkData	Bulk data object to associate
 */
void FLinkerLoad::AttachBulkData( UObject* Owner, FUntypedBulkData* BulkData )
{
	check( BulkDataLoaders.Find(BulkData)==INDEX_NONE );
	BulkDataLoaders.Add( BulkData );
}

/**
 * Detaches the passed in bulk data object from the linker.
 *
 * @param	BulkData	Bulk data object to detach
 * @param	bEnsureBulkDataIsLoaded	Whether to ensure that the bulk data is loaded before detaching
 */
void FLinkerLoad::DetachBulkData( FUntypedBulkData* BulkData, bool bEnsureBulkDataIsLoaded )
{
	int32 RemovedCount = BulkDataLoaders.Remove( BulkData );
	if( RemovedCount!=1 )
	{	
		UE_LOG(LogLinker, Fatal, TEXT("Detachment inconsistency: %i (%s)"), RemovedCount, *Filename );
	}
	BulkData->DetachFromArchive( this, bEnsureBulkDataIsLoaded );
}

/**
 * Detaches all attached bulk  data objects.
 *
 * @param	bEnsureBulkDataIsLoaded	Whether to ensure that the bulk data is loaded before detaching
 */
void FLinkerLoad::DetachAllBulkData(bool bEnsureAllBulkDataIsLoaded)
{
	auto BulkDataToDetach = BulkDataLoaders;
	for (auto BulkData : BulkDataToDetach)
	{
		check( BulkData );
		BulkData->DetachFromArchive(this, bEnsureAllBulkDataIsLoaded);
	}
	BulkDataLoaders.Empty();
}

#endif // WITH_EDITOR

FArchive& FLinkerLoad::operator<<( UObject*& Object )
{
	FPackageIndex Index;
	FArchive& Ar = *this;
	Ar << Index;

	if (GEventDrivenLoaderEnabled && bForceSimpleIndexToObject)
	{
		check(Ar.IsLoading() && AsyncRoot);
		Object = AsyncRoot->EventDrivenIndexToObject(Index, false);
		return *this;
	}

	UObject* Temporary = NULL;
	Temporary = IndexToObject( Index );

#if WITH_EDITORONLY_DATA	
	// When loading mark all packages that are accessed by non editor-only properties as being required at runtime.
	if (Ar.IsLoading() && Temporary && !Ar.IsEditorOnlyPropertyOnTheStack())
	{
		const bool bReferenceFromOutsideOfThePackage = Temporary->GetOutermost() != LinkerRoot;
		const bool bIsAClass = Temporary->IsA(UClass::StaticClass());
		const bool bReferencingPackageIsNotEditorOnly = bReferenceFromOutsideOfThePackage && !LinkerRoot->IsLoadedByEditorPropertiesOnly();
		if (bReferencingPackageIsNotEditorOnly || bIsAClass)
		{
			// The package that caused this object to be loaded is not marked as editor-only, neighter is any of the referencing properties.
			Temporary->GetOutermost()->SetLoadedByEditorPropertiesOnly(false);
		}
		else if (bReferenceFromOutsideOfThePackage && !bIsAClass)
		{
			// In this case the object is being accessed by object property from a package that's marked as editor-only, however
			// since we're in the middle of loading, we can't be sure that the editor-only package will still be marked as editor-only
			// after loading has finished (this is due to the fact how objects are being processed in EndLoad).
			// So we need to remember which packages have been kept marked as editor-only by which package so that after all
			// objects have been serialized we can go back and make sure the LinkerRoot package is still marked as editor-only and if not,
			// remove the flag from all packages that are marked as such because of it.
			FUObjectThreadContext& ThreadContext = FUObjectThreadContext::Get();
			TSet<FName>& PackagesMarkedEditorOnly = ThreadContext.PackagesMarkedEditorOnlyByOtherPackage.FindOrAdd(LinkerRoot->GetFName());
			if (!PackagesMarkedEditorOnly.Contains(Temporary->GetOutermost()->GetFName()))
			{
				PackagesMarkedEditorOnly.Add(Temporary->GetOutermost()->GetFName());
			}
		}
	}
#endif

	Object = Temporary;
	return *this;
}

void FLinkerLoad::BadNameIndexError(int32 NameIndex)
{
	UE_LOG(LogLinker, Error, TEXT("Bad name index %i/%i"), NameIndex, NameMap.Num());
}

/**
 * Called when an object begins serializing property data using script serialization.
 */
void FLinkerLoad::MarkScriptSerializationStart( const UObject* Obj )
{
	if (Obj && Obj->GetLinker() == this)
	{
		int32 Index = Obj->GetLinkerIndex();
		if (ExportMap.IsValidIndex(Index))
		{
			FObjectExport& Export = ExportMap[Index];
			Export.ScriptSerializationStartOffset = Tell();
		}
	}
}

/**
 * Called when an object stops serializing property data using script serialization.
 */
void FLinkerLoad::MarkScriptSerializationEnd( const UObject* Obj )
{
	if (Obj && Obj->GetLinker() == this)
	{
		int32 Index = Obj->GetLinkerIndex();
		if (ExportMap.IsValidIndex(Index))
		{
			FObjectExport& Export = ExportMap[Index];
			Export.ScriptSerializationEndOffset = Tell();
		}
	}
}

bool FLinkerLoad::FindImportPackage(FName PackageName, FPackageIndex& PackageIdx)
{
	for (int32 ImportMapIdx = 0; ImportMapIdx < ImportMap.Num(); ImportMapIdx++)
	{
		if (ImportMap[ImportMapIdx].ObjectName == PackageName && ImportMap[ImportMapIdx].ClassName == NAME_Package)
		{
			PackageIdx = FPackageIndex::FromImport(ImportMapIdx);
			return true;
		}
	}

	return false;
}

/**
 * Locates the class adjusted index and its package adjusted index for a given class name in the import map
 */
bool FLinkerLoad::FindImportClassAndPackage( FName ClassName, FPackageIndex &ClassIdx, FPackageIndex &PackageIdx )
{
	for ( int32 ImportMapIdx = 0; ImportMapIdx < ImportMap.Num(); ImportMapIdx++ )
	{
		if ( ImportMap[ImportMapIdx].ObjectName == ClassName && ImportMap[ImportMapIdx].ClassName == NAME_Class )
		{
			ClassIdx = FPackageIndex::FromImport(ImportMapIdx);
			PackageIdx = ImportMap[ImportMapIdx].OuterIndex;
			return true;
		}
	}

	return false;
}


UObject* FLinkerLoad::GetArchetypeFromLoader(const UObject* Obj)
{
	if (GEventDrivenLoaderEnabled)
	{
		FUObjectSerializeContext* CurrentLoadContext = GetSerializeContext();
		check(CurrentLoadContext);
		check(!TemplateForGetArchetypeFromLoader || CurrentLoadContext->SerializedObject == Obj);
		return TemplateForGetArchetypeFromLoader;
	}
	else
	{
		return FArchiveUObject::GetArchetypeFromLoader(Obj);
	}
}


/**
* Attempts to find the index for the given class object in the import list and adds it + its package if it does not exist
*/
bool FLinkerLoad::CreateImportClassAndPackage( FName ClassName, FName PackageName, FPackageIndex &ClassIdx, FPackageIndex &PackageIdx )
{
	//look for an existing import first
	//might as well look for the package at the same time ...
	bool bPackageFound = false;		
	for ( int32 ImportMapIdx = 0; ImportMapIdx < ImportMap.Num(); ImportMapIdx++ )
	{
		//save one iteration by checking for the package in this loop
		if( PackageName != NAME_None && ImportMap[ImportMapIdx].ClassName == NAME_Package && ImportMap[ImportMapIdx].ObjectName == PackageName )
		{
			bPackageFound = true;
			PackageIdx = FPackageIndex::FromImport(ImportMapIdx);
		}
		if ( ImportMap[ImportMapIdx].ObjectName == ClassName && ImportMap[ImportMapIdx].ClassName == NAME_Class )
		{
			ClassIdx = FPackageIndex::FromImport(ImportMapIdx);
			PackageIdx = ImportMap[ImportMapIdx].OuterIndex;
			return true;
		}
	}

	//an existing import couldn't be found, so add it
	//first add the needed package if it didn't already exist in the import map
	if( !bPackageFound )
	{
		int32 Index = ImportMap.AddUninitialized();
		ImportMap[Index].ClassName = NAME_Package;
		ImportMap[Index].ClassPackage = GLongCoreUObjectPackageName;
		ImportMap[Index].ObjectName = PackageName;
		ImportMap[Index].OuterIndex = FPackageIndex();
		ImportMap[Index].XObject = 0;
		ImportMap[Index].SourceLinker = 0;
		ImportMap[Index].SourceIndex = -1;
		PackageIdx = FPackageIndex::FromImport(Index);
	}
	{
		//now add the class import
		int32 Index = ImportMap.AddUninitialized();
		ImportMap[Index].ClassName = NAME_Class;
		ImportMap[Index].ClassPackage = GLongCoreUObjectPackageName;
		ImportMap[Index].ObjectName = ClassName;
		ImportMap[Index].OuterIndex = PackageIdx;
		ImportMap[Index].XObject = 0;
		ImportMap[Index].SourceLinker = 0;
		ImportMap[Index].SourceIndex = -1;
		ClassIdx = FPackageIndex::FromImport(Index);
	}

	return true;
}

TArray<FName> FLinkerLoad::FindPreviousNamesForClass(FString CurrentClassPath, bool bIsInstance)
{
	TArray<FName> OldNames;
	TArray<FCoreRedirectObjectName> OldObjectNames;

	if (FCoreRedirects::FindPreviousNames(ECoreRedirectFlags::Type_Class, FCoreRedirectObjectName(CurrentClassPath), OldObjectNames))
	{
		for (FCoreRedirectObjectName& OldObjectName : OldObjectNames)
		{
			OldNames.AddUnique(OldObjectName.ObjectName);
		}
	}

	if (bIsInstance)
	{
		OldObjectNames.Empty();
		if (FCoreRedirects::FindPreviousNames(ECoreRedirectFlags::Type_Class | ECoreRedirectFlags::Option_InstanceOnly, FCoreRedirectObjectName(CurrentClassPath), OldObjectNames))
		{
			for (FCoreRedirectObjectName& OldObjectName : OldObjectNames)
			{
				OldNames.AddUnique(OldObjectName.ObjectName);
			}
		}
	}

	return OldNames;
}

FName FLinkerLoad::FindNewNameForEnum(const FName OldEnumName)
{
	FCoreRedirectObjectName OldName = FCoreRedirectObjectName(OldEnumName, NAME_None, NAME_None);
	FCoreRedirectObjectName NewName = FCoreRedirects::GetRedirectedName(ECoreRedirectFlags::Type_Enum, OldName);

	if (NewName != OldName)
	{
		return NewName.ObjectName;
	}
	return NAME_None;
}

FName FLinkerLoad::FindNewNameForStruct(const FName OldStructName)
{
	FCoreRedirectObjectName OldName = FCoreRedirectObjectName(OldStructName, NAME_None, NAME_None);
	FCoreRedirectObjectName NewName = FCoreRedirects::GetRedirectedName(ECoreRedirectFlags::Type_Struct, OldName);

	if (NewName != OldName)
	{
		return NewName.ObjectName;
	}
	return NAME_None;
}

FName FLinkerLoad::FindNewNameForClass(FName OldClassName, bool bIsInstance)
{
	FCoreRedirectObjectName OldName = FCoreRedirectObjectName(OldClassName, NAME_None, NAME_None);
	FCoreRedirectObjectName NewName = FCoreRedirects::GetRedirectedName(ECoreRedirectFlags::Type_Class, OldName);

	if (NewName != OldName)
	{
		return NewName.ObjectName;
	}

	if (bIsInstance)
	{
		// Also check instance types
		NewName = FCoreRedirects::GetRedirectedName(ECoreRedirectFlags::Type_Class | ECoreRedirectFlags::Option_InstanceOnly, OldName);

		if (NewName != OldName)
		{
			return NewName.ObjectName;
		}
	}
	return NAME_None;
}

bool FLinkerLoad::IsKnownMissingPackage(FName PackageName)
{
	return FCoreRedirects::IsKnownMissing(ECoreRedirectFlags::Type_Package, FCoreRedirectObjectName(NAME_None, NAME_None, PackageName));
}

void FLinkerLoad::AddKnownMissingPackage(FName PackageName)
{
	FCoreRedirects::AddKnownMissing(ECoreRedirectFlags::Type_Package, FCoreRedirectObjectName(NAME_None, NAME_None, PackageName));
}

bool FLinkerLoad::RemoveKnownMissingPackage(FName PackageName)
{
	return FCoreRedirects::RemoveKnownMissing(ECoreRedirectFlags::Type_Package, FCoreRedirectObjectName(NAME_None, NAME_None, PackageName));
}

void FLinkerLoad::OnNewFileAdded(const FString& Filename)
{
	FString PackageName;
	if (FPackageName::TryConvertFilenameToLongPackageName(Filename, PackageName))
	{
		FName PackageFName(*PackageName);
		if (FLinkerLoad::IsKnownMissingPackage(PackageFName))
		{
			FLinkerLoad::RemoveKnownMissingPackage(PackageFName);
		}
	}
}


void FLinkerLoad::AddGameNameRedirect(const FName OldName, const FName NewName)
{
	TArray<FCoreRedirect> NewRedirects;
	NewRedirects.Emplace(ECoreRedirectFlags::Type_Package, FCoreRedirectObjectName(NAME_None, NAME_None, OldName), FCoreRedirectObjectName(NAME_None, NAME_None, NewName));
	FCoreRedirects::AddRedirectList(NewRedirects, TEXT("AddGameNameRedirect"));
}

#if WITH_EDITOR

/**
* Checks if exports' indexes and names are equal.
*/
bool AreObjectExportsEqualForDuplicateChecks(const FObjectExport& Lhs, const FObjectExport& Rhs)
{
	return Lhs.ObjectName == Rhs.ObjectName
		&& Lhs.ClassIndex == Rhs.ClassIndex
		&& Lhs.OuterIndex == Rhs.OuterIndex;
}

/**
 * Helper function to sort ExportMap for duplicate checks.
 */
bool ExportMapSorter(const FObjectExport& Lhs, const FObjectExport& Rhs)
{
	// Check names first.
	if (Lhs.ObjectName != Rhs.ObjectName)
	{
		return Lhs.ObjectName.LexicalLess(Rhs.ObjectName);
	}

	// Names are equal, check classes.
	if (Lhs.ClassIndex < Rhs.ClassIndex)
	{
		return true;
	}

	if (Lhs.ClassIndex > Rhs.ClassIndex)
	{
		return false;
	}

	// Class names are equal as well, check outers.
	return Lhs.OuterIndex < Rhs.OuterIndex;
}

void FLinkerLoad::ReplaceExportIndexes(const FPackageIndex& OldIndex, const FPackageIndex& NewIndex)
{
	for (auto& Export : ExportMap)
	{
		if (Export.ClassIndex == OldIndex)
		{
			Export.ClassIndex = NewIndex;
		}

		if (Export.SuperIndex == OldIndex)
		{
			Export.SuperIndex = NewIndex;
		}

		if (Export.OuterIndex == OldIndex)
		{
			Export.OuterIndex = NewIndex;
		}
	}
}

void FLinkerLoad::FixupDuplicateExports()
{
	// We need to operate on copy to avoid incorrect indexes after sorting
	auto ExportMapSorted = ExportMap;
	ExportMapSorted.Sort(ExportMapSorter);

	// ClassIndex, SuperIndex, OuterIndex
	int32 LastUniqueExportIndex = 0;
	for (int32 SortedIndex = 1; SortedIndex < ExportMapSorted.Num(); ++SortedIndex)
	{
		const FObjectExport& Original = ExportMapSorted[LastUniqueExportIndex];
		const FObjectExport& Duplicate = ExportMapSorted[SortedIndex];

		if (AreObjectExportsEqualForDuplicateChecks(Original, Duplicate))
		{
			// Duplicate entry found. Look through all Exports and update their ClassIndex, SuperIndex and OuterIndex
			// to point on original export instead of duplicate.
			const FPackageIndex& DuplicateIndex = Duplicate.ThisIndex;
			const FPackageIndex& OriginalIndex = Original.ThisIndex;
			ReplaceExportIndexes(DuplicateIndex, OriginalIndex);

			// Mark Duplicate as null, so we don't load it.
			Exp(Duplicate.ThisIndex).ThisIndex = FPackageIndex();
		}
		else
		{
			LastUniqueExportIndex = SortedIndex;
		}
	}
}
#endif // WITH_EDITOR

/**
* Allows object instances to be converted to other classes upon loading a package
*/
FLinkerLoad::ELinkerStatus FLinkerLoad::FixupExportMap()
{
	DECLARE_SCOPE_CYCLE_COUNTER( TEXT( "FLinkerLoad::FixupExportMap" ), STAT_LinkerLoad_FixupExportMap, STATGROUP_LinkerLoad );

#if WITH_EDITOR
	if (UE4Ver() < VER_UE4_SKIP_DUPLICATE_EXPORTS_ON_SAVE_PACKAGE && !bExportsDuplicatesFixed)
	{
		FixupDuplicateExports();
		bExportsDuplicatesFixed = true;
	}
#endif // WITH_EDITOR

	// No need to fixup exports if everything is cooked.
	if (!FPlatformProperties::RequiresCookedData())
	{
		if (bFixupExportMapDone)
		{
			return LINKER_Loaded;
		}

		for ( int32 ExportMapIdx = 0; ExportMapIdx < ExportMap.Num(); ExportMapIdx++ )
		{
			FObjectExport &Export = ExportMap[ExportMapIdx];
			if (!IsValidPackageIndex(Export.ClassIndex))
			{
				UE_LOG(LogLinker, Warning, TEXT("Bad class index found on export %d"), ExportMapIdx);
				return LINKER_Failed;
			}
			FName NameClass = GetExportClassName(ExportMapIdx);
			FName NamePackage = GetExportClassPackage(ExportMapIdx);
			FString StrObjectName = Export.ObjectName.ToString();

			// ActorComponents outered to a BlueprintGeneratedClass (or even older ones that are outered to Blueprint) need to be marked RF_Public, but older content was 
			// not created as such.  This updates the ExportTable such that they are correctly flagged when created and when other packages validate their imports.
			if (UE4Ver() < VER_UE4_BLUEPRINT_GENERATED_CLASS_COMPONENT_TEMPLATES_PUBLIC)
			{
				if ((Export.ObjectFlags & RF_Public) == 0)
				{
					static const FName NAME_BlueprintGeneratedClass("BlueprintGeneratedClass");
					static const FName NAME_Blueprint("Blueprint");
					const FName OuterClassName = GetExportClassName(Export.OuterIndex);
					if (OuterClassName == NAME_BlueprintGeneratedClass || OuterClassName == NAME_Blueprint)
					{
						static const UClass* ActorComponentClass = FindObjectChecked<UClass>(ANY_PACKAGE, TEXT("ActorComponent"), true);
						static const FString BPGeneratedClassPostfix(TEXT("_C"));
						const FString NameClassString = NameClass.ToString();
						UClass* Class = FindObject<UClass>(ANY_PACKAGE, *NameClassString);

						// It is (obviously) a component if the class is a child of actor component
						// and (almost certainly) a component if the class cannot be loaded but it ends in _C meaning it was generated from a blueprint
						// However, it (probably) isn't safe to load the blueprint class, so we just check the _C and it is (probably) good enough
						if (    ((Class != nullptr) && Class->IsChildOf(ActorComponentClass))
							 || ((Class == nullptr) && NameClassString.EndsWith(BPGeneratedClassPostfix)))
						{
							Export.ObjectFlags |= RF_Public;
						}
					}
				}
			}

			// Look for subobject redirects and instance redirects
			FCoreRedirectObjectName OldClassName(NameClass, NAME_None, NamePackage);
				
			const TMap<FString, FString>* ValueChanges = FCoreRedirects::GetValueRedirects(ECoreRedirectFlags::Type_Class, OldClassName);

			if (ValueChanges)
			{
				// Apply class value redirects before other redirects, to mirror old subobject order
				const FString* NewInstanceName = ValueChanges->Find(Export.ObjectName.ToString());
				if (NewInstanceName)
				{
					// Rename this import directly
					FString Was = GetExportFullName(ExportMapIdx);
					Export.ObjectName = FName(**NewInstanceName);

					if (Export.ObjectName != NAME_None)
					{
						FString Now = GetExportFullName(ExportMapIdx);
						UE_LOG(LogLinker, Verbose, TEXT("FLinkerLoad::FixupExportMap() - Renamed object from %s   to   %s"), *Was, *Now);
					}
					else
					{
						Export.bExportLoadFailed = true;
						UE_LOG(LogLinker, Verbose, TEXT("FLinkerLoad::FixupExportMap() - Removed object %s"), *Was);
					}
				}
			}

			// Never modify the default object instances
			if (!StrObjectName.StartsWith(DEFAULT_OBJECT_PREFIX))
			{
				FCoreRedirectObjectName NewClassInstanceName = FCoreRedirects::GetRedirectedName(ECoreRedirectFlags::Type_Class | ECoreRedirectFlags::Option_InstanceOnly, OldClassName);

				bool bClassInstanceDeleted = FCoreRedirects::IsKnownMissing(ECoreRedirectFlags::Type_Class | ECoreRedirectFlags::Option_InstanceOnly, OldClassName);
				if (bClassInstanceDeleted)
				{
					UE_LOG(LogLinker, Log, TEXT("FLinkerLoad::FixupExportMap() - Pkg<%s> [Obj<%s> Cls<%s> ClsPkg<%s>] -> removed"), *LinkerRoot->GetName(),
						*Export.ObjectName.ToString(), *NameClass.ToString(), *NamePackage.ToString());

					Export.ClassIndex = FPackageIndex();
					Export.OuterIndex = FPackageIndex();
					Export.ObjectName = NAME_None;
#if WITH_EDITOR
					Export.OldClassName = NameClass;
#endif
				}
				else if (NewClassInstanceName != OldClassName)
				{
					FPackageIndex NewClassIndex;
					FPackageIndex NewPackageIndex;

					if (CreateImportClassAndPackage(NewClassInstanceName.ObjectName, NewClassInstanceName.PackageName, NewClassIndex, NewPackageIndex))
					{
						Export.ClassIndex = NewClassIndex;
#if WITH_EDITOR
						Export.OldClassName = NameClass;
#endif
						UE_LOG(LogLinker, Log, TEXT("FLinkerLoad::FixupExportMap() - Pkg<%s> [Obj<%s> Cls<%s> ClsPkg<%s>] -> [Obj<%s> Cls<%s> ClsPkg<%s>]"), *LinkerRoot->GetName(),
							*Export.ObjectName.ToString(), *NameClass.ToString(), *NamePackage.ToString(),
							*Export.ObjectName.ToString(), *NewClassInstanceName.ObjectName.ToString(), *NewClassInstanceName.PackageName.ToString());
					}
					else
					{
						UE_LOG(LogLinker, Log, TEXT("FLinkerLoad::FixupExportMap() - object redirection failed at %s"), *Export.ObjectName.ToString());
					}
				}
			}
		}
		bFixupExportMapDone = true;
		return !IsTimeLimitExceeded( TEXT("fixing up export map") ) ? LINKER_Loaded : LINKER_TimedOut;
	}
	else
	{
		return LINKER_Loaded;
	}
}

void FLinkerLoad::FlushCache()
{
	if (Loader)
	{
		Loader->FlushCache();
	}
}

bool FLinkerLoad::HasAnyObjectsPendingLoad() const
{
	for (const FObjectExport& Export : ExportMap)
	{
		if (Export.Object && Export.Object->HasAnyFlags(RF_NeedLoad | RF_NeedPostLoad))
		{
			return true;
		}
	}
	return false;
}

bool FLinkerLoad::AttachExternalReadDependency(FExternalReadCallback& ReadCallback)
{
	ExternalReadDependencies.Add(ReadCallback);
	return true;
}

bool FLinkerLoad::FinishExternalReadDependencies(double InTimeLimit)
{
	double LocalStartTime = FPlatformTime::Seconds();
	double RemainingTime = InTimeLimit;
	const int32 Granularity = 5;
	int32 Iteration = 0;
	
	while (ExternalReadDependencies.Num())
	{
		FExternalReadCallback& ReadCallback = ExternalReadDependencies.Last();
		
		bool bFinished = ReadCallback(RemainingTime);
		
		checkf(RemainingTime > 0.0 || bFinished, TEXT("FExternalReadCallback must be finished when RemainingTime is zero"));

		if (bFinished)
		{
			ExternalReadDependencies.RemoveAt(ExternalReadDependencies.Num() - 1);
		}

		// Update remaining time
		if (InTimeLimit > 0.0 && (++Iteration % Granularity) == 0)
		{
			RemainingTime = InTimeLimit - (FPlatformTime::Seconds() - LocalStartTime);
			if (RemainingTime <= 0.0)
			{
				return false;
			}
		}
	}

	return (ExternalReadDependencies.Num() == 0);
}

#if WITH_EDITORONLY_DATA
/** Performs a fixup on packages' editor-only flag */
void FixupPackageEditorOnlyFlag(FName PackageThatGotEditorOnlyFlagCleared, bool bRecursive)
{
	FUObjectThreadContext& ThreadContext = FUObjectThreadContext::Get();
	STAT(double ThisTime = 0);
	{
		SCOPE_SECONDS_COUNTER(ThisTime);

		// Now go through all packages that were marked as editor-only at load time
		// and if they're no longer marked as such, make sure that all packages that
		// were marked as editor-only because of that package, are now also marked as not editor-only.
		TSet<FName>* PackagesMarkedEditorOnlyByThisPackage = ThreadContext.PackagesMarkedEditorOnlyByOtherPackage.Find(PackageThatGotEditorOnlyFlagCleared);
		if (PackagesMarkedEditorOnlyByThisPackage)
		{			
			for (FName& PackageName : *PackagesMarkedEditorOnlyByThisPackage)
			{
				UPackage* EditorOnlyPackage = FindObjectFast<UPackage>(nullptr, PackageName);
				if (EditorOnlyPackage && EditorOnlyPackage->IsLoadedByEditorPropertiesOnly())
				{
					// Now we will recursively unset the flag on all other packages
					EditorOnlyPackage->SetLoadedByEditorPropertiesOnly(false, true);
				}
			}
			ThreadContext.PackagesMarkedEditorOnlyByOtherPackage.Remove(PackageThatGotEditorOnlyFlagCleared);
		}
	}
	if (!bRecursive)
	{
		INC_FLOAT_STAT_BY(STAT_EditorOnlyFixupTime, ThisTime);
	}
}
#endif

#undef LOCTEXT_NAMESPACE<|MERGE_RESOLUTION|>--- conflicted
+++ resolved
@@ -454,7 +454,7 @@
 		}
 
 		TGuardValue<FLinkerLoad*> SerializedPackageLinkerGuard(LoadContext->SerializedPackageLinker, Linker);
-		if (Linker->Tick(0.f, false, false) == LINKER_Failed)
+		if (Linker->Tick(0.f, false, false, nullptr) == LINKER_Failed)
 		{
 			return nullptr;
 		}
@@ -665,7 +665,7 @@
  * 
  * @return	true if linker has finished creation, false if it is still in flight
  */
-FLinkerLoad::ELinkerStatus FLinkerLoad::Tick( float InTimeLimit, bool bInUseTimeLimit, bool bInUseFullTimeLimit )
+FLinkerLoad::ELinkerStatus FLinkerLoad::Tick( float InTimeLimit, bool bInUseTimeLimit, bool bInUseFullTimeLimit, TMap<TPair<FName, FPackageIndex>, FPackageIndex>* ObjectNameWithOuterToExportMap)
 {
 	ELinkerStatus Status = LINKER_Loaded;
 
@@ -731,6 +731,15 @@
 				Status = SerializeExportMap();
 			}
 
+#if WITH_TEXT_ARCHIVE_SUPPORT
+			// Reconstruct the import and export maps for text assets
+			if (Status == LINKER_Loaded)
+			{
+				SCOPED_LOADTIMER(LinkerLoad_ReconstructImportAndExportMap);
+				Status = ReconstructImportAndExportMap();
+			}
+#endif
+
 			// Fix up import map for backward compatible serialization.
 			if( Status == LINKER_Loaded )
 			{	
@@ -776,7 +785,7 @@
 			if( Status == LINKER_Loaded )
 			{
 				SCOPED_LOADTIMER(LinkerLoad_FinalizeCreation);
-				Status = FinalizeCreation();
+				Status = FinalizeCreation(ObjectNameWithOuterToExportMap);
 			}
 		}
 		// Loop till we are done if no time limit is specified, or loop until the real time limit is up if we want to use full time
@@ -828,6 +837,7 @@
 , DependsMapIndex(0)
 , ExportHashIndex(0)
 , bHasSerializedPackageFileSummary(false)
+, bHasReconstructedImportAndExportMap(false)
 , bHasSerializedPreloadDependencies(false)
 , bHasFixedUpImportMap(false)
 , bHasFoundExistingExports(false)
@@ -849,11 +859,10 @@
 ,	DeferredCDOIndex(INDEX_NONE)
 #endif // USE_CIRCULAR_DEPENDENCY_LOAD_DEFERRING
 {
-	FMemory::Memset(ExportHash, INDEX_NONE, sizeof(ExportHash));
 	INC_DWORD_STAT(STAT_LinkerCount);
 	INC_DWORD_STAT(STAT_LiveLinkerCount);
 #if !UE_BUILD_SHIPPING && !UE_BUILD_TEST
-	FLinkerManager::Get().GetLiveLinkers().Add(this);
+	FLinkerManager::Get().AddLiveLinker(this);
 #endif
 
 	OwnerThread = FPlatformTLS::GetCurrentThreadId();
@@ -864,7 +873,7 @@
 {
 	TRACE_LOADTIME_DESTROY_LINKER(this);
 #if !UE_BUILD_SHIPPING && !UE_BUILD_TEST
-	FLinkerManager::Get().GetLiveLinkers().Remove(this);
+	FLinkerManager::Get().RemoveLiveLinker(this);
 #endif
 
 	UE_CLOG(!FUObjectThreadContext::Get().IsDeletingLinkers, LogLinker, Fatal, TEXT("Linkers can only be deleted by FLinkerManager."));
@@ -989,30 +998,25 @@
 			if (Filename.EndsWith(FPackageName::GetTextAssetPackageExtension()) || Filename.EndsWith(FPackageName::GetTextMapPackageExtension()))
 			{
 				INC_DWORD_STAT(STAT_TextAssetLinkerCount);
+				DECLARE_SCOPE_CYCLE_COUNTER(TEXT("FLinkerLoad::CreateTextArchiveFormatter"), STAT_LinkerLoad_CreateTextArchiveFormatter, STATGROUP_LinkerLoad);
+				TRACE_CPUPROFILER_EVENT_SCOPE(FLinkerLoad::CreateTextArchiveFormatter);
 				Loader = IFileManager::Get().CreateFileReader(*Filename);
-				StructuredArchiveFormatter = new FJsonArchiveInputFormatter(*this, [this](const FString& InName)
-				{
-					int32 EndOfClassNameIndex = INDEX_NONE;
-					InName.FindChar(' ', EndOfClassNameIndex);
-					
-					FName FullObjectPath = *InName.Right(InName.Len() - EndOfClassNameIndex - 1);
-					UObject* Result = nullptr;
-					const FPackageIndex* ExportIndex = ObjectNameToPackageExportIndex.Find(FullObjectPath);
-					if (ExportIndex)
+				StructuredArchiveFormatter = new FJsonArchiveInputFormatter(*this, [this](const FString& InFullPath)
+				{
+					FPackageIndex Index = FindOrCreateImportOrExport(InFullPath);
+					if (Index.IsNull())
 					{
-						Result = CreateExport(ExportIndex->ToExport());
+						return (UObject*)nullptr;
+					}
+					else if (Index.IsImport())
+					{
+						return CreateImport(Index.ToImport());
 					}
 					else
-						{
-						const FPackageIndex* ImportIndex = ObjectNameToPackageImportIndex.Find(FullObjectPath);
-
-						if (ImportIndex)
-						{
-							Result = CreateImport(ImportIndex->ToImport());
-						}
+					{
+						check(Index.IsExport());
+						return CreateExport(Index.ToExport());
 					}
-
-					return Result;
 				});
 			}
 			else
@@ -1031,8 +1035,6 @@
 				{
 					Loader = IFileManager::Get().CreateFileReader(*Filename);
 				}
-
-				TRACE_LOADTIME_LINKER_ARCHIVE_ASSOCIATION(this, Loader);
 
 				if (!Loader)
 				{
@@ -1162,7 +1164,7 @@
 		}
 #endif
 		// Read summary from file.
-		StructuredArchiveRootRecord.GetValue() << NAMED_FIELD(Summary);
+		StructuredArchiveRootRecord.GetValue() << SA_VALUE(TEXT("Summary"), Summary);
 
 		TRACE_LOADTIME_PACKAGE_SUMMARY(this, Summary.TotalHeaderSize, Summary.NameCount, Summary.ImportCount, Summary.ExportCount);
 
@@ -1267,117 +1269,10 @@
 		}
 #endif // PLATFORM_WINDOWS
 
-		// Check custom versions.
-		const FCustomVersionContainer& LatestCustomVersions  = FCustomVersionContainer::GetRegistered();
-		bool bCustomVersionIsLatest = false;
-		if (Summary.bUnversioned)
-		{
-			// When unversioned, pretend we are the latest version
-			bCustomVersionIsLatest = true;
-		}
-		else
-		{
-			bool bAllSavedVersionsMatch = true;
-			const FCustomVersionArray&  PackageCustomVersions = Summary.GetCustomVersionContainer().GetAllVersions();
-			for (auto It = PackageCustomVersions.CreateConstIterator(); It; ++It)
-			{
-				const FCustomVersion& SerializedCustomVersion = *It;
-
-				const FCustomVersion* LatestVersion = LatestCustomVersions.GetVersion(SerializedCustomVersion.Key);
-				if (!LatestVersion)
-				{
-					// Loading a package with custom integration that we don't know about!
-					// Temporarily just warn and continue. @todo: this needs to be fixed properly
-					UE_LOG(LogLinker, Warning, TEXT("Package %s was saved with a custom integration that is not present. Tag %s  Version %d"), *Filename, *SerializedCustomVersion.Key.ToString(), SerializedCustomVersion.Version);
-					bAllSavedVersionsMatch = false;
-				}
-				else if (SerializedCustomVersion.Version > LatestVersion->Version)
-				{
-					// Loading a package with a newer custom version than the current one.
-					UE_LOG(LogLinker, Error, TEXT("Package %s was saved with a newer custom version than the current. Tag %s Name '%s' PackageVersion %d  MaxExpected %d"), *Filename, *SerializedCustomVersion.Key.ToString(), *LatestVersion->GetFriendlyName().ToString(), SerializedCustomVersion.Version, LatestVersion->Version);
-					return LINKER_Failed;
-				}
-				else if (SerializedCustomVersion.Version != LatestVersion->Version)
-				{
-					bAllSavedVersionsMatch = false;
-				}
-			}
-
-			const bool bSameNumberOfVersions = (PackageCustomVersions.Num() == LatestCustomVersions.GetAllVersions().Num());
-			bCustomVersionIsLatest = bSameNumberOfVersions && bAllSavedVersionsMatch;
-		}
-
-		// Loader needs to be the same version.
-		Loader->SetUE4Ver(Summary.GetFileVersionUE4());
-		Loader->SetLicenseeUE4Ver(Summary.GetFileVersionLicenseeUE4());
-		Loader->SetEngineVer(Summary.SavedByEngineVersion);
-
-		this->SetUE4Ver(Summary.GetFileVersionUE4());
-		this->SetLicenseeUE4Ver(Summary.GetFileVersionLicenseeUE4());
-		this->SetEngineVer(Summary.SavedByEngineVersion);
-
-		const FCustomVersionContainer& SummaryVersions = Summary.GetCustomVersionContainer();
-		Loader->SetCustomVersions(SummaryVersions);
-		SetCustomVersions(SummaryVersions);
-
-		// Package has been stored compressed.
-
-		UPackage* LinkerRootPackage = LinkerRoot;
-		if( LinkerRootPackage )
-		{
-			// Preserve PIE package flag
-			uint32 NewPackageFlags = Summary.PackageFlags;
-			if (LinkerRootPackage->HasAnyPackageFlags(PKG_PlayInEditor))
-			{
-				NewPackageFlags |= PKG_PlayInEditor;
-			}
-			
-			// Propagate package flags
-			LinkerRootPackage->SetPackageFlagsTo(NewPackageFlags);
-
-#if WITH_EDITORONLY_DATA
-			// Propagate package folder name
-			LinkerRootPackage->SetFolderName(*Summary.FolderName);
-#endif
-
-			// Propagate streaming install ChunkID
-			LinkerRootPackage->SetChunkIDs(Summary.ChunkIDs);
-			
-			// Propagate package file size
-			LinkerRootPackage->FileSize = TotalSize();
-
-			// Propagate package Guids
-			LinkerRootPackage->SetGuid( Summary.Guid );
-
-#if WITH_EDITORONLY_DATA
-			LinkerRootPackage->SetPersistentGuid( Summary.PersistentGuid );
-			LinkerRootPackage->SetOwnerPersistentGuid( Summary.OwnerPersistentGuid );
-#endif
-
-			// Remember the linker versions
-			LinkerRootPackage->LinkerPackageVersion = this->UE4Ver();
-			LinkerRootPackage->LinkerLicenseeVersion = this->LicenseeUE4Ver();
-
-			// Only set the custom version if it is not already latest.
-			// If it is latest, we will compare against latest in GetLinkerCustomVersion
-			if (!bCustomVersionIsLatest)
-			{
-				LinkerRootPackage->LinkerCustomVersion = SummaryVersions;
-			}
-
-#if WITH_EDITORONLY_DATA
-			LinkerRootPackage->bIsCookedForEditor = !!(Summary.PackageFlags & PKG_FilterEditorOnly);
-#endif
-		}
-		
-		// Propagate fact that package cannot use lazy loading to archive (aka this).
-		if( (Summary.PackageFlags & PKG_DisallowLazyLoading) || IsTextFormat() )
-		{
-			ArAllowLazyLoading = false;
-		}
-		else
-		{
-			ArAllowLazyLoading = true;
+		ELinkerStatus UpdateStatus = UpdateFromPackageFileSummary();
+		if (UpdateStatus != LINKER_Loaded)
+		{
+			return UpdateStatus;
 		}
 
 		// Slack everything according to summary.
@@ -1394,6 +1289,125 @@
 	return !IsTimeLimitExceeded( TEXT("serializing package file summary") ) ? LINKER_Loaded : LINKER_TimedOut;
 }
 
+FLinkerLoad::ELinkerStatus FLinkerLoad::UpdateFromPackageFileSummary()
+{
+	// When unversioned, pretend we are the latest version
+	bool bCustomVersionIsLatest = Summary.bUnversioned;
+	if (!bCustomVersionIsLatest)
+	{
+		// Check custom versions.
+		const FCustomVersionContainer& LatestCustomVersions  = FCustomVersionContainer::GetRegistered();
+		bool bAllSavedVersionsMatch = true;
+		const FCustomVersionArray&  PackageCustomVersions = Summary.GetCustomVersionContainer().GetAllVersions();
+		for (auto It = PackageCustomVersions.CreateConstIterator(); It; ++It)
+		{
+			const FCustomVersion& SerializedCustomVersion = *It;
+
+			const FCustomVersion* LatestVersion = LatestCustomVersions.GetVersion(SerializedCustomVersion.Key);
+			if (!LatestVersion)
+			{
+				// Loading a package with custom integration that we don't know about!
+				// Temporarily just warn and continue. @todo: this needs to be fixed properly
+				UE_LOG(LogLinker, Warning, TEXT("Package %s was saved with a custom integration that is not present. Tag %s  Version %d"), *Filename, *SerializedCustomVersion.Key.ToString(), SerializedCustomVersion.Version);
+				bAllSavedVersionsMatch = false;
+			}
+			else if (SerializedCustomVersion.Version > LatestVersion->Version)
+			{
+				// Loading a package with a newer custom version than the current one.
+				UE_LOG(LogLinker, Error, TEXT("Package %s was saved with a newer custom version than the current. Tag %s Name '%s' PackageVersion %d  MaxExpected %d"), *Filename, *SerializedCustomVersion.Key.ToString(), *LatestVersion->GetFriendlyName().ToString(), SerializedCustomVersion.Version, LatestVersion->Version);
+				return LINKER_Failed;
+			}
+			else if (SerializedCustomVersion.Version != LatestVersion->Version)
+			{
+				bAllSavedVersionsMatch = false;
+			}
+		}
+
+		const bool bSameNumberOfVersions = (PackageCustomVersions.Num() == LatestCustomVersions.GetAllVersions().Num());
+		bCustomVersionIsLatest = bSameNumberOfVersions && bAllSavedVersionsMatch;
+	}
+
+	const FCustomVersionContainer& SummaryVersions = Summary.GetCustomVersionContainer();
+
+	SetUE4Ver(Summary.GetFileVersionUE4());
+	SetLicenseeUE4Ver(Summary.GetFileVersionLicenseeUE4());
+	SetEngineVer(Summary.SavedByEngineVersion);
+	SetCustomVersions(SummaryVersions);
+
+	if (Summary.PackageFlags & PKG_FilterEditorOnly)
+	{
+		SetFilterEditorOnly(true);
+	}
+
+	// Propagate fact that package cannot use lazy loading to archive (aka this).
+	if (IsTextFormat())
+	{
+		ArAllowLazyLoading = false;
+	}
+	else
+	{
+		ArAllowLazyLoading = true;
+	}
+
+	// Loader needs to be the same version.
+	if (Loader)
+	{
+		Loader->SetUE4Ver(Summary.GetFileVersionUE4());
+		Loader->SetLicenseeUE4Ver(Summary.GetFileVersionLicenseeUE4());
+		Loader->SetEngineVer(Summary.SavedByEngineVersion);
+		Loader->SetCustomVersions(SummaryVersions);
+	}
+
+	if (UPackage* LinkerRootPackage = LinkerRoot)
+	{
+		// Preserve PIE package flag
+		uint32 NewPackageFlags = Summary.PackageFlags;
+		if (LinkerRootPackage->HasAnyPackageFlags(PKG_PlayInEditor))
+		{
+			NewPackageFlags |= PKG_PlayInEditor;
+		}
+
+		// Propagate package flags
+		LinkerRootPackage->SetPackageFlagsTo(NewPackageFlags);
+
+#if WITH_EDITORONLY_DATA
+		// Propagate package folder name
+		LinkerRootPackage->SetFolderName(*Summary.FolderName);
+#endif
+
+		// Propagate streaming install ChunkID
+		LinkerRootPackage->SetChunkIDs(Summary.ChunkIDs);
+
+		// Propagate package file size
+		LinkerRootPackage->FileSize = Loader ? Loader->TotalSize() : 0;
+
+		// Propagate package Guids
+		LinkerRootPackage->SetGuid( Summary.Guid );
+
+#if WITH_EDITORONLY_DATA
+		LinkerRootPackage->SetPersistentGuid( Summary.PersistentGuid );
+		LinkerRootPackage->SetOwnerPersistentGuid( Summary.OwnerPersistentGuid );
+#endif
+
+		// Remember the linker versions
+		LinkerRootPackage->LinkerPackageVersion = Summary.GetFileVersionUE4();
+		LinkerRootPackage->LinkerLicenseeVersion = Summary.GetFileVersionLicenseeUE4();
+
+		// Only set the custom version if it is not already latest.
+		// If it is latest, we will compare against latest in GetLinkerCustomVersion
+		if (!bCustomVersionIsLatest)
+		{
+			LinkerRootPackage->LinkerCustomVersion = SummaryVersions;
+		}
+
+#if WITH_EDITORONLY_DATA
+		LinkerRootPackage->bIsCookedForEditor = !!(Summary.PackageFlags & PKG_FilterEditorOnly);
+#endif
+	}
+
+	return LINKER_Loaded;
+}
+
 /**
  * Serializes the name table.
  */
@@ -1445,14 +1459,8 @@
 	FNameEntrySerialized NameEntry(ENAME_LinkerConstructor);
 	for (int32 Idx = NameMap.Num(); Idx < NameCount; ++Idx)
 	{
-<<<<<<< HEAD
 		*this << NameEntry;
 		NameMap.Emplace(FName(NameEntry).GetDisplayIndex());
-=======
-		//SCOPED_LOADTIMER(LinkerLoad_SerializeNameMap_ProcessingEntries);
-
-		FNameEntrySerialized NameEntry(ENAME_LinkerConstructor);
->>>>>>> 6b762048
 
 		constexpr int32 TimeSliceGranularity = 128;
 		if (Idx % TimeSliceGranularity == TimeSliceGranularity - 1 && 
@@ -1460,19 +1468,6 @@
 		{
 			return LINKER_TimedOut;
 		}
-<<<<<<< HEAD
-=======
-		else
-		{
-			// Read the name from the underlying Archive when the format is binary to avoid the overhead from ArchiveProxy
-			NameStream.GetUnderlyingArchive() << NameEntry;
-		}
-
-		// Add it to the name table with no splitting and no hash calculations
-		NameMap.Emplace(FName(NameEntry).GetDisplayIndex());
-
-		NameMapIndex++;
->>>>>>> 6b762048
 	}
 	
 	return LINKER_Loaded;
@@ -1497,7 +1492,7 @@
 		Seek( Summary.GatherableTextDataOffset );
 	}
 
-	FStructuredArchive::FStream Stream = StructuredArchiveRootRecord->EnterStream(FIELD_NAME_TEXT("GatherableTextData"));
+	FStructuredArchive::FStream Stream = StructuredArchiveRootRecord->EnterStream(SA_FIELD_NAME(TEXT("GatherableTextData")));
 	while (GatherableTextDataMapIndex < Summary.GatherableTextDataCount && !IsTimeLimitExceeded(TEXT("serializing gatherable text data map"), 100))
 	{
 		FGatherableTextData* GatherableTextData = new(GatherableTextDataMap)FGatherableTextData;
@@ -1518,12 +1513,17 @@
 {
 	DECLARE_SCOPE_CYCLE_COUNTER( TEXT( "FLinkerLoad::SerializeImportMap" ), STAT_LinkerLoad_SerializeImportMap, STATGROUP_LinkerLoad );
 
-	if( !IsTextFormat() && ImportMapIndex == 0 && Summary.ImportCount > 0 )
+	if (IsTextFormat())
+	{
+		return LINKER_Loaded;
+	}
+
+	if(ImportMapIndex == 0 && Summary.ImportCount > 0 )
 	{
 		Seek( Summary.ImportOffset );
 	}
 
-	FStructuredArchive::FStream Stream = StructuredArchiveRootRecord->EnterStream(FIELD_NAME_TEXT("ImportTable"));
+	FStructuredArchive::FStream Stream = StructuredArchiveRootRecord->EnterStream(SA_FIELD_NAME(TEXT("ImportTable")));
 
 	while( ImportMapIndex < Summary.ImportCount && !IsTimeLimitExceeded(TEXT("serializing import map"),100) )
 	{
@@ -1724,13 +1724,17 @@
 {
 	DECLARE_SCOPE_CYCLE_COUNTER( TEXT( "FLinkerLoad::SerializeExportMap" ), STAT_LinkerLoad_SerializeExportMap, STATGROUP_LinkerLoad );
 
-	if( !IsTextFormat() && ExportMapIndex == 0 && Summary.ExportCount > 0 )
+	if (IsTextFormat())
+	{
+		return LINKER_Loaded;
+	}
+
+	if(ExportMapIndex == 0 && Summary.ExportCount > 0)
 	{
 		Seek( Summary.ExportOffset );
 	}
 
-
-	FStructuredArchive::FStream Stream = StructuredArchiveRootRecord->EnterStream(FIELD_NAME_TEXT("ExportTable"));
+	FStructuredArchive::FStream Stream = StructuredArchiveRootRecord->EnterStream(SA_FIELD_NAME(TEXT("ExportTable")));
 
 	while( ExportMapIndex < Summary.ExportCount && !IsTimeLimitExceeded(TEXT("serializing export map"),100) )
 	{
@@ -1745,6 +1749,184 @@
 	return ((ExportMapIndex == Summary.ExportCount) && !IsTimeLimitExceeded( TEXT("serializing export map") )) ? LINKER_Loaded : LINKER_TimedOut;
 }
 
+#if WITH_TEXT_ARCHIVE_SUPPORT
+
+FStructuredArchiveSlot FLinkerLoad::GetExportSlot(FPackageIndex InExportIndex)
+{
+	check(InExportIndex.IsExport());
+	int32 Index = InExportIndex.ToExport();
+	return ExportReaders[Index]->GetRoot();
+}
+
+FPackageIndex FLinkerLoad::FindOrCreateImport(const FName InObjectName, const FName InClassName, const FName InClassPackageName)
+{
+	for (int32 ImportIndex = 0; ImportIndex < ImportMap.Num(); ++ImportIndex)
+	{
+		FObjectImport& ExistingImport = ImportMap[ImportIndex];
+		if (ExistingImport.ObjectName == InObjectName && ExistingImport.ClassPackage == InClassPackageName && ExistingImport.ClassName == InClassName)
+		{
+			return FPackageIndex::FromImport(ImportIndex);
+		}
+	}
+
+	FObjectImport& NewImport = ImportMap.Emplace_GetRef();
+	NewImport.ObjectName = InObjectName;
+	NewImport.ClassName = InClassName;
+	NewImport.ClassPackage = InClassPackageName;
+	NewImport.SourceIndex = INDEX_NONE;
+	NewImport.XObject = nullptr;
+	NewImport.SourceLinker = nullptr;
+
+	Summary.ImportCount++;
+
+	return FPackageIndex::FromImport(ImportMap.Num() - 1);
+}
+
+FString ExtractObjectName(const FString& InFullPath)
+{
+	FString ObjectName = InFullPath;
+	int32 LastDot, LastSemi;
+	InFullPath.FindLastChar('.', LastDot);
+	InFullPath.FindLastChar(':', LastSemi);
+	int32 StartOfObjectName = FMath::Max(LastDot, LastSemi);
+	if (StartOfObjectName != INDEX_NONE)
+	{
+		return ObjectName.Right(ObjectName.Len() - StartOfObjectName - 1);
+	}
+	return ObjectName;
+}
+
+FPackageIndex FLinkerLoad::FindOrCreateImportOrExport(const FString& InFullPath)
+{
+	if (InFullPath.Len() == 0)
+	{
+		return FPackageIndex();
+	}
+
+	FString Class, Package, Object, SubObject;
+	FPackageName::SplitFullObjectPath(InFullPath, Class, Package, Object, SubObject);
+	FName ObjectName = *(Object + (SubObject.Len() ? TEXT(":") : TEXT("")) + SubObject);
+
+	bool bIsExport = Package == LinkerRoot->GetName();
+
+	if (bIsExport)
+	{
+		for (int32 ExportIndex = 0; ExportIndex < ExportMap.Num(); ++ExportIndex)
+		{
+			if (OriginalExportNames[ExportIndex] == ObjectName)
+			{
+				return FPackageIndex::FromExport(ExportIndex);
+			}
+		}
+
+		return FPackageIndex();
+	}
+	else
+	{
+		FName ClassName = *Class;
+		FName ClassPackageName;
+		FName PackageName = *Package;
+
+		if (Class.StartsWith(TEXT("/")))
+		{
+			int32 EndOfPackage = INDEX_NONE;
+			if (Class.FindChar('.', EndOfPackage))
+			{
+				ClassPackageName = *FString(EndOfPackage, *Class);
+				ClassName = *FString(Class.Len() - EndOfPackage, *Class + EndOfPackage + 1);
+			}
+		}
+		else
+		{
+			if (UClass * ObjectClass = FindObjectFast<UClass>(nullptr, ClassName, false, true))
+			{
+				ClassPackageName = *ObjectClass->GetOuterUPackage()->GetPathName();
+			}
+		}
+
+		if (ClassPackageName != NAME_None)
+		{
+			FPackageIndex ImportOuterIndex = FindOrCreateImport(PackageName, NAME_Package, FName(TEXT("/Script/CoreUObject")));
+			FPackageIndex ImportIndex = FindOrCreateImport(ObjectName, ClassName, ClassPackageName);
+			ImportMap[ImportIndex.ToImport()].OuterIndex = ImportOuterIndex;
+
+			return ImportIndex;
+		}
+		else
+		{
+			UE_LOG(LogLinker, Warning, TEXT("Failed to find class '%s' while trying to resolve full path '%s'"), *ClassName.ToString(), *InFullPath);
+		}
+	}
+
+	return FPackageIndex();
+}
+
+FLinkerLoad::ELinkerStatus FLinkerLoad::ReconstructImportAndExportMap()
+{
+	DECLARE_SCOPE_CYCLE_COUNTER(TEXT("FLinkerLoad::ReconstructImportAndExportMap"), STAT_LinkerLoad_ReconstructImportAndExportMap, STATGROUP_LinkerLoad);
+
+	if (!bHasReconstructedImportAndExportMap && IsTextFormat())
+	{
+		int32 NumExports = 0;
+		FStructuredArchiveMap PackageExports = StructuredArchiveRootRecord->EnterMap(SA_FIELD_NAME(TEXT("Exports")), NumExports);
+
+		TArray<FObjectTextExport> ExportRecords;
+		ExportRecords.Reserve(NumExports);
+		ExportMap.SetNum(NumExports);
+		OriginalExportNames.SetNum(NumExports);
+		ExportReaders.AddDefaulted(NumExports);
+
+		Summary.ExportCount = ExportMap.Num();
+		Summary.ImportCount = 0;
+
+		for (int32 ExportIndex = 0; ExportIndex < NumExports; ++ExportIndex)
+		{
+			FObjectTextExport& TextExport = ExportRecords.Emplace_GetRef(ExportMap[ExportIndex], nullptr);
+			FString ExportName;
+			ExportReaders[ExportIndex] = new FStructuredArchiveChildReader(PackageExports.EnterElement(ExportName));
+			ExportReaders[ExportIndex]->GetRoot() << TextExport;
+			OriginalExportNames[ExportIndex] = *ExportName;
+			
+			if (TextExport.OuterName.Len())
+			{
+				FString Class, Package, Object, SubObject;
+				FPackageName::SplitFullObjectPath(TextExport.OuterName, Class, Package, Object, SubObject);
+				FString OuterPath = Object;
+				if (SubObject.Len())
+				{
+					OuterPath += TEXT(":") + SubObject;
+				}
+				if (ExportName.StartsWith(OuterPath))
+				{
+					ExportName = ExportName.Right(ExportName.Len() - OuterPath.Len() - 1);
+				}
+			}
+
+			ExportMap[ExportIndex].ObjectName = *ExportName;
+		}
+		
+		// Now pass over all the exports and rebuild the export/import records
+		for (int32 ExportIndex = 0; ExportIndex < NumExports; ++ExportIndex)
+		{
+			FObjectTextExport& TextExport = ExportRecords[ExportIndex];
+			
+			TextExport.Export.ThisIndex = FPackageIndex::FromExport(ExportIndex);
+			TextExport.Export.ClassIndex = FindOrCreateImportOrExport(TextExport.ClassName);
+			TextExport.Export.SuperIndex = FindOrCreateImportOrExport(TextExport.SuperStructName);
+			TextExport.Export.OuterIndex = FindOrCreateImportOrExport(TextExport.OuterName);
+		}
+
+		bHasReconstructedImportAndExportMap = true;
+		return LINKER_Loaded;
+	}
+	else
+	{
+		return LINKER_Loaded;
+	}
+}
+
+#endif // WITH_TEXT_ARCHIVE_SUPPORT
+
 /**
  * Serializes the depends map.
  */
@@ -1778,7 +1960,7 @@
 		DependsMap.AddZeroed(Summary.ExportCount);
 	}
 
-	FStructuredArchive::FStream Stream = StructuredArchiveRootRecord->EnterStream(FIELD_NAME_TEXT("DependsMap"));
+	FStructuredArchive::FStream Stream = StructuredArchiveRootRecord->EnterStream(SA_FIELD_NAME(TEXT("DependsMap")));
 	while (DependsMapIndex < Summary.ExportCount && !IsTimeLimitExceeded(TEXT("serializing depends map"), 100))
 	{
 		TArray<FPackageIndex>& Depends = DependsMap[DependsMapIndex];
@@ -1817,7 +1999,7 @@
 		)
 	{
 		//@todoio check endiness and fastpath this as a single serialize
-		FStructuredArchive::FStream Stream = StructuredArchiveRootRecord->EnterStream(FIELD_NAME_TEXT("PreloadDependencies"));
+		FStructuredArchive::FStream Stream = StructuredArchiveRootRecord->EnterStream(SA_FIELD_NAME(TEXT("PreloadDependencies")));
 		for (int32 Index = 0; Index < Summary.PreloadDependencyCount; Index++)
 		{
 			FPackageIndex Idx;
@@ -1850,21 +2032,38 @@
 		return LINKER_Loaded;
 	}
 
-	FStructuredArchive::FRecord Record = StructuredArchiveRootRecord->EnterRecord(FIELD_NAME_TEXT("Thumbnails"));
-
-	if((Summary.ThumbnailTableOffset > 0) || IsTextFormat())
-	{
+	TOptional<FStructuredArchive::FSlot> ThumbnailsSlot;
+
+	if (IsTextFormat())
+	{
+		ThumbnailsSlot = StructuredArchiveRootRecord->TryEnterField(SA_FIELD_NAME(TEXT("Thumbnails")), false);
+		if (!ThumbnailsSlot.IsSet())
+		{
+			return LINKER_Loaded;
+		}
+	}
+	else
+	{
+		if(Summary.ThumbnailTableOffset > 0)
+		{
+			ThumbnailsSlot = StructuredArchiveRootRecord->EnterField(SA_FIELD_NAME(TEXT("Thumbnails")));
+		}
+	}
+
+	if (ThumbnailsSlot.IsSet())
+	{
+		FStructuredArchive::FRecord Record = ThumbnailsSlot->EnterRecord();
 		TOptional<FStructuredArchive::FSlot> IndexSlot;
 
 		if (IsTextFormat())
 		{
-			IndexSlot = Record.TryEnterField(FIELD_NAME_TEXT("Index"), false);
+			IndexSlot = Record.TryEnterField(SA_FIELD_NAME(TEXT("Index")), false);
 		}
 		else
 		{
 			// Seek to the thumbnail table of contents
 			Seek(Summary.ThumbnailTableOffset);
-			IndexSlot.Emplace(Record.EnterField(FIELD_NAME_TEXT("Index")));
+			IndexSlot.Emplace(Record.EnterField(SA_FIELD_NAME(TEXT("Index"))));
 		}
 
 		if (IndexSlot.IsSet())
@@ -1889,11 +2088,11 @@
 
 				FString ObjectClassName;
 				// Newer packages always store the class name for each asset
-				IndexRecord << NAMED_FIELD(ObjectClassName);
+				IndexRecord << SA_VALUE(TEXT("ObjectClassName"), ObjectClassName);
 
 				// Object path
 				FString ObjectPathWithoutPackageName;
-				IndexRecord << NAMED_FIELD(ObjectPathWithoutPackageName);
+				IndexRecord << SA_VALUE(TEXT("ObjectPathWithoutPackageName"), ObjectPathWithoutPackageName);
 				const FString ObjectPath(LinkerRoot->GetName() + TEXT(".") + ObjectPathWithoutPackageName);
 
 
@@ -1902,7 +2101,7 @@
 				ThumbnailInfo.ObjectFullName = FName(*ObjectFullName);
 
 				// File offset for the thumbnail (already saved out.)
-				IndexRecord << NAMED_ITEM("FileOffset", ThumbnailInfo.FileOffset);
+				IndexRecord << SA_VALUE(TEXT("FileOffset"), ThumbnailInfo.FileOffset);
 
 				// Only bother loading thumbnails that don't already exist in memory yet.  This is because when we
 				// go to load thumbnails that aren't in memory yet when saving packages we don't want to clobber
@@ -1915,7 +2114,7 @@
 			}
 
 
-			FStructuredArchive::FStream DataStream = Record.EnterStream(FIELD_NAME_TEXT("Thumbnails"));
+			FStructuredArchive::FStream DataStream = Record.EnterStream(SA_FIELD_NAME(TEXT("Thumbnails")));
 
 			// Now go and load and cache all of the thumbnails
 			for (int32 CurObjectIndex = 0; CurObjectIndex < ThumbnailInfoArray.Num(); ++CurObjectIndex)
@@ -1952,10 +2151,16 @@
 {
 	DECLARE_SCOPE_CYCLE_COUNTER( TEXT( "FLinkerLoad::CreateExportHash" ), STAT_LinkerLoad_CreateExportHash, STATGROUP_LinkerLoad );
 
-	// Zero initialize hash on first iteration.
+	if (GEventDrivenLoaderEnabled)
+	{
+		return LINKER_Loaded;
+	}
+
+	// Initialize hash on first iteration.
 	if( ExportHashIndex == 0 )
 	{
-		for( int32 i=0; i<UE_ARRAY_COUNT(ExportHash); i++ )
+		ExportHash.Reset(new int32[ExportHashCount]);
+		for( int32 i=0; i<ExportHashCount; i++ )
 		{
 			ExportHash[i] = INDEX_NONE;
 		}
@@ -1966,7 +2171,7 @@
 	{
 		FObjectExport& Export = ExportMap[ExportHashIndex];
 
-		const int32 iHash = HashNames( Export.ObjectName, GetExportClassName(ExportHashIndex), GetExportClassPackage(ExportHashIndex) ) & (UE_ARRAY_COUNT(ExportHash)-1);
+		const int32 iHash = HashNames( Export.ObjectName, GetExportClassName(ExportHashIndex), GetExportClassPackage(ExportHashIndex) ) & (ExportHashCount-1);
 		Export.HashNext = ExportHash[iHash];
 		ExportHash[iHash] = ExportHashIndex;
 
@@ -2021,7 +2226,7 @@
 /**
  * Finalizes linker creation, adding linker to loaders array and potentially verifying imports.
  */
-FLinkerLoad::ELinkerStatus FLinkerLoad::FinalizeCreation()
+FLinkerLoad::ELinkerStatus FLinkerLoad::FinalizeCreation(TMap<TPair<FName, FPackageIndex>, FPackageIndex>* ObjectNameWithOuterToExportMap)
 {
 	DECLARE_SCOPE_CYCLE_COUNTER( TEXT( "FLinkerLoad::FinalizeCreation" ), STAT_LinkerLoad_FinalizeCreation, STATGROUP_LinkerLoad );
 
@@ -2034,79 +2239,16 @@
 		}
 #endif
 
-		if (IsTextFormat())
-		{
-			ObjectNameToPackageExportIndex.Empty(ExportMap.Num());
-			ObjectNameToPackageImportIndex.Empty(ImportMap.Num());
-
-			// Build full export map name lookup
-			for (int32 ExportIndex = 0; ExportIndex < ExportMap.Num(); ++ExportIndex)
-			{
-				FString FullName;
-				FPackageIndex CurIndex = FPackageIndex::FromExport(ExportIndex);
-				int32 PartCount = 0;
-				do
-				{
-					FObjectExport& Export = ExportMap[CurIndex.ToExport()];
-					if (FullName.Len() > 0)
-					{
-						FullName = TEXT(".") + FullName;
-					}
-					FullName = Export.ObjectName.ToString() + FullName;
-					CurIndex = Export.OuterIndex;
-				} while (!CurIndex.IsNull());
-				
-				// In some cases, the export in this package can be pathed into a different package (map BuiltInData stuff mainly) so we only want to attach
-				// this package path to the name if it doesn't look like a long package name
-				if (FullName[0] != '/')
-				{
-				int32 DotIndex = INDEX_NONE;
-				if (FullName.FindChar('.', DotIndex))
-				{
-					FullName[DotIndex] = ':';
-				}
-
-				FullName = LinkerRoot->GetName() + TEXT(".") + FullName;
-				}
-
-				check(ObjectNameToPackageExportIndex.Find(*FullName) == nullptr);
-				ObjectNameToPackageExportIndex.Add(*FullName, FPackageIndex::FromExport(ExportIndex));
-			}
-
-			// Same for import map
-			ObjectNameToPackageImportIndex.Reserve(ImportMap.Num());
-			for (int32 ImportIndex = 0; ImportIndex < ImportMap.Num(); ++ImportIndex)
-			{
-				FPackageIndex CurIndex = FPackageIndex::FromImport(ImportIndex);
-				FString FullName;
-				do 
-				{
-					FObjectImport& Import = ImportMap[CurIndex.ToImport()];
-					if (FullName.Len() > 0)
-					{
-						FullName = TEXT(".") + FullName;
-					}
-					FullName = Import.ObjectName.ToString() + FullName;
-					CurIndex = Import.OuterIndex;
-				}
-				while (!CurIndex.IsNull());
-
-				FName FullFName(*FullName);
-				check(!ObjectNameToPackageImportIndex.Contains(FullFName));
-				ObjectNameToPackageImportIndex.Add(FullFName, FPackageIndex::FromImport(ImportIndex));
-			}
-		}
-
 		// Add this linker to the object manager's linker array.
 		FLinkerManager::Get().AddLoader(this);
 
-		if (GEventDrivenLoaderEnabled && AsyncRoot)
+		if (GEventDrivenLoaderEnabled && AsyncRoot && ObjectNameWithOuterToExportMap)
 		{
 			for (int32 ExportIndex = 0; ExportIndex < ExportMap.Num(); ++ExportIndex)
 			{
 				FPackageIndex Index = FPackageIndex::FromExport(ExportIndex);
 				const FObjectExport& Export = Exp(Index);
-				AsyncRoot->ObjectNameWithOuterToExport.Add(TPair<FName, FPackageIndex>(Export.ObjectName, Export.OuterIndex), Index);
+				ObjectNameWithOuterToExportMap->Add(TPair<FName, FPackageIndex>(Export.ObjectName, Export.OuterIndex), Index);
 			}
 		}
 
@@ -2829,7 +2971,7 @@
 			Pkg = CreatePackage(NULL, *Top->ObjectName.ToString() );
 
 			// Find this import within its existing linker.
-			int32 iHash = HashNames( Import.ObjectName, Import.ClassName, Import.ClassPackage) & (UE_ARRAY_COUNT(ExportHash)-1);
+			int32 iHash = HashNames( Import.ObjectName, Import.ClassName, Import.ClassPackage) & (ExportHashCount-1);
 
 			//@Package name transition, if we can match without shortening the names, then we must not take a shortened match
 			bool bMatchesWithoutShortening = false;
@@ -3294,7 +3436,7 @@
 // Find the index of a specified object without regard to specific package.
 int32 FLinkerLoad::FindExportIndex( FName ClassName, FName ClassPackage, FName ObjectName, FPackageIndex ExportOuterIndex )
 {
-	int32 iHash = HashNames( ObjectName, ClassName, ClassPackage ) & (UE_ARRAY_COUNT(ExportHash)-1);
+	int32 iHash = HashNames( ObjectName, ClassName, ClassPackage ) & (ExportHashCount-1);
 
 	for( int32 i=ExportHash[iHash]; i!=INDEX_NONE; i=ExportMap[i].HashNext )
 	{
@@ -3612,8 +3754,7 @@
 #if WITH_EDITOR && WITH_TEXT_ARCHIVE_SUPPORT
 						if (IsTextFormat())
 						{
-							FString ObjectName = Object->GetPathName(Object->GetOutermost());
-							FStructuredArchive::FSlot ExportSlot = StructuredArchiveRootRecord->EnterField(FIELD_NAME(*ObjectName));
+							FStructuredArchiveSlot ExportSlot = GetExportSlot(Export.ThisIndex);
 
 							if (bClassSupportsTextFormat)
 							{
@@ -3623,8 +3764,8 @@
 							{
 								FStructuredArchiveChildReader ChildReader(ExportSlot);
 								FArchiveUObjectFromStructuredArchive Adapter(ChildReader.GetRoot());
-							Object->GetClass()->SerializeDefaultObject(Object, Adapter);
-						}
+								Object->GetClass()->SerializeDefaultObject(Object, Adapter.GetArchive());
+							}
 						}
 						else
 #endif
@@ -3653,17 +3794,7 @@
 #if WITH_EDITOR && WITH_TEXT_ARCHIVE_SUPPORT
 						if (IsTextFormat())
 						{
-							const FName* FullObjectPath = ObjectNameToPackageExportIndex.FindKey(Export.ThisIndex);
-							check(FullObjectPath);
-							FString ObjectPath = FullObjectPath->ToString();
-							FString PackagePath = LinkerRoot->GetPathName(nullptr);
-							FString ObjectName = ObjectPath;
-							if (ObjectPath.StartsWith(PackagePath + TEXT(".")))
-							{
-								ObjectName = ObjectPath.Right(ObjectPath.Len() - PackagePath.Len() - 1);
-							}
-
-							FStructuredArchive::FSlot ExportSlot = StructuredArchiveRootRecord->EnterField(FIELD_NAME(*ObjectName));
+							FStructuredArchive::FSlot ExportSlot = GetExportSlot(Export.ThisIndex);
 
 							if (bClassSupportsTextFormat)
 							{
@@ -3673,7 +3804,7 @@
 							{
 								FStructuredArchiveChildReader ChildReader(ExportSlot);
 								FArchiveUObjectFromStructuredArchive Adapter(ChildReader.GetRoot());
-								Object->Serialize(Adapter);
+								Object->Serialize(Adapter.GetArchive());
 							}
 						}
 						else
@@ -4795,6 +4926,11 @@
 
 	delete StructuredArchive;
 	StructuredArchive = nullptr;
+	for (FStructuredArchiveChildReader* Reader : ExportReaders)
+	{
+		delete Reader;
+	}
+	ExportReaders.Empty();
 	delete StructuredArchiveFormatter;
 	StructuredArchiveFormatter = nullptr;
 
@@ -4820,11 +4956,8 @@
 		LinkerRoot->LinkerLoad = nullptr;
 		LinkerRoot = nullptr;
 	}
-	if (AsyncRoot)
-	{
-		AsyncRoot->DetachLinker();
-		AsyncRoot = nullptr;
-	}
+
+	UE_CLOG(AsyncRoot != nullptr, LogStreaming, Error, TEXT("AsyncRoot still associated with Linker"));
 }
 
 #if WITH_EDITOR
@@ -4883,7 +5016,33 @@
 	if (GEventDrivenLoaderEnabled && bForceSimpleIndexToObject)
 	{
 		check(Ar.IsLoading() && AsyncRoot);
-		Object = AsyncRoot->EventDrivenIndexToObject(Index, false);
+
+		if (Index.IsNull())
+		{
+			Object = nullptr;
+		}
+		else
+		{
+			if (Index.IsExport())
+			{
+				Object = Exp(Index).Object;
+			}
+			else // Index.IsImport()
+			{
+				if (LocalImportIndices)
+				{
+					check(GlobalImportObjects);
+					Object = GlobalImportObjects[LocalImportIndices[Index.ToImport()]];
+				}
+				else
+				{
+					Object = Imp(Index).XObject;
+				}
+			}
+		}
+
+		//Object = ((FAsyncPackage*)AsyncRoot)->EventDrivenIndexToObject(Index, false);
+
 		return *this;
 	}
 
