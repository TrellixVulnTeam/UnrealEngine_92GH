--- conflicted
+++ resolved
@@ -75,7 +75,6 @@
 Helpers
 ----------------------------------------------------------------------------*/
 
-<<<<<<< HEAD
 #if WITH_EDITOR
 bool FLinkerLoad::ShouldCreateThrottledSlowTask() const
 {
@@ -91,21 +90,6 @@
 	TEXT("If true, allows cooked assets to be loaded in the editor."),
 	ECVF_Default
 );
-=======
-// Helper struct for getting the value of [Core.System] AllowCookedDataInEditorBuilds from ini
-struct FInitCookedDatataInEditorBuildsSupport
-{
-	bool bAllowCookedData;
-	FInitCookedDatataInEditorBuildsSupport()
-	{
-		if (!GConfig->GetBool(TEXT("Core.System"), TEXT("AllowCookedDataInEditorBuilds"), bAllowCookedData, GEngineIni))
-		{
-			bAllowCookedData = true;
-		}
-	}
-	FORCEINLINE operator bool() const { return bAllowCookedData; }
-};
->>>>>>> 271e2139
 
 /**
 * Test whether the given package index is a valid import or export in this package
@@ -1034,18 +1018,10 @@
 			else
 #endif
 			{
-<<<<<<< HEAD
 				// If want to be able to load cooked data in the editor we need to use FAsyncArchive which supports EDL cooked packages,
 				// otherwise the generic file reader is faster in the editor so use that
 				bool bCanUseAsyncLoader = FPlatformProperties::RequiresCookedData() || GAllowCookedDataInEditorBuilds;
 				if (bCanUseAsyncLoader)
-=======
-				// If want to be able to load cooked data in the editor we need to use FArchiveAsync2 which supports EDL cooked packages,
-				// otherwise the generic file reader is faster in the editor so use that
-				static FInitCookedDatataInEditorBuildsSupport AllowCookedDataInEditorBuilds;
-				bool bCanUseFArchiveAsync2 = FPlatformProperties::RequiresCookedData() || AllowCookedDataInEditorBuilds;
-				if (bCanUseFArchiveAsync2)
->>>>>>> 271e2139
 				{
 					Loader = new FAsyncArchive(*Filename
 							, GEventDrivenLoaderEnabled ? Forward<TFunction<void()>>(InSummaryReadyCallback) : TFunction<void()>([]() {})
@@ -1244,17 +1220,11 @@
 		// don't load packages that contain editor only data in builds that don't support that and vise versa
 		if (FPlatformProperties::HasEditorOnlyData() && !!(Summary.PackageFlags & PKG_FilterEditorOnly))
 		{
-<<<<<<< HEAD
 			// This warning can be disabled in ini or project settings
 			if (!GAllowCookedDataInEditorBuilds)
-=======
-			// This warning can be disabled in ini with [Core.System] AllowCookedDataInEditorBuilds=False
-			static FInitCookedDatataInEditorBuildsSupport AllowCookedDataInEditorBuilds;
-			if (!AllowCookedDataInEditorBuilds)
->>>>>>> 271e2139
 			{
 				UE_LOG(LogLinker, Warning, 
-					TEXT("Unable to load package (%s). Package contains cooked data which is not supported by the current build. Set [Core.System] AllowCookedDataInEditorBuilds to true in Engine.ini to allow it."), 
+					TEXT("Unable to load package (%s). Package contains cooked data which is not supported by the current build. Enable 'Allow Cooked Content In The Editor' in Project Settings under 'Engine - Cooker' section to load it."), 
 					*Filename);
 				return LINKER_Failed;
 			}
