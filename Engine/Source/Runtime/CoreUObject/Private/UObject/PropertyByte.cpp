--- conflicted
+++ resolved
@@ -8,7 +8,6 @@
 #include "UObject/UObjectThreadContext.h"
 #include "Serialization/ArchiveUObjectFromStructuredArchive.h"
 #include "Algo/Find.h"
-#include "UObject/LinkerLoad.h"
 
 /*-----------------------------------------------------------------------------
 	UByteProperty.
@@ -376,7 +375,6 @@
 			// Enum could not be created from value. This indicates a bad value so
 			// return null so that the caller of ImportText can generate a more meaningful
 			// warning/error
-<<<<<<< HEAD
 			UObject* SerializedObject = nullptr;
 			if (FLinkerLoad* Linker = GetLinker())
 			{
@@ -385,11 +383,7 @@
 					SerializedObject = LoadContext->SerializedObject;
 				}
 			}
-			UE_LOG(LogClass, Warning, TEXT("In asset '%s', there is an enum property of type '%s' with an invalid value of '%s'"), *GetPathNameSafe(SerializedObject), *Enum->GetName(), *Temp);
-=======
-			FUObjectThreadContext& ThreadContext = FUObjectThreadContext::Get();
-			UE_LOG(LogClass, Warning, TEXT("In asset '%s', there is an enum property of type '%s' with an invalid value of '%s'"), *GetPathNameSafe(ThreadContext.SerializedObject ? ThreadContext.SerializedObject : ThreadContext.ConstructedObject), *Enum->GetName(), *Temp);
->>>>>>> 3f368176
+			UE_LOG(LogClass, Warning, TEXT("In asset '%s', there is an enum property of type '%s' with an invalid value of '%s'"), *GetPathNameSafe(SerializedObject ? SerializedObject : FUObjectThreadContext::Get().ConstructedObject), *Enum->GetName(), *Temp);
 			return nullptr;
 		}
 	}
