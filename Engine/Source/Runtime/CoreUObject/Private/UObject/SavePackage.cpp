// Copyright 1998-2019 Epic Games, Inc. All Rights Reserved.

#include "UObject/SavePackage.h"
#include "CoreMinimal.h"
#include "Misc/MessageDialog.h"
#include "HAL/FileManager.h"
#include "HAL/ThreadSafeCounter.h"
#include "Misc/CommandLine.h"
#include "Misc/FileHelper.h"
#include "Misc/Paths.h"
#include "Misc/Guid.h"
#include "Stats/Stats.h"
#include "Async/AsyncWork.h"
#include "Serialization/LargeMemoryWriter.h"
#include "Serialization/LargeMemoryReader.h"
#include "Serialization/BufferArchive.h"
#include "Misc/ConfigCacheIni.h"
#include "Misc/FeedbackContext.h"
#include "Misc/ScopedSlowTask.h"
#include "Misc/ObjectThumbnail.h"
#include "UObject/ObjectMacros.h"
#include "UObject/UObjectGlobals.h"
#include "UObject/UObjectHash.h"
#include "UObject/Object.h"
#include "Serialization/ArchiveUObject.h"
#include "UObject/Class.h"
#include "UObject/UObjectIterator.h"
#include "Serialization/PropertyLocalizationDataGathering.h"
#include "UObject/Package.h"
#include "Templates/Casts.h"
#include "UObject/LazyObjectPtr.h"
#include "UObject/SoftObjectPtr.h"
#include "UObject/PropertyPortFlags.h"
#include "UObject/UnrealType.h"
#include "UObject/TextProperty.h"
#include "UObject/ObjectRedirector.h"
#include "Misc/PackageName.h"
#include "Serialization/BulkData.h"
#include "UObject/PackageFileSummary.h"
#include "UObject/ObjectResource.h"
#include "UObject/Linker.h"
#include "UObject/LinkerLoad.h"
#include "UObject/LinkerSave.h"
#include "UObject/EditorObjectVersion.h"
#include "Blueprint/BlueprintSupport.h"
#include "Internationalization/TextPackageNamespaceUtil.h"
#include "UObject/Interface.h"
#include "Interfaces/ITargetPlatform.h"
#include "UObject/UObjectThreadContext.h"
#include "UObject/GCScopeLock.h"
#include "ProfilingDebugging/CookStats.h"
#include "UObject/DebugSerializationFlags.h"
#include "UObject/EnumProperty.h"
#include "HAL/IConsoleManager.h"
#include "Serialization/ArchiveStackTrace.h"
#include "UObject/CoreRedirects.h"
#include "Serialization/ArchiveObjectCrc32.h"
#include "Serialization/Formatters/BinaryArchiveFormatter.h"
#include "Serialization/Formatters/JsonArchiveOutputFormatter.h"
#include "Serialization/ArchiveUObjectFromStructuredArchive.h"
#include "UObject/AsyncWorkSequence.h"

DEFINE_LOG_CATEGORY_STATIC(LogSavePackage, Log, All);

static const FName WorldClassName = FName("World");
static const FName PrestreamPackageClassName = FName("PrestreamPackage");
static FCriticalSection InitializeCoreClassesCritSec;

#define VALIDATE_INITIALIZECORECLASSES 0
#define EXPORT_SORTING_DETAILED_LOGGING 0

static void SaveThumbnails(UPackage* InOuter, FLinkerSave* Linker, FStructuredArchive::FSlot Slot);
static void SaveAssetRegistryData(UPackage* InOuter, FLinkerSave* Linker, FStructuredArchive::FSlot Slot);
static void SaveBulkData(FLinkerSave* Linker, const UPackage* InOuter, const TCHAR* Filename, const ITargetPlatform* TargetPlatform,
						 FSavePackageContext* SavePackageContext, const bool bTextFormat, const bool bDiffing, const bool bComputeHash, TAsyncWorkSequence<FMD5>& AsyncWriteAndHashSequence, int64 TotalPackageSizeUncompressed);
static void SaveWorldLevelInfo(UPackage* InOuter, FLinkerSave* Linker, FStructuredArchive::FRecord Record);
static EObjectMark GetExcludedObjectMarksForTargetPlatform(const class ITargetPlatform* TargetPlatform, const bool bIsCooking);

#if ENABLE_COOK_STATS
#include "ProfilingDebugging/ScopedTimers.h"

namespace SavePackageStats
{
	static int32 NumPackagesSaved = 0;
	static double SavePackageTimeSec = 0.0;
	static double TagPackageExportsPresaveTimeSec = 0.0;
	static double TagPackageExportsTimeSec = 0.0;
	static double FullyLoadLoadersTimeSec = 0.0;
	static double ResetLoadersTimeSec = 0.0;
	static double TagPackageExportsGetObjectsWithOuter = 0.0;
	static double TagPackageExportsGetObjectsWithMarks = 0.0;
	static double SerializeImportsTimeSec = 0.0;
	static double SortExportsSeekfreeInnerTimeSec = 0.0;
	static double SerializeExportsTimeSec = 0.0;
	static double SerializeBulkDataTimeSec = 0.0;
	static double AsyncWriteTimeSec = 0.0;
	static double MBWritten = 0.0;
	TMap<FName, FArchiveDiffStats> PackageDiffStats;
	static int32 NumberOfDifferentPackages = 0;
	static FCookStatsManager::FAutoRegisterCallback RegisterCookStats([](FCookStatsManager::AddStatFuncRef AddStat)
	{
		// Don't use FCookStatsManager::CreateKeyValueArray because there's just too many arguments. Don't need to overburden the compiler here.
		TArray<FCookStatsManager::StringKeyValue> StatsList;
		StatsList.Empty(15);
		#define ADD_COOK_STAT(Name) StatsList.Emplace(TEXT(#Name), LexToString(Name))
		ADD_COOK_STAT(NumPackagesSaved);
		ADD_COOK_STAT(SavePackageTimeSec);
		ADD_COOK_STAT(TagPackageExportsPresaveTimeSec);
		ADD_COOK_STAT(TagPackageExportsTimeSec);
		ADD_COOK_STAT(FullyLoadLoadersTimeSec);
		ADD_COOK_STAT(ResetLoadersTimeSec);
		ADD_COOK_STAT(TagPackageExportsGetObjectsWithOuter);
		ADD_COOK_STAT(TagPackageExportsGetObjectsWithMarks);
		ADD_COOK_STAT(SerializeImportsTimeSec);
		ADD_COOK_STAT(SortExportsSeekfreeInnerTimeSec);
		ADD_COOK_STAT(SerializeExportsTimeSec);
		ADD_COOK_STAT(SerializeBulkDataTimeSec);
		ADD_COOK_STAT(AsyncWriteTimeSec);
		ADD_COOK_STAT(MBWritten);

		AddStat(TEXT("Package.Save"), StatsList);

		{
			PackageDiffStats.ValueSort([](const FArchiveDiffStats& Lhs, const FArchiveDiffStats& Rhs){ return Lhs.NewFileTotalSize > Rhs.NewFileTotalSize; });

			StatsList.Empty(15);
			for (const TPair<FName, FArchiveDiffStats>& Stat : PackageDiffStats)
			{
				StatsList.Emplace(Stat.Key.ToString(), LexToString((double)Stat.Value.NewFileTotalSize / 1024.0 / 1024.0));
			}

			AddStat(TEXT("Package.DifferentPackagesSizeMBPerAsset"), StatsList);
		}

		{
			PackageDiffStats.ValueSort([](const FArchiveDiffStats& Lhs, const FArchiveDiffStats& Rhs){ return Lhs.NumDiffs > Rhs.NumDiffs; });

			StatsList.Empty(15);
			for (const TPair<FName, FArchiveDiffStats>& Stat : PackageDiffStats)
			{
				StatsList.Emplace(Stat.Key.ToString(), LexToString(Stat.Value.NumDiffs));
			}

			AddStat(TEXT("Package.NumberOfDifferencesInPackagesPerAsset"), StatsList);
		}

		{
			PackageDiffStats.ValueSort([](const FArchiveDiffStats& Lhs, const FArchiveDiffStats& Rhs){ return Lhs.DiffSize > Rhs.DiffSize; });

			StatsList.Empty(15);
			for (const TPair<FName, FArchiveDiffStats>& Stat : PackageDiffStats)
			{
				StatsList.Emplace(Stat.Key.ToString(), LexToString((double)Stat.Value.DiffSize / 1024.0 / 1024.0));
			}

			AddStat(TEXT("Package.PackageDifferencesSizeMBPerAsset"), StatsList);
		}

		int64 NewFileTotalSize = 0;
		int64 NumDiffs         = 0;
		int64 DiffSize         = 0;
		for (const TPair<FName, FArchiveDiffStats>& PackageStat : PackageDiffStats)
		{
			NewFileTotalSize += PackageStat.Value.NewFileTotalSize;
			NumDiffs         += PackageStat.Value.NumDiffs;
			DiffSize         += PackageStat.Value.DiffSize;
		}

		double DifferentPackagesSizeMB       = (double)NewFileTotalSize / 1024.0 / 1024.0;
		int32  NumberOfDifferencesInPackages = NumDiffs;
		double PackageDifferencesSizeMB      = (double)DiffSize / 1024.0 / 1024.0;

		StatsList.Empty(15);
		ADD_COOK_STAT(NumberOfDifferentPackages);
		ADD_COOK_STAT(DifferentPackagesSizeMB);
		ADD_COOK_STAT(NumberOfDifferencesInPackages);
		ADD_COOK_STAT(PackageDifferencesSizeMB);

		AddStat(TEXT("Package.DiffTotal"), StatsList);

		#undef ADD_COOK_STAT		
		
		const FString TotalString = TEXT("Total");
	});
}
#endif

#if WITH_EDITORONLY_DATA

/**
 * Calculates a checksum on an object's serialized data stream, but only of its non-editor properties.
 */
class COREUOBJECT_API FArchiveObjectCrc32NonEditorProperties : public FArchiveObjectCrc32
{
	using Super = FArchiveObjectCrc32;

public:
	FArchiveObjectCrc32NonEditorProperties()
		: EditorOnlyProp(0)
	{
	}

	virtual void Serialize(void* Data, int64 Length)
	{
		int32 NewEditorOnlyProp = EditorOnlyProp + this->IsEditorOnlyPropertyOnTheStack();
		TGuardValue<int32> Guard(EditorOnlyProp, NewEditorOnlyProp);
		if (NewEditorOnlyProp == 0)
		{
			Super::Serialize(Data, Length);
		}
	}

	virtual FString GetArchiveName() const
	{
		return TEXT("FArchiveObjectCrc32NonEditorProperties");
	}
	
private:
	int32 EditorOnlyProp;
};

#else

class COREUOBJECT_API FArchiveObjectCrc32NonEditorProperties : public FArchiveObjectCrc32
{
};

#endif

static bool HasUnsaveableOuter(UObject* InObj, UPackage* InSavingPackage)
{
	UObject* Obj = InObj;
	while (Obj)
	{
		if (Obj->GetClass()->HasAnyClassFlags(CLASS_Deprecated) && !Obj->HasAnyFlags(RF_ClassDefaultObject))
		{
			if (!InObj->IsPendingKill() && InObj->GetOutermost() == InSavingPackage)
			{
				UE_LOG(LogSavePackage, Warning, TEXT("%s has a deprecated outer %s, so it will not be saved"), *InObj->GetFullName(), *Obj->GetFullName());
			}
			return true; 
		}

		if(Obj->IsPendingKill())
		{
			return true;
		}

		if (Obj->HasAnyFlags(RF_Transient) && !Obj->IsNative())
		{
			return true;
		}

		Obj = Obj->GetOuter();
	}
	return false;
}

static void CheckObjectPriorToSave(FArchiveUObject& Ar, UObject* InObj, UPackage* InSavingPackage)
{
	if (!InObj)
	{
		return;
	}
	UObject* SerializedObject = nullptr;
	FUObjectSerializeContext* SaveContext = Ar.GetSerializeContext();
	check(SaveContext);
	SerializedObject = SaveContext->SerializedObject;

	if (!InObj->IsValidLowLevelFast() || !InObj->IsValidLowLevel())
	{
		UE_LOG(LogLinker, Fatal, TEXT("Attempt to save bogus object %p SaveContext.SerializedObject=%s  SerializedProperty=%s"), (void*)InObj, *GetFullNameSafe(SerializedObject), *GetFullNameSafe(Ar.GetSerializedProperty()));
		return;
	}
	// if the object class is abstract or has been marked as deprecated, mark this
	// object as transient so that it isn't serialized
	if ( InObj->GetClass()->HasAnyClassFlags(CLASS_Abstract | CLASS_Deprecated | CLASS_NewerVersionExists) )
	{
		if ( !InObj->HasAnyFlags(RF_ClassDefaultObject) || InObj->GetClass()->HasAnyClassFlags(CLASS_Deprecated) )
		{
			InObj->SetFlags(RF_Transient);
		}
		if ( !InObj->HasAnyFlags(RF_ClassDefaultObject) && InObj->GetClass()->HasAnyClassFlags(CLASS_HasInstancedReference) )
		{
			TArray<UObject*> ComponentReferences;
			FReferenceFinder ComponentCollector(ComponentReferences, InObj, false, true, true);
			ComponentCollector.FindReferences(InObj, SerializedObject, Ar.GetSerializedProperty());

			for ( int32 Index = 0; Index < ComponentReferences.Num(); Index++ )
			{
				ComponentReferences[Index]->SetFlags(RF_Transient);
			}
		}
	}
	else if ( HasUnsaveableOuter(InObj, InSavingPackage) )
	{
		InObj->SetFlags(RF_Transient);
	}

	if ( InObj->HasAnyFlags(RF_ClassDefaultObject)
		&& (InObj->GetClass()->ClassGeneratedBy == nullptr || !InObj->GetClass()->HasAnyFlags(RF_Transient)) )
	{
		// if this is the class default object, make sure it's not
		// marked transient for any reason, as we need it to be saved
		// to disk (unless it's associated with a transient generated class)
		InObj->ClearFlags(RF_Transient);
	}
}

static bool EndSavingIfCancelled( FLinkerSave* Linker, const FString& TempFilename ) 
{
	if ( GWarn->ReceivedUserCancel() )
	{
		// free the file handle and delete the temporary file
		Linker->CloseAndDestroySaver();
		IFileManager::Get().Delete( *TempFilename );
		return true;
	}
	return false;
}

static FThreadSafeCounter OutstandingAsyncWrites;

void UPackage::WaitForAsyncFileWrites()
{
	while (OutstandingAsyncWrites.GetValue())
	{
		FPlatformProcess::Sleep(0.0f);
	}
}

static void WriteToFile(const FString& Filename, const uint8* InDataPtr, int64 InDataSize)
{
	IFileManager& FileManager = IFileManager::Get();

	if (FArchive* Ar = FileManager.CreateFileWriter(*Filename))
	{
		Ar->Serialize(/* grrr */ const_cast<uint8*>(InDataPtr), InDataSize);
		delete Ar;

		if (FileManager.FileSize(*Filename) != InDataSize)
		{
			FileManager.Delete(*Filename);

			UE_LOG(LogSavePackage, Fatal, TEXT("Could not save to %s!"), *Filename);
		}
	}
	else
	{
		UE_LOG(LogSavePackage, Fatal, TEXT("Could not write to %s!"), *Filename);
	}
}

struct FLargeMemoryDelete
{
	void operator()(uint8* Ptr) const
	{
		if (Ptr)
		{
			FMemory::Free(Ptr);
		}
	}
};

typedef TUniquePtr<uint8, FLargeMemoryDelete> FLargeMemoryPtr;

enum class EAsyncWriteOptions
{
	None = 0,
	WriteFileToDisk = 0x01,
	ComputeHash = 0x02
};
ENUM_CLASS_FLAGS(EAsyncWriteOptions)

static void AsyncWriteFile(TAsyncWorkSequence<FMD5>& AsyncWriteAndHashSequence, FLargeMemoryPtr Data, const int64 DataSize, const TCHAR* Filename, EAsyncWriteOptions Options)
{
	OutstandingAsyncWrites.Increment();
	FString OutputFilename(Filename);
	AsyncWriteAndHashSequence.AddWork([Data = MoveTemp(Data), DataSize, OutputFilename = MoveTemp(OutputFilename), Options](FMD5& State) mutable
	{
		if (EnumHasAnyFlags(Options, EAsyncWriteOptions::ComputeHash))
		{
			State.Update(Data.Get(), DataSize);
		}

		if (EnumHasAnyFlags(Options, EAsyncWriteOptions::WriteFileToDisk))
		{
			WriteToFile(OutputFilename, Data.Get(), DataSize);
		}

		OutstandingAsyncWrites.Decrement();
	});
}

static void AsyncWriteFileWithSplitExports(TAsyncWorkSequence<FMD5>& AsyncWriteAndHashSequence, FLargeMemoryPtr Data, const int64 DataSize, const int64 HeaderSize, const TCHAR* Filename, EAsyncWriteOptions Options)
{
	OutstandingAsyncWrites.Increment();
	FString OutputFilename(Filename);
	AsyncWriteAndHashSequence.AddWork([Data = MoveTemp(Data), DataSize, HeaderSize, OutputFilename = MoveTemp(OutputFilename), Options](FMD5& State) mutable
	{
		if (EnumHasAnyFlags(Options, EAsyncWriteOptions::ComputeHash))
		{
			State.Update(Data.Get(), DataSize);
		}

		if (EnumHasAnyFlags(Options, EAsyncWriteOptions::WriteFileToDisk))
		{
			// Write .uasset file
			WriteToFile(OutputFilename, Data.Get(), HeaderSize);

			// Write .uexp file
			const FString FilenameExports = FPaths::ChangeExtension(OutputFilename, TEXT(".uexp"));
			WriteToFile(FilenameExports, Data.Get() + HeaderSize, DataSize - HeaderSize);
		}

		OutstandingAsyncWrites.Decrement();
	});
}

class FPackageNameMapSaver
{
public:
	void MarkNameAsReferenced(FName Name)
	{
		ReferencedNames.Add(Name.GetDisplayIndex());
	}

	void MarkNameAsReferenced(FNameEntryId Name)
	{
		ReferencedNames.Add(Name);
	}

	bool NameExists(FNameEntryId ComparisonId) const
	{
		for (FNameEntryId DisplayId : ReferencedNames)
		{
			if (FName::GetComparisonIdFromDisplayId(DisplayId) == ComparisonId)
			{
				return true;
			}
		}

		return false;
	}

	void UpdateLinker(FLinkerSave& Linker, FLinkerLoad* Conform, FArchive* BinarySaver);

private:
	TSet<FNameEntryId> ReferencedNames;
};

void FPackageStoreBulkDataManifest::PackageDesc::AddData(EIoChunkType InType, uint64 InChunkId, uint64 InOffset, uint64 InSize, const FString& DebugFilename)
{
	// The ChunkId is supposed to be unique for each type
	auto func = [=](const BulkDataDesc& Entry) { return Entry.ChunkId == InChunkId && Entry.Type == InType; };
	if (Data.FindByPredicate(func) != nullptr)
	{
		FString Message;
		for (int i = 0; i < Data.Num(); ++i)
		{
			const BulkDataDesc& Entry = Data[i];
			Message.Appendf(TEXT("[%3d] ID: %20llu Offset: %8llu Size: %8llu Type: %d\n"),
								 i, Entry.ChunkId, Entry.Offset, Entry.Size, Entry.Type);
		}

		Message.Appendf(TEXT(	"[New] ID: %20llu Offset: %8llu Size: %8llu Type: %d\n"),
								InChunkId, InOffset, InSize, InType);

		UE_LOG(	LogSavePackage, Warning, TEXT("Duplicate BulkData description found in Package '%s', this will cause issues trying to run IoStore!\n%s"),*DebugFilename , *Message);
	}
	else
	{
		BulkDataDesc& Entry = Data.Emplace_GetRef();

		Entry.ChunkId = InChunkId;
		Entry.Offset = InOffset;
		Entry.Size = InSize;
		Entry.Type = InType;
	}
}

void FPackageStoreBulkDataManifest::PackageDesc::AddZeroByteData(EIoChunkType InType)
{
	// Make sure we only add one empty read per Bulkdata type!
	auto func = [=](const BulkDataDesc& Entry) { return Entry.Type == InType && Entry.Size == 0; };
	if (Data.FindByPredicate(func) == nullptr)
	{
		BulkDataDesc& Entry = Data.Emplace_GetRef();

		Entry.ChunkId = TNumericLimits<uint64>::Max();
		Entry.Offset = 0;
		Entry.Size = 0;
		Entry.Type = InType;
	}
}

FPackageStoreBulkDataManifest::FPackageStoreBulkDataManifest(const FString& ProjectPath)
{
	Filename = ProjectPath / TEXT("Metadata/BulkDataInfo.ubulkmanifest");
}

FArchive& operator<<(FArchive& Ar, FPackageStoreBulkDataManifest::PackageDesc::BulkDataDesc& Entry)
{
	Ar << Entry.ChunkId;
	Ar << Entry.Offset;
	Ar << Entry.Size; 
	Ar << Entry.Type;

	return Ar;
}

FArchive& operator<<(FArchive& Ar, FPackageStoreBulkDataManifest::PackageDesc& Entry)
{
	Ar << Entry.Data;

	return Ar;
}

FPackageStoreBulkDataManifest::~FPackageStoreBulkDataManifest()
{
}

bool FPackageStoreBulkDataManifest::Load()
{
	Data.Empty();

	TUniquePtr<FArchive> BinArchive(IFileManager::Get().CreateFileReader(*Filename));
	if (BinArchive != nullptr)
	{
		*BinArchive << Data;
		return true;
	}
	else
	{
		return false;
	}
}

void FPackageStoreBulkDataManifest::Save()
{
	TUniquePtr<FArchive> BinArchive(IFileManager::Get().CreateFileWriter(*Filename));
	*BinArchive << Data;
}

const FPackageStoreBulkDataManifest::PackageDesc* FPackageStoreBulkDataManifest::Find(const FString& PackageFilename) const
{
	const  FString NormalizedFilename = FixFilename(PackageFilename);
	return Data.Find(NormalizedFilename);
}

void FPackageStoreBulkDataManifest::AddFileAccess(const FString& PackageFilename, EIoChunkType InType, uint64 InChunkId, uint64 InOffset, uint64 InSize)
{
	const FString NormalizedFilename = FixFilename(PackageFilename);
	
	PackageDesc& Entry = GetOrCreateFileAccess(NormalizedFilename);

	if (InSize > 0)
	{
		Entry.AddData(InType, InChunkId, InOffset, InSize, NormalizedFilename);
	}
	else
	{
		Entry.AddZeroByteData(InType);
	}
	
}

FPackageStoreBulkDataManifest::PackageDesc& FPackageStoreBulkDataManifest::GetOrCreateFileAccess(const FString& PackageFilename)
{
	if (PackageDesc* Entry = Data.Find(PackageFilename))
	{
		return *Entry;
	}
	else
	{
		return Data.Add(PackageFilename);
	}
}

FString FPackageStoreBulkDataManifest::FixFilename(const FString& InFilename) const
{
	FString OutFilename = InFilename;
	FPaths::NormalizeFilename(OutFilename);
	FPaths::MakePathRelativeTo(OutFilename, *RootPath);

	return OutFilename;
}

#if WITH_EDITOR
static void AddReplacementsNames(FPackageNameMapSaver& NameMapSaver, UObject* Obj, const ITargetPlatform* TargetPlatform)
{
	if (TargetPlatform)
	{
		if (const IBlueprintNativeCodeGenCore* Coordinator = IBlueprintNativeCodeGenCore::Get())
		{
			const FCompilerNativizationOptions& NativizationOptions = Coordinator->GetNativizationOptionsForPlatform(TargetPlatform);
			if (const UClass* ReplObjClass = Coordinator->FindReplacedClassForObject(Obj, NativizationOptions))
			{
				NameMapSaver.MarkNameAsReferenced(ReplObjClass->GetFName());
			}

			FName ReplacedName;
			Coordinator->FindReplacedNameAndOuter(Obj, ReplacedName, NativizationOptions); //TODO: should we care about replaced outer ?
			if (ReplacedName != NAME_None)
			{
				NameMapSaver.MarkNameAsReferenced(ReplacedName);
			}
		}
	}
}
#endif //WITH_EDITOR

bool IsEditorOnlyObject(const UObject* InObject, bool bCheckRecursive, bool bCheckMarks)
{
	DECLARE_SCOPE_CYCLE_COUNTER(TEXT("IsEditorOnlyObject"), STAT_IsEditorOnlyObject, STATGROUP_LoadTime);

	// Configurable via ini setting
	static struct FCanStripEditorOnlyExportsAndImports
	{
		bool bCanStripEditorOnlyObjects;
		FCanStripEditorOnlyExportsAndImports()
			: bCanStripEditorOnlyObjects(true)
		{
			GConfig->GetBool(TEXT("Core.System"), TEXT("CanStripEditorOnlyExportsAndImports"), bCanStripEditorOnlyObjects, GEngineIni);
		}
		FORCEINLINE operator bool() const { return bCanStripEditorOnlyObjects; }
	} CanStripEditorOnlyExportsAndImports;
	if (!CanStripEditorOnlyExportsAndImports)
	{
		return false;
	}
	check(InObject);

	if ((bCheckMarks && InObject->HasAnyMarks(OBJECTMARK_EditorOnly)) || InObject->IsEditorOnly())
	{
		return true;
	}

	// If this is a package that is editor only or the object is in editor-only package,
	// the object is editor-only too.
	const bool bIsAPackage = InObject->IsA<UPackage>();
	const UPackage* Package = (bIsAPackage ? static_cast<const UPackage*>(InObject) : InObject->GetOutermost());
	if (Package && Package->HasAnyPackageFlags(PKG_EditorOnly))
	{
		return true;
	}

	if (bCheckRecursive && !InObject->IsNative())
	{
		UObject* Outer = InObject->GetOuter();
		if (Outer && Outer != Package)
		{
			if (IsEditorOnlyObject(Outer, true, bCheckMarks))
			{
				return true;
			}
		}
		const UStruct* InStruct = Cast<UStruct>(InObject);
		if (InStruct)
		{
			const UStruct* SuperStruct = InStruct->GetSuperStruct();
			if (SuperStruct && IsEditorOnlyObject(SuperStruct, true, bCheckMarks))
			{
				return true;
			}
		}
		else
		{
			if (IsEditorOnlyObject(InObject->GetClass(), true, bCheckMarks))
			{
				return true;
			}

			UObject* Archetype = InObject->GetArchetype();
			if (Archetype && IsEditorOnlyObject(Archetype, true, bCheckMarks))
			{
				return true;
			}
		}
	}
	return false;
}

/**
 * Marks object as not for client, not for server, or editor only. Recurses up outer/class chain as necessary
 */
static void ConditionallyExcludeObjectForTarget(UObject* Obj, EObjectMark ExcludedObjectMarks, const ITargetPlatform* TargetPlatform, const bool bIsCooking)
{
#if WITH_EDITOR

	TRACE_CPUPROFILER_EVENT_SCOPE(ConditionallyExcludeObjectForTarget);

	if (!Obj || Obj->GetOutermost()->GetFName() == GLongCoreUObjectPackageName)
	{
		// No object or in CoreUObject, don't exclude
		return;
	}

	auto InheritMarks = [](EObjectMark& MarksToModify, UObject* ObjToCheck, uint32 MarkMask)
	{
		EObjectMark ObjToCheckMarks = ObjToCheck->GetAllMarks();

		MarksToModify = (EObjectMark)(MarksToModify | (ObjToCheckMarks & MarkMask));
	};

	// MarksToProcess is a superset of marks retrieved from UPackage::GetExcludedObjectMarksForTargetPlatform
	const uint32 MarksToProcess = OBJECTMARK_EditorOnly | OBJECTMARK_NotForClient | OBJECTMARK_NotForServer | OBJECTMARK_KeepForTargetPlatform;
	check((ExcludedObjectMarks & ~MarksToProcess) == 0);

	EObjectMark CurrentMarks = OBJECTMARK_NOMARKS;
	InheritMarks(CurrentMarks, Obj, MarksToProcess);

	if ((CurrentMarks & MarksToProcess) != 0)
	{
		// Already marked
		return;
	}

	UObject* ObjOuter = Obj->GetOuter();
	UClass* ObjClass = Obj->GetClass();
	
	if (bIsCooking && TargetPlatform)
	{
		// Check for nativization replacement
		if (const IBlueprintNativeCodeGenCore* Coordinator = IBlueprintNativeCodeGenCore::Get())
		{
			const FCompilerNativizationOptions& NativizationOptions = Coordinator->GetNativizationOptionsForPlatform(TargetPlatform);
			FName UnusedName;
			if (UClass* ReplacedClass = Coordinator->FindReplacedClassForObject(Obj, NativizationOptions))
			{
				ObjClass = ReplacedClass;
			}
			if (UObject* ReplacedOuter = Coordinator->FindReplacedNameAndOuter(Obj, /*out*/UnusedName, NativizationOptions))
			{
				ObjOuter = ReplacedOuter;
			}
		}
	}

	EObjectMark NewMarks = CurrentMarks;

	// Recurse into parents, then compute inherited marks
	ConditionallyExcludeObjectForTarget(ObjClass, ExcludedObjectMarks, TargetPlatform, bIsCooking);
	InheritMarks(NewMarks, ObjClass, OBJECTMARK_EditorOnly | OBJECTMARK_NotForClient | OBJECTMARK_NotForServer);

	if (ObjOuter)
	{
		ConditionallyExcludeObjectForTarget(ObjOuter, ExcludedObjectMarks, TargetPlatform, bIsCooking);
		InheritMarks(NewMarks, ObjOuter, OBJECTMARK_EditorOnly | OBJECTMARK_NotForClient | OBJECTMARK_NotForServer);
	}

	// Check parent struct if we have one
	UStruct* ThisStruct = dynamic_cast<UStruct*>(Obj);
	if (ThisStruct && ThisStruct->GetSuperStruct())
	{
		UObject* SuperStruct = ThisStruct->GetSuperStruct();
		ConditionallyExcludeObjectForTarget(SuperStruct, ExcludedObjectMarks, TargetPlatform, bIsCooking);
		InheritMarks(NewMarks, SuperStruct, OBJECTMARK_EditorOnly | OBJECTMARK_NotForClient | OBJECTMARK_NotForServer);
	}

	// Check archetype, this may not have been covered in the case of components
	UObject* Archetype = Obj->GetArchetype();
	if (Archetype)
	{
		ConditionallyExcludeObjectForTarget(Archetype, ExcludedObjectMarks, TargetPlatform, bIsCooking);
		InheritMarks(NewMarks, Archetype, OBJECTMARK_EditorOnly | OBJECTMARK_NotForClient | OBJECTMARK_NotForServer);
	}

	if (!Obj->HasAnyFlags(RF_ClassDefaultObject))
	{
		// CDOs must be included if their class is so only inherit marks, for everything else we check the native overrides as well
		if (!(NewMarks & OBJECTMARK_EditorOnly) && IsEditorOnlyObject(Obj, false, false))
		{
			NewMarks = (EObjectMark)(NewMarks | OBJECTMARK_EditorOnly);
		}

		if (!(NewMarks & OBJECTMARK_NotForClient) && !Obj->NeedsLoadForClient())
		{
			NewMarks = (EObjectMark)(NewMarks | OBJECTMARK_NotForClient);
		}

		if (!(NewMarks & OBJECTMARK_NotForServer) && !Obj->NeedsLoadForServer())
		{
			NewMarks = (EObjectMark)(NewMarks | OBJECTMARK_NotForServer);
		}

		if ((!(NewMarks & OBJECTMARK_NotForServer) || !(NewMarks & OBJECTMARK_NotForClient)) && TargetPlatform && !Obj->NeedsLoadForTargetPlatform(TargetPlatform))
		{
			NewMarks = (EObjectMark)(NewMarks | OBJECTMARK_NotForClient | OBJECTMARK_NotForServer);
		}
	}

	// If NotForClient and NotForServer, it is implicitly editor only
	if ((NewMarks & OBJECTMARK_NotForClient) && (NewMarks & OBJECTMARK_NotForServer))
	{
		NewMarks = (EObjectMark)(NewMarks | OBJECTMARK_EditorOnly);
	}

	// If not excluded after a full set of tests, it is implicitly a keep
	if (NewMarks == 0)
	{
		NewMarks = OBJECTMARK_KeepForTargetPlatform;
	}

	// If our marks are different than original, set them on the object
	if (CurrentMarks != NewMarks)
	{
		Obj->Mark(NewMarks);
	}
#endif
}

/** For a CDO get all of the subobjects templates nested inside it or it's class */
static void GetCDOSubobjects(UObject* CDO, TArray<UObject*>& Subobjects)
{
	TArray<UObject*> CurrentSubobjects;
	TArray<UObject*> NextSubobjects;

	// Recursively search for subobjects. Only care about ones that have a full subobject chain as some nested objects are set wrong
	GetObjectsWithOuter(CDO->GetClass(), NextSubobjects, false);
	GetObjectsWithOuter(CDO, NextSubobjects, false);

	while (NextSubobjects.Num() > 0)
	{
		CurrentSubobjects = NextSubobjects;
		NextSubobjects.Empty();
		for (UObject* SubObj : CurrentSubobjects)
		{
			if (SubObj->HasAnyFlags(RF_DefaultSubObject | RF_ArchetypeObject))
			{
				Subobjects.Add(SubObj);
				GetObjectsWithOuter(SubObj, NextSubobjects, false);
			}
		}
	}
}

/**
 * Archive for tagging objects and names that must be exported
 * to the file.  It tags the objects passed to it, and recursively
 * tags all of the objects this object references.
 */
class FArchiveSaveTagExports : public FArchiveUObject
{
public:
	/**
	 * Constructor
	 * 
	 * @param	InOuter		the package to save
	 */
	FArchiveSaveTagExports( UPackage* InOuter )
	: Outer(InOuter)
	{
		this->SetIsSaving(true);
		this->SetIsPersistent(true);
		ArIsObjectReferenceCollector = true;
		ArShouldSkipBulkData	= true;
	}

	void ProcessBaseObject(UObject* BaseObject);
	virtual FArchive& operator<<(UObject*& Obj) override;
	virtual FArchive& operator<<(FWeakObjectPtr& Value) override;
	virtual void SetSerializeContext(FUObjectSerializeContext* InLoadContext) override
	{
		LoadContext = InLoadContext;
	}
	virtual FUObjectSerializeContext* GetSerializeContext() override
	{
		return LoadContext;
	}
	/**
	 * Package we're currently saving.  Only objects contained
	 * within this package will be tagged for serialization.
	 */
	UPackage* Outer;

	virtual FString GetArchiveName() const;

private:

	TArray<UObject*> TaggedObjects;
	TRefCountPtr<FUObjectSerializeContext> LoadContext;

	void ProcessTaggedObjects();
};

FString FArchiveSaveTagExports::GetArchiveName() const
{
	return Outer != nullptr
		? *FString::Printf(TEXT("SaveTagExports (%s)"), *Outer->GetName())
		: TEXT("SaveTagExports");
}

FArchive& FArchiveSaveTagExports::operator<<(FWeakObjectPtr& Value)
{
	if (IsEventDrivenLoaderEnabledInCookedBuilds() && IsCooking())
	{
		// Always serialize weak pointers for the purposes of object tagging
		UObject* Object = static_cast<UObject*>(Value.Get(true));
		*this << Object;
	}
	else
	{
		FArchiveUObject::SerializeWeakObjectPtr(*this, Value);
	}
	return *this;
}

FArchive& FArchiveSaveTagExports::operator<<(UObject*& Obj)
{
	if (!Obj || Obj->HasAnyMarks(OBJECTMARK_TagExp) || Obj->HasAnyFlags(RF_Transient) || !Obj->IsIn(Outer))
	{
		return *this;
	}

	check(Outer);

	// Check transient and pending kill flags for outers
	CheckObjectPriorToSave(*this, Obj, Outer);

	// The object may have become transient in CheckObjectPriorToSave
	if (Obj->HasAnyFlags(RF_Transient))
	{
		return *this;
	}

	// Check outer chain for any exlcuded object marks
	const EObjectMark ExcludedObjectMarks = GetExcludedObjectMarksForTargetPlatform(CookingTarget(), IsCooking());
	ConditionallyExcludeObjectForTarget(Obj, ExcludedObjectMarks, CookingTarget(), IsCooking());

	if (!Obj->HasAnyMarks((EObjectMark)(ExcludedObjectMarks)))
	{
		// It passed filtering so mark as export
		Obj->Mark(OBJECTMARK_TagExp);

		// First, serialize this object's archetype 
		UObject* Template = Obj->GetArchetype();
		*this << Template;

		// If this is a CDO, gather it's subobjects and serialize them
		if (Obj->HasAnyFlags(RF_ClassDefaultObject))
		{
			if (IsEventDrivenLoaderEnabledInCookedBuilds() && IsCooking())
			{
				// Gets all subobjects defined in a class, including the CDO, CDO components and blueprint-created components
				TArray<UObject*> ObjectTemplates;
				ObjectTemplates.Add(Obj);

				GetCDOSubobjects(Obj, ObjectTemplates);

				for (UObject* ObjTemplate : ObjectTemplates)
				{
					// Recurse into templates
					*this << ObjTemplate;
				}
			}
		}
	
		// NeedsLoadForEditor game is inherited to child objects, so check outer chain
		bool bNeedsLoadForEditorGame = false;
		for (UObject* OuterIt = Obj; OuterIt; OuterIt = OuterIt->GetOuter())
		{
			if (OuterIt->NeedsLoadForEditorGame())
			{
				bNeedsLoadForEditorGame = true;
				break;
			}
		}

		if(!bNeedsLoadForEditorGame && Obj->HasAnyFlags(RF_ClassDefaultObject))
		{
			bNeedsLoadForEditorGame = Obj->GetClass()->NeedsLoadForEditorGame();
		}

		if (!bNeedsLoadForEditorGame)
		{
			Obj->Mark(OBJECTMARK_NotAlwaysLoadedForEditorGame);
		}

		// Recurse with this object's class and package.
		UObject* Class  = Obj->GetClass();
		UObject* Parent = Obj->GetOuter();
		*this << Class << Parent;

		TaggedObjects.Add(Obj);
	}
	return *this;
}

/**
 * Serializes the specified object, tagging all objects it references.
 *
 * @param	BaseObject	the object that should be serialized; usually the package root or
 *						[in the case of a map package] the map's UWorld object.
 */
void FArchiveSaveTagExports::ProcessBaseObject(UObject* BaseObject)
{
	(*this) << BaseObject;
	ProcessTaggedObjects();
}

/**
 * Iterates over all objects which were encountered during serialization of the root object, serializing each one in turn.
 * Objects encountered during that serialization are then added to the array and iteration continues until no new objects are
 * added to the array.
 */
void FArchiveSaveTagExports::ProcessTaggedObjects()
{
	const int32 ArrayPreSize = 1024; // Was originally total number of objects, but this was unreasonably large
	TArray<UObject*> CurrentlyTaggedObjects;
	CurrentlyTaggedObjects.Empty(ArrayPreSize);
	while (TaggedObjects.Num())
	{
		CurrentlyTaggedObjects += TaggedObjects;
		TaggedObjects.Empty();

		for (int32 ObjIndex = 0; ObjIndex < CurrentlyTaggedObjects.Num(); ObjIndex++)
		{
			UObject* Obj = CurrentlyTaggedObjects[ObjIndex];

			if (Obj->HasAnyFlags(RF_ClassDefaultObject))
			{
				Obj->GetClass()->SerializeDefaultObject(Obj, *this);
			}
			// In the CDO case the above would serialize most of the references, including transient properties
			// but we still want to serialize the object using the normal path to collect all custom versions it might be using.
			Obj->Serialize(*this);
		}

		CurrentlyTaggedObjects.Empty(ArrayPreSize);
	}
}

/**
 * Archive for tagging objects and names that must be listed in the
 * file's imports table.
 */
class FArchiveSaveTagImports : public FArchiveUObject
{
public:
	FLinkerSave* Linker;
	FPackageNameMapSaver& NameMapSaver;
	TArray<UObject*> Dependencies;
	TArray<UObject*> NativeDependencies;
	TArray<UObject*> OtherImports;
	bool bIgnoreDependencies;

	/** Helper object to save/store state of bIgnoreDependencies */
	class FScopeIgnoreDependencies
	{
		FArchiveSaveTagImports& Archive;
		bool bScopedIgnoreDependencies;
		
	public:
		FScopeIgnoreDependencies(FArchiveSaveTagImports& InArchive)
			: Archive(InArchive)
			, bScopedIgnoreDependencies(InArchive.bIgnoreDependencies)
		{
			Archive.bIgnoreDependencies = true;
		}
		~FScopeIgnoreDependencies()
		{
			Archive.bIgnoreDependencies = bScopedIgnoreDependencies;
		}
	};

	FArchiveSaveTagImports(FLinkerSave* InLinker, FPackageNameMapSaver& InNameMapSaver)
		: Linker(InLinker)
		, NameMapSaver(InNameMapSaver)
		, bIgnoreDependencies(false)
	{
		check(Linker);

		this->SetIsSaving(true);
		this->SetIsPersistent(true);
		ArIsObjectReferenceCollector = true;
		ArShouldSkipBulkData	= true;

		ArPortFlags = Linker->GetPortFlags();
		SetCookingTarget(Linker->CookingTarget());
	}

	virtual FArchive& operator<<(UObject*& Obj) override;
	virtual FArchive& operator<< (struct FWeakObjectPtr& Value) override;
	virtual FArchive& operator<<(FLazyObjectPtr& LazyObjectPtr) override;
	virtual FArchive& operator<<(FSoftObjectPath& Value) override;
	virtual FArchive& operator<<(FName& Name) override;
	
	virtual void MarkSearchableName(const UObject* TypeObject, const FName& ValueName) const override;
	virtual FString GetArchiveName() const override;
	virtual void SetSerializeContext(FUObjectSerializeContext* InLoadContext) override
	{
		LoadContext = InLoadContext;
	}
	virtual FUObjectSerializeContext* GetSerializeContext() override
	{
		return LoadContext;
	}

private:

	TRefCountPtr<FUObjectSerializeContext> LoadContext;
};

FString FArchiveSaveTagImports::GetArchiveName() const
{
	if ( Linker != nullptr && Linker->LinkerRoot )
	{
		return FString::Printf(TEXT("SaveTagImports (%s)"), *Linker->LinkerRoot->GetName());
	}

	return TEXT("SaveTagImports");
}

FArchive& FArchiveSaveTagImports::operator<< (struct FWeakObjectPtr& Value)
{
	if (IsEventDrivenLoaderEnabledInCookedBuilds() && IsCooking())
	{
		// Always serialize weak pointers for the purposes of object tagging
		UObject* Object = static_cast<UObject*>(Value.Get(true));
		*this << Object;
	}
	else
	{
		FArchiveUObject::SerializeWeakObjectPtr(*this, Value);
	}
	return *this;
}

FArchive& FArchiveSaveTagImports::operator<<( UObject*& Obj )
{
	// Check transient and pending kill flags for outers
	CheckObjectPriorToSave(*this, Obj, nullptr);

	const EObjectMark ExcludedObjectMarks = GetExcludedObjectMarksForTargetPlatform( CookingTarget(), IsCooking() );
	ConditionallyExcludeObjectForTarget(Obj, ExcludedObjectMarks, CookingTarget(), IsCooking());
	bool bExcludePackageFromCook = Obj && FCoreUObjectDelegates::ShouldCookPackageForPlatform.IsBound() ? !FCoreUObjectDelegates::ShouldCookPackageForPlatform.Execute(Obj->GetOutermost(), CookingTarget()) : false;

	// Skip PendingKill objects and objects that don't pass the platform mark filter
	if (Obj && (ExcludedObjectMarks == OBJECTMARK_NOMARKS || !Obj->HasAnyMarks(ExcludedObjectMarks)) && !bExcludePackageFromCook)
	{
		bool bIsNative = Obj->IsNative();
		if( !Obj->HasAnyFlags(RF_Transient) || bIsNative)
		{
			const bool bIsTopLevelPackage = Obj->GetOuter() == nullptr && dynamic_cast<UPackage*>(Obj);
			UObject* Outer = Obj->GetOuter();

			// See if this is inside a native class
			while (!bIsNative && Outer)
			{
				if (dynamic_cast<UClass*>(Outer) && Outer->IsNative())
				{
					bIsNative = true;
				}
				Outer = Outer->GetOuter();
			}

			// We add objects as dependencies even if they're also exports
			if (!bIsTopLevelPackage && !bIgnoreDependencies)
			{
				TArray<UObject*>& DependencyArray = bIsNative ? NativeDependencies : Dependencies;
				if (DependencyArray.Contains(Obj))
				{
					return *this;
				}
				DependencyArray.Add(Obj);
			}
			
			if( !Obj->HasAnyMarks(OBJECTMARK_TagExp) )  
			{
				// Add into other imports list unless it's already there
				if (bIsTopLevelPackage || bIgnoreDependencies)
				{
					if (OtherImports.Contains(Obj))
					{
						return *this;
					}

					OtherImports.Add(Obj);
				}

				// Mark this object as an import
				Obj->Mark(OBJECTMARK_TagImp);
				UClass* ClassObj = Cast<UClass>(Obj);

				// Don't recurse into CDOs if we're already ignoring dependencies, we only want to recurse into our outer chain in that case
				if (IsEventDrivenLoaderEnabledInCookedBuilds() && IsCooking() && !bIsNative && !bIgnoreDependencies && ClassObj)
				{
					// We don't want to add this to Dependencies, we simply want it to be an import so that a serialization before creation dependency can be created to the CDO
					FScopeIgnoreDependencies IgnoreDependencies(*this);
					UObject* CDO = ClassObj->GetDefaultObject();

					if (CDO)
					{
						// Gets all subobjects defined in a class, including the CDO, CDO components and blueprint-created components
						TArray<UObject*> ObjectTemplates;
						ObjectTemplates.Add(CDO);

						GetCDOSubobjects(CDO, ObjectTemplates);

						for (UObject* ObjTemplate : ObjectTemplates)
						{
							// Recurse into templates
							*this << ObjTemplate;
						}
					}
#if WITH_EDITOR
					AddReplacementsNames(NameMapSaver, Obj, CookingTarget());
#endif //WITH_EDITOR
				}

				// Recurse into parent
				UObject* Parent = Obj->GetOuter();
#if WITH_EDITOR
				if (IsCooking() && CookingTarget())
				{
					if (const IBlueprintNativeCodeGenCore* Coordinator = IBlueprintNativeCodeGenCore::Get())
					{
						FName UnusedName;
						UObject* ReplacedOuter = Coordinator->FindReplacedNameAndOuter(Obj, /*out*/UnusedName, Coordinator->GetNativizationOptionsForPlatform(CookingTarget()));
						Parent = ReplacedOuter ? ReplacedOuter : Obj->GetOuter();
					}
				}
#endif //WITH_EDITOR
				if( Parent )
				{
					*this << Parent;
				}

				// For things with a BP-created class we need to recurse into that class so the import ClassPackage will load properly
				// We don't do this for native classes to avoid bloating the import table
				UClass* ObjClass = Obj->GetClass();

				if (!ObjClass->IsNative())
				{
					*this << ObjClass;
				}
			}
		}
	}
	return *this;
}

FArchive& FArchiveSaveTagImports::operator<<( FLazyObjectPtr& LazyObjectPtr)
{
	FUniqueObjectGuid ID;
	ID = LazyObjectPtr.GetUniqueID();
	return *this << ID;
}

FArchive& FArchiveSaveTagImports::operator<<(FSoftObjectPath& Value)
{
	if (Value.IsValid())
	{
		Value.SerializePath(*this);

		FSoftObjectPathThreadContext& ThreadContext = FSoftObjectPathThreadContext::Get();
		FName ReferencingPackageName, ReferencingPropertyName;
		ESoftObjectPathCollectType CollectType = ESoftObjectPathCollectType::AlwaysCollect;
		ESoftObjectPathSerializeType SerializeType = ESoftObjectPathSerializeType::AlwaysSerialize;

		ThreadContext.GetSerializationOptions(ReferencingPackageName, ReferencingPropertyName, CollectType, SerializeType, this);

		if (CollectType != ESoftObjectPathCollectType::NeverCollect)
		{
			// Don't track if this is a never collect path
			FString Path = Value.ToString();
			FName PackageName = FName(*FPackageName::ObjectPathToPackageName(Path));
			NameMapSaver.MarkNameAsReferenced(PackageName);
			Linker->SoftPackageReferenceList.AddUnique(PackageName);
		}
	}
	return *this;
}

FArchive& FArchiveSaveTagImports::operator<<(FName& Name)
{
	NameMapSaver.MarkNameAsReferenced(Name);
	return *this;
}

void FArchiveSaveTagImports::MarkSearchableName(const UObject* TypeObject, const FName& ValueName) const
{
	if (!TypeObject)
	{
		return;
	}

	if (!Dependencies.Contains(TypeObject))
	{
		// Serialize object to make sure it ends up in import table
		// This is doing a const cast to avoid backward compatibility issues
		FArchiveSaveTagImports* MutableArchive = const_cast<FArchiveSaveTagImports*>(this);
		UObject* TempObject = const_cast<UObject*>(TypeObject);
		(*MutableArchive) << TempObject;
	}

	// Manually mark the name as referenced, in case it got skipped due to delta serialization
	NameMapSaver.MarkNameAsReferenced(ValueName);

	Linker->SearchableNamesObjectMap.FindOrAdd(TypeObject).AddUnique(ValueName);
}

/**
 * Find most likely culprit that caused the objects in the passed in array to be considered for saving.
 *
 * @param	BadObjects	array of objects that are considered "bad" (e.g. non- RF_Public, in different map package, ...)
 * @return	UObject that is considered the most likely culprit causing them to be referenced or NULL
 */
static void FindMostLikelyCulprit( TArray<UObject*> BadObjects, UObject*& MostLikelyCulprit, const FProperty*& PropertyRef )
{
	MostLikelyCulprit	= nullptr;

	// Iterate over all objects that are marked as unserializable/ bad and print out their referencers.
	for( int32 BadObjIndex=0; BadObjIndex<BadObjects.Num(); BadObjIndex++ )
	{
		UObject* Obj = BadObjects[BadObjIndex];

		UE_LOG(LogSavePackage, Warning, TEXT("\r\nReferencers of %s:"), *Obj->GetFullName() );
		
		FReferencerInformationList Refs;

		if (IsReferenced(Obj, RF_Public, EInternalObjectFlags::Native, true, &Refs))
		{
			for (int32 i = 0; i < Refs.ExternalReferences.Num(); i++)
			{
				UObject* RefObj = Refs.ExternalReferences[i].Referencer;
				if (RefObj->HasAnyMarks(EObjectMark(OBJECTMARK_TagExp | OBJECTMARK_TagImp)))
				{
					if (RefObj->GetFName() == NAME_PersistentLevel || RefObj->GetClass()->GetFName() == WorldClassName)
					{
						// these types of references should be ignored
						continue;
					}

					UE_LOG(LogSavePackage, Warning, TEXT("\t%s (%i refs)"), *RefObj->GetFullName(), Refs.ExternalReferences[i].TotalReferences);
					for (int32 j = 0; j < Refs.ExternalReferences[i].ReferencingProperties.Num(); j++)
					{
						const FProperty* Prop = Refs.ExternalReferences[i].ReferencingProperties[j];
						UE_LOG(LogSavePackage, Warning, TEXT("\t\t%i) %s"), j, *Prop->GetFullName());
						PropertyRef = Prop;
					}

					MostLikelyCulprit = Obj;
				}
			}
		}
	}
}

/**
 * Helper structure encapsulating functionality to sort a linker's name map according to the order of the names a package being conformed against.
 */
struct FObjectNameSortHelper
{
private:
	/** the linker that we're sorting names for */
	friend struct TDereferenceWrapper<FNameEntryId, FObjectNameSortHelper>;

	/** Comparison function used by Sort */
	FORCEINLINE bool operator()( const FName& A, const FName& B ) const
	{
		return A.Compare(B) < 0;
	}

	/** Comparison function used by Sort */
	FORCEINLINE bool operator()(FNameEntryId A, FNameEntryId B) const
	{
		// Could be implemented without constructing FName but would new FNameEntry comparison API
		return A != B && operator()(FName::CreateFromDisplayId(A, 0), FName::CreateFromDisplayId(B, 0));
	}

public:


	/**
	 * Sorts names according to the order in which they occur in the list of NameIndices.  If a package is specified to be conformed against, ensures that the order
	 * of the names match the order in which the corresponding names occur in the old package.
	 *
	 * @param	Linker				linker containing the names that need to be sorted
	 * @param	LinkerToConformTo	optional linker to conform against.
	 */
	void SortNames( FLinkerSave* Linker, FLinkerLoad* LinkerToConformTo, FPackageNameMapSaver& NameMapSaver)
	{
		int32 SortStartPosition = 0;

		if ( LinkerToConformTo != nullptr )
		{
			SortStartPosition = LinkerToConformTo->NameMap.Num();
			TArray<FNameEntryId> ConformedNameMap = LinkerToConformTo->NameMap;
			for ( int32 NameIndex = 0; NameIndex < Linker->NameMap.Num(); NameIndex++ )
			{
				FNameEntryId CurrentName = Linker->NameMap[NameIndex];
				if ( !ConformedNameMap.Contains(CurrentName) )
				{
					ConformedNameMap.Add(CurrentName);
				}
			}

			Linker->NameMap = ConformedNameMap;
			for ( int32 NameIndex = 0; NameIndex < Linker->NameMap.Num(); NameIndex++ )
			{
				FNameEntryId CurrentName = Linker->NameMap[NameIndex];
				NameMapSaver.MarkNameAsReferenced(CurrentName);
			}
		}

		if ( SortStartPosition < Linker->NameMap.Num() )
		{
			Sort( &Linker->NameMap[SortStartPosition], Linker->NameMap.Num() - SortStartPosition, FObjectNameSortHelper() );
		}
	}
};

void FPackageNameMapSaver::UpdateLinker(FLinkerSave& Linker, FLinkerLoad* Conform, FArchive* BinarySaver)
{
	// Add names
	Linker.NameMap.Reserve(Linker.NameMap.Num() + ReferencedNames.Num());
	for (FNameEntryId Name : ReferencedNames)
	{
		Linker.NameMap.Add(Name);
	}

	// Sort names
	FObjectNameSortHelper NameSortHelper;
	NameSortHelper.SortNames(&Linker, Conform, *this);

	// Serialize names and build NameIndicies
	if (BinarySaver)
	{
		Linker.Summary.NameCount = Linker.NameMap.Num();
		for (int32 i = 0; i < Linker.NameMap.Num(); i++)
		{
			FName::GetEntry(Linker.NameMap[i])->Write(Linker);
			Linker.NameIndices.Add(Linker.NameMap[i], i);
		}
	}
}

/**
 * Helper structure to encapsulate sorting a linker's import table according to the of the import table of the package being conformed against.
 */
struct FObjectImportSortHelper
{
private:
	/**
	 * Map of UObject => full name; optimization for sorting.
	 */
	TMap<UObject*,FString>			ObjectToFullNameMap;

	/** the linker that we're sorting names for */
	friend struct TDereferenceWrapper<FObjectImport,FObjectImportSortHelper>;

	/** Comparison function used by Sort */
	bool operator()( const FObjectImport& A, const FObjectImport& B ) const
	{
		int32 Result = 0;
		if ( A.XObject == nullptr )
		{
			Result = 1;
		}
		else if ( B.XObject == nullptr )
		{
			Result = -1;
		}
		else
		{
			const FString* FullNameA = ObjectToFullNameMap.Find(A.XObject);
			const FString* FullNameB = ObjectToFullNameMap.Find(B.XObject);
			checkSlow(FullNameA);
			checkSlow(FullNameB);

			Result = FCString::Stricmp(**FullNameA, **FullNameB);
		}

		return Result < 0;
	}

public:

	/**
	 * Sorts imports according to the order in which they occur in the list of imports.  If a package is specified to be conformed against, ensures that the order
	 * of the imports match the order in which the corresponding imports occur in the old package.
	 *
	 * @param	Linker				linker containing the imports that need to be sorted
	 * @param	LinkerToConformTo	optional linker to conform against.
	 */
	void SortImports( FLinkerSave* Linker, FLinkerLoad* LinkerToConformTo=nullptr )
	{
		int32 SortStartPosition=0;
		TArray<FObjectImport>& Imports = Linker->ImportMap;
		if ( LinkerToConformTo )
		{
			// intended to be a copy
			TArray<FObjectImport> Orig = Imports;
			Imports.Empty(Imports.Num());

			// this array tracks which imports from the new package exist in the old package
			TArray<uint8> Used;
			Used.AddZeroed(Orig.Num());

			TMap<FString,int32> OriginalImportIndexes;
			OriginalImportIndexes.Reserve(Orig.Num());
			ObjectToFullNameMap.Reserve(Orig.Num());
			for ( int32 i = 0; i < Orig.Num(); i++ )
			{
				FObjectImport& Import = Orig[i];
				FString ImportFullName = Import.XObject->GetFullName();

				OriginalImportIndexes.Add( *ImportFullName, i );
				ObjectToFullNameMap.Add(Import.XObject, *ImportFullName);
			}

			for( int32 i=0; i<LinkerToConformTo->ImportMap.Num(); i++ )
			{
				// determine whether the new version of the package contains this export from the old package
				int32* OriginalImportPosition = OriginalImportIndexes.Find( *LinkerToConformTo->GetImportFullName(i) );
				if( OriginalImportPosition )
				{
					// this import exists in the new package as well,
					// create a copy of the FObjectImport located at the original index and place it
					// into the matching position in the new package's import map
					FObjectImport* NewImport = new(Imports) FObjectImport( Orig[*OriginalImportPosition] );
					check(NewImport->XObject == Orig[*OriginalImportPosition].XObject);
					Used[ *OriginalImportPosition ] = 1;
				}
				else
				{
					// this import no longer exists in the new package
					new(Imports)FObjectImport( nullptr );
				}
			}

			SortStartPosition = LinkerToConformTo->ImportMap.Num();
			for( int32 i=0; i<Used.Num(); i++ )
			{
				if( !Used[i] )
				{
					// the FObjectImport located at pos "i" in the original import table did not
					// exist in the old package - add it to the end of the import table
					new(Imports) FObjectImport( Orig[i] );
				}
			}
		}
		else
		{
			ObjectToFullNameMap.Reserve(Linker->ImportMap.Num());
			for ( int32 ImportIndex = 0; ImportIndex < Linker->ImportMap.Num(); ImportIndex++ )
			{
				const FObjectImport& Import = Linker->ImportMap[ImportIndex];
				if ( Import.XObject )
				{
					ObjectToFullNameMap.Add(Import.XObject, Import.XObject->GetFullName());
				}
			}
		}

		if ( SortStartPosition < Linker->ImportMap.Num() )
		{
			Sort( &Linker->ImportMap[SortStartPosition], Linker->ImportMap.Num() - SortStartPosition, *this );
		}
	}
};

/**
 * Helper structure to encapsulate sorting a linker's export table alphabetically, taking into account conforming to other linkers.
 */
struct FObjectExportSortHelper
{
private:
	struct FObjectFullName
	{
	public:
		FObjectFullName(const UObject* Object, const UObject* Root)
		{
			ClassName = Object->GetClass()->GetFName();
			const UObject* Current = Object;
			while (Current != nullptr && Current != Root)
			{
				Path.Insert(Current->GetFName(), 0);
				Current = Current->GetOuter();
			}
		}

		FObjectFullName(FObjectFullName&& InFullName)
		{
			ClassName = InFullName.ClassName;
			Swap(Path, InFullName.Path);
		}
		FName ClassName;
		TArray<FName> Path;
	};

	bool bUseFObjectFullName;


	TMap<UObject*, FObjectFullName> ObjectToObjectFullNameMap;

	/**
	 * Map of UObject => full name; optimization for sorting.
	 */
	TMap<UObject*,FString>			ObjectToFullNameMap;

	/** the linker that we're sorting exports for */
	friend struct TDereferenceWrapper<FObjectExport,FObjectExportSortHelper>;

	/** Comparison function used by Sort */
	bool operator()( const FObjectExport& A, const FObjectExport& B ) const
	{
		int32 Result = 0;
		if ( A.Object == nullptr )
		{
			Result = 1;
		}
		else if ( B.Object == nullptr )
		{
			Result = -1;
		}
		else
		{
			if (bUseFObjectFullName)
			{
				const FObjectFullName* FullNameA = ObjectToObjectFullNameMap.Find(A.Object);
				const FObjectFullName* FullNameB = ObjectToObjectFullNameMap.Find(B.Object);
				checkSlow(FullNameA);
				checkSlow(FullNameB);

				if (FullNameA->ClassName != FullNameB->ClassName)
				{
					Result = FCString::Stricmp(*FullNameA->ClassName.ToString(), *FullNameB->ClassName.ToString());
				}
				else
				{
					int Num = FMath::Min(FullNameA->Path.Num(), FullNameB->Path.Num());
					for (int I = 0; I < Num; ++I)
					{
						if (FullNameA->Path[I] != FullNameB->Path[I])
						{
							Result = FCString::Stricmp(*FullNameA->Path[I].ToString(), *FullNameB->Path[I].ToString());
							break;
						}
					}
					if (Result == 0)
					{
						Result = FullNameA->Path.Num() - FullNameB->Path.Num();
					}
				}
			}
			else
			{
				const FString* FullNameA = ObjectToFullNameMap.Find(A.Object);
				const FString* FullNameB = ObjectToFullNameMap.Find(B.Object);
				checkSlow(FullNameA);
				checkSlow(FullNameB);

				Result = FCString::Stricmp(**FullNameA, **FullNameB);
			}
		}

		return Result < 0;
	}

public:

	FObjectExportSortHelper() : bUseFObjectFullName(false)
	{}

	/**
	 * Sorts exports alphabetically.  If a package is specified to be conformed against, ensures that the order
	 * of the exports match the order in which the corresponding exports occur in the old package.
	 *
	 * @param	Linker				linker containing the exports that need to be sorted
	 * @param	LinkerToConformTo	optional linker to conform against.
	 */
	void SortExports( FLinkerSave* Linker, FLinkerLoad* LinkerToConformTo=nullptr, bool InbUseFObjectFullName = false)
	{
		bUseFObjectFullName = InbUseFObjectFullName;

		if (bUseFObjectFullName)
		{
			ObjectToObjectFullNameMap.Reserve(Linker->ExportMap.Num());
		}
		else
		{
			ObjectToFullNameMap.Reserve(Linker->ExportMap.Num());
		}

		int32 SortStartPosition=0;
		if ( LinkerToConformTo )
		{
			// build a map of object full names to the index into the new linker's export map prior to sorting.
			// we need to do a little trickery here to generate an object path name that will match what we'll get back
			// when we call GetExportFullName on the LinkerToConformTo's exports, due to localized packages and forced exports.
			const FString LinkerName = Linker->LinkerRoot->GetName();
			const FString PathNamePrefix = LinkerName + TEXT(".");

			// Populate object to current index map.
			TMap<FString,int32> OriginalExportIndexes;
			OriginalExportIndexes.Reserve(Linker->ExportMap.Num());
			for( int32 ExportIndex=0; ExportIndex < Linker->ExportMap.Num(); ExportIndex++ )
			{
				const FObjectExport& Export = Linker->ExportMap[ExportIndex];
				if( Export.Object )
				{
					// get the path name for this object; if the object is contained within the package we're saving,
					// we don't want the returned path name to contain the package name since we'll be adding that on
					// to ensure that forced exports have the same outermost name as the non-forced exports
					FString ObjectPathName = Export.Object != Linker->LinkerRoot
						? Export.Object->GetPathName(Linker->LinkerRoot)
						: LinkerName;
						
					FString ExportFullName = Export.Object->GetClass()->GetName() + TEXT(" ") + PathNamePrefix + ObjectPathName;

					// Set the index (key) in the map to the index of this object into the export map.
					OriginalExportIndexes.Add( *ExportFullName, ExportIndex );
					if (bUseFObjectFullName)
					{
						FObjectFullName ObjectFullName(Export.Object, Linker->LinkerRoot);
						ObjectToObjectFullNameMap.Add(Export.Object, MoveTemp(ObjectFullName)); 
					}
					else
					{
						ObjectToFullNameMap.Add(Export.Object, *ExportFullName);
					}
				}
			}

			// backup the existing export list so we can empty the linker's actual list
			TArray<FObjectExport> OldExportMap = Linker->ExportMap;
			Linker->ExportMap.Empty(Linker->ExportMap.Num());

			// this array tracks which exports from the new package exist in the old package
			TArray<uint8> Used;
			Used.AddZeroed(OldExportMap.Num());

			for( int32 i = 0; i<LinkerToConformTo->ExportMap.Num(); i++ )
			{
				// determine whether the new version of the package contains this export from the old package
				FString ExportFullName = LinkerToConformTo->GetExportFullName(i, *LinkerName);
				int32* OriginalExportPosition = OriginalExportIndexes.Find( *ExportFullName );
				if( OriginalExportPosition )
				{
					// this export exists in the new package as well,
					// create a copy of the FObjectExport located at the original index and place it
					// into the matching position in the new package's export map
					FObjectExport* NewExport = new(Linker->ExportMap) FObjectExport( OldExportMap[*OriginalExportPosition] );
					check(NewExport->Object == OldExportMap[*OriginalExportPosition].Object);
					Used[ *OriginalExportPosition ] = 1;
				}
				else
				{

					// this export no longer exists in the new package; to ensure that the _LinkerIndex matches, add an empty entry to pad the list
					new(Linker->ExportMap)FObjectExport( nullptr );
					UE_LOG(LogSavePackage, Log, TEXT("No matching export found in new package for original export %i: %s"), i, *ExportFullName);
				}
			}



			SortStartPosition = LinkerToConformTo->ExportMap.Num();
			for( int32 i=0; i<Used.Num(); i++ )
			{
				if( !Used[i] )
				{
					// the FObjectExport located at pos "i" in the original export table did not
					// exist in the old package - add it to the end of the export table
					new(Linker->ExportMap) FObjectExport( OldExportMap[i] );
				}
			}

#if DO_GUARD_SLOW

			// sanity-check: make sure that all exports which existed in the linker before we sorted exist in the linker's export map now
			{
				TSet<UObject*> ExportObjectList;
				for( int32 ExportIndex=0; ExportIndex<Linker->ExportMap.Num(); ExportIndex++ )
				{
					ExportObjectList.Add(Linker->ExportMap[ExportIndex].Object);
				}

				for( int32 OldExportIndex=0; OldExportIndex<OldExportMap.Num(); OldExportIndex++ )
				{
					check(ExportObjectList.Contains(OldExportMap[OldExportIndex].Object));
				}
			}
#endif
		}
		else
		{
			for ( int32 ExportIndex = 0; ExportIndex < Linker->ExportMap.Num(); ExportIndex++ )
			{
				const FObjectExport& Export = Linker->ExportMap[ExportIndex];
				if ( Export.Object )
				{
					if (bUseFObjectFullName)
					{
						FObjectFullName ObjectFullName(Export.Object, nullptr);
						ObjectToObjectFullNameMap.Add(Export.Object, MoveTemp(ObjectFullName));
					}
					else
					{
						ObjectToFullNameMap.Add(Export.Object, Export.Object->GetFullName());
					}
				}
			}
		}

		if ( SortStartPosition < Linker->ExportMap.Num() )
		{
			Sort( &Linker->ExportMap[SortStartPosition], Linker->ExportMap.Num() - SortStartPosition, *this );
		}
	}
};


class FExportReferenceSorter : public FArchiveUObject
{
	/**
	 * Verifies that all objects which will be force-loaded when the export at RelativeIndex is created and/or loaded appear in the sorted list of exports
	 * earlier than the export at RelativeIndex.
	 *
	 * Used for tracking down the culprit behind dependency sorting bugs.
	 *
	 * @param	RelativeIndex	the index into the sorted export list to check dependencies for
	 * @param	CheckObject		the object that will be force-loaded by the export at RelativeIndex
	 * @param	ReferenceType	the relationship between the object at RelativeIndex and CheckObject (archetype, class, etc.)
	 * @param	out_ErrorString	if incorrect sorting is detected, receives data containing more information about the incorrectly sorted object.
	 *
	 * @param	true if the export at RelativeIndex appears later than the exports associated with any objects that it will force-load; false otherwise.
	 */
	bool VerifyDependency( const int32 RelativeIndex, UObject* CheckObject, const FString& ReferenceType, FString& out_ErrorString )
	{
		bool bResult = false;

		checkf(ReferencedObjects.IsValidIndex(RelativeIndex), TEXT("Invalid index specified: %i (of %i)"), RelativeIndex, ReferencedObjects.Num());

		UObject* SourceObject = ReferencedObjects[RelativeIndex];
		checkf(SourceObject, TEXT("nullptr Object at location %i in ReferencedObjects list"), RelativeIndex);
		checkf(CheckObject, TEXT("CheckObject is nullptr for %s (%s)"), *SourceObject->GetFullName(), *ReferenceType);

		if ( SourceObject->GetOutermost() != CheckObject->GetOutermost() )
		{
			// not in the same package; therefore we can assume that the dependent object will exist
			bResult = true;
		}
		else
		{
			int32 OtherIndex = ReferencedObjects.Find(CheckObject);
			if ( OtherIndex != INDEX_NONE )
			{
				if ( OtherIndex < RelativeIndex )
				{
					bResult = true;
				}
				else
				{
					out_ErrorString = FString::Printf(TEXT("Sorting error detected (%s appears later in ReferencedObjects list)!  %i) %s   =>  %i) %s"), *ReferenceType, RelativeIndex,
						*SourceObject->GetFullName(), OtherIndex, *CheckObject->GetFullName());

					bResult = false;
				}
			}
			else
			{
				// the object isn't in the list of ReferencedObjects, which means it wasn't processed as a result of processing the source object; this
				// might indicate a bug, but might also just mean that the CheckObject was first referenced by an earlier export
				int32 ProcessedIndex = ProcessedObjects.Find(CheckObject);
				if ( ProcessedIndex != INDEX_NONE )
				{
					OtherIndex = ProcessedIndex;
					int32 SourceIndex = ProcessedObjects.Find(SourceObject);

					if ( OtherIndex < SourceIndex )
					{
						bResult = true;
					}
					else
					{
						out_ErrorString = FString::Printf(TEXT("Sorting error detected (%s was processed but not added to ReferencedObjects list)!  %i/%i) %s   =>  %i) %s"),
							*ReferenceType, RelativeIndex, SourceIndex, *SourceObject->GetFullName(), OtherIndex, *CheckObject->GetFullName());
						bResult = false;
					}
				}
				else
				{
					int32 SourceIndex = ProcessedObjects.Find(SourceObject);

					out_ErrorString = FString::Printf(TEXT("Sorting error detected (%s has not yet been processed)!  %i/%i) %s   =>  %s"),
						*ReferenceType, RelativeIndex, SourceIndex, *SourceObject->GetFullName(), *CheckObject->GetFullName());

					bResult = false;
				}
			}
		}

		return bResult;
	}

	/**
	 * Pre-initializes the list of processed objects with the boot-strap classes.
	 */
	void InitializeCoreClasses()
	{
#if 1
		FScopeLock ScopeLock(&InitializeCoreClassesCritSec);
		check(CoreClasses.Num() == 0);
		check(ReferencedObjects.Num() == 0);
		check(SerializedObjects.Num() == 0);
		check(bIgnoreFieldReferences == false);

		static bool bInitializedStaticCoreClasses = false;
		static TArray<UClass*> StaticCoreClasses;
		static TArray<UObject*> StaticCoreReferencedObjects;
		static FOrderedObjectSet StaticProcessedObjects;
		static TSet<UObject*> StaticSerializedObjects;
		
		

		// Helper class to register FlushInitializedStaticCoreClasses callback on first SavePackage run
		struct FAddFlushInitalizedStaticCoreClasses
		{
			FAddFlushInitalizedStaticCoreClasses() 
			{
				FCoreUObjectDelegates::GetPreGarbageCollectDelegate().AddStatic(FlushInitalizedStaticCoreClasses);
			}
			/** Wrapper function to handle default parameter when used as function pointer */
			static void FlushInitalizedStaticCoreClasses()
			{
				bInitializedStaticCoreClasses = false;
			}
		};
		static FAddFlushInitalizedStaticCoreClasses MaybeAddAddFlushInitializedStaticCoreClasses;

#if VALIDATE_INITIALIZECORECLASSES
		bool bWasValid = bInitializedStaticCoreClasses;
		bInitializedStaticCoreClasses = false;
#endif

		if (!bInitializedStaticCoreClasses)
		{
			bInitializedStaticCoreClasses = true;


			// initialize the tracking maps with the core classes
			UClass* CoreClassList[] =
			{
				UObject::StaticClass(),
				UField::StaticClass(),
				UStruct::StaticClass(),
				UScriptStruct::StaticClass(),
				UFunction::StaticClass(),
				UEnum::StaticClass(),
				UClass::StaticClass(),
				UInterface::StaticClass()
			};

			for (UClass* CoreClass : CoreClassList)
			{
				CoreClasses.AddUnique(CoreClass);

				ReferencedObjects.Add(CoreClass);
				ReferencedObjects.Add(CoreClass->GetDefaultObject());
			}

			for (UClass* CoreClass : CoreClasses)
			{
				ProcessStruct(CoreClass);
			}

			CoreReferencesOffset = ReferencedObjects.Num();


#if VALIDATE_INITIALIZECORECLASSES
			if (bWasValid)
			{
				// make sure everything matches up 
				check(CoreClasses.Num() == StaticCoreClasses.Num());
				check(ReferencedObjects.Num() == StaticCoreReferencedObjects.Num());
				check(ProcessedObjects.Num() == StaticProcessedObjects.Num());
				check(SerializedObjects.Num() == StaticSerializedObjects.Num());
				
				
				for (int I = 0; I < CoreClasses.Num(); ++I)
				{
					check(CoreClasses[I] == StaticCoreClasses[I]);
				}
				for (int I = 0; I < ReferencedObjects.Num(); ++I)
				{
					check(ReferencedObjects[I] == StaticCoreReferencedObjects[I]);
				}
				for (const auto& ProcessedObject : ProcessedObjects.ObjectsSet)
				{
					check(ProcessedObject.Value == StaticProcessedObjects.Find(ProcessedObject.Key));
				}
				for (const auto& SerializedObject : SerializedObjects)
				{
					check(StaticSerializedObjects.Find(SerializedObject));
				}
			}
#endif

			StaticCoreClasses = CoreClasses;
			StaticCoreReferencedObjects = ReferencedObjects;
			StaticProcessedObjects = ProcessedObjects;
			StaticSerializedObjects = SerializedObjects;

			check(CurrentClass == nullptr);
			check(CurrentInsertIndex == INDEX_NONE);
		}
		else
		{
			CoreClasses = StaticCoreClasses;
			ReferencedObjects = StaticCoreReferencedObjects;
			ProcessedObjects = StaticProcessedObjects;
			SerializedObjects = StaticSerializedObjects;

			CoreReferencesOffset = StaticCoreReferencedObjects.Num();
		}

#else
		// initialize the tracking maps with the core classes
		UClass* CoreClassList[] =
		{
			UObject::StaticClass(),
			UField::StaticClass(),
			UStruct::StaticClass(),
			UScriptStruct::StaticClass(),
			UFunction::StaticClass(),
			UEnum::StaticClass(),
			UClass::StaticClass(),
			FProperty::StaticClass(),
			FByteProperty::StaticClass(),
			FIntProperty::StaticClass(),
			FBoolProperty::StaticClass(),
			FFloatProperty::StaticClass(),
			FDoubleProperty::StaticClass(),
			FObjectProperty::StaticClass(),
			FClassProperty::StaticClass(),
			FInterfaceProperty::StaticClass(),
			FNameProperty::StaticClass(),
			FStrProperty::StaticClass(),
			FArrayProperty::StaticClass(),
			FTextProperty::StaticClass(),
			FStructProperty::StaticClass(),
			FDelegateProperty::StaticClass(),
			UInterface::StaticClass(),
			FMulticastDelegateProperty::StaticClass(),
			FWeakObjectProperty::StaticClass(),
			FObjectPropertyBase::StaticClass(),
			FLazyObjectProperty::StaticClass(),
			FSoftObjectProperty::StaticClass(),
			FSoftClassProperty::StaticClass(),
			FMapProperty::StaticClass(),
			FSetProperty::StaticClass(),
			FEnumProperty::StaticClass()
		};

		for (UClass* CoreClass : CoreClassList)
		{
			CoreClasses.AddUnique(CoreClass);

			ReferencedObjects.Add(CoreClass);
			ReferencedObjects.Add(CoreClass->GetDefaultObject());
		}

		for (UClass* CoreClass : CoreClasses)
		{
			ProcessStruct(CoreClass);
		}

		CoreReferencesOffset = ReferencedObjects.Num();
#endif
	}

	/**
	 * Adds an object to the list of referenced objects, ensuring that the object is not added more than one.
	 *
	 * @param	Object			the object to add to the list
	 * @param	InsertIndex		the index to insert the object into the export list
	 */
	void AddReferencedObject( UObject* Object, int32 InsertIndex )
	{
		if ( Object != nullptr && !ReferencedObjects.Contains(Object) )
		{
			ReferencedObjects.Insert(Object, InsertIndex);
		}
	}

	/**
	 * Handles serializing and calculating the correct insertion point for an object that will be force-loaded by another object (via an explicit call to Preload).
	 * If the RequiredObject is a UStruct or true is specified for bProcessObject, the RequiredObject will be inserted into the list of exports just before the object
	 * that has a dependency on this RequiredObject.
	 *
	 * @param	RequiredObject		the object which must be created and loaded first
	 * @param	bProcessObject		normally, only the class and archetype for non-UStruct objects are inserted into the list;  specify true to override this behavior
	 *								if RequiredObject is going to be force-loaded, rather than just created
	 */
	void HandleDependency( UObject* RequiredObject, bool bProcessObject=false )
	{
		if ( RequiredObject != nullptr )
		{
			check(CurrentInsertIndex!=INDEX_NONE);

			const int32 PreviousReferencedObjectCount = ReferencedObjects.Num();
			const int32 PreviousInsertIndex = CurrentInsertIndex;

			if (!PackageToSort || RequiredObject->GetOutermost() == PackageToSort)
			{
				// Don't compute prerequisites for objects outside the package, this will recurse into all native properties
				if (UStruct* RequiredObjectStruct = dynamic_cast<UStruct*>(RequiredObject))
				{
					// if this is a struct/class/function/state, it may have a super that needs to be processed first
					ProcessStruct(RequiredObjectStruct);
				}
				else if (bProcessObject)
				{
					// this means that RequiredObject is being force-loaded by the referencing object, rather than simply referenced
					ProcessObject(RequiredObject);
				}
				else
				{
					// only the object's class and archetype are force-loaded, so only those objects need to be in the list before
					// whatever object was referencing RequiredObject
					if (ProcessedObjects.Find(RequiredObject->GetOuter()) == INDEX_NONE)
					{
						HandleDependency(RequiredObject->GetOuter());
					}

					// class is needed before archetype, but we need to process these in reverse order because we are inserting into the list.
					ProcessObject(RequiredObject->GetArchetype());
					ProcessStruct(RequiredObject->GetClass());
				}
			}
			// InsertIndexOffset is the amount the CurrentInsertIndex was incremented during the serialization of SuperField; we need to
			// subtract out this number to get the correct location of the new insert index
			const int32 InsertIndexOffset = CurrentInsertIndex - PreviousInsertIndex;
			const int32 InsertIndexAdvanceCount = (ReferencedObjects.Num() - PreviousReferencedObjectCount) - InsertIndexOffset;
			if ( InsertIndexAdvanceCount > 0 )
			{
				// if serializing SuperField added objects to the list of ReferencedObjects, advance the insertion point so that
				// subsequence objects are placed into the list after the SuperField and its dependencies.
				CurrentInsertIndex += InsertIndexAdvanceCount;
			}
		}
	}

public:
	/**
	 * Constructor
	 */
	FExportReferenceSorter()
	{
		ArIsObjectReferenceCollector = true;
		this->SetIsPersistent(true);
		this->SetIsSaving(true);

		InitializeCoreClasses();
	}

	/**
	 * Verifies that the sorting algorithm is working correctly by checking all objects in the ReferencedObjects array to make sure that their
	 * required objects appear in the list first
	 */
	void VerifySortingAlgorithm()
	{
		FString ErrorString;
		for ( int32 VerifyIndex = CoreReferencesOffset; VerifyIndex < ReferencedObjects.Num(); VerifyIndex++ )
		{
			UObject* Object = ReferencedObjects[VerifyIndex];
			
			// first, make sure that the object's class and archetype appear earlier in the list
			UClass* ObjectClass = Object->GetClass();
			if ( !VerifyDependency(VerifyIndex, ObjectClass, TEXT("Class"), ErrorString) )
			{
				UE_LOG(LogSavePackage, Log, TEXT("%s"), *ErrorString);
			}

			UObject* ObjectArchetype = Object->GetArchetype();
			if ( ObjectArchetype != nullptr && !VerifyDependency(VerifyIndex, ObjectArchetype, TEXT("Archetype"), ErrorString) )
			{
				UE_LOG(LogSavePackage, Log, TEXT("%s"), *ErrorString);
			}

			// UObjectRedirectors are always force-loaded as the loading code needs immediate access to the object pointed to by the Redirector
			UObjectRedirector* Redirector = dynamic_cast<UObjectRedirector*>(Object);
			if ( Redirector != nullptr && Redirector->DestinationObject != nullptr )
			{
				// the Redirector does not force-load the destination object, so we only need its class and archetype.
				UClass* RedirectorDestinationClass = Redirector->DestinationObject->GetClass();
				if ( !VerifyDependency(VerifyIndex, RedirectorDestinationClass, TEXT("Redirector DestinationObject Class"), ErrorString) )
				{
					UE_LOG(LogSavePackage, Log, TEXT("%s"), *ErrorString);
				}

				UObject* RedirectorDestinationArchetype = Redirector->DestinationObject->GetArchetype();
				if ( RedirectorDestinationArchetype != nullptr 
				&& !VerifyDependency(VerifyIndex, RedirectorDestinationArchetype, TEXT("Redirector DestinationObject Archetype"), ErrorString) )
				{
					UE_LOG(LogSavePackage, Log, TEXT("%s"), *ErrorString);
				}
			}
		}
	}

	/**
	 * Clears the list of encountered objects; should be called if you want to re-use this archive.
	 */
	void Clear()
	{
		ReferencedObjects.RemoveAt(CoreReferencesOffset, ReferencedObjects.Num() - CoreReferencesOffset);
	}

	/**
	 * Get the list of new objects which were encountered by this archive; excludes those objects which were passed into the constructor
	 */
	void GetExportList( TArray<UObject*>& out_Exports, UPackage* OuterPackage, bool bIncludeCoreClasses=false )
	{
		PackageToSort = OuterPackage;
		if ( !bIncludeCoreClasses )
		{
			const int32 NumReferencedObjects = ReferencedObjects.Num() - CoreReferencesOffset;
			if ( NumReferencedObjects > 0 )
			{
				int32 OutputIndex = out_Exports.Num();

				out_Exports.AddUninitialized(NumReferencedObjects);
				for ( int32 RefIndex = CoreReferencesOffset; RefIndex < ReferencedObjects.Num(); RefIndex++ )
				{
					out_Exports[OutputIndex++] = ReferencedObjects[RefIndex];
				}
			}
		}
		else
		{
			out_Exports += ReferencedObjects;
		}
	}

	/** 
	 * UObject serialization operator
	 *
	 * @param	Object	an object encountered during serialization of another object
	 *
	 * @return	reference to instance of this class
	 */
	FArchive& operator<<( UObject*& Object )
	{
		// we manually handle class default objects, so ignore those here
		if ( Object != nullptr && !Object->HasAnyFlags(RF_ClassDefaultObject) )
		{
			if ( ProcessedObjects.Find(Object) == INDEX_NONE )
			{
				// if this object is not a UField, it is an object instance that is referenced through script or defaults (when processing classes) or
				// through an normal object reference (when processing the non-class exports).  Since classes and class default objects
				// are force-loaded (and thus, any objects referenced by the class's script or defaults will be created when the class
				// is force-loaded), we'll need to be sure that the referenced object's class and archetype are inserted into the list
				// of exports before the class, so that when CreateExport is called for this object reference we don't have to seek.
				// Note that in the non-UField case, we don't actually need the object itself to appear before the referencing object/class because it won't
				// be force-loaded (thus we don't need to add the referenced object to the ReferencedObject list)

				if (Cast<UField>(Object))
				{
					// when field processing is enabled, ignore any referenced classes since a class's class and CDO are both intrinsic and
					// attempting to deal with them here will only cause problems
					if ( !bIgnoreFieldReferences && !dynamic_cast<UClass*>(Object) )
					{
						if ( CurrentClass == nullptr || Object->GetOuter() != CurrentClass )
						{
							if ( UStruct* StructObject = dynamic_cast<UStruct*>(Object) )
							{
								// if this is a struct/class/function/state, it may have a super that needs to be processed first (Preload force-loads UStruct::SuperField)
								ProcessStruct(StructObject);
							}
							else
							{
								// properties that are enum references need their enums loaded first so that config importing works
								if (UEnum* Enum = Cast<UEnum>(Object))
								{
									HandleDependency(Enum, /*bProcessObject =*/true);
								}

								// a normal field - property, enum, const; just insert it into the list and keep going
								ProcessedObjects.Add(Object);
								
								AddReferencedObject(Object, CurrentInsertIndex);
								if ( !SerializedObjects.Contains(Object) )
								{
									SerializedObjects.Add(Object);
									Object->Serialize(*this);
								}
							}
						}
					}
				}
				else
				{
					HandleDependency(Object);
				}
			}
		}

		return *this;
	}

	/**
	 * Adds a normal object to the list of sorted exports.  Ensures that any objects which will be force-loaded when this object is created or loaded are inserted into
	 * the list before this object.
	 *
	 * @param	Object	the object to process.
	 */
	void ProcessObject( UObject* Object )
	{
		// we manually handle class default objects, so ignore those here
		if ( Object != nullptr )
		{
			if ( !Object->HasAnyFlags(RF_ClassDefaultObject) )
			{
				if ( ProcessedObjects.Find(Object) == INDEX_NONE )
				{
					ProcessedObjects.Add(Object);

					const bool bRecursiveCall = CurrentInsertIndex != INDEX_NONE;
					if ( !bRecursiveCall )
					{
						CurrentInsertIndex = ReferencedObjects.Num();
					}

					// when an object is created (CreateExport), its class and archetype will be force-loaded, so we'll need to make sure that those objects
					// are placed into the list before this object so that when CreateExport calls Preload on these objects, no seeks occur
					// The object's Outer isn't force-loaded, but it will be created before the current object, so we'll need to ensure that its archetype & class
					// are placed into the list before this object.
					HandleDependency(Object->GetClass(), true);
					HandleDependency(Object->GetOuter());
					HandleDependency(Object->GetArchetype(), true);

					// UObjectRedirectors are always force-loaded as the loading code needs immediate access to the object pointed to by the Redirector
					UObjectRedirector* Redirector = dynamic_cast<UObjectRedirector*>(Object);
					if ( Redirector != nullptr && Redirector->DestinationObject != nullptr )
					{
						// the Redirector does not force-load the destination object, so we only need its class and archetype.
						HandleDependency(Redirector->DestinationObject);
					}

					// now we add this object to the list
					AddReferencedObject(Object, CurrentInsertIndex);

					// then serialize the object - any required references encountered during serialization will be inserted into the list before this object, but after this object's
					// class and archetype
					if ( !SerializedObjects.Contains(Object) )
					{
						SerializedObjects.Add(Object);
						Object->Serialize(*this);
					}

					if ( !bRecursiveCall )
					{
						CurrentInsertIndex = INDEX_NONE;
					}
				}
			}
		}
	}

	/**
	 * Adds a UStruct object to the list of sorted exports.  Handles serialization and insertion for any objects that will be force-loaded by this struct (via an explicit call to Preload).
	 *
	 * @param	StructObject	the struct to process
	 */
	void ProcessStruct( UStruct* StructObject )
	{
		if ( StructObject != nullptr )
		{
			if ( ProcessedObjects.Find(StructObject) == INDEX_NONE )
			{
				ProcessedObjects.Add(StructObject);

				const bool bRecursiveCall = CurrentInsertIndex != INDEX_NONE;
				if ( !bRecursiveCall )
				{
					CurrentInsertIndex = ReferencedObjects.Num();
				}

				// this must be done after we've established a CurrentInsertIndex
				HandleDependency(StructObject->GetInheritanceSuper());

				// insert the class/function/state/struct into the list
				AddReferencedObject(StructObject, CurrentInsertIndex);
				if ( !SerializedObjects.Contains(StructObject) )
				{
					const bool bPreviousIgnoreFieldReferences = bIgnoreFieldReferences;

					// first thing to do is collect all actual objects referenced by this struct's script or defaults
					// so we turn off field serialization so that we don't have to worry about handling this struct's fields just yet
					bIgnoreFieldReferences = true;

					bool const bIsClassObject = (dynamic_cast<UClass*>(StructObject) != nullptr);

					SerializedObjects.Add(StructObject);
					StructObject->Serialize(*this);

					// at this point, any objects which were referenced through this struct's script or defaults will be in the list of exports, and 
					// the CurrentInsertIndex will have been advanced so that the object processed will be inserted just before this struct in the array
					// (i.e. just after class/archetypes for any objects which were referenced by this struct's script)

					// now re-enable field serialization and process the struct's properties, functions, enums, structs, etc.  They will be inserted into the list
					// just ahead of the struct itself, so that those objects are created first during seek-free loading.
					bIgnoreFieldReferences = false;
					
					// invoke the serialize operator rather than calling Serialize directly so that the object is handled correctly (i.e. if it is a struct, then we should
					// call ProcessStruct, etc. and all this logic is already contained in the serialization operator)
					if (!bIsClassObject)
					{
						// before processing the Children reference, set the CurrentClass to the class which contains this StructObject so that we
						// don't inadvertently serialize other fields of the owning class too early.
						CurrentClass = StructObject->GetOwnerClass();
					}					

					(*this) << (UObject*&)StructObject->Children;
					CurrentClass = nullptr; //-V519

					(*this) << (UObject*&)StructObject->Next;

					bIgnoreFieldReferences = bPreviousIgnoreFieldReferences;
				}

				// Preload will force-load the class default object when called on a UClass object, so make sure that the CDO is always immediately after its class
				// in the export list; we can't resolve this circular reference, but hopefully we the CDO will fit into the same memory block as the class during 
				// seek-free loading.
				UClass* ClassObject = dynamic_cast<UClass*>(StructObject);
				if ( ClassObject != nullptr )
				{
					UObject* CDO = ClassObject->GetDefaultObject();
					ensureMsgf(nullptr != CDO, TEXT("Error: Invalid CDO in class %s"), *GetPathNameSafe(ClassObject));
					if ((ProcessedObjects.Find(CDO) == INDEX_NONE) && (nullptr != CDO))
					{
						ProcessedObjects.Add(CDO);

						if ( !SerializedObjects.Contains(CDO) )
						{
							SerializedObjects.Add(CDO);
							CDO->Serialize(*this);
						}

						int32 ClassIndex = ReferencedObjects.Find(ClassObject);
						check(ClassIndex != INDEX_NONE);

						// we should be the only one adding CDO's to the list, so this assertion is to catch cases where someone else
						// has added the CDO to the list (as it will probably be in the wrong spot).
						check(!ReferencedObjects.Contains(CDO) || CoreClasses.Contains(ClassObject));
						AddReferencedObject(CDO, ClassIndex + 1);
					}
				}

				if ( !bRecursiveCall )
				{
					CurrentInsertIndex = INDEX_NONE;
				}
			}
		}
	}

	/** Do nothing when serializing soft references, this is required because the presave on soft references can fix redirectors, which is unsafe at this point */
	virtual FArchive& operator<<(FLazyObjectPtr& Value) override { return *this; }
	virtual FArchive& operator<<(FSoftObjectPtr& Value) override { return *this; }
	virtual FArchive& operator<<(FSoftObjectPath& Value) override { return *this; }

private:

	/**
	 * The index into the ReferencedObjects array to insert new objects
	 */
	int32 CurrentInsertIndex = INDEX_NONE;

	/**
	 * The index into the ReferencedObjects array for the first object not referenced by one of the core classes
	 */
	int32 CoreReferencesOffset = INDEX_NONE;

	/**
	 * The classes which are pre-added to the array of ReferencedObjects.  Used for resolving a number of circular dependecy issues between
	 * the boot-strap classes.
	 */
	TArray<UClass*> CoreClasses;

	/**
	 * The list of objects that have been evaluated by this archive so far.
	 */
	struct FOrderedObjectSet
	{
		TMap<UObject*, int32> ObjectsMap;

		int32 Add(UObject* Object)
		{
			const int32 Index = ObjectsMap.Num();
			ObjectsMap.Add(Object, Index);
			return Index;
		}

		inline int32 Find(UObject* Object) const
		{
			const int32 *Index = ObjectsMap.Find(Object);
			if (Index)
			{
				return *Index;
			}
			return INDEX_NONE;
		}
		inline int32 Num() const
		{
			return ObjectsMap.Num();
		}
	};
	FOrderedObjectSet ProcessedObjects;

	/**
	 * The list of objects that have been serialized; used to prevent calling Serialize on an object more than once.
	 */
	TSet<UObject*> SerializedObjects;

	/**
	 * The list of new objects that were encountered by this archive
	 */
	TArray<UObject*> ReferencedObjects;

	/**
	 * Controls whether to process UField objects encountered during serialization of an object.
	 */
	bool bIgnoreFieldReferences = false;

	/**
	 * The UClass currently being processed.  This is used to prevent serialization of a UStruct's Children member causing other fields of the same class to be processed too early due
	 * to being referenced (directly or indirectly) by that field.  For example, if a class has two functions which both have a struct parameter of a struct type which is declared in the same class,
	 * the struct would be inserted into the list immediately before the first function processed.  The second function would be inserted into the list just before the struct.  At runtime,
	 * the "second" function would be created first, which would end up force-loading the struct.  This would cause an unacceptible seek because the struct appears later in the export list, thus
	 * hasn't been created yet.
	 */
	UClass* CurrentClass = nullptr;

	/** Package to constrain checks to */
	UPackage* PackageToSort = nullptr;
};

/**
 * Helper structure encapsulating functionality to sort a linker's export map to allow seek free
 * loading by creating the exports in the order they are in the export map.
 */
struct FObjectExportSeekFreeSorter
{
	/**
	 * Sorts exports in passed in linker in order to avoid seeking when creating them in order and also
	 * conform the order to an already existing linker if non- NULL.
	 *
	 * @param	Linker				LinkerSave to sort export map
	 * @param	LinkerToConformTo	LinkerLoad to conform LinkerSave to if non- NULL
	 */
	void SortExports( FLinkerSave* Linker, FLinkerLoad* LinkerToConformTo )
	{
		SortArchive.SetCookingTarget(Linker->CookingTarget());

		int32					FirstSortIndex = LinkerToConformTo ? LinkerToConformTo->ExportMap.Num() : 0;
		TMap<UObject*,int32>	OriginalExportIndexes;

		// Populate object to current index map.
		for( int32 ExportIndex=FirstSortIndex; ExportIndex<Linker->ExportMap.Num(); ExportIndex++ )
		{
			const FObjectExport& Export = Linker->ExportMap[ExportIndex];
			if( Export.Object )
			{
				// Set the index (key) in the map to the index of this object into the export map.
				OriginalExportIndexes.Add( Export.Object, ExportIndex );
			}
		}

		bool bRetrieveInitialReferences = true;

		// Now we need to sort the export list according to the order in which objects will be loaded.  For the sake of simplicity, 
		// process all classes first so they appear in the list first (along with any objects those classes will force-load) 
		for( int32 ExportIndex=FirstSortIndex; ExportIndex<Linker->ExportMap.Num(); ExportIndex++ )
		{
			const FObjectExport& Export = Linker->ExportMap[ExportIndex];
			if( UClass* ExportObjectClass = dynamic_cast<UClass*>(Export.Object) )
			{
				SortArchive.Clear();
				SortArchive.ProcessStruct(ExportObjectClass);
#if EXPORT_SORTING_DETAILED_LOGGING
				TArray<UObject*> ReferencedObjects;
				SortArchive.GetExportList(ReferencedObjects, Linker->LinkerRoot, bRetrieveInitialReferences);

				UE_LOG(LogSavePackage, Log, TEXT("Referenced objects for (%i) %s in %s"), ExportIndex, *Export.Object->GetFullName(), *Linker->LinkerRoot->GetName());
				for ( int32 RefIndex = 0; RefIndex < ReferencedObjects.Num(); RefIndex++ )
				{
					UE_LOG(LogSavePackage, Log, TEXT("\t%i) %s"), RefIndex, *ReferencedObjects[RefIndex]->GetFullName());
				}
				if ( ReferencedObjects.Num() > 1 )
				{
					// insert a blank line to make the output more readable
					UE_LOG(LogSavePackage, Log, TEXT(""));
				}

				SortedExports += ReferencedObjects;
#else
				SortArchive.GetExportList(SortedExports, Linker->LinkerRoot, bRetrieveInitialReferences);
#endif
				bRetrieveInitialReferences = false;
			}

		}

#if EXPORT_SORTING_DETAILED_LOGGING
		UE_LOG(LogSavePackage, Log, TEXT("*************   Processed %i classes out of %i possible exports for package %s.  Beginning second pass...   *************"), SortedExports.Num(), Linker->ExportMap.Num() - FirstSortIndex, *Linker->LinkerRoot->GetName());
#endif

		// All UClasses, CDOs, functions, properties, etc. are now in the list - process the remaining objects now
		for ( int32 ExportIndex = FirstSortIndex; ExportIndex < Linker->ExportMap.Num(); ExportIndex++ )
		{
			const FObjectExport& Export = Linker->ExportMap[ExportIndex];
			if ( Export.Object )
			{
				SortArchive.Clear();
				SortArchive.ProcessObject(Export.Object);
#if EXPORT_SORTING_DETAILED_LOGGING
				TArray<UObject*> ReferencedObjects;
				SortArchive.GetExportList(ReferencedObjects, Linker->LinkerRoot, bRetrieveInitialReferences);

				UE_LOG(LogSavePackage, Log, TEXT("Referenced objects for (%i) %s in %s"), ExportIndex, *Export.Object->GetFullName(), *Linker->LinkerRoot->GetName());
				for ( int32 RefIndex = 0; RefIndex < ReferencedObjects.Num(); RefIndex++ )
				{
					UE_LOG(LogSavePackage, Log, TEXT("\t%i) %s"), RefIndex, *ReferencedObjects[RefIndex]->GetFullName());
				}
				if ( ReferencedObjects.Num() > 1 )
				{
					// insert a blank line to make the output more readable
					UE_LOG(LogSavePackage, Log, TEXT(""));
				}

				SortedExports += ReferencedObjects;
#else
				SortArchive.GetExportList(SortedExports, Linker->LinkerRoot, bRetrieveInitialReferences);
#endif
				bRetrieveInitialReferences = false;
			}
		}

#if EXPORT_SORTING_DETAILED_LOGGING
		SortArchive.VerifySortingAlgorithm();
#endif
		// Back up existing export map and empty it so we can repopulate it in a sorted fashion.
		TArray<FObjectExport> OldExportMap = Linker->ExportMap;
		Linker->ExportMap.Empty( OldExportMap.Num() );

		// Add exports that can't be re-jiggled as they are part of the exports of the to be
		// conformed to Linker.
		for( int32 ExportIndex=0; ExportIndex<FirstSortIndex; ExportIndex++ )
		{
			Linker->ExportMap.Add( OldExportMap[ExportIndex] );
		}

		// Create new export map from sorted exports.
		for( int32 ObjectIndex=0; ObjectIndex<SortedExports.Num(); ObjectIndex++ )
		{
			// See whether this object was part of the to be sortable exports map...
			UObject* Object		= SortedExports[ObjectIndex];
			int32* ExportIndexPtr	= OriginalExportIndexes.Find( Object );
			if( ExportIndexPtr )
			{
				// And add it if it has been.
				Linker->ExportMap.Add( OldExportMap[*ExportIndexPtr] );
			}
		}

		// Manually add any new NULL exports last as they won't be in the SortedExportsObjects list. 
		// A NULL Export.Object can occur if you are e.g. saving an object in the game that is 
		// OBJECTMARK_NotForClient.
		for( int32 ExportIndex=FirstSortIndex; ExportIndex<OldExportMap.Num(); ExportIndex++ )
		{
			const FObjectExport& Export = OldExportMap[ExportIndex];
			if( Export.Object == nullptr )
			{
				Linker->ExportMap.Add( Export );
			}
		}
	}

private:
	/**
	 * Archive for sorting an objects references according to the order in which they'd be loaded.
	 */
	FExportReferenceSorter SortArchive;

	/** Array of regular objects encountered by CollectExportsInOrderOfUse					*/
	TArray<UObject*>	SortedExports;
};

// helper class for clarification, encapsulation, and elimination of duplicate code
struct FPackageExportTagger
{
	UObject*		Base;
	EObjectFlags	TopLevelFlags;
	UObject*		Outer;
	const class ITargetPlatform* TargetPlatform;

	FPackageExportTagger(UObject* CurrentBase, EObjectFlags CurrentFlags, UObject* InOuter, const class ITargetPlatform* InTargetPlatform)
	:	Base(CurrentBase)
	,	TopLevelFlags(CurrentFlags)
	,	Outer(InOuter)
	,	TargetPlatform(InTargetPlatform)
	{}

	void TagPackageExports( FArchiveSaveTagExports& ExportTagger, bool bRoutePresave )
	{
		const bool bIsCooking = !!TargetPlatform;

		// Route PreSave on Base and serialize it for export tagging.
		if( Base )
		{
			if ( bRoutePresave )
			{
				if (bIsCooking && Base->HasAnyFlags(RF_ClassDefaultObject | RF_ArchetypeObject))
				{
					FArchiveObjectCrc32NonEditorProperties CrcArchive;

					int32 Before = CrcArchive.Crc32(Base);
					Base->PreSave(TargetPlatform);
					int32 After = CrcArchive.Crc32(Base);

					if (Before != After)
					{
						UE_ASSET_LOG(
							LogSavePackage,
							Warning,
							Base,
							TEXT("Non-deterministic cook warning - PreSave() has modified %s '%s' - a resave may be required"),
							Base->HasAnyFlags(RF_ClassDefaultObject) ? TEXT("CDO") : TEXT("archetype"),
							*Base->GetName()
						);
					}
				}
				else
				{
					Base->PreSave(TargetPlatform);
				}
			}

			ExportTagger.ProcessBaseObject(Base);
		}
		if (TopLevelFlags != RF_NoFlags)
		{
			TArray<UObject *> ObjectsInOuter;
			{
				COOK_STAT(FScopedDurationTimer SerializeTimer(SavePackageStats::TagPackageExportsGetObjectsWithOuter));
				GetObjectsWithOuter(Outer, ObjectsInOuter);
			}
			// Serialize objects to tag them as OBJECTMARK_TagExp.
			for( int32 Index = 0; Index < ObjectsInOuter.Num(); Index++ )
			{
				UObject* Obj = ObjectsInOuter[Index];
				if( Obj->HasAnyFlags(TopLevelFlags) )
				{
					ExportTagger.ProcessBaseObject(Obj);
				}
			}
		}
		if ( bRoutePresave )
		{
			// Route PreSave.
			{
				TArray<UObject*> TagExpObjects;
				{
					COOK_STAT(FScopedDurationTimer SerializeTimer(SavePackageStats::TagPackageExportsGetObjectsWithMarks));
					GetObjectsWithAnyMarks(TagExpObjects, OBJECTMARK_TagExp);
				}
				for(int32 Index = 0; Index < TagExpObjects.Num(); Index++)
				{
					UObject* Obj = TagExpObjects[Index];
					check(Obj->HasAnyMarks(OBJECTMARK_TagExp));
					//@warning: Objects created from within PreSave will NOT have PreSave called on them!!!
					if (bIsCooking && Obj->HasAnyFlags(RF_ClassDefaultObject | RF_ArchetypeObject))
					{
						FArchiveObjectCrc32NonEditorProperties CrcArchive;

						int32 Before = CrcArchive.Crc32(Obj);
						Obj->PreSave(TargetPlatform);
						int32 After = CrcArchive.Crc32(Obj);

						if (Before != After)
						{
							UE_ASSET_LOG(
								LogSavePackage,
								Warning,
								Obj,
								TEXT("Non-deterministic cook warning - PreSave() has modified %s '%s' - a resave may be required"),
								Obj->HasAnyFlags(RF_ClassDefaultObject) ? TEXT("CDO") : TEXT("archetype"),
								*Obj->GetName()
							);
						}
					}
					else
					{
						Obj->PreSave(TargetPlatform);
					}
				}
			}
		}
	}
};


/** checks whether it is valid to conform NewPackage to OldPackage
 * i.e, that there are no incompatible changes between the two
 * @warning: this function needs to load objects from the old package to do the verification
 * it's very important that it cleans up after itself to avoid conflicts with e.g. script compilation
 * @param NewPackage - the new package being saved
 * @param OldLinker - linker of the old package to conform against
 * @param Error - log device to send any errors
 * @return whether NewPackage can be conformed
 */
static bool ValidateConformCompatibility(UPackage* NewPackage, FLinkerLoad* OldLinker, FOutputDevice* Error)
{
	// various assumptions made about Core and its contents prevent loading a version mapped to a different name from working correctly
	// Core script typically doesn't have any replication related definitions in it anyway
	if (NewPackage->GetFName() == NAME_CoreUObject || NewPackage->GetFName() == GLongCoreUObjectPackageName)
	{
		return true;
	}

	// save the RF_TagGarbageTemp flag for all objects so our use of it doesn't clobber anything
	TMap<UObject*, uint8> ObjectFlagMap;
	for (TObjectIterator<UObject> It; It; ++It)
	{
		ObjectFlagMap.Add(*It, (It->GetFlags() & RF_TagGarbageTemp) ? 1 : 0);
	}

	// this is needed to successfully find intrinsic classes/properties
	OldLinker->LoadFlags |= LOAD_NoWarn | LOAD_Quiet | LOAD_FindIfFail;

	// unfortunately, to get at the classes and their properties we will also need to load the default objects
	// but the remapped package won't be bound to its native instance, so we need to manually copy the constructors
	// so that classes with their own Serialize() implementations are loaded correctly
	{
		BeginLoad(OldLinker->GetSerializeContext());
		for (int32 i = 0; i < OldLinker->ExportMap.Num(); i++)
		{
			UClass* NewClass = (UClass*)StaticFindObjectFast(UClass::StaticClass(), NewPackage, OldLinker->ExportMap[i].ObjectName, true, false);
			UClass* OldClass = static_cast<UClass*>(OldLinker->Create(UClass::StaticClass(), OldLinker->ExportMap[i].ObjectName, OldLinker->LinkerRoot, LOAD_None, false));
			if (OldClass != nullptr && NewClass != nullptr && OldClass->IsNative() && NewClass->IsNative())
			{
				OldClass->ClassConstructor = NewClass->ClassConstructor;
				OldClass->ClassVTableHelperCtorCaller = NewClass->ClassVTableHelperCtorCaller;
				OldClass->ClassAddReferencedObjects = NewClass->ClassAddReferencedObjects;
			}
		}
		EndLoad(OldLinker->GetSerializeContext());
	}

	bool bHadCompatibilityErrors = false;
	// check for illegal change of networking flags on class fields
	for (int32 i = 0; i < OldLinker->ExportMap.Num(); i++)
	{
		if (OldLinker->GetExportClassName(i) == NAME_Class)
		{
			// load the object so we can analyze it
			BeginLoad(OldLinker->GetSerializeContext());
			UClass* OldClass = static_cast<UClass*>(OldLinker->Create(UClass::StaticClass(), OldLinker->ExportMap[i].ObjectName, OldLinker->LinkerRoot, LOAD_None, false));			
			EndLoad(OldLinker->GetSerializeContext());
			if (OldClass != nullptr)
			{
				UClass* NewClass = FindObjectFast<UClass>(NewPackage, OldClass->GetFName(), true, false);
				if (NewClass != nullptr)
				{
					for (TFieldIterator<FField> OldFieldIt(OldClass, EFieldIteratorFlags::ExcludeSuper); OldFieldIt; ++OldFieldIt)
					{
						for (TFieldIterator<FField> NewFieldIt(NewClass, EFieldIteratorFlags::ExcludeSuper); NewFieldIt; ++NewFieldIt)
						{
							if (OldFieldIt->GetFName() == NewFieldIt->GetFName())
							{
								FProperty* OldProp = CastField<FProperty>(*OldFieldIt);
								FProperty* NewProp = CastField<FProperty>(*NewFieldIt);
								if (OldProp != nullptr && NewProp != nullptr)
								{
									if ((OldProp->PropertyFlags & CPF_Net) != (NewProp->PropertyFlags & CPF_Net))
									{
										Error->Logf(ELogVerbosity::Error, TEXT("Network flag mismatch for property %s"), *NewProp->GetPathName());
										bHadCompatibilityErrors = true;
									}
								}
							}
						}
					}

					for (TFieldIterator<UField> OldFieldIt(OldClass,EFieldIteratorFlags::ExcludeSuper); OldFieldIt; ++OldFieldIt)
					{
						for (TFieldIterator<UField> NewFieldIt(NewClass,EFieldIteratorFlags::ExcludeSuper); NewFieldIt; ++NewFieldIt)
						{
							if (OldFieldIt->GetFName() == NewFieldIt->GetFName())
							{
								UFunction* OldFunc = dynamic_cast<UFunction*>(*OldFieldIt);
								UFunction* NewFunc = dynamic_cast<UFunction*>(*NewFieldIt);
								if (OldFunc != nullptr && NewFunc != nullptr)
								{
									if ((OldFunc->FunctionFlags & (FUNC_Net | FUNC_NetServer | FUNC_NetClient)) != (NewFunc->FunctionFlags & (FUNC_Net | FUNC_NetServer | FUNC_NetClient)))
									{
										Error->Logf(ELogVerbosity::Error, TEXT("Network flag mismatch for function %s"), *NewFunc->GetPathName());
										bHadCompatibilityErrors = true;
									}
								}
							}
						}
					}
				}
			}
		}
	}
	// delete all of the newly created objects from the old package by marking everything else and deleting all unmarked objects
	for (TObjectIterator<UObject> It; It; ++It)
	{
		It->SetFlags(RF_TagGarbageTemp);
	}
	for (int32 i = 0; i < OldLinker->ExportMap.Num(); i++)
	{
		if (OldLinker->ExportMap[i].Object != nullptr)
		{
			OldLinker->ExportMap[i].Object->ClearFlags(RF_TagGarbageTemp);
		}
	}
	CollectGarbage(RF_TagGarbageTemp, true);

	// restore RF_TagGarbageTemp flag value
	for (TMap<UObject*, uint8>::TIterator It(ObjectFlagMap); It; ++It)
	{
		UObject* Obj = It.Key();
		check(Obj->IsValidLowLevel()); // if this crashes we deleted something we shouldn't have
		if (It.Value())
		{
			Obj->SetFlags(RF_TagGarbageTemp);
		}
		else
		{
			Obj->ClearFlags(RF_TagGarbageTemp);
		}
	}
	// verify that we cleaned up after ourselves
	for (int32 i = 0; i < OldLinker->ExportMap.Num(); i++)
	{
		checkf(OldLinker->ExportMap[i].Object == nullptr, TEXT("Conform validation code failed to clean up after itself! Surviving object: %s"), *OldLinker->ExportMap[i].Object->GetPathName());
	}

	// finally, abort if there were any errors
	return !bHadCompatibilityErrors;
}

/**
 * Determines the set of object marks that should be excluded for the target platform
 *
 * @param TargetPlatform	The platform being saved for
 * @param bIsCooking		Whether we are cooking or not
 *
 * @return Excluded object marks specific for the particular target platform, objects with any of these marks will be rejected from the cook
 */
EObjectMark GetExcludedObjectMarksForTargetPlatform( const class ITargetPlatform* TargetPlatform, const bool bIsCooking )
{
	EObjectMark ObjectMarks = OBJECTMARK_NOMARKS;

	if( TargetPlatform && bIsCooking )
	{
		if (!TargetPlatform->HasEditorOnlyData())
		{
			ObjectMarks = (EObjectMark)(ObjectMarks | OBJECTMARK_EditorOnly);
		}
		
		const bool bIsServerOnly = TargetPlatform->IsServerOnly();
		const bool bIsClientOnly = TargetPlatform->IsClientOnly();

		if( bIsServerOnly )
		{
			ObjectMarks = (EObjectMark)(ObjectMarks | OBJECTMARK_NotForServer);
		}
		else if( bIsClientOnly )
		{
			ObjectMarks = (EObjectMark)(ObjectMarks | OBJECTMARK_NotForClient);
		}
	}

	return ObjectMarks;
}

#if WITH_EDITOR
/**
 * Helper function to sort export objects by fully qualified names.
 */
bool ExportObjectSorter(const UObject& Lhs, const UObject& Rhs)
{
	// Check names first.
	if (Lhs.GetFName() != Rhs.GetFName())
	{
		return Lhs.GetFName().LexicalLess(Rhs.GetFName());
	}

	// Names equal, compare class names.
	if (Lhs.GetClass()->GetFName() != Rhs.GetClass()->GetFName())
	{
		return Lhs.GetClass()->GetFName().LexicalLess(Rhs.GetClass()->GetFName());
	}

	// Compare by outers if they exist.
	if (Lhs.GetOuter() && Rhs.GetOuter())
	{
		return Lhs.GetOuter()->GetFName().LexicalLess(Rhs.GetOuter()->GetFName());
	}

	if (Lhs.GetOuter())
	{
		return true;
	}

	return false;
}

/**
* Helper equality comparator for export objects. Compares by names, class names and outer names.
*/
bool ExportEqualityComparator(UObject* Lhs, UObject* Rhs)
{
	check(Lhs && Rhs);
	return Lhs->GetOuter() == Rhs->GetOuter()
		&& Lhs->GetClass() == Rhs->GetClass()
		&& Lhs->GetFName() == Rhs->GetFName();
}

/**
 * Remove OBJECTMARK_TagExp from duplicated objects.
 */
TMap<UObject*, UObject*> UnmarkExportTagFromDuplicates()
{
	TMap<UObject*, UObject*> RedirectDuplicatesToOriginals;
	TArray<UObject*> Objects;
	GetObjectsWithAnyMarks(Objects, OBJECTMARK_TagExp);

	Objects.Sort(ExportObjectSorter);

	int32 LastUniqueObjectIndex = 0;
	for (int32 CurrentObjectIndex = 1; CurrentObjectIndex < Objects.Num(); ++CurrentObjectIndex)
	{
		UObject* LastUniqueObject = Objects[LastUniqueObjectIndex];
		UObject* CurrentObject = Objects[CurrentObjectIndex];

		// Check if duplicates with different pointers
		if (LastUniqueObject != CurrentObject
			// but matching names
			&& ExportEqualityComparator(LastUniqueObject, CurrentObject))
		{
			// Don't export duplicates.
			CurrentObject->UnMark(OBJECTMARK_TagExp);
			RedirectDuplicatesToOriginals.Add(CurrentObject, LastUniqueObject);
		}
		else
		{
			LastUniqueObjectIndex = CurrentObjectIndex;
		}
	}

	return RedirectDuplicatesToOriginals;
}

COREUOBJECT_API extern bool GOutputCookingWarnings;

class FDiffSerializeArchive : public FLargeMemoryWriter
{
private:
	FArchive *TestArchive;
	TArray<FName> DebugDataStack;
	bool bDisable;
public:


	FDiffSerializeArchive(const TCHAR* InFilename, FArchive *InTestArchive) : FLargeMemoryWriter(0, true, InFilename), TestArchive(InTestArchive)
	{ 
		ArDebugSerializationFlags = DSF_IgnoreDiff;
		bDisable = false;
	}

	virtual void Serialize(void* InData, int64 Num) override
	{
		TArray<int8> TestMemory;

		if (TestArchive)
		{
			int64 Pos = FMath::Min(FLargeMemoryWriter::Tell(), TestArchive->TotalSize());
			TestArchive->Seek(Pos);
			TestMemory.AddZeroed(Num);
			int64 ReadSize = FMath::Min(Num, TestArchive->TotalSize() - Pos);
			TestArchive->Serialize((void*)TestMemory.GetData(), ReadSize);

			if (!(ArDebugSerializationFlags&DSF_IgnoreDiff) && (!bDisable))
			{
				if (FMemory::Memcmp((void*)TestMemory.GetData(), InData, Num) != 0)
				{
					// get the calls debug callstack and 
					FString DebugStackString;
					for (const auto& DebugData : DebugDataStack)
					{
						DebugStackString += DebugData.ToString();
						DebugStackString += TEXT("->");
					}

					UE_LOG(LogSavePackage, Warning, TEXT("Diff cooked package archive recognized a difference %lld Filename %s, stack %s "), Pos, *GetArchiveName(), *DebugStackString);

					// only log one message per archive, from this point the entire package is probably messed up
					bDisable = true;
				}
			}
		}
		FLargeMemoryWriter::Serialize(InData, Num);
	}

	virtual void PushDebugDataString(const FName& DebugData) override
	{
		DebugDataStack.Add(DebugData);
	}
	virtual void PopDebugDataString() override
	{
		DebugDataStack.Pop();
	}

	virtual FString GetArchiveName() const override
	{
		return TestArchive->GetArchiveName();
	}
};

#endif


struct FEDLCookChecker : public TThreadSingleton<FEDLCookChecker>
{
	friend TThreadSingleton<FEDLCookChecker>;

	struct FEDLNodeID
	{
		TArray<FName> ObjectPath;
		bool bDepIsSerialize;

		FEDLNodeID() : bDepIsSerialize(false) {}
		FEDLNodeID(UObject* DepObject, bool bInDepIsSerialize)
			: bDepIsSerialize(bInDepIsSerialize)
		{
			while (DepObject)
			{
				ObjectPath.Add(DepObject->GetFName());
				DepObject = DepObject->GetOuter();
			}
		}

		bool operator==(const FEDLNodeID& Other) const
		{
			return bDepIsSerialize == Other.bDepIsSerialize && ObjectPath == Other.ObjectPath;
		}

		FString ToString() const
		{
			FString RetString = bDepIsSerialize ? TEXT("Serialize:") : TEXT("Create:");
			for (int32 NameIdx = ObjectPath.Num() - 1; NameIdx >= 0; --NameIdx)
			{
				RetString += ObjectPath[NameIdx].ToString();
				if (NameIdx > 0)
				{
					if (NameIdx == ObjectPath.Num() - 1)
					{
						RetString += TEXT(".");
					}
					else
					{
						RetString += TEXT(":");
					}
				}
			}
			return RetString;
		}

		friend FORCEINLINE uint32 GetTypeHash(const FEDLNodeID& A)
		{
			uint32 Hash = 0;
			for (const FName& Name : A.ObjectPath)
			{
				Hash = HashCombine(Hash, GetTypeHash(Name));
			}
			return (Hash << 1) | (uint32)A.bDepIsSerialize;
		}
	};

	static FCriticalSection CookCheckerInstanceCritical;
	static TArray<FEDLCookChecker*> CookCheckerInstances;

	bool bIsActive;
	TMultiMap<FEDLNodeID, FName> ImportToImportingPackage;
	TSet<FEDLNodeID> Exports;
	TMultiMap<FEDLNodeID, FEDLNodeID> NodePrereqs;

	FEDLCookChecker()
	{
		SetActiveIfNeeded();

		FScopeLock CookCheckerInstanceLock(&CookCheckerInstanceCritical);
		CookCheckerInstances.Add(this);
	}

	void SetActiveIfNeeded()
	{
		bIsActive = IsEventDrivenLoaderEnabledInCookedBuilds() && !FParse::Param(FCommandLine::Get(), TEXT("DisableEDLCookChecker"));
	}

	void Reset()
	{
		check(!GIsSavingPackage);

		ImportToImportingPackage.Empty();
		Exports.Empty();
		NodePrereqs.Empty();
		bIsActive = false;
	}

	void AddImport(UObject* Import, UPackage* ImportingPackage)
	{
		if (bIsActive)
		{
			if (!Import->GetOutermost()->HasAnyPackageFlags(PKG_CompiledIn))
			{
				FEDLNodeID ImportID(Import, true);
				FName ImportingPackageName = ImportingPackage->GetFName();

				ImportToImportingPackage.Add(MoveTemp(ImportID), MoveTemp(ImportingPackageName));
			}
		}
	}
	void AddExport(UObject* Export)
	{
		if (bIsActive)
		{
			FEDLNodeID ExportID(Export, true);
			Exports.Add(MoveTemp(ExportID));
			AddArc(Export, false, Export, true); // every export must be created before it can be serialize...these arcs are implicit and not listed in any table.
		}
	}

	void AddArc(UObject* DepObject, bool bDepIsSerialize, UObject* Export, bool bExportIsSerialize)
	{
		if (bIsActive)
		{
			FEDLNodeID ExportID(Export, bExportIsSerialize);
			FEDLNodeID DepID(DepObject, bDepIsSerialize);

			NodePrereqs.Add(MoveTemp(ExportID), MoveTemp(DepID));
		}
	}

	static void StartSavingEDLCookInfoForVerification()
	{
		FScopeLock CookCheckerInstanceLock(&CookCheckerInstanceCritical);
		for (FEDLCookChecker* Checker : CookCheckerInstances)
		{
			Checker->Reset();
			Checker->SetActiveIfNeeded();
		}
	}

	static bool CheckForCyclesInner(TMultiMap<FEDLNodeID, FEDLNodeID>& NodePrereqs, TSet<FEDLNodeID>& Visited, TSet<FEDLNodeID>& Stack, const FEDLNodeID& Visit, FEDLNodeID& FailNode)
	{
		bool bResult = false;
		if (Stack.Contains(Visit))
		{
			FailNode = Visit;
			bResult = true;
		}
		else
		{
			bool bWasAlreadyTested = false;
			Visited.Add(Visit, &bWasAlreadyTested);
			if (!bWasAlreadyTested)
			{
				Stack.Add(Visit);
				for (auto It = NodePrereqs.CreateConstKeyIterator(Visit); !bResult && It; ++It)
				{
					bResult = CheckForCyclesInner(NodePrereqs, Visited, Stack, It.Value(), FailNode);
				}
				Stack.Remove(Visit);
			}
		}
		UE_CLOG(bResult && Stack.Contains(FailNode), LogSavePackage, Error, TEXT("Cycle Node %s"), *Visit.ToString());
		return bResult;
	}

	static void Verify()
	{
		check(!GIsSavingPackage);

		bool bIsActive = false;
		TMultiMap<FEDLNodeID, FName> ImportToImportingPackage;
		TSet<FEDLNodeID> Exports;
		TMultiMap<FEDLNodeID, FEDLNodeID> NodePrereqs;

		{
			FScopeLock CookCheckerInstanceLock(&CookCheckerInstanceCritical);
			for (FEDLCookChecker* Checker : CookCheckerInstances)
			{
				if (Checker->bIsActive)
				{
					bIsActive = true;
					Exports.Append(MoveTemp(Checker->Exports));
					ImportToImportingPackage.Append(MoveTemp(Checker->ImportToImportingPackage));
					NodePrereqs.Append(MoveTemp(Checker->NodePrereqs));
				}
				Checker->Reset();
			}			
		}

		if (bIsActive && Exports.Num())
		{
			double StartTime = FPlatformTime::Seconds();
			
 			// imports to things that are not exports...
 			for (const auto& Pair : ImportToImportingPackage)
 			{
 				if (!Exports.Contains(Pair.Key))
 				{
 					UE_LOG(LogSavePackage, Warning, TEXT("%s imported %s, but it was never saved as an export."), *Pair.Value.ToString(), *Pair.Key.ToString());
 				}
 			}
			// cycles in the dep graph
			TSet<FEDLNodeID> Visited;
			TSet<FEDLNodeID> Stack;
			bool bHadCycle = false;
			for (const FEDLNodeID& Export : Exports)
			{
				FEDLNodeID FailNode;
				if (CheckForCyclesInner(NodePrereqs, Visited, Stack, Export, FailNode))
				{
					UE_LOG(LogSavePackage, Error, TEXT("----- %s contained a cycle (listed above)."), *FailNode.ToString());
					bHadCycle = true;
				}
			}
			if (bHadCycle)
			{
				UE_LOG(LogSavePackage, Fatal, TEXT("EDL dep graph contained a cycle (see errors, above). This is fatal at runtime so it is fatal at cook time."));
			}
			UE_LOG(LogSavePackage, Display, TEXT("Took %fs to verify the EDL loading graph."), float(FPlatformTime::Seconds() - StartTime));
		}
	}
};

FCriticalSection FEDLCookChecker::CookCheckerInstanceCritical;
TArray<FEDLCookChecker*> FEDLCookChecker::CookCheckerInstances;

void StartSavingEDLCookInfoForVerification()
{
	FEDLCookChecker::StartSavingEDLCookInfoForVerification();
}

void VerifyEDLCookInfo()
{
	FEDLCookChecker::Verify();
}

void AddFileToHash(FString const& Filename, FMD5& Hash)
{
	TArray<uint8> LocalScratch;
	LocalScratch.SetNumUninitialized(1024 * 64);

	FArchive* Ar = IFileManager::Get().CreateFileReader(*Filename);
	
	const int64 Size = Ar->TotalSize();
	int64 Position = 0;

	while (Position < Size)
	{
		const auto ReadNum = FMath::Min(Size - Position, (int64)LocalScratch.Num());
		Ar->Serialize(LocalScratch.GetData(), ReadNum);
		Hash.Update(LocalScratch.GetData(), ReadNum);
		Position += ReadNum;
	}
	delete Ar;
}

FSavePackageResultStruct UPackage::Save(UPackage* InOuter, UObject* Base, EObjectFlags TopLevelFlags, const TCHAR* Filename,
	FOutputDevice* Error, FLinkerNull* ConformNO, bool bForceByteSwapping, bool bWarnOfLongFilename, uint32 SaveFlags,
	const class ITargetPlatform* TargetPlatform, const FDateTime& FinalTimeStamp, bool bSlowTask, FArchiveDiffMap* InOutDiffMap,
	FSavePackageContext* SavePackageContext)
{
	COOK_STAT(FScopedDurationTimer FuncSaveTimer(SavePackageStats::SavePackageTimeSec));
	COOK_STAT(SavePackageStats::NumPackagesSaved++);
	TRACE_CPUPROFILER_EVENT_SCOPE(UPackage_Save);

	FLinkerLoad* Conform = nullptr;

#if WITH_EDITOR
	TMap<UObject*, UObject*> ReplacedImportOuters;
#endif //WITH_EDITOR

	const bool bSavingConcurrent = !!(SaveFlags & ESaveFlags::SAVE_Concurrent);

	if (FPlatformProperties::HasEditorOnlyData())
	{
		TRefCountPtr<FUObjectSerializeContext> SaveContext(FUObjectThreadContext::Get().GetSerializeContext());

		const bool bComputeHash = (SaveFlags & SAVE_ComputeHash) != 0;
#if !WITH_EDITOR
		const bool bDiffing = false;
#else
		const bool bDiffing = (SaveFlags & (SAVE_DiffCallstack | SAVE_DiffOnly)) != 0;

		struct FDiffSettings
		{
			int32 MaxDiffsToLog;
			bool bIgnoreHeaderDiffs;
			bool bSaveForDiff;
			FDiffSettings(bool bDiffing)
				: MaxDiffsToLog(5)
				, bIgnoreHeaderDiffs(false)
				, bSaveForDiff(false)
			{
				if (bDiffing)
				{
					GConfig->GetInt(TEXT("CookSettings"), TEXT("MaxDiffsToLog"), MaxDiffsToLog, GEditorIni);
					// Command line override for MaxDiffsToLog
					FParse::Value(FCommandLine::Get(), TEXT("MaxDiffstoLog="), MaxDiffsToLog);

					GConfig->GetBool(TEXT("CookSettings"), TEXT("IgnoreHeaderDiffs"), bIgnoreHeaderDiffs, GEditorIni);
					// Command line override for IgnoreHeaderDiffs
					if (bIgnoreHeaderDiffs)
					{						
						bIgnoreHeaderDiffs = !FParse::Param(FCommandLine::Get(), TEXT("HeaderDiffs"));
					}
					else
					{
						bIgnoreHeaderDiffs = FParse::Param(FCommandLine::Get(), TEXT("IgnoreHeaderDiffs"));
					}
					bSaveForDiff = FParse::Param(FCommandLine::Get(), TEXT("SaveForDiff"));
				}
			}
		} DiffSettings(bDiffing);
#endif

		if (GIsSavingPackage && !bSavingConcurrent)
		{
			ensureMsgf(false, TEXT("Recursive SavePackage() is not supported"));
			return ESavePackageResult::Error;
		}

		// Sanity checks
		check(InOuter);
		check(Filename);

		const bool bIsCooking = TargetPlatform != nullptr;
		bool bDiffOnlyIdentical = true;
		FUObjectThreadContext& ThreadContext = FUObjectThreadContext::Get();
		FEDLCookChecker& EDLCookChecker = FEDLCookChecker::Get();

#if WITH_EDITORONLY_DATA
		if (bIsCooking && (!(SaveFlags & ESaveFlags::SAVE_KeepEditorOnlyCookedPackages)))
		{
			static struct FCanSkipEditorReferencedPackagesWhenCooking
			{
				bool bCanSkipEditorReferencedPackagesWhenCooking;
				FCanSkipEditorReferencedPackagesWhenCooking()
					: bCanSkipEditorReferencedPackagesWhenCooking(true)
				{
					GConfig->GetBool(TEXT("Core.System"), TEXT("CanSkipEditorReferencedPackagesWhenCooking"), bCanSkipEditorReferencedPackagesWhenCooking, GEngineIni);
				}
				FORCEINLINE operator bool() const { return bCanSkipEditorReferencedPackagesWhenCooking; }
			} CanSkipEditorReferencedPackagesWhenCooking;

			// Don't save packages marked as editor-only.
			if (CanSkipEditorReferencedPackagesWhenCooking && InOuter->IsLoadedByEditorPropertiesOnly())
			{
				UE_CLOG(!(SaveFlags & SAVE_NoError), LogSavePackage, Display, TEXT("Package loaded by editor-only properties: %s. Package will not be saved."), *InOuter->GetName());
				return ESavePackageResult::ReferencedOnlyByEditorOnlyData;
			}
			else if (InOuter->HasAnyPackageFlags(PKG_EditorOnly))
			{
				UE_CLOG(!(SaveFlags & SAVE_NoError), LogSavePackage, Display, TEXT("Package marked as editor-only: %s. Package will not be saved."), *InOuter->GetName());
				return ESavePackageResult::ReferencedOnlyByEditorOnlyData;
			}
		}
#endif
		// if we are cooking we should be doing it in the editor
		// otherwise some other assumptions are bad
		check(!bIsCooking || WITH_EDITOR);
#if WITH_EDITOR
		if (!bIsCooking)
		{
			// Attempt to create a backup of this package before it is saved, if applicable
			if (FCoreUObjectDelegates::AutoPackageBackupDelegate.IsBound())
			{
				FCoreUObjectDelegates::AutoPackageBackupDelegate.Execute(*InOuter);
			}
		}

#endif	// #if WITH_EDITOR

		// do any path replacements on the source DestFile
		const FString NewPath = FString(Filename);

		// point to the new version of the path
		Filename = *NewPath;

		if (!bSavingConcurrent)
		{
			// We need to fulfill all pending streaming and async loading requests to then allow us to lock the global IO manager. 
			// The latter implies flushing all file handles which is a pre-requisite of saving a package. The code basically needs 
			// to be sure that we are not reading from a file that is about to be overwritten and that there is no way we might 
			// start reading from the file till we are done overwriting it.
			FlushAsyncLoading();
		}

		(*GFlushStreamingFunc)();

		uint32 Time = 0; CLOCK_CYCLES(Time);
		int64 TotalPackageSizeUncompressed = 0;

		TFuture<FMD5Hash> PackageMD5Destination;
		TAsyncWorkSequence<FMD5> AsyncWriteAndHashSequence;

		// Make sure package is fully loaded before saving. 
		if (!Base && !InOuter->IsFullyLoaded())
		{
			if (!(SaveFlags & SAVE_NoError))
			{
				// We cannot save packages that aren't fully loaded as it would clobber existing not loaded content.
				FText ErrorText;
				if (InOuter->ContainsMap())
				{
					FFormatNamedArguments Arguments;
					Arguments.Add(TEXT("Name"), FText::FromString(NewPath));
					ErrorText = FText::Format(NSLOCTEXT("SavePackage", "CannotSaveMapPartiallyLoaded", "Map '{Name}' cannot be saved as it has only been partially loaded"), Arguments);
				}
				else
				{
					FFormatNamedArguments Arguments;
					Arguments.Add(TEXT("Name"), FText::FromString(NewPath));
					ErrorText = FText::Format(NSLOCTEXT("SavePackage", "CannotSaveAssetPartiallyLoaded", "Asset '{Name}' cannot be saved as it has only been partially loaded"), Arguments);
				}
				Error->Logf(ELogVerbosity::Warning, TEXT("%s"), *ErrorText.ToString());
			}
			return ESavePackageResult::Error;
		}

		// Make sure package is allowed to be saved.
		if (!TargetPlatform && FCoreUObjectDelegates::IsPackageOKToSaveDelegate.IsBound())
		{
			bool bIsOKToSave = FCoreUObjectDelegates::IsPackageOKToSaveDelegate.Execute(InOuter, Filename, Error);
			if (!bIsOKToSave)
			{
				if (!(SaveFlags & SAVE_NoError))
				{
					FText ErrorText;
					if (InOuter->ContainsMap())
					{
						FFormatNamedArguments Arguments;
						Arguments.Add(TEXT("Name"), FText::FromString(NewPath));
						ErrorText = FText::Format(NSLOCTEXT("SavePackage", "MapSaveNotAllowed", "Map '{Name}' is not allowed to save (see log for reason)"), Arguments);
					}
					else
					{
						FFormatNamedArguments Arguments;
						Arguments.Add(TEXT("Name"), FText::FromString(NewPath));
						ErrorText = FText::Format(NSLOCTEXT("SavePackage", "AssetSaveNotAllowed", "Asset '{Name}' is not allowed to save (see log for reason)"), Arguments);
					}
					Error->Logf(ELogVerbosity::Warning, TEXT("%s"), *ErrorText.ToString());
				}
				return ESavePackageResult::Error;
			}
		}

		// if we're conforming, validate that the packages are compatible
		if (Conform != nullptr && !ValidateConformCompatibility(InOuter, Conform, Error))
		{
			if (!(SaveFlags & SAVE_NoError))
			{
				FText ErrorText;
				if (InOuter->ContainsMap())
				{
					FFormatNamedArguments Arguments;
					Arguments.Add(TEXT("Name"), FText::FromString(NewPath));
					ErrorText = FText::Format(NSLOCTEXT("SavePackage", "CannotSaveMapConformIncompatibility", "Conformed Map '{Name}' cannot be saved as it is incompatible with the original"), Arguments);
				}
				else
				{
					FFormatNamedArguments Arguments;
					Arguments.Add(TEXT("Name"), FText::FromString(NewPath));
					ErrorText = FText::Format(NSLOCTEXT("SavePackage", "CannotSaveAssetConformIncompatibility", "Conformed Asset '{Name}' cannot be saved as it is incompatible with the original"), Arguments);
				}
				Error->Logf(ELogVerbosity::Error, TEXT("%s"), *ErrorText.ToString());
			}
			return ESavePackageResult::Error;
		}

		const bool FilterEditorOnly = InOuter->HasAnyPackageFlags(PKG_FilterEditorOnly);

		// Route PreSaveRoot to allow e.g. the world to attach components for the persistent level.
		// If we are saving concurrently, this should have been called before UPackage::Save was called.
		bool bCleanupIsRequired = false;
		if (Base && !bSavingConcurrent)
		{
			bCleanupIsRequired = Base->PreSaveRoot(Filename);
		}

		const FString BaseFilename = FPaths::GetBaseFilename(Filename);
		// Make temp file. CreateTempFilename guarantees unique, non-existing filename.
		// The temp file will be saved in the game save folder to not have to deal with potentially too long paths.
		// Since the temp filename may include a 32 character GUID as well, limit the user prefix to 32 characters.
		FString TempFilename;
		FString TextFormatTempFilename;
		TempFilename = FPaths::CreateTempFilename(*FPaths::ProjectSavedDir(), *BaseFilename.Left(32));
		TextFormatTempFilename = TempFilename + FPackageName::GetTextAssetPackageExtension();

		// Init.
		FString CleanFilename = FPaths::GetCleanFilename(Filename);

		FFormatNamedArguments Args;
		Args.Add(TEXT("CleanFilename"), FText::FromString(CleanFilename));

		FText StatusMessage = FText::Format(NSLOCTEXT("Core", "SavingFile", "Saving file: {CleanFilename}..."), Args);

		const int32 TotalSaveSteps = 33;
		FScopedSlowTask SlowTask(TotalSaveSteps, StatusMessage, bSlowTask);
		SlowTask.MakeDialog(SaveFlags & SAVE_FromAutosave ? true : false);

		SlowTask.EnterProgressFrame();

		bool Success = true;
		bool bRequestStub = false;
		{
			// FullyLoad the package's Loader, so that anything we need to serialize (bulkdata, thumbnails) is available
			COOK_STAT(FScopedDurationTimer SaveTimer(SavePackageStats::FullyLoadLoadersTimeSec));
			EnsureLoadingComplete(InOuter);
		}
		SlowTask.EnterProgressFrame();

		// Untag all objects and names.
		UnMarkAllObjects();

		TArray<UObject*> CachedObjects;

		// structure to track what every export needs to import (native only)
		TMap<UObject*, TArray<UObject*> > NativeObjectDependencies;

		// Size of serialized out package in bytes. This is before compression.
		int32 PackageSize = INDEX_NONE;
		{			
			// TODO: Require a SavePackageContext and move to EditorEngine
			FPackageNameMapSaver NameMapSaver;

			uint32 ComparisonFlags = PPF_DeepCompareInstances;

			// Export objects (tags them as OBJECTMARK_TagExp).
			FArchiveSaveTagExports ExportTaggerArchive( InOuter );
			ExportTaggerArchive.SetPortFlags( ComparisonFlags );
			ExportTaggerArchive.SetCookingTarget(TargetPlatform);
			ExportTaggerArchive.SetSerializeContext(SaveContext);

			check( ExportTaggerArchive.IsCooking() == !!TargetPlatform );
			check( ExportTaggerArchive.IsCooking() == bIsCooking );

			// Tag exports and route presave.
			FPackageExportTagger PackageExportTagger(Base, TopLevelFlags, InOuter, TargetPlatform);
			{
				TRACE_CPUPROFILER_EVENT_SCOPE(UPackage_Save_TagExportsWithPresave);

				COOK_STAT(FScopedDurationTimer SaveTimer(SavePackageStats::TagPackageExportsPresaveTimeSec));
				// Do not route presave if saving concurrently. This should have been done before the concurrent save started.
				// Also if we're trying to diff the package and gathering callstacks, Presave has already been done
				const bool bRoutePresave = !bSavingConcurrent && !(SaveFlags & SAVE_DiffCallstack);
				PackageExportTagger.TagPackageExports(ExportTaggerArchive, bRoutePresave);
				ExportTaggerArchive.SetFilterEditorOnly(FilterEditorOnly);
			}
		
#if USE_STABLE_LOCALIZATION_KEYS
			if (GIsEditor)
			{
				// We need to ensure that we have a package localization namespace as the package loading will need it
				// We need to do this before entering the GIsSavingPackage block as it may change the package meta-data
				TextNamespaceUtil::EnsurePackageNamespace(InOuter);
			}
#endif // USE_STABLE_LOCALIZATION_KEYS

			if (InOuter->WorldTileInfo.IsValid())
			{
				// collect custom version from wc tile info
				ExportTaggerArchive << *(InOuter->WorldTileInfo);
			}

			{
				check(!IsGarbageCollecting());
				// set GIsSavingPackage here as it is now illegal to create any new object references; they potentially wouldn't be saved correctly								
				struct FScopedSavingFlag
				{
					FScopedSavingFlag(bool InSavingConcurrent)
						: bSavingConcurrent(InSavingConcurrent)
					{
						// We need the same lock as GC so that no StaticFindObject can happen in parallel to saveing a package
						if (IsInGameThread())
						{
							FGCCSyncObject::Get().GCLock();
						}
						else
						{
							FGCCSyncObject::Get().LockAsync();
						}

						// Do not change GIsSavingPackage while saving concurrently. It should have been set before and after all packages are saved
						if (!bSavingConcurrent)
						{
							GIsSavingPackage = true;
						}
					}
					~FScopedSavingFlag() 
					{ 
						if (!bSavingConcurrent)
						{
							GIsSavingPackage = false;
						}
						if (IsInGameThread())
						{
							FGCCSyncObject::Get().GCUnlock();
						}
						else
						{
							FGCCSyncObject::Get().UnlockAsync();
						}
					}

					bool bSavingConcurrent;
				} IsSavingFlag(bSavingConcurrent);

			
				{
					TRACE_CPUPROFILER_EVENT_SCOPE(UPackage_Save_TagExports);
					COOK_STAT(FScopedDurationTimer SaveTimer(SavePackageStats::TagPackageExportsTimeSec));
					// Clear all marks (OBJECTMARK_TagExp and exclusion marks) again as we need to redo tagging below.
					UnMarkAllObjects();
			
					// We need to serialize objects yet again to tag objects that were created by PreSave as OBJECTMARK_TagExp.
					PackageExportTagger.TagPackageExports( ExportTaggerArchive, false );
				}

				// Kick off any Precaching required for the target platform to save these objects
				// only need to do this if we are cooking a different platform then the one which is currently running
				// TODO: if save package is canceled then call ClearCache on each object

#if WITH_EDITOR
				if ( bIsCooking && !bSavingConcurrent )
				{
					TArray<UObject*> TagExpObjects;
					GetObjectsWithAnyMarks(TagExpObjects, OBJECTMARK_TagExp);
					for ( int Index =0; Index < TagExpObjects.Num(); ++Index)
					{
						UObject *ExpObject = TagExpObjects[Index];
						if ( ExpObject->HasAnyMarks( OBJECTMARK_TagExp ) )
						{
							ExpObject->BeginCacheForCookedPlatformData( TargetPlatform );
							CachedObjects.Add( ExpObject );
						}
					}
				}
#endif

				SlowTask.EnterProgressFrame();

				// structure to track what every export needs to import
				TMap<UObject*, TArray<UObject*> > ObjectDependencies;

				// and a structure to track non-redirector references
				TSet<UObject*> DependenciesReferencedByNonRedirectors;
		
				/** If true, we are going to save to disk async to save time. */
				const bool bSaveAsync = !!(SaveFlags & SAVE_Async);

				const bool bSaveUnversioned = !!(SaveFlags & SAVE_Unversioned);

				TUniquePtr<FLinkerSave> Linker = nullptr;
				FArchiveFormatterType* Formatter = nullptr;
				FArchive* TextFormatArchive = nullptr;
				const bool bTextFormat = FString(Filename).EndsWith(FPackageName::GetTextAssetPackageExtension()) || FString(Filename).EndsWith(FPackageName::GetTextMapPackageExtension());
	
				{
					TRACE_CPUPROFILER_EVENT_SCOPE(UPackage_Save_CreateLinkerSave);

#if WITH_EDITOR
					FString DiffCookedPackagesPath;
					// if we are cooking and we have diff cooked packages on the commandline then do some special stuff

					// Finds the asset object within a package
					auto FindAssetInPackage = [](UPackage* Package) -> UObject*
					{
						for (UObject* Object : TObjectRange<UObject>())
						{
							if (Object->GetOuter() == Package && Object->IsAsset())
							{
								return Object;
							}
						}

						return nullptr;
					};

					if (TargetPlatform != nullptr && (SaveFlags & SAVE_DiffCallstack))
					{
						// The entire package will be serialized to memory and then compared against package on disk.
						// Each difference will be log with its Serialize call stack trace
						FArchive* Saver = new FArchiveStackTrace(FindAssetInPackage(InOuter), *InOuter->FileName.ToString(), true, InOutDiffMap);
						Linker = TUniquePtr<FLinkerSave>(new FLinkerSave(InOuter, Saver, bForceByteSwapping, bSaveUnversioned));
					}
					else if (TargetPlatform != nullptr && (SaveFlags & SAVE_DiffOnly))
					{
						// The entire package will be serialized to memory and then compared against package on disk
						FArchive* Saver = new FArchiveStackTrace(FindAssetInPackage(InOuter), *InOuter->FileName.ToString(), false);
						Linker = TUniquePtr<FLinkerSave>(new FLinkerSave(InOuter, Saver, bForceByteSwapping, bSaveUnversioned));
					}
					else if ((!!TargetPlatform) && FParse::Value(FCommandLine::Get(), TEXT("DiffCookedPackages="), DiffCookedPackagesPath))
					{
						FString TestArchiveFilename = Filename;
						// TestArchiveFilename.ReplaceInline(TEXT("Cooked"), TEXT("CookedDiff"));
						DiffCookedPackagesPath.ReplaceInline(TEXT("\\"), TEXT("/"));
						FString CookedPath = FPaths::ConvertRelativePathToFull(FPaths::ProjectSavedDir() + TEXT("Cooked/"));
						CookedPath.ReplaceInline(TEXT("\\"), TEXT("/"));
						TestArchiveFilename.ReplaceInline(*CookedPath, *DiffCookedPackagesPath);

						FArchive* TestArchive = IFileManager::Get().CreateFileReader(*TestArchiveFilename);
						FArchive* Saver = new FDiffSerializeArchive(*InOuter->FileName.ToString(), TestArchive);
						Linker = TUniquePtr<FLinkerSave>(new FLinkerSave(InOuter, Saver, bForceByteSwapping));
					}
					else
#endif
						if (bSaveAsync)
						{
							// Allocate the linker with a memory writer, forcing byte swapping if wanted.
							Linker = TUniquePtr<FLinkerSave>(new FLinkerSave(InOuter, bForceByteSwapping, bSaveUnversioned));
						}
						else
						{
							// Allocate the linker, forcing byte swapping if wanted.
							Linker = TUniquePtr<FLinkerSave>(new FLinkerSave(InOuter, *TempFilename, bForceByteSwapping, bSaveUnversioned));
						}

#if WITH_TEXT_ARCHIVE_SUPPORT
					if (bTextFormat)
					{
						TextFormatArchive = IFileManager::Get().CreateFileWriter(*TextFormatTempFilename);
						FJsonArchiveOutputFormatter* OutputFormatter = new FJsonArchiveOutputFormatter(*TextFormatArchive);
						OutputFormatter->SetObjectIndicesMap(&Linker->ObjectIndicesMap);
						Formatter = OutputFormatter;
					}
					else
#endif
					{
						Formatter = new FBinaryArchiveFormatter(*(FArchive*)Linker.Get());
					}
				}

				FStructuredArchive* StructuredArchive = new FStructuredArchive(*Formatter);
				FStructuredArchive::FRecord StructuredArchiveRoot = StructuredArchive->Open().EnterRecord();
				StructuredArchiveRoot.GetUnderlyingArchive().SetSerializeContext(SaveContext);
#if WITH_EDITOR
				if (!!TargetPlatform)
				{
					Linker->SetDebugSerializationFlags(DSF_EnableCookerWarnings | Linker->GetDebugSerializationFlags());
				}
#endif

				if (!(Linker->Summary.PackageFlags & PKG_FilterEditorOnly))
				{
					// The Editor version is used as part of the check to see if a package is too old to use the gather cache, so we always have to add it if we have gathered loc for this asset
					// We need to set the editor custom version before we copy the version container to the summary, otherwise we may end up with corrupt assets
					// because we later do it on the Linker when actually gathering loc data
					ExportTaggerArchive.UsingCustomVersion(FEditorObjectVersion::GUID);
				}

				// Use the custom versions we had previously gleaned from the export tag pass
				Linker->Summary.SetCustomVersionContainer(ExportTaggerArchive.GetCustomVersions());

				Linker->SetPortFlags(ComparisonFlags);
				Linker->SetFilterEditorOnly( FilterEditorOnly );
				Linker->SetCookingTarget(TargetPlatform);

				// Make sure the package has the same version as the linker
				InOuter->LinkerPackageVersion = Linker->UE4Ver();
				InOuter->LinkerLicenseeVersion = Linker->LicenseeUE4Ver();
				InOuter->LinkerCustomVersion = Linker->GetCustomVersions();

				if (EndSavingIfCancelled(Linker.Get(), TempFilename))
				{ 
					return ESavePackageResult::Canceled; 
				}
				SlowTask.EnterProgressFrame();
			
				// keep a list of objects that would normally have gone into the dependency map, but since they are from cross-level dependencies, won't be found in the import map
				TArray<UObject*> DependenciesToIgnore;

				// When cooking, strip export objects that 
				//	are both not for client and not for server by default
				//	are for client if target is client only
				//	are for server if target is server only
				if (Linker->IsCooking())
				{
					TArray<UObject*> TagExpObjects;
					GetObjectsWithAnyMarks(TagExpObjects, OBJECTMARK_TagExp);

					const EObjectMark ExcludedObjectMarks = GetExcludedObjectMarksForTargetPlatform(TargetPlatform, Linker->IsCooking());
					if (Linker->IsCooking() && ExcludedObjectMarks != OBJECTMARK_NOMARKS)
					{
						// Make sure that nothing is in the export table that should have been filtered out
						for (UObject* ObjExport : TagExpObjects)
						{
							if (!ensureMsgf(!ObjExport->HasAnyMarks(ExcludedObjectMarks), TEXT("Object %s is marked for export, but has excluded mark!"), *ObjExport->GetPathName()))
							{
								ObjExport->UnMark(OBJECTMARK_TagExp);
							}
						}
						GetObjectsWithAnyMarks(TagExpObjects, OBJECTMARK_TagExp);
					}

					// Exports got filtered out already if they're not for this platform
					if (TagExpObjects.Num() == 0)
					{
						UE_CLOG(!(SaveFlags & SAVE_NoError), LogSavePackage, Verbose, TEXT("No exports found (or all exports are editor-only) for %s. Package will not be saved."), *BaseFilename);
						return ESavePackageResult::ContainsEditorOnlyData;
					}

#if WITH_EDITOR
					if (bIsCooking && TargetPlatform)
					{
						if (const IBlueprintNativeCodeGenCore* Coordinator = IBlueprintNativeCodeGenCore::Get())
						{
							EReplacementResult ReplacmentResult = Coordinator->IsTargetedForReplacement(InOuter, Coordinator->GetNativizationOptionsForPlatform(TargetPlatform));
							if (ReplacmentResult == EReplacementResult::ReplaceCompletely)
							{
								if (IsEventDrivenLoaderEnabledInCookedBuilds() && TargetPlatform)
								{
									// the package isn't actually in the export map, but that is ok, we add it as export anyway for error checking
									EDLCookChecker.AddExport(InOuter);

									for (UObject* ObjExport : TagExpObjects)
									{
										// Register exports, these will exist at runtime because they are compiled in
										EDLCookChecker.AddExport(ObjExport);
									}
								}

								UE_LOG(LogSavePackage, Verbose, TEXT("Package %s contains assets that are being converted to native code."), *InOuter->GetName());
								return ESavePackageResult::ReplaceCompletely;
							}
							else if (ReplacmentResult == EReplacementResult::GenerateStub)
							{
								bRequestStub = true;
							}
						}
					}
#endif
				}

				// Import objects & names.
				TSet<UPackage*> PrestreamPackages;
				{
					TRACE_CPUPROFILER_EVENT_SCOPE(UPackage_Save_TagImports);
					
					TArray<UObject*> TagExpObjects;
					GetObjectsWithAnyMarks(TagExpObjects, OBJECTMARK_TagExp);
					for(int32 Index = 0; Index < TagExpObjects.Num(); Index++)
					{
						UObject* Obj = TagExpObjects[Index];
						check(Obj->HasAnyMarks(OBJECTMARK_TagExp));

						// Build list.
						FArchiveSaveTagImports ImportTagger(Linker.Get(), NameMapSaver);
						ImportTagger.SetPortFlags(ComparisonFlags);
						ImportTagger.SetFilterEditorOnly(FilterEditorOnly);
						ImportTagger.SetSerializeContext(SaveContext);

						UClass* Class = Obj->GetClass();

						if ( Obj->HasAnyFlags(RF_ClassDefaultObject) )
						{
							Class->SerializeDefaultObject(Obj, ImportTagger);
						}
						else
						{
							Obj->Serialize( ImportTagger );
						}

						ImportTagger << Class;

						UObject* Template = Obj->GetArchetype();
						if (Template)
						{
							// If we're not cooking for the event driven loader, exclude the CDO
							if (Template != Class->GetDefaultObject() || (IsEventDrivenLoaderEnabledInCookedBuilds() && TargetPlatform))
							{
								ImportTagger << Template;
							}

							static struct FDumpChangesSettings
							{
								FString ObjectName;
								FString ArchetypeName;

								FDumpChangesSettings()
								{
									const TCHAR* CommandLine = FCommandLine::Get();

									// Check if we want to dump objects by name
									FString LocalObjectName;
									if (FParse::Value(CommandLine, TEXT("dumpsavestate="), LocalObjectName))
									{
										ObjectName = MoveTemp(LocalObjectName);
									}

									// Check if we want to dump objects by their CDO name
									FString LocalArchetypeName;
									if (FParse::Value(CommandLine, TEXT("dumpsavestatebyarchetype="), LocalArchetypeName))
									{
										ArchetypeName = MoveTemp(LocalArchetypeName);
									}
								}
							} DumpChangesSettings;

							// Dump objects and their CDO during save to show how those objects are being delta-serialized
							if (Obj->GetFName() == *DumpChangesSettings.ObjectName || Template->GetFName() == *DumpChangesSettings.ArchetypeName)
							{
								auto DumpPropertiesToText = [](UObject* Object)
								{
									TArray<TTuple<FProperty*, FString>> Result;
									for (FProperty* Prop : TFieldRange<FProperty>(Object->GetClass()))
									{
										FString PropState;
										const void* PropAddr = Prop->ContainerPtrToValuePtr<void>(Object);
										Prop->ExportTextItem(PropState, PropAddr, nullptr, Object, PPF_None);

										Result.Emplace(Prop, MoveTemp(PropState));
									}
									return Result;
								};

								TArray<TTuple<FProperty*, FString>> TemplateOutput = DumpPropertiesToText(Template);
								TArray<TTuple<FProperty*, FString>> ObjOutput      = DumpPropertiesToText(Obj);

								FString TemplateText = FString::JoinBy(TemplateOutput, TEXT("\n"), [](const TTuple<FProperty*, FString>& PropValue)
								{
									return FString::Printf(TEXT("  %s: %s"), *PropValue.Get<0>()->GetName(), *PropValue.Get<1>());
								});
								FString ObjText = FString::JoinBy(ObjOutput, TEXT("\n"), [](const TTuple<FProperty*, FString>& PropValue)
								{
									return FString::Printf(TEXT("  %s: %s"), *PropValue.Get<0>()->GetName(), *PropValue.Get<1>());
								});
								UE_LOG(LogSavePackage, Warning, TEXT("---\nArchetype: %s\n%s\nObject: %s\n%s\n---"), *Template->GetFullName(), *TemplateText, *Obj->GetFullName(), *ObjText);
							}
						}

						if (IsEventDrivenLoaderEnabledInCookedBuilds() && TargetPlatform)
						{
							TArray<UObject*> Deps;
							Obj->GetPreloadDependencies(Deps);
							for (UObject* Dep : Deps)
							{
								// We assume nothing in coreuobject ever loads assets in a constructor
								if (Dep && Dep->GetOutermost()->GetFName() != GLongCoreUObjectPackageName)
								{
									// We want to tag these as imports, but not as dependencies
									FArchiveSaveTagImports::FScopeIgnoreDependencies IgnoreDependencies(ImportTagger);
									ImportTagger << Dep;
								}
							}
							static const IConsoleVariable* ProcessPrestreamingRequests = IConsoleManager::Get().FindConsoleVariable(TEXT("s.ProcessPrestreamingRequests"));
							if (ProcessPrestreamingRequests->GetInt())
							{
								Deps.Reset();
								Obj->GetPrestreamPackages(Deps);
								for (UObject* Dep : Deps)
								{
									if (Dep)
									{
										UPackage* Pkg = Dep->GetOutermost();
										if (!Pkg->HasAnyPackageFlags(PKG_CompiledIn) && Obj->HasAnyMarks(OBJECTMARK_TagExp))
										{
											PrestreamPackages.Add(Pkg);
										}
									}
								}
							}
						}

						if( Obj->IsIn(GetTransientPackage()) )
						{
							UE_LOG(LogSavePackage, Fatal, TEXT("%s"), *FString::Printf( TEXT("Transient object imported: %s"), *Obj->GetFullName() ) );
						}

						if (Obj->GetClass() != UObjectRedirector::StaticClass())
						{
							DependenciesReferencedByNonRedirectors.Append(ImportTagger.Dependencies);
						}
						ObjectDependencies.Add(Obj, MoveTemp(ImportTagger.Dependencies));
						NativeObjectDependencies.Add(Obj, MoveTemp(ImportTagger.NativeDependencies));
					}
				}
				if (PrestreamPackages.Num())
				{
					TSet<UPackage*> KeptPrestreamPackages;
					for (UPackage* Pkg : PrestreamPackages)
					{
						if (!Pkg->HasAnyMarks(OBJECTMARK_TagImp))
						{
							Pkg->Mark(OBJECTMARK_TagImp);
							KeptPrestreamPackages.Add(Pkg);
						}
					}
					Exchange(PrestreamPackages, KeptPrestreamPackages);
				}

#if WITH_EDITOR
				// Remove TagExp from duplicate objects.
				TMap<UObject*, UObject*> DuplicateRedirects = UnmarkExportTagFromDuplicates();
#endif // WITH_EDITOR

				if ( EndSavingIfCancelled( Linker.Get(), TempFilename ) )
				{ 
					return ESavePackageResult::Canceled;
				}
				SlowTask.EnterProgressFrame();

				if ( EndSavingIfCancelled( Linker.Get(), TempFilename ) )
				{ 
					return ESavePackageResult::Canceled;
				}
				SlowTask.EnterProgressFrame();

				TArray<UObject*> PrivateObjects;
				TArray<UObject*> ObjectsInOtherMaps;
				TArray<UObject*> LevelObjects;

				// Tag the names for all relevant object, classes, and packages.
				{
					TRACE_CPUPROFILER_EVENT_SCOPE(UPackage_Save_TagNames);

					TArray<UObject*> TagExpImpObjects;
					GetObjectsWithAnyMarks(TagExpImpObjects, EObjectMark(OBJECTMARK_TagExp|OBJECTMARK_TagImp));
					for(int32 Index = 0; Index < TagExpImpObjects.Num(); Index++)
					{
						UObject* Obj = TagExpImpObjects[Index];
						check(Obj->HasAnyMarks(EObjectMark(OBJECTMARK_TagExp|OBJECTMARK_TagImp)));

						NameMapSaver.MarkNameAsReferenced(Obj->GetFName());
#if WITH_EDITOR
						AddReplacementsNames(NameMapSaver, Obj, TargetPlatform);
#endif //WITH_EDITOR
						if( Obj->GetOuter() )
						{
							NameMapSaver.MarkNameAsReferenced(Obj->GetOuter()->GetFName());
						}

						if( Obj->HasAnyMarks(OBJECTMARK_TagImp) )
						{
							NameMapSaver.MarkNameAsReferenced(Obj->GetClass()->GetFName());
							check(Obj->GetClass()->GetOuter());
							NameMapSaver.MarkNameAsReferenced(Obj->GetClass()->GetOuter()->GetFName());
						
							// if a private object was marked by the cooker, it will be in memory on load, and will be found. helps with some objects
							// from a package in a package being moved into Startup_int.xxx, but not all
							// Imagine this:
							// Package P:
							//   - A (private)
							//   - B (public, references A)
							//   - C (public, references A)
							// Map M:
							//   - MObj (references B)
							// Startup Package S:
							//   - SObj (references C)
							// When Startup is cooked, it will pull in C and A. When M is cooked, it will pull in B, but not A, because
							// A was already marked by the cooker. M.xxx now has a private import to A, which is normally illegal, hence
							// the OBJECTMARK_MarkedByCooker check below
							UPackage* ObjPackage = Obj->GetOutermost();
							if (PrestreamPackages.Contains(ObjPackage))
							{
								NameMapSaver.MarkNameAsReferenced(PrestreamPackageClassName);
								// These are not errors
								UE_LOG(LogSavePackage, Display, TEXT("Prestreaming package %s "), *ObjPackage->GetPathName()); //-V595
								continue;
							}

#if WITH_EDITORONLY_DATA
							// Allow referencing private objects into/from/between owned packages
							if (ObjPackage && (ObjPackage->IsOwnedBy(InOuter) || InOuter->IsOwnedBy(ObjPackage) || InOuter->HasSameOwner(ObjPackage)))
							{
								continue;
							}
#endif
							if( !Obj->HasAnyFlags(RF_Public) && !Obj->HasAnyFlags(RF_Transient))
							{
								if (!IsEventDrivenLoaderEnabledInCookedBuilds() || !TargetPlatform || !ObjPackage->HasAnyPackageFlags(PKG_CompiledIn))
								{
									PrivateObjects.Add(Obj);
								}
							}

							// See whether the object we are referencing is in another map package.
							if( ObjPackage && ObjPackage->ContainsMap() )
							{
								if ( ObjPackage != Obj && Obj->GetFName() != NAME_PersistentLevel && Obj->GetClass()->GetFName() != WorldClassName )
								{
									ObjectsInOtherMaps.Add(Obj);

									if ( DependenciesReferencedByNonRedirectors.Contains(Obj) )
									{
										UE_LOG(LogSavePackage, Warning, TEXT( "Obj in another map: %s"), *Obj->GetFullName() );

										if (!(SaveFlags & SAVE_NoError))
										{
											Error->Logf(ELogVerbosity::Warning, TEXT("%s"), *FText::Format( NSLOCTEXT( "Core", "SavePackageObjInAnotherMap", "Object '{0}' is in another map" ), FText::FromString( *Obj->GetFullName() ) ).ToString() );
										}
									}
								}
								else
								{
									LevelObjects.Add(Obj);
								}
							}
						}
					}
				}

				if ( EndSavingIfCancelled( Linker.Get(), TempFilename ) )
				{ 
					return ESavePackageResult::Canceled;
				}
				SlowTask.EnterProgressFrame();

				if ( LevelObjects.Num() > 0 && ObjectsInOtherMaps.Num() == 0 )
				{
					ObjectsInOtherMaps = LevelObjects;
				}

				// It is allowed for redirectors to reference objects in other maps.
				// Form the list of objects that erroneously reference another map.
				TArray<UObject*> IllegalObjectsInOtherMaps;
				for ( auto ObjIt = ObjectsInOtherMaps.CreateConstIterator(); ObjIt; ++ObjIt )
				{
					if ( DependenciesReferencedByNonRedirectors.Contains(*ObjIt) )
					{
						IllegalObjectsInOtherMaps.Add(*ObjIt);
					}
				}

				// The graph is linked to objects in a different map package!
				if (IllegalObjectsInOtherMaps.Num() )
				{
					UObject* MostLikelyCulprit = nullptr;
					const FProperty* PropertyRef = nullptr;

					// construct a string containing up to the first 5 objects problem objects
					FString ObjectNames;
					int32 MaxNamesToDisplay = 5;
					bool DisplayIsLimited = true;

					if (IllegalObjectsInOtherMaps.Num() < MaxNamesToDisplay)
					{
						MaxNamesToDisplay = IllegalObjectsInOtherMaps.Num();
						DisplayIsLimited = false;
					}

					for (int32 Idx = 0; Idx < MaxNamesToDisplay; Idx++)
					{
						ObjectNames += IllegalObjectsInOtherMaps[Idx]->GetName() + TEXT("\n");
					}
					
					// if there are more than 5 items we indicated this by adding "..." at the end of the list
					if (DisplayIsLimited)
					{
						ObjectNames += TEXT("...\n");
					}

					Args.Empty();
					Args.Add( TEXT("FileName"), FText::FromString( Filename ) );
					Args.Add( TEXT("ObjectNames"), FText::FromString( ObjectNames ) );
					const FText Message = FText::Format( NSLOCTEXT("Core", "LinkedToObjectsInOtherMap_FindCulpritQ", "Can't save {FileName}: Graph is linked to object(s) in external map.\nExternal Object(s):\n{ObjectNames}  \nTry to find the chain of references to that object (may take some time)?"), Args );

					FString CulpritString = TEXT( "Unknown" );
					if (FMessageDialog::Open(EAppMsgType::YesNo, Message) == EAppReturnType::Yes)
					{
						FindMostLikelyCulprit(IllegalObjectsInOtherMaps, MostLikelyCulprit, PropertyRef);
						if (MostLikelyCulprit != nullptr && PropertyRef != nullptr)
						{
							CulpritString = FString::Printf(TEXT("%s (%s)"), *MostLikelyCulprit->GetFullName(), *PropertyRef->GetName());
						}
						else if (MostLikelyCulprit != nullptr)
						{
							CulpritString = FString::Printf(TEXT("%s (Unknown property)"), *MostLikelyCulprit->GetFullName());
						}
					}

					// Free the file handle and delete the temporary file
					Linker->CloseAndDestroySaver();
					IFileManager::Get().Delete( *TempFilename );
					if (!(SaveFlags & SAVE_NoError))
					{
						Error->Logf(ELogVerbosity::Warning, TEXT("Can't save %s: Graph is linked to object %s in external map"), Filename, *CulpritString);
					}
					return ESavePackageResult::Error;
				}

				// The graph is linked to private objects!
				if (PrivateObjects.Num())
				{
					UObject* MostLikelyCulprit = nullptr;
					const FProperty* PropertyRef = nullptr;
					
					// construct a string containing up to the first 5 objects problem objects
					FString ObjectNames;
					int32 MaxNamesToDisplay = 5;
					bool DisplayIsLimited = true;

					if (PrivateObjects.Num() < MaxNamesToDisplay)
					{
						MaxNamesToDisplay = PrivateObjects.Num();
						DisplayIsLimited = false;
					}

					for (int32 Idx = 0; Idx < MaxNamesToDisplay; Idx++)
					{
						ObjectNames += PrivateObjects[Idx]->GetName() + TEXT("\n");
					}

					// if there are more than 5 items we indicated this by adding "..." at the end of the list
					if (DisplayIsLimited)
					{
						ObjectNames += TEXT("...\n");
					}

					Args.Empty();
					Args.Add( TEXT("FileName"), FText::FromString( Filename ) );
					Args.Add( TEXT("ObjectNames"), FText::FromString( ObjectNames ) );
					const FText Message = FText::Format( NSLOCTEXT("Core", "LinkedToPrivateObjectsInOtherPackage_FindCulpritQ", "Can't save {FileName}: Graph is linked to private object(s) in an external package.\nExternal Object(s):\n{ObjectNames}  \nTry to find the chain of references to that object (may take some time)?"), Args );

					FString CulpritString = TEXT( "Unknown" );
					if (FMessageDialog::Open(EAppMsgType::YesNo, Message) == EAppReturnType::Yes)
					{
						FindMostLikelyCulprit(PrivateObjects, MostLikelyCulprit, PropertyRef);
						CulpritString = FString::Printf(TEXT("%s (%s)"),
							(MostLikelyCulprit != nullptr) ? *MostLikelyCulprit->GetFullName() : TEXT("(unknown culprit)"),
							(PropertyRef != nullptr) ? *PropertyRef->GetName() : TEXT("unknown property ref"));
					}

					// free the file handle and delete the temporary file
					Linker->CloseAndDestroySaver();
					IFileManager::Get().Delete(*TempFilename);
					if (!(SaveFlags & SAVE_NoError))
					{
						Error->Logf(ELogVerbosity::Warning, TEXT("Can't save %s: Graph is linked to external private object %s"), Filename, *CulpritString);
					}
					return ESavePackageResult::Error;
				}

				// Write fixed-length file summary to overwrite later.
				if( Conform )
				{
					// Conform to previous generation of file.
					UE_LOG(LogSavePackage, Log,  TEXT("Conformal save, relative to: %s, Generation %i"), *Conform->Filename, Conform->Summary.Generations.Num()+1 );
					Linker->Summary.Guid = Conform->Summary.Guid;
#if WITH_EDITORONLY_DATA
					Linker->Summary.PersistentGuid = Conform->Summary.PersistentGuid;
					Linker->Summary.OwnerPersistentGuid	= Conform->Summary.OwnerPersistentGuid;
#endif
					Linker->Summary.Generations = Conform->Summary.Generations;
				}
				else if (SaveFlags & SAVE_KeepGUID)
				{
					// First generation file, keep existing GUID
					Linker->Summary.Guid = InOuter->Guid;
#if WITH_EDITORONLY_DATA
					Linker->Summary.PersistentGuid = InOuter->PersistentGuid;
					Linker->Summary.OwnerPersistentGuid = InOuter->OwnerPersistentGuid;
#endif
					Linker->Summary.Generations = TArray<FGenerationInfo>();
				}
				else
				{
					// First generation file.
					Linker->Summary.Guid = FGuid::NewGuid();
#if WITH_EDITORONLY_DATA
					Linker->Summary.PersistentGuid = InOuter->PersistentGuid;
					Linker->Summary.OwnerPersistentGuid = InOuter->OwnerPersistentGuid;
#endif
					Linker->Summary.Generations = TArray<FGenerationInfo>();

					// make sure the UPackage's copy of the GUID is up to date
					InOuter->Guid = Linker->Summary.Guid;
				}
				new(Linker->Summary.Generations)FGenerationInfo(0, 0);

				{
#if WITH_EDITOR
					FArchiveStackTraceIgnoreScope IgnoreSummaryDiffsScope(DiffSettings.bIgnoreHeaderDiffs);
#endif // WITH_EDITOR
					if (!bTextFormat)
					{
						StructuredArchiveRoot.GetUnderlyingArchive() << Linker->Summary;
					}
				}
				int32 OffsetAfterPackageFileSummary = Linker->Tell();
		
				if ( EndSavingIfCancelled( Linker.Get(), TempFilename ) )
				{ 
					return ESavePackageResult::Canceled;
				}
				SlowTask.EnterProgressFrame();


#if WITH_EDITOR
				if ( GOutputCookingWarnings )
				{
					// check the name list for uniqueobjectnamefor cooking
					static FNameEntryId NAME_UniqueObjectNameForCooking = FName("UniqueObjectNameForCooking").GetComparisonIndex();
					if (NameMapSaver.NameExists(NAME_UniqueObjectNameForCooking))
					{
						UE_LOG(LogSavePackage, Warning, TEXT("Saving object into cooked package %s which was created at cook time"), Filename);
					}
				}
#endif

				// Build NameMap.
				Linker->Summary.NameOffset = Linker->Tell();
				{
					TRACE_CPUPROFILER_EVENT_SCOPE(UPackage_Save_BuildNameMap);
#if WITH_EDITOR
					FArchive::FScopeSetDebugSerializationFlags S(*Linker, DSF_IgnoreDiff, true);
					FArchiveStackTraceIgnoreScope IgnoreSummaryDiffsScope(DiffSettings.bIgnoreHeaderDiffs);
#endif
					NameMapSaver.UpdateLinker(*Linker.Get(), Conform, bTextFormat ? nullptr : Linker->Saver);
				}
				if ( EndSavingIfCancelled( Linker.Get(), TempFilename ) )
				{ 
					return ESavePackageResult::Canceled;
				}
				SlowTask.EnterProgressFrame();

				FStructuredArchive::FStream Stream = StructuredArchiveRoot.EnterStream(SA_FIELD_NAME(TEXT("GatherableTextData")));
				Linker->Summary.GatherableTextDataOffset = 0;
				Linker->Summary.GatherableTextDataCount = 0;
				if (!(Linker->Summary.PackageFlags & PKG_FilterEditorOnly))
				{
					TRACE_CPUPROFILER_EVENT_SCOPE(UPackage_Save_WriteGatherableTextData);

					// The Editor version is used as part of the check to see if a package is too old to use the gather cache, so we always have to add it if we have gathered loc for this asset
					// Note that using custom version here only works because we already added it to the export tagger before the package summary was serialized
					Linker->UsingCustomVersion(FEditorObjectVersion::GUID);

					bool bCanCacheGatheredText = false;
					
					// Gathers from the given package
					EPropertyLocalizationGathererResultFlags GatherableTextResultFlags = EPropertyLocalizationGathererResultFlags::Empty;
					FPropertyLocalizationDataGatherer(Linker->GatherableTextDataMap, InOuter, GatherableTextResultFlags);

					// We can only cache packages that:
					//	1) Don't contain script data, as script data is very volatile and can only be safely gathered after it's been compiled (which happens automatically on asset load).
					//	2) Don't contain text keyed with an incorrect package localization ID, as these keys will be changed later during save.
					bCanCacheGatheredText = !EnumHasAnyFlags(GatherableTextResultFlags, EPropertyLocalizationGathererResultFlags::HasScript | EPropertyLocalizationGathererResultFlags::HasTextWithInvalidPackageLocalizationID);

					if (bCanCacheGatheredText)
					{
						Linker->Summary.GatherableTextDataOffset = Linker->Tell();

						// Save gatherable text data.
						Linker->Summary.GatherableTextDataCount = Linker->GatherableTextDataMap.Num();
						for (FGatherableTextData& GatherableTextData : Linker->GatherableTextDataMap)
						{
							Stream.EnterElement() << GatherableTextData;
						}
					}
				}

				if ( EndSavingIfCancelled( Linker.Get(), TempFilename ) )
				{ 
					return ESavePackageResult::Canceled;
				}
				SlowTask.EnterProgressFrame();

				// Build ImportMap.
				{
					TRACE_CPUPROFILER_EVENT_SCOPE(UPackage_Save_BuildImportMap);

					TArray<UObject*> TagImpObjects;

					const EObjectMark ExcludedObjectMarks = GetExcludedObjectMarksForTargetPlatform(TargetPlatform, Linker->IsCooking());
					GetObjectsWithAnyMarks(TagImpObjects, OBJECTMARK_TagImp);

					if (Linker->IsCooking() && ExcludedObjectMarks != OBJECTMARK_NOMARKS)
					{
						// Make sure that nothing is in the import table that should have been filtered out
						for (UObject* ObjImport : TagImpObjects)
						{
							if (!ensureMsgf(!ObjImport->HasAnyMarks(ExcludedObjectMarks), TEXT("Object %s is marked for import, but has excluded mark!"), *ObjImport->GetPathName()))
							{
								ObjImport->UnMark(OBJECTMARK_TagImp);
							}
						}
						GetObjectsWithAnyMarks(TagImpObjects, OBJECTMARK_TagImp);
					}

					for(int32 Index = 0; Index < TagImpObjects.Num(); Index++)
					{
						UObject* Obj = TagImpObjects[Index];
						check(Obj->HasAnyMarks(OBJECTMARK_TagImp));
						UClass* ObjClass = Obj->GetClass();
#if WITH_EDITOR
						FName ReplacedName = NAME_None;
						if (bIsCooking && TargetPlatform)
						{
							if (const IBlueprintNativeCodeGenCore* Coordinator = IBlueprintNativeCodeGenCore::Get())
							{
								const FCompilerNativizationOptions& NativizationOptions = Coordinator->GetNativizationOptionsForPlatform(TargetPlatform);
								if (UClass* ReplacedClass = Coordinator->FindReplacedClassForObject(Obj, NativizationOptions))
								{
									ObjClass = ReplacedClass;
								}
								if (UObject* ReplacedOuter = Coordinator->FindReplacedNameAndOuter(Obj, /*out*/ReplacedName, NativizationOptions))
								{
									ReplacedImportOuters.Add(Obj, ReplacedOuter);
								}
							}
						}

						bool bExcludePackageFromCook = FCoreUObjectDelegates::ShouldCookPackageForPlatform.IsBound() ? !FCoreUObjectDelegates::ShouldCookPackageForPlatform.Execute(Obj->GetOutermost(), TargetPlatform) : false;			
						if (bExcludePackageFromCook)
						{
							continue;
						}
#endif //WITH_EDITOR
						FObjectImport* LocObjectImport = new(Linker->ImportMap)FObjectImport(Obj, ObjClass);

						if (PrestreamPackages.Contains((UPackage*)Obj))
						{
							LocObjectImport->ClassName = PrestreamPackageClassName;
						}
#if WITH_EDITOR
						if (ReplacedName != NAME_None)
						{
							LocObjectImport->ObjectName = ReplacedName;
						}
#endif //WITH_EDITOR
					}
				}


				if ( EndSavingIfCancelled( Linker.Get(), TempFilename ) )
				{ 
					return ESavePackageResult::Canceled;
				}
				SlowTask.EnterProgressFrame();

				// sort and conform imports
				FObjectImportSortHelper ImportSortHelper;
				{
					TRACE_CPUPROFILER_EVENT_SCOPE(UPackage_Save_SortImports);
					ImportSortHelper.SortImports(Linker.Get(), Conform);
					Linker->Summary.ImportCount = Linker->ImportMap.Num();
				}

				if ( EndSavingIfCancelled( Linker.Get(), TempFilename ) )
				{ 
					return ESavePackageResult::Canceled;
				}
				SlowTask.EnterProgressFrame();

				
				// Build ExportMap.
				{
					TRACE_CPUPROFILER_EVENT_SCOPE(UPackage_Save_BuildExportMap);

					TArray<UObject*> TagExpObjects;
					GetObjectsWithAnyMarks(TagExpObjects, OBJECTMARK_TagExp);
					for(int32 Index = 0; Index < TagExpObjects.Num(); Index++)
					{
						UObject* Obj = TagExpObjects[Index];
						check(Obj->HasAnyMarks(OBJECTMARK_TagExp));
						new( Linker->ExportMap )FObjectExport( Obj );
					}
				}

#if WITH_EDITOR
				if (GOutputCookingWarnings)
				{
					// check the name list for uniqueobjectnamefor cooking
					static FName NAME_UniqueObjectNameForCooking(TEXT("UniqueObjectNameForCooking"));

					for (const auto& Export : Linker->ExportMap)
					{
						const auto& NameInUse = Export.ObjectName;
						if (NameInUse.GetComparisonIndex() == NAME_UniqueObjectNameForCooking.GetComparisonIndex())
						{
							UObject* Outer = Export.Object->GetOuter();
							UE_LOG(LogSavePackage, Warning, TEXT(" into cooked package %s which was created at cook time, Object Name %s, Full Path %s, Class %s, Outer %s, Outer class %s"), Filename, *NameInUse.ToString(), *Export.Object->GetFullName(), *Export.Object->GetClass()->GetName(), Outer ? *Outer->GetName() : TEXT("None"), Outer ? *Outer->GetClass()->GetName() : TEXT("None") );
						}
					}
				}
#endif

				if ( EndSavingIfCancelled( Linker.Get(), TempFilename ) )
				{ 
					return ESavePackageResult::Canceled;
				}
				SlowTask.EnterProgressFrame();

				// Sort exports alphabetically and conform the export table (if necessary)
				FObjectExportSortHelper ExportSortHelper;
				{
					TRACE_CPUPROFILER_EVENT_SCOPE(UPackage_Save_SortExports);
					ExportSortHelper.SortExports(Linker.Get(), Conform);
				}
				
				// Sort exports for seek-free loading.
				{
					TRACE_CPUPROFILER_EVENT_SCOPE(UPackage_Save_SortExportsForSeekFree);
					COOK_STAT(FScopedDurationTimer SaveTimer(SavePackageStats::SortExportsSeekfreeInnerTimeSec));
					FObjectExportSeekFreeSorter SeekFreeSorter;
					SeekFreeSorter.SortExports( Linker.Get(), Conform );
				}

				Linker->Summary.ExportCount = Linker->ExportMap.Num();

				if ( EndSavingIfCancelled( Linker.Get(), TempFilename ) )
				{ 
					return ESavePackageResult::Canceled;
				}
				SlowTask.EnterProgressFrame();

				// Pre-size depends map.
				Linker->DependsMap.AddZeroed( Linker->ExportMap.Num() );

				// track import and export object linker index
				TMap<UObject*, FPackageIndex> ImportToIndexMap;
				TMap<UObject*, FPackageIndex> ExportToIndexMap;
				for (int32 ImpIndex = 0; ImpIndex < Linker->ImportMap.Num(); ImpIndex++)
				{
					ImportToIndexMap.Add(Linker->ImportMap[ImpIndex].XObject, FPackageIndex::FromImport(ImpIndex));
				}

				for (int32 ExpIndex = 0; ExpIndex < Linker->ExportMap.Num(); ExpIndex++)
				{
					ExportToIndexMap.Add(Linker->ExportMap[ExpIndex].Object, FPackageIndex::FromExport(ExpIndex));
				}

				// go back over the (now sorted) exports and fill out the DependsMap
				{
					TRACE_CPUPROFILER_EVENT_SCOPE(UPackage_Save_BuildExportDependsMap);
					for (int32 ExpIndex = 0; ExpIndex < Linker->ExportMap.Num(); ExpIndex++)
					{
						UObject* Object = Linker->ExportMap[ExpIndex].Object;
						// sorting while conforming can create NULL export map entries, so skip those depends map
						if (Object == nullptr)
						{
							UE_LOG(LogSavePackage, Warning, TEXT("Object is missing for an export, unable to save dependency map. Most likely this is caused my conforming against a package that is missing this object. See log for more info"));
							if (!(SaveFlags & SAVE_NoError))
							{
								Error->Logf(ELogVerbosity::Warning, TEXT("%s"), *FText::Format(NSLOCTEXT("Core", "SavePackageObjectIsMissingExport", "Object is missing for an export, unable to save dependency map for asset '{0}'. Most likely this is caused my conforming against a asset that is missing this object. See log for more info"), FText::FromString(FString(Filename))).ToString());
							}
							continue;
						}

						// add a dependency map entry also
						TArray<FPackageIndex>& DependIndices = Linker->DependsMap[ExpIndex];
						// find all the objects needed by this export
						TArray<UObject*>* SrcDepends = ObjectDependencies.Find(Object);
						checkf(SrcDepends, TEXT("Couldn't find dependency map for %s"), *Object->GetFullName());

						// go through each object and...
						DependIndices.Reserve(SrcDepends->Num());
						for (int32 DependIndex = 0; DependIndex < SrcDepends->Num(); DependIndex++)
						{
							UObject* DependentObject = (*SrcDepends)[DependIndex];

							FPackageIndex DependencyIndex;

							// if the dependency is in the same pacakge, we need to save an index into our ExportMap
							if (DependentObject->GetOutermost() == Linker->LinkerRoot)
							{
								// ... find the associated ExportIndex
								DependencyIndex = ExportToIndexMap.FindRef(DependentObject);
							}
							// otherwise we need to save an index into the ImportMap
							else
							{
								// ... find the associated ImportIndex
								DependencyIndex = ImportToIndexMap.FindRef(DependentObject);
							}

#if WITH_EDITOR
							// If we still didn't find index, maybe it was a duplicate export which got removed.
							// Check if we have a redirect to original.
							if (DependencyIndex.IsNull() && DuplicateRedirects.Contains(DependentObject))
							{
								UObject** const RedirectObj = DuplicateRedirects.Find(DependentObject);
								if (RedirectObj)
								{
									DependencyIndex = ExportToIndexMap.FindRef(*RedirectObj);
								}
							}
#endif
							// if we didn't find it (FindRef returns 0 on failure, which is good in this case), then we are in trouble, something went wrong somewhere
							checkf(!DependencyIndex.IsNull(), TEXT("Failed to find dependency index for %s (%s)"), *DependentObject->GetFullName(), *Object->GetFullName());

							// add the import as an import for this export
							DependIndices.Add(DependencyIndex);
						}
					}
				}


				if ( EndSavingIfCancelled( Linker.Get(), TempFilename ) )
				{ 
					return ESavePackageResult::Canceled;
				}
				SlowTask.EnterProgressFrame();

				// Set linker reverse mappings.
				// also set netplay required data for any UPackages in the export map
				for( int32 i=0; i<Linker->ExportMap.Num(); i++ )
				{
					UObject* Object = Linker->ExportMap[i].Object;
					if( Object )
					{
						Linker->ObjectIndicesMap.Add(Object, FPackageIndex::FromExport(i));

						UPackage* Package = dynamic_cast<UPackage*>(Object);
						if (Package != nullptr)
						{
							Linker->ExportMap[i].PackageFlags = Package->GetPackageFlags();
							if (!Package->HasAnyPackageFlags(PKG_ServerSideOnly))
							{
								Linker->ExportMap[i].PackageGuid = Package->GetGuid();
							}
						}
					}
				}

				if ( EndSavingIfCancelled( Linker.Get(), TempFilename ) )
				{ 
					return ESavePackageResult::Canceled;
				}
				SlowTask.EnterProgressFrame();

				// If this is a map package, make sure there is a world or level in the export map.
				if ( InOuter->ContainsMap() )
				{
					bool bContainsMap = false;
					for( int32 i=0; i<Linker->ExportMap.Num(); i++ )
					{
						UObject* Object = Linker->ExportMap[i].Object;
						if ( Object )
						{
							const FString ExportClassName = Object->GetClass()->GetName();
							if( ExportClassName == TEXT("World") || ExportClassName == TEXT("Level") )
							{
								bContainsMap = true;
								break;
							}
						}
					}
					if (!bContainsMap)
					{
						ensureMsgf(false, TEXT("Attempting to save a map package '%s' that does not contain a map object."), *InOuter->GetName());
						UE_LOG(LogSavePackage, Error, TEXT("Attempting to save a map package '%s' that does not contain a map object."), *InOuter->GetName());

						if (!(SaveFlags & SAVE_NoError))
						{
							Error->Logf(ELogVerbosity::Warning, TEXT("%s"), *FText::Format( NSLOCTEXT( "Core", "SavePackageNoMap", "Attempting to save a map asset '{0}' that does not contain a map object" ), FText::FromString( FString( Filename ) ) ).ToString() );
						}
						Success = false;
					}
				}


				if ( EndSavingIfCancelled( Linker.Get(), TempFilename ) )
				{ 
					return ESavePackageResult::Canceled;
				}
				SlowTask.EnterProgressFrame();

				for( int32 i=0; i<Linker->ImportMap.Num(); i++ )
				{
					UObject* Object = Linker->ImportMap[i].XObject;
					if( Object != nullptr )
					{
						const FPackageIndex PackageIndex = FPackageIndex::FromImport(i);
						//ensure(!Linker->ObjectIndicesMap.Contains(Object)); // this ensure will fail
						Linker->ObjectIndicesMap.Add(Object, PackageIndex);
					}
					else
					{
						// the only reason we should ever have a NULL object in the import is when this package is being conformed against another package, and the new
						// version of the package no longer has this import
						checkf(Conform != NULL, TEXT("NULL XObject for import %i - Object: %s Class: %s"), i, *Linker->ImportMap[i].ObjectName.ToString(), *Linker->ImportMap[i].ClassName.ToString());
					}
				}
				if (IsEventDrivenLoaderEnabledInCookedBuilds() && TargetPlatform)
				{
					EDLCookChecker.AddExport(InOuter); // the package isn't actually in the export map, but that is ok, we add it as export anyway for error checking
					for (int32 i = 0; i < Linker->ImportMap.Num(); i++)
					{
						UObject* Object = Linker->ImportMap[i].XObject;
						if (Object != nullptr)
						{
							EDLCookChecker.AddImport(Object, InOuter);
						}
					}
				}

				// Convert the searchable names map from UObject to packageindex
				for (const TPair<const UObject *, TArray<FName>>& SearchableNamePair : Linker->SearchableNamesObjectMap)
				{
					const FPackageIndex PackageIndex = Linker->MapObject(SearchableNamePair.Key);

					// This should always be in the imports already
					if (ensure(!PackageIndex.IsNull()))
					{
						Linker->SearchableNamesMap.FindOrAdd(PackageIndex) = SearchableNamePair.Value;
					}
				}
				// Clear temporary map
				Linker->SearchableNamesObjectMap.Empty();

				SlowTask.EnterProgressFrame();

				// Find components referenced by exports.

				if ( EndSavingIfCancelled( Linker.Get(), TempFilename ) )
				{ 
					return ESavePackageResult::Canceled;
				}
				SlowTask.EnterProgressFrame();

				// Save dummy import map, overwritten later.
				if (!bTextFormat)
				{
					TRACE_CPUPROFILER_EVENT_SCOPE(UPackage_Save_WriteDummyImportMap);
#if WITH_EDITOR
					FArchiveStackTraceIgnoreScope IgnoreSummaryDiffsScope(DiffSettings.bIgnoreHeaderDiffs);
#endif // WITH_EDITOR
					Linker->Summary.ImportOffset = Linker->Tell();
					for (int32 i = 0; i < Linker->ImportMap.Num(); i++)
					{
						FObjectImport& Import = Linker->ImportMap[i];
						StructuredArchiveRoot.GetUnderlyingArchive() << Import;
					}
				}
				int32 OffsetAfterImportMap = Linker->Tell();


				if (EndSavingIfCancelled(Linker.Get(), TempFilename))
				{
					return ESavePackageResult::Canceled;
				}
				SlowTask.EnterProgressFrame();

				// Save dummy export map, overwritten later.
				if (!bTextFormat)
				{
					TRACE_CPUPROFILER_EVENT_SCOPE(UPackage_Save_WriteDummyExportMap);
#if WITH_EDITOR
					FArchiveStackTraceIgnoreScope IgnoreSummaryDiffsScope(DiffSettings.bIgnoreHeaderDiffs);
#endif // WITH_EDITOR
					Linker->Summary.ExportOffset = Linker->Tell();
					for (int32 i = 0; i < Linker->ExportMap.Num(); i++)
					{
						FObjectExport& Export = Linker->ExportMap[i];
						*Linker << Export;
					}
				}
				int32 OffsetAfterExportMap = Linker->Tell();


				if (EndSavingIfCancelled(Linker.Get(), TempFilename))
				{
					return ESavePackageResult::Canceled;
				}
				SlowTask.EnterProgressFrame();

				if (!bTextFormat)
				{
					TRACE_CPUPROFILER_EVENT_SCOPE(UPackage_Save_WriteDependsMap);

					FStructuredArchive::FStream DependsStream = StructuredArchiveRoot.EnterStream(SA_FIELD_NAME(TEXT("DependsMap")));
					if (Linker->IsCooking())
					{
#if WITH_EDITOR
						FArchiveStackTraceIgnoreScope IgnoreSummaryDiffsScope(DiffSettings.bIgnoreHeaderDiffs);
#endif // WITH_EDITOR
						//@todo optimization, this should just be stripped entirely from cooked packages
						TArray<FPackageIndex> Depends; // empty array
						Linker->Summary.DependsOffset = Linker->Tell();
						for (int32 i = 0; i < Linker->ExportMap.Num(); i++)
						{
							DependsStream.EnterElement() << Depends;
						}
					}
					else
					{
						// save depends map (no need for later patching)
						check(Linker->DependsMap.Num() == Linker->ExportMap.Num());
						Linker->Summary.DependsOffset = Linker->Tell();
						for (int32 i = 0; i < Linker->ExportMap.Num(); i++)
						{
							TArray<FPackageIndex>& Depends = Linker->DependsMap[i];
							DependsStream.EnterElement() << Depends;
						}
					}
				}


				if (EndSavingIfCancelled(Linker.Get(), TempFilename))
				{ 
					return ESavePackageResult::Canceled;
				}
				SlowTask.EnterProgressFrame();

				// Only save string asset and searchable name map if saving for editor
				if (!(Linker->Summary.PackageFlags & PKG_FilterEditorOnly))
				{
					TRACE_CPUPROFILER_EVENT_SCOPE(UPackage_Save_SaveSoftPackagesAndSearchableNames);

					// Save soft package references
					Linker->Summary.SoftPackageReferencesOffset = Linker->Tell();
					Linker->Summary.SoftPackageReferencesCount = Linker->SoftPackageReferenceList.Num();
					if (!bTextFormat)
					{
#if WITH_EDITOR
						FArchive::FScopeSetDebugSerializationFlags S(*Linker, DSF_IgnoreDiff, true);
#endif
						FStructuredArchive::FStream SoftReferenceStream = StructuredArchiveRoot.EnterStream(SA_FIELD_NAME(TEXT("SoftReferences")));
						for (FName& SoftPackageName : Linker->SoftPackageReferenceList)
						{
							SoftReferenceStream.EnterElement() << SoftPackageName;
						}

						// Save searchable names map
						Linker->Summary.SearchableNamesOffset = Linker->Tell();
						Linker->SerializeSearchableNamesMap(StructuredArchiveRoot.EnterField(SA_FIELD_NAME(TEXT("SearchableNames"))));
					}
				}
				else
				{
					Linker->Summary.SoftPackageReferencesCount = 0;
					Linker->Summary.SoftPackageReferencesOffset = 0;
					Linker->Summary.SearchableNamesOffset = 0;
				}

				{
#if WITH_EDITOR
					FArchiveStackTraceIgnoreScope IgnoreSummaryDiffsScope(DiffSettings.bIgnoreHeaderDiffs);
#endif // WITH_EDITOR

					// Save thumbnails
					{
						TRACE_CPUPROFILER_EVENT_SCOPE(UPackage_Save_SaveThumbnails);
						SaveThumbnails(InOuter, Linker.Get(), StructuredArchiveRoot.EnterField(SA_FIELD_NAME(TEXT("Thumbnails"))));
					}

					if (!bTextFormat)
					{	
						// Save asset registry data so the editor can search for information about assets in this package
						TRACE_CPUPROFILER_EVENT_SCOPE(UPackage_Save_SaveAssetRegistryData);
						SaveAssetRegistryData(InOuter, Linker.Get(), StructuredArchiveRoot.EnterField(SA_FIELD_NAME(TEXT("AssetRegistry"))));
					}

					// Save level information used by World browser
					{
						TRACE_CPUPROFILER_EVENT_SCOPE(UPackage_Save_WorldLevelData);
						SaveWorldLevelInfo(InOuter, Linker.Get(), StructuredArchiveRoot);
					}
				}

				// Map export indices
				{
					TRACE_CPUPROFILER_EVENT_SCOPE(UPackage_Save_MapExportIndices);

					for (int32 i = 0; i < Linker->ExportMap.Num(); i++)
					{
						FObjectExport& Export = Linker->ExportMap[i];
						if (Export.Object)
						{
							// Set class index.
							// If this is *exactly* a UClass, store null instead; for anything else, including UClass-derived classes, map it
							UClass* ObjClass = Export.Object->GetClass();
							if (ObjClass != UClass::StaticClass())
							{
								Export.ClassIndex = Linker->MapObject(ObjClass);
								checkf(!Export.ClassIndex.IsNull(), TEXT("Export %s class is not mapped when saving %s"), *Export.Object->GetFullName(), *Linker->LinkerRoot->GetName());
							}
							else
							{
								Export.ClassIndex = FPackageIndex();
							}

							if (IsEventDrivenLoaderEnabledInCookedBuilds() && TargetPlatform)
							{
								UObject* Archetype = Export.Object->GetArchetype();
								check(Archetype);
								check(Archetype->IsA(Export.Object->HasAnyFlags(RF_ClassDefaultObject) ? ObjClass->GetSuperClass() : ObjClass));
								Export.TemplateIndex = Linker->MapObject(Archetype);
								UE_CLOG(Export.TemplateIndex.IsNull(), LogSavePackage, Fatal, TEXT("%s was an archetype of %s but returned a null index mapping the object."), *Archetype->GetFullName(), *Export.Object->GetFullName());
								check(!Export.TemplateIndex.IsNull());
							}

							// Set the parent index, if this export represents a UStruct-derived object
							if (UStruct* Struct = dynamic_cast<UStruct*>(Export.Object))
							{
								if (Struct->GetSuperStruct() != nullptr)
								{
									Export.SuperIndex = Linker->MapObject(Struct->GetSuperStruct());
									checkf(!Export.SuperIndex.IsNull(),
										TEXT("Export Struct (%s) of type (%s) inheriting from (%s) of type (%s) has not mapped super struct."),
										*GetPathNameSafe(Struct),
										*(Struct->GetClass()->GetName()),
										*GetPathNameSafe(Struct->GetSuperStruct()),
										*(Struct->GetSuperStruct()->GetClass()->GetName())
									);
								}
								else
								{
									Export.SuperIndex = FPackageIndex();
								}
							}
							else
							{
								Export.SuperIndex = FPackageIndex();
							}

							// Set FPackageIndex for this export's Outer. If the export's Outer
							// is the UPackage corresponding to this package's LinkerRoot, the
							if (Export.Object->GetOuter() != InOuter)
							{
								check(Export.Object->GetOuter());
								checkf(Export.Object->GetOuter()->IsIn(InOuter),
									TEXT("Export Object (%s) Outer (%s) mismatch."),
									*(Export.Object->GetPathName()),
									*(Export.Object->GetOuter()->GetPathName()));
								Export.OuterIndex = Linker->MapObject(Export.Object->GetOuter());
								checkf(!Export.OuterIndex.IsImport(),
									TEXT("Export Object (%s) Outer (%s) is an Import."),
									*(Export.Object->GetPathName()),
									*(Export.Object->GetOuter()->GetPathName()));

								if (Linker->IsCooking() && IsEventDrivenLoaderEnabledInCookedBuilds())
								{
									// Only packages are allowed to have no outer
									ensureMsgf(Export.OuterIndex != FPackageIndex() || Export.Object->IsA(UPackage::StaticClass()), TEXT("Export %s has no valid outer when cooking!"), *Export.Object->GetPathName());
								}
							}
							else
							{
								// this export's Outer is the LinkerRoot for this package
								Export.OuterIndex = FPackageIndex();
							}
						}
					}
				}

				Linker->Summary.PreloadDependencyOffset = Linker->Tell();
				Linker->Summary.PreloadDependencyCount = -1;

				if (Linker->IsCooking() && IsEventDrivenLoaderEnabledInCookedBuilds())
				{
#if WITH_EDITOR
					FArchiveStackTraceIgnoreScope IgnoreSummaryDiffsScope(DiffSettings.bIgnoreHeaderDiffs);
#endif // WITH_EDITOR

					const EObjectMark ExcludedObjectMarks = GetExcludedObjectMarksForTargetPlatform(Linker->CookingTarget(), Linker->IsCooking());
					Linker->Summary.PreloadDependencyCount = 0;

					auto IncludeObjectAsDependency = [&Linker, ExcludedObjectMarks](int32 CallSite, TSet<FPackageIndex>& AddTo, UObject* ToTest, UObject* ForObj, bool bMandatory, bool bOnlyIfInLinkerTable)
					{
						// Skip transient, editor only, and excluded client/server objects
						if (ToTest)
						{
							UPackage* Outermost = ToTest->GetOutermost();
							check(Outermost);
							if (Outermost->GetFName() == GLongCoreUObjectPackageName)
							{
								return; // We assume nothing in coreuobject ever loads assets in a constructor
							}
							FPackageIndex Index = Linker->MapObject(ToTest);
							if (Index.IsNull() && bOnlyIfInLinkerTable)
							{
								return;
							}
							if (!Index.IsNull() && (ToTest->HasAllFlags(RF_Transient) && !ToTest->IsNative()))
							{
								UE_LOG(LogSavePackage, Warning, TEXT("A dependency '%s' of '%s' is in the linker table, but is transient. We will keep the dependency anyway (%d)."), *ToTest->GetFullName(), *ForObj->GetFullName(), CallSite);
							}
							if (!Index.IsNull() && ToTest->IsPendingKill())
							{
								UE_LOG(LogSavePackage, Warning, TEXT("A dependency '%s' of '%s' is in the linker table, but is pending kill. We will keep the dependency anyway (%d)."), *ToTest->GetFullName(), *ForObj->GetFullName(), CallSite);
							}
							bool bNotFiltered = (ExcludedObjectMarks == OBJECTMARK_NOMARKS || !ToTest->HasAnyMarks(ExcludedObjectMarks)) && (!(Linker->Summary.PackageFlags & PKG_FilterEditorOnly) || !IsEditorOnlyObject(ToTest, false, true));
							if (bMandatory && !bNotFiltered)
							{
								UE_LOG(LogSavePackage, Warning, TEXT("A dependency '%s' of '%s' was filtered, but is mandatory. This indicates a problem with editor only stripping. We will keep the dependency anyway (%d)."), *ToTest->GetFullName(), *ForObj->GetFullName(), CallSite);
								bNotFiltered = true;
							}
							if (bNotFiltered)
							{
								if (!Index.IsNull())
								{
									AddTo.Add(Index);
									return;
								}
								else if (!ToTest->HasAnyFlags(RF_Transient))
								{
									UE_CLOG(Outermost->HasAnyPackageFlags(PKG_CompiledIn), LogSavePackage, Verbose, TEXT("A compiled in dependency '%s' of '%s' was not actually in the linker tables and so will be ignored (%d)."), *ToTest->GetFullName(), *ForObj->GetFullName(), CallSite);
									UE_CLOG(!Outermost->HasAnyPackageFlags(PKG_CompiledIn), LogSavePackage, Fatal, TEXT("A dependency '%s' of '%s' was not actually in the linker tables and so will be ignored (%d)."), *ToTest->GetFullName(), *ForObj->GetFullName(), CallSite);
								}
							}
							check(!bMandatory);
						}
					};

					auto IncludeIndexAsDependency = [&Linker](TSet<FPackageIndex>& AddTo, FPackageIndex Dep)
					{
						if (!Dep.IsNull())
						{
							UObject* ToTest = Dep.IsExport() ? Linker->Exp(Dep).Object : Linker->Imp(Dep).XObject;
							if (ToTest)
							{
								UPackage* Outermost = ToTest->GetOutermost();
								if (Outermost && Outermost->GetFName() != GLongCoreUObjectPackageName) // We assume nothing in coreuobject ever loads assets in a constructor
								{
									AddTo.Add(Dep);
								}
							}
						}
					};

					FStructuredArchive::FStream DepedenciesStream = StructuredArchiveRoot.EnterStream(SA_FIELD_NAME(TEXT("PreloadDependencies")));
					TArray<UObject*> Subobjects;
					TArray<UObject*> Deps;
					TSet<FPackageIndex> SerializationBeforeCreateDependencies;
					TSet<FPackageIndex> SerializationBeforeSerializationDependencies;
					TSet<FPackageIndex> CreateBeforeSerializationDependencies;
					TSet<FPackageIndex> CreateBeforeCreateDependencies;
					for (int32 i = 0; i < Linker->ExportMap.Num(); i++)
					{
						FObjectExport& Export = Linker->ExportMap[i];
						if (Export.Object)
						{
							EDLCookChecker.AddExport(Export.Object);
							{
								SerializationBeforeCreateDependencies.Reset();
								IncludeIndexAsDependency(SerializationBeforeCreateDependencies, Export.ClassIndex);
								UObject* CDO = Export.Object->GetArchetype();
								IncludeObjectAsDependency(1, SerializationBeforeCreateDependencies, CDO, Export.Object, true, false);
								Subobjects.Reset();
								GetObjectsWithOuter(CDO, Subobjects);
								for (UObject* SubObj : Subobjects)
								{
									// Only include subobject archetypes
									if (SubObj->HasAnyFlags(RF_DefaultSubObject | RF_ArchetypeObject))
									{
										while (SubObj->HasAnyFlags(RF_Transient)) // transient components are stripped by the ICH, so find the one it will really use at runtime
										{
											UObject* SubObjArch = SubObj->GetArchetype();
											if (SubObjArch->GetClass()->HasAnyClassFlags(CLASS_Native | CLASS_Intrinsic))
											{
												break;
											}
											SubObj = SubObjArch;
										}
										if (!SubObj->IsPendingKill())
										{
											IncludeObjectAsDependency(2, SerializationBeforeCreateDependencies, SubObj, Export.Object, false, false);
										}
									}
								}
							}
							{
								SerializationBeforeSerializationDependencies.Reset();
								Deps.Reset();
								Export.Object->GetPreloadDependencies(Deps);

								for (UObject* Obj : Deps)
								{
									IncludeObjectAsDependency(3, SerializationBeforeSerializationDependencies, Obj, Export.Object, false, true);
								}
								if (Export.Object->HasAnyFlags(RF_ArchetypeObject | RF_ClassDefaultObject))
								{
									UObject *Outer = Export.Object->GetOuter();
									if (!Outer->IsA(UPackage::StaticClass()))
									{
										IncludeObjectAsDependency(4, SerializationBeforeSerializationDependencies, Outer, Export.Object, true, false);
									}
								}
								if (Export.Object->IsA(UClass::StaticClass()))
								{
									// we need to load archetypes of our subobjects before we load the class
									UObject* CDO = CastChecked<UClass>(Export.Object)->GetDefaultObject();
									Subobjects.Reset();
									GetObjectsWithOuter(CDO, Subobjects);
									for (UObject* SubObj : Subobjects)
									{
										// Only include subobject archetypes
										if (SubObj->HasAnyFlags(RF_DefaultSubObject | RF_ArchetypeObject))
										{
											SubObj = SubObj->GetArchetype();
											while (SubObj->HasAnyFlags(RF_Transient)) // transient components are stripped by the ICH, so find the one it will really use at runtime
											{
												UObject* SubObjArch = SubObj->GetArchetype();
												if (SubObjArch->GetClass()->HasAnyClassFlags(CLASS_Native | CLASS_Intrinsic))
												{
													break;
												}
												SubObj = SubObjArch;
											}
											if (!SubObj->IsPendingKill())
											{
												IncludeObjectAsDependency(5, SerializationBeforeSerializationDependencies, SubObj, Export.Object, false, false);
											}
										}
									}
								}
							}

							{
								CreateBeforeSerializationDependencies.Reset();
								UClass* Class = Cast<UClass>(Export.Object);
								UObject* ClassCDO = Class ? Class->GetDefaultObject() : nullptr;
								{
									TArray<FPackageIndex>& Depends = Linker->DependsMap[i];
									for (FPackageIndex Dep : Depends)
									{
										UObject* ToTest = Dep.IsExport() ? Linker->Exp(Dep).Object : Linker->Imp(Dep).XObject;
										if (ToTest != ClassCDO)
										{
											IncludeIndexAsDependency(CreateBeforeSerializationDependencies, Dep);
										}
									}
								}
								{
									TArray<UObject*>& NativeDeps = NativeObjectDependencies[Export.Object];
									for (UObject* ToTest : NativeDeps)
									{
										if (ToTest != ClassCDO)
										{
											IncludeObjectAsDependency(6, CreateBeforeSerializationDependencies, ToTest, Export.Object, false, true);
										}
									}
								}
							}

							{
								CreateBeforeCreateDependencies.Reset();
								IncludeIndexAsDependency(CreateBeforeCreateDependencies, Export.OuterIndex);
								IncludeIndexAsDependency(CreateBeforeCreateDependencies, Export.SuperIndex);
							}

							auto AddArcForDepChecking = [&Linker, &Export, &EDLCookChecker](bool bExportIsSerialize, FPackageIndex Dep, bool bDepIsSerialize)
							{
								check(Export.Object);
								check(!Dep.IsNull());
								UObject* DepObject = Dep.IsExport() ? Linker->Exp(Dep).Object : Linker->Imp(Dep).XObject;
								check(DepObject);

								Linker->DepListForErrorChecking.Add(Dep);

								EDLCookChecker.AddArc(DepObject, bDepIsSerialize, Export.Object, bExportIsSerialize);
							};

							for (FPackageIndex Index : SerializationBeforeSerializationDependencies)
							{
								if (SerializationBeforeCreateDependencies.Contains(Index))
								{
									continue; // if the other thing must be serialized before we create, then this is a redundant dep
								}
								if (Export.FirstExportDependency == -1)
								{
									Export.FirstExportDependency = Linker->Summary.PreloadDependencyCount;
									check(Export.SerializationBeforeSerializationDependencies == 0 && Export.CreateBeforeSerializationDependencies == 0 && Export.SerializationBeforeCreateDependencies == 0 && Export.CreateBeforeCreateDependencies == 0);
								}
								Linker->Summary.PreloadDependencyCount++;
								Export.SerializationBeforeSerializationDependencies++;
								DepedenciesStream.EnterElement() << Index;
								AddArcForDepChecking(true, Index, true);
							}
							for (FPackageIndex Index : CreateBeforeSerializationDependencies)
							{
								if (SerializationBeforeCreateDependencies.Contains(Index))
								{
									continue; // if the other thing must be serialized before we create, then this is a redundant dep
								}
								if (SerializationBeforeSerializationDependencies.Contains(Index))
								{
									continue; // if the other thing must be serialized before we serialize, then this is a redundant dep
								}
								if (CreateBeforeCreateDependencies.Contains(Index))
								{
									continue; // if the other thing must be created before we are created, then this is a redundant dep
								}
								if (Export.FirstExportDependency == -1)
								{
									Export.FirstExportDependency = Linker->Summary.PreloadDependencyCount;
									check(Export.SerializationBeforeSerializationDependencies == 0 && Export.CreateBeforeSerializationDependencies == 0 && Export.SerializationBeforeCreateDependencies == 0 && Export.CreateBeforeCreateDependencies == 0);
								}
								Linker->Summary.PreloadDependencyCount++;
								Export.CreateBeforeSerializationDependencies++;
								DepedenciesStream.EnterElement() << Index;
								AddArcForDepChecking(true, Index, false);
							}
							for (FPackageIndex Index : SerializationBeforeCreateDependencies)
							{
								if (Export.FirstExportDependency == -1)
								{
									Export.FirstExportDependency = Linker->Summary.PreloadDependencyCount;
									check(Export.SerializationBeforeSerializationDependencies == 0 && Export.CreateBeforeSerializationDependencies == 0 && Export.SerializationBeforeCreateDependencies == 0 && Export.CreateBeforeCreateDependencies == 0);
								}
								Linker->Summary.PreloadDependencyCount++;
								Export.SerializationBeforeCreateDependencies++;
								DepedenciesStream.EnterElement() << Index;
								AddArcForDepChecking(false, Index, true);
							}
							for (FPackageIndex Index : CreateBeforeCreateDependencies)
							{
								if (Export.FirstExportDependency == -1)
								{
									Export.FirstExportDependency = Linker->Summary.PreloadDependencyCount;
									check(Export.SerializationBeforeSerializationDependencies == 0 && Export.CreateBeforeSerializationDependencies == 0 && Export.SerializationBeforeCreateDependencies == 0 && Export.CreateBeforeCreateDependencies == 0);
								}
								Linker->Summary.PreloadDependencyCount++;
								Export.CreateBeforeCreateDependencies++;
								DepedenciesStream.EnterElement() << Index;
								AddArcForDepChecking(false, Index, false);
							}
						}
					}
					UE_LOG(LogSavePackage, Verbose, TEXT("Saved %d dependencies for %d exports."), Linker->Summary.PreloadDependencyCount, Linker->ExportMap.Num());
				}

				
				Linker->Summary.TotalHeaderSize	= Linker->Tell();

				if ( EndSavingIfCancelled( Linker.Get(), TempFilename ) )
				{ 
					return ESavePackageResult::Canceled;
				}
				SlowTask.EnterProgressFrame(1, NSLOCTEXT("Core", "ProcessingExports", "ProcessingExports..."));

				// look for this package in the list of packages to generate script SHA for 
				TArray<uint8>* ScriptSHABytes = FLinkerSave::PackagesToScriptSHAMap.Find(*FPaths::GetBaseFilename(Filename));

				// if we want to generate the SHA key, start tracking script writes
				if (ScriptSHABytes)
				{
					Linker->StartScriptSHAGeneration();
				}

#if WITH_EDITOR
				TArray<FLargeMemoryWriter, TInlineAllocator<4>> AdditionalFilesFromExports;
#endif
				{
					COOK_STAT(FScopedDurationTimer SaveTimer(SavePackageStats::SerializeExportsTimeSec));
					TRACE_CPUPROFILER_EVENT_SCOPE(UPackage_Save_SaveExports);
#if WITH_EDITOR
					FArchive::FScopeSetDebugSerializationFlags S(*Linker, DSF_IgnoreDiff, true);
#endif
					FScopedSlowTask ExportScope(Linker->ExportMap.Num());

					FStructuredArchive::FRecord ExportsRecord = StructuredArchiveRoot.EnterRecord(SA_FIELD_NAME(TEXT("Exports")));

					// Save exports.
					int32 LastExportSaveStep = 0;
					for( int32 i=0; i<Linker->ExportMap.Num(); i++ )
					{
						if ( EndSavingIfCancelled( Linker.Get(), TempFilename ) )
						{ 
							return ESavePackageResult::Canceled;
						}
						ExportScope.EnterProgressFrame();

						FObjectExport& Export = Linker->ExportMap[i];
						if (Export.Object)
						{
							TRACE_CPUPROFILER_EVENT_SCOPE(UPackage_Save_SaveExport);

							// Save the object data.
							Export.SerialOffset = Linker->Tell();
							Linker->CurrentlySavingExport = FPackageIndex::FromExport(i);
							// UE_LOG(LogSavePackage, Log, TEXT("export %s for %s"), *Export.Object->GetFullName(), *Linker->CookingTarget()->PlatformName());

							FString ObjectName = Export.Object->GetPathName(InOuter);
							FStructuredArchive::FSlot ExportSlot = ExportsRecord.EnterField(SA_FIELD_NAME(*ObjectName));

							if (bTextFormat)
							{
								FObjectTextExport ObjectTextExport(Export, InOuter);
								ExportSlot << ObjectTextExport;
							}

#if WITH_EDITOR
							bool bSupportsText = UClass::IsSafeToSerializeToStructuredArchives(Export.Object->GetClass());
#else
							bool bSupportsText = false;
#endif

							if ( Export.Object->HasAnyFlags(RF_ClassDefaultObject) )
							{
								if (bSupportsText)
								{
									Export.Object->GetClass()->SerializeDefaultObject(Export.Object, ExportSlot);
								}
								else
								{
									FArchiveUObjectFromStructuredArchive Adapter(ExportSlot);
									Export.Object->GetClass()->SerializeDefaultObject(Export.Object, Adapter.GetArchive());
									Adapter.Close();
								}
							}
							else
							{
								TGuardValue<UObject*> GuardSerializedObject(SaveContext->SerializedObject, Export.Object);

								if (bSupportsText)
								{
									FStructuredArchive::FRecord ExportRecord = ExportSlot.EnterRecord();
									Export.Object->Serialize(ExportRecord);
								}
								else
								{
									FArchiveUObjectFromStructuredArchive Adapter(ExportSlot);
									Export.Object->Serialize(Adapter.GetArchive());
									Adapter.Close();
								}

#if WITH_EDITOR
								if (bIsCooking)
								{
									Export.Object->CookAdditionalFiles(Filename, TargetPlatform,
										[&AdditionalFilesFromExports](const TCHAR* Filename, void* Data, int64 Size)
									{
										FLargeMemoryWriter& Writer = AdditionalFilesFromExports.Emplace_GetRef(0, true, Filename);
										Writer.Serialize(Data, Size);
									});
								}
#endif
							}
							Linker->CurrentlySavingExport = FPackageIndex();
							Export.SerialSize = Linker->Tell() - Export.SerialOffset;

							// Mark object as having been saved.
							Export.Object->Mark(OBJECTMARK_Saved);
						}
					}
				}

				// if we want to generate the SHA key, get it out now that the package has finished saving
				if (ScriptSHABytes && Linker->ContainsCode())
				{
					// make space for the 20 byte key
					ScriptSHABytes->Empty(20);
					ScriptSHABytes->AddUninitialized(20);

					// retrieve it
					Linker->GetScriptSHAKey(ScriptSHABytes->GetData());
				}

				
				if ( EndSavingIfCancelled( Linker.Get(), TempFilename ) )
				{ 
					return ESavePackageResult::Canceled;
				}

				SlowTask.EnterProgressFrame(1, NSLOCTEXT("Core", "SerializingBulkData", "Serializing bulk data"));

				SaveBulkData(Linker.Get(), InOuter, Filename, TargetPlatform, SavePackageContext, bTextFormat, bDiffing,
							 bComputeHash, AsyncWriteAndHashSequence, TotalPackageSizeUncompressed );

#if WITH_EDITOR
				if (bIsCooking && AdditionalFilesFromExports.Num() > 0)
				{
					const bool bWriteFileToDisk = !bDiffing;
					for (FLargeMemoryWriter& Writer : AdditionalFilesFromExports)
					{
						const int64 Size = Writer.TotalSize();
						TotalPackageSizeUncompressed += Size;

						if (bComputeHash || bWriteFileToDisk)
						{
							FLargeMemoryPtr DataPtr(Writer.ReleaseOwnership());

							EAsyncWriteOptions WriteOptions(EAsyncWriteOptions::None);
							if (bComputeHash)
							{
								WriteOptions |= EAsyncWriteOptions::ComputeHash;
							}
							if (bWriteFileToDisk)
							{
								WriteOptions |= EAsyncWriteOptions::WriteFileToDisk;
							}
							AsyncWriteFile(AsyncWriteAndHashSequence, MoveTemp(DataPtr), Size, *Writer.GetArchiveName(), WriteOptions);
						}
					}
					AdditionalFilesFromExports.Empty();
				}
#endif

			
				// write the package post tag
				if (!bTextFormat)
				{
				uint32 Tag = PACKAGE_FILE_TAG;
					StructuredArchiveRoot.GetUnderlyingArchive() << Tag;
				}

				// We capture the package size before the first seek to work with archives that don't report the file
				// size correctly while the file is still being written to.
				PackageSize = Linker->Tell();

				// Save the import map.
				{
#if WITH_EDITOR
					FArchiveStackTraceIgnoreScope IgnoreSummaryDiffsScope(DiffSettings.bIgnoreHeaderDiffs);
#endif // WITH_EDITOR

					if (!bTextFormat)
					{
						Linker->Seek(Linker->Summary.ImportOffset);

						int32 NumImports = Linker->ImportMap.Num();
						FStructuredArchive::FStream ImportTableStream = StructuredArchiveRoot.EnterStream(SA_FIELD_NAME(TEXT("ImportTable")));

						for (int32 i = 0; i < Linker->ImportMap.Num(); i++)
						{
							FObjectImport& Import = Linker->ImportMap[i];
							if (Import.XObject)
							{
								// Set the package index.
								if (Import.XObject->GetOuter())
								{
									if (Import.XObject->GetOuter()->IsIn(InOuter))
									{
										if (!Import.XObject->HasAllFlags(RF_Transient) || !Import.XObject->IsNative())
										{
											UE_LOG(LogSavePackage, Warning, TEXT("Bad Object=%s"), *Import.XObject->GetFullName());
										}
										else
										{
											// if an object is marked RF_Transient and native, it is either an intrinsic class or
											// a property of an intrinsic class.  Only properties of intrinsic classes will have
											// an Outer that passes the check for "GetOuter()->IsIn(InOuter)" (thus ending up in this
											// block of code).  Just verify that the Outer for this property is also marked RF_Transient and Native
											check(Import.XObject->GetOuter()->HasAllFlags(RF_Transient) && Import.XObject->GetOuter()->IsNative());
										}
									}
									check(!Import.XObject->GetOuter()->IsIn(InOuter) || Import.XObject->HasAllFlags(RF_Transient) || Import.XObject->IsNative());
#if WITH_EDITOR
									UObject** ReplacedOuter = ReplacedImportOuters.Find(Import.XObject);
									if (ReplacedOuter && *ReplacedOuter)
									{
										Import.OuterIndex = Linker->MapObject(*ReplacedOuter);
										ensure(Import.OuterIndex != FPackageIndex());
									}
									else
#endif
									{
										Import.OuterIndex = Linker->MapObject(Import.XObject->GetOuter());
									}

									if (Linker->IsCooking() && IsEventDrivenLoaderEnabledInCookedBuilds())
									{
										// Only package imports are allowed to have no outer
										ensureMsgf(Import.OuterIndex != FPackageIndex() || Import.ClassName == NAME_Package, TEXT("Import %s has no valid outer when cooking!"), *Import.XObject->GetPathName());
									}
								}
							}
							else
							{
								checkf(Conform != nullptr, TEXT("NULL XObject for import %i - Object: %s Class: %s"), i, *Import.ObjectName.ToString(), *Import.ClassName.ToString());
							}

							// Save it.
							ImportTableStream.EnterElement() << Import;
						}
					}
				}

				// Save the export map.
				if (!bTextFormat)
				{
					check( Linker->Tell() == OffsetAfterImportMap );
					Linker->Seek(Linker->Summary.ExportOffset);

					int32 NumExports = Linker->ExportMap.Num();
					FStructuredArchive::FStream ExportTableStream = StructuredArchiveRoot.EnterStream(SA_FIELD_NAME(TEXT("ExportTable")));
					{
#if WITH_EDITOR
						FArchive::FScopeSetDebugSerializationFlags S(*Linker, DSF_IgnoreDiff, true);
						FArchiveStackTraceIgnoreScope IgnoreSummaryDiffsScope(DiffSettings.bIgnoreHeaderDiffs);
#endif
						for (int32 i = 0; i < Linker->ExportMap.Num(); i++)
						{
							FObjectExport& Export = Linker->ExportMap[i];
							ExportTableStream.EnterElement() << Export;
						}
					}

					check( Linker->Tell() == OffsetAfterExportMap );
				}

				if (EndSavingIfCancelled(Linker.Get(), TempFilename))
				{ 
					return ESavePackageResult::Canceled;
				}
				SlowTask.EnterProgressFrame();

				FFormatNamedArguments NamedArgs;
				NamedArgs.Add( TEXT("CleanFilename"), FText::FromString( CleanFilename ) );
				SlowTask.DefaultMessage = FText::Format( NSLOCTEXT("Core", "Finalizing", "Finalizing: {CleanFilename}..."), NamedArgs );

				//@todo: remove ExportCount and NameCount - no longer used
				Linker->Summary.Generations.Last().ExportCount = Linker->Summary.ExportCount;
				Linker->Summary.Generations.Last().NameCount   = Linker->Summary.NameCount;	

				// create the package source (based on developer or user created)
	#if (UE_BUILD_SHIPPING && WITH_EDITOR)
				Linker->Summary.PackageSource = FMath::Rand() * FMath::Rand();
	#else
				Linker->Summary.PackageSource = FCrc::StrCrc_DEPRECATED(*FPaths::GetBaseFilename(Filename).ToUpper());
	#endif

				// Flag package as requiring localization gather if the archive requires localization gathering.
				Linker->LinkerRoot->ThisRequiresLocalizationGather(Linker->RequiresLocalizationGather());
				
				// Update package flags from package, in case serialization has modified package flags.
				Linker->Summary.PackageFlags = Linker->LinkerRoot->GetPackageFlags() & ~PKG_NewlyCreated;
				
				{
					// Verify that the final serialization pass hasn't added any new custom versions. Otherwise this will result in crashes when loading the package.
					bool bNewCustomVersionsUsed = false;
					for (const FCustomVersion& LinkerCustomVer : Linker->GetCustomVersions().GetAllVersions())
					{
						if (Linker->Summary.GetCustomVersionContainer().GetVersion(LinkerCustomVer.Key) == nullptr)
						{
							UE_LOG(LogSavePackage, Error,
								TEXT("Unexpected custom version \"%s\" found when saving %s. This usually happens when export tagging and final serialization paths differ. Package will not be saved."),
								*LinkerCustomVer.GetFriendlyName().ToString(), *Linker->LinkerRoot->GetName());
							bNewCustomVersionsUsed = true;
						}
					}
					if (bNewCustomVersionsUsed)
					{
						return ESavePackageResult::Error;
					}
				}

				if (!bTextFormat)
				{
					Linker->Seek(0);
				}
				{
#if WITH_EDITOR
					FArchiveStackTraceIgnoreScope IgnoreSummaryDiffsScope(DiffSettings.bIgnoreHeaderDiffs);
#endif // WITH_EDITOR
					StructuredArchiveRoot.EnterField(SA_FIELD_NAME(TEXT("Summary"))) << Linker->Summary;
				}

				if (!bTextFormat)
				{
					check( Linker->Tell() == OffsetAfterPackageFileSummary );
				}

				if ( EndSavingIfCancelled( Linker.Get(), TempFilename ) )
				{ 
					return ESavePackageResult::Canceled;
				}
				SlowTask.EnterProgressFrame();

				// Destroy archives used for saving, closing file handle.
				if (!bSaveAsync)
				{
					const bool bFileWriterSuccess = Linker->CloseAndDestroySaver();

					delete StructuredArchive;
					delete Formatter;
					delete TextFormatArchive;

					if (!bFileWriterSuccess)
					{
						IFileManager::Get().Delete(*TempFilename);
						UE_LOG(LogSavePackage, Error, TEXT("Error writing temp file '%s' for '%s'"),
							*TempFilename, Filename);
						return ESavePackageResult::Error;
					}
				}
				UNCLOCK_CYCLES(Time);
				UE_CLOG(!bDiffing, LogSavePackage, Verbose,  TEXT("Save=%.2fms"), FPlatformTime::ToMilliseconds(Time) );
		
				if ( EndSavingIfCancelled( Linker.Get(), TempFilename ) )
				{ 
					return ESavePackageResult::Canceled;
				}
				SlowTask.EnterProgressFrame();

				if( Success == true )
				{
					{
<<<<<<< HEAD
						// If we're writing to the existing file call ResetLoaders on the Package so that we drop the handle to the file on disk and can write to it
						COOK_STAT(FScopedDurationTimer SaveTimer(SavePackageStats::ResetLoadersTimeSec));
						ResetLoadersForSave(InOuter, Filename);
					}

=======
						// ResetLoaders on the Package so that we drop the handle to the file on disk and can write to it
						COOK_STAT(FScopedDurationTimer SaveTimer(SavePackageStats::ResetLoadersTimeSec));
						ResetLoaders(InOuter);
					}

					// Compress the temporarily file to destination.
>>>>>>> d2adca35
					if (bSaveAsync)
					{						
						FString NewPathToSave = NewPath;
#if WITH_EDITOR

						if (SaveFlags & SAVE_DiffCallstack)
						{
							const TCHAR* CutoffString = TEXT("UEditorEngine::Save()");
							FArchiveStackTrace* Writer = (FArchiveStackTrace*)(Linker->Saver);
							TMap<FName, FArchiveDiffStats> PackageDiffStats;
							Writer->CompareWith(*NewPath, IsEventDrivenLoaderEnabledInCookedBuilds() ? Linker->Summary.TotalHeaderSize : 0, CutoffString, DiffSettings.MaxDiffsToLog, PackageDiffStats);
							TotalPackageSizeUncompressed = Writer->TotalSize();

							auto MergeStats = [](TMap<FName, FArchiveDiffStats>& InOut, const TMap<FName, FArchiveDiffStats>& ToMerge)
							{
								for (const TPair<FName, FArchiveDiffStats>& Stat : ToMerge)
								{
									InOut.FindOrAdd(Stat.Key).DiffSize         += Stat.Value.DiffSize;
									InOut.FindOrAdd(Stat.Key).NewFileTotalSize += Stat.Value.NewFileTotalSize;
									InOut.FindOrAdd(Stat.Key).NumDiffs         += Stat.Value.NumDiffs;
								}
							};

							COOK_STAT(SavePackageStats::NumberOfDifferentPackages++);
							COOK_STAT(MergeStats(SavePackageStats::PackageDiffStats, PackageDiffStats));

							if (DiffSettings.bSaveForDiff)
							{
								NewPathToSave = FPaths::Combine(FPaths::GetPath(NewPath), FPaths::GetBaseFilename(NewPath) + TEXT("_ForDiff") + FPaths::GetExtension(NewPath, true));
							}
						}
						else if (SaveFlags & SAVE_DiffOnly)
						{
							FArchiveStackTrace* Writer = (FArchiveStackTrace*)(Linker->Saver);
							FArchiveDiffMap OutDiffMap;
							bDiffOnlyIdentical = Writer->GenerateDiffMap(*NewPath, IsEventDrivenLoaderEnabledInCookedBuilds() ? Linker->Summary.TotalHeaderSize : 0, DiffSettings.MaxDiffsToLog, OutDiffMap);
							TotalPackageSizeUncompressed = Writer->TotalSize();
							if (InOutDiffMap)
							{
								*InOutDiffMap = MoveTemp(OutDiffMap);
							}
						}
						
						if (!(SaveFlags & SAVE_DiffOnly) && (!(SaveFlags & SAVE_DiffCallstack) || DiffSettings.bSaveForDiff))
#endif // WITH_EDITOR
						{
							UE_LOG(LogSavePackage, Verbose, TEXT("Async saving from memory to '%s'"), *NewPathToSave);

							FLargeMemoryWriter* Writer = static_cast<FLargeMemoryWriter*>(Linker->Saver);
							const int64 DataSize = Writer->TotalSize();

							TotalPackageSizeUncompressed += DataSize;

							if (IsEventDrivenLoaderEnabledInCookedBuilds() && Linker->IsCooking())
							{
								if (SavePackageContext != nullptr && SavePackageContext->PackageStoreWriter != nullptr)
								{
									FIoBuffer IoBuffer(FIoBuffer::AssumeOwnership, Writer->ReleaseOwnership(), DataSize);

									if (bComputeHash)
									{
										FIoBuffer InnerBuffer(IoBuffer.Data(), IoBuffer.DataSize(), IoBuffer);
										AsyncWriteAndHashSequence.AddWork([InnerBuffer = MoveTemp(InnerBuffer)](FMD5& State)
										{
											State.Update(InnerBuffer.Data(), InnerBuffer.DataSize());
										});
									}

									const int32 HeaderSize = Linker->Summary.TotalHeaderSize;

									FPackageStoreWriter::HeaderInfo HeaderInfo;
									HeaderInfo.PackageName		= InOuter->GetFName();
									HeaderInfo.LooseFilePath	= Filename;

									SavePackageContext->PackageStoreWriter->WriteHeader(HeaderInfo, FIoBuffer(IoBuffer.Data(), HeaderSize, IoBuffer));

									FPackageStoreWriter::ExportsInfo ExportsInfo;
									ExportsInfo.LooseFilePath	= Filename;
									ExportsInfo.PackageName		= InOuter->GetFName();

									const uint8* ExportsData = IoBuffer.Data() + HeaderSize;
									const int32 ExportCount = Linker->ExportMap.Num();

									ExportsInfo.Exports.Reserve(ExportCount);

									for (const FObjectExport& Export : Linker->ExportMap)
									{
										ExportsInfo.Exports.Add(FIoBuffer(IoBuffer.Data() + Export.SerialOffset, Export.SerialSize, IoBuffer));
									}

									SavePackageContext->PackageStoreWriter->WriteExports(ExportsInfo, FIoBuffer(ExportsData, DataSize - HeaderSize, IoBuffer));
								}
								else
								{
									EAsyncWriteOptions WriteOptions(EAsyncWriteOptions::WriteFileToDisk);
									if (bComputeHash)
									{
										WriteOptions |= EAsyncWriteOptions::ComputeHash;
									}
									AsyncWriteFileWithSplitExports(AsyncWriteAndHashSequence, FLargeMemoryPtr(Writer->ReleaseOwnership()), DataSize, Linker->Summary.TotalHeaderSize, *NewPathToSave, WriteOptions);
								}
							}
							else
							{
								EAsyncWriteOptions WriteOptions(EAsyncWriteOptions::WriteFileToDisk);
								if (bComputeHash)
								{
									WriteOptions |= EAsyncWriteOptions::ComputeHash;
								}
								AsyncWriteFile(AsyncWriteAndHashSequence, FLargeMemoryPtr(Writer->ReleaseOwnership()), DataSize, *NewPathToSave, WriteOptions);
							}
						}
						Linker->CloseAndDestroySaver();

						delete StructuredArchive;
						delete Formatter;
						delete TextFormatArchive;
					}
					// Move the temporary file.
					else
					{
						if (bTextFormat)
						{
							IFileManager::Get().Delete(*TempFilename);
							TempFilename = TextFormatTempFilename;
						}

						UE_LOG(LogSavePackage, Log,  TEXT("Moving '%s' to '%s'"), *TempFilename, *NewPath );
						TotalPackageSizeUncompressed += IFileManager::Get().FileSize(*TempFilename);

						Success = IFileManager::Get().Move( *NewPath, *TempFilename );
						if (FinalTimeStamp != FDateTime::MinValue())
						{
							IFileManager::Get().SetTimeStamp(*NewPath, FinalTimeStamp);
						}

						if (bComputeHash)
						{
							OutstandingAsyncWrites.Increment();
							AsyncWriteAndHashSequence.AddWork([NewPath](FMD5& State)
							{
								AddFileToHash(NewPath, State);
								OutstandingAsyncWrites.Decrement();
							});
						}
					}

					if( Success == false )
					{
						if (SaveFlags & SAVE_NoError)
						{
							UE_LOG(LogSavePackage, Warning, TEXT("%s"), *FString::Printf( TEXT("Error saving '%s'"), Filename ) );
						}
						else
						{
							UE_LOG(LogSavePackage, Error, TEXT("%s"), *FString::Printf( TEXT("Error saving '%s'"), Filename ) );
							Error->Logf(ELogVerbosity::Warning, TEXT("%s"), *FText::Format( NSLOCTEXT( "Core", "SaveWarning", "Error saving '{0}'" ), FText::FromString( FString( Filename ) ) ).ToString() );
						}
					}
					else
					{
						// Mark exports and the package as RF_Loaded after they've been serialized
						// This is to ensue that newly created packages are properly marked as loaded (since they now exist on disk and 
						// in memory in the exact same state).
						for (auto& Export : Linker->ExportMap)
						{
							if (Export.Object)
							{
								Export.Object->SetFlags(RF_WasLoaded|RF_LoadCompleted);
							}
						}
						if (Linker->LinkerRoot)
						{
							// And finally set the flag on the package itself.
							Linker->LinkerRoot->SetFlags(RF_WasLoaded|RF_LoadCompleted);
						}

						// Clear dirty flag if desired
						if (!(SaveFlags & SAVE_KeepDirty))
						{
							InOuter->SetDirtyFlag(false);
						}
						
						// Update package FileSize value
						InOuter->FileSize = IFileManager::Get().FileSize(Filename);

						// Warn about long package names, which may be bad for consoles with limited filename lengths.
						if( bWarnOfLongFilename == true )
						{
							int32 MaxFilenameLength = FPlatformMisc::GetMaxPathLength();

							// If the name is of the form "_LOC_xxx.ext", remove the loc data before the length check
							FString CleanBaseFilename = BaseFilename;
							if( CleanBaseFilename.Find( "_LOC_" ) == BaseFilename.Len() - 8 )
							{
								CleanBaseFilename = BaseFilename.LeftChop( 8 );
							}

							if( CleanBaseFilename.Len() > MaxFilenameLength )
							{
								if (SaveFlags & SAVE_NoError)
								{
									UE_LOG(LogSavePackage, Warning, TEXT("%s"), *FString::Printf( TEXT("Filename '%s' is too long; this may interfere with cooking for consoles.  Unreal filenames should be no longer than %s characters."), *BaseFilename, MaxFilenameLength ) );
								}
								else
								{
									FFormatNamedArguments Arguments;
									Arguments.Add(TEXT("FileName"), FText::FromString( BaseFilename ));
									Arguments.Add(TEXT("MaxLength"), FText::AsNumber( MaxFilenameLength ));
									Error->Logf(ELogVerbosity::Warning, TEXT("%s"), *FText::Format( NSLOCTEXT( "Core", "Error_FilenameIsTooLongForCooking", "Filename '{FileName}' is too long; this may interfere with cooking for consoles.  Unreal filenames should be no longer than {MaxLength} characters." ), Arguments ).ToString() );
								}
							}
						}
					}

					// Delete the temporary file.
					IFileManager::Get().Delete( *TempFilename );
				}
				COOK_STAT(SavePackageStats::MBWritten += ((double)TotalPackageSizeUncompressed) / 1024.0 / 1024.0);

				SlowTask.EnterProgressFrame();
			}

			// Route PostSaveRoot to allow e.g. the world to detach components for the persistent level that were
			// attached in PreSaveRoot.
			// If we are saving concurrently, this should be called after UPackage::Save.
			// Also if we're trying to diff the package and gathering callstacks, Presave has already been done
			if( Base && !bSavingConcurrent && !(SaveFlags & SAVE_DiffCallstack) )
			{
				Base->PostSaveRoot( bCleanupIsRequired );
			}

			SlowTask.EnterProgressFrame();
			
#if WITH_EDITOR
			if ( !bSavingConcurrent )
			{
				for ( int CachedObjectIndex = 0; CachedObjectIndex < CachedObjects.Num(); ++CachedObjectIndex )
				{
					CachedObjects[CachedObjectIndex]->ClearCachedCookedPlatformData(TargetPlatform);
				}
			}
#endif

		}
		if( Success == true )
		{
			// Package has been save, so unmark NewlyCreated flag.
			InOuter->ClearPackageFlags(PKG_NewlyCreated);

			// send a message that the package was saved
			UPackage::PackageSavedEvent.Broadcast(Filename, InOuter);
		}

		// We're done!
		SlowTask.EnterProgressFrame();

		UE_CLOG(!bDiffing, LogSavePackage, Verbose, TEXT("Finished SavePackage %s"), Filename);

		if (Success)
		{
			auto HashCompletionFunc = [](FMD5& State)
			{
				FMD5Hash OutputHash;
				OutputHash.Set(State);
				return OutputHash;
			};

			if (bRequestStub)
			{
				return FSavePackageResultStruct(ESavePackageResult::GenerateStub, TotalPackageSizeUncompressed, AsyncWriteAndHashSequence.Finalize(EAsyncExecution::TaskGraph, MoveTemp(HashCompletionFunc)));
			}
			else
			{
				return FSavePackageResultStruct(bDiffOnlyIdentical ? ESavePackageResult::Success : ESavePackageResult::DifferentContent, TotalPackageSizeUncompressed, AsyncWriteAndHashSequence.Finalize(EAsyncExecution::TaskGraph, MoveTemp(HashCompletionFunc)));
			}
		}
		else
		{
			if (bRequestStub)
			{
				UE_LOG(LogSavePackage, Warning, TEXT("C++ stub requested, but package failed to save, may cause compile errors: %s"), Filename);
			}
			return ESavePackageResult::Error;
		}
	}
	else
	{
		return ESavePackageResult::Error;
	}
}

bool UPackage::SavePackage(UPackage* InOuter, UObject* Base, EObjectFlags TopLevelFlags, const TCHAR* Filename,
	FOutputDevice* Error, FLinkerNull* Conform, bool bForceByteSwapping, bool bWarnOfLongFilename, uint32 SaveFlags,
	const class ITargetPlatform* TargetPlatform, const FDateTime&  FinalTimeStamp, bool bSlowTask)
{
	const FSavePackageResultStruct Result = Save(InOuter, Base, TopLevelFlags, Filename, Error, Conform, bForceByteSwapping,
		bWarnOfLongFilename, SaveFlags, TargetPlatform, FinalTimeStamp, bSlowTask);
	return Result == ESavePackageResult::Success;
}

/**
 * Static: Saves thumbnail data for the specified package outer and linker
 *
 * @param	InOuter							the outer to use for the new package
 * @param	Linker							linker we're currently saving with
 * @param	Slot							structed archive slot we are saving too (temporary)
 */
static void SaveThumbnails(UPackage* InOuter, FLinkerSave* Linker, FStructuredArchive::FSlot Slot)
{
	FStructuredArchive::FRecord Record = Slot.EnterRecord();

	Linker->Summary.ThumbnailTableOffset = 0;

#if WITH_EDITORONLY_DATA
	// Do we have any thumbnails to save?
	if( !(Linker->Summary.PackageFlags & PKG_FilterEditorOnly) && InOuter->HasThumbnailMap() )
	{
		const FThumbnailMap& PackageThumbnailMap = InOuter->GetThumbnailMap();


		// Figure out which objects have thumbnails.  Note that we only want to save thumbnails
		// for objects that are actually in the export map.  This is so that we avoid saving out
		// thumbnails that were cached for deleted objects and such.
		TArray< FObjectFullNameAndThumbnail > ObjectsWithThumbnails;
		for( int32 i=0; i<Linker->ExportMap.Num(); i++ )
		{
			FObjectExport& Export = Linker->ExportMap[i];
			if( Export.Object )
			{
				const FName ObjectFullName( *Export.Object->GetFullName() );
				const FObjectThumbnail* ObjectThumbnail = PackageThumbnailMap.Find( ObjectFullName );
		
				// if we didn't find the object via full name, try again with ??? as the class name, to support having
				// loaded old packages without going through the editor (ie cooking old packages)
				if (ObjectThumbnail == nullptr)
				{
					// can't overwrite ObjectFullName, so that we add it properly to the map
					FName OldPackageStyleObjectFullName = FName(*FString::Printf(TEXT("??? %s"), *Export.Object->GetPathName()));
					ObjectThumbnail = PackageThumbnailMap.Find(OldPackageStyleObjectFullName);
				}
				if( ObjectThumbnail != nullptr )
				{
					// IMPORTANT: We save all thumbnails here, even if they are a shared (empty) thumbnail!
					// Empty thumbnails let us know that an asset is in a package without having to
					// make a linker for it.
					ObjectsWithThumbnails.Add( FObjectFullNameAndThumbnail( ObjectFullName, ObjectThumbnail ) );
				}
			}
		}

		// preserve thumbnail rendered for the level
		const FObjectThumbnail* ObjectThumbnail = PackageThumbnailMap.Find(FName(*InOuter->GetFullName()));
		if (ObjectThumbnail != nullptr)
		{
			ObjectsWithThumbnails.Add( FObjectFullNameAndThumbnail(FName(*InOuter->GetFullName()), ObjectThumbnail ) );
		}
		
		// Do we have any thumbnails?  If so, we'll save them out along with a table of contents
		if( ObjectsWithThumbnails.Num() > 0 )
		{
			// Save out the image data for the thumbnails
			FStructuredArchive::FStream ThumbnailStream = Record.EnterStream(SA_FIELD_NAME(TEXT("Thumbnails")));

			for( int32 CurObjectIndex = 0; CurObjectIndex < ObjectsWithThumbnails.Num(); ++CurObjectIndex )
			{
				FObjectFullNameAndThumbnail& CurObjectThumb = ObjectsWithThumbnails[ CurObjectIndex ];

				// Store the file offset to this thumbnail
				CurObjectThumb.FileOffset = Linker->Tell();

				// Serialize the thumbnail!
				FObjectThumbnail* SerializableThumbnail = const_cast< FObjectThumbnail* >( CurObjectThumb.ObjectThumbnail );
				SerializableThumbnail->Serialize(ThumbnailStream.EnterElement());
			}


			// Store the thumbnail table of contents
			{
				Linker->Summary.ThumbnailTableOffset = Linker->Tell();

				// Save number of thumbnails
				int32 ThumbnailCount = ObjectsWithThumbnails.Num();
				FStructuredArchive::FArray IndexArray = Record.EnterField(SA_FIELD_NAME(TEXT("Index"))).EnterArray(ThumbnailCount);

				// Store a list of object names along with the offset in the file where the thumbnail is stored
				for( int32 CurObjectIndex = 0; CurObjectIndex < ObjectsWithThumbnails.Num(); ++CurObjectIndex )
				{
					const FObjectFullNameAndThumbnail& CurObjectThumb = ObjectsWithThumbnails[ CurObjectIndex ];

					// Object name
					const FString ObjectFullName = CurObjectThumb.ObjectFullName.ToString();

					// Break the full name into it's class and path name parts
					const int32 FirstSpaceIndex = ObjectFullName.Find( TEXT( " " ) );
					check( FirstSpaceIndex != INDEX_NONE && FirstSpaceIndex > 0 );
					FString ObjectClassName = ObjectFullName.Left( FirstSpaceIndex );
					const FString ObjectPath = ObjectFullName.Mid( FirstSpaceIndex + 1 );

					// Remove the package name from the object path since that will be implicit based
					// on the package file name
					FString ObjectPathWithoutPackageName = ObjectPath.Mid( ObjectPath.Find( TEXT( "." ) ) + 1 );

					// File offset for the thumbnail (already saved out.)
					int32 FileOffset = CurObjectThumb.FileOffset;

					IndexArray.EnterElement().EnterRecord()
						<< SA_VALUE(TEXT("ObjectClassName"), ObjectClassName)
						<< SA_VALUE(TEXT("ObjectPathWithoutPackageName"), ObjectPathWithoutPackageName)
						<< SA_VALUE(TEXT("FileOffset"), FileOffset);
				}
			}
		}
	}

	// if content browser isn't enabled, clear the thumbnail map so we're not using additional memory for nothing
	if ( !GIsEditor || IsRunningCommandlet() )
	{
		InOuter->ThumbnailMap.Reset();
	}
#endif
}

static void SaveAssetRegistryData(UPackage* InOuter, FLinkerSave* Linker, FStructuredArchive::FSlot Slot)
{
	// Make a copy of the tag map
	TArray<UObject*> AssetObjects;

	if( !(Linker->Summary.PackageFlags & PKG_FilterEditorOnly) )
	{
		// Find any exports which are not in the tag map
		for( int32 i=0; i<Linker->ExportMap.Num(); i++ )
		{
			FObjectExport& Export = Linker->ExportMap[i];
			if( Export.Object && Export.Object->IsAsset() )
			{
				AssetObjects.Add(Export.Object);
			}
		}
	}

	// Store the asset registry offser in the file
	Linker->Summary.AssetRegistryDataOffset = Linker->Tell();

	// Save the number of objects in the tag map
	int32 ObjectCount = AssetObjects.Num();
	FStructuredArchive::FArray AssetArray = Slot.EnterArray(ObjectCount);

	// If there are any Asset Registry tags, add them to the summary
	for (int32 ObjectIdx = 0; ObjectIdx < AssetObjects.Num(); ++ObjectIdx)
	{
		const UObject* Object = AssetObjects[ObjectIdx];

		// Exclude the package name in the object path, we just need to know the path relative to the outermost
		FString ObjectPath = Object->GetPathName(Object->GetOutermost());
		FString ObjectClassName = Object->GetClass()->GetName();
		
		TArray<UObject::FAssetRegistryTag> SourceTags;
		Object->GetAssetRegistryTags(SourceTags);

		TArray<UObject::FAssetRegistryTag> Tags;
		for (UObject::FAssetRegistryTag& SourceTag : SourceTags)
		{
			UObject::FAssetRegistryTag* Existing = Tags.FindByPredicate([SourceTag](const UObject::FAssetRegistryTag& InTag) { return InTag.Name == SourceTag.Name; });
			if (Existing)
			{
				Existing->Value = SourceTag.Value;
			}
			else
			{
				Tags.Add(SourceTag);
			}
		}

		int32 TagCount = Tags.Num();

		FStructuredArchive::FRecord AssetRecord = AssetArray.EnterElement().EnterRecord();
		AssetRecord << SA_VALUE(TEXT("Path"), ObjectPath) << SA_VALUE(TEXT("Class"), ObjectClassName);

		FStructuredArchive::FMap TagMap = AssetRecord.EnterField(SA_FIELD_NAME(TEXT("Tags"))).EnterMap(TagCount);
				
		for (TArray<UObject::FAssetRegistryTag>::TConstIterator TagIter(Tags); TagIter; ++TagIter)
		{
			FString Key = TagIter->Name.ToString();
			FString Value = TagIter->Value;

			TagMap.EnterElement(Key) << Value;
		}
	}
}

void SaveBulkData(FLinkerSave* Linker, const UPackage* InOuter, const TCHAR* Filename, const ITargetPlatform* TargetPlatform,
				  FSavePackageContext* SavePackageContext, const bool bTextFormat, const bool bDiffing, const bool bComputeHash, TAsyncWorkSequence<FMD5>& AsyncWriteAndHashSequence, int64 TotalPackageSizeUncompressed)
{
	// Now we write all the bulkdata that is supposed to be at the end of the package
	// and fix up the offset
	const int64 StartOfBulkDataArea = Linker->Tell();
	Linker->Summary.BulkDataStartOffset = StartOfBulkDataArea;

	check(!bTextFormat || Linker->BulkDataToAppend.Num() == 0);

	if (!bTextFormat && Linker->BulkDataToAppend.Num() > 0)
	{
		COOK_STAT(FScopedDurationTimer SaveTimer(SavePackageStats::SerializeBulkDataTimeSec));

		FScopedSlowTask BulkDataFeedback(Linker->BulkDataToAppend.Num());

		TUniquePtr<FLargeMemoryWriter> BulkArchive;
		TUniquePtr<FLargeMemoryWriter> OptionalBulkArchive;
		TUniquePtr<FLargeMemoryWriter> MappedBulkArchive;

		uint32 ExtraBulkDataFlags = 0;

		static const struct FUseSeparateBulkDataFiles
		{
			bool bEnable = false;

			FUseSeparateBulkDataFiles()
			{
				GConfig->GetBool(TEXT("Core.System"), TEXT("UseSeperateBulkDataFiles"), /* out */ bEnable, GEngineIni);

				if (IsEventDrivenLoaderEnabledInCookedBuilds())
				{
					// Always split bulk data when splitting cooked files
					bEnable = true;
				}
			}
		} ShouldUseSeparateBulkDataFiles;

		const bool bShouldUseSeparateBulkFile = ShouldUseSeparateBulkDataFiles.bEnable && Linker->IsCooking();

		if (bShouldUseSeparateBulkFile)
		{
			ExtraBulkDataFlags = BULKDATA_PayloadInSeperateFile;

			BulkArchive.Reset(new FLargeMemoryWriter(0, /* IsPersistent */ true));
			OptionalBulkArchive.Reset(new FLargeMemoryWriter(0, /* IsPersistent */ true));
			MappedBulkArchive.Reset(new FLargeMemoryWriter(0, /* IsPersistent */ true));
		}

		bool bAlignBulkData = false;
		int64 BulkDataAlignment = 0;

		if (TargetPlatform)
		{
			bAlignBulkData = TargetPlatform->SupportsFeature(ETargetPlatformFeatures::MemoryMappedFiles);
			BulkDataAlignment = TargetPlatform->GetMemoryMappingAlignment();
		}

		uint16 BulkDataIndex = 1;
		for (FLinkerSave::FBulkDataStorageInfo& BulkDataStorageInfo : Linker->BulkDataToAppend)
		{
			BulkDataFeedback.EnterProgressFrame();

			// Set bulk data flags to what they were during initial serialization (they might have changed after that)
			const uint32 OldBulkDataFlags = BulkDataStorageInfo.BulkData->GetBulkDataFlags();
			uint32 ModifiedBulkDataFlags = BulkDataStorageInfo.BulkDataFlags | ExtraBulkDataFlags;
			const bool bBulkItemIsOptional = (ModifiedBulkDataFlags & BULKDATA_OptionalPayload) != 0;
			bool bBulkItemIsMapped = bAlignBulkData && ((ModifiedBulkDataFlags & BULKDATA_MemoryMappedPayload) != 0);

			if (bBulkItemIsMapped && bBulkItemIsOptional)
			{
				UE_LOG(LogSavePackage, Warning, TEXT("%s has bulk data that is both mapped and optional. This is not currently supported. Will not be mapped."), Filename);
				ModifiedBulkDataFlags &= ~BULKDATA_MemoryMappedPayload;
				bBulkItemIsMapped = false;
			}

			BulkDataStorageInfo.BulkData->ClearBulkDataFlags(0xFFFFFFFF);
			BulkDataStorageInfo.BulkData->SetBulkDataFlags(ModifiedBulkDataFlags);

			FArchive* TargetArchive = Linker;

			if (bShouldUseSeparateBulkFile)
			{
				check(MappedBulkArchive && OptionalBulkArchive && BulkArchive);

				if (bBulkItemIsOptional)
				{
					TargetArchive = OptionalBulkArchive.Get();
				}
				else if (bBulkItemIsMapped)
				{
					TargetArchive = MappedBulkArchive.Get();
				}
				else
				{
					TargetArchive = BulkArchive.Get();
				}
			}

			// Pad archive for proper alignment for memory mapping
			if (bBulkItemIsMapped && BulkDataAlignment > 0)
			{
				const int64 BulkStartOffset = TargetArchive->Tell();

				if (!IsAligned(BulkStartOffset, BulkDataAlignment))
				{
					const int64 AlignedOffset = Align(BulkStartOffset, BulkDataAlignment);

					int64 Padding = AlignedOffset - BulkStartOffset;
					check(Padding > 0);

					uint64 Zero64 = 0;
					while (Padding >= 8)
					{
						*TargetArchive << Zero64;
						Padding -= 8;
					}

					uint8 Zero8 = 0;
					while (Padding > 0)
					{
						*TargetArchive << Zero8;
						Padding--;
					}

					check(TargetArchive->Tell() == AlignedOffset);
				}
			}

			const int64 BulkStartOffset = TargetArchive->Tell();

			int64 StoredBulkStartOffset = BulkStartOffset - StartOfBulkDataArea;

			BulkDataStorageInfo.BulkData->SerializeBulkData(*TargetArchive, BulkDataStorageInfo.BulkData->Lock(LOCK_READ_ONLY));

			int64 BulkEndOffset = TargetArchive->Tell();
			const int64 LinkerEndOffset = Linker->Tell();

			int64 SizeOnDisk = BulkEndOffset - BulkStartOffset;

			Linker->Seek(BulkDataStorageInfo.BulkDataFlagsPos);
			*Linker << ModifiedBulkDataFlags;

			Linker->Seek(BulkDataStorageInfo.BulkDataOffsetInFilePos);
			*Linker << StoredBulkStartOffset;

			Linker->Seek(BulkDataStorageInfo.BulkDataSizeOnDiskPos);
			if (ModifiedBulkDataFlags & BULKDATA_Size64Bit)
			{
				*Linker << SizeOnDisk;
			}
			else
			{
				check(SizeOnDisk < (1LL << 31));
				int32 SizeOnDiskAsInt32 = SizeOnDisk;
				*Linker << SizeOnDiskAsInt32;
			}

			if (SavePackageContext != nullptr && SavePackageContext->BulkDataManifest != nullptr)
			{
				const bool bIsOptional = (BulkDataStorageInfo.BulkDataFlags & BULKDATA_OptionalPayload) != 0;
				const EIoChunkType Type = bIsOptional ? EIoChunkType::OptionalBulkData : EIoChunkType::BulkData;

				SavePackageContext->BulkDataManifest->AddFileAccess(Filename, Type, StoredBulkStartOffset, BulkStartOffset, SizeOnDisk);
			}
			
			Linker->Seek(LinkerEndOffset);

			// Restore BulkData flags to before serialization started
			BulkDataStorageInfo.BulkData->ClearBulkDataFlags(0xFFFFFFFF);
			BulkDataStorageInfo.BulkData->SetBulkDataFlags(OldBulkDataFlags);
			BulkDataStorageInfo.BulkData->Unlock();
		}

		if (BulkArchive)
		{
			check(OptionalBulkArchive);
			check(MappedBulkArchive);

			const bool bWriteBulkToDisk = !bDiffing;

			if (SavePackageContext != nullptr && SavePackageContext->PackageStoreWriter != nullptr && bWriteBulkToDisk)
			{
				auto ToIoBuffer = [](FLargeMemoryWriter* Writer)
				{
					const int64 TotalSize = Writer->TotalSize();
					return FIoBuffer(FIoBuffer::AssumeOwnership, Writer->ReleaseOwnership(), TotalSize);
				};

				FPackageStoreWriter::FBulkDataInfo BulkInfo;
				BulkInfo.PackageName = InOuter->GetFName();
				BulkInfo.LooseFilePath = Filename;
				BulkInfo.BulkdataType = FPackageStoreWriter::FBulkDataInfo::Standard;

				SavePackageContext->PackageStoreWriter->WriteBulkdata(BulkInfo, ToIoBuffer(BulkArchive.Get()));

				BulkInfo.BulkdataType = FPackageStoreWriter::FBulkDataInfo::Optional;
				SavePackageContext->PackageStoreWriter->WriteBulkdata(BulkInfo, ToIoBuffer(OptionalBulkArchive.Get()));

				BulkInfo.BulkdataType = FPackageStoreWriter::FBulkDataInfo::Mmap;
				SavePackageContext->PackageStoreWriter->WriteBulkdata(BulkInfo, ToIoBuffer(MappedBulkArchive.Get()));
			}
			else
			{
				auto WriteBulkData = [&](FLargeMemoryWriter* Archive, const TCHAR* BulkFileExtension)
				{
					if (const int64 DataSize = Archive->TotalSize())
					{
						TotalPackageSizeUncompressed += DataSize;

						if (bComputeHash || bWriteBulkToDisk)
						{
							FLargeMemoryPtr DataPtr(Archive->ReleaseOwnership());

							const FString ArchiveFilename = FPaths::ChangeExtension(Filename, BulkFileExtension);

							EAsyncWriteOptions WriteOptions(EAsyncWriteOptions::None);
							if (bComputeHash)
							{
								WriteOptions |= EAsyncWriteOptions::ComputeHash;
							}
							if (bWriteBulkToDisk)
							{
								WriteOptions |= EAsyncWriteOptions::WriteFileToDisk;
							}
							AsyncWriteFile(AsyncWriteAndHashSequence, MoveTemp(DataPtr), DataSize, *ArchiveFilename, WriteOptions);
						}
					}
				};

				WriteBulkData(BulkArchive.Get(), TEXT(".ubulk"));			// Regular separate bulk data file
				WriteBulkData(OptionalBulkArchive.Get(), TEXT(".uptnl"));	// Optional bulk data
				WriteBulkData(MappedBulkArchive.Get(), TEXT(".m.ubulk"));	// Memory-mapped bulk data
				WriteBulkData(MappedBulkArchive.Get(), TEXT(".m.ubulk"));	// Memory-mapped bulk data
			}
		}
	}

	Linker->BulkDataToAppend.Empty();
}

static void SaveWorldLevelInfo(UPackage* InOuter, FLinkerSave* Linker, FStructuredArchive::FRecord Record)
{
	Linker->Summary.WorldTileInfoDataOffset = 0;
	
	if(InOuter->WorldTileInfo.IsValid())
	{
		Linker->Summary.WorldTileInfoDataOffset = Linker->Tell();
		Record << SA_VALUE(TEXT("WorldLevelInfo"), *(InOuter->WorldTileInfo));
	}
}

bool UPackage::IsEmptyPackage(UPackage* Package, const UObject* LastReferencer)
{
	// Don't count null or volatile packages as empty, just let them be NULL or get GCed
	if ( Package != nullptr )
	{
		// Make sure the package is fully loaded before determining if it is empty
		if( !Package->IsFullyLoaded() )
		{
			Package->FullyLoad();
		}

		if (LastReferencer != nullptr)
		{
			// See if there will be no remaining non-redirector, non-metadata objects within this package other than LastReferencer
			for (TObjectIterator<UObject> ObjIt; ObjIt; ++ObjIt)
			{
				UObject* Object = *ObjIt;
				if ( Object->IsIn(Package)								// Is inside this package
					&& Object->IsAsset()								// Is an asset
					&& Object != LastReferencer )						// Is not the object being deleted
				{
					// The package contains at least one more UObject
					return false;
				}
			}
		}
		else
		{
			// See if there are no more objects within this package other than redirectors and meta data objects
			for (TObjectIterator<UObject> ObjIt; ObjIt; ++ObjIt)
			{
				UObject* Object = *ObjIt;
				if ( Object->IsIn(Package)								// Is inside this package
					&& Object->IsAsset() )								// Is an asset
				{
					// The package contains at least one more UObject
					return false;
				}
			}
		}

		// There are no more valid UObjects with this package as an outer
		return true;
	}

	// Invalid package
	return false;
}

//////////////////////////////////////////////////////////////////////////
// TODO: this should go elsewhere, this file is big enough as it is already
//

FPackageStoreWriter::FPackageStoreWriter() = default;
FPackageStoreWriter::~FPackageStoreWriter() = default;

FLooseFileWriter::FLooseFileWriter() = default;
FLooseFileWriter::~FLooseFileWriter() = default;

void FLooseFileWriter::WriteHeader(const FLooseFileWriter::HeaderInfo& Info, const FIoBuffer& HeaderData)
{
	WriteToFile(Info.LooseFilePath, HeaderData.Data(), HeaderData.DataSize());
}

void FLooseFileWriter::WriteExports(const FLooseFileWriter::ExportsInfo& Info, const FIoBuffer& ExportsData)
{
	const FString ArchiveFilename = FPaths::ChangeExtension(Info.LooseFilePath, TEXT(".uexp"));

	WriteToFile(ArchiveFilename, ExportsData.Data(), ExportsData.DataSize());
}

void FLooseFileWriter::WriteBulkdata(const FLooseFileWriter::FBulkDataInfo& Info, const FIoBuffer& BulkData)
{
	if (BulkData.DataSize() == 0)
		return;

	const TCHAR* BulkFileExtension = nullptr;

	switch (Info.BulkdataType)
	{
		case FPackageStoreWriter::FBulkDataInfo::Standard:
			BulkFileExtension = TEXT(".ubulk");		// Regular separate bulk data file
			break;

		case FPackageStoreWriter::FBulkDataInfo::Mmap:
			BulkFileExtension = TEXT(".m.ubulk");	// Memory-mapped bulk data
			break;

		case FPackageStoreWriter::FBulkDataInfo::Optional:
			BulkFileExtension = TEXT(".uptnl");		// Optional bulk data
			break;

		default:
			check(false);
	}

	const FString ArchiveFilename = FPaths::ChangeExtension(Info.LooseFilePath, BulkFileExtension);

	WriteToFile(ArchiveFilename, BulkData.Data(), BulkData.DataSize());
}<|MERGE_RESOLUTION|>--- conflicted
+++ resolved
@@ -5704,20 +5704,12 @@
 				if( Success == true )
 				{
 					{
-<<<<<<< HEAD
 						// If we're writing to the existing file call ResetLoaders on the Package so that we drop the handle to the file on disk and can write to it
 						COOK_STAT(FScopedDurationTimer SaveTimer(SavePackageStats::ResetLoadersTimeSec));
 						ResetLoadersForSave(InOuter, Filename);
 					}
 
-=======
-						// ResetLoaders on the Package so that we drop the handle to the file on disk and can write to it
-						COOK_STAT(FScopedDurationTimer SaveTimer(SavePackageStats::ResetLoadersTimeSec));
-						ResetLoaders(InOuter);
-					}
-
 					// Compress the temporarily file to destination.
->>>>>>> d2adca35
 					if (bSaveAsync)
 					{						
 						FString NewPathToSave = NewPath;
