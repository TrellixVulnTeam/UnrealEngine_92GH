// Copyright 1998-2019 Epic Games, Inc. All Rights Reserved.

#pragma once

#include "CoreMinimal.h"
#include "Containers/ResourceArray.h"
#include "RHI.h"

struct Rect;

/** A null implementation of the dynamically bound RHI. */
class FNullDynamicRHI : public FDynamicRHI , public IRHICommandContextPSOFallback
{
public:

	FNullDynamicRHI();

	// FDynamicRHI interface.
	virtual void Init();
	virtual void Shutdown();
	virtual const TCHAR* GetName() override { return TEXT("Null"); }

	virtual FSamplerStateRHIRef RHICreateSamplerState(const FSamplerStateInitializerRHI& Initializer) final override
	{ 
		return new FRHISamplerState(); 
	}
	virtual FRasterizerStateRHIRef RHICreateRasterizerState(const FRasterizerStateInitializerRHI& Initializer) final override
	{ 
		return new FRHIRasterizerState(); 
	}
	virtual FDepthStencilStateRHIRef RHICreateDepthStencilState(const FDepthStencilStateInitializerRHI& Initializer) final override
	{ 
		return new FRHIDepthStencilState(); 
	}
	virtual FBlendStateRHIRef RHICreateBlendState(const FBlendStateInitializerRHI& Initializer) final override
	{ 
		return new FRHIBlendState(); 
	}
	virtual FVertexDeclarationRHIRef RHICreateVertexDeclaration(const FVertexDeclarationElementList& Elements) final override
	{ 
		return new FRHIVertexDeclaration(); 
	}

	virtual FPixelShaderRHIRef RHICreatePixelShader(const TArray<uint8>& Code) final override
	{ 
		return new FRHIPixelShader(); 
	}

	virtual FVertexShaderRHIRef RHICreateVertexShader(const TArray<uint8>& Code) final override
	{ 
		return new FRHIVertexShader(); 
	}

	virtual FHullShaderRHIRef RHICreateHullShader(const TArray<uint8>& Code) final override
	{ 
		return new FRHIHullShader(); 
	}

	virtual FDomainShaderRHIRef RHICreateDomainShader(const TArray<uint8>& Code) final override
	{ 
		return new FRHIDomainShader(); 
	}

	virtual FGeometryShaderRHIRef RHICreateGeometryShader(const TArray<uint8>& Code) final override
	{ 
		return new FRHIGeometryShader(); 
	}

	virtual FComputeShaderRHIRef RHICreateComputeShader(const TArray<uint8>& Code) final override
	{ 
		return new FRHIComputeShader(); 
	}


	virtual FBoundShaderStateRHIRef RHICreateBoundShaderState(FRHIVertexDeclaration* VertexDeclaration, FRHIVertexShader* VertexShader, FRHIHullShader* HullShader, FRHIDomainShader* DomainShader, FRHIPixelShader* PixelShader, FRHIGeometryShader* GeometryShader) final override
	{ 
		return new FRHIBoundShaderState(); 
	}

	virtual void RHISetComputeShader(FRHIComputeShader* ComputeShader) final override
	{

	}

	virtual void RHIDispatchComputeShader(uint32 ThreadGroupCountX, uint32 ThreadGroupCountY, uint32 ThreadGroupCountZ) final override
	{

	}

	virtual void RHIDispatchIndirectComputeShader(FRHIVertexBuffer* ArgumentBuffer, uint32 ArgumentOffset) final override
	{

	}

	virtual void RHIAutomaticCacheFlushAfterComputeShader(bool bEnable) final override
	{

	}

	virtual void RHIFlushComputeShaderCache() final override
	{

	}

	virtual void RHISetMultipleViewports(uint32 Count, const FViewportBounds* Data) final override
	{

	}

	virtual FUniformBufferRHIRef RHICreateUniformBuffer(const void* Contents, const FRHIUniformBufferLayout& Layout, EUniformBufferUsage Usage, EUniformBufferValidation Validation) final override
	{ 
		return new FRHIUniformBuffer(Layout); 
	}

	virtual void RHIUpdateUniformBuffer(FRHIUniformBuffer* UniformBufferRHI, const void* Contents) final override
	{

	}

	virtual FIndexBufferRHIRef RHICreateIndexBuffer(uint32 Stride, uint32 Size, uint32 InUsage, FRHIResourceCreateInfo& CreateInfo) final override
	{ 
		if(CreateInfo.ResourceArray) 
		{ 
			CreateInfo.ResourceArray->Discard(); 
		} 
		return new FRHIIndexBuffer(Stride,Size,InUsage); 
	}

	virtual void* LockIndexBuffer_BottomOfPipe(FRHICommandListImmediate& RHICmdList, FRHIIndexBuffer* IndexBuffer, uint32 Offset, uint32 Size, EResourceLockMode LockMode) final override
	{ 
		return GetStaticBuffer(); 
	}
	virtual void UnlockIndexBuffer_BottomOfPipe(FRHICommandListImmediate& RHICmdList, FRHIIndexBuffer* IndexBuffer) final override
	{

	}

	virtual void RHITransferIndexBufferUnderlyingResource(FRHIIndexBuffer* DestIndexBuffer, FRHIIndexBuffer* SrcIndexBuffer) final override
	{

	}

	virtual FVertexBufferRHIRef RHICreateVertexBuffer(uint32 Size, uint32 InUsage, FRHIResourceCreateInfo& CreateInfo) final override
	{ 
		if(CreateInfo.ResourceArray) 
		{ 
			CreateInfo.ResourceArray->Discard(); 
		} 
		return new FRHIVertexBuffer(Size,InUsage); 
	}

	virtual void* LockVertexBuffer_BottomOfPipe(FRHICommandListImmediate& RHICmdList, FRHIVertexBuffer* VertexBuffer, uint32 Offset, uint32 SizeRHI, EResourceLockMode LockMode) final override
	{ 
		return GetStaticBuffer(); 
	}

	virtual void UnlockVertexBuffer_BottomOfPipe(FRHICommandListImmediate& RHICmdList, FRHIVertexBuffer* VertexBuffer) final override
	{

	}

	virtual void RHITransferVertexBufferUnderlyingResource(FRHIVertexBuffer* DestVertexBuffer, FRHIVertexBuffer* SrcVertexBuffer) final override
	{

	}


	virtual void RHICopyVertexBuffer(FRHIVertexBuffer* SourceBuffer, FRHIVertexBuffer* DestBuffer) final override
	{

	}

	virtual FStructuredBufferRHIRef RHICreateStructuredBuffer(uint32 Stride, uint32 Size, uint32 InUsage, FRHIResourceCreateInfo& CreateInfo) final override
	{ 
		if(CreateInfo.ResourceArray) 
		{ 
			CreateInfo.ResourceArray->Discard(); 
		} 
		return new FRHIStructuredBuffer(Stride,Size,InUsage); 
	}

	virtual void* LockStructuredBuffer_BottomOfPipe(FRHICommandListImmediate& RHICmdList, FRHIStructuredBuffer* StructuredBuffer, uint32 Offset, uint32 SizeRHI, EResourceLockMode LockMode) final override
	{ 
		return GetStaticBuffer(); 
	}
	virtual void UnlockStructuredBuffer_BottomOfPipe(FRHICommandListImmediate& RHICmdList, FRHIStructuredBuffer* StructuredBuffer) final override
	{

	}


	virtual FUnorderedAccessViewRHIRef RHICreateUnorderedAccessView(FRHIStructuredBuffer* StructuredBuffer, bool bUseUAVCounter, bool bAppendBuffer) final override
	{ 
		return new FRHIUnorderedAccessView(); 
	}


	virtual FUnorderedAccessViewRHIRef RHICreateUnorderedAccessView(FRHITexture* Texture, uint32 MipLevel) final override
	{ 
		return new FRHIUnorderedAccessView(); 
	}


	virtual FUnorderedAccessViewRHIRef RHICreateUnorderedAccessView(FRHIVertexBuffer* VertexBuffer, uint8 Format) final override
	{ 
		return new FRHIUnorderedAccessView(); 
	}

	virtual FUnorderedAccessViewRHIRef RHICreateUnorderedAccessView(FRHIIndexBuffer* IndexBuffer, uint8 Format) final override
	{
		return new FRHIUnorderedAccessView();
	}

	virtual FShaderResourceViewRHIRef RHICreateShaderResourceView(FRHIStructuredBuffer* StructuredBuffer) final override
	{ 
		return new FRHIShaderResourceView(); 
	}


	virtual FShaderResourceViewRHIRef RHICreateShaderResourceView(FRHIVertexBuffer* VertexBuffer, uint32 Stride, uint8 Format) final override
	{ 
		return new FRHIShaderResourceView(); 
	}

	virtual FShaderResourceViewRHIRef RHICreateShaderResourceView(FRHIIndexBuffer* Buffer) final override
	{ 
		return new FRHIShaderResourceView(); 
	}

	virtual void RHIClearTinyUAV(FRHIUnorderedAccessView* UnorderedAccessViewRHI, const uint32* Values) final override
	{

	}

	virtual uint64 RHICalcTexture2DPlatformSize(uint32 SizeX, uint32 SizeY, uint8 Format, uint32 NumMips, uint32 NumSamples, uint32 Flags, uint32& OutAlign) final override
	{ 
		OutAlign = 0; 
		return 0; 
	}


	virtual uint64 RHICalcTexture3DPlatformSize(uint32 SizeX, uint32 SizeY, uint32 SizeZ, uint8 Format, uint32 NumMips, uint32 Flags, uint32& OutAlign) final override
	{ 
		OutAlign = 0; 
		return 0; 
	}

	virtual uint64 RHICalcTextureCubePlatformSize(uint32 Size, uint8 Format, uint32 NumMips, uint32 Flags, uint32& OutAlign) final override
	{ 
		OutAlign = 0; 
		return 0; 
	}

	virtual void RHIGetTextureMemoryStats(FTextureMemoryStats& OutStats) final override
	{

	}

	virtual bool RHIGetTextureMemoryVisualizeData(FColor* TextureData,int32 SizeX,int32 SizeY,int32 Pitch,int32 PixelSize) final override
	{ 
		return false; 
	}

	virtual FTextureReferenceRHIRef RHICreateTextureReference(FLastRenderTimeContainer* LastRenderTime) final override
	{ 
		return new FRHITextureReferenceNullImpl(); 
	}

	virtual void RHIUpdateTextureReference(FRHITextureReference* TextureRef, FRHITexture* NewTexture) final override
	{ 
		if(TextureRef) 
		{ 
			((FRHITextureReferenceNullImpl*)TextureRef)->SetReferencedTexture(NewTexture); 
		} 
	}


	virtual FTexture2DRHIRef RHICreateTexture2D(uint32 SizeX, uint32 SizeY, uint8 Format, uint32 NumMips, uint32 NumSamples, uint32 Flags, FRHIResourceCreateInfo& CreateInfo) final override
	{ 
		return new FRHITexture2D(SizeX,SizeY,NumMips,NumSamples,(EPixelFormat)Format,Flags, CreateInfo.ClearValueBinding); 
	}

	virtual FTexture2DRHIRef RHIAsyncCreateTexture2D(uint32 SizeX, uint32 SizeY, uint8 Format, uint32 NumMips, uint32 Flags, void** InitialMipData, uint32 NumInitialMips) final override
	{ 
		return FTexture2DRHIRef(); 
	}

	virtual void RHICopySharedMips(FRHITexture2D* DestTexture2D, FRHITexture2D* SrcTexture2D) final override
	{
	}
	virtual FTexture2DArrayRHIRef RHICreateTexture2DArray(uint32 SizeX, uint32 SizeY, uint32 SizeZ, uint8 Format, uint32 NumMips, uint32 NumSamples, uint32 Flags, FRHIResourceCreateInfo& CreateInfo) final override
	{ 
		return new FRHITexture2DArray(SizeX,SizeY,SizeZ,NumMips,NumSamples,(EPixelFormat)Format,Flags, CreateInfo.ClearValueBinding); 
	}

	virtual FTexture3DRHIRef RHICreateTexture3D(uint32 SizeX, uint32 SizeY, uint32 SizeZ, uint8 Format, uint32 NumMips, uint32 Flags, FRHIResourceCreateInfo& CreateInfo) final override
	{ 
		return new FRHITexture3D(SizeX, SizeY, SizeZ, NumMips, (EPixelFormat)Format, Flags, CreateInfo.ClearValueBinding);
	}
	virtual void RHIGetResourceInfo(FRHITexture* Ref, FRHIResourceInfo& OutInfo) final override
	{
	}

	virtual FShaderResourceViewRHIRef RHICreateShaderResourceView(FRHITexture* Texture, const FRHITextureSRVCreateInfo& CreateInfo) final override
	{ 
		return new FRHIShaderResourceView(); 
	}

	virtual void RHIGenerateMips(FRHITexture* Texture) final override
	{

	}
	virtual uint32 RHIComputeMemorySize(FRHITexture* TextureRHI) final override
	{ 
		return 0; 
	}
	virtual FTexture2DRHIRef RHIAsyncReallocateTexture2D(FRHITexture2D* Texture2D, int32 NewMipCount, int32 NewSizeX, int32 NewSizeY, FThreadSafeCounter* RequestStatus) final override
	{ 
		return new FRHITexture2D(NewSizeX,NewSizeY,NewMipCount,1,Texture2D->GetFormat(),Texture2D->GetFlags(), Texture2D->GetClearBinding());
	}
	virtual ETextureReallocationStatus RHIFinalizeAsyncReallocateTexture2D(FRHITexture2D* Texture2D, bool bBlockUntilCompleted) final override
	{ 
		return TexRealloc_Succeeded; 
	}
	virtual ETextureReallocationStatus RHICancelAsyncReallocateTexture2D(FRHITexture2D* Texture2D, bool bBlockUntilCompleted) final override
	{ 
		return TexRealloc_Succeeded; 
	}
	virtual void* RHILockTexture2D(FRHITexture2D* Texture, uint32 MipIndex, EResourceLockMode LockMode, uint32& DestStride, bool bLockWithinMiptail) final override
	{ 
		DestStride = 0; 
		return GetStaticBuffer(); 
	}
	virtual void RHIUnlockTexture2D(FRHITexture2D* Texture, uint32 MipIndex, bool bLockWithinMiptail) final override
	{

	}
	virtual void* RHILockTexture2DArray(FRHITexture2DArray* Texture, uint32 TextureIndex, uint32 MipIndex, EResourceLockMode LockMode, uint32& DestStride, bool bLockWithinMiptail) final override
	{ 
		DestStride = 0; 
		return GetStaticBuffer(); 
	}
	virtual void RHIUnlockTexture2DArray(FRHITexture2DArray* Texture, uint32 TextureIndex, uint32 MipIndex, bool bLockWithinMiptail) final override
	{

	}
	virtual void RHIUpdateTexture2D(FRHITexture2D* Texture, uint32 MipIndex, const struct FUpdateTextureRegion2D& UpdateRegion, uint32 SourcePitch, const uint8* SourceData) final override
	{

	}
	virtual void RHIUpdateTexture3D(FRHITexture3D* Texture, uint32 MipIndex, const struct FUpdateTextureRegion3D& UpdateRegion, uint32 SourceRowPitch, uint32 SourceDepthPitch, const uint8* SourceData) final override
	{

	}
	virtual FTextureCubeRHIRef RHICreateTextureCube(uint32 Size, uint8 Format, uint32 NumMips, uint32 Flags, FRHIResourceCreateInfo& CreateInfo) final override
	{ 
		return new FRHITextureCube(Size, NumMips, (EPixelFormat)Format, Flags, CreateInfo.ClearValueBinding);
	}
	virtual FTextureCubeRHIRef RHICreateTextureCubeArray(uint32 Size, uint32 ArraySize, uint8 Format, uint32 NumMips, uint32 Flags, FRHIResourceCreateInfo& CreateInfo) final override
	{ 
		return new FRHITextureCube(Size, NumMips, (EPixelFormat)Format, Flags, CreateInfo.ClearValueBinding);
	}
	virtual void* RHILockTextureCubeFace(FRHITextureCube* Texture, uint32 FaceIndex, uint32 ArrayIndex, uint32 MipIndex, EResourceLockMode LockMode, uint32& DestStride, bool bLockWithinMiptail) final override
	{ 
		DestStride = 0; 
		return GetStaticBuffer(); 
	}
	virtual void RHIUnlockTextureCubeFace(FRHITextureCube* Texture, uint32 FaceIndex, uint32 ArrayIndex, uint32 MipIndex, bool bLockWithinMiptail) final override
	{
	}
	virtual void RHICopyToResolveTarget(FRHITexture* SourceTexture, FRHITexture* DestTexture, const FResolveParams& ResolveParams) final override
	{

	}

	virtual void RHICopyTexture(FRHITexture* SourceTexture, FRHITexture* DestTexture, const FRHICopyTextureInfo& CopyInfo) final override
	{

	}

	virtual void RHIBindDebugLabelName(FRHITexture* Texture, const TCHAR* Name) final override
	{

	}

	virtual void RHIReadSurfaceData(FRHITexture* Texture,FIntRect Rect,TArray<FColor>& OutData,FReadSurfaceDataFlags InFlags) final override
	{ 
		OutData.AddZeroed(Rect.Width() * Rect.Height()); 
	}


<<<<<<< HEAD
	virtual void RHIMapStagingSurface(FRHITexture* Texture, FRHIGPUFence* Fence, void*& OutData, int32& OutWidth, int32& OutHeight) final override
=======
	virtual void RHIMapStagingSurface(FRHITexture* Texture,void*& OutData,int32& OutWidth,int32& OutHeight, uint32 GPUIndex = 0) final override
>>>>>>> b7130dcc
	{

	}


	virtual void RHIUnmapStagingSurface(FRHITexture* Texture, uint32 GPUIndex = 0) final override
	{

	}

	virtual void RHIReadSurfaceFloatData(FRHITexture* Texture,FIntRect Rect,TArray<FFloat16Color>& OutData,ECubeFace CubeFace,int32 ArrayIndex,int32 MipIndex) final override
	{

	}

	virtual void RHIRead3DSurfaceFloatData(FRHITexture* Texture,FIntRect Rect,FIntPoint ZMinMax,TArray<FFloat16Color>& OutData) final override
	{

	}



	virtual FRenderQueryRHIRef RHICreateRenderQuery(ERenderQueryType QueryType) final override
	{ 
		return new FRHIRenderQuery(); 
	}

	virtual void RHIBeginRenderQuery(FRHIRenderQuery* RenderQuery) final override
	{

	}
	virtual void RHIEndRenderQuery(FRHIRenderQuery* RenderQuery) final override
	{

	}


	virtual bool RHIGetRenderQueryResult(FRHIRenderQuery* RenderQuery, uint64& OutResult, bool bWait) final override
	{ 
		return true; 
	}

	virtual void RHISubmitCommandsHint() final override
	{
	}


	virtual void RHIBeginDrawingViewport(FRHIViewport* Viewport, FRHITexture* RenderTargetRHI) final override
	{
	}

	virtual void RHIEndDrawingViewport(FRHIViewport* Viewport, bool bPresent, bool bLockToVsync) final override
	{
	}

	virtual FTexture2DRHIRef RHIGetViewportBackBuffer(FRHIViewport* Viewport) final override
	{ 
		return new FRHITexture2D(1,1,1,1,PF_B8G8R8A8,TexCreate_RenderTargetable, FClearValueBinding()); 
	}

	virtual void RHIBeginFrame() final override
	{

	}


	virtual void RHIEndFrame() final override
	{

	}
	virtual void RHIBeginScene() final override
	{

	}
	virtual void RHIEndScene() final override
	{

	}
	virtual void RHIAliasTextureResources(FRHITexture* DestTexture, FRHITexture* SrcTexture) final override
	{

	}
	virtual void RHIAdvanceFrameForGetViewportBackBuffer(FRHIViewport* Viewport) final override
	{

	}
	virtual void RHIAcquireThreadOwnership() final override
	{

	}
	virtual void RHIReleaseThreadOwnership() final override
	{

	}


	virtual void RHIFlushResources() final override
	{

	}

	virtual uint32 RHIGetGPUFrameCycles() final override
	{ 
		return 0; 
	}

	virtual FViewportRHIRef RHICreateViewport(void* WindowHandle, uint32 SizeX, uint32 SizeY, bool bIsFullscreen, EPixelFormat PreferredPixelFormat) final override
	{ 
		return new FRHIViewport(); 
	}
	virtual void RHIResizeViewport(FRHIViewport* Viewport, uint32 SizeX, uint32 SizeY, bool bIsFullscreen) final override
	{

	}

	virtual EColorSpaceAndEOTF RHIGetColorSpace(FRHIViewport* Viewport ) final override
	{
		return EColorSpaceAndEOTF::EColorSpace_Rec709;
	}

	virtual void RHICheckViewportHDRStatus(FRHIViewport* Viewport) final override
	{
	}

	virtual void RHITick(float DeltaTime) final override
	{

	}

	virtual void RHISetStreamSource(uint32 StreamIndex, FRHIVertexBuffer* VertexBuffer, uint32 Offset) final override
	{
	}

	virtual void RHISetRasterizerState(FRHIRasterizerState* NewState) final override
	{

	}

	virtual void RHISetViewport(uint32 MinX, uint32 MinY, float MinZ, uint32 MaxX, uint32 MaxY, float MaxZ) final override
	{

	}

	virtual void RHISetScissorRect(bool bEnable, uint32 MinX, uint32 MinY, uint32 MaxX, uint32 MaxY) final override
	{
	}

	virtual void RHISetBoundShaderState(FRHIBoundShaderState* BoundShaderState) final override
	{
	}


	virtual void RHISetShaderTexture(FRHIVertexShader* VertexShader, uint32 TextureIndex, FRHITexture* NewTexture) final override
	{

	}


	virtual void RHISetShaderTexture(FRHIHullShader* HullShader, uint32 TextureIndex, FRHITexture* NewTexture) final override
	{

	}


	virtual void RHISetShaderTexture(FRHIDomainShader* DomainShader, uint32 TextureIndex, FRHITexture* NewTexture) final override
	{

	}


	virtual void RHISetShaderTexture(FRHIGeometryShader* GeometryShader, uint32 TextureIndex, FRHITexture* NewTexture) final override
	{

	}


	virtual void RHISetShaderTexture(FRHIPixelShader* PixelShader, uint32 TextureIndex, FRHITexture* NewTexture) final override
	{

	}


	virtual void RHISetShaderTexture(FRHIComputeShader* PixelShader, uint32 TextureIndex, FRHITexture* NewTexture) final override
	{

	}

	virtual void RHISetShaderSampler(FRHIComputeShader* ComputeShader, uint32 SamplerIndex, FRHISamplerState* NewState) final override
	{

	}

	virtual void RHISetShaderSampler(FRHIVertexShader* VertexShader, uint32 SamplerIndex, FRHISamplerState* NewState) final override
	{

	}

	virtual void RHISetShaderSampler(FRHIGeometryShader* GeometryShader, uint32 SamplerIndex, FRHISamplerState* NewState) final override
	{

	}
	virtual void RHISetShaderSampler(FRHIDomainShader* DomainShader, uint32 SamplerIndex, FRHISamplerState* NewState) final override
	{

	}
	virtual void RHISetShaderSampler(FRHIHullShader* HullShader, uint32 SamplerIndex, FRHISamplerState* NewState) final override
	{

	}

	virtual void RHISetShaderSampler(FRHIPixelShader* PixelShader, uint32 SamplerIndex, FRHISamplerState* NewState) final override
	{

	}


	virtual void RHISetUAVParameter(FRHIComputeShader* ComputeShader, uint32 UAVIndex, FRHIUnorderedAccessView* UAV) final override
	{

	}


	virtual void RHISetUAVParameter(FRHIComputeShader* ComputeShader, uint32 UAVIndex, FRHIUnorderedAccessView* UAV, uint32 InitialCount) final override
	{

	}


	virtual void RHISetShaderResourceViewParameter(FRHIPixelShader* PixelShader, uint32 SamplerIndex, FRHIShaderResourceView* SRV) final override
	{

	}


	virtual void RHISetShaderResourceViewParameter(FRHIVertexShader* VertexShader, uint32 SamplerIndex, FRHIShaderResourceView* SRV) final override
	{

	}


	virtual void RHISetShaderResourceViewParameter(FRHIComputeShader* ComputeShader, uint32 SamplerIndex, FRHIShaderResourceView* SRV) final override
	{

	}


	virtual void RHISetShaderResourceViewParameter(FRHIHullShader* HullShader, uint32 SamplerIndex, FRHIShaderResourceView* SRV) final override
	{

	}


	virtual void RHISetShaderResourceViewParameter(FRHIDomainShader* DomainShader, uint32 SamplerIndex, FRHIShaderResourceView* SRV) final override
	{

	}
	virtual void RHISetShaderResourceViewParameter(FRHIGeometryShader* GeometryShader, uint32 SamplerIndex, FRHIShaderResourceView* SRV) final override
	{

	}

	virtual void RHISetShaderUniformBuffer(FRHIVertexShader* VertexShader, uint32 BufferIndex, FRHIUniformBuffer* Buffer) final override
	{

	}

	virtual void RHISetShaderUniformBuffer(FRHIHullShader* HullShader, uint32 BufferIndex, FRHIUniformBuffer* Buffer) final override
	{

	}

	virtual void RHISetShaderUniformBuffer(FRHIDomainShader* DomainShader, uint32 BufferIndex, FRHIUniformBuffer* Buffer) final override
	{

	}

	virtual void RHISetShaderUniformBuffer(FRHIGeometryShader* GeometryShader, uint32 BufferIndex, FRHIUniformBuffer* Buffer) final override
	{

	}

	virtual void RHISetShaderUniformBuffer(FRHIPixelShader* PixelShader, uint32 BufferIndex, FRHIUniformBuffer* Buffer) final override
	{

	}

	virtual void RHISetShaderUniformBuffer(FRHIComputeShader* ComputeShader, uint32 BufferIndex, FRHIUniformBuffer* Buffer) final override
	{

	}

	virtual void RHISetShaderParameter(FRHIVertexShader* VertexShader, uint32 BufferIndex, uint32 BaseIndex, uint32 NumBytes, const void* NewValue) final override
	{

	}
	virtual void RHISetShaderParameter(FRHIPixelShader* PixelShader, uint32 BufferIndex, uint32 BaseIndex, uint32 NumBytes, const void* NewValue) final override
	{

	}

	virtual void RHISetShaderParameter(FRHIHullShader* HullShader, uint32 BufferIndex, uint32 BaseIndex, uint32 NumBytes, const void* NewValue) final override
	{

	}
	virtual void RHISetShaderParameter(FRHIDomainShader* DomainShader, uint32 BufferIndex, uint32 BaseIndex, uint32 NumBytes, const void* NewValue) final override
	{

	}
	virtual void RHISetShaderParameter(FRHIGeometryShader* GeometryShader, uint32 BufferIndex, uint32 BaseIndex, uint32 NumBytes, const void* NewValue) final override
	{

	}
	virtual void RHISetShaderParameter(FRHIComputeShader* ComputeShader, uint32 BufferIndex, uint32 BaseIndex, uint32 NumBytes, const void* NewValue) final override
	{

	}


	virtual void RHISetDepthStencilState(FRHIDepthStencilState* NewState, uint32 StencilRef) final override
	{

	}

	virtual void RHISetBlendState(FRHIBlendState* NewState, const FLinearColor& BlendFactor) final override
	{

	}

	virtual void RHISetRenderTargets(uint32 NumSimultaneousRenderTargets, const FRHIRenderTargetView* NewRenderTargets, const FRHIDepthRenderTargetView* NewDepthStencilTarget, uint32 NumUAVs, FRHIUnorderedAccessView* const* UAVs) final override
	{

	}

	virtual void RHISetRenderTargetsAndClear(const FRHISetRenderTargetsInfo& RenderTargetsInfo) final override
	{

	}

	virtual void RHIDrawPrimitive(uint32 BaseVertexIndex, uint32 NumPrimitives, uint32 NumInstances) final override
	{

	}
	virtual void RHIDrawPrimitiveIndirect(FRHIVertexBuffer* ArgumentBuffer, uint32 ArgumentOffset) final override
	{

	}

	virtual void RHIDrawIndexedIndirect(FRHIIndexBuffer* IndexBufferRHI, FRHIStructuredBuffer* ArgumentsBufferRHI, int32 DrawArgumentsIndex, uint32 NumInstances) final override
	{

	}


	virtual void RHIDrawIndexedPrimitive(FRHIIndexBuffer* IndexBuffer, int32 BaseVertexIndex, uint32 FirstInstance, uint32 NumVertices, uint32 StartIndex, uint32 NumPrimitives, uint32 NumInstances) final override
	{

	}
	virtual void RHIDrawIndexedPrimitiveIndirect(FRHIIndexBuffer* IndexBuffer, FRHIVertexBuffer* ArgumentBuffer, uint32 ArgumentOffset) final override
	{

	}

	virtual void RHIBlockUntilGPUIdle() final override
	{
	}
	virtual bool RHIEnqueueDecompress(uint8_t*, uint8_t*, int, void*) final override
	{
		return false;
	}
	virtual bool RHIEnqueueCompress(uint8_t*, uint8_t*, int, void*) final override
	{
		return false;
	}
	virtual bool RHIGetAvailableResolutions(FScreenResolutionArray& Resolutions, bool bIgnoreRefreshRate) final override
	{ 
		return false; 
	}
	virtual void RHIGetSupportedResolution(uint32& Width, uint32& Height) final override
	{

	}
	virtual void RHIVirtualTextureSetFirstMipInMemory(FRHITexture2D* Texture, uint32 FirstMip) final override
	{

	}
	virtual void RHIVirtualTextureSetFirstMipVisible(FRHITexture2D* Texture, uint32 FirstMip) final override
	{

	}
	virtual void RHIExecuteCommandList(FRHICommandList* CmdList) final override
	{

	}
	virtual void RHIEnableDepthBoundsTest(bool bEnable) final override
	{
	}
	virtual void RHISetDepthBounds(float MinDepth, float MaxDepth) final override
	{
	}
	virtual void* RHIGetNativeDevice() final override
	{ 
		return 0; 
	}
	virtual void RHIPushEvent(const TCHAR* Name, FColor Color) final override
	{
	}
	virtual void RHIPopEvent()
	{
	}
	virtual class IRHICommandContext* RHIGetDefaultContext() final override
	{ 
		return this; 
	}
	virtual class IRHICommandContextContainer* RHIGetCommandContextContainer(int32 Index, int32 Num) final override
	{ 
		return nullptr; 
	}

private:

	/** Allocates a static buffer for RHI functions to return as a write destination. */
	static void* GetStaticBuffer();
};<|MERGE_RESOLUTION|>--- conflicted
+++ resolved
@@ -232,20 +232,20 @@
 
 	}
 
-	virtual uint64 RHICalcTexture2DPlatformSize(uint32 SizeX, uint32 SizeY, uint8 Format, uint32 NumMips, uint32 NumSamples, uint32 Flags, uint32& OutAlign) final override
+	virtual uint64 RHICalcTexture2DPlatformSize(uint32 SizeX, uint32 SizeY, uint8 Format, uint32 NumMips, uint32 NumSamples, uint32 Flags, const FRHIResourceCreateInfo& CreateInfo, uint32& OutAlign) final override
 	{ 
 		OutAlign = 0; 
 		return 0; 
 	}
 
 
-	virtual uint64 RHICalcTexture3DPlatformSize(uint32 SizeX, uint32 SizeY, uint32 SizeZ, uint8 Format, uint32 NumMips, uint32 Flags, uint32& OutAlign) final override
+	virtual uint64 RHICalcTexture3DPlatformSize(uint32 SizeX, uint32 SizeY, uint32 SizeZ, uint8 Format, uint32 NumMips, uint32 Flags, const FRHIResourceCreateInfo& CreateInfo, uint32& OutAlign) final override
 	{ 
 		OutAlign = 0; 
 		return 0; 
 	}
 
-	virtual uint64 RHICalcTextureCubePlatformSize(uint32 Size, uint8 Format, uint32 NumMips, uint32 Flags, uint32& OutAlign) final override
+	virtual uint64 RHICalcTextureCubePlatformSize(uint32 Size, uint8 Format, uint32 NumMips, uint32 Flags, const FRHIResourceCreateInfo& CreateInfo, uint32& OutAlign) final override
 	{ 
 		OutAlign = 0; 
 		return 0; 
@@ -389,17 +389,13 @@
 	}
 
 
-<<<<<<< HEAD
-	virtual void RHIMapStagingSurface(FRHITexture* Texture, FRHIGPUFence* Fence, void*& OutData, int32& OutWidth, int32& OutHeight) final override
-=======
-	virtual void RHIMapStagingSurface(FRHITexture* Texture,void*& OutData,int32& OutWidth,int32& OutHeight, uint32 GPUIndex = 0) final override
->>>>>>> b7130dcc
-	{
-
-	}
-
-
-	virtual void RHIUnmapStagingSurface(FRHITexture* Texture, uint32 GPUIndex = 0) final override
+	virtual void RHIMapStagingSurface(FRHITexture* Texture, FRHIGPUFence* Fence, void*& OutData, int32& OutWidth, int32& OutHeight, uint32 GPUIndex) final override
+	{
+
+	}
+
+
+	virtual void RHIUnmapStagingSurface(FRHITexture* Texture, uint32 GPUIndex) final override
 	{
 
 	}
