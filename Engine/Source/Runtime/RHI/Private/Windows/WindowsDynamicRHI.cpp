// Copyright 1998-2019 Epic Games, Inc. All Rights Reserved.

#include "RHI.h"
#include "Modules/ModuleManager.h"
#include "Misc/CommandLine.h"
#include "Misc/ConfigCacheIni.h"
#include "Misc/MessageDialog.h"

static const TCHAR* GLoadedRHIModuleName;

static bool ShouldPreferD3D12()
{
	// Disabled until D3D12RHI is ready
#if 0
	bool bPreferD3D12 = false;
	if (GIsEditor)
	{
		GConfig->GetBool(TEXT("D3DRHIPerference"), TEXT("bPreferD3D12InEditor"), bPreferD3D12, GEngineIni);
	}
	else
	{
		GConfig->GetBool(TEXT("D3DRHIPerference"), TEXT("bPreferD3D12InGame"), bPreferD3D12, GEngineIni);
	}

	int32 MinNumCPUCores = 0;
	GConfig->GetInt(TEXT("D3DRHIPerference"), TEXT("con.MinNumCPUCores"), MinNumCPUCores, GEngineIni);
	const bool bHasEnoughCPUCores = FPlatformMisc::NumberOfCoresIncludingHyperthreads() >= MinNumCPUCores;

	int32 MinPhysicalMemGB = 0;
	GConfig->GetInt(TEXT("D3DRHIPerference"), TEXT("con.MinPhysicalMemGB"), MinPhysicalMemGB, GEngineIni);
	const bool bHasEnoughMem = FPlatformMemory::GetConstants().TotalPhysical >= MinPhysicalMemGB * (1llu << 30);

	return bPreferD3D12 && bHasEnoughCPUCores && bHasEnoughMem;
#else
	return false;
#endif
}

static IDynamicRHIModule* LoadDynamicRHIModule(ERHIFeatureLevel::Type& DesiredFeatureLevel, const TCHAR*& LoadedRHIModuleName)
{
	bool bPreferD3D12 = ShouldPreferD3D12();
	
	// command line overrides
	bool bForceSM5 = FParse::Param(FCommandLine::Get(), TEXT("sm5"));
	bool bForceSM4 = FParse::Param(FCommandLine::Get(), TEXT("sm4"));
	bool bForceVulkan = FParse::Param(FCommandLine::Get(), TEXT("vulkan"));
	bool bForceOpenGL = FWindowsPlatformMisc::VerifyWindowsVersion(6, 0) == false || FParse::Param(FCommandLine::Get(), TEXT("opengl")) || FParse::Param(FCommandLine::Get(), TEXT("opengl3")) || FParse::Param(FCommandLine::Get(), TEXT("opengl4"));
	bool bForceD3D10 = FParse::Param(FCommandLine::Get(), TEXT("d3d10")) || FParse::Param(FCommandLine::Get(), TEXT("dx10")) || (bForceSM4 && !bForceVulkan && !bForceOpenGL);
	bool bForceD3D11 = FParse::Param(FCommandLine::Get(), TEXT("d3d11")) || FParse::Param(FCommandLine::Get(), TEXT("dx11")) || (bForceSM5 && !bForceVulkan && !bForceOpenGL);
	bool bForceD3D12 = FParse::Param(FCommandLine::Get(), TEXT("d3d12")) || FParse::Param(FCommandLine::Get(), TEXT("dx12"));
	DesiredFeatureLevel = ERHIFeatureLevel::Num;
	
	if(!(bForceVulkan||bForceOpenGL||bForceD3D10||bForceD3D11||bForceD3D12))
	{
		//Default graphics RHI is only used if no command line option is specified
		FConfigFile EngineSettings;
		FString PlatformNameString = FPlatformProperties::PlatformName();
		const TCHAR* PlatformName = *PlatformNameString;
		FConfigCacheIni::LoadLocalIniFile(EngineSettings, TEXT("Engine"), true, PlatformName);
		FString DefaultGraphicsRHI;
		if(EngineSettings.GetString(TEXT("/Script/WindowsTargetPlatform.WindowsTargetSettings"), TEXT("DefaultGraphicsRHI"), DefaultGraphicsRHI))
		{
			static FString NAME_DX11(TEXT("DefaultGraphicsRHI_DX11"));
			static FString NAME_DX12(TEXT("DefaultGraphicsRHI_DX12"));
			static FString NAME_VULKAN(TEXT("DefaultGraphicsRHI_Vulkan"));
<<<<<<< HEAD
			static FString NAME_OPENGL(TEXT("DefaultGraphicsRHI_OpenGL"));
=======
>>>>>>> a1e6ec07
			if(DefaultGraphicsRHI == NAME_DX11)
			{
				bForceD3D11 = true;
			}
			else if (DefaultGraphicsRHI == NAME_DX12)
			{
				bForceD3D12 = true;
			}
			else if (DefaultGraphicsRHI == NAME_VULKAN)
			{
				bForceVulkan = true;
			}
<<<<<<< HEAD
			else if (DefaultGraphicsRHI == NAME_OPENGL)
			{
				bForceOpenGL = true;
			}
=======
>>>>>>> a1e6ec07
		}
	}



	int32 Sum = ((bForceD3D12 ? 1 : 0) + (bForceD3D11 ? 1 : 0) + (bForceD3D10 ? 1 : 0) + (bForceOpenGL ? 1 : 0) + (bForceVulkan ? 1 : 0));

	if (bForceSM5 && bForceSM4)
	{
		UE_LOG(LogRHI, Fatal, TEXT("-sm4 and -sm5 are mutually exclusive options, but more than one was specified on the command-line."));
	}

	if (Sum > 1)
	{
		UE_LOG(LogRHI, Fatal, TEXT("-d3d12, -d3d11, -d3d10, -vulkan, and -opengl[3|4] are mutually exclusive options, but more than one was specified on the command-line."));
	}
	else if (Sum == 0)
	{
		// Check the list of targeted shader platforms and decide an RHI based off them
		TArray<FString> TargetedShaderFormats;
		GConfig->GetArray(TEXT("/Script/WindowsTargetPlatform.WindowsTargetSettings"), TEXT("TargetedRHIs"), TargetedShaderFormats, GEngineIni);
		if (TargetedShaderFormats.Num() > 0)
		{
			// Pick the first one
			FName ShaderFormatName(*TargetedShaderFormats[0]);
			EShaderPlatform TargetedPlatform = ShaderFormatToLegacyShaderPlatform(ShaderFormatName);
			bForceVulkan = IsVulkanPlatform(TargetedPlatform);
			bForceD3D11 = !bPreferD3D12 && IsD3DPlatform(TargetedPlatform, false);
			bForceOpenGL = IsOpenGLPlatform(TargetedPlatform);
			DesiredFeatureLevel = GetMaxSupportedFeatureLevel(TargetedPlatform);
		}
	}
	else
	{
		if (bForceSM5)
		{
			DesiredFeatureLevel = ERHIFeatureLevel::SM5;
		}

		if (bForceSM4)
		{
			DesiredFeatureLevel = ERHIFeatureLevel::SM4;
			bPreferD3D12 = false;
		}
	}

	// Load the dynamic RHI module.
	IDynamicRHIModule* DynamicRHIModule = NULL;

#if defined(SWITCHRHI)
	const bool bForceSwitch = FParse::Param(FCommandLine::Get(), TEXT("switch"));
	// Load the dynamic RHI module.
	if (bForceSwitch)
	{
#define A(x) #x
#define B(x) A(x)
#define SWITCH_RHI_STR B(SWITCHRHI)
		FApp::SetGraphicsRHI(TEXT("Switch"));
		const TCHAR* SwitchRHIModuleName = TEXT(SWITCH_RHI_STR);
		DynamicRHIModule = &FModuleManager::LoadModuleChecked<IDynamicRHIModule>(SwitchRHIModuleName);
		if (!DynamicRHIModule->IsSupported())
		{
			FMessageDialog::Open(EAppMsgType::Ok, NSLOCTEXT("SwitchDynamicRHI", "UnsupportedRHI", "The chosen RHI is not supported"));
			FPlatformMisc::RequestExit(1);
			DynamicRHIModule = NULL;
		}
		LoadedRHIModuleName = SwitchRHIModuleName;
		FApp::SetGraphicsRHI(TEXT("Switch"));
	}
	else
#endif

	if (bForceOpenGL)
	{
		FApp::SetGraphicsRHI(TEXT("OpenGL"));
		const TCHAR* OpenGLRHIModuleName = TEXT("OpenGLDrv");
		DynamicRHIModule = &FModuleManager::LoadModuleChecked<IDynamicRHIModule>(OpenGLRHIModuleName);

		if (!DynamicRHIModule->IsSupported())
		{
			FMessageDialog::Open(EAppMsgType::Ok, NSLOCTEXT("WindowsDynamicRHI", "RequiredOpenGL", "OpenGL 3.2 is required to run the engine."));
			FPlatformMisc::RequestExit(1);
			DynamicRHIModule = NULL;
		}

		if (!UE_BUILD_SHIPPING)
		{
			FMessageDialog::Open(EAppMsgType::Ok, NSLOCTEXT("WindowsDynamicRHI", "OpenGLDeprecated", "Warning: OpenGL is deprecated, please use a different RHI."));
		}

		LoadedRHIModuleName = OpenGLRHIModuleName;
		FApp::SetGraphicsRHI(TEXT("OpenGL"));
	}
	else if (bForceVulkan)
	{
		FApp::SetGraphicsRHI(TEXT("Vulkan"));
		const TCHAR* VulkanRHIModuleName = TEXT("VulkanRHI");
		DynamicRHIModule = &FModuleManager::LoadModuleChecked<IDynamicRHIModule>(VulkanRHIModuleName);
		if (!DynamicRHIModule->IsSupported())
		{
			FMessageDialog::Open(EAppMsgType::Ok, NSLOCTEXT("WindowsDynamicRHI", "RequiredVulkan", "Vulkan Driver is required to run the engine."));
			FPlatformMisc::RequestExit(1);
			DynamicRHIModule = NULL;
		}
		LoadedRHIModuleName = VulkanRHIModuleName;
		FApp::SetGraphicsRHI(TEXT("Vulkan"));
	}
	else if (bForceD3D12 || bPreferD3D12)
	{
		FApp::SetGraphicsRHI(TEXT("DirectX 12"));
		LoadedRHIModuleName = TEXT("D3D12RHI");
		DynamicRHIModule = FModuleManager::LoadModulePtr<IDynamicRHIModule>(LoadedRHIModuleName);

		if (!DynamicRHIModule || !DynamicRHIModule->IsSupported())
		{
			if (bForceD3D12)
			{
				FMessageDialog::Open(EAppMsgType::Ok, NSLOCTEXT("WindowsDynamicRHI", "RequiredDX12", "DX12 is not supported on your system. Try running without the -dx12 or -d3d12 command line argument."));
				FPlatformMisc::RequestExit(1);
			}
			if (DynamicRHIModule)
			{
				FModuleManager::Get().UnloadModule(LoadedRHIModuleName);
			}
			DynamicRHIModule = NULL;
			LoadedRHIModuleName = nullptr;
		}
		else if (FPlatformProcess::IsApplicationRunning(TEXT("fraps.exe")))
		{
			FMessageDialog::Open(EAppMsgType::Ok, NSLOCTEXT("WindowsDynamicRHI", "UseExpressionEncoder", "Fraps has been known to crash D3D12. Please use Microsoft Expression Encoder instead for capturing."));
		}
		FApp::SetGraphicsRHI(TEXT("DirectX 12"));
	}

	// Fallback to D3D11RHI if nothing is selected
	if (!DynamicRHIModule)
	{
		FApp::SetGraphicsRHI(TEXT("DirectX 11"));
		const TCHAR* D3D11RHIModuleName = TEXT("D3D11RHI");
		DynamicRHIModule = &FModuleManager::LoadModuleChecked<IDynamicRHIModule>(D3D11RHIModuleName);

		if (!DynamicRHIModule->IsSupported())
		{
			FMessageDialog::Open(EAppMsgType::Ok, NSLOCTEXT("WindowsDynamicRHI", "RequiredDX11Feature", "DX11 feature level 10.0 is required to run the engine."));
			FPlatformMisc::RequestExit(1);
			DynamicRHIModule = NULL;
		}
		else if (FPlatformProcess::IsApplicationRunning(TEXT("fraps.exe")))
		{
			FMessageDialog::Open(EAppMsgType::Ok, NSLOCTEXT("WindowsDynamicRHI", "UseExpressionEncoderDX11", "Fraps has been known to crash D3D11. Please use Microsoft Expression Encoder instead for capturing."));
		}
		LoadedRHIModuleName = D3D11RHIModuleName;
		FApp::SetGraphicsRHI(TEXT("DirectX 11"));
	}
	return DynamicRHIModule;
}

FDynamicRHI* PlatformCreateDynamicRHI()
{
	FDynamicRHI* DynamicRHI = nullptr;

#if UE_BUILD_DEBUG || UE_BUILD_DEVELOPMENT
	if (!FPlatformMisc::IsDebuggerPresent())
	{
		if (FParse::Param(FCommandLine::Get(), TEXT("AttachDebugger")))
		{
			// Wait to attach debugger
			do
			{
				FPlatformProcess::Sleep(0);
			}
			while (!FPlatformMisc::IsDebuggerPresent());
		}
	}
#endif

	ERHIFeatureLevel::Type RequestedFeatureLevel;
	const TCHAR* LoadedRHIModuleName;
	IDynamicRHIModule* DynamicRHIModule = LoadDynamicRHIModule(RequestedFeatureLevel, LoadedRHIModuleName);

	if (DynamicRHIModule)
	{
		// Create the dynamic RHI.
		DynamicRHI = DynamicRHIModule->CreateRHI(RequestedFeatureLevel);
		GLoadedRHIModuleName = LoadedRHIModuleName;
	}

	return DynamicRHI;
}

const TCHAR* GetSelectedDynamicRHIModuleName(bool bCleanup)
{
	check(FApp::CanEverRender());
	if (GDynamicRHI)
	{
		check(!!GLoadedRHIModuleName);
		return GLoadedRHIModuleName;
	}
	else
	{
		ERHIFeatureLevel::Type DesiredFeatureLevel;
		const TCHAR* RHIModuleName;
		IDynamicRHIModule* DynamicRHIModule = LoadDynamicRHIModule(DesiredFeatureLevel, RHIModuleName);
		check(DynamicRHIModule);
		check(RHIModuleName);
		if (bCleanup)
		{
			FModuleManager::Get().UnloadModule(RHIModuleName);
		}
		return RHIModuleName;
	}
}<|MERGE_RESOLUTION|>--- conflicted
+++ resolved
@@ -63,10 +63,6 @@
 			static FString NAME_DX11(TEXT("DefaultGraphicsRHI_DX11"));
 			static FString NAME_DX12(TEXT("DefaultGraphicsRHI_DX12"));
 			static FString NAME_VULKAN(TEXT("DefaultGraphicsRHI_Vulkan"));
-<<<<<<< HEAD
-			static FString NAME_OPENGL(TEXT("DefaultGraphicsRHI_OpenGL"));
-=======
->>>>>>> a1e6ec07
 			if(DefaultGraphicsRHI == NAME_DX11)
 			{
 				bForceD3D11 = true;
@@ -79,13 +75,6 @@
 			{
 				bForceVulkan = true;
 			}
-<<<<<<< HEAD
-			else if (DefaultGraphicsRHI == NAME_OPENGL)
-			{
-				bForceOpenGL = true;
-			}
-=======
->>>>>>> a1e6ec07
 		}
 	}
 
@@ -153,7 +142,6 @@
 			DynamicRHIModule = NULL;
 		}
 		LoadedRHIModuleName = SwitchRHIModuleName;
-		FApp::SetGraphicsRHI(TEXT("Switch"));
 	}
 	else
 #endif
@@ -177,7 +165,6 @@
 		}
 
 		LoadedRHIModuleName = OpenGLRHIModuleName;
-		FApp::SetGraphicsRHI(TEXT("OpenGL"));
 	}
 	else if (bForceVulkan)
 	{
@@ -191,7 +178,6 @@
 			DynamicRHIModule = NULL;
 		}
 		LoadedRHIModuleName = VulkanRHIModuleName;
-		FApp::SetGraphicsRHI(TEXT("Vulkan"));
 	}
 	else if (bForceD3D12 || bPreferD3D12)
 	{
@@ -217,7 +203,6 @@
 		{
 			FMessageDialog::Open(EAppMsgType::Ok, NSLOCTEXT("WindowsDynamicRHI", "UseExpressionEncoder", "Fraps has been known to crash D3D12. Please use Microsoft Expression Encoder instead for capturing."));
 		}
-		FApp::SetGraphicsRHI(TEXT("DirectX 12"));
 	}
 
 	// Fallback to D3D11RHI if nothing is selected
@@ -238,7 +223,6 @@
 			FMessageDialog::Open(EAppMsgType::Ok, NSLOCTEXT("WindowsDynamicRHI", "UseExpressionEncoderDX11", "Fraps has been known to crash D3D11. Please use Microsoft Expression Encoder instead for capturing."));
 		}
 		LoadedRHIModuleName = D3D11RHIModuleName;
-		FApp::SetGraphicsRHI(TEXT("DirectX 11"));
 	}
 	return DynamicRHIModule;
 }
