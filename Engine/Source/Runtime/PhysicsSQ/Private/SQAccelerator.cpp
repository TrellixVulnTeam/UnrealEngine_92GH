// Copyright Epic Games, Inc. All Rights Reserved.

#include "SQAccelerator.h"
#include "CollisionQueryFilterCallbackCore.h"
#include "PhysicsCore/Public/PhysicsInterfaceUtilsCore.h"

#if PHYSICS_INTERFACE_PHYSX
#include "SceneQueryPhysXImp.h"	//todo: use nice platform wrapper
#include "PhysXInterfaceWrapperCore.h"
#endif

#if WITH_CHAOS
#include "Experimental/SceneQueryChaosImp.h"
#endif

#include "ChaosInterfaceWrapperCore.h"
#include "Chaos/CastingUtilities.h"
#include "Chaos/ISpatialAcceleration.h"
#include "Chaos/PBDCollisionConstraints.h"
#include "Chaos/GeometryQueries.h"
#include "Chaos/DebugDrawQueue.h"

#if CHAOS_DEBUG_DRAW
int32 ChaosSQDrawDebugVisitorQueries = 0;
FAutoConsoleVariableRef CVarChaosSQDrawDebugQueries(TEXT("p.Chaos.SQ.DrawDebugVisitorQueries"), ChaosSQDrawDebugVisitorQueries, TEXT("Draw bounds of objects visited by visitors in scene queries."));
#endif

void FSQAcceleratorUnion::Raycast(const FVector& Start, const FVector& Dir, const float DeltaMagnitude, FPhysicsHitCallback<FHitRaycast>& HitBuffer, EHitFlags OutputFlags, const FQueryFilterData& QueryFilterData, ICollisionQueryFilterCallbackBase& QueryCallback) const
{
	for (const ISQAccelerator* Accelerator : Accelerators)
	{
		Accelerator->Raycast(Start, Dir, DeltaMagnitude, HitBuffer, OutputFlags, QueryFilterData, QueryCallback);
	}
}

void FSQAcceleratorUnion::Sweep(const FPhysicsGeometry& QueryGeom, const FTransform& StartTM, const FVector& Dir, const float DeltaMagnitude, FPhysicsHitCallback<FHitSweep>& HitBuffer, EHitFlags OutputFlags, const FQueryFilterData& QueryFilterData, ICollisionQueryFilterCallbackBase& QueryCallback) const
{
	for (const ISQAccelerator* Accelerator : Accelerators)
	{
		Accelerator->Sweep(QueryGeom, StartTM, Dir, DeltaMagnitude, HitBuffer, OutputFlags, QueryFilterData, QueryCallback);
	}
}

void FSQAcceleratorUnion::Overlap(const FPhysicsGeometry& QueryGeom, const FTransform& GeomPose, FPhysicsHitCallback<FHitOverlap>& HitBuffer, const FQueryFilterData& QueryFilterData, ICollisionQueryFilterCallbackBase& QueryCallback) const
{
	for (const ISQAccelerator* Accelerator : Accelerators)
	{
		Accelerator->Overlap(QueryGeom, GeomPose, HitBuffer, QueryFilterData, QueryCallback);
	}
}

void FSQAcceleratorUnion::AddSQAccelerator(ISQAccelerator* InAccelerator)
{
	Accelerators.AddUnique(InAccelerator);
}

void FSQAcceleratorUnion::RemoveSQAccelerator(ISQAccelerator* AcceleratorToRemove)
{
	Accelerators.RemoveSingleSwap(AcceleratorToRemove);	//todo(ocohen): probably want to order these in some optimal way
}

FChaosSQAccelerator::FChaosSQAccelerator(const Chaos::ISpatialAcceleration<Chaos::TAccelerationStructureHandle<float, 3>, float, 3>& InSpatialAcceleration)
	: SpatialAcceleration(InSpatialAcceleration)
{}

struct FPreFilterInfo
{
	const Chaos::FImplicitObject* Geom;
	int32 ActorIdx;
};

void FillHitHelper(ChaosInterface::FLocationHit& Hit, const float Distance, const FVector& WorldPosition, const FVector& WorldNormal, int32 FaceIdx, bool bComputeMTD)
{
	Hit.Distance = Distance;
	Hit.WorldPosition = WorldPosition;
	Hit.WorldNormal = WorldNormal;
	Hit.Flags = Distance > 0.f || bComputeMTD ? EHitFlags::Distance | EHitFlags::Normal | EHitFlags::Position : EHitFlags::Distance | EHitFlags::FaceIndex;
	Hit.FaceIndex = FaceIdx;
}

void FillHitHelper(ChaosInterface::FOverlapHit& Hit, const float Distance, const FVector& WorldPosition, const FVector& WorldNormal, int32 FaceIdx, bool bComputeMTD)
{
}

template <typename QueryGeometryType, typename TPayload, typename THitType>
struct TSQVisitor : public Chaos::ISpatialVisitor<TPayload, float>
{
	TSQVisitor(const FVector& InStartPoint, const FVector& InDir, ChaosInterface::FSQHitBuffer<ChaosInterface::FRaycastHit>& InHitBuffer, EHitFlags InOutputFlags,
		const FQueryFilterData& InQueryFilterData, ICollisionQueryFilterCallbackBase& InQueryCallback, const FQueryDebugParams& InDebugParams)
		: StartPoint(InStartPoint)
		, Dir(InDir)
		, HalfExtents(0)
		, OutputFlags(InOutputFlags)
		, bAnyHit(false)
		, DebugParams(InDebugParams)
		, HitBuffer(InHitBuffer)
		, QueryFilterData(InQueryFilterData)
#if PHYSICS_INTERFACE_PHYSX
		, QueryFilterDataConcrete(P2UFilterData(QueryFilterData.data))
#else
		, QueryFilterDataConcrete(C2UFilterData(QueryFilterData.data))
#endif
		, QueryCallback(InQueryCallback)
	{
#if PHYSICS_INTERFACE_PHYSX
		bAnyHit = QueryFilterData.flags & PxQueryFlag::eANY_HIT;
#else
		bAnyHit = QueryFilterData.flags & FChaosQueryFlag::eANY_HIT;
#endif
	}

	TSQVisitor(const FTransform& InStartTM, const FVector& InDir, ChaosInterface::FSQHitBuffer<ChaosInterface::FSweepHit>& InHitBuffer, EHitFlags InOutputFlags,
		const FQueryFilterData& InQueryFilterData, ICollisionQueryFilterCallbackBase& InQueryCallback, const QueryGeometryType& InQueryGeom, const FQueryDebugParams& InDebugParams)
		: Dir(InDir)
		, HalfExtents(InQueryGeom.BoundingBox().Extents() * 0.5)
		, OutputFlags(InOutputFlags)
		, bAnyHit(false)
		, DebugParams(InDebugParams)
		, HitBuffer(InHitBuffer)
		, QueryFilterData(InQueryFilterData)
#if PHYSICS_INTERFACE_PHYSX
		, QueryFilterDataConcrete(P2UFilterData(QueryFilterData.data))
#else
		, QueryFilterDataConcrete(C2UFilterData(QueryFilterData.data))
#endif
		, QueryGeom(&InQueryGeom)
		, QueryCallback(InQueryCallback)
		, StartTM(InStartTM)
	{
#if PHYSICS_INTERFACE_PHYSX
		bAnyHit = QueryFilterData.flags & PxQueryFlag::eANY_HIT;
#else
		bAnyHit = QueryFilterData.flags & FChaosQueryFlag::eANY_HIT;
#endif

		//todo: check THitType is sweep
	}

	TSQVisitor(const FTransform& InWorldTM, ChaosInterface::FSQHitBuffer<ChaosInterface::FOverlapHit>& InHitBuffer,
		const FQueryFilterData& InQueryFilterData, ICollisionQueryFilterCallbackBase& InQueryCallback, const QueryGeometryType& InQueryGeom, const FQueryDebugParams& InDebugParams)
		: HalfExtents(InQueryGeom.BoundingBox().Extents() * 0.5)
		, bAnyHit(false)
		, DebugParams(InDebugParams)
		, HitBuffer(InHitBuffer)
		, QueryFilterData(InQueryFilterData)
#if PHYSICS_INTERFACE_PHYSX
		, QueryFilterDataConcrete(P2UFilterData(QueryFilterData.data))
#else
		, QueryFilterDataConcrete(C2UFilterData(QueryFilterData.data))
#endif
		, QueryGeom(&InQueryGeom)
		, QueryCallback(InQueryCallback)
		, StartTM(InWorldTM)
	{
#if PHYSICS_INTERFACE_PHYSX
		bAnyHit = QueryFilterData.flags & PxQueryFlag::eANY_HIT;
#else
		bAnyHit = QueryFilterData.flags & FChaosQueryFlag::eANY_HIT;
#endif

		//todo: check THitType is overlap
	}

	virtual bool Raycast(const Chaos::TSpatialVisitorData<TPayload>& Instance, Chaos::FQueryFastData& CurData) override
	{
		return Visit<ESQType::Raycast>(Instance, &CurData);
	}

	virtual bool Sweep(const Chaos::TSpatialVisitorData<TPayload>& Instance, Chaos::FQueryFastData& CurData) override
	{
		return Visit<ESQType::Sweep>(Instance, &CurData);
	}

	virtual bool Overlap(const Chaos::TSpatialVisitorData<TPayload>& Instance) override
	{
		return Visit<ESQType::Overlap>(Instance, nullptr);
	}

	virtual const void* GetQueryData() const override
	{
		return &QueryFilterData;
	}

private:

	enum class ESQType
	{
		Raycast,
		Sweep,
		Overlap
	};

	template <ESQType SQ>
	bool Visit(const Chaos::TSpatialVisitorData<TPayload>& Instance, Chaos::FQueryFastData* CurData)
	{
		//QUICK_SCOPE_CYCLE_COUNTER(SQVisit);
		TPayload Payload = Instance.Payload;

		//todo: add a check to ensure hitbuffer matches SQ type
		using namespace Chaos;
		TGeometryParticle<float, 3>* GeometryParticle = Payload.GetExternalGeometryParticle_ExternalThread();
<<<<<<< HEAD
		const FShapesArray& Shapes = GeometryParticle->ShapesArray();
=======

		if(!GeometryParticle)
		{
			// This case handles particles created by the physics simulation without the main thread
			// being made aware of their creation. We have a PT particle but no external particle
			return true;
		}

		const TShapesArray<float,3>& Shapes = GeometryParticle->ShapesArray();
>>>>>>> e178bc45

		const bool bTestShapeBounds =  Shapes.Num() > 1;
		bool bContinue = true;

		const TRigidTransform<float, 3> ActorTM(GeometryParticle->X(), GeometryParticle->R());

#if CHAOS_DEBUG_DRAW
		bool bAllShapesIgnoredInPrefilter = true;
		bool bHitBufferIncreased = false;
#endif

		for (const auto& Shape : Shapes)
		{
			const FImplicitObject* Geom = Shape->GetGeometry().Get();

			if (bTestShapeBounds)
			{
				TAABB<FReal, 3> InflatedWorldBounds;
				if (SQ == ESQType::Raycast)
				{
					InflatedWorldBounds = Shape->GetWorldSpaceInflatedShapeBounds();
				}
				else
				{
					// Transform to world bounds and get the proper half extent.
					const FVec3 WorldHalfExtent = QueryGeom ? QueryGeom->BoundingBox().TransformedAABB(StartTM).Extents() * 0.5f : HalfExtents;

					InflatedWorldBounds = TAABB<FReal, 3>(Shape->GetWorldSpaceInflatedShapeBounds().Min() - WorldHalfExtent, Shape->GetWorldSpaceInflatedShapeBounds().Max() + WorldHalfExtent);
				}
				if (SQ != ESQType::Overlap)
				{
					//todo: use fast raycast
					float TmpTime;
					FVec3 TmpPos;
					if (!InflatedWorldBounds.RaycastFast( SQ == ESQType::Raycast ? StartPoint : StartTM.GetLocation(), CurData->Dir, CurData->InvDir, CurData->bParallel, CurData->CurrentLength, CurData->InvCurrentLength, TmpTime, TmpPos))
					{
						continue;
					}
				}
				else
				{
					if (!InflatedWorldBounds.Contains(StartTM.GetLocation()))
					{
						continue;
					}
				}
			}

			//TODO: use gt particles directly
#if PHYSICS_INTERFACE_PHYSX
			ECollisionQueryHitType HitType = QueryFilterData.flags & PxQueryFlag::ePREFILTER ? QueryCallback.PreFilter(QueryFilterDataConcrete, *Shape, *GeometryParticle) : ECollisionQueryHitType::Block;
#else
			ECollisionQueryHitType HitType = QueryFilterData.flags & FChaosQueryFlag::ePREFILTER ? QueryCallback.PreFilter(QueryFilterDataConcrete, *Shape, *GeometryParticle) : ECollisionQueryHitType::Block;
#endif


			if (HitType != ECollisionQueryHitType::None)
			{
#if CHAOS_DEBUG_DRAW
				bAllShapesIgnoredInPrefilter = false;
#endif

				//QUICK_SCOPE_CYCLE_COUNTER(SQNarrow);
				THitType Hit;
				Hit.Actor = GeometryParticle;
				Hit.Shape = Shape.Get();

				bool bHit = false;

				TVector<float, 3> WorldPosition, WorldNormal;
				float Distance = 0;	//not needed but fixes compiler warning for overlap
				int32 FaceIdx = INDEX_NONE;	//not needed but fixes compiler warning for overlap
				const bool bComputeMTD = !!((uint16)(OutputFlags.HitFlags & EHitFlags::MTD));

				if (SQ == ESQType::Raycast)
				{
					TVector<float, 3> LocalNormal;
					TVector<float, 3> LocalPosition;

					const TVector<float, 3> DirLocal = ActorTM.InverseTransformVectorNoScale(Dir);
					const TVector<float, 3> StartLocal = ActorTM.InverseTransformPositionNoScale(StartPoint);
					bHit = Geom->Raycast(StartLocal, DirLocal, CurData->CurrentLength, /*Thickness=*/0.f, Distance, LocalPosition, LocalNormal, FaceIdx);
					if (bHit)
					{
						WorldPosition = ActorTM.TransformPositionNoScale(LocalPosition);
						WorldNormal = ActorTM.TransformVectorNoScale(LocalNormal);
					}
				}
				else if(SQ == ESQType::Sweep && CurData->CurrentLength > 0 && ensure(QueryGeom))
				{
					bHit = SweepQuery(*Geom, ActorTM, *QueryGeom, StartTM, CurData->Dir, CurData->CurrentLength, Distance, WorldPosition, WorldNormal, FaceIdx, 0.f, bComputeMTD);
				}
				else if ((SQ == ESQType::Overlap || (SQ == ESQType::Sweep && CurData->CurrentLength == 0)) && ensure(QueryGeom))
				{
					if (bComputeMTD)
					{
						FMTDInfo MTDInfo;
						bHit = OverlapQuery(*Geom, ActorTM, *QueryGeom, StartTM, /*Thickness=*/0, &MTDInfo);
						if (bHit)
						{
							WorldNormal = MTDInfo.Normal * MTDInfo.Penetration;
						}
					}
					else
					{
						bHit = OverlapQuery(*Geom, ActorTM, *QueryGeom, StartTM, /*Thickness=*/0);
					}
				}

				if(bHit)
				{
					//QUICK_SCOPE_CYCLE_COUNTER(SQNarrowHit);
					FillHitHelper(Hit, Distance, WorldPosition, WorldNormal, FaceIdx, bComputeMTD);


#if PHYSICS_INTERFACE_PHYSX
					HitType = QueryFilterData.flags & PxQueryFlag::ePOSTFILTER ? QueryCallback.PostFilter(QueryFilterDataConcrete, Hit) : HitType;
#else
					HitType = QueryFilterData.flags & FChaosQueryFlag::ePOSTFILTER ? QueryCallback.PostFilter(QueryFilterDataConcrete, Hit) : HitType;
#endif

					if (HitType != ECollisionQueryHitType::None)
					{

						//overlap never blocks
						const bool bBlocker = (HitType == ECollisionQueryHitType::Block || bAnyHit || HitBuffer.WantsSingleResult());
						HitBuffer.InsertHit(Hit, bBlocker);
#if CHAOS_DEBUG_DRAW
						bHitBufferIncreased = true;
#endif

						if (bBlocker && SQ != ESQType::Overlap)
						{
							CurData->SetLength(FMath::Max(0.f, Distance));	//Max is needed for MTD which returns negative distance
							if (CurData->CurrentLength == 0 && (SQ == ESQType::Raycast || HitBuffer.WantsSingleResult()))	//raycasts always fail with distance 0, sweeps only matter if we want multi overlaps
							{
								bContinue = false; //initial overlap so nothing will be better than this
								break;
							}
						}

						if (bAnyHit)
						{
							bContinue = false;
							break;
						}
					}
				}
			}
		}

#if CHAOS_DEBUG_DRAW && WITH_CHAOS
		if (DebugParams.IsDebugQuery() && ChaosSQDrawDebugVisitorQueries)
		{
			DebugDraw<SQ>(Instance, CurData->CurrentLength, bAllShapesIgnoredInPrefilter, bHitBufferIncreased);
		}
#endif

		return bContinue;
	}

#if CHAOS_DEBUG_DRAW

	void DebugDrawPayloadImpl(const TPayload& Payload, const bool bExternal, const bool bHit, decltype(&TPayload::DebugDraw)) { Payload.DebugDraw(bExternal, bHit); }
	void DebugDrawPayloadImpl(const TPayload& Payload, const bool bExternal, const bool bHit, ...) { }
	void DebugDrawPayload(const TPayload& Payload, const bool bExternal, const bool bHit) { DebugDrawPayloadImpl(Payload, bExternal, bHit, 0); }

	template <ESQType SQ>
	void DebugDraw(const Chaos::TSpatialVisitorData<TPayload>& Instance, const float CurLength, const bool bPrefiltered, const bool bHit)
	{
		if (SQ == ESQType::Raycast)
		{
			const FVector EndPoint = StartPoint + (Dir * CurLength);
			Chaos::FDebugDrawQueue::GetInstance().DrawDebugDirectionalArrow(StartPoint, EndPoint, 5.f, bHit ? FColor::Red : FColor::Green);
		}

		if (Instance.bHasBounds)
		{
			Chaos::FDebugDrawQueue::GetInstance().DrawDebugBox(Instance.Bounds.Center(), Instance.Bounds.Extents(), FQuat::Identity, bHit ? FColor(100, 50, 50) : FColor(50, 100, 50), false, -1.f, 0, 0.f);
		}

#if WITH_CHAOS
		if (!bPrefiltered)
		{
			DebugDrawPayload(Instance.Payload, DebugParams.bExternalQuery, bHit);
		}
#endif
	}
#endif

	const FVector StartPoint;
	const FVector Dir;
	const FVector HalfExtents;
	FHitFlags OutputFlags;
	bool bAnyHit;
	const FQueryDebugParams DebugParams;
	ChaosInterface::FSQHitBuffer<THitType>& HitBuffer;
	const FQueryFilterData& QueryFilterData;
	const FCollisionFilterData QueryFilterDataConcrete;
	const QueryGeometryType* QueryGeom;
	ICollisionQueryFilterCallbackBase& QueryCallback;
	const FTransform StartTM;
};

void FChaosSQAccelerator::Raycast(const FVector& Start, const FVector& Dir, const float DeltaMagnitude, ChaosInterface::FSQHitBuffer<ChaosInterface::FRaycastHit>& HitBuffer, EHitFlags OutputFlags, const FQueryFilterData& QueryFilterData, ICollisionQueryFilterCallbackBase& QueryCallback, const FQueryDebugParams& DebugParams) const
{
	using namespace Chaos;
	using namespace ChaosInterface;

	TSQVisitor<TSphere<float,3>, TAccelerationStructureHandle<float, 3>, FRaycastHit> RaycastVisitor(Start, Dir, HitBuffer, OutputFlags, QueryFilterData, QueryCallback, DebugParams);
	HitBuffer.IncFlushCount();
	SpatialAcceleration.Raycast(Start, Dir, DeltaMagnitude, RaycastVisitor);
	HitBuffer.DecFlushCount();
}

template <typename QueryGeomType>
void SweepHelper(const QueryGeomType& QueryGeom,const Chaos::ISpatialAcceleration<Chaos::TAccelerationStructureHandle<float,3>,float,3>& SpatialAcceleration,const FTransform& StartTM,const FVector& Dir,const float DeltaMagnitude,ChaosInterface::FSQHitBuffer<ChaosInterface::FSweepHit>& HitBuffer,EHitFlags OutputFlags,const FQueryFilterData& QueryFilterData,ICollisionQueryFilterCallbackBase& QueryCallback,const FQueryDebugParams& DebugParams)
{
	using namespace Chaos;
	using namespace ChaosInterface;

	const TAABB<float,3> Bounds = QueryGeom.BoundingBox().TransformedAABB(StartTM);
	const bool bSweepAsOverlap = DeltaMagnitude == 0;	//question: do we care about tiny sweeps?
	TSQVisitor<QueryGeomType,TAccelerationStructureHandle<float,3>,FSweepHit> SweepVisitor(StartTM,Dir,HitBuffer,OutputFlags,QueryFilterData,QueryCallback,QueryGeom,DebugParams);

	HitBuffer.IncFlushCount();

	if(bSweepAsOverlap)
	{
		//fallback to overlap
		SpatialAcceleration.Overlap(Bounds,SweepVisitor);
	} else
	{
		const FVector HalfExtents = Bounds.Extents() * 0.5f;
		SpatialAcceleration.Sweep(Bounds.GetCenter(),Dir,DeltaMagnitude,HalfExtents,SweepVisitor);
	}

	HitBuffer.DecFlushCount();
}

void FChaosSQAccelerator::Sweep(const Chaos::FImplicitObject& QueryGeom, const FTransform& StartTM, const FVector& Dir, const float DeltaMagnitude, ChaosInterface::FSQHitBuffer<ChaosInterface::FSweepHit>& HitBuffer, EHitFlags OutputFlags, const FQueryFilterData& QueryFilterData, ICollisionQueryFilterCallbackBase& QueryCallback, const FQueryDebugParams& DebugParams) const
{
	return Chaos::Utilities::CastHelper(QueryGeom, StartTM, [&](const auto& Downcast, const FTransform& StartFullTM) { return SweepHelper(Downcast, SpatialAcceleration, StartFullTM, Dir, DeltaMagnitude, HitBuffer, OutputFlags, QueryFilterData, QueryCallback, DebugParams); });
}

template <typename QueryGeomType>
void OverlapHelper(const QueryGeomType& QueryGeom, const Chaos::ISpatialAcceleration<Chaos::TAccelerationStructureHandle<float, 3>, float, 3>& SpatialAcceleration, const FTransform& GeomPose, ChaosInterface::FSQHitBuffer<ChaosInterface::FOverlapHit>& HitBuffer, const FQueryFilterData& QueryFilterData, ICollisionQueryFilterCallbackBase& QueryCallback, const FQueryDebugParams& DebugParams)
{
	using namespace Chaos;
	using namespace ChaosInterface;

	const TAABB<float, 3> Bounds = QueryGeom.BoundingBox().TransformedAABB(GeomPose);
	TSQVisitor<QueryGeomType, TAccelerationStructureHandle<float, 3>, FOverlapHit> OverlapVisitor(GeomPose, HitBuffer, QueryFilterData, QueryCallback, QueryGeom, DebugParams);
	HitBuffer.IncFlushCount();
	SpatialAcceleration.Overlap(Bounds, OverlapVisitor);
	HitBuffer.DecFlushCount();
}

void FChaosSQAccelerator::Overlap(const Chaos::FImplicitObject& QueryGeom, const FTransform& GeomPose, ChaosInterface::FSQHitBuffer<ChaosInterface::FOverlapHit>& HitBuffer, const FQueryFilterData& QueryFilterData, ICollisionQueryFilterCallbackBase& QueryCallback, const FQueryDebugParams& DebugParams) const
{
	return Chaos::Utilities::CastHelper(QueryGeom, GeomPose, [&](const auto& Downcast, const FTransform& GeomFullPose) { return OverlapHelper(Downcast, SpatialAcceleration, GeomFullPose, HitBuffer, QueryFilterData, QueryCallback, DebugParams); });
}

#if WITH_PHYSX
FChaosSQAcceleratorAdapter::FChaosSQAcceleratorAdapter(const Chaos::ISpatialAcceleration<Chaos::TAccelerationStructureHandle<float, 3>, float, 3>& InSpatialAcceleration)
	: ChaosSQAccelerator(InSpatialAcceleration)
{
}

void FChaosSQAcceleratorAdapter::Raycast(const FVector& Start, const FVector& Dir, const float DeltaMagnitude, FPhysicsHitCallback<FHitRaycast>& HitBuffer, EHitFlags OutputFlags, const FQueryFilterData& QueryFilterData, ICollisionQueryFilterCallbackBase& QueryCallback) const
{
	check(false);
}

void FChaosSQAcceleratorAdapter::Sweep(const FPhysicsGeometry& QueryGeom, const FTransform& StartTM, const FVector& Dir, const float DeltaMagnitude, FPhysicsHitCallback<FHitSweep>& HitBuffer, EHitFlags OutputFlags, const FQueryFilterData& QueryFilterData, ICollisionQueryFilterCallbackBase& QueryCallback) const
{
	check(false);
}

void FChaosSQAcceleratorAdapter::Overlap(const FPhysicsGeometry& QueryGeom, const FTransform& GeomPose, FPhysicsHitCallback<FHitOverlap>& HitBuffer, const FQueryFilterData& QueryFilterData, ICollisionQueryFilterCallbackBase& QueryCallback) const
{
	check(false);
}
#endif


#if WITH_PHYSX && !WITH_CHAOS

FPhysXSQAccelerator::FPhysXSQAccelerator()
	: Scene(nullptr)
{

}

FPhysXSQAccelerator::FPhysXSQAccelerator(physx::PxScene* InScene)
	: Scene(InScene)
{

}

void FPhysXSQAccelerator::Raycast(const FVector& Start, const FVector& Dir, const float DeltaMagnitude, FPhysicsHitCallback<FHitRaycast>& HitBuffer, EHitFlags OutputFlags, const FQueryFilterData& QueryFilterData, ICollisionQueryFilterCallbackBase& QueryCallback) const
{
	check(Scene);

	FPhysicsRaycastInputAdapater Inputs(Start, Dir, OutputFlags);
	Scene->raycast(Inputs.Start, Inputs.Dir, DeltaMagnitude, HitBuffer, Inputs.OutputFlags, QueryFilterData, &QueryCallback);
}

void FPhysXSQAccelerator::Sweep(const FPhysicsGeometry& QueryGeom, const FTransform& StartTM, const FVector& Dir, const float DeltaMagnitude, FPhysicsHitCallback<FHitSweep>& HitBuffer, EHitFlags OutputFlags, const FQueryFilterData& QueryFilterData, ICollisionQueryFilterCallbackBase& QueryCallback) const
{
	check(Scene);

	FPhysicsSweepInputAdapater Inputs(StartTM, Dir, OutputFlags);
	Scene->sweep(QueryGeom, Inputs.StartTM, Inputs.Dir, DeltaMagnitude, HitBuffer, Inputs.OutputFlags, QueryFilterData, &QueryCallback);
}

void FPhysXSQAccelerator::Overlap(const FPhysicsGeometry& QueryGeom, const FTransform& GeomPose, FPhysicsHitCallback<FHitOverlap>& HitBuffer, const FQueryFilterData& QueryFilterData, ICollisionQueryFilterCallbackBase& QueryCallback) const
{
	check(Scene);

	FPhysicsOverlapInputAdapater Inputs(GeomPose);
	Scene->overlap(QueryGeom, Inputs.GeomPose, HitBuffer, QueryFilterData, &QueryCallback);
}

void FPhysXSQAccelerator::SetScene(physx::PxScene* InScene)
{
	Scene = InScene;
}
#endif<|MERGE_RESOLUTION|>--- conflicted
+++ resolved
@@ -199,9 +199,6 @@
 		//todo: add a check to ensure hitbuffer matches SQ type
 		using namespace Chaos;
 		TGeometryParticle<float, 3>* GeometryParticle = Payload.GetExternalGeometryParticle_ExternalThread();
-<<<<<<< HEAD
-		const FShapesArray& Shapes = GeometryParticle->ShapesArray();
-=======
 
 		if(!GeometryParticle)
 		{
@@ -210,8 +207,7 @@
 			return true;
 		}
 
-		const TShapesArray<float,3>& Shapes = GeometryParticle->ShapesArray();
->>>>>>> e178bc45
+		const FShapesArray& Shapes = GeometryParticle->ShapesArray();
 
 		const bool bTestShapeBounds =  Shapes.Num() > 1;
 		bool bContinue = true;
