--- conflicted
+++ resolved
@@ -53,33 +53,17 @@
 
 	if (const EName* Ename = SocketType.ToEName())
 	{
-<<<<<<< HEAD
-		ProtocolType = ESocketProtocolFamily::IPv6;
-	}
-
-	if (const EName* Ename = SocketType.ToEName())
-	{
-=======
->>>>>>> 236a65c6
 		switch (*Ename)
 		{
 		case NAME_DGram:
 			// Creates a data gram (UDP) socket
 			Socket = socket(AF_INET6, SOCK_DGRAM, IPPROTO_UDP);
-<<<<<<< HEAD
-			NewSocket = (Socket != INVALID_SOCKET) ? InternalBSDSocketFactory(Socket, SOCKTYPE_Datagram, SocketDescription, ProtocolType) : NULL;
-=======
 			NewSocket = (Socket != INVALID_SOCKET) ? InternalBSDSocketFactory(Socket, SOCKTYPE_Datagram, SocketDescription, FNetworkProtocolTypes::IPv6) : NULL;
->>>>>>> 236a65c6
 			break;
 		case NAME_Stream:
 			// Creates a stream (TCP) socket
 			Socket = socket(AF_INET6, SOCK_STREAM, IPPROTO_TCP);
-<<<<<<< HEAD
-			NewSocket = (Socket != INVALID_SOCKET) ? InternalBSDSocketFactory(Socket, SOCKTYPE_Streaming, SocketDescription, ProtocolType) : NULL;
-=======
 			NewSocket = (Socket != INVALID_SOCKET) ? InternalBSDSocketFactory(Socket, SOCKTYPE_Streaming, SocketDescription, FNetworkProtocolTypes::IPv6) : NULL;
->>>>>>> 236a65c6
 			break;
 		}
 	}
