// Copyright 1998-2019 Epic Games, Inc. All Rights Reserved.

#include "IPAddressBSD.h"
#include "SocketSubsystemBSD.h"

#if PLATFORM_HAS_BSD_SOCKETS || PLATFORM_HAS_BSD_IPV6_SOCKETS

// Hardcoded address that the messagebus uses. This is a hack.
#define IPV4_MESSAGEBUS_ADDRESS_HACK ((230 << 24) | (0 << 16) | (0 << 8) | (1 << 0))

#if PLATFORM_HAS_BSD_IPV6_SOCKETS
void MapIPv4ToIPv6(const uint32& InAddress, in6_addr& OutStructure)
{
	FMemory::Memzero(OutStructure);
	OutStructure.s6_addr[10] = 0xff;
	OutStructure.s6_addr[11] = 0xff;
	OutStructure.s6_addr[12] = (static_cast<uint32>(InAddress) & 0xFF);
	OutStructure.s6_addr[13] = ((static_cast<uint32>(InAddress) >> 8) & 0xFF);
	OutStructure.s6_addr[14] = ((static_cast<uint32>(InAddress) >> 16) & 0xFF);
	OutStructure.s6_addr[15] = ((static_cast<uint32>(InAddress) >> 24) & 0xFF);
}
#endif

FInternetAddrBSD::FInternetAddrBSD()
{
	SocketSubsystem = nullptr;
	Clear();
}

FInternetAddrBSD::FInternetAddrBSD(FSocketSubsystemBSD* InSocketSubsystem) : SocketSubsystem(InSocketSubsystem)
{
	Clear();
}

bool FInternetAddrBSD::CompareEndpoints(const FInternetAddr& InAddr) const
{
	const FInternetAddrBSD& OtherBSD = static_cast<const FInternetAddrBSD&>(InAddr);
	if (GetPort() != OtherBSD.GetPort())
	{
		return false;
	}

	// If we share the same addresses, then just let the comparison operator take over.
	if (Addr.ss_family == OtherBSD.Addr.ss_family)
	{
		return *this == InAddr;
	}
	else if (Addr.ss_family == AF_INET || OtherBSD.Addr.ss_family == AF_INET)
	{
#if PLATFORM_HAS_BSD_IPV6_SOCKETS
		// To handle mapped addresses, we want to raise one of the addresses to IPv6 and then do the comparison.
		const in6_addr* IPv6Addr = (Addr.ss_family == AF_INET6) ? &((sockaddr_in6*)&Addr)->sin6_addr
			: &((sockaddr_in6*)&(OtherBSD.Addr))->sin6_addr;

		// Figure out which address is the one that needs to be raised to IPv6
		const in_addr* IPv4Addr = (Addr.ss_family == AF_INET) ? &((sockaddr_in*)&Addr)->sin_addr
			: &((sockaddr_in*)&(OtherBSD.Addr))->sin_addr;

		// Check special addresses first (Multicast, Any, Loopback)
		if ((IN6_IS_ADDR_MC_LINKLOCAL(IPv6Addr) && IN_MULTICAST(IPv4Addr->s_addr)) ||
			(IN6_IS_ADDR_UNSPECIFIED(IPv6Addr) && IPv4Addr->s_addr == INADDR_ANY) ||
			(IN6_IS_ADDR_LOOPBACK(IPv6Addr) && IPv4Addr->s_addr == INADDR_LOOPBACK))
		{
			return true;
		}

		// If we're not IPv4 mapped already, then we're not able to be compared
		// and should early out
		if (!IN6_IS_ADDR_V4MAPPED(IPv6Addr))
		{
			return false;
		}

		in6_addr ConvertedAddrData;
		MapIPv4ToIPv6(IPv4Addr->s_addr, ConvertedAddrData);
		return memcmp(&(ConvertedAddrData), IPv6Addr, sizeof(in6_addr)) == 0;
#else
		return false;
#endif
	}
	return false;
}

void FInternetAddrBSD::Clear()
{
	FMemory::Memzero(&Addr, sizeof(Addr));
	Addr.ss_family = AF_UNSPEC;
}

void FInternetAddrBSD::ResetScopeId()
{
#if PLATFORM_HAS_BSD_IPV6_SOCKETS
	if (Addr.ss_family == AF_INET6)
	{
		((sockaddr_in6*)&Addr)->sin6_scope_id = 0;
	}
#endif
}

uint32 FInternetAddrBSD::GetScopeId() const
{
#if PLATFORM_HAS_BSD_IPV6_SOCKETS
	if (Addr.ss_family == AF_INET6)
	{
		return ntohl(((sockaddr_in6*)&Addr)->sin6_scope_id);
	}
#endif
	return 0;
}

void FInternetAddrBSD::SetScopeId(uint32 NewScopeId)
{
#if PLATFORM_HAS_BSD_IPV6_SOCKETS
	if (Addr.ss_family == AF_INET6)
	{
		((sockaddr_in6*)&Addr)->sin6_scope_id = htonl(NewScopeId);
	}
#endif
}

void FInternetAddrBSD::SetIp(const sockaddr_storage& IpAddr)
{
	// Instead of just replacing the structures entirely, we copy only the ip portion.
	// As this should not also set port.
	if (IpAddr.ss_family == AF_INET)
	{
		const sockaddr_in* SockAddr = (const sockaddr_in*)&IpAddr;
		SetIp(SockAddr->sin_addr);
	}

#if PLATFORM_HAS_BSD_IPV6_SOCKETS
	if (IpAddr.ss_family == AF_INET6)
	{
		const sockaddr_in6* SockAddr = (const sockaddr_in6*)&IpAddr;
		SetIp(SockAddr->sin6_addr);
		// Remember to set the scope id.
		((sockaddr_in6*)&Addr)->sin6_scope_id = SockAddr->sin6_scope_id;
	}
#endif
}

void FInternetAddrBSD::SetIp(const TCHAR* InAddr, bool& bIsValid)
{
	bIsValid = false;
	FString AddressString(InAddr);
	FString Port;

	const bool bHasOpenBracket = AddressString.Contains("[");
	const int32 CloseBracketIndex = AddressString.Find("]");
	const bool bHasCloseBracket = CloseBracketIndex != INDEX_NONE;
	bool bIsIPv6 = bHasOpenBracket && bHasCloseBracket;

	const int32 LastColonIndex = AddressString.Find(":", ESearchCase::IgnoreCase, ESearchDir::FromEnd);

	// IPv4 address will only have a port when a colon is present.
	// IPv6 address will only have a port when surrounded by brackets.
	const bool bHasPort = (INDEX_NONE != LastColonIndex) && (!bIsIPv6 || (bHasCloseBracket && LastColonIndex > CloseBracketIndex));

	if (bHasPort)
	{
		Port = AddressString.RightChop(LastColonIndex + 1);
		AddressString = AddressString.Left(LastColonIndex);
	}

	AddressString.RemoveFromStart("[");
	AddressString.RemoveFromEnd("]");
	
	const auto InAddrAnsi = StringCast<ANSICHAR>(*AddressString);
	if (SocketSubsystem != nullptr)
	{
		bIsValid = (SocketSubsystem->CreateAddressFromIP(InAddrAnsi.Get(), *this) == SE_NO_ERROR);
		if (bHasPort && bIsValid)
		{
			SetPort(FCString::Atoi(*Port));
		}
	}
	else
	{
		UE_LOG(LogSockets, Verbose, TEXT("SocketSubsystem pointer is null, cannot resolve the stringed address"));
	}
}

void FInternetAddrBSD::SetIp(uint32 InAddr)
{
#if PLATFORM_HAS_BSD_IPV6_SOCKETS
	if (SocketSubsystem && SocketSubsystem->GetDefaultSocketProtocolFamily() == ESocketProtocolFamily::IPv6)
	{
		if (InAddr == 0)
		{
			SetAnyIPv6Address();
		}
		else if (InAddr == INADDR_BROADCAST || InAddr == IPV4_MESSAGEBUS_ADDRESS_HACK)
		{
			SetIPv6BroadcastAddress();
		}
		else
		{
			in6_addr ConvertedAddrData;
<<<<<<< HEAD
			MapIPv4ToIPv6(InAddr, ConvertedAddrData);
=======
			MapIPv4ToIPv6(htonl(InAddr), ConvertedAddrData);
>>>>>>> f96a7c0d
			SetIp(ConvertedAddrData);
		}
		return;
	}
#endif

	((sockaddr_in*)&Addr)->sin_addr.s_addr = htonl(InAddr);
	Addr.ss_family = AF_INET;
}

void FInternetAddrBSD::Set(const sockaddr_storage& AddrData)
{
	Addr = AddrData;
}

void FInternetAddrBSD::Set(const sockaddr_storage& AddrData, SOCKLEN AddrLen)
{
	Clear();
	FMemory::Memcpy(&Addr, &AddrData, (size_t)AddrLen);
}

TArray<uint8> FInternetAddrBSD::GetRawIp() const
{
	TArray<uint8> RawAddressArray;
	if (Addr.ss_family == AF_INET)
	{
		const sockaddr_in* IPv4Addr = ((const sockaddr_in*)&Addr);
		uint32 IntAddr = IPv4Addr->sin_addr.s_addr;
		RawAddressArray.Add((IntAddr >> 0) & 0xFF);
		RawAddressArray.Add((IntAddr >> 8) & 0xFF);
		RawAddressArray.Add((IntAddr >> 16) & 0xFF);
		RawAddressArray.Add((IntAddr >> 24) & 0xFF);
	}
#if PLATFORM_HAS_BSD_IPV6_SOCKETS
	else if (Addr.ss_family == AF_INET6)
	{
		const sockaddr_in6* IPv6Addr = ((const sockaddr_in6*)&Addr);
		for (int i = 0; i < 16; ++i)
		{
			RawAddressArray.Add(IPv6Addr->sin6_addr.s6_addr[i]);
		}
	}
#endif

	return RawAddressArray;
}

void FInternetAddrBSD::SetRawIp(const TArray<uint8>& RawAddr)
{
	if (RawAddr.Num() == 4) // This is IPv4
	{
		Addr.ss_family = AF_INET;
		sockaddr_in* IPv4Addr = ((sockaddr_in*)&Addr);
		IPv4Addr->sin_addr.s_addr =	(RawAddr[0] << 0) | (RawAddr[1] << 8) | (RawAddr[2] << 16) | (RawAddr[3] << 24);
	}
#if PLATFORM_HAS_BSD_IPV6_SOCKETS
	else if(RawAddr.Num() >= 16) // We are IPv6
	{
		sockaddr_in6* IPv6Addr = ((sockaddr_in6*)&Addr);
		for (int i = 0; i < 16; ++i)
		{
			IPv6Addr->sin6_addr.s6_addr[i] = RawAddr[i];
		}

		Addr.ss_family = AF_INET6;
	}
#endif
	else
	{
		Clear();
	}
}

void FInternetAddrBSD::GetIp(uint32& OutAddr) const
{
	if (GetProtocolFamily() != ESocketProtocolFamily::IPv4)
	{
		OutAddr = 0;

#if PLATFORM_HAS_BSD_IPV6_SOCKETS
		sockaddr_in6* IPv6Addr = ((sockaddr_in6*)&Addr);
		if (IN6_IS_ADDR_V4MAPPED(&IPv6Addr->sin6_addr))
		{
#if PLATFORM_LITTLE_ENDIAN
			OutAddr = (IPv6Addr->sin6_addr.s6_addr[12] << 24) | (IPv6Addr->sin6_addr.s6_addr[13] << 16) | (IPv6Addr->sin6_addr.s6_addr[14] << 8) | (IPv6Addr->sin6_addr.s6_addr[15]);
#else
			OutAddr = (IPv6Addr->sin6_addr.s6_addr[15] << 24) | (IPv6Addr->sin6_addr.s6_addr[14] << 16) | (IPv6Addr->sin6_addr.s6_addr[13] << 8) | (IPv6Addr->sin6_addr.s6_addr[12]);
#endif
		}
#endif
		return;
	}

	OutAddr = ntohl(((sockaddr_in*)&Addr)->sin_addr.s_addr);
}

void FInternetAddrBSD::SetPort(int32 InPort)
{
#if PLATFORM_HAS_BSD_IPV6_SOCKETS
	if (GetProtocolFamily() == ESocketProtocolFamily::IPv6)
	{
		((sockaddr_in6*)&Addr)->sin6_port = htons(InPort);
		return;
	}
#endif

	((sockaddr_in*)&Addr)->sin_port = htons(InPort);
}

int32 FInternetAddrBSD::GetPort() const
{
#if PLATFORM_HAS_BSD_IPV6_SOCKETS
	if (GetProtocolFamily() == ESocketProtocolFamily::IPv6)
	{
		return ntohs(((sockaddr_in6*)&Addr)->sin6_port);
	}
#endif

	return ntohs(((sockaddr_in*)&Addr)->sin_port);
}

void FInternetAddrBSD::SetAnyAddress()
{
	if (SocketSubsystem != nullptr)
	{
		SetAnyAddress(SocketSubsystem->GetDefaultSocketProtocolFamily());
	}
	else
	{
		UE_LOG(LogSockets, Warning, TEXT("Could not determine the default protocol to use in SetAnyAddress!"));
	}
}

void FInternetAddrBSD::SetAnyIPv4Address()
{
	Clear();
	((sockaddr_in*)&Addr)->sin_addr.s_addr = htonl(INADDR_ANY);
	Addr.ss_family = AF_INET;
}

void FInternetAddrBSD::SetAnyIPv6Address()
{
	Clear();
#if PLATFORM_HAS_BSD_IPV6_SOCKETS
	SetIp(in6addr_any);
#endif
}

void FInternetAddrBSD::SetBroadcastAddress()
{
	if (SocketSubsystem)
	{
		SetBroadcastAddress(SocketSubsystem->GetDefaultSocketProtocolFamily());
	}
	else
	{
		UE_LOG(LogSockets, Warning, TEXT("Could not determine the default protocol to use in SetBroadcastAddress!"));
	}
}

void FInternetAddrBSD::SetIPv4BroadcastAddress()
{
	Clear();
	((sockaddr_in*)&Addr)->sin_addr.s_addr = htonl(INADDR_BROADCAST);
	Addr.ss_family = AF_INET;
}

void FInternetAddrBSD::SetIPv6BroadcastAddress()
{
	Clear();
#if PLATFORM_HAS_BSD_IPV6_SOCKETS
	// broadcast means something different in IPv6, but this is a rough equivalent
#ifndef in6addr_allnodesonlink
		// see RFC 4291, link-local multicast address http://tools.ietf.org/html/rfc4291
	static in6_addr in6addr_allnodesonlink =
	{
		{ { 0xff, 0x02, 0x00, 0x00, 0x00, 0x00, 0x00, 0x00, 0x00, 0x00, 0x00, 0x00, 0x00, 0x00, 0x00, 0x01 } }
	};
#endif // in6addr_allnodesonlink
	SetIp(in6addr_allnodesonlink);
#endif
}

void FInternetAddrBSD::SetLoopbackAddress()
{
	if (SocketSubsystem)
	{
		SetLoopbackAddress(SocketSubsystem->GetDefaultSocketProtocolFamily());
	}
	else
	{
		UE_LOG(LogSockets, Warning, TEXT("Could not determine the default protocol to use in SetLoopbackAddress!"));
	}
}

void FInternetAddrBSD::SetIPv4LoopbackAddress()
{
	Clear();
	((sockaddr_in*)&Addr)->sin_addr.s_addr = htonl(INADDR_LOOPBACK);
	Addr.ss_family = AF_INET;
}

void FInternetAddrBSD::SetIPv6LoopbackAddress()
{
	Clear();
#if PLATFORM_HAS_BSD_IPV6_SOCKETS
	SetIp(in6addr_loopback);
#endif
}

FString FInternetAddrBSD::ToString(bool bAppendPort) const
{
	FString ReturnVal("");
#if PLATFORM_HAS_BSD_SOCKET_FEATURE_GETNAMEINFO
	char IPStr[NI_MAXHOST];
	if (getnameinfo((const sockaddr*)&Addr, GetStorageSize(), IPStr, NI_MAXHOST, nullptr, 0, NI_NUMERICHOST) == 0)
	{
		if (GetProtocolFamily() == ESocketProtocolFamily::IPv6)
		{
			FString IPv6Str(ANSI_TO_TCHAR(IPStr));
			// Remove the scope interface if it exists.
			const int32 InterfaceMarkerIndex = IPv6Str.Find("%", ESearchCase::IgnoreCase, ESearchDir::FromEnd);
			if (InterfaceMarkerIndex != INDEX_NONE)
			{
				IPv6Str = IPv6Str.Left(InterfaceMarkerIndex);
			}

			ReturnVal = FString::Printf(TEXT("[%s]"), *IPv6Str);
		}
		else
		{
			ReturnVal = IPStr;
		}

		if (bAppendPort)
		{
			ReturnVal += FString::Printf(TEXT(":%d"), GetPort());
		}
	}
#else
	UE_LOG(LogSockets, Error, TEXT("Platform has no getnameinfo(), but did not override FInternetAddrBSD::ToString()"));
#endif
	return ReturnVal;
}

bool FInternetAddrBSD::operator==(const FInternetAddr& Other) const
{
	const FInternetAddrBSD& OtherBSD = static_cast<const FInternetAddrBSD&>(Other);
	ESocketProtocolFamily CurrentFamily = GetProtocolFamily();

	// Check if the addr families match
	if (OtherBSD.GetProtocolFamily() != CurrentFamily)
	{
		return false;
	}

	// If the ports don't match, already fail out.
	if (GetPort() != OtherBSD.GetPort())
	{
		return false;
	}

#if PLATFORM_HAS_BSD_IPV6_SOCKETS
	if (CurrentFamily == ESocketProtocolFamily::IPv6)
		{
		const sockaddr_in6* OtherBSDAddr = (sockaddr_in6*)&(OtherBSD.Addr);
		const sockaddr_in6* ThisBSDAddr = ((sockaddr_in6*)&Addr);
		return memcmp(&(ThisBSDAddr->sin6_addr), &(OtherBSDAddr->sin6_addr), sizeof(in6_addr)) == 0;
	}
#endif

	if (CurrentFamily == ESocketProtocolFamily::IPv4)
	{
		const sockaddr_in* OtherBSDAddr = (sockaddr_in*)&(OtherBSD.Addr);
		const sockaddr_in* ThisBSDAddr = ((sockaddr_in*)&Addr);
		return ThisBSDAddr->sin_addr.s_addr == OtherBSDAddr->sin_addr.s_addr;
	}

	return false;
}

bool FInternetAddrBSD::IsValid() const
{
	ESocketProtocolFamily CurrentFamily = GetProtocolFamily();

	if (CurrentFamily == ESocketProtocolFamily::IPv4)
	{
		return ((sockaddr_in*)&Addr)->sin_addr.s_addr != 0;
	}

#if PLATFORM_HAS_BSD_IPV6_SOCKETS
	if (CurrentFamily == ESocketProtocolFamily::IPv6)
	{
		in6_addr EmptyAddr;
		FMemory::Memzero(EmptyAddr);

		sockaddr_in6* ThisBSDAddr = ((sockaddr_in6*)&Addr);
		return memcmp(&(ThisBSDAddr->sin6_addr), &EmptyAddr, sizeof(in6_addr)) != 0;
	}
#endif

	return false;
}

TSharedRef<FInternetAddr> FInternetAddrBSD::Clone() const
{
	TSharedRef<FInternetAddrBSD> NewAddress = MakeShareable(new FInternetAddrBSD(SocketSubsystem));
	NewAddress->Addr = Addr;
	return NewAddress;
}

ESocketProtocolFamily FInternetAddrBSD::GetProtocolFamily() const
{
	switch (Addr.ss_family)
	{
		case AF_INET:
			return ESocketProtocolFamily::IPv4;
		break;
		case AF_INET6:
			return ESocketProtocolFamily::IPv6;
		break;
		default:
			return ESocketProtocolFamily::None;
	}
}

SOCKLEN FInternetAddrBSD::GetStorageSize() const
{
	if (GetProtocolFamily() == ESocketProtocolFamily::IPv4)
	{
		return sizeof(sockaddr_in);
	}
	else
	{
#if PLATFORM_HAS_BSD_IPV6_SOCKETS
		return sizeof(sockaddr_in6);
#endif
	}
	return sizeof(sockaddr_storage);
}

uint32 FInternetAddrBSD::GetTypeHash()
{
	ESocketProtocolFamily CurrentFamily = GetProtocolFamily();

	if (CurrentFamily == ESocketProtocolFamily::IPv4)
	{
		uint32 NumericAddress;
		GetIp(NumericAddress);
		return NumericAddress + (GetPort() * 23);
	}
	else if (CurrentFamily == ESocketProtocolFamily::IPv6)
	{
		return ::GetTypeHash(*ToString(true));
	}

	return 0;
}

#endif<|MERGE_RESOLUTION|>--- conflicted
+++ resolved
@@ -196,11 +196,7 @@
 		else
 		{
 			in6_addr ConvertedAddrData;
-<<<<<<< HEAD
-			MapIPv4ToIPv6(InAddr, ConvertedAddrData);
-=======
 			MapIPv4ToIPv6(htonl(InAddr), ConvertedAddrData);
->>>>>>> f96a7c0d
 			SetIp(ConvertedAddrData);
 		}
 		return;
