--- conflicted
+++ resolved
@@ -1549,7 +1549,6 @@
 		EidMapping.Resize(ElementsRefCounts.GetMaxIndex(), FDynamicMesh3::InvalidID);
 
 		while (ItEid != ItEidEnd && ItEidOther != ItEidEndOther)
-<<<<<<< HEAD
 		{
 			for (int32 i = 0; i < ElementSize; ++i)
 			{
@@ -1579,69 +1578,7 @@
 		}
 		
 		if (ParentMesh->TriangleCount() != Other.ParentMesh->TriangleCount())
-=======
->>>>>>> 84ecdee2
-		{
-			for (int32 i = 0; i < ElementSize; ++i)
-			{
-				if (Elements[*ItEid * ElementSize + i] != Other.Elements[*ItEidOther * ElementSize + i])
-				{
-					// Element values are not the same.
-					return false;
-				}
-			}
-
-			if (ElementsRefCounts.GetRawRefCount(*ItEid) != Other.ElementsRefCounts.GetRefCount(*ItEidOther))
-			{
-				// Element ref counts are not the same.
-				return false;
-			}
-
-			EidMapping[*ItEid] = *ItEidOther;
-
-			++ItEid;
-			++ItEidOther;
-		}
-		
-		if (ItEid != ItEidEnd || ItEidOther != ItEidEndOther)
-		{
-			// Number of elements is not the same.
-			return false;
-		}
-		
-		if (ParentMesh->TriangleCount() != Other.ParentMesh->TriangleCount())
-		{
-			return false;
-		}
-
-		FRefCountVector::IndexIterator ItTid = ParentMesh->GetTrianglesRefCounts().BeginIndices();
-		const FRefCountVector::IndexIterator ItTidEnd = ParentMesh->GetTrianglesRefCounts().EndIndices();
-		FRefCountVector::IndexIterator ItTidOther = Other.ParentMesh->GetTrianglesRefCounts().BeginIndices();
-		const FRefCountVector::IndexIterator ItTidEndOther = Other.ParentMesh->GetTrianglesRefCounts().EndIndices();
-
-		while (ItTid != ItTidEnd && ItTidOther != ItTidEndOther)
-		{
-			const int ElementTrianglesIdx = *ItTid * 3;
-			const int ElementTrianglesIdxOther = *ItTidOther * 3;
-
-			for (int i = 0; i < 3; ++i)
-			{
-				const int Eid = ElementTriangles[ElementTrianglesIdx + i];
-				const int EidOther = Other.ElementTriangles[ElementTrianglesIdxOther + i];
-				if (EidOther != (Eid != FDynamicMesh3::InvalidID ? EidMapping[Eid] : FDynamicMesh3::InvalidID))
-				{
-					// Triangle elements do not index the same element value.
-					return false;
-				}
-			}
-
-			++ItTid;
-			++ItTidOther;
-		}
-
-		if (ItTid != ItTidEnd || ItTidOther != ItTidEndOther)
-		{
-			// Number of element triangles is not the same.
+		{
 			return false;
 		}
 
