// Copyright 1998-2019 Epic Games, Inc. All Rights Reserved.

#pragma once

#include "RenderGraphDefinitions.h"

class FRDGPass;
class FRDGBuilder;
class FRDGEventName;
class FRDGResource;
class FRDGTrackedResource;
class FRDGTexture;
class FRDGTextureSRV;
class FRDGTextureUAV;
class FRDGBuffer;
class FRDGBufferSRV;
class FRDGBufferUAV;

/** Defines the RDG resource references for user code not forgetting the const every time. */
using FRDGResourceRef = FRDGResource*;
using FRDGTrackedResourceRef = FRDGTrackedResource*;
using FRDGTextureRef = FRDGTexture*;
using FRDGTextureSRVRef = FRDGTextureSRV*;
using FRDGTextureUAVRef = FRDGTextureUAV*;
using FRDGBufferRef = FRDGBuffer*;
using FRDGBufferSRVRef = FRDGBufferSRV*;
using FRDGBufferUAVRef = FRDGBufferUAV*;

/** Used for tracking resource state during execution. */
struct FRDGResourceState
{
	// The hardware pipeline the resource state is compatible with.
	enum class EPipeline : uint8
	{
		Graphics,
		Compute,
		MAX
	};

	// The access permissions the resource state is compatible with.
	enum class EAccess : uint8
	{
		Read,
		Write,
		Unknown,
		MAX = Unknown
	};

	FRDGResourceState() = default;

	FRDGResourceState(const FRDGPass* InPass, EPipeline InPipeline, EAccess InAccess)
		: Pass(InPass)
		, Pipeline(InPipeline)
		, Access(InAccess)
	{}

	bool operator==(const FRDGResourceState& Other) const
	{
		return Pass == Other.Pass && Pipeline == Other.Pipeline && Access == Other.Access;
	}

	bool operator!=(const FRDGResourceState& Other) const
	{
		return !(*this == Other);
	}

	// The last pass the resource was used.
	const FRDGPass* Pass = nullptr;

	// The last used pass hardware pipeline.
	EPipeline Pipeline = EPipeline::Graphics;

	// The last used access on the pass.
	EAccess Access = EAccess::Unknown;
};

/** Render graph specific flags for resources. */
enum class ERDGResourceFlags : uint8
{
	None = 0,

	// Tag the resource to survive through frame, that is important for multi GPU alternate frame rendering.
	MultiFrame = 1 << 1,
};

ENUM_CLASS_FLAGS(ERDGResourceFlags);

/** Generic graph resource. */
class RENDERCORE_API FRDGResource
{
public:
	FRDGResource(const FRDGResource&) = delete;

	// Name of the resource for debugging purpose.
	const TCHAR* const Name = nullptr;

	//////////////////////////////////////////////////////////////////////////
	//! The following methods may only be called during pass execution.

	/** Marks this resource as actually used by a resource. This is to track what dependencies on pass was actually unnecessary. */
	void MarkResourceAsUsed()
	{
		ValidateRHIAccess();

		#if RDG_ENABLE_DEBUG
		{
			bIsActuallyUsedByPass = true;
		}
		#endif
	}

	FRHIResource* GetRHI() const
	{
		ValidateRHIAccess();
		return ResourceRHI;
	}

	//////////////////////////////////////////////////////////////////////////

protected:
	FRDGResource(const TCHAR* InName)
		: Name(InName)
	{}

	/** Verify that the RHI resource can be accessed at a pass execution. */
	void ValidateRHIAccess() const
	{
#if RDG_ENABLE_DEBUG
		{
			checkf(bAllowRHIAccess,
				TEXT("Accessing the RHI resource of %s at this time is not allowed. If you hit this check in pass, ")
				TEXT("that is due to this resource not being referenced in the parameters of your pass."),
				Name);
		}
#endif
	}

	FRHIResource* GetRHIUnchecked() const
	{
		return ResourceRHI;
	}

private:
	FRHIResource* ResourceRHI = nullptr;

#if RDG_ENABLE_DEBUG
	/** Boolean to track at runtime whether a resource is actually used by the lambda of a pass or not, to detect unnecessary resource dependencies on passes. */
	bool bIsActuallyUsedByPass = false;

	/** Boolean to track at pass execution whether the underlying RHI resource is allowed to be accessed. */
	bool bAllowRHIAccess = false;
#endif

	friend class FRDGBuilder;
	friend class FRDGUserValidation;
};

/** A render graph resource with an allocation lifetime tracked by the graph. */
class RENDERCORE_API FRDGTrackedResource
	: public FRDGResource
{
public:
	/** Flags specific to this resource for render graph. */
	const ERDGResourceFlags Flags;

protected:
	FRDGTrackedResource(const TCHAR* InName, const ERDGResourceFlags InFlags)
		: FRDGResource(InName)
		, Flags(InFlags)
	{}

private:
	/** Number of references in passes and deferred queries. */
	int32 ReferenceCount = 0;

#if RDG_ENABLE_DEBUG
	void MarkAsProducedBy(const FRDGPass* Pass)
	{
		if (!bHasBeenProduced)
		{
			bHasBeenProduced = true;
			FirstProducer = Pass;
		}
	}

	void MarkAsExternal()
	{
		checkf(!FirstProducer, TEXT("Resource %s with producer pass marked as external."), Name);
		bHasBeenProduced = true;
		bIsExternal = true;
	}

	bool HasBeenProduced() const
	{
		return bHasBeenProduced;
	}

	bool IsExternal() const
	{
		return bIsExternal;
	}

	/** Pointer towards the pass that is the first to produce it, for even more convenient error message. */
	const FRDGPass* FirstProducer = nullptr;

	/** Count the number of times it has been used by a pass. */
	int32 PassAccessCount = 0;

	/** Boolean to track at wiring time if a resource has ever been produced by a pass, to error out early if accessing a resource that has not been produced. */
	bool bHasBeenProduced = false;

	/** Tracks whether this resource is an externally imported resource. */
	bool bIsExternal = false;
#endif

	FRDGResourceState State;

	friend class FRDGBuilder;
	friend class FRDGUserValidation;
	friend class FRDGBarrierBatcher;
};

/** Descriptor of a graph tracked texture. */
using FRDGTextureDesc = FPooledRenderTargetDesc;

/** Render graph tracked Texture. */
class RENDERCORE_API FRDGTexture final
	: public FRDGTrackedResource
{
public:
	/** Descriptor of the graph tracked texture. */
	const FRDGTextureDesc Desc;

	//////////////////////////////////////////////////////////////////////////
	//! The following methods may only be called during pass execution.

	/** Returns the allocated pooled render target. */
	IPooledRenderTarget* GetPooledRenderTarget() const
	{
		ValidateRHIAccess();
		check(PooledRenderTarget);
		return PooledRenderTarget;
	}

	/** Returns the allocated RHI texture. */
	FRHITexture* GetRHI() const
	{
		return static_cast<FRHITexture*>(FRDGResource::GetRHI());
	}

	//////////////////////////////////////////////////////////////////////////

private:
	FRDGTexture(
		const TCHAR* InName,
		const FPooledRenderTargetDesc& InDesc,
		ERDGResourceFlags InFlags)
		: FRDGTrackedResource(InName, InFlags)
		, Desc(InDesc)
	{}

	/** Returns the allocated RHI texture without access checks. */
	FRHITexture* GetRHIUnchecked() const
	{
		return static_cast<FRHITexture*>(FRDGResource::GetRHIUnchecked());
	}

	/** This is not a TRefCountPtr<> because FRDGTexture is allocated on the FMemStack
	 *  FGraphBuilder::AllocatedTextures is actually keeping the reference.
	 */
	IPooledRenderTarget* PooledRenderTarget = nullptr;

	friend class FRDGBuilder;
<<<<<<< HEAD
=======
	friend class FRDGUserValidation;
>>>>>>> a1e6ec07
	friend class FRDGBarrierBatcher;
};

/** Render graph tracked SRV. */
class FRDGShaderResourceView
	: public FRDGResource
{
public:
	/** Returns the allocated RHI SRV. */
	FRHIShaderResourceView* GetRHI() const
	{
		return static_cast<FRHIShaderResourceView*>(FRDGResource::GetRHI());
	}

protected:
	FRDGShaderResourceView(const TCHAR* Name)
		: FRDGResource(Name)
	{}

	/** Returns the allocated RHI SRV without access checks. */
	FRHIShaderResourceView* GetRHIUnchecked() const
	{
		return static_cast<FRHIShaderResourceView*>(FRDGResource::GetRHIUnchecked());
	}
};

/** Render graph tracked UAV. */
class FRDGUnorderedAccessView
	: public FRDGResource
{
public:
	/** Returns the allocated RHI UAV. */
	FRHIUnorderedAccessView* GetRHI() const
	{
		return static_cast<FRHIUnorderedAccessView*>(FRDGResource::GetRHI());
	}

protected:
	FRDGUnorderedAccessView(const TCHAR* Name)
		: FRDGResource(Name)
	{}

	/** Returns the allocated RHI UAV without access checks. */
	FRHIUnorderedAccessView* GetRHIUnchecked() const
	{
		return static_cast<FRHIUnorderedAccessView*>(FRDGResource::GetRHIUnchecked());
	}
};

/** Descriptor for render graph tracked SRV. */
class RENDERCORE_API FRDGTextureSRVDesc final
{
public:
	FRDGTextureSRVDesc() = default;

	FRDGTextureSRVDesc(FRDGTextureRef InTexture, uint8 InMipLevel)
		: Texture(InTexture)
		, MipLevel(InMipLevel)
	{}

	FRDGTextureRef Texture = nullptr;
	uint8 MipLevel = 0;
};

/** Render graph tracked SRV. */
class RENDERCORE_API FRDGTextureSRV final
	: public FRDGShaderResourceView
{
public:
	/** Descriptor of the graph tracked SRV. */
	const FRDGTextureSRVDesc Desc;

private:
	FRDGTextureSRV(
		const TCHAR* InName,
		const FRDGTextureSRVDesc& InDesc)
		: FRDGShaderResourceView(InName)
		, Desc(InDesc)
	{}

	friend class FRDGBuilder;
};

/** Descriptor for render graph tracked UAV. */
class RENDERCORE_API FRDGTextureUAVDesc
{
public:
	FRDGTextureUAVDesc() = default;

	FRDGTextureUAVDesc(
		FRDGTextureRef InTexture,
		uint8 InMipLevel = 0)
		: Texture(InTexture)
		, MipLevel(InMipLevel)
	{}

	FRDGTextureRef Texture = nullptr;
	uint8 MipLevel = 0;
};

/** Render graph tracked texture UAV. */
class RENDERCORE_API FRDGTextureUAV final
	: public FRDGUnorderedAccessView
{
public:
	/** Descriptor of the graph tracked UAV. */
	const FRDGTextureUAVDesc Desc;

private:
	FRDGTextureUAV(
		const TCHAR* InName,
		const FRDGTextureUAVDesc& InDesc)
		: FRDGUnorderedAccessView(InName)
		, Desc(InDesc)
	{}

	friend class FRDGBuilder;
};

/** Descriptor for render graph tracked Buffer. */
struct RENDERCORE_API FRDGBufferDesc
{
	// Type of buffers to the RHI
	// TODO(RDG): refactor RHI to only have one FRHIBuffer.
	enum class EUnderlyingType
	{
		VertexBuffer,
		IndexBuffer, // not implemented yet.
		StructuredBuffer,
	};

	/** Create the descriptor for an indirect RHI call.
	 *
	 * Note, IndirectParameterStruct should be one of the:
	 *		struct FRHIDispatchIndirectParameters
	 *		struct FRHIDrawIndirectParameters
	 *		struct FRHIDrawIndexedIndirectParameters
	 */
	template<typename IndirectParameterStruct>
	static FRDGBufferDesc CreateIndirectDesc(uint32 NumElements = 1)
	{
		FRDGBufferDesc Desc;
		Desc.UnderlyingType = EUnderlyingType::VertexBuffer;
		Desc.Usage = EBufferUsageFlags(BUF_Static | BUF_DrawIndirect | BUF_UnorderedAccess | BUF_ShaderResource);
		Desc.BytesPerElement = sizeof(IndirectParameterStruct);
		Desc.NumElements = NumElements;
		return Desc;
	}

	static FRDGBufferDesc CreateIndirectDesc(uint32 NumElements = 1)
	{
		FRDGBufferDesc Desc;
		Desc.UnderlyingType = EUnderlyingType::VertexBuffer;
		Desc.Usage = EBufferUsageFlags(BUF_Static | BUF_DrawIndirect | BUF_UnorderedAccess | BUF_ShaderResource);
		Desc.BytesPerElement = 4;
		Desc.NumElements = NumElements;
		return Desc;
	}

	static FRDGBufferDesc CreateStructuredDesc(uint32 BytesPerElement, uint32 NumElements)
	{
		FRDGBufferDesc Desc;
		Desc.UnderlyingType = EUnderlyingType::StructuredBuffer;
		Desc.Usage = EBufferUsageFlags(BUF_Static | BUF_UnorderedAccess | BUF_ShaderResource);
		Desc.BytesPerElement = BytesPerElement;
		Desc.NumElements = NumElements;
		return Desc;
	}

	static FRDGBufferDesc CreateBufferDesc(uint32 BytesPerElement, uint32 NumElements)
	{
		FRDGBufferDesc Desc;
		Desc.UnderlyingType = EUnderlyingType::VertexBuffer;
		Desc.Usage = EBufferUsageFlags(BUF_Static | BUF_UnorderedAccess | BUF_ShaderResource);
		Desc.BytesPerElement = BytesPerElement;
		Desc.NumElements = NumElements;
		return Desc;
	}

	/** Returns the total number of bytes allocated for a such buffer. */
	uint32 GetTotalNumBytes() const
	{
		return BytesPerElement * NumElements;
	}

	bool operator == (const FRDGBufferDesc& Other) const
	{
		return (
			BytesPerElement == Other.BytesPerElement &&
			NumElements == Other.NumElements &&
			Usage == Other.Usage &&
			UnderlyingType == Other.UnderlyingType);
	}

	bool operator != (const FRDGBufferDesc& Other) const
	{
		return !(*this == Other);
	}

	/** Stride in bytes for index and structured buffers. */
	uint32 BytesPerElement = 1;

	/** Number of elements. */
	uint32 NumElements = 1;

	/** Bitfields describing the uses of that buffer. */
	EBufferUsageFlags Usage = BUF_None;

	/** The underlying RHI type to use. A bit of a work around because RHI still have 3 different objects. */
	EUnderlyingType UnderlyingType = EUnderlyingType::VertexBuffer;
};

struct RENDERCORE_API FRDGBufferSRVDesc
{
	FRDGBufferSRVDesc() = default;

	FRDGBufferSRVDesc(FRDGBufferRef InBuffer);

	FRDGBufferSRVDesc(FRDGBufferRef InBuffer, EPixelFormat InFormat)
		: Buffer(InBuffer)
		, Format(InFormat)
	{
		BytesPerElement = GPixelFormats[Format].BlockBytes;
	}

	FRDGBufferRef Buffer = nullptr;

	/** Number of bytes per element (used for vertex buffer). */
	uint32 BytesPerElement = 1;

	/** Encoding format for the element (used for vertex buffer). */
	EPixelFormat Format = PF_Unknown;
};

struct RENDERCORE_API FRDGBufferUAVDesc
{
	FRDGBufferUAVDesc() = default;

	FRDGBufferUAVDesc(FRDGBufferRef InBuffer);

	FRDGBufferUAVDesc(FRDGBufferRef InBuffer, EPixelFormat InFormat)
		: Buffer(InBuffer)
		, Format(InFormat)
	{}

	FRDGBufferRef Buffer = nullptr;

	/** Number of bytes per element (used for vertex buffer). */
	EPixelFormat Format = PF_Unknown;

	/** Whether the uav supports atomic counter or append buffer operations (used for structured buffers) */
	bool bSupportsAtomicCounter = false;
	bool bSupportsAppendBuffer = false;
};

/** Defines how the map's pairs are hashed. */
template<typename KeyType, typename ValueType>
struct TMapRDGBufferSRVFuncs : BaseKeyFuncs<TPair<KeyType, ValueType>, KeyType, /* bInAllowDuplicateKeys = */ false>
{
	typedef typename TTypeTraits<KeyType>::ConstPointerType KeyInitType;
	typedef const TPairInitializer<typename TTypeTraits<KeyType>::ConstInitType, typename TTypeTraits<ValueType>::ConstInitType>& ElementInitType;

	static FORCEINLINE KeyInitType GetSetKey(ElementInitType Element)
	{
		return Element.Key;
	}
	static FORCEINLINE bool Matches(KeyInitType A, KeyInitType B)
	{
		return A.BytesPerElement == B.BytesPerElement && A.Format == B.Format;
	}
	static FORCEINLINE uint32 GetKeyHash(KeyInitType Key)
	{
		return HashCombine(uint32(Key.BytesPerElement), uint32(Key.Format));
	}
};

/** Defines how the map's pairs are hashed. */
template<typename KeyType, typename ValueType>
struct TMapRDGBufferUAVFuncs : BaseKeyFuncs<TPair<KeyType, ValueType>, KeyType, /* bInAllowDuplicateKeys = */ false>
{
	typedef typename TTypeTraits<KeyType>::ConstPointerType KeyInitType;
	typedef const TPairInitializer<typename TTypeTraits<KeyType>::ConstInitType, typename TTypeTraits<ValueType>::ConstInitType>& ElementInitType;

	static FORCEINLINE KeyInitType GetSetKey(ElementInitType Element)
	{
		return Element.Key;
	}
	static FORCEINLINE bool Matches(KeyInitType A, KeyInitType B)
	{
		return A.Format == B.Format && A.bSupportsAtomicCounter == B.bSupportsAtomicCounter && A.bSupportsAppendBuffer == B.bSupportsAppendBuffer;
	}
	static FORCEINLINE uint32 GetKeyHash(KeyInitType Key)
	{
		return (uint32(Key.bSupportsAtomicCounter) << 8) | (uint32(Key.bSupportsAppendBuffer) << 9) | uint32(Key.Format);
	}
};

/** Render graph tracked Buffer. Only as opose to vertex, index and structured buffer at RHI level, because there is already
 * plans to refactor them. */
struct FPooledRDGBuffer
{
	FVertexBufferRHIRef VertexBuffer;
	FIndexBufferRHIRef IndexBuffer;
	FStructuredBufferRHIRef StructuredBuffer;
	TMap<FRDGBufferUAVDesc, FUnorderedAccessViewRHIRef, FDefaultSetAllocator, TMapRDGBufferUAVFuncs<FRDGBufferUAVDesc, FUnorderedAccessViewRHIRef>> UAVs;
	TMap<FRDGBufferSRVDesc, FShaderResourceViewRHIRef, FDefaultSetAllocator, TMapRDGBufferSRVFuncs<FRDGBufferSRVDesc, FShaderResourceViewRHIRef>> SRVs;

	/** Descriptor. */
	FRDGBufferDesc Desc;


	// Refcounting
	inline uint32 AddRef()
	{
		return ++RefCount;
	}

	RENDERCORE_API uint32 Release()
	{
		RefCount--;

		if (RefCount == 0)
		{
			VertexBuffer.SafeRelease();
			IndexBuffer.SafeRelease();
			StructuredBuffer.SafeRelease();
			UAVs.Empty();
			SRVs.Empty();
		}

		return RefCount;
	}

	inline uint32 GetRefCount()
	{
		return RefCount;
	}

private:
	const TCHAR* Name = nullptr;
	uint32 RefCount = 0;
	uint32 LastUsedFrame = 0;

	friend class FRenderGraphResourcePool;
};

/** Render graph tracked buffers. */
class RENDERCORE_API FRDGBuffer final
	: public FRDGTrackedResource
{
public:
	/** Descriptor of the graph. */
	const FRDGBufferDesc Desc;

	//////////////////////////////////////////////////////////////////////////
	//! The following methods may only be called during pass execution.

	/** Returns the buffer to use for indirect RHI calls. */
	FRHIVertexBuffer* GetIndirectRHICallBuffer() const
	{
		ValidateRHIAccess();
		check(PooledBuffer);
		checkf(Desc.UnderlyingType == FRDGBufferDesc::EUnderlyingType::VertexBuffer, TEXT("Indirect buffers needs to be underlying vertex buffer."));
		checkf(Desc.Usage & BUF_DrawIndirect, TEXT("The buffer %s was not flagged for indirect draw call"), Name);
		check(PooledBuffer->VertexBuffer.IsValid());
		return PooledBuffer->VertexBuffer;
	}

	//////////////////////////////////////////////////////////////////////////

private:
	FRDGBuffer(
		const TCHAR* InName,
		const FRDGBufferDesc& InDesc,
		ERDGResourceFlags InFlags)
		: FRDGTrackedResource(InName, InFlags)
		, Desc(InDesc)
	{}

	/** This is not a TRefCountPtr<> because FRDGBuffer is allocated on the FMemStack
	 *  FGraphBuilder::AllocatedBuffers is actually keeping the reference.
	 */
	FPooledRDGBuffer* PooledBuffer = nullptr;
	
	friend class FRDGBuilder;
};

/** Render graph tracked buffer SRV. */
class RENDERCORE_API FRDGBufferSRV final
	: public FRDGShaderResourceView
{
public:
	/** Descriptor of the graph tracked SRV. */
	const FRDGBufferSRVDesc Desc;

private:
	FRDGBufferSRV(const TCHAR* InName, const FRDGBufferSRVDesc& InDesc)
		: FRDGShaderResourceView(InName)
		, Desc(InDesc)
	{}

	friend class FRDGBuilder;
};

/** Render graph tracked buffer UAV. */
class RENDERCORE_API FRDGBufferUAV final
	: public FRDGUnorderedAccessView
{
public:
	/** Descriptor of the graph tracked UAV. */
	const FRDGBufferUAVDesc Desc;

private:
	FRDGBufferUAV(const TCHAR* InName, const FRDGBufferUAVDesc& InDesc)
		: FRDGUnorderedAccessView(InName)
		, Desc(InDesc)
	{}

	friend class FRDGBuilder;
};

inline FRDGBufferSRVDesc::FRDGBufferSRVDesc(FRDGBufferRef InBuffer)
	: Buffer(InBuffer)
{
	if (Buffer->Desc.Usage & BUF_DrawIndirect)
	{
		BytesPerElement = 4;
		Format = PF_R32_UINT;
	}
	else
	{
		checkf(Buffer->Desc.UnderlyingType != FRDGBufferDesc::EUnderlyingType::VertexBuffer, TEXT("VertexBuffer %s requires a type when creating a SRV."), Buffer->Name);
	}
}

inline FRDGBufferUAVDesc::FRDGBufferUAVDesc(FRDGBufferRef InBuffer)
	: Buffer(InBuffer)
{
	if (Buffer->Desc.Usage & BUF_DrawIndirect)
	{
		Format = PF_R32_UINT;
	}
	else
	{
		checkf(Buffer->Desc.UnderlyingType != FRDGBufferDesc::EUnderlyingType::VertexBuffer, TEXT("VertexBuffer %s requires a type when creating a UAV."), Buffer->Name);
	}
}<|MERGE_RESOLUTION|>--- conflicted
+++ resolved
@@ -271,10 +271,7 @@
 	IPooledRenderTarget* PooledRenderTarget = nullptr;
 
 	friend class FRDGBuilder;
-<<<<<<< HEAD
-=======
 	friend class FRDGUserValidation;
->>>>>>> a1e6ec07
 	friend class FRDGBarrierBatcher;
 };
 
