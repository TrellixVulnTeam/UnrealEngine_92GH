// Copyright Epic Games, Inc. All Rights Reserved.

#include "RenderUtils.h"
#include "Containers/ResourceArray.h"
#include "Containers/DynamicRHIResourceArray.h"
#include "RenderResource.h"
#include "RHIStaticStates.h"
#include "RenderGraphUtils.h"
#include "PipelineStateCache.h"

#if WITH_EDITOR
#include "Misc/CoreMisc.h"
#include "Interfaces/ITargetPlatform.h"
#include "Interfaces/ITargetPlatformManagerModule.h"
#endif

const uint16 GCubeIndices[12*3] =
{
	0, 2, 3,
	0, 3, 1,
	4, 5, 7,
	4, 7, 6,
	0, 1, 5,
	0, 5, 4,
	2, 6, 7,
	2, 7, 3,
	0, 4, 6,
	0, 6, 2,
	1, 3, 7,
	1, 7, 5,
};

TGlobalResource<FCubeIndexBuffer> GCubeIndexBuffer;
TGlobalResource<FTwoTrianglesIndexBuffer> GTwoTrianglesIndexBuffer;
TGlobalResource<FScreenSpaceVertexBuffer> GScreenSpaceVertexBuffer;
TGlobalResource<FTileVertexDeclaration> GTileVertexDeclaration;

//
// FPackedNormal serializer
//
FArchive& operator<<(FArchive& Ar, FDeprecatedSerializedPackedNormal& N)
{
	Ar << N.Vector.Packed;
	return Ar;
}

FArchive& operator<<(FArchive& Ar, FPackedNormal& N)
{
	Ar << N.Vector.Packed;
	return Ar;
}

FArchive& operator<<(FArchive& Ar, FPackedRGBA16N& N)
{
	Ar << N.X;
	Ar << N.Y;
	Ar << N.Z;
	Ar << N.W;
	return Ar;
}

//
//	Pixel format information.
//

FPixelFormatInfo	GPixelFormats[PF_MAX] =
{
	// Name						BlockSizeX	BlockSizeY	BlockSizeZ	BlockBytes	NumComponents	PlatformFormat	Supported		UnrealFormat

	{ TEXT("unknown"),			0,			0,			0,			0,			0,				0,				0,				PF_Unknown			},
	{ TEXT("A32B32G32R32F"),	1,			1,			1,			16,			4,				0,				1,				PF_A32B32G32R32F	},
	{ TEXT("B8G8R8A8"),			1,			1,			1,			4,			4,				0,				1,				PF_B8G8R8A8			},
	{ TEXT("G8"),				1,			1,			1,			1,			1,				0,				1,				PF_G8				},
	{ TEXT("G16"),				1,			1,			1,			2,			1,				0,				1,				PF_G16				},
	{ TEXT("DXT1"),				4,			4,			1,			8,			3,				0,				1,				PF_DXT1				},
	{ TEXT("DXT3"),				4,			4,			1,			16,			4,				0,				1,				PF_DXT3				},
	{ TEXT("DXT5"),				4,			4,			1,			16,			4,				0,				1,				PF_DXT5				},
	{ TEXT("UYVY"),				2,			1,			1,			4,			4,				0,				0,				PF_UYVY				},
	{ TEXT("FloatRGB"),			1,			1,			1,			4,			3,				0,				1,				PF_FloatRGB			},
	{ TEXT("FloatRGBA"),		1,			1,			1,			8,			4,				0,				1,				PF_FloatRGBA		},
	{ TEXT("DepthStencil"),		1,			1,			1,			4,			1,				0,				0,				PF_DepthStencil		},
	{ TEXT("ShadowDepth"),		1,			1,			1,			4,			1,				0,				0,				PF_ShadowDepth		},
	{ TEXT("R32_FLOAT"),		1,			1,			1,			4,			1,				0,				1,				PF_R32_FLOAT		},
	{ TEXT("G16R16"),			1,			1,			1,			4,			2,				0,				1,				PF_G16R16			},
	{ TEXT("G16R16F"),			1,			1,			1,			4,			2,				0,				1,				PF_G16R16F			},
	{ TEXT("G16R16F_FILTER"),	1,			1,			1,			4,			2,				0,				1,				PF_G16R16F_FILTER	},
	{ TEXT("G32R32F"),			1,			1,			1,			8,			2,				0,				1,				PF_G32R32F			},
	{ TEXT("A2B10G10R10"),      1,          1,          1,          4,          4,              0,              1,				PF_A2B10G10R10		},
	{ TEXT("A16B16G16R16"),		1,			1,			1,			8,			4,				0,				1,				PF_A16B16G16R16		},
	{ TEXT("D24"),				1,			1,			1,			4,			1,				0,				1,				PF_D24				},
	{ TEXT("PF_R16F"),			1,			1,			1,			2,			1,				0,				1,				PF_R16F				},
	{ TEXT("PF_R16F_FILTER"),	1,			1,			1,			2,			1,				0,				1,				PF_R16F_FILTER		},
	{ TEXT("BC5"),				4,			4,			1,			16,			2,				0,				1,				PF_BC5				},
	{ TEXT("V8U8"),				1,			1,			1,			2,			2,				0,				1,				PF_V8U8				},
	{ TEXT("A1"),				1,			1,			1,			1,			1,				0,				0,				PF_A1				},
	{ TEXT("FloatR11G11B10"),	1,			1,			1,			4,			3,				0,				0,				PF_FloatR11G11B10	},
	{ TEXT("A8"),				1,			1,			1,			1,			1,				0,				1,				PF_A8				},	
	{ TEXT("R32_UINT"),			1,			1,			1,			4,			1,				0,				1,				PF_R32_UINT			},
	{ TEXT("R32_SINT"),			1,			1,			1,			4,			1,				0,				1,				PF_R32_SINT			},

	// IOS Support
	{ TEXT("PVRTC2"),			8,			4,			1,			8,			4,				0,				0,				PF_PVRTC2			},
	{ TEXT("PVRTC4"),			4,			4,			1,			8,			4,				0,				0,				PF_PVRTC4			},

	{ TEXT("R16_UINT"),			1,			1,			1,			2,			1,				0,				1,				PF_R16_UINT			},
	{ TEXT("R16_SINT"),			1,			1,			1,			2,			1,				0,				1,				PF_R16_SINT			},
	{ TEXT("R16G16B16A16_UINT"),1,			1,			1,			8,			4,				0,				1,				PF_R16G16B16A16_UINT},
	{ TEXT("R16G16B16A16_SINT"),1,			1,			1,			8,			4,				0,				1,				PF_R16G16B16A16_SINT},
	{ TEXT("R5G6B5_UNORM"),     1,          1,          1,          2,          3,              0,              1,              PF_R5G6B5_UNORM		},
	{ TEXT("R8G8B8A8"),			1,			1,			1,			4,			4,				0,				1,				PF_R8G8B8A8			},
	{ TEXT("A8R8G8B8"),			1,			1,			1,			4,			4,				0,				1,				PF_A8R8G8B8			},
	{ TEXT("BC4"),				4,			4,			1,			8,			1,				0,				1,				PF_BC4				},
	{ TEXT("R8G8"),				1,			1,			1,			2,			2,				0,				1,				PF_R8G8				},

	{ TEXT("ATC_RGB"),			4,			4,			1,			8,			3,				0,				0,				PF_ATC_RGB			},
	{ TEXT("ATC_RGBA_E"),		4,			4,			1,			16,			4,				0,				0,				PF_ATC_RGBA_E		},
	{ TEXT("ATC_RGBA_I"),		4,			4,			1,			16,			4,				0,				0,				PF_ATC_RGBA_I		},
	{ TEXT("X24_G8"),			1,			1,			1,			1,			1,				0,				0,				PF_X24_G8			},
	{ TEXT("ETC1"),				4,			4,			1,			8,			3,				0,				0,				PF_ETC1				},
	{ TEXT("ETC2_RGB"),			4,			4,			1,			8,			3,				0,				0,				PF_ETC2_RGB			},
	{ TEXT("ETC2_RGBA"),		4,			4,			1,			16,			4,				0,				0,				PF_ETC2_RGBA		},
	{ TEXT("PF_R32G32B32A32_UINT"),1,		1,			1,			16,			4,				0,				1,				PF_R32G32B32A32_UINT},
	{ TEXT("PF_R16G16_UINT"),	1,			1,			1,			4,			4,				0,				1,				PF_R16G16_UINT},

	// ASTC support
	{ TEXT("ASTC_4x4"),			4,			4,			1,			16,			4,				0,				0,				PF_ASTC_4x4			},
	{ TEXT("ASTC_6x6"),			6,			6,			1,			16,			4,				0,				0,				PF_ASTC_6x6			},
	{ TEXT("ASTC_8x8"),			8,			8,			1,			16,			4,				0,				0,				PF_ASTC_8x8			},
	{ TEXT("ASTC_10x10"),		10,			10,			1,			16,			4,				0,				0,				PF_ASTC_10x10		},
	{ TEXT("ASTC_12x12"),		12,			12,			1,			16,			4,				0,				0,				PF_ASTC_12x12		},

	{ TEXT("BC6H"),				4,			4,			1,			16,			3,				0,				1,				PF_BC6H				},
	{ TEXT("BC7"),				4,			4,			1,			16,			4,				0,				1,				PF_BC7				},
	{ TEXT("R8_UINT"),			1,			1,			1,			1,			1,				0,				1,				PF_R8_UINT			},
	{ TEXT("L8"),				1,			1,			1,			1,			1,				0,				0,				PF_L8				},
	{ TEXT("XGXR8"),			1,			1,			1,			4,			4,				0,				1,				PF_XGXR8 			},
	{ TEXT("R8G8B8A8_UINT"),	1,			1,			1,			4,			4,				0,				1,				PF_R8G8B8A8_UINT	},
	{ TEXT("R8G8B8A8_SNORM"),	1,			1,			1,			4,			4,				0,				1,				PF_R8G8B8A8_SNORM	},

	{ TEXT("R16G16B16A16_UINT"),1,			1,			1,			8,			4,				0,				1,				PF_R16G16B16A16_UNORM },
	{ TEXT("R16G16B16A16_SINT"),1,			1,			1,			8,			4,				0,				1,				PF_R16G16B16A16_SNORM },
	{ TEXT("PLATFORM_HDR_0"),	0,			0,			0,			0,			0,				0,				0,				PF_PLATFORM_HDR_0   },
	{ TEXT("PLATFORM_HDR_1"),	0,			0,			0,			0,			0,				0,				0,				PF_PLATFORM_HDR_1   },
	{ TEXT("PLATFORM_HDR_2"),	0,			0,			0,			0,			0,				0,				0,				PF_PLATFORM_HDR_2   },

	// NV12 contains 2 textures: R8 luminance plane followed by R8G8 1/4 size chrominance plane.
	// BlockSize/BlockBytes/NumComponents values don't make much sense for this format, so set them all to one.
	{ TEXT("NV12"),				1,			1,			1,			1,			1,				0,				0,				PF_NV12             },

	{ TEXT("PF_R32G32_UINT"),   1,   		1,			1,			8,			2,				0,				1,				PF_R32G32_UINT      },

	{ TEXT("PF_ETC2_R11_EAC"),  4,   		4,			1,			8,			1,				0,				0,				PF_ETC2_R11_EAC     },
	{ TEXT("PF_ETC2_RG11_EAC"), 4,   		4,			1,			16,			2,				0,				0,				PF_ETC2_RG11_EAC    },
};

static struct FValidatePixelFormats
{
	FValidatePixelFormats()
	{
		for (int32 X = 0; X < UE_ARRAY_COUNT(GPixelFormats); ++X)
		{
			// Make sure GPixelFormats has an entry for every unreal format
			check(X == GPixelFormats[X].UnrealFormat);
		}
	}
} ValidatePixelFormats;

//
//	CalculateImageBytes
//

SIZE_T CalculateImageBytes(uint32 SizeX,uint32 SizeY,uint32 SizeZ,uint8 Format)
{
	if ( Format == PF_A1 )
	{
		// The number of bytes needed to store all 1 bit pixels in a line is the width of the image divided by the number of bits in a byte
		uint32 BytesPerLine = SizeX / 8;
		// The number of actual bytes in a 1 bit image is the bytes per line of pixels times the number of lines
		return sizeof(uint8) * BytesPerLine * SizeY;
	}
	else if( SizeZ > 0 )
	{
		return (SizeX / GPixelFormats[Format].BlockSizeX) * (SizeY / GPixelFormats[Format].BlockSizeY) * (SizeZ / GPixelFormats[Format].BlockSizeZ) * GPixelFormats[Format].BlockBytes;
	}
	else
	{	
		return (SizeX / GPixelFormats[Format].BlockSizeX) * (SizeY / GPixelFormats[Format].BlockSizeY) * GPixelFormats[Format].BlockBytes;
	}
}

//
// FWhiteTexture implementation
//

/**
 * A solid-colored 1x1 texture.
 */
template <int32 R, int32 G, int32 B, int32 A, bool bWithUAV = false>
class FColoredTexture : public FTextureWithSRV
{
public:
	// FResource interface.
	virtual void InitRHI() override
	{
		// Create the texture RHI.  		
		FRHIResourceCreateInfo CreateInfo(TEXT("ColoredTexture"));
		uint32 CreateFlags = TexCreate_ShaderResource;
		if(bWithUAV)
		{
			CreateFlags |= TexCreate_UAV;
		}
		// BGRA typed UAV is unsupported per D3D spec, use RGBA here.
		FTexture2DRHIRef Texture2D = RHICreateTexture2D(1, 1, PF_R8G8B8A8, 1, 1, CreateFlags, CreateInfo);
		TextureRHI = Texture2D;

		// Write the contents of the texture.
		uint32 DestStride;
		FColor* DestBuffer = (FColor*)RHILockTexture2D(Texture2D, 0, RLM_WriteOnly, DestStride, false);
		*DestBuffer = FColor(R, G, B, A);
		RHIUnlockTexture2D(Texture2D, 0, false);

		// Create the sampler state RHI resource.
		FSamplerStateInitializerRHI SamplerStateInitializer(SF_Point,AM_Wrap,AM_Wrap,AM_Wrap);
		SamplerStateRHI = RHICreateSamplerState(SamplerStateInitializer);

		// Create a view of the texture
		ShaderResourceViewRHI = RHICreateShaderResourceView(TextureRHI, 0u);
		if(bWithUAV)
		{
			UnorderedAccessViewRHI = RHICreateUnorderedAccessView(TextureRHI, 0u);
		}
	}

	/** Returns the width of the texture in pixels. */
	virtual uint32 GetSizeX() const override
	{
		return 1;
	}

	/** Returns the height of the texture in pixels. */
	virtual uint32 GetSizeY() const override
	{
		return 1;
	}
};

FTextureWithSRV* GWhiteTextureWithSRV = new TGlobalResource<FColoredTexture<255,255,255,255> >;
FTextureWithSRV* GBlackTextureWithSRV = new TGlobalResource<FColoredTexture<0,0,0,255> >;
FTexture* GWhiteTexture = GWhiteTextureWithSRV;
FTexture* GBlackTexture = GBlackTextureWithSRV;
FTextureWithSRV* GBlackTextureWithUAV = new TGlobalResource<FColoredTexture<0,0,0,0,1> >;

/**
 * Bulk data interface for providing a single black color used to initialize a
 * volume texture.
 */
class FBlackVolumeTextureResourceBulkDataInterface : public FResourceBulkDataInterface
{
public:

	/** Default constructor. */
	FBlackVolumeTextureResourceBulkDataInterface(uint8 Alpha)
		: Color(0, 0, 0, Alpha)
	{
	}

	/**
	 * Returns a pointer to the bulk data.
	 */
	virtual const void* GetResourceBulkData() const override
	{
		return &Color;
	}

	/** 
	 * @return size of resource memory
	 */
	virtual uint32 GetResourceBulkDataSize() const override
	{
		return sizeof(Color);
	}

	/**
	 * Free memory after it has been used to initialize RHI resource 
	 */
	virtual void Discard() override
	{
	}

private:

	/** Storage for the color. */
	FColor Color;
};

/**
 * A class representing a 1x1x1 black volume texture.
 */
template <EPixelFormat PixelFormat, uint8 Alpha>
class FBlackVolumeTexture : public FTexture
{
public:
	
	/**
	 * Initialize RHI resources.
	 */
	virtual void InitRHI() override
	{
		if (GSupportsTexture3D)
		{
			// Create the texture.
			FBlackVolumeTextureResourceBulkDataInterface BlackTextureBulkData(Alpha);
			FRHIResourceCreateInfo CreateInfo(&BlackTextureBulkData);
			CreateInfo.DebugName = TEXT("BlackVolumeTexture");
			FTexture3DRHIRef Texture3D = RHICreateTexture3D(1,1,1,PixelFormat,1,TexCreate_ShaderResource,CreateInfo);
			TextureRHI = Texture3D;	
		}
		else
		{
			// Create a texture, even though it's not a volume texture
			FBlackVolumeTextureResourceBulkDataInterface BlackTextureBulkData(Alpha);
			FRHIResourceCreateInfo CreateInfo(&BlackTextureBulkData);
			FTexture2DRHIRef Texture2D = RHICreateTexture2D(1, 1, PixelFormat, 1, 1, TexCreate_ShaderResource, CreateInfo);
			TextureRHI = Texture2D;
		}

		// Create the sampler state.
		FSamplerStateInitializerRHI SamplerStateInitializer(SF_Point, AM_Wrap, AM_Wrap, AM_Wrap);
		SamplerStateRHI = RHICreateSamplerState(SamplerStateInitializer);
	}

	/**
	 * Return the size of the texture in the X dimension.
	 */
	virtual uint32 GetSizeX() const override
	{
		return 1;
	}

	/**
	 * Return the size of the texture in the Y dimension.
	 */
	virtual uint32 GetSizeY() const override
	{
		return 1;
	}
};

/** Global black volume texture resource. */
FTexture* GBlackVolumeTexture = new TGlobalResource<FBlackVolumeTexture<PF_B8G8R8A8, 0>>();
FTexture* GBlackAlpha1VolumeTexture = new TGlobalResource<FBlackVolumeTexture<PF_B8G8R8A8, 255>>();

/** Global black volume texture resource. */
FTexture* GBlackUintVolumeTexture = new TGlobalResource<FBlackVolumeTexture<PF_R8G8B8A8_UINT, 0>>();

class FBlackArrayTexture : public FTexture
{
public:
	// FResource interface.
	virtual void InitRHI() override
	{
		if (GetFeatureLevel() >= ERHIFeatureLevel::SM5)
		{
			// Create the texture RHI.
			FBlackVolumeTextureResourceBulkDataInterface BlackTextureBulkData(0);
			FRHIResourceCreateInfo CreateInfo(&BlackTextureBulkData);
			CreateInfo.DebugName = TEXT("BlackArrayTexture");
			FTexture2DArrayRHIRef TextureArray = RHICreateTexture2DArray(1, 1, 1, PF_B8G8R8A8, 1, 1, TexCreate_ShaderResource, CreateInfo);
			TextureRHI = TextureArray;

			// Create the sampler state RHI resource.
			FSamplerStateInitializerRHI SamplerStateInitializer(SF_Point,AM_Wrap,AM_Wrap,AM_Wrap);
			SamplerStateRHI = RHICreateSamplerState(SamplerStateInitializer);
		}
	}

	/** Returns the width of the texture in pixels. */
	virtual uint32 GetSizeX() const override
	{
		return 1;
	}

	/** Returns the height of the texture in pixels. */
	virtual uint32 GetSizeY() const override
	{
		return 1;
	}
};

FTexture* GBlackArrayTexture = new TGlobalResource<FBlackArrayTexture>;

//
// FMipColorTexture implementation
//

/**
 * A texture that has a different solid color in each mip-level
 */
class FMipColorTexture : public FTexture
{
public:
	enum
	{
		NumMips = 12
	};
	static const FColor MipColors[NumMips];

	// FResource interface.
	virtual void InitRHI() override
	{
		// Create the texture RHI.
		int32 TextureSize = 1 << (NumMips - 1);
		FRHIResourceCreateInfo CreateInfo;
		FTexture2DRHIRef Texture2D = RHICreateTexture2D(TextureSize,TextureSize,PF_B8G8R8A8,NumMips,1,TexCreate_ShaderResource,CreateInfo);
		TextureRHI = Texture2D;

		// Write the contents of the texture.
		uint32 DestStride;
		int32 Size = TextureSize;
		for ( int32 MipIndex=0; MipIndex < NumMips; ++MipIndex )
		{
			FColor* DestBuffer = (FColor*)RHILockTexture2D(Texture2D, MipIndex, RLM_WriteOnly, DestStride, false);
			for ( int32 Y=0; Y < Size; ++Y )
			{
				for ( int32 X=0; X < Size; ++X )
				{
					DestBuffer[X] = MipColors[NumMips - 1 - MipIndex];
				}
				DestBuffer += DestStride / sizeof(FColor);
			}
			RHIUnlockTexture2D(Texture2D, MipIndex, false);
			Size >>= 1;
		}

		// Create the sampler state RHI resource.
		FSamplerStateInitializerRHI SamplerStateInitializer(SF_Point,AM_Wrap,AM_Wrap,AM_Wrap);
		SamplerStateRHI = RHICreateSamplerState(SamplerStateInitializer);
	}

	/** Returns the width of the texture in pixels. */
	virtual uint32 GetSizeX() const override
	{
		int32 TextureSize = 1 << (NumMips - 1);
		return TextureSize;
	}

	/** Returns the height of the texture in pixels. */
	// PVS-Studio notices that the implementation of GetSizeX is identical to this one
	// and warns us. In this case, it is intentional, so we disable the warning:
	virtual uint32 GetSizeY() const override //-V524
	{
		int32 TextureSize = 1 << (NumMips - 1);
		return TextureSize;
	}
};

const FColor FMipColorTexture::MipColors[NumMips] =
{
	FColor(  80,  80,  80, 0 ),		// Mip  0: 1x1			(dark grey)
	FColor( 200, 200, 200, 0 ),		// Mip  1: 2x2			(light grey)
	FColor( 200, 200,   0, 0 ),		// Mip  2: 4x4			(medium yellow)
	FColor( 255, 255,   0, 0 ),		// Mip  3: 8x8			(yellow)
	FColor( 160, 255,  40, 0 ),		// Mip  4: 16x16		(light green)
	FColor(   0, 255,   0, 0 ),		// Mip  5: 32x32		(green)
	FColor(   0, 255, 200, 0 ),		// Mip  6: 64x64		(cyan)
	FColor(   0, 170, 170, 0 ),		// Mip  7: 128x128		(light blue)
	FColor(  60,  60, 255, 0 ),		// Mip  8: 256x256		(dark blue)
	FColor( 255,   0, 255, 0 ),		// Mip  9: 512x512		(pink)
	FColor( 255,   0,   0, 0 ),		// Mip 10: 1024x1024	(red)
	FColor( 255, 130,   0, 0 ),		// Mip 11: 2048x2048	(orange)
};

RENDERCORE_API FTexture* GMipColorTexture = new FMipColorTexture;
RENDERCORE_API int32 GMipColorTextureMipLevels = FMipColorTexture::NumMips;

// 4: 8x8 cubemap resolution, shader needs to use the same value as preprocessing
RENDERCORE_API const uint32 GDiffuseConvolveMipLevel = 4;

/** A solid color cube texture. */
class FSolidColorTextureCube : public FTexture
{
public:
	FSolidColorTextureCube(const FColor& InColor)
		: bInitToZero(false)
		, PixelFormat(PF_B8G8R8A8)
		, ColorData(InColor.DWColor())
	{}

	FSolidColorTextureCube(EPixelFormat InPixelFormat)
		: bInitToZero(true)
		, PixelFormat(InPixelFormat)
		, ColorData(0)
	{}

	// FRenderResource interface.
	virtual void InitRHI() override
	{
		// Create the texture RHI.
		FRHIResourceCreateInfo CreateInfo(TEXT("SolidColorCube"));
		FTextureCubeRHIRef TextureCube = RHICreateTextureCube(1, PixelFormat, 1, TexCreate_ShaderResource, CreateInfo);
		TextureRHI = TextureCube;

		// Write the contents of the texture.
		for (uint32 FaceIndex = 0; FaceIndex < 6; FaceIndex++)
		{
			uint32 DestStride;
			void* DestBuffer = RHILockTextureCubeFace(TextureCube, FaceIndex, 0, 0, RLM_WriteOnly, DestStride, false);
			if (bInitToZero)
			{
				FMemory::Memzero(DestBuffer, GPixelFormats[PixelFormat].BlockBytes);
			}
			else
			{
				FMemory::Memcpy(DestBuffer, &ColorData, sizeof(ColorData));
			}
			RHIUnlockTextureCubeFace(TextureCube, FaceIndex, 0, 0, false);
		}

		// Create the sampler state RHI resource.
		FSamplerStateInitializerRHI SamplerStateInitializer(SF_Point, AM_Wrap, AM_Wrap, AM_Wrap);
		SamplerStateRHI = RHICreateSamplerState(SamplerStateInitializer);
	}

	/** Returns the width of the texture in pixels. */
	virtual uint32 GetSizeX() const override
	{
		return 1;
	}

	/** Returns the height of the texture in pixels. */
	virtual uint32 GetSizeY() const override
	{
		return 1;
	}

private:
	const bool bInitToZero;
	const EPixelFormat PixelFormat;
	const uint32 ColorData;
};

/** A white cube texture. */
class FWhiteTextureCube : public FSolidColorTextureCube
{
public:
	FWhiteTextureCube() : FSolidColorTextureCube(FColor::White) {}
};
FTexture* GWhiteTextureCube = new TGlobalResource<FWhiteTextureCube>;

/** A black cube texture. */
class FBlackTextureCube : public FSolidColorTextureCube
{
public:
	FBlackTextureCube() : FSolidColorTextureCube(FColor::Black) {}
};
FTexture* GBlackTextureCube = new TGlobalResource<FBlackTextureCube>;

/** A black cube texture. */
class FBlackTextureDepthCube : public FSolidColorTextureCube
{
public:
	FBlackTextureDepthCube() : FSolidColorTextureCube(PF_ShadowDepth) {}
};
FTexture* GBlackTextureDepthCube = new TGlobalResource<FBlackTextureDepthCube>;

class FBlackCubeArrayTexture : public FTexture
{
public:
	// FResource interface.
	virtual void InitRHI() override
	{
		if (GetFeatureLevel() >= ERHIFeatureLevel::SM5)
		{
			// Create the texture RHI.
			FRHIResourceCreateInfo CreateInfo(TEXT("BlackCubeArray"));
			FTextureCubeRHIRef TextureCubeArray = RHICreateTextureCubeArray(1,1,PF_B8G8R8A8,1,TexCreate_ShaderResource,CreateInfo);
			TextureRHI = TextureCubeArray;

			for(uint32 FaceIndex = 0;FaceIndex < 6;FaceIndex++)
			{
				uint32 DestStride;
				FColor* DestBuffer = (FColor*)RHILockTextureCubeFace(TextureCubeArray, FaceIndex, 0, 0, RLM_WriteOnly, DestStride, false);
				// Note: alpha is used by reflection environment to say how much of the foreground texture is visible, so 0 says it is completely invisible
				*DestBuffer = FColor(0, 0, 0, 0);
				RHIUnlockTextureCubeFace(TextureCubeArray, FaceIndex, 0, 0, false);
			}

			// Create the sampler state RHI resource.
			FSamplerStateInitializerRHI SamplerStateInitializer(SF_Point,AM_Wrap,AM_Wrap,AM_Wrap);
			SamplerStateRHI = RHICreateSamplerState(SamplerStateInitializer);
		}
	}

	/** Returns the width of the texture in pixels. */
	virtual uint32 GetSizeX() const override
	{
		return 1;
	}

	/** Returns the height of the texture in pixels. */
	virtual uint32 GetSizeY() const override
	{
		return 1;
	}
};
FTexture* GBlackCubeArrayTexture = new TGlobalResource<FBlackCubeArrayTexture>;

/**
 * A UINT 1x1 texture.
 */
template <EPixelFormat Format, uint32 R = 0, uint32 G = 0, uint32 B = 0, uint32 A = 0>
class FUintTexture : public FTextureWithSRV
{
public:
	// FResource interface.
	virtual void InitRHI() override
	{
		// Create the texture RHI.  		
		FRHIResourceCreateInfo CreateInfo(TEXT("UintTexture"));
		FTexture2DRHIRef Texture2D = RHICreateTexture2D(1, 1, Format, 1, 1, TexCreate_ShaderResource, CreateInfo);
		TextureRHI = Texture2D;

		// Write the contents of the texture.
		uint32 DestStride;
		void* DestBuffer = RHILockTexture2D(Texture2D, 0, RLM_WriteOnly, DestStride, false);
		WriteData(DestBuffer);
		RHIUnlockTexture2D(Texture2D, 0, false);

		// Create the sampler state RHI resource.
		FSamplerStateInitializerRHI SamplerStateInitializer(SF_Point, AM_Wrap, AM_Wrap, AM_Wrap);
		SamplerStateRHI = RHICreateSamplerState(SamplerStateInitializer);

		// Create a view of the texture
		ShaderResourceViewRHI = RHICreateShaderResourceView(TextureRHI, 0u);
	}

	/** Returns the width of the texture in pixels. */
	virtual uint32 GetSizeX() const override
	{
		return 1;
	}

	/** Returns the height of the texture in pixels. */
	virtual uint32 GetSizeY() const override
	{
		return 1;
	}

protected:
	static int32 GetNumChannels()
	{
		return GPixelFormats[Format].NumComponents;
	}

	static int32 GetBytesPerChannel()
	{
		return GPixelFormats[Format].BlockBytes / GPixelFormats[Format].NumComponents;
	}

	template<typename T>
	static void DoWriteData(T* DataPtr)
	{
		T Values[] = { R, G, B, A };
		for (int32 i = 0; i < GetNumChannels(); ++i)
		{
			DataPtr[i] = Values[i];
		}
	}

	static void WriteData(void* DataPtr)
	{
		switch (GetBytesPerChannel())
		{
		case 1: 
			DoWriteData((uint8*)DataPtr);
			return;
		case 2:
			DoWriteData((uint16*)DataPtr);
			return;
		case 4:
			DoWriteData((uint32*)DataPtr);
			return;
		}
		// Unsupported format
		check(0);
	}
};

FTexture* GBlackUintTexture = new TGlobalResource< FUintTexture<PF_R32G32B32A32_UINT> >;

/*
	3 XYZ packed in 4 bytes. (11:11:10 for X:Y:Z)
*/

/**
*	operator FVector - unpacked to -1 to 1
*/
FPackedPosition::operator FVector() const
{

	return FVector(Vector.X/1023.f, Vector.Y/1023.f, Vector.Z/511.f);
}

/**
* operator VectorRegister
*/
VectorRegister FPackedPosition::GetVectorRegister() const
{
	FVector UnpackedVect = *this;

	VectorRegister VectorToUnpack = VectorLoadFloat3_W0(&UnpackedVect);

	return VectorToUnpack;
}

/**
* Pack this vector(-1 to 1 for XYZ) to 4 bytes XYZ(11:11:10)
*/
void FPackedPosition::Set( const FVector& InVector )
{
	check (FMath::Abs<float>(InVector.X) <= 1.f && FMath::Abs<float>(InVector.Y) <= 1.f &&  FMath::Abs<float>(InVector.Z) <= 1.f);
	
#if !WITH_EDITORONLY_DATA
	// This should not happen in Console - this should happen during Cooking in PC
	check (false);
#else
	// Too confusing to use .5f - wanted to use the last bit!
	// Change to int for easier read
	Vector.X = FMath::Clamp<int32>(FMath::TruncToInt(InVector.X * 1023.0f),-1023,1023);
	Vector.Y = FMath::Clamp<int32>(FMath::TruncToInt(InVector.Y * 1023.0f),-1023,1023);
	Vector.Z = FMath::Clamp<int32>(FMath::TruncToInt(InVector.Z * 511.0f),-511,511);
#endif
}

/**
* operator << serialize
*/
FArchive& operator<<(FArchive& Ar,FPackedPosition& N)
{
	// Save N.Packed
	return Ar << N.Packed;
}

void CalcMipMapExtent3D( uint32 TextureSizeX, uint32 TextureSizeY, uint32 TextureSizeZ, EPixelFormat Format, uint32 MipIndex, uint32& OutXExtent, uint32& OutYExtent, uint32& OutZExtent )
{
	OutXExtent = FMath::Max<uint32>(TextureSizeX >> MipIndex, GPixelFormats[Format].BlockSizeX);
	OutYExtent = FMath::Max<uint32>(TextureSizeY >> MipIndex, GPixelFormats[Format].BlockSizeY);
	OutZExtent = FMath::Max<uint32>(TextureSizeZ >> MipIndex, GPixelFormats[Format].BlockSizeZ);
}

SIZE_T CalcTextureMipMapSize3D( uint32 TextureSizeX, uint32 TextureSizeY, uint32 TextureSizeZ, EPixelFormat Format, uint32 MipIndex )
{
	uint32 XExtent;
	uint32 YExtent;
	uint32 ZExtent;
	CalcMipMapExtent3D(TextureSizeX, TextureSizeY, TextureSizeZ, Format, MipIndex, XExtent, YExtent, ZExtent);

	// Offset MipExtent to round up result
	XExtent += GPixelFormats[Format].BlockSizeX - 1;
	YExtent += GPixelFormats[Format].BlockSizeY - 1;
	ZExtent += GPixelFormats[Format].BlockSizeZ - 1;

	const uint32 XPitch = (XExtent / GPixelFormats[Format].BlockSizeX) * GPixelFormats[Format].BlockBytes;
	const uint32 NumRows = YExtent / GPixelFormats[Format].BlockSizeY;
	const uint32 NumLayers = ZExtent / GPixelFormats[Format].BlockSizeZ;

	return NumLayers * NumRows * XPitch;
}

SIZE_T CalcTextureSize3D( uint32 SizeX, uint32 SizeY, uint32 SizeZ, EPixelFormat Format, uint32 MipCount )
{
	SIZE_T Size = 0;
	for ( uint32 MipIndex=0; MipIndex < MipCount; ++MipIndex )
	{
		Size += CalcTextureMipMapSize3D(SizeX,SizeY,SizeZ,Format,MipIndex);
	}
	return Size;
}

FIntPoint CalcMipMapExtent( uint32 TextureSizeX, uint32 TextureSizeY, EPixelFormat Format, uint32 MipIndex )
{
	return FIntPoint(FMath::Max<uint32>(TextureSizeX >> MipIndex, GPixelFormats[Format].BlockSizeX), FMath::Max<uint32>(TextureSizeY >> MipIndex, GPixelFormats[Format].BlockSizeY));
}

SIZE_T CalcTextureMipWidthInBlocks(uint32 TextureSizeX, EPixelFormat Format, uint32 MipIndex)
{
	const uint32 BlockSizeX = GPixelFormats[Format].BlockSizeX;
	const uint32 WidthInTexels = FMath::Max<uint32>(TextureSizeX >> MipIndex, 1);
	const uint32 WidthInBlocks = (WidthInTexels + BlockSizeX - 1) / BlockSizeX;
	return WidthInBlocks;
}

SIZE_T CalcTextureMipHeightInBlocks(uint32 TextureSizeY, EPixelFormat Format, uint32 MipIndex)
{
	const uint32 BlockSizeY = GPixelFormats[Format].BlockSizeY;
	const uint32 HeightInTexels = FMath::Max<uint32>(TextureSizeY >> MipIndex, 1);
	const uint32 HeightInBlocks = (HeightInTexels + BlockSizeY - 1) / BlockSizeY;
	return HeightInBlocks;
}

SIZE_T CalcTextureMipMapSize( uint32 TextureSizeX, uint32 TextureSizeY, EPixelFormat Format, uint32 MipIndex )
{
	const uint32 WidthInBlocks = CalcTextureMipWidthInBlocks(TextureSizeX, Format, MipIndex);
	const uint32 HeightInBlocks = CalcTextureMipHeightInBlocks(TextureSizeY, Format, MipIndex);
	return WidthInBlocks * HeightInBlocks * GPixelFormats[Format].BlockBytes;
}

SIZE_T CalcTextureSize( uint32 SizeX, uint32 SizeY, EPixelFormat Format, uint32 MipCount )
{
	SIZE_T Size = 0;
	for ( uint32 MipIndex=0; MipIndex < MipCount; ++MipIndex )
	{
		Size += CalcTextureMipMapSize(SizeX,SizeY,Format,MipIndex);
	}
	return Size;
}

void CopyTextureData2D(const void* Source,void* Dest,uint32 SizeY,EPixelFormat Format,uint32 SourceStride,uint32 DestStride)
{
	const uint32 BlockSizeY = GPixelFormats[Format].BlockSizeY;
	const uint32 NumBlocksY = (SizeY + BlockSizeY - 1) / BlockSizeY;

	// a DestStride of 0 means to use the SourceStride
	if(SourceStride == DestStride || DestStride == 0)
	{
		// If the source and destination have the same stride, copy the data in one block.
		FMemory::Memcpy(Dest,Source,NumBlocksY * SourceStride);
	}
	else
	{
		// If the source and destination have different strides, copy each row of blocks separately.
		const uint32 NumBytesPerRow = FMath::Min<uint32>(SourceStride, DestStride);
		for(uint32 BlockY = 0;BlockY < NumBlocksY;++BlockY)
		{
			FMemory::Memcpy(
				(uint8*)Dest   + DestStride   * BlockY,
				(uint8*)Source + SourceStride * BlockY,
				NumBytesPerRow
				);
		}
	}
}

/** Helper functions for text output of texture properties... */
#ifndef CASE_ENUM_TO_TEXT
#define CASE_ENUM_TO_TEXT(txt) case txt: return TEXT(#txt);
#endif

#ifndef TEXT_TO_ENUM
#define TEXT_TO_ENUM(eVal, txt)		if (FCString::Stricmp(TEXT(#eVal), txt) == 0)	return eVal;
#endif

const TCHAR* GetPixelFormatString(EPixelFormat InPixelFormat)
{
	switch (InPixelFormat)
	{
		FOREACH_ENUM_EPIXELFORMAT(CASE_ENUM_TO_TEXT)
	default:
		return TEXT("PF_Unknown");
	}	
}

EPixelFormat GetPixelFormatFromString(const TCHAR* InPixelFormatStr)
{
#define TEXT_TO_PIXELFORMAT(f) TEXT_TO_ENUM(f, InPixelFormatStr);
	FOREACH_ENUM_EPIXELFORMAT(TEXT_TO_PIXELFORMAT)
#undef TEXT_TO_PIXELFORMAT
	return PF_Unknown;
}


const TCHAR* GetCubeFaceName(ECubeFace Face)
{
	switch(Face)
	{
	case CubeFace_PosX:
		return TEXT("PosX");
	case CubeFace_NegX:
		return TEXT("NegX");
	case CubeFace_PosY:
		return TEXT("PosY");
	case CubeFace_NegY:
		return TEXT("NegY");
	case CubeFace_PosZ:
		return TEXT("PosZ");
	case CubeFace_NegZ:
		return TEXT("NegZ");
	default:
		return TEXT("");
	}
}

ECubeFace GetCubeFaceFromName(const FString& Name)
{
	// not fast but doesn't have to be
	if(Name.EndsWith(TEXT("PosX")))
	{
		return CubeFace_PosX;
	}
	else if(Name.EndsWith(TEXT("NegX")))
	{
		return CubeFace_NegX;
	}
	else if(Name.EndsWith(TEXT("PosY")))
	{
		return CubeFace_PosY;
	}
	else if(Name.EndsWith(TEXT("NegY")))
	{
		return CubeFace_NegY;
	}
	else if(Name.EndsWith(TEXT("PosZ")))
	{
		return CubeFace_PosZ;
	}
	else if(Name.EndsWith(TEXT("NegZ")))
	{
		return CubeFace_NegZ;
	}

	return CubeFace_MAX;
}

class FVector4VertexDeclaration : public FRenderResource
{
public:
	FVertexDeclarationRHIRef VertexDeclarationRHI;
	virtual void InitRHI() override
	{
		FVertexDeclarationElementList Elements;
		Elements.Add(FVertexElement(0, 0, VET_Float4, 0, sizeof(FVector4)));
		VertexDeclarationRHI = PipelineStateCache::GetOrCreateVertexDeclaration(Elements);
	}
	virtual void ReleaseRHI() override
	{
		VertexDeclarationRHI.SafeRelease();
	}
};

TGlobalResource<FVector4VertexDeclaration> GVector4VertexDeclaration;

RENDERCORE_API FVertexDeclarationRHIRef& GetVertexDeclarationFVector4()
{
	return GVector4VertexDeclaration.VertexDeclarationRHI;
}

class FVector3VertexDeclaration : public FRenderResource
{
public:
	FVertexDeclarationRHIRef VertexDeclarationRHI;
	virtual void InitRHI() override
	{
		FVertexDeclarationElementList Elements;
		Elements.Add(FVertexElement(0, 0, VET_Float3, 0, sizeof(FVector)));
		VertexDeclarationRHI = PipelineStateCache::GetOrCreateVertexDeclaration(Elements);
	}
	virtual void ReleaseRHI() override
	{
		VertexDeclarationRHI.SafeRelease();
	}
};

TGlobalResource<FVector3VertexDeclaration> GVector3VertexDeclaration;

RENDERCORE_API FVertexDeclarationRHIRef& GetVertexDeclarationFVector3()
{
	return GVector3VertexDeclaration.VertexDeclarationRHI;
}

class FVector2VertexDeclaration : public FRenderResource
{
public:
	FVertexDeclarationRHIRef VertexDeclarationRHI;
	virtual void InitRHI() override
	{
		FVertexDeclarationElementList Elements;
		Elements.Add(FVertexElement(0, 0, VET_Float2, 0, sizeof(FVector2D)));
		VertexDeclarationRHI = PipelineStateCache::GetOrCreateVertexDeclaration(Elements);
	}
	virtual void ReleaseRHI() override
	{
		VertexDeclarationRHI.SafeRelease();
	}
};

TGlobalResource<FVector2VertexDeclaration> GVector2VertexDeclaration;

RENDERCORE_API FVertexDeclarationRHIRef& GetVertexDeclarationFVector2()
{
	return GVector2VertexDeclaration.VertexDeclarationRHI;
}

RENDERCORE_API bool PlatformSupportsSimpleForwardShading(EShaderPlatform Platform)
{
	static const auto SupportSimpleForwardShadingCVar = IConsoleManager::Get().FindTConsoleVariableDataInt(TEXT("r.SupportSimpleForwardShading"));
	// Scalability feature only needed / used on PC
	return IsPCPlatform(Platform) && SupportSimpleForwardShadingCVar->GetValueOnAnyThread() != 0;
}

RENDERCORE_API bool IsSimpleForwardShadingEnabled(EShaderPlatform Platform)
{
	static const auto CVar = IConsoleManager::Get().FindTConsoleVariableDataInt(TEXT("r.SimpleForwardShading"));
	return CVar->GetValueOnAnyThread() != 0 && PlatformSupportsSimpleForwardShading(Platform);
}

RENDERCORE_API bool MobileSupportsGPUScene(EShaderPlatform Platform)
{
	// make it shader platform setting?
	static TConsoleVariableData<int32>* CVar = IConsoleManager::Get().FindTConsoleVariableDataInt(TEXT("r.Mobile.SupportGPUScene"));
	return (CVar && CVar->GetValueOnAnyThread() != 0) ? true : false;
}

RENDERCORE_API bool GPUSceneUseTexture2D(EShaderPlatform Platform)
{
	if (IsMobilePlatform(Platform))
	{
		static TConsoleVariableData<int32>* CVar = IConsoleManager::Get().FindTConsoleVariableDataInt(TEXT("r.Mobile.UseGPUSceneTexture"));
		if (Platform == SP_OPENGL_ES3_1_ANDROID)
		{
			return true;
		}
		else
		{
			return (CVar && CVar->GetValueOnAnyThread() != 0) ? true : false;
		}
	}
	return false;
}

RENDERCORE_API bool AllowPixelDepthOffset(EShaderPlatform Platform)
{
	if (IsMobilePlatform(Platform))
	{
		static const auto CVar = IConsoleManager::Get().FindTConsoleVariableDataInt(TEXT("r.Mobile.AllowPixelDepthOffset"));
		return CVar->GetValueOnAnyThread() != 0;
	}
	return true;
}

RENDERCORE_API int32 GUseForwardShading = 0;
static FAutoConsoleVariableRef CVarForwardShading(
	TEXT("r.ForwardShading"),
	GUseForwardShading,
	TEXT("Whether to use forward shading on desktop platforms - requires Shader Model 5 hardware.\n")
	TEXT("Forward shading has lower constant cost, but fewer features supported. 0:off, 1:on\n")
	TEXT("This rendering path is a work in progress with many unimplemented features, notably only a single reflection capture is applied per object and no translucency dynamic shadow receiving."),
	ECVF_RenderThreadSafe | ECVF_ReadOnly
	); 

static TAutoConsoleVariable<int32> CVarDistanceFields(
	TEXT("r.DistanceFields"),
	1,
	TEXT("Enables distance fields rendering.\n") \
	TEXT(" 0: Disabled.\n") \
	TEXT(" 1: Enabled."),
	ECVF_RenderThreadSafe | ECVF_ReadOnly
	); 


RENDERCORE_API uint64 GForwardShadingPlatformMask = 0;
static_assert(SP_NumPlatforms <= sizeof(GForwardShadingPlatformMask) * 8, "GForwardShadingPlatformMask must be large enough to support all shader platforms");

RENDERCORE_API uint64 GDBufferPlatformMask = 0;
static_assert(SP_NumPlatforms <= sizeof(GDBufferPlatformMask) * 8, "GDBufferPlatformMask must be large enough to support all shader platforms");

RENDERCORE_API uint64 GBasePassVelocityPlatformMask = 0;
static_assert(SP_NumPlatforms <= sizeof(GBasePassVelocityPlatformMask) * 8, "GBasePassVelocityPlatformMask must be large enough to support all shader platforms");

RENDERCORE_API uint64 GSelectiveBasePassOutputsPlatformMask = 0;
static_assert(SP_NumPlatforms <= sizeof(GSelectiveBasePassOutputsPlatformMask) * 8, "GSelectiveBasePassOutputsPlatformMask must be large enough to support all shader platforms");

RENDERCORE_API uint64 GDistanceFieldsPlatformMask = 0;
static_assert(SP_NumPlatforms <= sizeof(GDistanceFieldsPlatformMask) * 8, "GDistanceFieldsPlatformMask must be large enough to support all shader platforms");

RENDERCORE_API void RenderUtilsInit()
{
	if (GUseForwardShading)
	{
		GForwardShadingPlatformMask = ~0ull;
	}

	static IConsoleVariable* DBufferVar = IConsoleManager::Get().FindConsoleVariable(TEXT("r.DBuffer"));
	if (DBufferVar && DBufferVar->GetInt())
	{
		GDBufferPlatformMask = ~0ull;
	}

	static IConsoleVariable* BasePassVelocityCVar = IConsoleManager::Get().FindConsoleVariable(TEXT("r.BasePassOutputsVelocity"));
	if (BasePassVelocityCVar && BasePassVelocityCVar->GetInt())
	{
		GBasePassVelocityPlatformMask = ~0ull;
	}

	static IConsoleVariable* SelectiveBasePassOutputsCVar = IConsoleManager::Get().FindConsoleVariable(TEXT("r.SelectiveBasePassOutputs"));
	if (SelectiveBasePassOutputsCVar && SelectiveBasePassOutputsCVar->GetInt())
	{
		GSelectiveBasePassOutputsPlatformMask = ~0ull;
	}

	static IConsoleVariable* DistanceFieldsCVar = IConsoleManager::Get().FindConsoleVariable(TEXT("r.DistanceFields")); 
	if (DistanceFieldsCVar && DistanceFieldsCVar->GetInt())
	{
		GDistanceFieldsPlatformMask = ~0ull;
	}

#if WITH_EDITOR
	ITargetPlatformManagerModule* TargetPlatformManager = GetTargetPlatformManager();
	if (TargetPlatformManager)
	{
		for (uint32 ShaderPlatformIndex = 0; ShaderPlatformIndex < SP_NumPlatforms; ++ShaderPlatformIndex)
		{
			EShaderPlatform ShaderPlatform = EShaderPlatform(ShaderPlatformIndex);
			FName PlatformName = ShaderPlatformToPlatformName(ShaderPlatform);
			ITargetPlatform* TargetPlatform = TargetPlatformManager->FindTargetPlatform(PlatformName.ToString());
			if (TargetPlatform)
			{
				uint64 Mask = 1ull << ShaderPlatformIndex;

				if (TargetPlatform->UsesForwardShading())
				{
					GForwardShadingPlatformMask |= Mask;
				}
				else
				{
					GForwardShadingPlatformMask &= ~Mask;
				}

				if (TargetPlatform->UsesDBuffer())
				{
					GDBufferPlatformMask |= Mask;
				}
				else
				{
					GDBufferPlatformMask &= ~Mask;
				}

				if (TargetPlatform->UsesBasePassVelocity())
				{
					GBasePassVelocityPlatformMask |= Mask;
				}
				else
				{
					GBasePassVelocityPlatformMask &= ~Mask;
				}

				if (TargetPlatform->UsesSelectiveBasePassOutputs())
				{
					GSelectiveBasePassOutputsPlatformMask |= Mask;
				}
				else
				{
					GSelectiveBasePassOutputsPlatformMask &= ~Mask;
				}

				if (TargetPlatform->UsesDistanceFields())
				{
					GDistanceFieldsPlatformMask |= Mask;
				}
				else
				{
					GDistanceFieldsPlatformMask &= ~Mask;
				}
			}
		}
	}
#endif
}

class FUnitCubeVertexBuffer : public FVertexBuffer
{
public:
	/**
	* Initialize the RHI for this rendering resource
	*/
	void InitRHI() override
	{
		const int32 NumVerts = 8;
		TResourceArray<FVector4, VERTEXBUFFER_ALIGNMENT> Verts;
		Verts.SetNumUninitialized(NumVerts);

		for (uint32 Z = 0; Z < 2; Z++)
		{
			for (uint32 Y = 0; Y < 2; Y++)
			{
				for (uint32 X = 0; X < 2; X++)
				{
					const FVector4 Vertex = FVector4(
					  (X ? -1 : 1),
					  (Y ? -1 : 1),
					  (Z ? -1 : 1),
					  1.0f
					);

					Verts[GetCubeVertexIndex(X, Y, Z)] = Vertex;
				}
			}
		}

		uint32 Size = Verts.GetResourceDataSize();

		// Create vertex buffer. Fill buffer with initial data upon creation
		FRHIResourceCreateInfo CreateInfo(&Verts);
		VertexBufferRHI = RHICreateVertexBuffer(Size, BUF_Static, CreateInfo);
	}
};

class FUnitCubeIndexBuffer : public FIndexBuffer
{
public:
	/**
	* Initialize the RHI for this rendering resource
	*/
	void InitRHI() override
	{
		TResourceArray<uint16, INDEXBUFFER_ALIGNMENT> Indices;
		
		int32 NumIndices = UE_ARRAY_COUNT(GCubeIndices);
		Indices.AddUninitialized(NumIndices);
		FMemory::Memcpy(Indices.GetData(), GCubeIndices, NumIndices * sizeof(uint16));

		const uint32 Size = Indices.GetResourceDataSize();
		const uint32 Stride = sizeof(uint16);

		// Create index buffer. Fill buffer with initial data upon creation
		FRHIResourceCreateInfo CreateInfo(&Indices);
		IndexBufferRHI = RHICreateIndexBuffer(Stride, Size, BUF_Static, CreateInfo);
	}
};

static TGlobalResource<FUnitCubeVertexBuffer> GUnitCubeVertexBuffer;
static TGlobalResource<FUnitCubeIndexBuffer> GUnitCubeIndexBuffer;

RENDERCORE_API FVertexBufferRHIRef& GetUnitCubeVertexBuffer()
{
	return GUnitCubeVertexBuffer.VertexBufferRHI;
}

RENDERCORE_API FIndexBufferRHIRef& GetUnitCubeIndexBuffer()
{
	return GUnitCubeIndexBuffer.IndexBufferRHI;
}

RENDERCORE_API void QuantizeSceneBufferSize(const FIntPoint& InBufferSize, FIntPoint& OutBufferSize)
{
	// Ensure sizes are dividable by the ideal group size for 2d tiles to make it more convenient.
	const uint32 DividableBy = 4;

	check(DividableBy % 4 == 0); // A lot of graphic algorithms where previously assuming DividableBy == 4.

	const uint32 Mask = ~(DividableBy - 1);
	OutBufferSize.X = (InBufferSize.X + DividableBy - 1) & Mask;
	OutBufferSize.Y = (InBufferSize.Y + DividableBy - 1) & Mask;
}

RENDERCORE_API bool UseVirtualTexturing(ERHIFeatureLevel::Type InFeatureLevel, const ITargetPlatform* TargetPlatform)
{
#if !PLATFORM_SUPPORTS_VIRTUAL_TEXTURE_STREAMING
	if (GIsEditor == false)
	{
		return false;
	}
	else
#endif
	{
		// does the platform supports it.
#if WITH_EDITOR
		if (GIsEditor && TargetPlatform == nullptr)
		{
			ITargetPlatformManagerModule* TPM = GetTargetPlatformManager();
			if (TPM)
			{
				TargetPlatform = TPM->GetRunningTargetPlatform();
			}
		}

		if (TargetPlatform && TargetPlatform->SupportsFeature(ETargetPlatformFeatures::VirtualTextureStreaming) == false)
		{
			return false;
		}
#endif

<<<<<<< HEAD

=======
>>>>>>> 421d6516
		// does the project has it enabled ?
		static const auto CVarVirtualTexture = IConsoleManager::Get().FindTConsoleVariableDataInt(TEXT("r.VirtualTextures"));
		check(CVarVirtualTexture);
		if (CVarVirtualTexture->GetValueOnAnyThread() == 0)
		{
			return false;
		}		

		// mobile needs an additional switch to enable VT		
		static const auto CVarMobileVirtualTexture = IConsoleManager::Get().FindTConsoleVariableDataInt(TEXT("r.Mobile.VirtualTextures"));
		if (InFeatureLevel == ERHIFeatureLevel::ES3_1 && CVarMobileVirtualTexture->GetValueOnAnyThread() == 0)
		{
			return false;
		}

		return true;
	}
}<|MERGE_RESOLUTION|>--- conflicted
+++ resolved
@@ -1279,10 +1279,6 @@
 		}
 #endif
 
-<<<<<<< HEAD
-
-=======
->>>>>>> 421d6516
 		// does the project has it enabled ?
 		static const auto CVarVirtualTexture = IConsoleManager::Get().FindTConsoleVariableDataInt(TEXT("r.VirtualTextures"));
 		check(CVarVirtualTexture);
