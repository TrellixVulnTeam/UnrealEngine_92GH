--- conflicted
+++ resolved
@@ -791,12 +791,8 @@
 
 	bool IsDrawingEnabled() const { return bIsDrawingEnabled; }
 
-<<<<<<< HEAD
-	virtual bool Advanced_IsWindow() const { return true; }
-=======
 	virtual bool Advanced_IsWindow() const override { return true; }
 	virtual bool Advanced_IsInvalidationRoot() const override { return bAllowFastUpdate; }
->>>>>>> 710d7cac
 
 #if WITH_ACCESSIBILITY
 	virtual TSharedRef<FSlateAccessibleWidget> CreateAccessibleWidget() override;
