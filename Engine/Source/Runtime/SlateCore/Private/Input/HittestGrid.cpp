// Copyright 1998-2019 Epic Games, Inc. All Rights Reserved.

#include "Input/HittestGrid.h"
#include "Rendering/RenderingCommon.h"
#include "SlateGlobals.h"
#include "HAL/IConsoleManager.h"
#include "Rendering/DrawElements.h"
#include "Styling/CoreStyle.h"

DEFINE_LOG_CATEGORY_STATIC(LogHittestDebug, Display, All);

DECLARE_CYCLE_STAT(TEXT("HitTestGrid AddWidget"), STAT_SlateHTG_AddWidget, STATGROUP_Slate);
DECLARE_CYCLE_STAT(TEXT("HitTestGrid RemoveWidget"), STAT_SlateHTG_RemoveWidget, STATGROUP_Slate);
DECLARE_CYCLE_STAT(TEXT("HitTestGrid Clear"), STAT_SlateHTG_Clear, STATGROUP_Slate);

int32 SlateVerifyHitTestVisibility = 0;
static FAutoConsoleVariableRef CVarSlateVerifyHitTestVisibility(TEXT("Slate.VerifyHitTestVisibility"), SlateVerifyHitTestVisibility, TEXT("Should we double check the visibility of widgets during hit testing, in case previously resolved hit tests that same frame may have changed state?"), ECVF_Default);

//
// Helper Functions
//

FVector2D ClosestPointOnSlateRotatedRect(const FVector2D &Point, const FSlateRotatedRect& RotatedRect)
{
	//no need to do any testing if we are inside of the rect
	if (RotatedRect.IsUnderLocation(Point))
	{
		return Point;
	}

	const static int32 NumOfCorners = 4;
	FVector2D Corners[NumOfCorners];
	Corners[0] = RotatedRect.TopLeft;
	Corners[1] = Corners[0] + RotatedRect.ExtentX;
	Corners[2] = Corners[1] + RotatedRect.ExtentY;
	Corners[3] = Corners[0] + RotatedRect.ExtentY;

	FVector2D RetPoint;
	float ClosestDistSq = FLT_MAX;
	for (int32 i = 0; i < NumOfCorners; ++i)
	{
		//grab the closest point along the line segment
		const FVector2D ClosestPoint = FMath::ClosestPointOnSegment2D(Point, Corners[i], Corners[(i + 1) % NumOfCorners]);

		//get the distance between the two
		const float TestDist = FVector2D::DistSquared(Point, ClosestPoint);

		//if the distance is smaller than the current smallest, update our closest
		if (TestDist < ClosestDistSq)
		{
			RetPoint = ClosestPoint;
			ClosestDistSq = TestDist;
		}
	}

	return RetPoint;
}

FORCEINLINE float DistanceSqToSlateRotatedRect(const FVector2D &Point, const FSlateRotatedRect& RotatedRect)
{
	return FVector2D::DistSquared(ClosestPointOnSlateRotatedRect(Point, RotatedRect), Point);
}

FORCEINLINE bool IsOverlappingSlateRotatedRect(const FVector2D& Point, const float Radius, const FSlateRotatedRect& RotatedRect)
{
	return DistanceSqToSlateRotatedRect( Point, RotatedRect ) <= (Radius * Radius);
}

bool ContainsInteractableWidget(const TArray<FWidgetAndPointer>& PathToTest)
{
	for (int32 i = PathToTest.Num() - 1; i >= 0; --i)
	{
		const FWidgetAndPointer& WidgetAndPointer = PathToTest[i];
		if (WidgetAndPointer.Widget->IsInteractable())
		{
			return true;
		}
	}
	return false;
}


const FVector2D CellSize(128.0f, 128.0f);

//
// FHittestGrid::FGridTestingParams
//
struct FHittestGrid::FGridTestingParams
{
	/** Ctor */
	FGridTestingParams()
	: CellCoord(-1, -1)
	, CursorPositionInGrid(FVector2D::ZeroVector)
	, Radius(-1.0f)
	, bTestWidgetIsInteractive(false)
	{}

	FIntPoint CellCoord;
	FVector2D CursorPositionInGrid;
	float Radius;
	bool bTestWidgetIsInteractive;
};

//
// FHittestGrid::FCell
//

FHittestGrid::FCell::FCell()
	: bRequiresSort(false)
{

}

void FHittestGrid::FCell::AddIndex(int32 WidgetIndex)
<<<<<<< HEAD
{
	CachedWidgetIndexes.Add(WidgetIndex);
	bRequiresSort = true;
}

void FHittestGrid::FCell::RemoveIndex(int32 WidgetIndex)
{
	for (int32 CallArrayIndex = 0; CallArrayIndex < CachedWidgetIndexes.Num(); CallArrayIndex++)
	{
		if (CachedWidgetIndexes[CallArrayIndex] == WidgetIndex)
		{
			CachedWidgetIndexes.RemoveAt(CallArrayIndex);
			break;
		}
	}
}

void FHittestGrid::FCell::Sort(const TSparseArray<FWidgetData>& InWidgetArray)
{
	if (bRequiresSort)
	{
		CachedWidgetIndexes.StableSort([&InWidgetArray](const int32& A, const int32& B)
		{
			return InWidgetArray[A].PrimarySort < InWidgetArray[B].PrimarySort || (InWidgetArray[A].PrimarySort == InWidgetArray[B].PrimarySort && InWidgetArray[A].SecondarySort < InWidgetArray[B].SecondarySort);
		});

		bRequiresSort = false;
	}
}

const TArray<int32>& FHittestGrid::FCell::GetCachedWidgetIndexes() const
{
	return CachedWidgetIndexes;
}

=======
{
	CachedWidgetIndexes.Add(WidgetIndex);
	bRequiresSort = true;
}

void FHittestGrid::FCell::RemoveIndex(int32 WidgetIndex)
{
	for (int32 CallArrayIndex = 0; CallArrayIndex < CachedWidgetIndexes.Num(); CallArrayIndex++)
	{
		if (CachedWidgetIndexes[CallArrayIndex] == WidgetIndex)
		{
			CachedWidgetIndexes.RemoveAt(CallArrayIndex);
			break;
		}
	}
}

void FHittestGrid::FCell::Sort(const TSparseArray<FWidgetData>& InWidgetArray)
{
	if (bRequiresSort)
	{
		CachedWidgetIndexes.StableSort([&InWidgetArray](const int32& A, const int32& B)
		{
			return InWidgetArray[A].PrimarySort < InWidgetArray[B].PrimarySort || (InWidgetArray[A].PrimarySort == InWidgetArray[B].PrimarySort && InWidgetArray[A].SecondarySort < InWidgetArray[B].SecondarySort);
		});

		bRequiresSort = false;
	}
}

const TArray<int32>& FHittestGrid::FCell::GetCachedWidgetIndexes() const
{
	return CachedWidgetIndexes;
}

>>>>>>> a1e6ec07
//
// FHittestGrid
//

FHittestGrid::FHittestGrid()
	: WidgetMap()
	, WidgetArray()
	, Cells()
	, NumCells(0, 0)
	, GridOrigin(0, 0)
	, GridSize(0, 0)
{
}

FHittestGrid::~FHittestGrid()
{
}

TArray<FWidgetAndPointer> FHittestGrid::GetBubblePath(FVector2D DesktopSpaceCoordinate, float CursorRadius, bool bIgnoreEnabledStatus)
{
	checkSlow(IsInGameThread());

	const FVector2D CursorPositionInGrid = DesktopSpaceCoordinate - GridOrigin;

	if (WidgetArray.Num() > 0 && Cells.Num() > 0)
	{
		TArray<FIndexAndDistance, TInlineAllocator<9>> Hits;

		FGridTestingParams TestingParams;
		TestingParams.CursorPositionInGrid = CursorPositionInGrid;
		TestingParams.CellCoord = GetCellCoordinate(CursorPositionInGrid);
		TestingParams.Radius = 0.0f;
		TestingParams.bTestWidgetIsInteractive = false;

		// First add the exact point test results
		Hits.Add(GetHitIndexFromCellIndex(TestingParams));

		// If we have a cursor radius greater than a pixel in size add any extra hit possibilities.
		if (false) //CursorRadius >= 0.5f)
		{
			TestingParams.Radius = CursorRadius;
			TestingParams.bTestWidgetIsInteractive = true;

			const FVector2D RadiusVector(CursorRadius, CursorRadius);
			const FIntPoint ULIndex = GetCellCoordinate(CursorPositionInGrid - RadiusVector);
			const FIntPoint LRIndex = GetCellCoordinate(CursorPositionInGrid + RadiusVector);

			for (int32 YIndex = ULIndex.Y; YIndex <= LRIndex.Y; ++YIndex)
			{
				for (int32 XIndex = ULIndex.X; XIndex <= LRIndex.X; ++XIndex)
				{
					const FIntPoint PointToTest(XIndex, YIndex);
					if (IsValidCellCoord(PointToTest))
					{
						TestingParams.CellCoord = PointToTest;
						Hits.Add(GetHitIndexFromCellIndex(TestingParams));
					}
				}
			}

			// sort the paths, and get the closest one that is valid
			Hits.StableSort([](const FIndexAndDistance& A, const FIndexAndDistance& B)
			{
				return A.WidgetIndex != INDEX_NONE && A.DistanceSqToWidget < B.DistanceSqToWidget;
			});
		}

		const FIndexAndDistance& BestHit = Hits[0];
		if (BestHit.WidgetIndex != INDEX_NONE)
		{
<<<<<<< HEAD
			const FWidgetData& WidgetData = WidgetArray[BestHit.WidgetIndex];

			const TSharedPtr<SWidget> FirstHitWidget = WidgetData.GetWidget();
			if (FirstHitWidget.IsValid()) // Make Sure we landed on a valid widget
			{
				TArray<FWidgetAndPointer> Path;

				TSharedPtr<SWidget> CurWidget = FirstHitWidget;
				while (CurWidget.IsValid())
				{
					FGeometry DesktopSpaceGeometry = CurWidget->GetPaintSpaceGeometry();
					DesktopSpaceGeometry.AppendTransform(FSlateLayoutTransform(GridOrigin - GridWindowOrigin));

					Path.Emplace(FArrangedWidget(CurWidget.ToSharedRef(), DesktopSpaceGeometry), TSharedPtr<FVirtualPointerPosition>());
					CurWidget = CurWidget->Advanced_GetPaintParentWidget();
				}

				if (!Path.Last().Widget->Advanced_IsWindow())
				{
					return TArray<FWidgetAndPointer>();
				}

				Algo::Reverse(Path);

				if (WidgetData.CustomPath.IsValid())
				{
					const TArray<FWidgetAndPointer> BubblePathExtension = WidgetData.CustomPath.Pin()->GetBubblePathAndVirtualCursors(FirstHitWidget->GetPaintSpaceGeometry(), DesktopSpaceCoordinate, bIgnoreEnabledStatus);
					Path.Append(BubblePathExtension);
				}
				return Path;
			}
		}
	}

	return TArray<FWidgetAndPointer>();
}

bool FHittestGrid::SetHittestArea(const FVector2D& HittestPositionInDesktop, const FVector2D& HittestDimensions, const FVector2D& HitestOffsetInWindow)
{
	bool bWasCleared = false;

=======
			const FWidgetData& BestHitWidgetData = WidgetArray[BestHit.WidgetIndex];

			const TSharedPtr<SWidget> FirstHitWidget = BestHitWidgetData.GetWidget();
			if (FirstHitWidget.IsValid()) // Make Sure we landed on a valid widget
			{
				TArray<FWidgetAndPointer> Path;

				TSharedPtr<SWidget> CurWidget = FirstHitWidget;
				while (CurWidget.IsValid())
				{
					FGeometry DesktopSpaceGeometry = CurWidget->GetPaintSpaceGeometry();
					DesktopSpaceGeometry.AppendTransform(FSlateLayoutTransform(GridOrigin - GridWindowOrigin));

					Path.Emplace(FArrangedWidget(CurWidget.ToSharedRef(), DesktopSpaceGeometry), TSharedPtr<FVirtualPointerPosition>());
					CurWidget = CurWidget->Advanced_GetPaintParentWidget();
				}

				if (!Path.Last().Widget->Advanced_IsWindow())
				{
					return TArray<FWidgetAndPointer>();
				}

				Algo::Reverse(Path);

				bool bRemovedDisabledWidgets = false;
				if (!bIgnoreEnabledStatus)
				{
					// @todo It might be more correct to remove all disabled widgets and non-hit testable widgets.  It doesn't make sense to have a hit test invisible widget as a leaf in the path
					// and that can happen if we remove a disabled widget. Furthermore if we did this we could then append custom paths in all cases since the leaf most widget would be hit testable
					// For backwards compatibility changing this could be risky
					const int32 DisabledWidgetIndex = Path.IndexOfByPredicate([](const FArrangedWidget& SomeWidget) { return !SomeWidget.Widget->IsEnabled(); });
					if (DisabledWidgetIndex != INDEX_NONE)
					{
						bRemovedDisabledWidgets = true;
						Path.RemoveAt(DisabledWidgetIndex, Path.Num() - DisabledWidgetIndex);
					}
				}

				if (!bRemovedDisabledWidgets && Path.Num() > 0)
				{
					if (BestHitWidgetData.CustomPath.IsValid())
					{
						const TArray<FWidgetAndPointer> BubblePathExtension = BestHitWidgetData.CustomPath.Pin()->GetBubblePathAndVirtualCursors(FirstHitWidget->GetPaintSpaceGeometry(), DesktopSpaceCoordinate, bIgnoreEnabledStatus);
						Path.Append(BubblePathExtension);
					}
				}
	
				return Path;
			}
		}
	}

	return TArray<FWidgetAndPointer>();
}

bool FHittestGrid::SetHittestArea(const FVector2D& HittestPositionInDesktop, const FVector2D& HittestDimensions, const FVector2D& HitestOffsetInWindow)
{
	bool bWasCleared = false;

>>>>>>> a1e6ec07
	// If the size of the hit test area changes we need to clear it out
	if (GridSize != HittestDimensions)
	{
		GridSize = HittestDimensions;
		NumCells = FIntPoint(FMath::CeilToInt(GridSize.X / CellSize.X), FMath::CeilToInt(GridSize.Y / CellSize.Y));
		
		const int32 NewTotalCells = NumCells.X * NumCells.Y;
		if (NewTotalCells != Cells.Num())
		{
			Cells.Reset(NewTotalCells);
			Cells.SetNum(NewTotalCells);

			WidgetMap.Reset();
			WidgetArray.Reset();

			bWasCleared = true;
		}
	}

	GridOrigin = HittestPositionInDesktop;
	GridWindowOrigin = HitestOffsetInWindow;

	return bWasCleared;
}

void FHittestGrid::Clear()
{
	SCOPE_CYCLE_COUNTER(STAT_SlateHTG_Clear);
	const int32 TotalCells = Cells.Num();
	Cells.Reset(TotalCells);
	Cells.SetNum(TotalCells);

	WidgetMap.Reset();
	WidgetArray.Reset();
}

bool FHittestGrid::IsDescendantOf(const TSharedRef<SWidget> Parent, const FWidgetData& ChildData)
{
	const TSharedPtr<SWidget> ChildWidgetPtr = ChildData.GetWidget();
	if (ChildWidgetPtr == Parent)
	{
		return false;
	}

	const SWidget* ParentWidget = &Parent.Get();
	SWidget* CurWidget = ChildWidgetPtr.Get();

	while (CurWidget)
	{
		if (ParentWidget == CurWidget)
		{
			return true;
		}
		CurWidget = CurWidget->Advanced_GetPaintParentWidget().Get();
	}

	return false;
}

template<typename TCompareFunc, typename TSourceSideFunc, typename TDestSideFunc>
TSharedPtr<SWidget> FHittestGrid::FindFocusableWidget(FSlateRect WidgetRect, const FSlateRect SweptRect, int32 AxisIndex, int32 Increment, const EUINavigation Direction, const FNavigationReply& NavigationReply, TCompareFunc CompareFunc, TSourceSideFunc SourceSideFunc, TDestSideFunc DestSideFunc)
{
	FIntPoint CurrentCellPoint = GetCellCoordinate(WidgetRect.GetCenter());

	int32 StartingIndex = CurrentCellPoint[AxisIndex];

	float CurrentSourceSide = SourceSideFunc(WidgetRect);

	int32 StrideAxis, StrideAxisMin, StrideAxisMax;

	// Ensure that the hit test grid is valid before proceeding
	if (NumCells.X < 1 || NumCells.Y < 1)
	{
		return TSharedPtr<SWidget>();
	}

	if (AxisIndex == 0)
	{
		StrideAxis = 1;
		StrideAxisMin = FMath::Min(FMath::Max(FMath::FloorToInt(SweptRect.Top / CellSize.Y), 0), NumCells.Y - 1);
		StrideAxisMax = FMath::Min(FMath::Max(FMath::FloorToInt(SweptRect.Bottom / CellSize.Y), 0), NumCells.Y - 1);
	}
	else
	{
		StrideAxis = 0;
		StrideAxisMin = FMath::Min(FMath::Max(FMath::FloorToInt(SweptRect.Left / CellSize.X), 0), NumCells.X - 1);
		StrideAxisMax = FMath::Min(FMath::Max(FMath::FloorToInt(SweptRect.Right / CellSize.X), 0), NumCells.X - 1);
	}

	bool bWrapped = false;
	while (CurrentCellPoint[AxisIndex] >= 0 && CurrentCellPoint[AxisIndex] < NumCells[AxisIndex])
	{
		FIntPoint StrideCellPoint = CurrentCellPoint;
		int32 CurrentCellProcessed = CurrentCellPoint[AxisIndex];

		// Increment before the search as a wrap case will change our current cell.
		CurrentCellPoint[AxisIndex] += Increment;

		FSlateRect BestWidgetRect;
		TSharedPtr<SWidget> BestWidget = TSharedPtr<SWidget>();

		for (StrideCellPoint[StrideAxis] = StrideAxisMin; StrideCellPoint[StrideAxis] <= StrideAxisMax; ++StrideCellPoint[StrideAxis])
		{
			const FHittestGrid::FCell& Cell = FHittestGrid::CellAt(StrideCellPoint.X, StrideCellPoint.Y);
			const TArray<int32>& IndexesInCell = Cell.GetCachedWidgetIndexes();

			for (int32 i = IndexesInCell.Num() - 1; i >= 0; --i)
			{
				const int32 CurrentIndex = IndexesInCell[i];
				checkSlow(WidgetArray.IsValidIndex(CurrentIndex));

				const FWidgetData& TestCandidate = WidgetArray[CurrentIndex];
				const TSharedPtr<SWidget> TestWidget = TestCandidate.GetWidget();
				if (TestWidget.IsValid())
				{
					FGeometry TestCandidateGeo = TestWidget->GetPaintSpaceGeometry();
					TestCandidateGeo.AppendTransform(FSlateLayoutTransform(-GridWindowOrigin));
					const FSlateRect TestCandidateRect = TestCandidateGeo.GetRenderBoundingRect();

					if (CompareFunc(DestSideFunc(TestCandidateRect), CurrentSourceSide) && FSlateRect::DoRectanglesIntersect(SweptRect, TestCandidateRect))
					{
						// If this found widget isn't closer then the previously found widget then keep looking.
						if (BestWidget.IsValid() && !CompareFunc(DestSideFunc(BestWidgetRect), DestSideFunc(TestCandidateRect)))
						{
							continue;
						}

						// If we have a non escape boundary condition and this widget isn't a descendant of our boundary condition widget then it's invalid so we keep looking.
						if (NavigationReply.GetBoundaryRule() != EUINavigationRule::Escape
							&& NavigationReply.GetHandler().IsValid()
							&& !IsDescendantOf(NavigationReply.GetHandler().ToSharedRef(), TestCandidate))
						{
							continue;
						}

						if (TestWidget->IsEnabled() && TestWidget->SupportsKeyboardFocus())
						{
							BestWidgetRect = TestCandidateRect;
							BestWidget = TestWidget;
						}
					}
				}
			}
		}

		if (BestWidget.IsValid())
		{
			// Check for the need to apply our rule
			if (CompareFunc(DestSideFunc(BestWidgetRect), SourceSideFunc(SweptRect)))
			{
				switch (NavigationReply.GetBoundaryRule())
				{
				case EUINavigationRule::Explicit:
					return NavigationReply.GetFocusRecipient();
				case EUINavigationRule::Custom:
				case EUINavigationRule::CustomBoundary:
				{
					const FNavigationDelegate& FocusDelegate = NavigationReply.GetFocusDelegate();
					if (FocusDelegate.IsBound())
					{
						return FocusDelegate.Execute(Direction);
					}
					return TSharedPtr<SWidget>();
				}
				case EUINavigationRule::Stop:
					return TSharedPtr<SWidget>();
				case EUINavigationRule::Wrap:
					CurrentSourceSide = DestSideFunc(SweptRect);
					FVector2D SampleSpot = WidgetRect.GetCenter();
					SampleSpot[AxisIndex] = CurrentSourceSide;
					CurrentCellPoint = GetCellCoordinate(SampleSpot);
					bWrapped = true;
					break;
				}
			}

			return BestWidget;
		}

		// break if we have looped back to where we started.
		if (bWrapped && StartingIndex == CurrentCellProcessed) { break; }

		// If were going to fail our bounds check and our rule is to a boundary condition (Wrap or CustomBoundary) handle appropriately
		if (!(CurrentCellPoint[AxisIndex] >= 0 && CurrentCellPoint[AxisIndex] < NumCells[AxisIndex]))
		{
			if (NavigationReply.GetBoundaryRule() == EUINavigationRule::Wrap)
			{
				if (bWrapped)
				{
					// If we've already wrapped, unfortunately it must be that the starting widget wasn't within the boundary
					break;
				}
				CurrentSourceSide = DestSideFunc(SweptRect);
				FVector2D SampleSpot = WidgetRect.GetCenter();
				SampleSpot[AxisIndex] = CurrentSourceSide;
				CurrentCellPoint = GetCellCoordinate(SampleSpot);
				bWrapped = true;
			}
			else if (NavigationReply.GetBoundaryRule() == EUINavigationRule::CustomBoundary)
			{
				const FNavigationDelegate& FocusDelegate = NavigationReply.GetFocusDelegate();
				if (FocusDelegate.IsBound())
				{
					return FocusDelegate.Execute(Direction);
				}
			}
		}
	}

	return TSharedPtr<SWidget>();
}

TSharedPtr<SWidget> FHittestGrid::FindNextFocusableWidget(const FArrangedWidget& StartingWidget, const EUINavigation Direction, const FNavigationReply& NavigationReply, const FArrangedWidget& RuleWidget)
{
	FGeometry StartingWidgetGeo = StartingWidget.Widget->GetPaintSpaceGeometry();
	StartingWidgetGeo.AppendTransform(FSlateLayoutTransform(-GridWindowOrigin));
	FSlateRect WidgetRect = StartingWidgetGeo.GetRenderBoundingRect();

	FGeometry BoundingRuleWidgetGeo = RuleWidget.Widget->GetPaintSpaceGeometry();
	BoundingRuleWidgetGeo.AppendTransform(FSlateLayoutTransform(-GridWindowOrigin));
	FSlateRect BoundingRuleRect = BoundingRuleWidgetGeo.GetRenderBoundingRect();

	FSlateRect SweptWidgetRect = WidgetRect;

	TSharedPtr<SWidget> Widget = TSharedPtr<SWidget>();

	switch (Direction)
	{
	case EUINavigation::Left:
		SweptWidgetRect.Left = BoundingRuleRect.Left;
		SweptWidgetRect.Right = BoundingRuleRect.Right;
		SweptWidgetRect.Top += 0.5f;
		SweptWidgetRect.Bottom -= 0.5f;
		Widget = FindFocusableWidget(WidgetRect, SweptWidgetRect, 0, -1, Direction, NavigationReply,
			[](float A, float B) { return A - 0.1f < B; }, // Compare function
			[](FSlateRect SourceRect) { return SourceRect.Left; }, // Source side function
			[](FSlateRect DestRect) { return DestRect.Right; }); // Dest side function
		break;
	case EUINavigation::Right:
		SweptWidgetRect.Left = BoundingRuleRect.Left;
		SweptWidgetRect.Right = BoundingRuleRect.Right;
		SweptWidgetRect.Top += 0.5f;
		SweptWidgetRect.Bottom -= 0.5f;
		Widget = FindFocusableWidget(WidgetRect, SweptWidgetRect, 0, 1, Direction, NavigationReply,
			[](float A, float B) { return A + 0.1f > B; }, // Compare function
			[](FSlateRect SourceRect) { return SourceRect.Right; }, // Source side function
			[](FSlateRect DestRect) { return DestRect.Left; }); // Dest side function
		break;
	case EUINavigation::Up:
		SweptWidgetRect.Top = BoundingRuleRect.Top;
		SweptWidgetRect.Bottom = BoundingRuleRect.Bottom;
		SweptWidgetRect.Left += 0.5f;
		SweptWidgetRect.Right -= 0.5f;
		Widget = FindFocusableWidget(WidgetRect, SweptWidgetRect, 1, -1, Direction, NavigationReply,
			[](float A, float B) { return A - 0.1f < B; }, // Compare function
			[](FSlateRect SourceRect) { return SourceRect.Top; }, // Source side function
			[](FSlateRect DestRect) { return DestRect.Bottom; }); // Dest side function
		break;
	case EUINavigation::Down:
		SweptWidgetRect.Top = BoundingRuleRect.Top;
		SweptWidgetRect.Bottom = BoundingRuleRect.Bottom;
		SweptWidgetRect.Left += 0.5f;
		SweptWidgetRect.Right -= 0.5f;
		Widget = FindFocusableWidget(WidgetRect, SweptWidgetRect, 1, 1, Direction, NavigationReply,
			[](float A, float B) { return A + 0.1f > B; }, // Compare function
			[](FSlateRect SourceRect) { return SourceRect.Bottom; }, // Source side function
			[](FSlateRect DestRect) { return DestRect.Top; }); // Dest side function
		break;

	default:
		break;
	}

	return Widget;
}

FIntPoint FHittestGrid::GetCellCoordinate(FVector2D Position)
{
	return FIntPoint(
		FMath::Min(FMath::Max(FMath::FloorToInt(Position.X / CellSize.X), 0), NumCells.X - 1),
		FMath::Min(FMath::Max(FMath::FloorToInt(Position.Y / CellSize.Y), 0), NumCells.Y - 1));
}

bool FHittestGrid::IsValidCellCoord(const FIntPoint& CellCoord) const
{
	return IsValidCellCoord(CellCoord.X, CellCoord.Y);
}

bool FHittestGrid::IsValidCellCoord(const int32 XCoord, const int32 YCoord) const
{
	return XCoord >= 0 && XCoord < NumCells.X && YCoord >= 0 && YCoord < NumCells.Y;
}

void FHittestGrid::AppendGrid(FHittestGrid& OtherGrid)
{
	// The two grids must occupy the same space
	if (ensure(this != &OtherGrid && GridOrigin == OtherGrid.GridOrigin && GridWindowOrigin == OtherGrid.GridWindowOrigin && GridSize == OtherGrid.GridSize))
	{
		// Index is not valid in the other grid so remap it 
		for (auto& Pair : OtherGrid.WidgetMap)
		{
			int32& WidgetIndex = WidgetMap.Add(Pair.Key);
			
			// Get the already created widget data out of the other widget array
			const FWidgetData& OtherData = OtherGrid.WidgetArray[Pair.Value];

			WidgetIndex = WidgetArray.Add(OtherData); 

			// Add the new widget index to the correct cells in this grid
			for (int32 XIndex = OtherData.UpperLeftCell.X; XIndex <= OtherData.LowerRightCell.X; ++XIndex)
			{
				for (int32 YIndex = OtherData.UpperLeftCell.Y; YIndex <= OtherData.LowerRightCell.Y; ++YIndex)
				{
					if (IsValidCellCoord(XIndex, YIndex))
					{
						CellAt(XIndex, YIndex).AddIndex(WidgetIndex);
					}
				}
			}

		}
	}
}
#if WITH_SLATE_DEBUGGING
void FHittestGrid::LogGrid() const
{
	FString TempString;
	for (int y = 0; y < NumCells.Y; ++y)
	{
		for (int x = 0; x < NumCells.X; ++x)
		{
			TempString += "\t";
			TempString += "[";
			for (int i : CellAt(x, y).GetCachedWidgetIndexes())
			{
				TempString += FString::Printf(TEXT("%d,"), i);
			}
			TempString += "]";
		}
		TempString += "\n";
	}

	TempString += "\n";

	UE_LOG(LogHittestDebug, Warning, TEXT("\n%s"), *TempString);

	for (TSparseArray<FWidgetData>::TConstIterator It(WidgetArray); It; ++It)
<<<<<<< HEAD
	{
		const FWidgetData& CurWidgetData = *It;
		const TSharedPtr<SWidget> CachedWidget = CurWidgetData.GetWidget();
		UE_LOG(LogHittestDebug, Warning, TEXT("  [%d][%d][%d] => %s @ %s"),
			It.GetIndex(),
			CurWidgetData.PrimarySort,
			CachedWidget.IsValid() ? *CachedWidget->ToString() : TEXT("Invalid WIdget"),
			CachedWidget.IsValid() ? *CachedWidget->GetPaintSpaceGeometry().ToString() : TEXT("Invalid WIdget"));
	}
}

void FHittestGrid::DisplayGrid(int32 InLayer, const FGeometry& AllottedGeometry, FSlateWindowElementList& WindowElementList) const
{
	static const FSlateBrush* WhiteBrush = FCoreStyle::Get().GetBrush(TEXT("FocusRectangle"));

	//WindowElementList.PushAbsoluteBatchPriortyGroup(INT_MAX);
	for (TSparseArray<FWidgetData>::TConstIterator It(WidgetArray); It; ++It)
	{
		const FWidgetData& CurWidgetData = *It;
		const TSharedPtr<SWidget> CachedWidget = CurWidgetData.GetWidget();
=======
	{
		const FWidgetData& CurWidgetData = *It;
		const TSharedPtr<SWidget> CachedWidget = CurWidgetData.GetWidget();
		UE_LOG(LogHittestDebug, Warning, TEXT("  [%d][%d][%d] => %s @ %s"),
			It.GetIndex(),
			CurWidgetData.PrimarySort,
			CachedWidget.IsValid() ? *CachedWidget->ToString() : TEXT("Invalid WIdget"),
			CachedWidget.IsValid() ? *CachedWidget->GetPaintSpaceGeometry().ToString() : TEXT("Invalid WIdget"));
	}
}

void FHittestGrid::DisplayGrid(int32 InLayer, const FGeometry& AllottedGeometry, FSlateWindowElementList& WindowElementList) const
{
	static const FSlateBrush* WhiteBrush = FCoreStyle::Get().GetBrush(TEXT("FocusRectangle"));

	//WindowElementList.PushAbsoluteBatchPriortyGroup(INT_MAX);
	for (TSparseArray<FWidgetData>::TConstIterator It(WidgetArray); It; ++It)
	{
		const FWidgetData& CurWidgetData = *It;
		const TSharedPtr<SWidget> CachedWidget = CurWidgetData.GetWidget();
>>>>>>> a1e6ec07
		if (CachedWidget.IsValid())
		{
			FSlateDrawElement::MakeBox(
				WindowElementList,
				InLayer,
				CachedWidget->GetPaintSpaceGeometry().ToPaintGeometry(),
				WhiteBrush
			);
		}
	}

	//WindowElementList.PopBatchPriortyGroup();
}

#endif // WITH_SLATE_DEBUGGING


void FHittestGrid::AddWidget(const TSharedRef<SWidget>& InWidget, int32 InBatchPriorityGroup, int32 InLayerId, int32 InSecondarySort)
{
	if (!InWidget->GetVisibility().IsHitTestVisible())
	{
		return;
	}

	SCOPE_CYCLE_COUNTER(STAT_SlateHTG_AddWidget);

	if (WidgetMap.Contains(&*InWidget))
	{
		// TODO: Update can be faster than a Remove and Add
		RemoveWidget(InWidget);
	}

	const int64 PrimarySort = (((int64)InBatchPriorityGroup << 32) | InLayerId);

	// Track the widget and identify it's Widget Index
	FGeometry GridSpaceGeometry = InWidget->GetPaintSpaceGeometry();
	GridSpaceGeometry.AppendTransform(FSlateLayoutTransform(-GridWindowOrigin));

	// Currently using grid offset because the grid covers all desktop space.
	const FSlateRect BoundingRect = GridSpaceGeometry.GetRenderBoundingRect();

	// Starting and ending cells covered by this widget.	
	const FIntPoint UpperLeftCell = GetCellCoordinate(BoundingRect.GetTopLeft());
	const FIntPoint LowerRightCell = GetCellCoordinate(BoundingRect.GetBottomRight());
<<<<<<< HEAD

	int32& WidgetIndex = WidgetMap.Add(&*InWidget);
	FWidgetData Data(InWidget, UpperLeftCell, LowerRightCell, PrimarySort, InSecondarySort);
	WidgetIndex = WidgetArray.Add(Data); // Bleh why doesn't Sparse Array have an emplace.

=======

	int32& WidgetIndex = WidgetMap.Add(&*InWidget);
	FWidgetData Data(InWidget, UpperLeftCell, LowerRightCell, PrimarySort, InSecondarySort);
	WidgetIndex = WidgetArray.Add(Data); // Bleh why doesn't Sparse Array have an emplace.

>>>>>>> a1e6ec07
	for (int32 XIndex = UpperLeftCell.X; XIndex <= LowerRightCell.X; ++XIndex)
	{
		for (int32 YIndex = UpperLeftCell.Y; YIndex <= LowerRightCell.Y; ++YIndex)
		{
			if (IsValidCellCoord(XIndex, YIndex))
			{
				CellAt(XIndex, YIndex).AddIndex(WidgetIndex);
			}
		}
	}
}

void FHittestGrid::RemoveWidget(const TSharedRef<SWidget>& InWidget)
{
	SCOPE_CYCLE_COUNTER(STAT_SlateHTG_RemoveWidget);

	int32 WidgetIndex = INDEX_NONE;
	if(WidgetMap.RemoveAndCopyValue(&*InWidget, WidgetIndex))
	{
		const FWidgetData& WidgetData = WidgetArray[WidgetIndex];

		// Starting and ending cells covered by this widget.	
		const FIntPoint& UpperLeftCell = WidgetData.UpperLeftCell;
		const FIntPoint& LowerRightCell = WidgetData.LowerRightCell;

		for (int32 XIndex = UpperLeftCell.X; XIndex <= LowerRightCell.X; ++XIndex)
		{
			for (int32 YIndex = UpperLeftCell.Y; YIndex <= LowerRightCell.Y; ++YIndex)
			{
				checkSlow(IsValidCellCoord(XIndex, YIndex));
				CellAt(XIndex, YIndex).RemoveIndex(WidgetIndex);
			}
		}

		WidgetArray.RemoveAt(WidgetIndex);
	}
}

void FHittestGrid::InsertCustomHitTestPath(const TSharedRef<SWidget> InWidget, TSharedRef<ICustomHitTestPath> CustomHitTestPath)
{
	int32 WidgetIndex = WidgetMap.FindChecked(&*InWidget);
	FWidgetData& WidgetData = WidgetArray[WidgetIndex];
	WidgetData.CustomPath = CustomHitTestPath;
}

FHittestGrid::FIndexAndDistance FHittestGrid::GetHitIndexFromCellIndex(const FGridTestingParams& Params)
{
	//check if the cell coord 
	if (IsValidCellCoord(Params.CellCoord))
	{
		// Get the cell and sort it 
		FHittestGrid::FCell& Cell = CellAt(Params.CellCoord.X, Params.CellCoord.Y);
		Cell.Sort(WidgetArray);

		// Get the cell's index array for the search
		const TArray<int32>& IndexesInCell = Cell.GetCachedWidgetIndexes();

#if 0 //Unroll some data for debugging if necessary
		struct FDebugData
		{
			int32 WidgetIndex;
			int64 PrimarySort;
			FName WidgetType;
			FName WidgetLoc;
			TSharedPtr<SWidget> Widget;
		};

		TArray<FDebugData> DebugData;
		for (int32 i = 0; i < IndexesInCell.Num(); ++i)
		{
			FDebugData& Cur = DebugData.AddDefaulted_GetRef();
			Cur.WidgetIndex = IndexesInCell[i];
			Cur.PrimarySort = WidgetArray[Cur.WidgetIndex].PrimarySort;
			Cur.Widget = WidgetArray[Cur.WidgetIndex].GetWidget();
			Cur.WidgetType = Cur.Widget.IsValid() ? Cur.Widget->GetType() : NAME_None;
			Cur.WidgetLoc = Cur.Widget.IsValid() ? Cur.Widget->GetCreatedInLocation() : NAME_None;
		}

#endif

		// Consider front-most widgets first for hittesting.
		for (int32 i = IndexesInCell.Num() - 1; i >= 0; --i)
		{
			const int32 WidgetIndex = IndexesInCell[i];

			checkSlow(WidgetArray.IsValidIndex(WidgetIndex));

			const FWidgetData& TestCandidate = WidgetArray[WidgetIndex];
			const TSharedPtr<SWidget> TestWidget = TestCandidate.GetWidget();

			// When performing a point hittest, accept all hittestable widgets.
			// When performing a hittest with a radius, only grab interactive widgets.
			const bool bIsValidWidget = TestWidget.IsValid() && (!Params.bTestWidgetIsInteractive || TestWidget->IsInteractable());
			if (bIsValidWidget)
			{
				const FVector2D WindowSpaceCoordinate = Params.CursorPositionInGrid + GridWindowOrigin;

				const FGeometry& TestGeometry = TestWidget->GetPaintSpaceGeometry();

				bool bPointInsideClipMasks = true;
				const TOptional<FSlateClippingState>& WidgetClippingState = TestWidget->GetCurrentClippingState();
				if (WidgetClippingState.IsSet())
				{
					// TODO: Solve non-zero radius cursors?
					bPointInsideClipMasks = WidgetClippingState->IsPointInside(WindowSpaceCoordinate);
				}

				if (bPointInsideClipMasks)
				{
					// Compute the render space clipping rect (FGeometry exposes a layout space clipping rect).
					const FSlateRotatedRect WindowOrientedClipRect = TransformRect(
						Concatenate(
							Inverse(TestGeometry.GetAccumulatedLayoutTransform()),
							TestGeometry.GetAccumulatedRenderTransform()),
						FSlateRotatedRect(TestGeometry.GetLayoutBoundingRect())
					);

					if (IsOverlappingSlateRotatedRect(WindowSpaceCoordinate, Params.Radius, WindowOrientedClipRect))
					{
						// For non-0 radii also record the distance to cursor's center so that we can pick the closest hit from the results.
						const bool bNeedsDistanceSearch = Params.Radius > 0.0f;
						const float DistSq = (bNeedsDistanceSearch) ? DistanceSqToSlateRotatedRect(WindowSpaceCoordinate, WindowOrientedClipRect) : 0.0f;
						return FIndexAndDistance(WidgetIndex, DistSq);
					}
				}
			}
		}
	}

	return FIndexAndDistance();
}<|MERGE_RESOLUTION|>--- conflicted
+++ resolved
@@ -112,7 +112,6 @@
 }
 
 void FHittestGrid::FCell::AddIndex(int32 WidgetIndex)
-<<<<<<< HEAD
 {
 	CachedWidgetIndexes.Add(WidgetIndex);
 	bRequiresSort = true;
@@ -148,43 +147,6 @@
 	return CachedWidgetIndexes;
 }
 
-=======
-{
-	CachedWidgetIndexes.Add(WidgetIndex);
-	bRequiresSort = true;
-}
-
-void FHittestGrid::FCell::RemoveIndex(int32 WidgetIndex)
-{
-	for (int32 CallArrayIndex = 0; CallArrayIndex < CachedWidgetIndexes.Num(); CallArrayIndex++)
-	{
-		if (CachedWidgetIndexes[CallArrayIndex] == WidgetIndex)
-		{
-			CachedWidgetIndexes.RemoveAt(CallArrayIndex);
-			break;
-		}
-	}
-}
-
-void FHittestGrid::FCell::Sort(const TSparseArray<FWidgetData>& InWidgetArray)
-{
-	if (bRequiresSort)
-	{
-		CachedWidgetIndexes.StableSort([&InWidgetArray](const int32& A, const int32& B)
-		{
-			return InWidgetArray[A].PrimarySort < InWidgetArray[B].PrimarySort || (InWidgetArray[A].PrimarySort == InWidgetArray[B].PrimarySort && InWidgetArray[A].SecondarySort < InWidgetArray[B].SecondarySort);
-		});
-
-		bRequiresSort = false;
-	}
-}
-
-const TArray<int32>& FHittestGrid::FCell::GetCachedWidgetIndexes() const
-{
-	return CachedWidgetIndexes;
-}
-
->>>>>>> a1e6ec07
 //
 // FHittestGrid
 //
@@ -255,49 +217,6 @@
 		const FIndexAndDistance& BestHit = Hits[0];
 		if (BestHit.WidgetIndex != INDEX_NONE)
 		{
-<<<<<<< HEAD
-			const FWidgetData& WidgetData = WidgetArray[BestHit.WidgetIndex];
-
-			const TSharedPtr<SWidget> FirstHitWidget = WidgetData.GetWidget();
-			if (FirstHitWidget.IsValid()) // Make Sure we landed on a valid widget
-			{
-				TArray<FWidgetAndPointer> Path;
-
-				TSharedPtr<SWidget> CurWidget = FirstHitWidget;
-				while (CurWidget.IsValid())
-				{
-					FGeometry DesktopSpaceGeometry = CurWidget->GetPaintSpaceGeometry();
-					DesktopSpaceGeometry.AppendTransform(FSlateLayoutTransform(GridOrigin - GridWindowOrigin));
-
-					Path.Emplace(FArrangedWidget(CurWidget.ToSharedRef(), DesktopSpaceGeometry), TSharedPtr<FVirtualPointerPosition>());
-					CurWidget = CurWidget->Advanced_GetPaintParentWidget();
-				}
-
-				if (!Path.Last().Widget->Advanced_IsWindow())
-				{
-					return TArray<FWidgetAndPointer>();
-				}
-
-				Algo::Reverse(Path);
-
-				if (WidgetData.CustomPath.IsValid())
-				{
-					const TArray<FWidgetAndPointer> BubblePathExtension = WidgetData.CustomPath.Pin()->GetBubblePathAndVirtualCursors(FirstHitWidget->GetPaintSpaceGeometry(), DesktopSpaceCoordinate, bIgnoreEnabledStatus);
-					Path.Append(BubblePathExtension);
-				}
-				return Path;
-			}
-		}
-	}
-
-	return TArray<FWidgetAndPointer>();
-}
-
-bool FHittestGrid::SetHittestArea(const FVector2D& HittestPositionInDesktop, const FVector2D& HittestDimensions, const FVector2D& HitestOffsetInWindow)
-{
-	bool bWasCleared = false;
-
-=======
 			const FWidgetData& BestHitWidgetData = WidgetArray[BestHit.WidgetIndex];
 
 			const TSharedPtr<SWidget> FirstHitWidget = BestHitWidgetData.GetWidget();
@@ -357,7 +276,6 @@
 {
 	bool bWasCleared = false;
 
->>>>>>> a1e6ec07
 	// If the size of the hit test area changes we need to clear it out
 	if (GridSize != HittestDimensions)
 	{
@@ -705,7 +623,6 @@
 	UE_LOG(LogHittestDebug, Warning, TEXT("\n%s"), *TempString);
 
 	for (TSparseArray<FWidgetData>::TConstIterator It(WidgetArray); It; ++It)
-<<<<<<< HEAD
 	{
 		const FWidgetData& CurWidgetData = *It;
 		const TSharedPtr<SWidget> CachedWidget = CurWidgetData.GetWidget();
@@ -726,28 +643,6 @@
 	{
 		const FWidgetData& CurWidgetData = *It;
 		const TSharedPtr<SWidget> CachedWidget = CurWidgetData.GetWidget();
-=======
-	{
-		const FWidgetData& CurWidgetData = *It;
-		const TSharedPtr<SWidget> CachedWidget = CurWidgetData.GetWidget();
-		UE_LOG(LogHittestDebug, Warning, TEXT("  [%d][%d][%d] => %s @ %s"),
-			It.GetIndex(),
-			CurWidgetData.PrimarySort,
-			CachedWidget.IsValid() ? *CachedWidget->ToString() : TEXT("Invalid WIdget"),
-			CachedWidget.IsValid() ? *CachedWidget->GetPaintSpaceGeometry().ToString() : TEXT("Invalid WIdget"));
-	}
-}
-
-void FHittestGrid::DisplayGrid(int32 InLayer, const FGeometry& AllottedGeometry, FSlateWindowElementList& WindowElementList) const
-{
-	static const FSlateBrush* WhiteBrush = FCoreStyle::Get().GetBrush(TEXT("FocusRectangle"));
-
-	//WindowElementList.PushAbsoluteBatchPriortyGroup(INT_MAX);
-	for (TSparseArray<FWidgetData>::TConstIterator It(WidgetArray); It; ++It)
-	{
-		const FWidgetData& CurWidgetData = *It;
-		const TSharedPtr<SWidget> CachedWidget = CurWidgetData.GetWidget();
->>>>>>> a1e6ec07
 		if (CachedWidget.IsValid())
 		{
 			FSlateDrawElement::MakeBox(
@@ -792,19 +687,11 @@
 	// Starting and ending cells covered by this widget.	
 	const FIntPoint UpperLeftCell = GetCellCoordinate(BoundingRect.GetTopLeft());
 	const FIntPoint LowerRightCell = GetCellCoordinate(BoundingRect.GetBottomRight());
-<<<<<<< HEAD
 
 	int32& WidgetIndex = WidgetMap.Add(&*InWidget);
 	FWidgetData Data(InWidget, UpperLeftCell, LowerRightCell, PrimarySort, InSecondarySort);
 	WidgetIndex = WidgetArray.Add(Data); // Bleh why doesn't Sparse Array have an emplace.
 
-=======
-
-	int32& WidgetIndex = WidgetMap.Add(&*InWidget);
-	FWidgetData Data(InWidget, UpperLeftCell, LowerRightCell, PrimarySort, InSecondarySort);
-	WidgetIndex = WidgetArray.Add(Data); // Bleh why doesn't Sparse Array have an emplace.
-
->>>>>>> a1e6ec07
 	for (int32 XIndex = UpperLeftCell.X; XIndex <= LowerRightCell.X; ++XIndex)
 	{
 		for (int32 YIndex = UpperLeftCell.Y; YIndex <= LowerRightCell.Y; ++YIndex)
