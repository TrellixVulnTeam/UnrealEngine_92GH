// Copyright 1998-2019 Epic Games, Inc. All Rights Reserved.

#include "Rendering/ElementBatcher.h"
#include "Fonts/SlateFontInfo.h"
#include "Fonts/FontCache.h"
#include "Rendering/DrawElements.h"
#include "Rendering/RenderingPolicy.h"
#include "Widgets/SWindow.h"
#include "HAL/IConsoleManager.h"
#include "ProfilingDebugging/ScopedTimers.h"

DECLARE_CYCLE_STAT(TEXT("Slate RT: Create Batches"), STAT_SlateRTCreateBatches, STATGROUP_Slate);

DEFINE_STAT(STAT_SlateAddElements);

DEFINE_STAT(STAT_SlateElements);
DEFINE_STAT(STAT_SlateElements_Box);
DEFINE_STAT(STAT_SlateElements_Border);
DEFINE_STAT(STAT_SlateElements_Text);
DEFINE_STAT(STAT_SlateElements_ShapedText);
DEFINE_STAT(STAT_SlateElements_Line);
DEFINE_STAT(STAT_SlateElements_Other);
DEFINE_STAT(STAT_SlateCachedElements);

int32 GSlateFeathering = 0;


FSlateElementBatch::FSlateElementBatch(const FSlateShaderResource* InShaderResource, const FShaderParams& InShaderParams, ESlateShader ShaderType, ESlateDrawPrimitive PrimitiveType, ESlateDrawEffect InDrawEffects, ESlateBatchDrawFlag InBatchFlags, const FSlateDrawElement& InDrawElement, int32 InstanceCount, uint32 InstanceOffset, ISlateUpdatableInstanceBuffer* InstanceData)
	: BatchKey(InShaderParams, ShaderType, PrimitiveType, InDrawEffects, InBatchFlags, InDrawElement.GetClippingHandle(), InstanceCount, InstanceOffset, InstanceData, InDrawElement.GetSceneIndex())
	, ShaderResource(InShaderResource)
	, NumElementsInBatch(0)
	, VertexArrayIndex(INDEX_NONE)
	, IndexArrayIndex(INDEX_NONE)
{
}

FSlateElementBatch::FSlateElementBatch(TWeakPtr<ICustomSlateElement, ESPMode::ThreadSafe> InCustomDrawer, const FSlateDrawElement& InDrawElement)
	: BatchKey(InCustomDrawer, InDrawElement.GetClippingHandle())
	, ShaderResource(nullptr)
	, NumElementsInBatch(0)
	, VertexArrayIndex(INDEX_NONE)
	, IndexArrayIndex(INDEX_NONE)
{
}

void FSlateElementBatch::SaveClippingState(const TArray<FSlateClippingState>& PrecachedClipStates)
{
	/*// Do cached first
	if (BatchKey.ClipStateHandle.GetCachedClipState().IsSet())
	{
		const TSharedPtr<FSlateClippingState>& CachedState = BatchKey.ClipStateHandle.GetCachedClipState().GetValue();
		if (CachedState.IsValid())
		{
			ClippingState = *CachedState;
		}
	}
	else if (PrecachedClipStates.IsValidIndex(BatchKey.ClipStateHandle.GetPrecachedClipIndex()))
	{
		// Store the clipping state so we can use it later for rendering.
		ClippingState = PrecachedClipStates[BatchKey.ClipStateHandle.GetPrecachedClipIndex()];
	}*/
}

void FSlateBatchData::ResetData()
{
	RenderBatches.Reset();
	UncachedSourceBatchIndices.Reset();
	UncachedSourceBatchVertices.Reset();
	FinalIndexData.Reset();
	FinalVertexData.Reset();

<<<<<<< HEAD
	// note: LayerToElementBatches is not reset here as the same layers are 
	// more than likely reused and we can save memory allocations by not resetting the map every frame
=======
	FirstRenderBatchIndex = INDEX_NONE;
>>>>>>> a1e6ec07

	NumBatches = 0;
	NumLayers = 0;

	bIsStencilBufferRequired = false;
}

#define MAX_VERT_ARRAY_RECYCLE (200)
#define MAX_INDEX_ARRAY_RECYCLE (500)

bool FSlateBatchData::IsStencilClippingRequired() const
{
	return bIsStencilBufferRequired;
}

void FSlateBatchData::FillVertexAndIndexBuffer(uint8* VertexBuffer, uint8* IndexBuffer, bool bAbsoluteIndices)
{
	/*int32 IndexOffset = 0;
	int32 VertexOffset = 0;
	int32 BaseVertexIndex = 0;

	const bool bValidBuffers = (nullptr != VertexBuffer) && (nullptr != IndexBuffer);

	for (const FSlateRenderBatch& Batch : RenderBatches)
	{
		// Ignore foreign batches that are inserted into our render set.
		if (RenderDataHandle != Batch.CachedRenderHandle)
		{
			continue;
		}

		if (Batch.VertexArrayIndex != INDEX_NONE && Batch.IndexArrayIndex != INDEX_NONE)
		{
			FSlateVertexArray& Vertices = BatchVertexArrays[Batch.VertexArrayIndex];
			FSlateIndexArray& Indices = BatchIndexArrays[Batch.IndexArrayIndex];

			if (Vertices.Num() && Indices.Num())
			{
				if (bValidBuffers)
				{
					uint32 RequiredVertexSize = Vertices.Num() * Vertices.GetTypeSize();
					uint32 RequiredIndexSize = Indices.Num() * Indices.GetTypeSize();

					FMemory::Memcpy(VertexBuffer + VertexOffset, Vertices.GetData(), RequiredVertexSize);
					if (BaseVertexIndex == 0 || !bAbsoluteIndices)
					{
						FMemory::Memcpy(IndexBuffer + IndexOffset, Indices.GetData(), RequiredIndexSize);
					}
					else
					{
						SlateIndex* TargetIndexBuffer = (SlateIndex*)(IndexBuffer + IndexOffset);
						for (int32 i = 0; i < Indices.Num(); ++i)
						{
							TargetIndexBuffer[i] = Indices[i] + BaseVertexIndex;
						}
					}

					BaseVertexIndex += Vertices.Num();
					IndexOffset += (Indices.Num() * sizeof(SlateIndex));
					VertexOffset += (Vertices.Num() * sizeof(FSlateVertex));
				}

				Vertices.Reset();
				Indices.Reset();

				if (Vertices.GetSlack() > MAX_VERT_ARRAY_RECYCLE)
				{
					ResetVertexArray(Vertices);
				}

				if (Indices.GetSlack() > MAX_INDEX_ARRAY_RECYCLE)
				{
					ResetIndexArray(Indices);
				}
			}
		}
	}*/
}

/*
void FSlateBatchData::CreateRenderBatches(FElementBatchMap& LayerToElementBatches)
{
	checkSlow(IsInRenderingThread());

	uint32 VertexOffset = 0;
	uint32 IndexOffset = 0;

	{
		SCOPED_NAMED_EVENT_TEXT("SlateRT::CreateRenderBatches", FColor::Magenta);
		Merge(LayerToElementBatches, VertexOffset, IndexOffset);
	}

	// 
	if (RenderDataHandle.IsValid())
	{
		RenderDataHandle->SetRenderBatches(&RenderBatches);
	}
}
*/

FSlateRenderBatch& FSlateBatchData::AddRenderBatch(int32 InLayer, const FShaderParams& InShaderParams, const FSlateShaderResource* InResource, ESlateDrawPrimitive InPrimitiveType, ESlateShader InShaderType, ESlateDrawEffect InDrawEffects, ESlateBatchDrawFlag InDrawFlags, int8 SceneIndex)
{

/*
	NumBatchedVertices += InNumVertices;
	NumBatchedIndices += InNumIndices;

	if (InElementBatch.ClippingState.IsSet())
	{
		bIsStencilBufferRequired |= InElementBatch.ClippingState->GetClippingMethod() == EClippingMethod::Stencil;
	}

	const int32 Index = RenderBatches.Add(FSlateRenderBatch(InLayer, InElementBatch, RenderDataHandle, InNumVertices, InNumIndices, InVertexOffset, InIndexOffset));
	RenderBatches[Index].DynamicOffset = FVector2D::ZeroVector;*/

	return RenderBatches.Emplace_GetRef(InLayer, InShaderParams, InResource, InPrimitiveType, InShaderType, InDrawEffects, InDrawFlags, SceneIndex, &UncachedSourceBatchVertices, &UncachedSourceBatchIndices, UncachedSourceBatchVertices.Num(), UncachedSourceBatchIndices.Num());
}



void FSlateBatchData::AddCachedBatches(const TArray<FSlateRenderBatch>& InCachedBatches)
{
	RenderBatches.Reserve(RenderBatches.Num() + InCachedBatches.Num());

	RenderBatches.Append(InCachedBatches);
}

void FSlateBatchData::FillBuffersFromNewBatch(FSlateRenderBatch& Batch, FSlateVertexArray& FinalVertices, FSlateIndexArray& FinalIndices)
{
	if(Batch.HasVertexData())
	{
		const int32 SourceVertexOffset = Batch.VertexOffset;
		const int32 SourceIndexOffset = Batch.IndexOffset;

		// At the start of a new batch, just direct copy the verts
		// todo: May need to change this to use absolute indices
		Batch.VertexOffset = FinalVertices.Num();
		Batch.IndexOffset = FinalIndices.Num();
		
		FinalVertices.Append(&(*Batch.SourceVertices)[SourceVertexOffset], Batch.NumVertices);
		FinalIndices.Append(&(*Batch.SourceIndices)[SourceIndexOffset], Batch.NumIndices);
	}
}

void FSlateBatchData::CombineBatches(FSlateRenderBatch& FirstBatch, FSlateRenderBatch& SecondBatch, FSlateVertexArray& FinalVertices, FSlateIndexArray& FinalIndices)
{
	check(!SecondBatch.bIsMerged);
	if (FirstBatch.HasVertexData() || SecondBatch.HasVertexData())
	{
		// when merging verts we have to offset the indices in the second batch based on the first batches existing number of verts
		const int32 BatchOffset = FirstBatch.NumVertices;

		// Final vertices is assumed to have the first batch already in it
		FirstBatch.NumVertices += SecondBatch.NumVertices;
		FirstBatch.NumIndices += SecondBatch.NumIndices;

		FinalVertices.Append(&(*SecondBatch.SourceVertices)[SecondBatch.VertexOffset], SecondBatch.NumVertices);

		FinalIndices.Reserve(FinalIndices.Num()+SecondBatch.NumIndices);
		
		// Get source indices at the source index offset and shift each index by the batches current offset
		for (int32 i = 0; i < SecondBatch.NumIndices; ++i)
		{
			const int32 FinalIndex = (*SecondBatch.SourceIndices)[i + SecondBatch.IndexOffset] + BatchOffset;
			FinalIndices.Add(FinalIndex);
		}
	}

	SecondBatch.bIsMerged = true;
}


/*
static void AddNewBatch(FSlateRenderBatch& NewBatch, TArray<FSlateRenderBatch>& FinalRenderBatches, TArray<FSlateVertex>& Vertices, TArray<SlateIndex>& Indices)
{
	if (NewBatch.GetNumVertices() > 0 && NewBatch.GetNumIndices())
	{
		const int32 NewVertOffset = Vertices.Num();
	
		NewBatch.CopySourceVertices(Vertices);
		NewBatch.VertexOffset = NewVertOffset;

		// Starting a new batch does not require updating absolute index position
		const int32 NewIndexOffset = Indices.Num();
		NewBatch.CopySourceIndices(Indices);
		NewBatch.IndexOffset = NewIndexOffset;

		FinalRenderBatches.Add(NewBatch);
	}
}
*/

void FSlateBatchData::MergeRenderBatches()
{
	SCOPE_CYCLE_COUNTER(STAT_SlateRTCreateBatches);

	if(RenderBatches.Num())
	{
		TArray<TPair<int32, int32>, TInlineAllocator<100, TMemStackAllocator<>>> BatchIndices;

		{
			SCOPED_NAMED_EVENT_TEXT("Slate::SortRenderBatches", FColor::Magenta);

			// Sort an index array instead of the render batches since they are large and not trivially relocatable 
			BatchIndices.AddUninitialized(RenderBatches.Num());
			for (int32 Index = 0; Index < RenderBatches.Num(); ++Index)
			{
				BatchIndices[Index].Key = Index;
				BatchIndices[Index].Value = RenderBatches[Index].GetLayer();
			}

			// Stable sort because order in the same layer should be preserved
			BatchIndices.StableSort
			(
				[](const TPair<int32, int32>& A, const TPair<int32, int32>& B)
				{
					return A.Value < B.Value;
				}
			);
		}


		NumBatches = 0;
		NumLayers = 0;

#if STATS
		int32 CurLayerId = INDEX_NONE;
		int32 PrevLayerId = INDEX_NONE;
#endif

		FirstRenderBatchIndex = BatchIndices[0].Key;

		FSlateRenderBatch* PrevBatch = nullptr;
		for (int32 BatchIndex = 0; BatchIndex < BatchIndices.Num(); ++BatchIndex)
		{
			const TPair<int32, int32>& BatchIndexPair = BatchIndices[BatchIndex];

			FSlateRenderBatch& CurBatch = RenderBatches[BatchIndexPair.Key];


			if (CurBatch.bIsMerged || !CurBatch.IsValidForRendering())
			{
				// skip already merged batches or batches with invalid data (e.g text with pure whitespace)
				continue;
			}

#if STATS
			CurLayerId = CurBatch.GetLayer();
			if (PrevLayerId != CurLayerId)
			{
				++NumLayers;
			}
			CurLayerId = PrevLayerId;
#endif

			if (PrevBatch != nullptr)
			{
				PrevBatch->NextBatchIndex = BatchIndexPair.Key;
			}

			++NumBatches;

			FillBuffersFromNewBatch(CurBatch, FinalVertexData, FinalIndexData);

			if (CurBatch.ClippingState)
			{
				bIsStencilBufferRequired |= CurBatch.ClippingState->GetClippingMethod() == EClippingMethod::Stencil;
			}

#if 1  // Do batching at all?

			if (CurBatch.bIsMergable)
			{
				for (int32 TestIndex = BatchIndex + 1; TestIndex < BatchIndices.Num(); ++TestIndex)
				{
					const TPair<int32, int32>& NextBatchIndexPair = BatchIndices[TestIndex];
					FSlateRenderBatch& TestBatch = RenderBatches[NextBatchIndexPair.Key];
					if (TestBatch.GetLayer() != CurBatch.GetLayer())
					{
						// none of the batches will be compatible since we encountered an incompatible layer
						break;
					}
					else if (!TestBatch.bIsMerged && CurBatch.IsBatchableWith(TestBatch))
					{
						CombineBatches(CurBatch, TestBatch, FinalVertexData, FinalIndexData);

						check(TestBatch.NextBatchIndex == INDEX_NONE);

					}
				}
			}
#endif
			PrevBatch = &CurBatch;
		}
	}
}

FSlateElementBatcher::FSlateElementBatcher( TSharedRef<FSlateRenderingPolicy> InRenderingPolicy )
	: BatchData( nullptr )
	, CachedElementList( nullptr )
	, PrecachedClippingStates(nullptr)
	, RenderingPolicy( &InRenderingPolicy.Get() )
	, NumPostProcessPasses(0)
	, PixelCenterOffset( InRenderingPolicy->GetPixelCenterOffset() )
	, bSRGBVertexColor( !InRenderingPolicy->IsVertexColorInLinearSpace() )
	, bRequiresVsync(false)
{
}

FSlateElementBatcher::~FSlateElementBatcher()
{
}

void FSlateElementBatcher::AddElements(FSlateWindowElementList& WindowElementList)
{
	SCOPED_NAMED_EVENT_TEXT("Slate::AddElements", FColor::Magenta);

	SCOPE_CYCLE_COUNTER(STAT_SlateAddElements);

#if STATS
	ElementStat_Other = 0;
	ElementStat_Boxes = 0;
	ElementStat_Borders = 0;
	ElementStat_Text = 0;
	ElementStat_ShapedText = 0;
	ElementStat_Line = 0;
	ElementStat_CachedElements = 0;
#endif

	BatchData = &WindowElementList.GetBatchData();
	check(BatchData->GetRenderBatches().Num() == 0);


	FVector2D ViewportSize = WindowElementList.GetPaintWindow()->GetViewportSize();

	PrecachedClippingStates = &WindowElementList.ClippingManager.GetClippingStates();

	AddElementsInternal(WindowElementList.GetUncachedDrawElements(), ViewportSize);

	const TArrayView<FSlateCachedElementData* const> CachedElementDataList = WindowElementList.GetCachedElementDataList();


	if(CachedElementDataList.Num())
	{
		SCOPED_NAMED_EVENT_TEXT("Slate::AddCachedElements", FColor::Magenta);

		for (FSlateCachedElementData* CachedElementData : CachedElementDataList)
		{
			AddCachedElements(*CachedElementData, ViewportSize);
		}
	}

	// Done with the element list
	BatchData = nullptr;
	PrecachedClippingStates = nullptr;

#if STATS
	const int32 ElementStat_All =
		ElementStat_Boxes +
		ElementStat_Borders +
		ElementStat_Text +
		ElementStat_ShapedText +
		ElementStat_Line +
		ElementStat_Other;

	INC_DWORD_STAT_BY(STAT_SlateElements, ElementStat_All);
	INC_DWORD_STAT_BY(STAT_SlateElements_Box, ElementStat_Boxes);
	INC_DWORD_STAT_BY(STAT_SlateElements_Border, ElementStat_Borders);
	INC_DWORD_STAT_BY(STAT_SlateElements_Text, ElementStat_Text);
	INC_DWORD_STAT_BY(STAT_SlateElements_ShapedText, ElementStat_ShapedText);
	INC_DWORD_STAT_BY(STAT_SlateElements_Line, ElementStat_Line);
	INC_DWORD_STAT_BY(STAT_SlateElements_Other, ElementStat_Other);
	INC_DWORD_STAT_BY(STAT_SlateCachedElements, ElementStat_CachedElements);
#endif
}


void FSlateElementBatcher::AddElementsInternal(const FSlateDrawElementArray& DrawElements, const FVector2D& ViewportSize)
{
	for (const FSlateDrawElement& DrawElement : DrawElements)
	{
		// Determine what type of element to add
		switch ( DrawElement.GetElementType() )
		{
		case EElementType::ET_Box:
		{
			SCOPED_NAMED_EVENT_TEXT("Slate::AddBoxElement", FColor::Magenta);
			STAT(ElementStat_Boxes++);
			DrawElement.IsPixelSnapped() ? AddBoxElement<ESlateVertexRounding::Enabled>(DrawElement) : AddBoxElement<ESlateVertexRounding::Disabled>(DrawElement);
		}
			break;
		case EElementType::ET_Border:
		{
			SCOPED_NAMED_EVENT_TEXT("Slate::AddBorderElement", FColor::Magenta);
			STAT(ElementStat_Borders++);
			DrawElement.IsPixelSnapped() ? AddBorderElement<ESlateVertexRounding::Enabled>(DrawElement) : AddBorderElement<ESlateVertexRounding::Disabled>(DrawElement);
		}
			break;
		case EElementType::ET_Text:
		{
			SCOPED_NAMED_EVENT_TEXT("Slate::AddTextElement", FColor::Magenta);
			STAT(ElementStat_Text++);
			DrawElement.IsPixelSnapped() ? AddTextElement<ESlateVertexRounding::Enabled>(DrawElement) : AddTextElement<ESlateVertexRounding::Disabled>(DrawElement);
		}
			break;
		case EElementType::ET_ShapedText:
		{
			SCOPED_NAMED_EVENT_TEXT("Slate::AddShapedTextElement", FColor::Magenta);
			STAT(ElementStat_ShapedText++);
			DrawElement.IsPixelSnapped() ? AddShapedTextElement<ESlateVertexRounding::Enabled>(DrawElement) : AddShapedTextElement<ESlateVertexRounding::Disabled>(DrawElement);
		}
			break;
		case EElementType::ET_Line:
		{
			SCOPED_NAMED_EVENT_TEXT("Slate::AddLineElement", FColor::Magenta);
			STAT(ElementStat_Line++);
			DrawElement.IsPixelSnapped() ? AddLineElement<ESlateVertexRounding::Enabled>(DrawElement) : AddLineElement<ESlateVertexRounding::Disabled>(DrawElement);
		}
			break;
		case EElementType::ET_DebugQuad:
		{
			SCOPED_NAMED_EVENT_TEXT("Slate::AddDebugQuadElement", FColor::Magenta);
			STAT(ElementStat_Other++);
			DrawElement.IsPixelSnapped() ? AddQuadElement<ESlateVertexRounding::Enabled>(DrawElement) : AddQuadElement<ESlateVertexRounding::Disabled>(DrawElement);
		}
			break;
		case EElementType::ET_Spline:
		{
			SCOPED_NAMED_EVENT_TEXT("Slate::AddSplineElement", FColor::Magenta);
			// Note that we ignore pixel snapping here; see implementation for more info.
			STAT(ElementStat_Other++);
			AddSplineElement(DrawElement);
		}
			break;
		case EElementType::ET_Gradient:
		{
			SCOPED_NAMED_EVENT_TEXT("Slate::AddGradientElement", FColor::Magenta);
			STAT(ElementStat_Other++);
			DrawElement.IsPixelSnapped() ? AddGradientElement<ESlateVertexRounding::Enabled>(DrawElement) : AddGradientElement<ESlateVertexRounding::Disabled>(DrawElement);
		}
			break;
		case EElementType::ET_Viewport:
		{
			SCOPED_NAMED_EVENT_TEXT("Slate::AddViewportElement", FColor::Magenta);
			STAT(ElementStat_Other++);
			DrawElement.IsPixelSnapped() ? AddViewportElement<ESlateVertexRounding::Enabled>(DrawElement) : AddViewportElement<ESlateVertexRounding::Disabled>(DrawElement);
		}
			break;
		case EElementType::ET_Custom:
		{
			SCOPED_NAMED_EVENT_TEXT("Slate::AddCustomElement", FColor::Magenta);
			STAT(ElementStat_Other++);
			AddCustomElement(DrawElement);
		}
			break;
		case EElementType::ET_CustomVerts:
		{
			SCOPED_NAMED_EVENT_TEXT("Slate::AddCustomVertsElement", FColor::Magenta);
			STAT(ElementStat_Other++);
			AddCustomVerts(DrawElement);
		}
			break;
	
		case EElementType::ET_PostProcessPass:
		{
			SCOPED_NAMED_EVENT_TEXT("Slate::AddPostProcessElement", FColor::Magenta);
			STAT(ElementStat_Other++);
			AddPostProcessPass(DrawElement, ViewportSize);
		}
			break;
		default:
			checkf(0, TEXT("Invalid element type"));
			break;
		}
	}
}

void FSlateElementBatcher::AddCachedElements(FSlateCachedElementData& CachedElementData, const FVector2D& ViewportSize)
{
#define ALLOW_CACHED_RENDER_BATCHES 1
	SCOPED_NAMED_EVENT_TEXT("Slate::AddCachedBatches", FColor::Magenta);
	for ( FSlateCachedElementList& LocalCachedElementList : CachedElementData.CachedElementLists)
	{
		STAT(ElementStat_CachedElements += LocalCachedElementList.DrawElements.Num());
		LocalCachedElementList.bNewData = false;
#if ALLOW_CACHED_RENDER_BATCHES
		if (LocalCachedElementList.CachedBatches.Num())
		{
			BatchData->AddCachedBatches(LocalCachedElementList.CachedBatches);
		}
		else
		{
			CachedElementList = &LocalCachedElementList;
			{
				SCOPED_NAMED_EVENT_TEXT("Slate::RecacheElements", FColor::Magenta);
				AddElementsInternal(LocalCachedElementList.DrawElements, ViewportSize);
			}

			// Now apply the cached batches to the batch data
			BatchData->AddCachedBatches(LocalCachedElementList.CachedBatches);
		}

		CachedElementList = nullptr;
#else
		AddElementsInternal(LocalCachedElementList.DrawElements, ViewportSize);
#endif
	}
	CachedElementData.CleanupUnusedClipStates();
}

template<ESlateVertexRounding Rounding>
void FSlateElementBatcher::AddQuadElement( const FSlateDrawElement& DrawElement, FColor Color )
{
	const FSlateRenderTransform& RenderTransform = DrawElement.GetRenderTransform();
	const FVector2D& LocalSize = DrawElement.GetLocalSize();
	ESlateDrawEffect InDrawEffects = DrawElement.GetDrawEffects();
	const int32 Layer = DrawElement.GetLayer();

	FSlateRenderBatch& RenderBatch = CreateRenderBatch(Layer, FShaderParams(), nullptr, ESlateDrawPrimitive::TriangleList, ESlateShader::Default, ESlateDrawEffect::None, ESlateBatchDrawFlag::Wireframe | ESlateBatchDrawFlag::NoBlending, DrawElement);
	
	// Determine the four corners of the quad
	FVector2D TopLeft = FVector2D::ZeroVector;
	FVector2D TopRight = FVector2D(LocalSize.X, 0);
	FVector2D BotLeft = FVector2D(0, LocalSize.Y);
	FVector2D BotRight = FVector2D(LocalSize.X, LocalSize.Y);

	// The start index of these vertices in the index buffer
	//const uint32 IndexStart = BatchVertices.Num();
	const uint32 IndexStart = 0;

	// Add four vertices to the list of verts to be added to the vertex buffer
	RenderBatch.AddVertex(FSlateVertex::Make<Rounding>(RenderTransform, TopLeft, FVector2D(0.0f,0.0f),  Color));
	RenderBatch.AddVertex(FSlateVertex::Make<Rounding>(RenderTransform, TopRight, FVector2D(1.0f,0.0f), Color));
	RenderBatch.AddVertex(FSlateVertex::Make<Rounding>(RenderTransform, BotLeft, FVector2D(0.0f,1.0f),  Color));
	RenderBatch.AddVertex(FSlateVertex::Make<Rounding>(RenderTransform, BotRight, FVector2D(1.0f,1.0f), Color));

	// Add 6 indices to the vertex buffer.  (2 tri's per quad, 3 indices per tri)
	RenderBatch.AddIndex(IndexStart + 0);
	RenderBatch.AddIndex(IndexStart + 1);
	RenderBatch.AddIndex(IndexStart + 2);

	RenderBatch.AddIndex(IndexStart + 2);
	RenderBatch.AddIndex(IndexStart + 1);
	RenderBatch.AddIndex(IndexStart + 3);
}

FORCEINLINE void IndexQuad(FSlateRenderBatch& RenderBatch, int32 TopLeft, int32 TopRight, int32 BottomRight, int32 BottomLeft)
{
	RenderBatch.AddIndex(TopLeft);
	RenderBatch.AddIndex(TopRight);
	RenderBatch.AddIndex(BottomRight);

	RenderBatch.AddIndex(BottomRight);
	RenderBatch.AddIndex(BottomLeft);
	RenderBatch.AddIndex(TopLeft);
}

template<ESlateVertexRounding Rounding>
void FSlateElementBatcher::AddBoxElement(const FSlateDrawElement& DrawElement)
{
	const FSlateBoxPayload& DrawElementPayload = DrawElement.GetDataPayload<FSlateBoxPayload>();

	const FColor Tint = PackVertexColor(DrawElementPayload.GetTint());
	const FSlateRenderTransform& ElementRenderTransform = DrawElement.GetRenderTransform();
	const FSlateRenderTransform RenderTransform = DrawElement.GetRenderTransform();// GetBoxRenderTransform(DrawElement);
	const FVector2D& LocalSize = DrawElement.GetLocalSize();

	const ESlateDrawEffect InDrawEffects = DrawElement.GetDrawEffects();
	const int32 Layer = DrawElement.GetLayer();

	const float DrawScale = DrawElement.GetScale();

	// Do pixel snapping
	FVector2D TopLeft(0,0);
	FVector2D BotRight(LocalSize);

	uint32 TextureWidth = 1;
	uint32 TextureHeight = 1;

	// Get the default start and end UV.  If the texture is atlased this value will be a subset of this
	FVector2D StartUV = FVector2D(0.0f,0.0f);
	FVector2D EndUV = FVector2D(1.0f,1.0f);
	FVector2D SizeUV;

	FVector2D HalfTexel;

	const FSlateShaderResourceProxy* ResourceProxy = DrawElementPayload.GetResourceProxy();
	FSlateShaderResource* Resource = nullptr;
	if( ResourceProxy )
	{
		// The actual texture for rendering.  If the texture is atlased this is the atlas
		Resource = ResourceProxy->Resource;
		// The width and height of the texture (non-atlased size)
		TextureWidth = ResourceProxy->ActualSize.X != 0 ? ResourceProxy->ActualSize.X : 1;
		TextureHeight = ResourceProxy->ActualSize.Y != 0 ? ResourceProxy->ActualSize.Y : 1;

		// Texel offset
		HalfTexel = FVector2D( PixelCenterOffset/TextureWidth, PixelCenterOffset/TextureHeight );

		const FBox2D& BrushUV = DrawElementPayload.GetBrushUVRegion();
		//In case brush has valid UV region - use it instead of proxy UV
		if (BrushUV.bIsValid)
		{
			SizeUV = BrushUV.GetSize();
			StartUV = BrushUV.Min + HalfTexel;
			EndUV = StartUV + SizeUV;
		}
		else
		{
			SizeUV = ResourceProxy->SizeUV;
			StartUV = ResourceProxy->StartUV + HalfTexel;
			EndUV = StartUV + ResourceProxy->SizeUV;
		}
	}
	else
	{
		// no texture
		SizeUV = FVector2D(1.0f,1.0f);
		HalfTexel = FVector2D( PixelCenterOffset, PixelCenterOffset );
	}


	const ESlateBrushTileType::Type TilingRule = DrawElementPayload.GetBrushTiling();
	const bool bTileHorizontal = (TilingRule == ESlateBrushTileType::Both || TilingRule == ESlateBrushTileType::Horizontal);
	const bool bTileVertical = (TilingRule == ESlateBrushTileType::Both || TilingRule == ESlateBrushTileType::Vertical);

	const ESlateBrushMirrorType::Type MirroringRule = DrawElementPayload.GetBrushMirroring();
	const bool bMirrorHorizontal = (MirroringRule == ESlateBrushMirrorType::Both || MirroringRule == ESlateBrushMirrorType::Horizontal);
	const bool bMirrorVertical = (MirroringRule == ESlateBrushMirrorType::Both || MirroringRule == ESlateBrushMirrorType::Vertical);

	// Pass the tiling information as a flag so we can pick the correct texture addressing mode
	ESlateBatchDrawFlag DrawFlags = DrawElement.GetBatchFlags();
	DrawFlags |= ( ( bTileHorizontal ? ESlateBatchDrawFlag::TileU : ESlateBatchDrawFlag::None ) | ( bTileVertical ? ESlateBatchDrawFlag::TileV : ESlateBatchDrawFlag::None ) );


	FSlateRenderBatch& RenderBatch = CreateRenderBatch( Layer, FShaderParams(), Resource, ESlateDrawPrimitive::TriangleList, ESlateShader::Default, InDrawEffects, DrawFlags, DrawElement);


	float HorizontalTiling = bTileHorizontal ? LocalSize.X / TextureWidth : 1.0f;
	float VerticalTiling = bTileVertical ? LocalSize.Y / TextureHeight : 1.0f;

	const FVector2D Tiling( HorizontalTiling, VerticalTiling );

	// The start index of these vertices in the index buffer
	const uint32 IndexStart = 0;// BatchVertices.Num();


	const FMargin& Margin = DrawElementPayload.GetBrushMargin();

	const FVector2D TopRight = FVector2D(BotRight.X, TopLeft.Y);
	const FVector2D BotLeft = FVector2D(TopLeft.X, BotRight.Y);

	const FColor FeatherColor(0, 0, 0, 0);

	if (DrawElementPayload.GetBrushDrawType() != ESlateBrushDrawType::Image &&
		( Margin.Left != 0.0f || Margin.Top != 0.0f || Margin.Right != 0.0f || Margin.Bottom != 0.0f ) )
	{
		// Create 9 quads for the box element based on the following diagram
		//     ___LeftMargin    ___RightMargin
		//    /                /
		//  +--+-------------+--+
		//  |  |c1           |c2| ___TopMargin
		//  +--o-------------o--+
		//  |  |             |  |
		//  |  |c3           |c4|
		//  +--o-------------o--+
		//  |  |             |  | ___BottomMargin
		//  +--+-------------+--+


		// Determine the texture coordinates for each quad
		// These are not scaled.
		float LeftMarginU = (Margin.Left > 0.0f)
			? StartUV.X + Margin.Left * SizeUV.X + HalfTexel.X
			: StartUV.X;
		float TopMarginV = (Margin.Top > 0.0f)
			? StartUV.Y + Margin.Top * SizeUV.Y + HalfTexel.Y
			: StartUV.Y;
		float RightMarginU = (Margin.Right > 0.0f)
			? EndUV.X - Margin.Right * SizeUV.X + HalfTexel.X
			: EndUV.X;
		float BottomMarginV = (Margin.Bottom > 0.0f)
			? EndUV.Y - Margin.Bottom * SizeUV.Y + HalfTexel.Y
			: EndUV.Y;

		if( bMirrorHorizontal || bMirrorVertical )
		{
			const FVector2D UVMin = StartUV;
			const FVector2D UVMax = EndUV;

			if( bMirrorHorizontal )
			{
				StartUV.X = UVMax.X - ( StartUV.X - UVMin.X );
				EndUV.X = UVMax.X - ( EndUV.X - UVMin.X );
				LeftMarginU = UVMax.X - ( LeftMarginU - UVMin.X );
				RightMarginU = UVMax.X - ( RightMarginU - UVMin.X );
			}
			if( bMirrorVertical )
			{
				StartUV.Y = UVMax.Y - ( StartUV.Y - UVMin.Y );
				EndUV.Y = UVMax.Y - ( EndUV.Y - UVMin.Y );
				TopMarginV = UVMax.Y - ( TopMarginV - UVMin.Y );
				BottomMarginV = UVMax.Y - ( BottomMarginV - UVMin.Y );
			}
		}

		// Determine the margins for each quad

		float LeftMarginX = TextureWidth * Margin.Left;
		float TopMarginY = TextureHeight * Margin.Top;
		float RightMarginX = LocalSize.X - TextureWidth * Margin.Right;
		float BottomMarginY = LocalSize.Y - TextureHeight * Margin.Bottom;

		// If the margins are overlapping the margins are too big or the button is too small
		// so clamp margins to half of the box size
		if( RightMarginX < LeftMarginX )
		{
			LeftMarginX = LocalSize.X / 2;
			RightMarginX = LeftMarginX;
		}

		if( BottomMarginY < TopMarginY )
		{
			TopMarginY = LocalSize.Y / 2;
			BottomMarginY = TopMarginY;
		}

		FVector2D Position = TopLeft;
		FVector2D EndPos = BotRight;

		RenderBatch.AddVertex( FSlateVertex::Make<Rounding>( RenderTransform, FVector2D( Position.X, Position.Y ),		LocalSize, DrawScale, FVector4(StartUV,										Tiling),	Tint ) ); //0
		RenderBatch.AddVertex( FSlateVertex::Make<Rounding>( RenderTransform, FVector2D( Position.X, TopMarginY ),		LocalSize, DrawScale, FVector4(FVector2D( StartUV.X, TopMarginV ),			Tiling),	Tint ) ); //1
		RenderBatch.AddVertex( FSlateVertex::Make<Rounding>( RenderTransform, FVector2D( LeftMarginX, Position.Y ),		LocalSize, DrawScale, FVector4(FVector2D( LeftMarginU, StartUV.Y ),			Tiling),	Tint ) ); //2
		RenderBatch.AddVertex( FSlateVertex::Make<Rounding>( RenderTransform, FVector2D( LeftMarginX, TopMarginY ),		LocalSize, DrawScale, FVector4(FVector2D( LeftMarginU, TopMarginV ),		Tiling),	Tint ) ); //3
		RenderBatch.AddVertex( FSlateVertex::Make<Rounding>( RenderTransform, FVector2D( RightMarginX, Position.Y ),	LocalSize, DrawScale, FVector4(FVector2D( RightMarginU, StartUV.Y ),		Tiling),	Tint ) ); //4
		RenderBatch.AddVertex( FSlateVertex::Make<Rounding>( RenderTransform, FVector2D( RightMarginX, TopMarginY ),	LocalSize, DrawScale, FVector4(FVector2D( RightMarginU,TopMarginV),			Tiling),	Tint ) ); //5
		RenderBatch.AddVertex( FSlateVertex::Make<Rounding>( RenderTransform, FVector2D( EndPos.X, Position.Y ),		LocalSize, DrawScale, FVector4(FVector2D( EndUV.X, StartUV.Y ),				Tiling),	Tint ) ); //6
		RenderBatch.AddVertex( FSlateVertex::Make<Rounding>( RenderTransform, FVector2D( EndPos.X, TopMarginY ),		LocalSize, DrawScale, FVector4(FVector2D( EndUV.X, TopMarginV),				Tiling),	Tint ) ); //7

		RenderBatch.AddVertex( FSlateVertex::Make<Rounding>( RenderTransform, FVector2D( Position.X, BottomMarginY ),	LocalSize, DrawScale, FVector4(FVector2D( StartUV.X, BottomMarginV ),		Tiling),	Tint ) ); //8
		RenderBatch.AddVertex( FSlateVertex::Make<Rounding>( RenderTransform, FVector2D( LeftMarginX, BottomMarginY ),	LocalSize, DrawScale, FVector4(FVector2D( LeftMarginU, BottomMarginV ),		Tiling),	Tint ) ); //9
		RenderBatch.AddVertex( FSlateVertex::Make<Rounding>( RenderTransform, FVector2D( RightMarginX, BottomMarginY ),	LocalSize, DrawScale, FVector4(FVector2D( RightMarginU, BottomMarginV ),	Tiling),	Tint ) ); //10
		RenderBatch.AddVertex( FSlateVertex::Make<Rounding>( RenderTransform, FVector2D( EndPos.X, BottomMarginY ),		LocalSize, DrawScale, FVector4(FVector2D( EndUV.X, BottomMarginV ),			Tiling),	Tint ) ); //11
		RenderBatch.AddVertex( FSlateVertex::Make<Rounding>( RenderTransform, FVector2D( Position.X, EndPos.Y ),		LocalSize, DrawScale, FVector4(FVector2D( StartUV.X, EndUV.Y ),				Tiling),	Tint ) ); //12
		RenderBatch.AddVertex( FSlateVertex::Make<Rounding>( RenderTransform, FVector2D( LeftMarginX, EndPos.Y ),		LocalSize, DrawScale, FVector4(FVector2D( LeftMarginU, EndUV.Y ),			Tiling),	Tint ) ); //13
		RenderBatch.AddVertex( FSlateVertex::Make<Rounding>( RenderTransform, FVector2D( RightMarginX, EndPos.Y ),		LocalSize, DrawScale, FVector4(FVector2D( RightMarginU, EndUV.Y ),			Tiling),	Tint ) ); //14
		RenderBatch.AddVertex( FSlateVertex::Make<Rounding>( RenderTransform, FVector2D( EndPos.X, EndPos.Y ),			LocalSize, DrawScale, FVector4(EndUV,										Tiling),	Tint ) ); //15

		// Top
		RenderBatch.AddIndex( IndexStart + 0 );
		RenderBatch.AddIndex( IndexStart + 1 );
		RenderBatch.AddIndex( IndexStart + 2 );
		RenderBatch.AddIndex( IndexStart + 2 );
		RenderBatch.AddIndex( IndexStart + 1 );
		RenderBatch.AddIndex( IndexStart + 3 );

		RenderBatch.AddIndex( IndexStart + 2 );
		RenderBatch.AddIndex( IndexStart + 3 );
		RenderBatch.AddIndex( IndexStart + 4 );
		RenderBatch.AddIndex( IndexStart + 4 );
		RenderBatch.AddIndex( IndexStart + 3 );
		RenderBatch.AddIndex( IndexStart + 5 );

		RenderBatch.AddIndex( IndexStart + 4 );
		RenderBatch.AddIndex( IndexStart + 5 );
		RenderBatch.AddIndex( IndexStart + 6 );
		RenderBatch.AddIndex( IndexStart + 6 );
		RenderBatch.AddIndex( IndexStart + 5 );
		RenderBatch.AddIndex( IndexStart + 7 );

		// Middle
		RenderBatch.AddIndex( IndexStart + 1 );
		RenderBatch.AddIndex( IndexStart + 8 );
		RenderBatch.AddIndex( IndexStart + 3 );
		RenderBatch.AddIndex( IndexStart + 3 );
		RenderBatch.AddIndex( IndexStart + 8 );
		RenderBatch.AddIndex( IndexStart + 9 );

		RenderBatch.AddIndex( IndexStart + 3 );
		RenderBatch.AddIndex( IndexStart + 9 );
		RenderBatch.AddIndex( IndexStart + 5 );
		RenderBatch.AddIndex( IndexStart + 5 );
		RenderBatch.AddIndex( IndexStart + 9 );
		RenderBatch.AddIndex( IndexStart + 10 );

		RenderBatch.AddIndex( IndexStart + 5 );
		RenderBatch.AddIndex( IndexStart + 10 );
		RenderBatch.AddIndex( IndexStart + 7 );
		RenderBatch.AddIndex( IndexStart + 7 );
		RenderBatch.AddIndex( IndexStart + 10 );
		RenderBatch.AddIndex( IndexStart + 11 );

		// Bottom
		RenderBatch.AddIndex( IndexStart + 8 );
		RenderBatch.AddIndex( IndexStart + 12 );
		RenderBatch.AddIndex( IndexStart + 9 );
		RenderBatch.AddIndex( IndexStart + 9 );
		RenderBatch.AddIndex( IndexStart + 12 );
		RenderBatch.AddIndex( IndexStart + 13 );

		RenderBatch.AddIndex( IndexStart + 9 );
		RenderBatch.AddIndex( IndexStart + 13 );
		RenderBatch.AddIndex( IndexStart + 10 );
		RenderBatch.AddIndex( IndexStart + 10 );
		RenderBatch.AddIndex( IndexStart + 13 );
		RenderBatch.AddIndex( IndexStart + 14 );

		RenderBatch.AddIndex( IndexStart + 10 );
		RenderBatch.AddIndex( IndexStart + 14 );
		RenderBatch.AddIndex( IndexStart + 11 );
		RenderBatch.AddIndex( IndexStart + 11 );
		RenderBatch.AddIndex( IndexStart + 14 );
		RenderBatch.AddIndex( IndexStart + 15 );

		if ( GSlateFeathering && Rounding == ESlateVertexRounding::Disabled )
		{
			const int32 FeatherStart = RenderBatch.GetNumVertices();

			// Top
			RenderBatch.AddVertex(FSlateVertex::Make<Rounding>(RenderTransform, FVector2D(Position.X, Position.Y) + FVector2D(-1, -1) / DrawScale, LocalSize, DrawScale, FVector4(StartUV, Tiling), FeatherColor)); //0
			RenderBatch.AddVertex(FSlateVertex::Make<Rounding>(RenderTransform, FVector2D(LeftMarginX, Position.Y) + FVector2D(0, -1) / DrawScale, LocalSize, DrawScale, FVector4(FVector2D(LeftMarginU, StartUV.Y), Tiling), FeatherColor)); //1
			RenderBatch.AddVertex(FSlateVertex::Make<Rounding>(RenderTransform, FVector2D(RightMarginX, Position.Y) + FVector2D(0, -1) / DrawScale, LocalSize, DrawScale, FVector4(FVector2D(RightMarginU, StartUV.Y), Tiling), FeatherColor)); //2
			RenderBatch.AddVertex(FSlateVertex::Make<Rounding>(RenderTransform, FVector2D(EndPos.X, Position.Y) + FVector2D(1, -1) / DrawScale, LocalSize, DrawScale, FVector4(FVector2D(EndUV.X, StartUV.Y), Tiling), FeatherColor)); //3

			// Left
			RenderBatch.AddVertex(FSlateVertex::Make<Rounding>(RenderTransform, FVector2D(Position.X, TopMarginY) + FVector2D(-1, 0) / DrawScale, LocalSize, DrawScale, FVector4(FVector2D(StartUV.X, TopMarginV), Tiling), FeatherColor)); //4
			RenderBatch.AddVertex(FSlateVertex::Make<Rounding>(RenderTransform, FVector2D(Position.X, BottomMarginY) + FVector2D(-1, 0) / DrawScale, LocalSize, DrawScale, FVector4(FVector2D(StartUV.X, BottomMarginV), Tiling), FeatherColor)); //5

			// Right
			RenderBatch.AddVertex(FSlateVertex::Make<Rounding>(RenderTransform, FVector2D(EndPos.X, TopMarginY) + FVector2D(1, 0) / DrawScale, LocalSize, DrawScale, FVector4(FVector2D(EndUV.X, TopMarginV), Tiling), FeatherColor)); //6
			RenderBatch.AddVertex(FSlateVertex::Make<Rounding>(RenderTransform, FVector2D(EndPos.X, BottomMarginY) + FVector2D(1, 0) / DrawScale, LocalSize, DrawScale, FVector4(FVector2D(EndUV.X, BottomMarginV), Tiling), FeatherColor)); //7

			// Bottom
			RenderBatch.AddVertex(FSlateVertex::Make<Rounding>(RenderTransform, FVector2D(Position.X, EndPos.Y) + FVector2D(-1, 1) / DrawScale, LocalSize, DrawScale, FVector4(FVector2D(StartUV.X, EndUV.Y), Tiling), FeatherColor)); //8
			RenderBatch.AddVertex(FSlateVertex::Make<Rounding>(RenderTransform, FVector2D(LeftMarginX, EndPos.Y) + FVector2D(0, 1) / DrawScale, LocalSize, DrawScale, FVector4(FVector2D(LeftMarginU, EndUV.Y), Tiling), FeatherColor)); //9
			RenderBatch.AddVertex(FSlateVertex::Make<Rounding>(RenderTransform, FVector2D(RightMarginX, EndPos.Y) + FVector2D(0, 1) / DrawScale, LocalSize, DrawScale, FVector4(FVector2D(RightMarginU, EndUV.Y), Tiling), FeatherColor)); //10
			RenderBatch.AddVertex(FSlateVertex::Make<Rounding>(RenderTransform, FVector2D(EndPos.X, EndPos.Y) + FVector2D(1, 1) / DrawScale, LocalSize, DrawScale, FVector4(EndUV, Tiling), FeatherColor)); //11

			// Top Left
			IndexQuad(RenderBatch, FeatherStart + 0, FeatherStart + 1, IndexStart + 2, IndexStart + 0);
			// Top Middle
			IndexQuad(RenderBatch, FeatherStart + 1, FeatherStart + 2, IndexStart + 4, IndexStart + 2);
			// Top Right
			IndexQuad(RenderBatch, FeatherStart + 2, FeatherStart + 3, IndexStart + 6, IndexStart + 4);

			//-----------------------------------------------------------

			// Left Top
			IndexQuad(RenderBatch, FeatherStart + 0, IndexStart + 0, IndexStart + 1, FeatherStart + 4);
			// Left Middle
			IndexQuad(RenderBatch, FeatherStart + 4, IndexStart + 1, IndexStart + 8, FeatherStart + 5);
			// Left Bottom
			IndexQuad(RenderBatch, FeatherStart + 5, IndexStart + 8, IndexStart + 12, FeatherStart + 8);

			//-----------------------------------------------------------

			// Right Top
			IndexQuad(RenderBatch, IndexStart + 6, FeatherStart + 3, FeatherStart + 6, IndexStart + 7);
			// Right Middle
			IndexQuad(RenderBatch, IndexStart + 7, FeatherStart + 6, FeatherStart + 7, IndexStart + 11);
			// Right Bottom
			IndexQuad(RenderBatch, IndexStart + 11, FeatherStart + 7, FeatherStart + 11, IndexStart + 15);

			//-----------------------------------------------------------

			// Bottom Left
			IndexQuad(RenderBatch, IndexStart + 12, IndexStart + 13, FeatherStart + 9, FeatherStart + 8);
			// Bottom Middle
			IndexQuad(RenderBatch, IndexStart + 13, IndexStart + 14, FeatherStart + 10, FeatherStart + 9);
			// Bottom Right
			IndexQuad(RenderBatch, IndexStart + 14, IndexStart + 15, FeatherStart + 11, FeatherStart + 10);
		}
	}
	else
	{
		if( bMirrorHorizontal || bMirrorVertical )
		{
			const FVector2D UVMin = StartUV;
			const FVector2D UVMax = EndUV;

			if( bMirrorHorizontal )
			{
				StartUV.X = UVMax.X - ( StartUV.X - UVMin.X );
				EndUV.X = UVMax.X - ( EndUV.X - UVMin.X );
			}
			if( bMirrorVertical )
			{
				StartUV.Y = UVMax.Y - ( StartUV.Y - UVMin.Y );
				EndUV.Y = UVMax.Y - ( EndUV.Y - UVMin.Y );
			}
		}

		// Add four vertices to the list of verts to be added to the vertex buffer
		RenderBatch.AddVertex(FSlateVertex::Make<Rounding>(RenderTransform, TopLeft, LocalSize, DrawScale, FVector4(StartUV, Tiling), Tint));
		RenderBatch.AddVertex(FSlateVertex::Make<Rounding>(RenderTransform, TopRight, LocalSize, DrawScale, FVector4(FVector2D(EndUV.X, StartUV.Y), Tiling), Tint));
		RenderBatch.AddVertex(FSlateVertex::Make<Rounding>(RenderTransform, BotLeft, LocalSize, DrawScale, FVector4(FVector2D(StartUV.X, EndUV.Y), Tiling), Tint));
		RenderBatch.AddVertex(FSlateVertex::Make<Rounding>(RenderTransform, BotRight, LocalSize, DrawScale, FVector4(EndUV, Tiling), Tint));

		RenderBatch.AddIndex( IndexStart + 0 );
		RenderBatch.AddIndex( IndexStart + 1 );
		RenderBatch.AddIndex( IndexStart + 2 );

		RenderBatch.AddIndex( IndexStart + 2 );
		RenderBatch.AddIndex( IndexStart + 1 );
		RenderBatch.AddIndex( IndexStart + 3 );

		int32 TopLeftIndex = IndexStart + 0;
		int32 TopRightIndex = IndexStart + 1;
		int32 BottomLeftIndex = IndexStart + 2;
		int32 BottomRightIndex = IndexStart + 3;

		if ( GSlateFeathering && Rounding == ESlateVertexRounding::Disabled )
		{
			const int32 FeatherStart = RenderBatch.GetNumVertices();

			RenderBatch.AddVertex(FSlateVertex::Make<Rounding>(RenderTransform, TopLeft + FVector2D(-1, -1) / DrawScale, LocalSize, DrawScale, FVector4(StartUV, Tiling), FeatherColor));
			RenderBatch.AddVertex(FSlateVertex::Make<Rounding>(RenderTransform, TopRight + FVector2D(1, -1) / DrawScale, LocalSize, DrawScale, FVector4(FVector2D(EndUV.X, StartUV.Y), Tiling), FeatherColor));
			RenderBatch.AddVertex(FSlateVertex::Make<Rounding>(RenderTransform, BotLeft + FVector2D(-1, 1) / DrawScale, LocalSize, DrawScale, FVector4(FVector2D(StartUV.X, EndUV.Y), Tiling), FeatherColor));
			RenderBatch.AddVertex(FSlateVertex::Make<Rounding>(RenderTransform, BotRight + FVector2D(1, 1) / DrawScale, LocalSize, DrawScale, FVector4(EndUV, Tiling), FeatherColor));

			// Top-Top
			RenderBatch.AddIndex(FeatherStart + 0);
			RenderBatch.AddIndex(FeatherStart + 1);
			RenderBatch.AddIndex(TopRightIndex);

			// Top-Bottom
			RenderBatch.AddIndex(FeatherStart + 0);
			RenderBatch.AddIndex(TopRightIndex);
			RenderBatch.AddIndex(TopLeftIndex);

			// Left-Top
			RenderBatch.AddIndex(FeatherStart + 0);
			RenderBatch.AddIndex(BottomLeftIndex);
			RenderBatch.AddIndex(FeatherStart + 2);

			// Left-Bottom
			RenderBatch.AddIndex(FeatherStart + 0);
			RenderBatch.AddIndex(TopLeftIndex);
			RenderBatch.AddIndex(BottomLeftIndex);

			// Right-Top
			RenderBatch.AddIndex(TopRightIndex);
			RenderBatch.AddIndex(FeatherStart + 1);
			RenderBatch.AddIndex(FeatherStart + 3);

			// Right-Bottom
			RenderBatch.AddIndex(TopRightIndex);
			RenderBatch.AddIndex(FeatherStart + 3);
			RenderBatch.AddIndex(BottomRightIndex);

			// Bottom-Top
			RenderBatch.AddIndex(BottomLeftIndex);
			RenderBatch.AddIndex(BottomRightIndex);
			RenderBatch.AddIndex(FeatherStart + 3);

			// Bottom-Bottom
			RenderBatch.AddIndex(FeatherStart + 3);
			RenderBatch.AddIndex(FeatherStart + 2);
			RenderBatch.AddIndex(BottomLeftIndex);
		}
	}
}

template<ESlateVertexRounding Rounding>
void FSlateElementBatcher::AddTextElement(const FSlateDrawElement& DrawElement)
{
	const FSlateTextPayload& DrawElementPayload = DrawElement.GetDataPayload<FSlateTextPayload>();
	FColor BaseTint = PackVertexColor(DrawElementPayload.GetTint());

	const FFontOutlineSettings& OutlineSettings = DrawElementPayload.GetFontInfo().OutlineSettings;

	int32 Len = DrawElementPayload.GetTextLength();
	ensure(Len > 0);

	ESlateDrawEffect InDrawEffects = DrawElement.GetDrawEffects();

	const int32 Layer = DrawElement.GetLayer();

	// extract the layout transform from the draw element
	FSlateLayoutTransform LayoutTransform(DrawElement.GetScale(), DrawElement.GetPosition());

	// We don't just scale up fonts, we draw them in local space pre-scaled so we don't get scaling artifacts.
	// So we need to pull the layout scale out of the layout and render transform so we can apply them
	// in local space with pre-scaled fonts.
	const float FontScale = LayoutTransform.GetScale();
	FSlateLayoutTransform InverseLayoutTransform = Inverse(Concatenate(Inverse(FontScale), LayoutTransform));
	const FSlateRenderTransform RenderTransform = Concatenate(Inverse(FontScale), DrawElement.GetRenderTransform());

	FSlateFontCache& FontCache = *RenderingPolicy->GetFontCache();
	FSlateShaderResourceManager& ResourceManager = *RenderingPolicy->GetResourceManager();

	const UObject* BaseFontMaterial = DrawElementPayload.GetFontInfo().FontMaterial;
	const UObject* OutlineFontMaterial = OutlineSettings.OutlineMaterial;

	bool bOutlineFont = OutlineSettings.OutlineSize > 0.0f;

	const float OutlineSize = OutlineSettings.OutlineSize;


	auto BuildFontGeometry = [&](const FFontOutlineSettings& InOutlineSettings, const FColor& InTint, const UObject* FontMaterial, int32 InLayer, int32 InOutlineHorizontalOffset)
	{
		FCharacterList& CharacterList = FontCache.GetCharacterList(DrawElementPayload.GetFontInfo(), FontScale, InOutlineSettings);

		float MaxHeight = CharacterList.GetMaxHeight();

		if (MaxHeight == 0)
		{
			// If the max text height is 0, we'll create NaN's further in the code, so avoid drawing text if this happens.
			return;
		}

		uint32 FontTextureIndex = 0;
		FSlateShaderResource* FontAtlasTexture = nullptr;
		FSlateShaderResource* FontShaderResource = nullptr;

		FSlateRenderBatch* RenderBatch = nullptr;
		FSlateVertexArray* BatchVertices = nullptr;
		FSlateIndexArray* BatchIndices = nullptr;

		uint32 VertexOffset = 0;
		uint32 IndexOffset = 0;

		float InvTextureSizeX = 0;
		float InvTextureSizeY = 0;

		float LineX = 0;

		FCharacterEntry PreviousCharEntry;

		int32 Kerning = 0;

		FVector2D TopLeft(0, 0);

		const float PosX = TopLeft.X;
		float PosY = TopLeft.Y;

		LineX = PosX;

		const bool bIsFontMaterial = FontMaterial != nullptr;

		uint32 NumChars = Len;

		uint32 NumLines = 1;
		for( uint32 CharIndex = 0; CharIndex < NumChars; ++CharIndex )
		{
			const TCHAR CurrentChar = DrawElementPayload.GetText()[ CharIndex ];

			ensure(CurrentChar != '\0');

			const bool IsNewline = (CurrentChar == '\n');

			if (IsNewline)
			{
				// Move down: we are drawing the next line.
				PosY += MaxHeight;
				// Carriage return 
				LineX = PosX;

				++NumLines;

			}
			else
			{
				const FCharacterEntry& Entry = CharacterList.GetCharacter(CurrentChar, DrawElementPayload.GetFontInfo().FontFallback);

				if( Entry.Valid && (FontAtlasTexture == nullptr || Entry.TextureIndex != FontTextureIndex) )
				{
					// Font has a new texture for this glyph. Refresh the batch we use and the index we are currently using
					FontTextureIndex = Entry.TextureIndex;

					FontAtlasTexture = FontCache.GetSlateTextureResource( FontTextureIndex );
					check(FontAtlasTexture);

					FontShaderResource = ResourceManager.GetFontShaderResource( FontTextureIndex, FontAtlasTexture, DrawElementPayload.GetFontInfo().FontMaterial );
					check(FontShaderResource);

					RenderBatch = &CreateRenderBatch(InLayer, FShaderParams(), FontShaderResource, ESlateDrawPrimitive::TriangleList, ESlateShader::Font, InDrawEffects, ESlateBatchDrawFlag::None, DrawElement);

					const int32 GlyphsLeft = NumChars - CharIndex;

					// Reserve memory for the glyphs.  This isn't perfect as the text could contain spaces and we might not render the rest of the text in this batch but its better than resizing constantly
					RenderBatch->ReserveVertices(GlyphsLeft * 4);
					RenderBatch->ReserveIndices(GlyphsLeft * 6);

					InvTextureSizeX = 1.0f / FontAtlasTexture->GetWidth();
					InvTextureSizeY = 1.0f / FontAtlasTexture->GetHeight();
				}

				const bool bIsWhitespace = !Entry.Valid || FChar::IsWhitespace(CurrentChar);

				if( !bIsWhitespace && PreviousCharEntry.Valid )
				{
					Kerning = CharacterList.GetKerning( PreviousCharEntry, Entry );
				}
				else
				{
					Kerning = 0;
				}

				LineX += Kerning;
				PreviousCharEntry = Entry;

				if( !bIsWhitespace )
				{
					const float X = LineX + Entry.HorizontalOffset+InOutlineHorizontalOffset;
					// Note PosX,PosY is the upper left corner of the bounding box representing the string.  This computes the Y position of the baseline where text will sit

					const float Y = PosY - Entry.VerticalOffset+MaxHeight+Entry.GlobalDescender;
					const float U = Entry.StartU * InvTextureSizeX;
					const float V = Entry.StartV * InvTextureSizeY;
					const float SizeX = Entry.USize;
					const float SizeY = Entry.VSize;
					const float SizeU = Entry.USize * InvTextureSizeX;
					const float SizeV = Entry.VSize * InvTextureSizeY;

					{
						FVector2D UpperLeft( X, Y );
						FVector2D UpperRight( X+SizeX, Y );
						FVector2D LowerLeft( X, Y+SizeY );
						FVector2D LowerRight( X+SizeX, Y+SizeY );

						// The start index of these vertices in the index buffer
						const uint32 IndexStart = RenderBatch->GetNumVertices();

						float Ut = 0.0f, Vt = 0.0f, UtMax = 0.0f, VtMax = 0.0f;
						if( bIsFontMaterial )
						{
							float DistAlpha = (float)CharIndex/NumChars;
							float DistAlphaNext = (float)(CharIndex+1)/NumChars;

							// This creates a set of UV's that goes from 0-1, from left to right of the string in U and 0-1 baseline to baseline top to bottom in V
							Ut = FMath::Lerp(0.0f, 1.0f, DistAlpha);
							Vt = FMath::Lerp(0.0f, 1.0f, UpperLeft.Y / (MaxHeight*NumLines));

							UtMax = FMath::Lerp(0.0f, 1.0f, DistAlphaNext);
							VtMax = FMath::Lerp(0.0f, 1.0f, LowerLeft.Y / (MaxHeight*NumLines));
						}

						// Add four vertices to the list of verts to be added to the vertex buffer
						RenderBatch->AddVertex(FSlateVertex::Make<Rounding>( RenderTransform, UpperLeft,								FVector4(U,V,Ut,Vt),						FVector2D(0.0f,0.0f), InTint ));
						RenderBatch->AddVertex(FSlateVertex::Make<Rounding>( RenderTransform, FVector2D(LowerRight.X,UpperLeft.Y),	FVector4(U+SizeU, V, UtMax,Vt),				FVector2D(1.0f,0.0f), InTint ));
						RenderBatch->AddVertex(FSlateVertex::Make<Rounding>( RenderTransform, FVector2D(UpperLeft.X,LowerRight.Y),	FVector4(U, V+SizeV, Ut,VtMax),				FVector2D(0.0f,1.0f), InTint ));
						RenderBatch->AddVertex(FSlateVertex::Make<Rounding>( RenderTransform, LowerRight,							FVector4(U+SizeU, V+SizeV, UtMax,VtMax),	FVector2D(1.0f,1.0f), InTint ));

						RenderBatch->AddIndex(IndexStart + 0);
						RenderBatch->AddIndex(IndexStart + 1);
						RenderBatch->AddIndex(IndexStart + 2);
						RenderBatch->AddIndex(IndexStart + 1);
						RenderBatch->AddIndex(IndexStart + 3);
						RenderBatch->AddIndex(IndexStart + 2);
					}
				}

				LineX += Entry.XAdvance;
			}
		}
	};

	if (bOutlineFont)
	{
		// Build geometry for the outline
		BuildFontGeometry(OutlineSettings, PackVertexColor(OutlineSettings.OutlineColor), OutlineFontMaterial, Layer, 0);

		//The fill area was measured without an outline so it must be shifted by the scaled outline size
		float HorizontalOffset = FMath::RoundToFloat(OutlineSize * FontScale);

		// Build geometry for the base font which is always rendered on top of the outline
		BuildFontGeometry(FFontOutlineSettings::NoOutline, BaseTint, BaseFontMaterial, Layer + 1, HorizontalOffset);
	}
	else
	{
		// No outline, draw normally
		BuildFontGeometry(FFontOutlineSettings::NoOutline, BaseTint, BaseFontMaterial, Layer, 0);
	}
}

template<ESlateVertexRounding Rounding>
void FSlateElementBatcher::AddShapedTextElement( const FSlateDrawElement& DrawElement )
{
	const FSlateShapedTextPayload& DrawElementPayload = DrawElement.GetDataPayload<FSlateShapedTextPayload>();
	const FShapedGlyphSequence* ShapedGlyphSequence = DrawElementPayload.GetShapedGlyphSequence().Get();
	checkSlow(ShapedGlyphSequence);

	const FFontOutlineSettings& OutlineSettings = ShapedGlyphSequence->GetFontOutlineSettings();

	const TArray<FShapedGlyphEntry>& GlyphsToRender = ShapedGlyphSequence->GetGlyphsToRender();
	ensure(GlyphsToRender.Num() > 0);

	FColor BaseTint = PackVertexColor(DrawElementPayload.GetTint());

	FSlateFontCache& FontCache = *RenderingPolicy->GetFontCache();
	FSlateShaderResourceManager& ResourceManager = *RenderingPolicy->GetResourceManager();

	const int16 TextBaseline = ShapedGlyphSequence->GetTextBaseline();
	const uint16 MaxHeight = ShapedGlyphSequence->GetMaxTextHeight();

	if (MaxHeight == 0)
	{
		// If the max text height is 0, we'll create NaN's further in the code, so avoid drawing text if this happens.
		return;
	}

	ESlateDrawEffect InDrawEffects = DrawElement.GetDrawEffects();

	const int32 Layer = DrawElement.GetLayer();

	// extract the layout transform from the draw element
	FSlateLayoutTransform LayoutTransform(DrawElement.GetScale(), DrawElement.GetPosition());

	// We don't just scale up fonts, we draw them in local space pre-scaled so we don't get scaling artifacts.
	// So we need to pull the layout scale out of the layout and render transform so we can apply them
	// in local space with pre-scaled fonts.
	const float FontScale = LayoutTransform.GetScale();
	FSlateLayoutTransform InverseLayoutTransform = Inverse(Concatenate(Inverse(FontScale), LayoutTransform));
	const FSlateRenderTransform RenderTransform = Concatenate(Inverse(FontScale), DrawElement.GetRenderTransform());

	const UObject* BaseFontMaterial = ShapedGlyphSequence->GetFontMaterial();
	const UObject* OutlineFontMaterial = OutlineSettings.OutlineMaterial;

	bool bOutlineFont = OutlineSettings.OutlineSize > 0.0f;

	const float OutlineSize = OutlineSettings.OutlineSize;

	auto BuildFontGeometry = [&](const FFontOutlineSettings& InOutlineSettings, const FColor& InTint, const UObject* FontMaterial, int32 InLayer, int32 InHorizontalOffset)
	{
		FVector2D TopLeft(0, 0);

		const float PosX = TopLeft.X+InHorizontalOffset;
		float PosY = TopLeft.Y;

		float LineX = PosX;
		float LineY = PosY;

		int32 FontTextureIndex = -1;
		FSlateShaderResource* FontAtlasTexture = nullptr;
		FSlateShaderResource* FontShaderResource = nullptr;

		FSlateRenderBatch* RenderBatch = nullptr;

		uint32 VertexOffset = 0;
		uint32 IndexOffset = 0;

		float InvTextureSizeX = 0;
		float InvTextureSizeY = 0;

		const bool bIsFontMaterial = FontMaterial != nullptr;

		// Optimize by culling
		// Todo: this doesnt work with cached clipping
		bool bEnableCulling = false;
		float LocalClipBoundingBoxLeft = 0;
		float LocalClipBoundingBoxRight = 0;
		if (GlyphsToRender.Num() > 200)
		{
			const FSlateClippingState* ClippingState = ResolveClippingState(DrawElement);

			if (ClippingState && ClippingState->ScissorRect.IsSet() && ClippingState->ScissorRect->IsAxisAligned() && RenderTransform.GetMatrix().IsIdentity())
			{
				bEnableCulling = true;
				const FSlateRect LocalClipBoundingBox = TransformRect(RenderTransform.Inverse(), ClippingState->ScissorRect->GetBoundingBox());
				LocalClipBoundingBoxLeft = LocalClipBoundingBox.Left;
				LocalClipBoundingBoxRight = LocalClipBoundingBox.Right;
			}
		}

		const int32 NumGlyphs = GlyphsToRender.Num();
		for (int32 GlyphIndex = 0; GlyphIndex < NumGlyphs; ++GlyphIndex)
		{
			const FShapedGlyphEntry& GlyphToRender = GlyphsToRender[GlyphIndex];

			if (GlyphToRender.bIsVisible)
			{
				const FShapedGlyphFontAtlasData GlyphAtlasData = FontCache.GetShapedGlyphFontAtlasData(GlyphToRender, InOutlineSettings);
				 
				if (GlyphAtlasData.Valid)
				{
					const float X = LineX + GlyphAtlasData.HorizontalOffset + GlyphToRender.XOffset;
					// Note PosX,PosY is the upper left corner of the bounding box representing the string.  This computes the Y position of the baseline where text will sit

					if (bEnableCulling)
					{
						if (X + GlyphAtlasData.USize < LocalClipBoundingBoxLeft)
						{
							LineX += GlyphToRender.XAdvance;
							LineY += GlyphToRender.YAdvance;
							continue;
						}
						else if (X > LocalClipBoundingBoxRight)
						{
							break;
						}
					}

					if (FontAtlasTexture == nullptr || GlyphAtlasData.TextureIndex != FontTextureIndex)
					{
						// Font has a new texture for this glyph. Refresh the batch we use and the index we are currently using
						FontTextureIndex = GlyphAtlasData.TextureIndex;

						FontAtlasTexture = FontCache.GetSlateTextureResource(FontTextureIndex);
						check(FontAtlasTexture);

						FontShaderResource = ResourceManager.GetFontShaderResource(FontTextureIndex, FontAtlasTexture, FontMaterial);
						check(FontShaderResource);

						RenderBatch = &CreateRenderBatch(InLayer, FShaderParams(), FontShaderResource, ESlateDrawPrimitive::TriangleList, ESlateShader::Font, InDrawEffects, ESlateBatchDrawFlag::None, DrawElement);

						const int32 GlyphsLeft = NumGlyphs - GlyphIndex;

						// Reserve memory for the glyphs.  This isn't perfect as the text could contain spaces and we might not render the rest of the text in this batch but its better than resizing constantly
						RenderBatch->ReserveVertices(GlyphsLeft*4);
						RenderBatch->ReserveIndices(GlyphsLeft*6);

						InvTextureSizeX = 1.0f / FontAtlasTexture->GetWidth();
						InvTextureSizeY = 1.0f / FontAtlasTexture->GetHeight();
					}


					const float Y = LineY - GlyphAtlasData.VerticalOffset + GlyphToRender.YOffset + MaxHeight + TextBaseline;
					const float U = GlyphAtlasData.StartU * InvTextureSizeX;
					const float V = GlyphAtlasData.StartV * InvTextureSizeY;
					const float SizeX = GlyphAtlasData.USize;
					const float SizeY = GlyphAtlasData.VSize;
					const float SizeU = GlyphAtlasData.USize * InvTextureSizeX;
					const float SizeV = GlyphAtlasData.VSize * InvTextureSizeY;

					{

						const FVector2D UpperLeft(X, Y);
						const FVector2D UpperRight(X + SizeX, Y);
						const FVector2D LowerLeft(X, Y + SizeY);
						const FVector2D LowerRight(X + SizeX, Y + SizeY);

		
						// The start index of these vertices in the index buffer
						const uint32 IndexStart = RenderBatch->GetNumVertices();

						float Ut = 0.0f, Vt = 0.0f, UtMax = 0.0f, VtMax = 0.0f;
						if (bIsFontMaterial)
						{
							float DistAlpha = (float)GlyphIndex / NumGlyphs;
							float DistAlphaNext = (float)(GlyphIndex + 1) / NumGlyphs;

							// This creates a set of UV's that goes from 0-1, from left to right of the string in U and 0-1 baseline to baseline top to bottom in V
							Ut = FMath::Lerp(0.0f, 1.0f, DistAlpha);
							Vt = FMath::Lerp(0.0f, 1.0f, UpperLeft.Y / MaxHeight);

							UtMax = FMath::Lerp(0.0f, 1.0f, DistAlphaNext);
							VtMax = FMath::Lerp(0.0f, 1.0f, LowerLeft.Y / MaxHeight);
						}

						// Add four vertices to the list of verts to be added to the vertex buffer
						RenderBatch->AddVertex(FSlateVertex::Make<Rounding>(RenderTransform, UpperLeft,								FVector4(U, V, Ut, Vt),							FVector2D(0.0f, 0.0f), InTint ));
						RenderBatch->AddVertex(FSlateVertex::Make<Rounding>(RenderTransform, FVector2D(LowerRight.X, UpperLeft.Y),	FVector4(U + SizeU, V, UtMax, Vt),				FVector2D(1.0f, 0.0f), InTint ));
						RenderBatch->AddVertex(FSlateVertex::Make<Rounding>(RenderTransform, FVector2D(UpperLeft.X, LowerRight.Y),	FVector4(U, V + SizeV, Ut, VtMax),				FVector2D(0.0f, 1.0f), InTint ));
						RenderBatch->AddVertex(FSlateVertex::Make<Rounding>(RenderTransform, LowerRight,								FVector4(U + SizeU, V + SizeV, UtMax, VtMax),	FVector2D(1.0f, 1.0f), InTint ));

						RenderBatch->AddIndex(IndexStart + 0);
						RenderBatch->AddIndex(IndexStart + 1);
						RenderBatch->AddIndex(IndexStart + 2);
						RenderBatch->AddIndex(IndexStart + 1);
						RenderBatch->AddIndex(IndexStart + 3);
						RenderBatch->AddIndex(IndexStart + 2);
					}
				}
			}

			LineX += GlyphToRender.XAdvance;
			LineY += GlyphToRender.YAdvance;
		}
	};

	if (bOutlineFont)
	{
		// Build geometry for the outline
		BuildFontGeometry(OutlineSettings, PackVertexColor(DrawElementPayload.GetOutlineTint()), OutlineFontMaterial, Layer, 0);
		
		//The fill area was measured without an outline so it must be shifted by the scaled outline size
		float HorizontalOffset = FMath::RoundToFloat(OutlineSize * FontScale);

		// Build geometry for the base font which is always rendered on top of the outline 
		BuildFontGeometry(FFontOutlineSettings::NoOutline, BaseTint, BaseFontMaterial, Layer+1, HorizontalOffset);
	}
	else
	{
		// No outline
		BuildFontGeometry(FFontOutlineSettings::NoOutline, BaseTint, BaseFontMaterial, Layer, 0);
	}
}

template<ESlateVertexRounding Rounding>
void FSlateElementBatcher::AddGradientElement( const FSlateDrawElement& DrawElement )
{
	const FSlateRenderTransform& RenderTransform = DrawElement.GetRenderTransform();
	const FVector2D& LocalSize = DrawElement.GetLocalSize();
	const FSlateGradientPayload& InPayload = DrawElement.GetDataPayload<FSlateGradientPayload>();
	const ESlateDrawEffect InDrawEffects = DrawElement.GetDrawEffects();
	const int32 Layer = DrawElement.GetLayer();

	// There must be at least one gradient stop
	check( InPayload.GradientStops.Num() > 0 );

	FSlateRenderBatch& RenderBatch = 
		CreateRenderBatch( 
			Layer,
			FShaderParams(),
			nullptr,
			ESlateDrawPrimitive::TriangleList,
			ESlateShader::Default,
			InDrawEffects,
			DrawElement.GetBatchFlags(),
			DrawElement);

	// Determine the four corners of the quad containing the gradient
	FVector2D TopLeft = FVector2D::ZeroVector;
	FVector2D TopRight = FVector2D(LocalSize.X, 0);
	FVector2D BotLeft = FVector2D(0, LocalSize.Y);
	FVector2D BotRight = FVector2D(LocalSize.X, LocalSize.Y);

	// Copy the gradient stops.. We may need to add more
	TArray<FSlateGradientStop> GradientStops = InPayload.GradientStops;

	const FSlateGradientStop& FirstStop = InPayload.GradientStops[0];
	const FSlateGradientStop& LastStop = InPayload.GradientStops[ InPayload.GradientStops.Num() - 1 ];
		
	// Determine if the first and last stops are not at the start and end of the quad
	// If they are not add a gradient stop with the same color as the first and/or last stop
	if( InPayload.GradientType == Orient_Vertical )
	{
		if( 0.0f < FirstStop.Position.X )
		{
			// The first stop is after the left side of the quad.  Add a stop at the left side of the quad using the same color as the first stop
			GradientStops.Insert( FSlateGradientStop( FVector2D(0.0, 0.0), FirstStop.Color ), 0 );
		}

		if( LocalSize.X > LastStop.Position.X )
		{
			// The last stop is before the right side of the quad.  Add a stop at the right side of the quad using the same color as the last stop
			GradientStops.Add( FSlateGradientStop( LocalSize, LastStop.Color ) ); 
		}
	}
	else
	{
		if( 0.0f < FirstStop.Position.Y )
		{
			// The first stop is after the top side of the quad.  Add a stop at the top side of the quad using the same color as the first stop
			GradientStops.Insert( FSlateGradientStop( FVector2D(0.0, 0.0), FirstStop.Color ), 0 );
		}

		if( LocalSize.Y > LastStop.Position.Y )
		{
			// The last stop is before the bottom side of the quad.  Add a stop at the bottom side of the quad using the same color as the last stop
			GradientStops.Add( FSlateGradientStop( LocalSize, LastStop.Color ) ); 
		}
	}

	// Add a pair of vertices for each gradient stop. Connecting them to the previous stop if necessary
	// Assumes gradient stops are sorted by position left to right or top to bottom
	for( int32 StopIndex = 0; StopIndex < GradientStops.Num(); ++StopIndex )
	{
		const uint32 IndexStart = RenderBatch.GetNumVertices();

		const FSlateGradientStop& CurStop = GradientStops[StopIndex];

		// The start vertex at this stop
		FVector2D StartPt;
		// The end vertex at this stop
		FVector2D EndPt;

		if( InPayload.GradientType == Orient_Vertical )
		{
			// Gradient stop is vertical so gradients to left to right
			StartPt = TopLeft;
			EndPt = BotLeft;
			// Gradient stops are interpreted in local space.
			StartPt.X += CurStop.Position.X;
			EndPt.X += CurStop.Position.X;
		}
		else
		{
			// Gradient stop is horizontal so gradients to top to bottom
			StartPt = TopLeft;
			EndPt = TopRight;
			// Gradient stops are interpreted in local space.
			StartPt.Y += CurStop.Position.Y;
			EndPt.Y += CurStop.Position.Y;
		}

		if( StopIndex == 0 )
		{
			// First stop does not have a full quad yet so do not create indices
			RenderBatch.AddVertex(FSlateVertex::Make<Rounding>(RenderTransform, StartPt, FVector2D::ZeroVector, FVector2D::ZeroVector, CurStop.Color.ToFColor(false) ) );
			RenderBatch.AddVertex(FSlateVertex::Make<Rounding>(RenderTransform, EndPt, FVector2D::ZeroVector, FVector2D::ZeroVector, CurStop.Color.ToFColor(false) ) );
		}
		else
		{
			// All stops after the first have indices and generate quads
			RenderBatch.AddVertex(FSlateVertex::Make<Rounding>(RenderTransform, StartPt, FVector2D::ZeroVector, FVector2D::ZeroVector, CurStop.Color.ToFColor(false) ) );
			RenderBatch.AddVertex(FSlateVertex::Make<Rounding>(RenderTransform, EndPt, FVector2D::ZeroVector, FVector2D::ZeroVector, CurStop.Color.ToFColor(false) ) );

			// Connect the indices to the previous vertices
			RenderBatch.AddIndex(IndexStart - 2);
			RenderBatch.AddIndex(IndexStart - 1);
			RenderBatch.AddIndex(IndexStart + 0);

			RenderBatch.AddIndex(IndexStart + 0);
			RenderBatch.AddIndex(IndexStart - 1);
			RenderBatch.AddIndex(IndexStart + 1);
		}
	}
}

/**
* Calculates the intersection of two line segments P1->P2, P3->P4
* The tolerance setting is used when the lines aren't currently intersecting but will intersect in the future
* The higher the tolerance the greater the distance that the intersection point can be.
*
* @return true if the line intersects.  Populates Intersection
*/
static bool LineIntersect(const FVector2D& P1, const FVector2D& P2, const FVector2D& P3, const FVector2D& P4, FVector2D& Intersect, float Tolerance = .1f)
{
	float NumA = ((P4.X - P3.X)*(P1.Y - P3.Y) - (P4.Y - P3.Y)*(P1.X - P3.X));
	float NumB = ((P2.X - P1.X)*(P1.Y - P3.Y) - (P2.Y - P1.Y)*(P1.X - P3.X));

	float Denom = (P4.Y - P3.Y)*(P2.X - P1.X) - (P4.X - P3.X)*(P2.Y - P1.Y);

	if (FMath::IsNearlyZero(NumA) && FMath::IsNearlyZero(NumB))
	{
		// Lines are the same
		Intersect = (P1 + P2) / 2;
		return true;
	}

	if (FMath::IsNearlyZero(Denom))
	{
		// Lines are parallel
		return false;
	}

	float B = NumB / Denom;
	float A = NumA / Denom;

	// Note that this is a "tweaked" intersection test for the purpose of joining line segments.  We don't just want to know if the line segments
	// Intersect, but where they would if they don't currently. Except that we don't care in the case that where the segments 
	// intersection is so far away that its infeasible to use the intersection point later.
	if (A >= -Tolerance && A <= (1.0f + Tolerance) && B >= -Tolerance && B <= (1.0f + Tolerance))
	{
		Intersect = P1 + A*(P2 - P1);
		return true;
	}

	return false;
}


/** Utility class for building a strip of lines. */
struct FLineBuilder
{
	// Will append 5 vertexes to OutBatchVertices and 9 indexes to
	// OutBatchIndices. Creates the following cap geometry:
	//
	// Cap Vertex Indexes              Cap Measurements
	//
	//     U == 0
	//   2-4----                        2-------4-------....
	//   |\| 							|       |     ^ 
	//   | 0  <-- U==0.5				|<- d ->o    2h  
	//   |/|							|       |     v
	//   1-3----						1-------3-------....
	//     U == 0
	//                                 d is CapDirection
	//                                 h is Up
	//                                 o is CapOrigin

	static void MakeCap(
		FSlateRenderBatch& RenderBatch,
		const FSlateRenderTransform& RenderTransform,
		const FVector2D& CapOrigin,
		const FVector2D& CapDirection,
		const FVector2D& Up,
		const FColor& Color
	)
	{
		const uint32 FirstVertIndex = RenderBatch.GetNumVertices();

		RenderBatch.AddVertex(FSlateVertex::Make<ESlateVertexRounding::Disabled>(RenderTransform, CapOrigin, FVector2D(0.5, 0.0f), FVector2D::ZeroVector, Color));
		RenderBatch.AddVertex(FSlateVertex::Make<ESlateVertexRounding::Disabled>(RenderTransform, CapOrigin + CapDirection + Up, FVector2D(0.0, 0.0f), FVector2D::ZeroVector, Color));
		RenderBatch.AddVertex(FSlateVertex::Make<ESlateVertexRounding::Disabled>(RenderTransform, CapOrigin + CapDirection - Up, FVector2D(0.0, 0.0f), FVector2D::ZeroVector, Color));
		RenderBatch.AddVertex(FSlateVertex::Make<ESlateVertexRounding::Disabled>(RenderTransform, CapOrigin + Up, FVector2D(0.0, 0.0f), FVector2D::ZeroVector, Color));
		RenderBatch.AddVertex(FSlateVertex::Make<ESlateVertexRounding::Disabled>(RenderTransform, CapOrigin - Up, FVector2D(0.0, 0.0f), FVector2D::ZeroVector, Color));

		RenderBatch.AddIndex(FirstVertIndex + 0);
		RenderBatch.AddIndex(FirstVertIndex + 3);
		RenderBatch.AddIndex(FirstVertIndex + 1);

		RenderBatch.AddIndex(FirstVertIndex + 0);
		RenderBatch.AddIndex(FirstVertIndex + 1);
		RenderBatch.AddIndex(FirstVertIndex + 2);

		RenderBatch.AddIndex(FirstVertIndex + 0);
		RenderBatch.AddIndex(FirstVertIndex + 2);
		RenderBatch.AddIndex(FirstVertIndex + 4);
	}

	FLineBuilder(FSlateRenderBatch& InRenderBatch, const FVector2D StartPoint, float HalfThickness, const FSlateRenderTransform& InRenderTransform, const FColor& InColor)
		: RenderBatch(InRenderBatch)
		, RenderTransform(InRenderTransform)
		, LastPointAdded()
		, LastNormal(FVector2D::ZeroVector)
		, HalfLineThickness(HalfThickness)
		, NumPointsAdded(1)
		, SingleColor(InColor)
	{
		LastPointAdded[0] = LastPointAdded[1] = StartPoint;
	}

	
	void BuildBezierGeometry_WithColorGradient(const TArray<FSlateGradientStop>& GradientStops, int32 GradientStopIndex, const FVector2D& P0, const FVector2D& P1, const FVector2D& P2, const FVector2D& P3, const FSlateElementBatcher& InBatcher)
	{
		const int32 NumGradientStops = GradientStops.Num();
		const float SubdivisionPoint = 1.0f / (NumGradientStops - GradientStopIndex);
		
		if (GradientStopIndex < NumGradientStops - 1)
		{
			FVector2D TwoCurves[7];
			deCasteljauSplit_WithColorGradient(P0, P1, P2, P3, TwoCurves, SubdivisionPoint);
			Subdivide_WithColorGradient(GradientStops[GradientStopIndex - 1].Color, GradientStops[GradientStopIndex].Color, InBatcher, TwoCurves[0], TwoCurves[1], TwoCurves[2], TwoCurves[3], *this, 1.0f);
			BuildBezierGeometry_WithColorGradient(GradientStops, GradientStopIndex + 1, TwoCurves[3], TwoCurves[4], TwoCurves[5], TwoCurves[6], InBatcher);
		}
		else
		{
			// We have reached the last gradient stop, so we can finish this spline.
			Subdivide_WithColorGradient(GradientStops[GradientStopIndex - 1].Color, GradientStops[GradientStopIndex].Color, InBatcher, P0, P1, P2, P3, *this, 1.0f);
			Finish(P3, InBatcher.PackVertexColor(GradientStops[GradientStopIndex].Color));
		}	
		
	}

	void BuildBezierGeometry(const FVector2D& P0, const FVector2D& P1, const FVector2D& P2, const FVector2D& P3)
	{
		Subdivide(P0, P1, P2, P3, *this, 1.0f);
		Finish(P3, SingleColor);
	}
	
private:
	void AppendPoint(const FVector2D NewPoint, const FColor& InColor)
	{
		// We only add vertexes for the previous line segment.
		// This is because we want to average the previous and new normals
		// In order to prevent overlapping line segments on the spline.
		// These occur especially when curvature is high.

		const FVector2D NewNormal = FVector2D(LastPointAdded[0].Y - NewPoint.Y, NewPoint.X - LastPointAdded[0].X).GetSafeNormal();

		if (NumPointsAdded == 2)
		{
			// Once we have two points, we have a normal, so we can generate the first bit of geometry.
			const FVector2D LastUp = LastNormal*HalfLineThickness;

			RenderBatch.AddVertex(FSlateVertex::Make<ESlateVertexRounding::Disabled>(RenderTransform, LastPointAdded[1] + LastUp, FVector2D(1.0f, 0.0f), FVector2D::ZeroVector, InColor));
			RenderBatch.AddVertex(FSlateVertex::Make<ESlateVertexRounding::Disabled>(RenderTransform, LastPointAdded[1] - LastUp, FVector2D(0.0f, 0.0f), FVector2D::ZeroVector, InColor));
		}

		if (NumPointsAdded >= 2)
		{
			const FVector2D AveragedUp = (0.5f*(NewNormal + LastNormal)).GetSafeNormal()*HalfLineThickness;

			RenderBatch.AddVertex(FSlateVertex::Make<ESlateVertexRounding::Disabled>(RenderTransform, LastPointAdded[0] + AveragedUp, FVector2D(1.0f, 0.0f), FVector2D::ZeroVector, InColor));
			RenderBatch.AddVertex(FSlateVertex::Make<ESlateVertexRounding::Disabled>(RenderTransform, LastPointAdded[0] - AveragedUp, FVector2D(0.0f, 0.0f), FVector2D::ZeroVector, InColor));

			const int32 NumVerts = RenderBatch.GetNumVertices();

			// Counterclockwise winding on triangles
			RenderBatch.AddIndex(NumVerts - 3);
			RenderBatch.AddIndex(NumVerts - 4);
			RenderBatch.AddIndex(NumVerts - 2);

			RenderBatch.AddIndex(NumVerts - 3);
			RenderBatch.AddIndex(NumVerts - 2);
			RenderBatch.AddIndex(NumVerts - 1);
		}

		LastPointAdded[1] = LastPointAdded[0];
		LastPointAdded[0] = NewPoint;
		LastNormal = NewNormal;

		++NumPointsAdded;
	}

	void Finish(const FVector2D& LastPoint, const FColor& InColor)
	{
		if (NumPointsAdded < 3)
		{
			// Line builder needs at least two line segments (3 points) to
			// complete building its geometry.
			// This will only happen in the case when we have a straight line.
			AppendPoint(LastPoint, InColor);
		}
		else
		{
			// We have added the last point, but the line builder only builds
			// geometry for the previous line segment. Build geometry for the
			// last line segment.
			const FVector2D LastUp = LastNormal*HalfLineThickness;

			RenderBatch.AddVertex(FSlateVertex::Make<ESlateVertexRounding::Disabled>(RenderTransform, LastPointAdded[0] + LastUp, FVector2D(1.0f, 0.0f), FVector2D::ZeroVector, InColor));
			RenderBatch.AddVertex(FSlateVertex::Make<ESlateVertexRounding::Disabled>(RenderTransform, LastPointAdded[0] - LastUp, FVector2D(0.0f, 0.0f), FVector2D::ZeroVector, InColor));

			const int32 NumVerts = RenderBatch.GetNumVertices();

			// Counterclockwise winding on triangles
			RenderBatch.AddIndex(NumVerts - 3);
			RenderBatch.AddIndex(NumVerts - 4);
			RenderBatch.AddIndex(NumVerts - 2);

			RenderBatch.AddIndex(NumVerts - 3);
			RenderBatch.AddIndex(NumVerts - 2);
			RenderBatch.AddIndex(NumVerts - 1);
		}
	}

	/**
	* Based on comp.graphics.algorithms: Adaptive Subdivision of Bezier Curves.
	*
	*   P1 + - - - - + P2
	*     /           \
	* P0 *             * P3
	*
	* In a perfectly flat curve P1 is the midpoint of (P0, P2) and P2 is the midpoint of (P1,P3).
	* Computing the deviation of points P1 and P2 from the midpoints of P0,P2 and P1,P3 provides
	* a simple and reliable measure of flatness.
	*
	* P1Deviation = (P0 + P2)/2 - P1
	* P2Deviation = (P1 + P3)/2 - P2
	*
	* Eliminate divides: same expression but gets us twice the allowable error
	* P1Deviation*2 = P0 + P2 - 2*P1
	* P2Deviation*2 = P1 + P3 - 2*P2
	*
	* Use manhattan distance: 2*Deviation = |P1Deviation.x| + |P1Deviation.y| + |P2Deviation.x| + |P2Deviation.y|
	*
	*/
	static float ComputeCurviness(const FVector2D&  P0, const FVector2D&  P1, const FVector2D&  P2, const FVector2D&  P3)
	{
		FVector2D TwoP1Deviations = P0 + P2 - 2 * P1;
		FVector2D TwoP2Deviations = P1 + P3 - 2 * P2;
		float TwoDeviations = FMath::Abs(TwoP1Deviations.X) + FMath::Abs(TwoP1Deviations.Y) + FMath::Abs(TwoP2Deviations.X) + FMath::Abs(TwoP2Deviations.Y);
		return TwoDeviations;
	}


	/**
	* deCasteljau subdivision of Bezier Curves based on reading of Gernot Hoffmann's Bezier Curves.
	*
	*       P1 + - - - - + P2                P1 +
	*         /           \                    / \
	*     P0 *             * P3            P0 *   \   * P3
	*                                              \ /
	*                                               + P2
	*
	*
	* Split the curve defined by P0,P1,P2,P3 into two new curves L0..L3 and R0..R3 that define the same shape.
	*
	* Points L0 and R3 are P0 and P3.
	* First find points L1, M, R2  as the midpoints of (P0,P1), (P1,P2), (P2,P3).
	* Find two more points: L2, R1 defined by midpoints of (L1,M) and (M,R2) respectively.
	* The final points L3 and R0 are both the midpoint of (L2,R1)
	*
	*/
	static void deCasteljauSplit(const FVector2D&  P0, const FVector2D&  P1, const FVector2D&  P2, const FVector2D& P3, FVector2D OutCurveParams[7])
	{
		FVector2D L1 = (P0 + P1) * 0.5f;
		FVector2D M = (P1 + P2) * 0.5f;
		FVector2D R2 = (P2 + P3) * 0.5f;

		FVector2D L2 = (L1 + M) * 0.5f;
		FVector2D R1 = (M + R2) * 0.5f;

		FVector2D L3R0 = (L2 + R1) * 0.5f;

		OutCurveParams[0] = P0;
		OutCurveParams[1] = L1;
		OutCurveParams[2] = L2;
		OutCurveParams[3] = L3R0;
		OutCurveParams[4] = R1;
		OutCurveParams[5] = R2;
		OutCurveParams[6] = P3;
	}

	/** More general form of the deCasteljauSplit splits the curve into two parts at a point between 0 and 1 along the curve's length. */
	static void deCasteljauSplit_WithColorGradient(const FVector2D&  P0, const FVector2D&  P1, const FVector2D&  P2, const FVector2D& P3, FVector2D OutCurveParams[7], float SplitPoint = 0.5f)
	{
		FVector2D L1 = FMath::Lerp(P0,P1,SplitPoint);
		FVector2D M = FMath::Lerp(P1,P2,SplitPoint);
		FVector2D R2 = FMath::Lerp(P2,P3,SplitPoint);

		FVector2D L2 = FMath::Lerp(L1,M,SplitPoint);
		FVector2D R1 = FMath::Lerp(M,R2,SplitPoint);

		FVector2D L3R0 = FMath::Lerp(L2,R1,SplitPoint);

		OutCurveParams[0] = P0;
		OutCurveParams[1] = L1;
		OutCurveParams[2] = L2;
		OutCurveParams[3] = L3R0;
		OutCurveParams[4] = R1;
		OutCurveParams[5] = R2;
		OutCurveParams[6] = P3;
	}

	static void Subdivide(const FVector2D&  P0, const FVector2D&  P1, const FVector2D&  P2, const FVector2D&  P3, FLineBuilder& LineBuilder, float MaxBiasTimesTwo = 2.0f)
	{
		const float Curviness = ComputeCurviness(P0, P1, P2, P3);
		if (Curviness > MaxBiasTimesTwo)
		{
			// Split the Bezier into two curves.
			FVector2D TwoCurves[7];
			deCasteljauSplit(P0, P1, P2, P3, TwoCurves);
			// Subdivide left, then right
			Subdivide(TwoCurves[0], TwoCurves[1], TwoCurves[2], TwoCurves[3], LineBuilder, MaxBiasTimesTwo);
			Subdivide(TwoCurves[3], TwoCurves[4], TwoCurves[5], TwoCurves[6], LineBuilder, MaxBiasTimesTwo);
		}
		else
		{
			LineBuilder.AppendPoint(P3, LineBuilder.SingleColor);
		}
	}

	static void Subdivide_WithColorGradient(const FLinearColor& StartColor, const FLinearColor& EndColor, const FSlateElementBatcher& InBatcher, const FVector2D&  P0, const FVector2D&  P1, const FVector2D&  P2, const FVector2D&  P3, FLineBuilder& LineBuilder, float MaxBiasTimesTwo = 2.0f)
	{
		const float Curviness = ComputeCurviness(P0, P1, P2, P3);
		if (Curviness > MaxBiasTimesTwo)
		{
			// Split the Bezier into two curves.
			FVector2D TwoCurves[7];
			deCasteljauSplit(P0, P1, P2, P3, TwoCurves);
			const FLinearColor MidpointColor = FLinearColor::LerpUsingHSV(StartColor, EndColor, 0.5f);
			// Subdivide left, then right
			Subdivide_WithColorGradient(StartColor, MidpointColor, InBatcher, TwoCurves[0], TwoCurves[1], TwoCurves[2], TwoCurves[3], LineBuilder, MaxBiasTimesTwo);
			Subdivide_WithColorGradient(MidpointColor, EndColor, InBatcher, TwoCurves[3], TwoCurves[4], TwoCurves[5], TwoCurves[6], LineBuilder, MaxBiasTimesTwo);
		}
		else
		{
			LineBuilder.AppendPoint(P3, InBatcher.PackVertexColor(EndColor));
		}
	}
	
private:
	FSlateRenderBatch& RenderBatch;
	const FSlateRenderTransform& RenderTransform;
	FVector2D LastPointAdded[2];
	FVector2D LastNormal;
	float HalfLineThickness;
	int32 NumPointsAdded;
	FColor SingleColor;

};


void FSlateElementBatcher::AddSplineElement(const FSlateDrawElement& DrawElement)
{
	// WHY NO PIXEL SNAPPING?
	//
	// Pixel snapping with splines does not make sense.
	// If any of the segments are snapped to pixels, the line will
	// not appear continuous. It is possible to snap the first and
	// last points to pixels, but unclear what that means given
	// a floating point line width.

	const FSlateRenderTransform& RenderTransform = DrawElement.GetRenderTransform();
	const FSlateSplinePayload& InPayload = DrawElement.GetDataPayload<FSlateSplinePayload>();
	ESlateDrawEffect InDrawEffects = DrawElement.GetDrawEffects();
	const int32 Layer = DrawElement.GetLayer();

	// 1 is the minimum thickness we support for generating geometry.
	// The shader takes care of sub-pixel line widths.
	// Thickness is given in screenspace, so convert it to local space before proceeding.
	float InThickness = FMath::Max(1.0f, DrawElement.GetInverseLayoutTransform().GetScale() * InPayload.GetThickness());

	// Width of the filter size to use for anti-aliasing.
	// Increasing this value will increase the fuzziness of line edges.
	const float FilterScale = 1.0f;

	static const float TwoRootTwo = 2 * FMath::Sqrt(2);
	// Compute the actual size of the line we need based on thickness.
	// Each line segment will be a bit thicker than the line to account
	// for the size of the filter.
	const float LineThickness = (TwoRootTwo + InThickness);

	// The amount we increase each side of the line to generate enough pixels
	const float HalfThickness = LineThickness * .5f + FilterScale;

	const FColor SplineColor = (InPayload.GradientStops.Num()==1) ? PackVertexColor(InPayload.GradientStops[0].Color) : PackVertexColor(InPayload.GetTint());

	FSlateRenderBatch& RenderBatch = CreateRenderBatch(Layer, FShaderParams::MakePixelShaderParams(FVector4(InPayload.GetThickness(), FilterScale, 0, 0)), nullptr, ESlateDrawPrimitive::TriangleList, ESlateShader::LineSegment, InDrawEffects, ESlateBatchDrawFlag::None, DrawElement);

	FLineBuilder LineBuilder(
		RenderBatch,
		InPayload.P0,
		HalfThickness,
		RenderTransform,
		SplineColor
	);

	if (/*const bool bNoGradient = */InPayload.GradientStops.Num() <= 1)
	{
		// Normal scenario where there is no color gradient.
		LineBuilder.BuildBezierGeometry(InPayload.P0, InPayload.P1, InPayload.P2, InPayload.P3);
	}
	else
	{
		// Deprecated scenario _WithColorGradient
		LineBuilder.BuildBezierGeometry_WithColorGradient( InPayload.GradientStops, 1, InPayload.P0, InPayload.P1, InPayload.P2, InPayload.P3, *this);
	}
}


template<ESlateVertexRounding Rounding>
void FSlateElementBatcher::AddLineElement( const FSlateDrawElement& DrawElement )
{
	const FSlateLinePayload& DrawElementPayload = DrawElement.GetDataPayload<FSlateLinePayload>();
	const FSlateRenderTransform& RenderTransform = DrawElement.GetRenderTransform();
	ESlateDrawEffect DrawEffects = DrawElement.GetDrawEffects();
	const int32 Layer = DrawElement.GetLayer();

	const TArray<FVector2D>& Points = DrawElementPayload.GetPoints();
	const TArray<FLinearColor>& PointColors = DrawElementPayload.GetPointColors();

	const int32 NumPoints = Points.Num();
	if (NumPoints < 2)
	{
		return;
	}
	
	const FColor FinalTint = PackVertexColor(DrawElementPayload.GetTint());

	if(DrawElementPayload.IsAntialiased() )
	{
		//
		//  The true center of the line is represented by o---o---o
		//
		//
		//           Two triangles make up each trapezoidal line segment
		//                /        |  |   
		//               v         |  |   
		//    +-+---------------+  |  | 
		//    |\|              / \ v  | 
		//    | o-------------o   \   |  +--------- U==0
		//    |/|            / \   \  |  | 
		//    +-+-----------+   \   \ v  v  
		//                   \   \   +------+-+
		//     ^              \   \ /       |/| 
		//     |               \   o--------o | <-- Endcap
		//     Endcap           \ /         |\|
		//                       +----------+-+
		//                               ^
		//                               |
		//                               +--------- U==1
		//
		// Each trapezoidal section has a Vertex.U==1 on the bottom and Vertex.U==0 on top.
		// Endcaps have Vertex.U==0.5 in the middle and Vertex.U==0 on the outside.
		// This enables easy distance calculations to the "true center" of the line for
		// anti-aliasing calculations performed in the pixels shader.




		// Half of the width of the filter size to use for anti-aliasing.
		// Increasing this value will increase the fuzziness of line edges.
		const float FilterScale = 1.0f;

		// Thickness is given in screen space, so convert it to local space before proceeding.
		float RequestedThickness = DrawElementPayload.GetThickness();
		
		static const float TwoRootTwo = 2 * FMath::Sqrt(2);
		// Compute the actual size of the line we need based on thickness.
		// Each line segment will be a bit thicker than the line to account
		// for the size of the filter.
		const float LineThickness = (TwoRootTwo + RequestedThickness );

		// The amount we increase each side of the line to generate enough pixels
		const float HalfThickness = LineThickness * .5f + FilterScale;

		// Find a batch for the element
		FSlateRenderBatch& RenderBatch = CreateRenderBatch( Layer, FShaderParams::MakePixelShaderParams( FVector4(RequestedThickness, FilterScale,0,0) ), nullptr, ESlateDrawPrimitive::TriangleList, ESlateShader::LineSegment, DrawEffects, ESlateBatchDrawFlag::None, DrawElement);

		FVector2D StartPos = Points[0];
		FVector2D EndPos = Points[1];

		FVector2D Normal = FVector2D( StartPos.Y - EndPos.Y, EndPos.X - StartPos.X ).GetSafeNormal();
		FVector2D Up = Normal * HalfThickness;

		FColor StartColor = PointColors.Num() ? PackVertexColor(PointColors[0] * DrawElementPayload.GetTint()) : FinalTint;
		FColor EndColor = PointColors.Num() ? PackVertexColor(PointColors[1] * DrawElementPayload.GetTint()) : FinalTint;
	
		const FVector2D StartCapDirection = HalfThickness*((StartPos - EndPos).GetSafeNormal());
		FLineBuilder::MakeCap(RenderBatch, RenderTransform, StartPos, StartCapDirection, Up, StartColor);
		const uint32 IndexStart = RenderBatch.GetNumVertices();

		// First two points in the line.
		RenderBatch.AddVertex(FSlateVertex::Make<Rounding>( RenderTransform, StartPos + Up, FVector2D(1.0, 0.0f), FVector2D::ZeroVector, StartColor ) );
		RenderBatch.AddVertex(FSlateVertex::Make<Rounding>( RenderTransform, StartPos - Up, FVector2D(0.0, 0.0f), FVector2D::ZeroVector, StartColor) );

		// Generate the rest of the segments
		for( int32 Point = 1; Point < NumPoints; ++Point )
		{
			EndPos = Points[Point];
			// Determine if we should check the intersection point with the next line segment.
			// We will adjust were this line ends to the intersection
			bool bCheckIntersection = (Point + 1) < NumPoints;

			// Compute the normal to the line
			Normal = FVector2D( StartPos.Y - EndPos.Y, EndPos.X - StartPos.X ).GetSafeNormal();

			// Create the new vertices for the thick line segment
			Up = Normal * HalfThickness;

			FColor PointColor = PointColors.Num() ? PackVertexColor(PointColors[Point] * DrawElementPayload.GetTint()) : FinalTint;

			FVector2D IntersectUpper = EndPos + Up;
			FVector2D IntersectLower = EndPos - Up;

			if( bCheckIntersection )
			{
				// The end point of the next segment
				const FVector2D NextEndPos = Points[Point+1];

				// The normal of the next segment
				const FVector2D NextNormal = FVector2D( EndPos.Y - NextEndPos.Y, NextEndPos.X - EndPos.X ).GetSafeNormal();

				// The next amount to adjust the vertices by 
				FVector2D NextUp = NextNormal * HalfThickness;

				FVector2D IntersectionPoint;
				if( LineIntersect( StartPos + Up, EndPos + Up, EndPos + NextUp, NextEndPos + NextUp, IntersectionPoint ) )
				{
					// If the lines intersect adjust where the line starts
					IntersectUpper = IntersectionPoint;

					// visualizes the intersection
					//AddQuadElement( IntersectUpper-FVector2D(1,1), FVector2D(2,2), 1, InClippingRect, Layer+1, FColor::Orange);
				}

				if( LineIntersect( StartPos - Up, EndPos - Up, EndPos - NextUp, NextEndPos - NextUp, IntersectionPoint ) )
				{
					// If the lines intersect adjust where the line starts
					IntersectLower = IntersectionPoint;

					// visualizes the intersection
					//AddQuadElement( IntersectLower-FVector2D(1,1), FVector2D(2,2), 1, InClippingRect, Layer+1, FColor::Yellow);
				}
			}

			RenderBatch.AddVertex(FSlateVertex::Make<Rounding>( RenderTransform, IntersectUpper, FVector2D(1.0, 0.0f), FVector2D::ZeroVector, PointColor ) );
			RenderBatch.AddVertex(FSlateVertex::Make<Rounding>( RenderTransform, IntersectLower, FVector2D(0.0, 0.0f), FVector2D::ZeroVector, PointColor ) );
			
			// Counterclockwise winding on triangles
			RenderBatch.AddIndex(IndexStart + 2 * Point - 1);
			RenderBatch.AddIndex(IndexStart + 2 * Point - 2);
			RenderBatch.AddIndex(IndexStart + 2 * Point + 0);

			RenderBatch.AddIndex(IndexStart + 2 * Point - 1);
			RenderBatch.AddIndex(IndexStart + 2 * Point + 0);
			RenderBatch.AddIndex(IndexStart + 2 * Point + 1);

			StartPos = EndPos;
		}

		EndPos = Points[NumPoints - 1];
		StartPos = Points[NumPoints - 2];
		const FVector2D EndCapDirection = HalfThickness*((EndPos-StartPos).GetSafeNormal());
		FLineBuilder::MakeCap(RenderBatch, RenderTransform, EndPos, EndCapDirection, Up, EndColor);
	}
	else
	{
		if (DrawElementPayload.GetThickness() == 1)
		{
			// Find a batch for the element
			FSlateRenderBatch& RenderBatch = CreateRenderBatch(Layer, FShaderParams(), nullptr, ESlateDrawPrimitive::LineList, ESlateShader::Default, DrawEffects, ESlateBatchDrawFlag::None, DrawElement);

			// Generate the line segments using the native line rendering of the platform.
			for (int32 Point = 0; Point < NumPoints - 1; ++Point)
			{
				const uint32 IndexStart = RenderBatch.GetNumVertices();
				FVector2D StartPos = Points[Point];
				FVector2D EndPos = Points[Point + 1];

				FColor StartColor = PointColors.Num() ? PackVertexColor(PointColors[Point]  * DrawElementPayload.GetTint()) : FinalTint;
				FColor EndColor = PointColors.Num() ? PackVertexColor(PointColors[Point+1] * DrawElementPayload.GetTint()) : FinalTint;

				RenderBatch.AddVertex(FSlateVertex::Make<Rounding>(RenderTransform, StartPos, FVector2D::ZeroVector, StartColor));
				RenderBatch.AddVertex(FSlateVertex::Make<Rounding>(RenderTransform, EndPos, FVector2D::ZeroVector, EndColor));

				RenderBatch.AddIndex(IndexStart);
				RenderBatch.AddIndex(IndexStart + 1);
			}
		}
		else
		{
			// Find a batch for the element
			FSlateRenderBatch& RenderBatch = CreateRenderBatch(Layer, FShaderParams(), nullptr, ESlateDrawPrimitive::TriangleList, ESlateShader::Default, DrawEffects, ESlateBatchDrawFlag::None, DrawElement);


			// Generate the line segments using non-aa'ed polylines.
			for (int32 Point = 0; Point < NumPoints - 1; ++Point)
			{
				const uint32 IndexStart = RenderBatch.GetNumVertices();
				const FVector2D StartPos = Points[Point];
				const FVector2D EndPos = Points[Point + 1];

				FColor StartColor	= PointColors.Num() ? PackVertexColor(PointColors[Point]   * DrawElementPayload.GetTint()) : FinalTint;
				FColor EndColor		= PointColors.Num() ? PackVertexColor(PointColors[Point+1] * DrawElementPayload.GetTint()) : FinalTint;
	
				const FVector2D SegmentNormal = (EndPos - StartPos).GetSafeNormal();
				const FVector2D HalfThickNormal = SegmentNormal * (DrawElementPayload.GetThickness() * 0.5f);

				RenderBatch.AddVertex(FSlateVertex::Make<Rounding>(RenderTransform, StartPos + FVector2D(HalfThickNormal.Y, -HalfThickNormal.X), FVector2D::ZeroVector, FVector2D::ZeroVector, StartColor));
				RenderBatch.AddVertex(FSlateVertex::Make<Rounding>(RenderTransform, StartPos + FVector2D(-HalfThickNormal.Y, HalfThickNormal.X), FVector2D::ZeroVector, FVector2D::ZeroVector, StartColor));
				RenderBatch.AddVertex(FSlateVertex::Make<Rounding>(RenderTransform, EndPos + FVector2D(HalfThickNormal.Y, -HalfThickNormal.X), FVector2D::ZeroVector, FVector2D::ZeroVector, EndColor));
				RenderBatch.AddVertex(FSlateVertex::Make<Rounding>(RenderTransform, EndPos + FVector2D(-HalfThickNormal.Y, HalfThickNormal.X), FVector2D::ZeroVector, FVector2D::ZeroVector, EndColor));

				RenderBatch.AddIndex(IndexStart + 0);
				RenderBatch.AddIndex(IndexStart + 1);
				RenderBatch.AddIndex(IndexStart + 2);

				RenderBatch.AddIndex(IndexStart + 2);
				RenderBatch.AddIndex(IndexStart + 1);
				RenderBatch.AddIndex(IndexStart + 3);
			}
		}
	}
}

template<ESlateVertexRounding Rounding>
void FSlateElementBatcher::AddViewportElement( const FSlateDrawElement& DrawElement )
{
	const FSlateRenderTransform& RenderTransform = DrawElement.GetRenderTransform();
	const FVector2D& LocalSize = DrawElement.GetLocalSize();
	const FSlateViewportPayload& DrawElementPayload = DrawElement.GetDataPayload<FSlateViewportPayload>();
	ESlateDrawEffect InDrawEffects = DrawElement.GetDrawEffects();
	const int32 Layer = DrawElement.GetLayer();

	const FColor FinalColor = PackVertexColor(DrawElementPayload.GetTint());

	ESlateBatchDrawFlag DrawFlags = DrawElement.GetBatchFlags();

	FSlateShaderResource* ViewportResource = DrawElementPayload.RenderTargetResource;
	ESlateShader ShaderType = ESlateShader::Default;

	if(DrawElementPayload.bViewportTextureAlphaOnly )
	{
		// This is a slight hack, but the font shader is the same as the general shader except it reads alpha only textures
		ShaderType = ESlateShader::Font;
	}

	FSlateRenderBatch& RenderBatch = CreateRenderBatch( Layer, FShaderParams(), ViewportResource, ESlateDrawPrimitive::TriangleList, ShaderType, InDrawEffects, DrawFlags, DrawElement);

	// Tag this batch as requiring vsync if the viewport requires it.
	if( ViewportResource != nullptr && !DrawElementPayload.bAllowViewportScaling )
	{
		bRequiresVsync |= DrawElementPayload.bRequiresVSync;
	}

	// Do pixel snapping
	FVector2D TopLeft(0,0);
	FVector2D BotRight(LocalSize);

	// If the viewport disallows scaling, force size to current texture size.
	if (ViewportResource != nullptr && !DrawElementPayload.bAllowViewportScaling)
	{
		const float ElementScale = DrawElement.GetScale();
		BotRight = FVector2D(ViewportResource->GetWidth() / ElementScale, ViewportResource->GetHeight() / ElementScale);
	}

	FVector2D TopRight = FVector2D( BotRight.X, TopLeft.Y);
	FVector2D BotLeft =	 FVector2D( TopLeft.X, BotRight.Y);

	// The start index of these vertices in the index buffer
	const uint32 IndexStart = 0;

	// Add four vertices to the list of verts to be added to the vertex buffer
	RenderBatch.AddVertex( FSlateVertex::Make<Rounding>( RenderTransform, TopLeft,	FVector2D(0.0f,0.0f),	FinalColor ) );
	RenderBatch.AddVertex( FSlateVertex::Make<Rounding>( RenderTransform, TopRight,	FVector2D(1.0f,0.0f),	FinalColor ) );
	RenderBatch.AddVertex( FSlateVertex::Make<Rounding>( RenderTransform, BotLeft,	FVector2D(0.0f,1.0f),	FinalColor ) );
	RenderBatch.AddVertex( FSlateVertex::Make<Rounding>( RenderTransform, BotRight,	FVector2D(1.0f,1.0f),	FinalColor ) );

	// Add 6 indices to the vertex buffer.  (2 tri's per quad, 3 indices per tri)
	RenderBatch.AddIndex( IndexStart + 0 );
	RenderBatch.AddIndex( IndexStart + 1 );
	RenderBatch.AddIndex( IndexStart + 2 );

	RenderBatch.AddIndex( IndexStart + 2 );
	RenderBatch.AddIndex( IndexStart + 1 );
	RenderBatch.AddIndex( IndexStart + 3 );
}

template<ESlateVertexRounding Rounding>
void FSlateElementBatcher::AddBorderElement( const FSlateDrawElement& DrawElement )
{
	const FSlateBoxPayload& DrawElementPayload = DrawElement.GetDataPayload<FSlateBoxPayload>();
	const FSlateRenderTransform& RenderTransform = DrawElement.GetRenderTransform();
	const FVector2D& LocalSize = DrawElement.GetLocalSize();
	const ESlateDrawEffect InDrawEffects = DrawElement.GetDrawEffects();

	const int32 Layer = DrawElement.GetLayer();

	const float DrawScale = DrawElement.GetScale();

	uint32 TextureWidth = 1;
	uint32 TextureHeight = 1;

	// Currently borders are not atlased because they are tiled.  So we just assume the texture proxy holds the actual texture
	const FSlateShaderResourceProxy* ResourceProxy = DrawElementPayload.GetResourceProxy();
	FSlateShaderResource* Resource = ResourceProxy ? ResourceProxy->Resource : nullptr;
	if( Resource )
	{
		TextureWidth = Resource->GetWidth();
		TextureHeight = Resource->GetHeight();
	}
	FVector2D TextureSizeLocalSpace = TransformVector(DrawElement.GetInverseLayoutTransform(), FVector2D(TextureWidth, TextureHeight));
 
	// Texel offset
	const FVector2D HalfTexel( PixelCenterOffset/TextureWidth, PixelCenterOffset/TextureHeight );

	const FVector2D StartUV = HalfTexel;
	const FVector2D EndUV = FVector2D( 1.0f, 1.0f ) + HalfTexel;

	const FMargin& Margin = DrawElementPayload.GetBrushMargin();

	// Do pixel snapping
	FVector2D TopLeft(0,0);
	FVector2D BotRight(LocalSize);
	// Determine the margins for each quad
	FVector2D TopLeftMargin(TextureSizeLocalSpace * FVector2D(Margin.Left, Margin.Top));
	FVector2D BotRightMargin(LocalSize - TextureSizeLocalSpace * FVector2D(Margin.Right, Margin.Bottom));

	float LeftMarginX = TopLeftMargin.X;
	float TopMarginY = TopLeftMargin.Y;
	float RightMarginX = BotRightMargin.X;
	float BottomMarginY = BotRightMargin.Y;

	// If the margins are overlapping the margins are too big or the button is too small
	// so clamp margins to half of the box size
	if( RightMarginX < LeftMarginX )
	{
		LeftMarginX = LocalSize.X / 2;
		RightMarginX = LeftMarginX;
	}

	if( BottomMarginY < TopMarginY )
	{
		TopMarginY = LocalSize.Y / 2;
		BottomMarginY = TopMarginY;
	}

	// Determine the texture coordinates for each quad
	float LeftMarginU = (Margin.Left > 0.0f) ? Margin.Left : 0.0f;
	float TopMarginV = (Margin.Top > 0.0f) ? Margin.Top : 0.0f;
	float RightMarginU = (Margin.Right > 0.0f) ? 1.0f - Margin.Right : 1.0f;
	float BottomMarginV = (Margin.Bottom > 0.0f) ? 1.0f - Margin.Bottom : 1.0f;

	LeftMarginU += HalfTexel.X;
	TopMarginV += HalfTexel.Y;
	BottomMarginV += HalfTexel.Y;
	RightMarginU += HalfTexel.X;

	// Determine the amount of tiling needed for the texture in this element.  The formula is number of pixels covered by the tiling portion of the texture / the number number of texels corresponding to the tiled portion of the texture.
	float TopTiling = 1.0f;
	float LeftTiling = 1.0f;
	float Denom = TextureSizeLocalSpace.X * (1.0f - Margin.GetTotalSpaceAlong<Orient_Horizontal>());
	if (!FMath::IsNearlyZero(Denom))
	{
		TopTiling = (RightMarginX - LeftMarginX) / Denom;
	}
	Denom = TextureSizeLocalSpace.Y * (1.0f - Margin.GetTotalSpaceAlong<Orient_Vertical>());
	if (!FMath::IsNearlyZero(Denom))
	{
		LeftTiling = (BottomMarginY - TopMarginY) / Denom;
	}
	
	FShaderParams ShaderParams = FShaderParams::MakePixelShaderParams( FVector4(LeftMarginU,RightMarginU,TopMarginV,BottomMarginV) );

	// The tint color applies to all brushes and is passed per vertex
	const FColor Tint = PackVertexColor(DrawElementPayload.GetTint());

	// Pass the tiling information as a flag so we can pick the correct texture addressing mode
	ESlateBatchDrawFlag DrawFlags = (ESlateBatchDrawFlag::TileU|ESlateBatchDrawFlag::TileV);

	FSlateRenderBatch& RenderBatch = CreateRenderBatch( Layer, ShaderParams, Resource, ESlateDrawPrimitive::TriangleList, ESlateShader::Border, InDrawEffects, DrawFlags, DrawElement);

	// Ensure tiling of at least 1.  
	TopTiling = TopTiling >= 1.0f ? TopTiling : 1.0f;
	LeftTiling = LeftTiling >= 1.0f ? LeftTiling : 1.0f;
	float RightTiling = LeftTiling;
	float BottomTiling = TopTiling;

	FVector2D Position = TopLeft;
	FVector2D EndPos = BotRight;

	// The start index of these vertices in the index buffer
	const uint32 IndexStart = RenderBatch.GetNumVertices();

	// Zero for second UV indicates no tiling and to just pass the UV though (for the corner sections)
	FVector2D Zero(0,0);

	// Add all the vertices needed for this element.  Vertices are duplicated so that we can have some sections with no tiling and some with tiling.
	RenderBatch.AddVertex( FSlateVertex::Make<Rounding>( RenderTransform, Position,									LocalSize, DrawScale, FVector4( StartUV.X, StartUV.Y, 0.0f, 0.0f),				Tint ) ); //0
	RenderBatch.AddVertex( FSlateVertex::Make<Rounding>( RenderTransform, FVector2D( Position.X, TopMarginY ),		LocalSize, DrawScale, FVector4( StartUV.X, TopMarginV, 0.0f, 0.0f),				Tint ) ); //1
	RenderBatch.AddVertex( FSlateVertex::Make<Rounding>( RenderTransform, FVector2D( LeftMarginX, Position.Y ),		LocalSize, DrawScale, FVector4( LeftMarginU, StartUV.Y, 0.0f, 0.0f),			Tint ) ); //2
	RenderBatch.AddVertex( FSlateVertex::Make<Rounding>( RenderTransform, FVector2D( LeftMarginX, TopMarginY ),		LocalSize, DrawScale, FVector4( LeftMarginU, TopMarginV, 0.0f, 0.0f),			Tint ) ); //3

	RenderBatch.AddVertex( FSlateVertex::Make<Rounding>( RenderTransform, FVector2D( LeftMarginX, Position.Y ),		LocalSize, DrawScale, FVector4( StartUV.X, StartUV.Y, TopTiling, 0.0f),			Tint ) ); //4
	RenderBatch.AddVertex( FSlateVertex::Make<Rounding>( RenderTransform, FVector2D( LeftMarginX, TopMarginY ),		LocalSize, DrawScale, FVector4( StartUV.X, TopMarginV, TopTiling, 0.0f),		Tint ) ); //5
	RenderBatch.AddVertex( FSlateVertex::Make<Rounding>( RenderTransform, FVector2D( RightMarginX, Position.Y ),	LocalSize, DrawScale, FVector4( EndUV.X, StartUV.Y, TopTiling, 0.0f),			Tint ) ); //6
	RenderBatch.AddVertex( FSlateVertex::Make<Rounding>( RenderTransform, FVector2D( RightMarginX, TopMarginY ),	LocalSize, DrawScale, FVector4( EndUV.X, TopMarginV, TopTiling, 0.0f),			Tint ) ); //7

	RenderBatch.AddVertex( FSlateVertex::Make<Rounding>( RenderTransform, FVector2D( RightMarginX, Position.Y ),	LocalSize, DrawScale, FVector4( RightMarginU, StartUV.Y, 0.0f, 0.0f),			Tint ) ); //8
	RenderBatch.AddVertex( FSlateVertex::Make<Rounding>( RenderTransform, FVector2D( RightMarginX, TopMarginY ),	LocalSize, DrawScale, FVector4( RightMarginU, TopMarginV, 0.0f, 0.0f),			Tint ) ); //9
	RenderBatch.AddVertex( FSlateVertex::Make<Rounding>( RenderTransform, FVector2D( EndPos.X, Position.Y ),		LocalSize, DrawScale, FVector4( EndUV.X, StartUV.Y, 0.0f, 0.0f),				Tint ) ); //10
	RenderBatch.AddVertex( FSlateVertex::Make<Rounding>( RenderTransform, FVector2D( EndPos.X, TopMarginY ),		LocalSize, DrawScale, FVector4( EndUV.X, TopMarginV, 0.0f, 0.0f),				Tint ) ); //11

	RenderBatch.AddVertex( FSlateVertex::Make<Rounding>( RenderTransform, FVector2D( Position.X, TopMarginY ),		LocalSize, DrawScale, FVector4( StartUV.X, StartUV.Y, 0.0f, LeftTiling),		Tint ) ); //12
	RenderBatch.AddVertex( FSlateVertex::Make<Rounding>( RenderTransform, FVector2D( Position.X, BottomMarginY ),	LocalSize, DrawScale, FVector4( StartUV.X, EndUV.Y, 0.0f, LeftTiling),			Tint ) ); //13
	RenderBatch.AddVertex( FSlateVertex::Make<Rounding>( RenderTransform, FVector2D( LeftMarginX, TopMarginY ),		LocalSize, DrawScale, FVector4( LeftMarginU, StartUV.Y, 0.0f, LeftTiling),		Tint ) ); //14
	RenderBatch.AddVertex( FSlateVertex::Make<Rounding>( RenderTransform, FVector2D( LeftMarginX, BottomMarginY ),	LocalSize, DrawScale, FVector4( LeftMarginU, EndUV.Y, 0.0f, LeftTiling),		Tint ) ); //15

	RenderBatch.AddVertex( FSlateVertex::Make<Rounding>( RenderTransform, FVector2D( RightMarginX, TopMarginY ),	LocalSize, DrawScale, FVector4( RightMarginU, StartUV.Y, 0.0f, RightTiling),	Tint ) ); //16
	RenderBatch.AddVertex( FSlateVertex::Make<Rounding>( RenderTransform, FVector2D( RightMarginX, BottomMarginY ), LocalSize, DrawScale, FVector4( RightMarginU, EndUV.Y, 0.0f, RightTiling),		Tint ) ); //17
	RenderBatch.AddVertex( FSlateVertex::Make<Rounding>( RenderTransform, FVector2D( EndPos.X, TopMarginY ),		LocalSize, DrawScale, FVector4( EndUV.X, StartUV.Y, 0.0f, RightTiling),			Tint ) ); //18
	RenderBatch.AddVertex( FSlateVertex::Make<Rounding>( RenderTransform, FVector2D( EndPos.X, BottomMarginY ),		LocalSize, DrawScale, FVector4( EndUV.X, EndUV.Y, 0.0f, RightTiling),			Tint ) ); //19

	RenderBatch.AddVertex( FSlateVertex::Make<Rounding>( RenderTransform, FVector2D( Position.X, BottomMarginY ),	LocalSize, DrawScale, FVector4( StartUV.X, BottomMarginV, 0.0f, 0.0f),			Tint ) ); //20
	RenderBatch.AddVertex( FSlateVertex::Make<Rounding>( RenderTransform, FVector2D( Position.X, EndPos.Y ),		LocalSize, DrawScale, FVector4( StartUV.X, EndUV.Y, 0.0f, 0.0f),				Tint ) ); //21
	RenderBatch.AddVertex( FSlateVertex::Make<Rounding>( RenderTransform, FVector2D( LeftMarginX, BottomMarginY ),	LocalSize, DrawScale, FVector4( LeftMarginU, BottomMarginV, 0.0f, 0.0f),		Tint ) ); //22
	RenderBatch.AddVertex( FSlateVertex::Make<Rounding>( RenderTransform, FVector2D( LeftMarginX, EndPos.Y ),		LocalSize, DrawScale, FVector4( LeftMarginU, EndUV.Y, 0.0f, 0.0f),				Tint ) ); //23

	RenderBatch.AddVertex( FSlateVertex::Make<Rounding>( RenderTransform, FVector2D( LeftMarginX, BottomMarginY ),	LocalSize, DrawScale, FVector4( StartUV.X, BottomMarginV, BottomTiling, 0.0f),	Tint ) ); //24
	RenderBatch.AddVertex( FSlateVertex::Make<Rounding>( RenderTransform, FVector2D( LeftMarginX, EndPos.Y ),		LocalSize, DrawScale, FVector4( StartUV.X, EndUV.Y, BottomTiling, 0.0f),		Tint ) ); //25
	RenderBatch.AddVertex( FSlateVertex::Make<Rounding>( RenderTransform, FVector2D( RightMarginX,BottomMarginY ),	LocalSize, DrawScale, FVector4( EndUV.X, BottomMarginV, BottomTiling, 0.0f),	Tint ) ); //26
	RenderBatch.AddVertex( FSlateVertex::Make<Rounding>( RenderTransform, FVector2D( RightMarginX, EndPos.Y ),		LocalSize, DrawScale, FVector4( EndUV.X, EndUV.Y, BottomTiling, 0.0f),			Tint ) ); //27

	RenderBatch.AddVertex( FSlateVertex::Make<Rounding>( RenderTransform, FVector2D( RightMarginX, BottomMarginY ), LocalSize, DrawScale, FVector4( RightMarginU, BottomMarginV, 0.0f, 0.0f),		Tint ) ); //29
	RenderBatch.AddVertex( FSlateVertex::Make<Rounding>( RenderTransform, FVector2D( RightMarginX, EndPos.Y ),		LocalSize, DrawScale, FVector4( RightMarginU, EndUV.Y, 0.0f, 0.0f),				Tint ) ); //30
	RenderBatch.AddVertex( FSlateVertex::Make<Rounding>( RenderTransform, FVector2D( EndPos.X, BottomMarginY ),		LocalSize, DrawScale, FVector4( EndUV.X, BottomMarginV, 0.0f, 0.0f),			Tint ) ); //31
	RenderBatch.AddVertex( FSlateVertex::Make<Rounding>( RenderTransform, FVector2D( EndPos.X, EndPos.Y ),			LocalSize, DrawScale, FVector4( EndUV.X, EndUV.Y, 0.0f, 0.0f),					Tint ) ); //32

	// Top
	RenderBatch.AddIndex( IndexStart + 0 );
	RenderBatch.AddIndex( IndexStart + 1 );
	RenderBatch.AddIndex( IndexStart + 2 );
	RenderBatch.AddIndex( IndexStart + 2 );
	RenderBatch.AddIndex( IndexStart + 1 );
	RenderBatch.AddIndex( IndexStart + 3 );

	RenderBatch.AddIndex( IndexStart + 4 );
	RenderBatch.AddIndex( IndexStart + 5 );
	RenderBatch.AddIndex( IndexStart + 6 );
	RenderBatch.AddIndex( IndexStart + 6 );
	RenderBatch.AddIndex( IndexStart + 5 );
	RenderBatch.AddIndex( IndexStart + 7 );

	RenderBatch.AddIndex( IndexStart + 8 );
	RenderBatch.AddIndex( IndexStart + 9 );
	RenderBatch.AddIndex( IndexStart + 10 );
	RenderBatch.AddIndex( IndexStart + 10 );
	RenderBatch.AddIndex( IndexStart + 9 );
	RenderBatch.AddIndex( IndexStart + 11 );

	// Middle
	RenderBatch.AddIndex( IndexStart + 12 );
	RenderBatch.AddIndex( IndexStart + 13 );
	RenderBatch.AddIndex( IndexStart + 14 );
	RenderBatch.AddIndex( IndexStart + 14 );
	RenderBatch.AddIndex( IndexStart + 13 );
	RenderBatch.AddIndex( IndexStart + 15 );

	RenderBatch.AddIndex( IndexStart + 16 );
	RenderBatch.AddIndex( IndexStart + 17 );
	RenderBatch.AddIndex( IndexStart + 18 );
	RenderBatch.AddIndex( IndexStart + 18 );
	RenderBatch.AddIndex( IndexStart + 17 );
	RenderBatch.AddIndex( IndexStart + 19 );

	// Bottom
	RenderBatch.AddIndex( IndexStart + 20 );
	RenderBatch.AddIndex( IndexStart + 21 );
	RenderBatch.AddIndex( IndexStart + 22 );
	RenderBatch.AddIndex( IndexStart + 22 );
	RenderBatch.AddIndex( IndexStart + 21 );
	RenderBatch.AddIndex( IndexStart + 23 );

	RenderBatch.AddIndex( IndexStart + 24 );
	RenderBatch.AddIndex( IndexStart + 25 );
	RenderBatch.AddIndex( IndexStart + 26 );
	RenderBatch.AddIndex( IndexStart + 26 );
	RenderBatch.AddIndex( IndexStart + 25 );
	RenderBatch.AddIndex( IndexStart + 27 );

	RenderBatch.AddIndex( IndexStart + 28 );
	RenderBatch.AddIndex( IndexStart + 29 );
	RenderBatch.AddIndex( IndexStart + 30 );
	RenderBatch.AddIndex( IndexStart + 30 );
	RenderBatch.AddIndex( IndexStart + 29 );
	RenderBatch.AddIndex( IndexStart + 31 );
}

void FSlateElementBatcher::AddCustomElement( const FSlateDrawElement& DrawElement )
{
	const int32 Layer = DrawElement.GetLayer();

	FSlateRenderBatch& RenderBatch = CreateRenderBatch(Layer, FShaderParams(), nullptr, ESlateDrawPrimitive::None, ESlateShader::Default, ESlateDrawEffect::None, ESlateBatchDrawFlag::None, DrawElement);
	RenderBatch.CustomDrawer = DrawElement.GetDataPayload<FSlateCustomDrawerPayload>().CustomDrawer.Pin().Get();
	RenderBatch.bIsMergable = false;
}

void FSlateElementBatcher::AddCustomVerts(const FSlateDrawElement& DrawElement)
{
	const FSlateCustomVertsPayload& InPayload = DrawElement.GetDataPayload<FSlateCustomVertsPayload>();
	const int32 Layer = DrawElement.GetLayer();

	if (InPayload.Vertices.Num() > 0)
	{
		FSlateRenderBatch& RenderBatch = CreateRenderBatch(
			Layer, 
			FShaderParams(), 
			InPayload.ResourceProxy != nullptr ? InPayload.ResourceProxy->Resource : nullptr, 
			ESlateDrawPrimitive::TriangleList,
			ESlateShader::Custom, 
			DrawElement.GetDrawEffects(), 
			DrawElement.GetBatchFlags(),
			DrawElement);

		RenderBatch.bIsMergable = false;
		RenderBatch.InstanceCount = InPayload.NumInstances;
		RenderBatch.InstanceOffset = InPayload.InstanceOffset;
		RenderBatch.InstanceData = InPayload.InstanceData;

		RenderBatch.AddVertices(InPayload.Vertices);
		RenderBatch.AddIndices(InPayload.Indices);

	}
	/*FElementBatchMap& LayerToElementBatches = CurrentDrawLayer->GetElementBatchMap();

	const FSlateCustomVertsPayload& InPayload = DrawElement.GetDataPayload<FSlateCustomVertsPayload>();
	uint32 Layer = DrawElement.GetAbsoluteLayer();

	if (InPayload.Vertices.Num() >0)
	{
		// See if the layer already exists.
		TUniqueObj<FElementBatchArray>* ElementBatches = LayerToElementBatches.Find(Layer);
		if (!ElementBatches)
		{
			// The layer doesn't exist so make it now
			ElementBatches = &LayerToElementBatches.Add( Layer );
		}
		check(ElementBatches);

		FSlateElementBatch NewBatch(
			InPayload.ResourceProxy != nullptr ? InPayload.ResourceProxy->Resource : nullptr,
			FShaderParams(),
			ESlateShader::Custom,
			ESlateDrawPrimitive::TriangleList,
			DrawElement.GetDrawEffects(),
			DrawElement.GetBatchFlags(),
			DrawElement,
			InPayload.NumInstances,
			InPayload.InstanceOffset,
			InPayload.InstanceData
		);

		NewBatch.SaveClippingState(*PrecachedClippingStates);

		int32 Index = (*ElementBatches)->Add(NewBatch);
		FSlateElementBatch* ElementBatch = &(**ElementBatches)[Index];

		BatchData->AssignVertexArrayToBatch(*ElementBatch);
		BatchData->AssignIndexArrayToBatch(*ElementBatch);

		FSlateVertexArray& BatchVertices = BatchData->GetBatchVertexList(*ElementBatch);
		FSlateIndexArray& BatchIndices = BatchData->GetBatchIndexList(*ElementBatch);

		// Vertex Buffer since  it is already in slate format it is a straight copy
		BatchVertices = InPayload.Vertices;
		BatchIndices = InPayload.Indices;
	}*/
}


void FSlateElementBatcher::AddPostProcessPass(const FSlateDrawElement& DrawElement, const FVector2D& WindowSize)
{
	++NumPostProcessPasses;

	const FSlateRenderTransform& RenderTransform = DrawElement.GetRenderTransform();
	const FVector2D& LocalSize = DrawElement.GetLocalSize();
	
	const FSlatePostProcessPayload& Payload = DrawElement.GetDataPayload<FSlatePostProcessPayload>();

	//@todo doesn't work with rotated or skewed objects yet
	const FVector2D& Position = DrawElement.GetPosition();

	const int32 Layer = DrawElement.GetLayer();

	// Determine the four corners of the quad
	FVector2D TopLeft = FVector2D::ZeroVector;
	FVector2D TopRight = FVector2D(LocalSize.X, 0);
	FVector2D BotLeft = FVector2D(0, LocalSize.Y);
	FVector2D BotRight = FVector2D(LocalSize.X, LocalSize.Y);


	// Offset by half a texel if the platform requires it for pixel perfect sampling
	//FVector2D HalfTexel = FVector2D(PixelCenterOffset / WindowSize.X, PixelCenterOffset / WindowSize.Y);

	FVector2D WorldTopLeft = TransformPoint(RenderTransform, TopLeft).RoundToVector();
	FVector2D WorldBotRight = TransformPoint(RenderTransform, BotRight).RoundToVector();

	FVector2D SizeUV = (WorldBotRight - WorldTopLeft) / WindowSize;

	// These could be negative with rotation or negative scales.  This is not supported yet
	if(SizeUV.X > 0 && SizeUV.Y > 0)
	{
		FShaderParams Params = FShaderParams::MakePixelShaderParams(FVector4(WorldTopLeft, WorldBotRight), FVector4(Payload.PostProcessData.X, Payload.PostProcessData.Y, Payload.DownsampleAmount, 0));

		CreateRenderBatch(Layer, Params, nullptr, ESlateDrawPrimitive::TriangleList, ESlateShader::PostProcess, ESlateDrawEffect::None, ESlateBatchDrawFlag::None, DrawElement);
	}
}

FSlateRenderBatch& FSlateElementBatcher::CreateRenderBatch(
	int32 Layer, 
	const FShaderParams& ShaderParams,
	const FSlateShaderResource* InResource,
	ESlateDrawPrimitive PrimitiveType,
	ESlateShader ShaderType,
	ESlateDrawEffect DrawEffects,
	ESlateBatchDrawFlag DrawFlags,
	const FSlateDrawElement& DrawElement)
{
	FSlateRenderBatch& NewBatch = CachedElementList
		? CachedElementList->AddRenderBatch(Layer, ShaderParams, InResource, PrimitiveType, ShaderType, DrawEffects, DrawFlags, DrawElement.GetSceneIndex())
		: BatchData->AddRenderBatch(Layer, ShaderParams, InResource, PrimitiveType, ShaderType, DrawEffects, DrawFlags, DrawElement.GetSceneIndex());

	NewBatch.ClippingState = ResolveClippingState(DrawElement);

	return NewBatch;
}

const FSlateClippingState* FSlateElementBatcher::ResolveClippingState(const FSlateDrawElement& DrawElement) const
{
	const FClipStateHandle& ClipHandle = DrawElement.GetClippingHandle();
	// Do cached first
	if (ClipHandle.GetCachedClipState())
	{
		// We should be working with cached elements if we have a cached clip state
		check(CachedElementList);
		return ClipHandle.GetCachedClipState();
	}
	else if (PrecachedClippingStates->IsValidIndex(ClipHandle.GetPrecachedClipIndex()))
	{
		// Store the clipping state so we can use it later for rendering.
		return &(*PrecachedClippingStates)[ClipHandle.GetPrecachedClipIndex()];
	}

	return nullptr;
}

/*
FSlateElementBatch& FSlateElementBatcher::FindBatchForElement(
	uint32 Layer, 
	const FShaderParams& ShaderParams, 
	const FSlateShaderResource* InTexture, 
	ESlateDrawPrimitive PrimitiveType,
	ESlateShader ShaderType, 
	ESlateDrawEffect DrawEffects, 
	ESlateBatchDrawFlag DrawFlags,
	const FSlateDrawElement& DrawElement)
{
	SCOPE_CYCLE_COUNTER( STAT_SlateFindBatchForElement );
	FElementBatchMap& LayerToElementBatches = CurrentDrawLayer->GetElementBatchMap();

	// See if the layer already exists.
	TUniqueObj<FElementBatchArray>* ElementBatches = LayerToElementBatches.Find( Layer );
	if( !ElementBatches )
	{
		// The layer doesn't exist so make it now
		ElementBatches = &LayerToElementBatches.Add( Layer );
	}

	checkSlow( ElementBatches );

	// Create a temp batch so we can use it as our key to find if the same batch already exists
	FSlateElementBatch TempBatch( InTexture, ShaderParams, ShaderType, PrimitiveType, DrawEffects, DrawFlags, DrawElement, 0, 0, nullptr );

	FSlateElementBatch* ElementBatch = (*ElementBatches)->FindByKey( TempBatch );
	if( !ElementBatch )
	{
		// No batch with the specified parameter exists.  Create it from the temp batch.
		int32 Index = (*ElementBatches)->Add( TempBatch );
		ElementBatch = &(**ElementBatches)[Index];

		BatchData->AssignVertexArrayToBatch(*ElementBatch);
		BatchData->AssignIndexArrayToBatch(*ElementBatch);
		ElementBatch->SaveClippingState(*PrecachedClippingStates);

	}
	check( ElementBatch );

	// Increment the number of elements in the batch.
	++ElementBatch->NumElementsInBatch;
	return *ElementBatch;
}
*/

void FSlateElementBatcher::ResetBatches()
{
	bRequiresVsync = false;
	NumPostProcessPasses = 0;
}
<|MERGE_RESOLUTION|>--- conflicted
+++ resolved
@@ -69,12 +69,7 @@
 	FinalIndexData.Reset();
 	FinalVertexData.Reset();
 
-<<<<<<< HEAD
-	// note: LayerToElementBatches is not reset here as the same layers are 
-	// more than likely reused and we can save memory allocations by not resetting the map every frame
-=======
 	FirstRenderBatchIndex = INDEX_NONE;
->>>>>>> a1e6ec07
 
 	NumBatches = 0;
 	NumLayers = 0;
