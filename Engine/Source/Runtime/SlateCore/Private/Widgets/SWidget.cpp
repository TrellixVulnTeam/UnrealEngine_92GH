--- conflicted
+++ resolved
@@ -16,10 +16,7 @@
 #include "Input/HittestGrid.h"
 #include "Debugging/SlateDebugging.h"
 #include "Widgets/SWindow.h"
-<<<<<<< HEAD
-=======
 #include "Types/ReflectionMetadata.h"
->>>>>>> a1e6ec07
 
 #if WITH_ACCESSIBILITY
 #include "Widgets/Accessibility/SlateCoreAccessibleWidgets.h"
@@ -568,7 +565,6 @@
 void SWidget::SlatePrepass(float InLayoutScaleMultiplier)
 {
 	SCOPE_CYCLE_COUNTER(STAT_SlatePrepass);
-<<<<<<< HEAD
 
 	if (!GSlateIsOnFastUpdatePath || bNeedsPrepass)
 	{
@@ -576,15 +572,6 @@
 		// account, such as text, so when the prepass size changes, so must we invalidate desired size.
 		bNeedsDesiredSize = true;
 
-=======
-
-	if (!GSlateIsOnFastUpdatePath || bNeedsPrepass)
-	{
-		// If the scale changed, that can affect the desired size of some elements that take it into
-		// account, such as text, so when the prepass size changes, so must we invalidate desired size.
-		bNeedsDesiredSize = true;
-
->>>>>>> a1e6ec07
 		Prepass_Internal(InLayoutScaleMultiplier);
 	}
 
@@ -763,9 +750,6 @@
 
 void SWidget::UpdateFastPathVolatility(bool bParentVolatile)
 {
-<<<<<<< HEAD
-	if (!bNeedsDesiredSize || InvalidateReason == EInvalidateWidget::Visibility )
-=======
 	bInheritedVolatility = bParentVolatile;
 
 	if (IsVolatile() && !IsVolatileIndirectly())
@@ -773,7 +757,6 @@
 		AddUpdateFlags(EWidgetUpdateFlags::NeedsVolatilePaint);
 	}
 	else
->>>>>>> a1e6ec07
 	{
 		RemoveUpdateFlags(EWidgetUpdateFlags::NeedsVolatilePaint);
 	}
@@ -789,129 +772,6 @@
 
 }
 
-void SWidget::AssignIndicesToChildren(FSlateInvalidationRoot& Root, int32 ParentIndex, TArray<FWidgetProxy, TMemStackAllocator<>>& FastPathList, bool bParentVisible, bool bParentVolatile)
-{
-	FWidgetProxy MyProxy(this);
-	MyProxy.Index = FastPathList.Num();
-	MyProxy.ParentIndex = ParentIndex;
-	MyProxy.Visibility = GetVisibility();
-
-	check(ParentIndex != MyProxy.Index);
-
-	// If this method is being called, child order changed.  Initial visibility and volatility needs to be propagated
-	// Update visibility
-	const bool bParentAndSelfVisible = bParentVisible && MyProxy.Visibility.IsVisible();
-	const bool bWasInvisible = bInvisibleDueToParentOrSelfVisibility;
-	bInvisibleDueToParentOrSelfVisibility = !bParentAndSelfVisible;
-	MyProxy.bInvisibleDueToParentOrSelfVisibility = bInvisibleDueToParentOrSelfVisibility;
-
-	// Update volatility
-	bInheritedVolatility = bParentVolatile;
-
-	FastPathProxyHandle = FWidgetProxyHandle(Root, MyProxy.Index);
-
-
-	if (bInvisibleDueToParentOrSelfVisibility&& PersistentState.CachedElementListNode != nullptr)
-	{
-#if WITH_SLATE_DEBUGGING
-		check(PersistentState.CachedElementListNode->GetValue().Widget == this);
-#endif
-<<<<<<< HEAD
-		Root.GetCachedElements().ResetCache(PersistentState.CachedElementListNode);
-	}
-
-	FastPathList.Add(MyProxy);
-
-	// Don't recur into children if we are at a different invalidation root(nested invalidation panels) than where we started and not at the root of the tree. Those children should belong to that roots tree.
-	if (!Advanced_IsInvalidationRoot() || ParentIndex == INDEX_NONE)
-	{
-		FChildren* MyChildren = GetAllChildren();
-		const int32 NumChildren = MyChildren->Num();
-
-		int32 NumChildrenValidForFastPath = 0;
-		for (int32 ChildIndex = 0; ChildIndex < NumChildren; ++ChildIndex)
-		{
-			// Because null widgets are a shared static widget they are not valid for the fast path and are treated as non-existent
-			const TSharedRef<SWidget>& Child = MyChildren->GetChildAt(ChildIndex);
-			if (Child != SNullWidget::NullWidget)
-			{
-				++NumChildrenValidForFastPath;
-				Child->AssignIndicesToChildren(Root, MyProxy.Index, FastPathList, bParentAndSelfVisible, bParentVolatile || IsVolatile());
-			}
-		}
-
-		{
-			FWidgetProxy& MyProxyRef = FastPathList[MyProxy.Index];
-			MyProxyRef.NumChildren = NumChildrenValidForFastPath;
-			int32 LastIndex = FastPathList.Num() - 1;
-			MyProxyRef.LeafMostChildIndex = LastIndex != MyProxy.Index ? LastIndex : INDEX_NONE;
-		}
-
-	}
-}
-
-void SWidget::UpdateFastPathVisibility(bool bParentVisible, bool bWidgetRemoved)
-{
-	const EVisibility CurrentVisibility = GetVisibility();
-	const bool bParentAndSelfVisible = bParentVisible && CurrentVisibility.IsVisible();
-	const bool bWasInvisible = bInvisibleDueToParentOrSelfVisibility;
-	bInvisibleDueToParentOrSelfVisibility = !bParentAndSelfVisible;
-	const bool bVisibilityChanged = bWasInvisible != bInvisibleDueToParentOrSelfVisibility;
-
-	if (FastPathProxyHandle.IsValid())
-	{
-		FastPathProxyHandle.GetInvalidationRoot()->GetHittestGrid()->RemoveWidget(SharedThis(this));
-		FWidgetProxy& Proxy = FastPathProxyHandle.GetProxy();
-		Proxy.Visibility = CurrentVisibility;
-		Proxy.bInvisibleDueToParentOrSelfVisibility = bInvisibleDueToParentOrSelfVisibility;
-
-		if (bWidgetRemoved)
-		{
-			FastPathProxyHandle.GetInvalidationRoot()->RemoveWidgetFromFastPath(Proxy);
-		}
-		else if (PersistentState.CachedElementListNode != nullptr)
-		{
-			FastPathProxyHandle.GetInvalidationRoot()->GetCachedElements().ResetCache(PersistentState.CachedElementListNode);
-		}
-	}
-	else
-	{
-		ensure(FastPathProxyHandle.GetIndex() == INDEX_NONE);
-	}
-
-	FChildren* MyChildren = GetAllChildren();
-	const int32 NumChildren = MyChildren->Num();
-	for (int32 ChildIndex = 0; ChildIndex < NumChildren; ++ChildIndex)
-	{
-		const TSharedRef<SWidget>& Child = MyChildren->GetChildAt(ChildIndex);
-		Child->UpdateFastPathVisibility(bParentAndSelfVisible, bWidgetRemoved);
-	}
-}
-
-void SWidget::UpdateFastPathVolatility(bool bParentVolatile)
-{
-	bInheritedVolatility = bParentVolatile;
-
-	if (IsVolatile() && !IsVolatileIndirectly())
-	{
-		AddUpdateFlags(EWidgetUpdateFlags::NeedsVolatilePaint);
-	}
-	else
-	{
-		RemoveUpdateFlags(EWidgetUpdateFlags::NeedsVolatilePaint);
-	}
-
-	FChildren* MyChildren = GetAllChildren();
-	const int32 NumChildren = MyChildren->Num();
-	for (int32 ChildIndex = 0; ChildIndex < NumChildren; ++ChildIndex)
-	{
-		const TSharedRef<SWidget>& Child = MyChildren->GetChildAt(ChildIndex);
-		Child->UpdateFastPathVolatility(bParentVolatile || IsVolatile());
-	}
-
-
-}
-
 void SWidget::CacheDesiredSize(float InLayoutScaleMultiplier)
 {
 #if SLATE_VERBOSE_NAMED_EVENTS
@@ -921,13 +781,6 @@
 	// Cache this widget's desired size.
 	SetDesiredSize(ComputeDesiredSize(InLayoutScaleMultiplier));
 }
-=======
-
-	// Cache this widget's desired size.
-	SetDesiredSize(ComputeDesiredSize(InLayoutScaleMultiplier));
-}
-
->>>>>>> a1e6ec07
 
 
 bool SWidget::SupportsKeyboardFocus() const
@@ -1167,15 +1020,12 @@
 	SCOPED_NAMED_EVENT_TEXT("SWidget::Invalidate", FColor::Orange);
 	const bool bWasVolatile = IsVolatileIndirectly() || IsVolatile();
 
-<<<<<<< HEAD
-=======
 	// Backwards compatibility fix:  Its no longer valid to just invalidate volatility since we need to repaint to cache elements if a widget becoems non-volatile. So after volatility changes force repaint
 	if (InvalidateReason == EInvalidateWidget::Volatility)
 	{
 		InvalidateReason = EInvalidateWidget::PaintAndVolatility;
 	}
 
->>>>>>> a1e6ec07
 	const bool bVolatilityChanged = EnumHasAnyFlags(InvalidateReason, EInvalidateWidget::Volatility) ? Advanced_InvalidateVolatility() : false;
 
 	if (EnumHasAnyFlags(InvalidateReason, EInvalidateWidget::ChildOrder) || !PrepassLayoutScaleMultiplier.IsSet())
@@ -1430,10 +1280,6 @@
 	// Detect children that should have been painted, but were skipped during the paint process.
 	// this will result in geometry being left on screen and not cleared, because it's visible, yet wasn't painted.
 #if WITH_SLATE_DEBUGGING
-<<<<<<< HEAD
-	FSlateDebugging::EndWidgetPaint.Broadcast(this, OutDrawElements, NewLayerId);
-
-=======
 	if (GSlateIsOnFastUpdatePath && GSlateEnsureAllVisibleWidgetsPaint)
 	{
 		for (TWeakPtr<const SWidget>& DebugChildThatShouldHaveBeenPaintedPtr : DebugChildWidgetsToPaint)
@@ -1453,7 +1299,6 @@
 #if WITH_SLATE_DEBUGGING
 	FSlateDebugging::EndWidgetPaint.Broadcast(this, OutDrawElements, NewLayerId);
 
->>>>>>> a1e6ec07
 	if (GShowClipping && bClipToBounds)
 	{
 		FSlateClippingZone ClippingZone(AllottedGeometry);
@@ -1820,9 +1665,6 @@
 
 bool SWidget::IsChildWidgetCulled(const FSlateRect& MyCullingRect, const FArrangedWidget& ArrangedChild) const
 {
-<<<<<<< HEAD
-	QUICK_SCOPE_CYCLE_COUNTER(Slate_IsChildWidgetCulled);
-=======
 	// If we've enabled global invalidation it's safe to run the culling logic and just 'stop' drawing
 	// a widget, that widget has to be given an opportunity to paint, as wlel as all its children, the
 	// only correct way is to remove the widget from the tree, or to change the visibility of it.
@@ -1830,7 +1672,6 @@
 	{
 		return false;
 	}
->>>>>>> a1e6ec07
 
 	// We add some slack fill to the culling rect to deal with the common occurrence
 	// of widgets being larger than their root level widget is.  Happens when nested child widgets
