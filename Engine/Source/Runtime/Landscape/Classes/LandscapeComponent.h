// Copyright 1998-2019 Epic Games, Inc. All Rights Reserved.

#pragma once

#include "CoreMinimal.h"
#include "UObject/ObjectMacros.h"
#include "Misc/Guid.h"
#include "Engine/TextureStreamingTypes.h"
#include "Components/PrimitiveComponent.h"
#include "PerPlatformProperties.h"
#include "LandscapeWeightmapUsage.h"

#include "LandscapeComponent.generated.h"

class ALandscape;
class ALandscapeProxy;
class FLightingBuildOptions;
class FMaterialUpdateContext;
class FMeshMapBuildData;
class FPrimitiveSceneProxy;
class ITargetPlatform;
class ULandscapeComponent;
class ULandscapeGrassType;
class ULandscapeHeightfieldCollisionComponent;
class ULandscapeInfo;
class ULandscapeLayerInfoObject;
class ULightComponent;
class UMaterialInstanceConstant;
class UMaterialInterface;
class UTexture2D;
struct FConvexVolume;
struct FEngineShowFlags;
struct FLandscapeEditDataInterface;
struct FLandscapeTextureDataInfo;
struct FStaticLightingPrimitiveInfo;

struct FLandscapeEditDataInterface;
struct FLandscapeMobileRenderData;

//
// FLandscapeEditToolRenderData
//
USTRUCT()
struct FLandscapeEditToolRenderData
{
public:
	GENERATED_USTRUCT_BODY()

	enum SelectionType
	{
		ST_NONE = 0,
		ST_COMPONENT = 1,
		ST_REGION = 2,
		// = 4...
	};

	FLandscapeEditToolRenderData()
		: ToolMaterial(NULL),
		GizmoMaterial(NULL),
		SelectedType(ST_NONE),
		DebugChannelR(INDEX_NONE),
		DebugChannelG(INDEX_NONE),
		DebugChannelB(INDEX_NONE),
		DataTexture(NULL),
		LayerContributionTexture(NULL)
	{}

	// Material used to render the tool.
	UPROPERTY(NonTransactional)
	UMaterialInterface* ToolMaterial;

	// Material used to render the gizmo selection region...
	UPROPERTY(NonTransactional)
	UMaterialInterface* GizmoMaterial;

	// Component is selected
	UPROPERTY(NonTransactional)
	int32 SelectedType;

	UPROPERTY(NonTransactional)
	int32 DebugChannelR;

	UPROPERTY(NonTransactional)
	int32 DebugChannelG;

	UPROPERTY(NonTransactional)
	int32 DebugChannelB;

	UPROPERTY(NonTransactional)
	UTexture2D* DataTexture; // Data texture other than height/weight

	UPROPERTY(NonTransactional)
	UTexture2D* LayerContributionTexture; // Data texture used to represent layer contribution

#if WITH_EDITOR
	void UpdateDebugColorMaterial(const ULandscapeComponent* const Component);
	void UpdateSelectionMaterial(int32 InSelectedType, const ULandscapeComponent* const Component);
#endif
};

class FLandscapeComponentDerivedData
{
	/** The compressed Landscape component data for mobile rendering. Serialized to disk. 
	    On device, freed once it has been decompressed. */
	TArray<uint8> CompressedLandscapeData;
	
	/** Cached render data. Only valid on device. */
	TSharedPtr<FLandscapeMobileRenderData, ESPMode::ThreadSafe > CachedRenderData;

public:
	/** Returns true if there is any valid platform data */
	bool HasValidPlatformData() const
	{
		return CompressedLandscapeData.Num() != 0;
	}

	/** Returns true if there is any valid platform data */
	bool HasValidRuntimeData() const
	{
		return CompressedLandscapeData.Num() != 0 || CachedRenderData.IsValid();
	}

	/** Returns the size of the platform data if there is any. */
	int32 GetPlatformDataSize() const
	{
		return CompressedLandscapeData.Num();
	}

	/** Initializes the compressed data from an uncompressed source. */
	void InitializeFromUncompressedData(const TArray<uint8>& UncompressedData);

	/** Decompresses data if necessary and returns the render data object. 
     *  On device, this frees the compressed data and keeps a reference to the render data. */
	TSharedPtr<FLandscapeMobileRenderData, ESPMode::ThreadSafe> GetRenderData();

	/** Constructs a key string for the DDC that uniquely identifies a the Landscape component's derived data. */
	static FString GetDDCKeyString(const FGuid& StateId);

	/** Loads the platform data from DDC */
	bool LoadFromDDC(const FGuid& StateId);

	/** Saves the compressed platform data to the DDC */
	void SaveToDDC(const FGuid& StateId);

	/* Serializer */
	friend FArchive& operator<<(FArchive& Ar, FLandscapeComponentDerivedData& Data);
};

/* Used to uniquely reference a landscape vertex in a component, and generate a key suitable for a TMap. */
struct FLandscapeVertexRef
{
	FLandscapeVertexRef(int16 InX, int16 InY, int8 InSubX, int8 InSubY)
	: X(InX)
	, Y(InY)
	, SubX(InSubX)
	, SubY(InSubY)
	{}
	int16 X;
	int16 Y;
	int8 SubX;
	int8 SubY;

	uint64 MakeKey() const
	{
		// this is very bad for TMap
		//return (uint64)X << 32 | (uint64)Y << 16 | (uint64)SubX << 8 | (uint64)SubY;
		return HashCombine((uint32(X) << 8) | uint32(SubY), (uint32(SubX) << 24) | uint32(Y));
	}
};

/** Stores information about which weightmap texture and channel each layer is stored */
USTRUCT()
struct FWeightmapLayerAllocationInfo
{
	GENERATED_USTRUCT_BODY()

	UPROPERTY()
	ULandscapeLayerInfoObject* LayerInfo;

	UPROPERTY()
	uint8 WeightmapTextureIndex;

	UPROPERTY()
	uint8 WeightmapTextureChannel;

	FWeightmapLayerAllocationInfo()
		: LayerInfo(nullptr)
		, WeightmapTextureIndex(0)
		, WeightmapTextureChannel(0)
	{
	}


	FWeightmapLayerAllocationInfo(ULandscapeLayerInfoObject* InLayerInfo)
		:	LayerInfo(InLayerInfo)
		,	WeightmapTextureIndex(255)	// Indicates an invalid allocation
		,	WeightmapTextureChannel(255)
	{
	}
	
	FName GetLayerName() const;

	uint32 GetHash() const;
};

struct FLandscapeComponentGrassData
{
#if WITH_EDITORONLY_DATA
	// Variables used to detect when grass data needs to be regenerated:

	// Guid per material instance in the hierarchy between the assigned landscape material (instance) and the root UMaterial
	// used to detect changes to material instance parameters or the root material that could affect the grass maps
	TArray<FGuid, TInlineAllocator<2>> MaterialStateIds;
	// cached component rotation when material world-position-offset is used,
	// as this will affect the direction of world-position-offset deformation (included in the HeightData below)
	FQuat RotationForWPO;
#endif

	TArray<uint16> HeightData;
#if WITH_EDITORONLY_DATA
	// Height data for LODs 1+, keyed on LOD index
	TMap<int32, TArray<uint16>> HeightMipData;
#endif
	TMap<ULandscapeGrassType*, TArray<uint8>> WeightData;

	FLandscapeComponentGrassData() {}

#if WITH_EDITOR
	FLandscapeComponentGrassData(ULandscapeComponent* Component);
#endif

	bool HasData()
	{
		return HeightData.Num() > 0 ||
#if WITH_EDITORONLY_DATA
			HeightMipData.Num() > 0 ||
#endif
			WeightData.Num() > 0;
	}

	SIZE_T GetAllocatedSize() const;

	// Check whether we can discard any data not needed with current scalability settings
	void ConditionalDiscardDataOnLoad();

	friend FArchive& operator<<(FArchive& Ar, FLandscapeComponentGrassData& Data);
};

USTRUCT(NotBlueprintable)
struct FLandscapeComponentMaterialOverride
{
	GENERATED_USTRUCT_BODY()

	UPROPERTY(EditAnywhere, Category = LandscapeComponent, meta=(UIMin=0, UIMax=8, ClampMin=0, ClampMax=8))
	FPerPlatformInt LODIndex;

	UPROPERTY(EditAnywhere, Category = LandscapeComponent)
	UMaterialInterface* Material;
};

USTRUCT(NotBlueprintable)
struct FWeightmapData
{
	GENERATED_USTRUCT_BODY()

	UPROPERTY()
	TArray<UTexture2D*> Textures;
	
	UPROPERTY()
	TArray<FWeightmapLayerAllocationInfo> LayerAllocations;

	UPROPERTY(Transient)
	TArray<ULandscapeWeightmapUsage*> TextureUsages;
};

USTRUCT(NotBlueprintable)
struct FHeightmapData
{
	GENERATED_USTRUCT_BODY()

	UPROPERTY()
	UTexture2D* Texture;
};

USTRUCT(NotBlueprintable)
struct FLandscapeLayerComponentData
{
	GENERATED_USTRUCT_BODY()

	UPROPERTY()
	FHeightmapData HeightmapData;

	UPROPERTY()
	FWeightmapData WeightmapData;

	bool IsInitialized() const { return HeightmapData.Texture != nullptr || WeightmapData.Textures.Num() > 0;  }
};

#if WITH_EDITOR
enum ELandscapeComponentUpdateFlag : uint32
{
	// Will call UpdateCollisionHeightData, UpdateCacheBounds, UpdateComponentToWorld on Component
	Component_Update_Heightmap_Collision = 1 << 0,
	// Will call UdateCollisionLayerData on Component
	Component_Update_Weightmap_Collision = 1 << 1,
	// Will call RecreateCollision on Component
	Component_Update_Recreate_Collision = 1 << 2,
	// Will update Component clients: Navigation data, Foliage, Grass, etc.
	Component_Update_Client = 1 << 3,
	// Will update Component clients while editing
<<<<<<< HEAD
	Component_Update_Client_Editing = 1 << 4
=======
	Component_Update_Client_Editing = 1 << 4,
	// Will compute component approximated bounds
	Component_Update_Approximated_Bounds = 1 << 5
>>>>>>> 33e6966e
};

enum ELandscapeLayerUpdateMode : uint32
{ 
	Update_Heightmap_All = 1 << 0,
	Update_Heightmap_Editing = 1 << 1,
<<<<<<< HEAD
	Update_Weightmap_All = 1 << 2,
	Update_Weightmap_Editing = 1 << 3,
	Update_All = Update_Weightmap_All | Update_Heightmap_All,
	Update_All_Editing = Update_Weightmap_Editing | Update_Heightmap_Editing,
=======
	Update_Heightmap_Editing_NoCollision = 1 << 2,
	Update_Weightmap_All = 1 << 3,
	Update_Weightmap_Editing = 1 << 4,
	Update_Weightmap_Editing_NoCollision = 1 << 5,
	Update_All = Update_Weightmap_All | Update_Heightmap_All,
	Update_All_Editing = Update_Weightmap_Editing | Update_Heightmap_Editing,
	Update_All_Editing_NoCollision = Update_Weightmap_Editing_NoCollision | Update_Heightmap_Editing_NoCollision,
>>>>>>> 33e6966e
	// In cases where we couldn't update the clients right away this flag will be set in RegenerateLayersContent
	Update_Client_Deferred = 1 << 4,
	// Update landscape component clients while editing
	Update_Client_Editing = 1 << 5
};

#endif

UENUM()
enum ELandscapeClearMode
{
	Clear_Weightmap = 1 << 0 UMETA(DisplayName = "Paint"),
	Clear_Heightmap = 1 << 1 UMETA(DisplayName = "Sculpt"),
	Clear_All = Clear_Weightmap | Clear_Heightmap UMETA(DisplayName = "All")
};

UCLASS(hidecategories=(Display, Attachment, Physics, Debug, Collision, Movement, Rendering, PrimitiveComponent, Object, Transform, Mobility, VirtualTexture), showcategories=("Rendering|Material"), MinimalAPI, Within=LandscapeProxy)
class ULandscapeComponent : public UPrimitiveComponent
{
	GENERATED_UCLASS_BODY()
	
	/** X offset from global components grid origin (in quads) */
	UPROPERTY(VisibleAnywhere, BlueprintReadOnly, Category=LandscapeComponent)
	int32 SectionBaseX;

	/** Y offset from global components grid origin (in quads) */
	UPROPERTY(VisibleAnywhere, BlueprintReadOnly, Category=LandscapeComponent)
	int32 SectionBaseY;

	/** Total number of quads for this component, has to be >0 */
	UPROPERTY()
	int32 ComponentSizeQuads;

	/** Number of quads for a subsection of the component. SubsectionSizeQuads+1 must be a power of two. */
	UPROPERTY()
	int32 SubsectionSizeQuads;

	/** Number of subsections in X or Y axis */
	UPROPERTY()
	int32 NumSubsections;

	UPROPERTY(EditAnywhere, BlueprintReadWrite, Category=LandscapeComponent)
	UMaterialInterface* OverrideMaterial;

	UPROPERTY(EditAnywhere, BlueprintReadWrite, Category=LandscapeComponent, AdvancedDisplay)
	UMaterialInterface* OverrideHoleMaterial;

	UPROPERTY(EditAnywhere, Category = LandscapeComponent)
	TArray<FLandscapeComponentMaterialOverride> OverrideMaterials;

#if WITH_EDITORONLY_DATA
	UPROPERTY()
	UMaterialInstanceConstant* MaterialInstance_DEPRECATED;
#endif

	UPROPERTY(TextExportTransient)
	TArray<UMaterialInstanceConstant*> MaterialInstances;

	UPROPERTY(Transient, TextExportTransient)
	TArray<UMaterialInstanceDynamic*> MaterialInstancesDynamic;

	/** Mapping between LOD and Material Index*/
	UPROPERTY(TextExportTransient)
	TArray<int8> LODIndexToMaterialIndex;

	/** Mapping between Material Index to associated generated disabled Tessellation Material*/
	UPROPERTY(TextExportTransient)
	TArray<int8> MaterialIndexToDisabledTessellationMaterial;

	/** XYOffsetmap texture reference */
	UPROPERTY(TextExportTransient)
	UTexture2D* XYOffsetmapTexture;

	/** UV offset to component's weightmap data from component local coordinates*/
	UPROPERTY()
	FVector4 WeightmapScaleBias;

	/** U or V offset into the weightmap for the first subsection, in texture UV space */
	UPROPERTY()
	float WeightmapSubsectionOffset;

	/** UV offset to Heightmap data from component local coordinates */
	UPROPERTY()
	FVector4 HeightmapScaleBias;

	/** Cached local-space bounding box, created at heightmap update time */
	UPROPERTY()
	FBox CachedLocalBox;

	/** Reference to associated collision component */
	UPROPERTY()
	TLazyObjectPtr<ULandscapeHeightfieldCollisionComponent> CollisionComponent;

private:
#if WITH_EDITORONLY_DATA
	/** Unique ID for this component, used for caching during distributed lighting */
	UPROPERTY()
	FGuid LightingGuid;

	UPROPERTY()
	TMap<FGuid, FLandscapeLayerComponentData> LayersData;

	/** Compoment's Data for Editing Layer */
	FGuid LandscapeEditingLayer;
	mutable FGuid CachedEditingLayer;
	mutable FLandscapeLayerComponentData* CachedEditingLayerData;
		
	// Final layer data
	UPROPERTY(Transient)
	TArray<ULandscapeWeightmapUsage*> WeightmapTexturesUsage;

	UPROPERTY(Transient)
	uint32 LayerUpdateFlagPerMode;
#endif // WITH_EDITORONLY_DATA

	/** Heightmap texture reference */
	UPROPERTY(TextExportTransient)
	UTexture2D* HeightmapTexture;

	/** List of layers, and the weightmap and channel they are stored */
	UPROPERTY()
	TArray<FWeightmapLayerAllocationInfo> WeightmapLayerAllocations;

	/** Weightmap texture reference */
	UPROPERTY(TextExportTransient)
	TArray<UTexture2D*> WeightmapTextures;

public:

	/** Uniquely identifies this component's built map data. */
	UPROPERTY()
	FGuid MapBuildDataId;

	/**	Legacy irrelevant lights */
	UPROPERTY()
	TArray<FGuid> IrrelevantLights_DEPRECATED;

	/** Heightfield mipmap used to generate collision */
	UPROPERTY(EditAnywhere, Category=LandscapeComponent)
	int32 CollisionMipLevel;

	/** Heightfield mipmap used to generate simple collision */
	UPROPERTY(EditAnywhere, Category=LandscapeComponent)
	int32 SimpleCollisionMipLevel;

	/** Allows overriding the landscape bounds. This is useful if you distort the landscape with world-position-offset, for example
	 *  Extension value in the negative Z axis, positive value increases bound size */
	UPROPERTY(EditAnywhere, Category=LandscapeComponent)
	float NegativeZBoundsExtension;

	/** Allows overriding the landscape bounds. This is useful if you distort the landscape with world-position-offset, for example
	 *  Extension value in the positive Z axis, positive value increases bound size */
	UPROPERTY(EditAnywhere, Category=LandscapeComponent)
	float PositiveZBoundsExtension;

	/** StaticLightingResolution overriding per component, default value 0 means no overriding */
	UPROPERTY(EditAnywhere, Category=LandscapeComponent, meta=(ClampMax = 4096))
	float StaticLightingResolution;

	/** Forced LOD level to use when rendering */
	UPROPERTY(EditAnywhere, BlueprintReadOnly, Category=LandscapeComponent)
	int32 ForcedLOD;

	/** LOD level Bias to use when rendering */
	UPROPERTY(EditAnywhere, BlueprintReadOnly, Category=LandscapeComponent)
	int32 LODBias;

	UPROPERTY()
	FGuid StateId;

	/** The Material Guid that used when baking, to detect material recompilations */
	UPROPERTY()
	FGuid BakedTextureMaterialGuid;

	/** Pre-baked Base Color texture for use by distance field GI */
	UPROPERTY(VisibleAnywhere, BlueprintReadOnly, Category = BakedTextures)
	UTexture2D* GIBakedBaseColorTexture;

#if WITH_EDITORONLY_DATA
	/** LOD level Bias to use when lighting buidling via lightmass, -1 Means automatic LOD calculation based on ForcedLOD + LODBias */
	UPROPERTY(EditAnywhere, Category=LandscapeComponent)
	int32 LightingLODBias;

	// List of layers allowed to be painted on this component
	UPROPERTY(EditAnywhere, Category=LandscapeComponent)
	TArray<ULandscapeLayerInfoObject*> LayerWhitelist;

	/** Pointer to data shared with the render thread, used by the editor tools */
	UPROPERTY(Transient, DuplicateTransient, NonTransactional)
	FLandscapeEditToolRenderData EditToolRenderData;

	/** Hash of source for ES2 generated data. Used determine if we need to re-generate ES2 pixel data. */
	UPROPERTY(DuplicateTransient)
	FGuid MobileDataSourceHash;

	/** Represent the chosen material for each LOD */
	UPROPERTY(DuplicateTransient)
	TMap<UMaterialInterface*, int8> MaterialPerLOD;

	/** Represents hash of last weightmap usage update */
	uint32 WeightmapsHash;
#endif

	/** For ES2 */
	UPROPERTY()
	uint8 MobileBlendableLayerMask;

	UPROPERTY(NonPIEDuplicateTransient)
	UMaterialInterface* MobileMaterialInterface_DEPRECATED;

	/** Material interfaces used for mobile */
	UPROPERTY(NonPIEDuplicateTransient)
	TArray<UMaterialInterface*> MobileMaterialInterfaces;

	/** Generated weightmap textures used for ES2. The first entry is also used for the normal map. 
	  * Serialized only when cooking or loading cooked builds. */
	UPROPERTY(NonPIEDuplicateTransient)
	TArray<UTexture2D*> MobileWeightmapTextures;

#if WITH_EDITORONLY_DATA
	/** Layer allocations used by mobile. Cached value here used only in the editor for usage visualization. */
	TArray<FWeightmapLayerAllocationInfo> MobileWeightmapLayerAllocations;

	/** The editor needs to save out the combination MIC we'll use for mobile, 
	  because we cannot generate it at runtime for standalone PIE games */
	UPROPERTY(NonPIEDuplicateTransient)
	TArray<UMaterialInstanceConstant*> MobileCombinationMaterialInstances;

	UPROPERTY(NonPIEDuplicateTransient)
	UMaterialInstanceConstant* MobileCombinationMaterialInstance_DEPRECATED;
#endif

public:
	/** Platform Data where don't support texture sampling in vertex buffer */
	FLandscapeComponentDerivedData PlatformData;

	/** Grass data for generation **/
	TSharedRef<FLandscapeComponentGrassData, ESPMode::ThreadSafe> GrassData;
	TArray<FBox> ActiveExcludedBoxes;
	uint32 ChangeTag;


	//~ Begin UObject Interface.	
	virtual void PostInitProperties() override;	
	virtual void Serialize(FArchive& Ar) override;
	virtual void GetResourceSizeEx(FResourceSizeEx& CumulativeResourceSize) override;
	virtual void BeginDestroy() override;
	virtual void PostDuplicate(bool bDuplicateForPIE) override;
#if WITH_EDITOR
	virtual void BeginCacheForCookedPlatformData(const ITargetPlatform* TargetPlatform) override;
	virtual void PostLoad() override;
	virtual void PostEditUndo() override;
	virtual void PreEditChange(UProperty* PropertyThatWillChange) override;
	virtual void PostEditChangeProperty(FPropertyChangedEvent& PropertyChangedEvent) override;
	//~ End UObject Interface

	LANDSCAPE_API void UpdateEditToolRenderData();

	/** Fix up component layers, weightmaps
	 */
	LANDSCAPE_API void FixupWeightmaps();

	// Update layer whitelist to include the currently painted layers
	LANDSCAPE_API void UpdateLayerWhitelistFromPaintedLayers();
	
	//~ Begin UPrimitiveComponent Interface.
	virtual bool GetLightMapResolution( int32& Width, int32& Height ) const override;
	virtual int32 GetStaticLightMapResolution() const override;
	virtual void GetLightAndShadowMapMemoryUsage( int32& LightMapMemoryUsage, int32& ShadowMapMemoryUsage ) const override;
	virtual void GetStaticLightingInfo(FStaticLightingPrimitiveInfo& OutPrimitiveInfo,const TArray<ULightComponent*>& InRelevantLights,const FLightingBuildOptions& Options) override;
	virtual void AddMapBuildDataGUIDs(TSet<FGuid>& InGUIDs) const override;
#endif
	virtual void GetUsedMaterials(TArray<UMaterialInterface*>& OutMaterials, bool bGetDebugMaterials = false) const override;
	virtual FPrimitiveSceneProxy* CreateSceneProxy() override;
	virtual ELightMapInteractionType GetStaticLightingType() const override { return LMIT_Texture;	}
	virtual void GetStreamingRenderAssetInfo(FStreamingTextureLevelContext& LevelContext, TArray<FStreamingRenderAssetPrimitiveInfo>& OutStreamingRenderAssets) const override;
	virtual bool IsPrecomputedLightingValid() const override;

	virtual TArray<URuntimeVirtualTexture*> const& GetRuntimeVirtualTextures() const override;
	virtual ERuntimeVirtualTextureMainPassType GetVirtualTextureRenderPassType() const override;

	LANDSCAPE_API UTexture2D* GetHeightmap(bool InReturnEditingHeightmap = false) const;
	LANDSCAPE_API TArray<UTexture2D*>& GetWeightmapTextures(bool InReturnEditingWeightmap = false);
	LANDSCAPE_API const TArray<UTexture2D*>& GetWeightmapTextures(bool InReturnEditingWeightmap = false) const;

	LANDSCAPE_API TArray<FWeightmapLayerAllocationInfo>& GetWeightmapLayerAllocations(bool InReturnEditingWeightmap = false);
	LANDSCAPE_API const TArray<FWeightmapLayerAllocationInfo>& GetWeightmapLayerAllocations(bool InReturnEditingWeightmap = false) const;
	LANDSCAPE_API const TArray<FWeightmapLayerAllocationInfo>& GetWeightmapLayerAllocations(const FGuid& InLayerGuid) const;

#if WITH_EDITOR
	LANDSCAPE_API void SetHeightmap(UTexture2D* NewHeightmap);

	LANDSCAPE_API void SetWeightmapTextures(const TArray<UTexture2D*>& InNewWeightmapTextures, bool InApplyToEditingWeightmap = false);

	LANDSCAPE_API void SetWeightmapLayerAllocations(const TArray<FWeightmapLayerAllocationInfo>& InNewWeightmapLayerAllocations);
	LANDSCAPE_API void SetWeightmapTexturesUsage(const TArray<ULandscapeWeightmapUsage*>& InNewWeightmapTexturesUsage, bool InApplyToEditingWeightmap = false);
	LANDSCAPE_API TArray<ULandscapeWeightmapUsage*>& GetWeightmapTexturesUsage(bool InReturnEditingWeightmap = false);
	LANDSCAPE_API const TArray<ULandscapeWeightmapUsage*>& GetWeightmapTexturesUsage(bool InReturnEditingWeightmap = false) const;

	LANDSCAPE_API bool HasLayersData() const;
	LANDSCAPE_API const FLandscapeLayerComponentData* GetLayerData(const FGuid& InLayerGuid) const;
	LANDSCAPE_API FLandscapeLayerComponentData* GetLayerData(const FGuid& InLayerGuid);
	LANDSCAPE_API void AddLayerData(const FGuid& InLayerGuid, const FLandscapeLayerComponentData& InData);
	LANDSCAPE_API void AddDefaultLayerData(const FGuid& InLayerGuid, const TArray<ULandscapeComponent*>& InComponentsUsingHeightmap, TMap<UTexture2D*, UTexture2D*>& InOutCreatedHeightmapTextures);
	LANDSCAPE_API void RemoveLayerData(const FGuid& InLayerGuid);
	LANDSCAPE_API void ForEachLayer(TFunctionRef<void(const FGuid&, struct FLandscapeLayerComponentData&)> Fn);

	LANDSCAPE_API void SetEditingLayer(const FGuid& InEditingLayer);
	FLandscapeLayerComponentData* GetEditingLayer();
	const FLandscapeLayerComponentData* GetEditingLayer() const;
	FGuid GetEditingLayerGUID() const;
#endif 

#if WITH_EDITOR
	virtual int32 GetNumMaterials() const override;
	virtual UMaterialInterface* GetMaterial(int32 ElementIndex) const override;
	virtual void SetMaterial(int32 ElementIndex, UMaterialInterface* Material) override;
	virtual bool ComponentIsTouchingSelectionBox(const FBox& InSelBBox, const FEngineShowFlags& ShowFlags, const bool bConsiderOnlyBSP, const bool bMustEncompassEntireComponent) const override;
	virtual bool ComponentIsTouchingSelectionFrustum(const FConvexVolume& InFrustum, const FEngineShowFlags& ShowFlags, const bool bConsiderOnlyBSP, const bool bMustEncompassEntireComponent) const override;
	virtual void PreFeatureLevelChange(ERHIFeatureLevel::Type PendingFeatureLevel) override;
#endif
	//~ End UPrimitiveComponent Interface.

	//~ Begin USceneComponent Interface.
	virtual void DestroyComponent(bool bPromoteChildren = false) override;
	virtual FBoxSphereBounds CalcBounds(const FTransform& LocalToWorld) const override;
	//~ End USceneComponent Interface.

	//~ Begin UActorComponent Interface.
	virtual void OnRegister() override;
	virtual void OnUnregister() override;
#if WITH_EDITOR
	virtual void InvalidateLightingCacheDetailed(bool bInvalidateBuildEnqueuedLighting, bool bTranslationOnly) override;
#endif
	virtual void PropagateLightingScenarioChange() override;
	//~ End UActorComponent Interface.


#if WITH_EDITOR
	/** Gets the landscape info object for this landscape */
	LANDSCAPE_API ULandscapeInfo* GetLandscapeInfo() const;

	/** Deletes a layer from this component, removing all its data */
	LANDSCAPE_API void DeleteLayer(ULandscapeLayerInfoObject* LayerInfo, FLandscapeEditDataInterface& LandscapeEdit);

	/** Fills a layer to 100% on this component, adding it if needed and removing other layers that get painted away */
	LANDSCAPE_API void FillLayer(ULandscapeLayerInfoObject* LayerInfo, FLandscapeEditDataInterface& LandscapeEdit);

	/** Replaces one layerinfo on this component with another */
	LANDSCAPE_API void ReplaceLayer(ULandscapeLayerInfoObject* FromLayerInfo, ULandscapeLayerInfoObject* ToLayerInfo, FLandscapeEditDataInterface& LandscapeEdit);

	// true if the component's landscape material supports grass
	bool MaterialHasGrass() const;

	/** Creates and destroys cooked grass data stored in the map */
	void RenderGrassMap();
	void RemoveGrassMap();

	/* Could a grassmap currently be generated, disregarding whether our textures are streamed in? */
	bool CanRenderGrassMap() const;

	/* Are the textures we need to render a grassmap currently streamed in? */
	bool AreTexturesStreamedForGrassMapRender() const;

	/* Is the grassmap data outdated, eg by a material */
	bool IsGrassMapOutdated() const;

	/** Renders the heightmap of this component (including material world-position-offset) at the specified LOD */
	TArray<uint16> RenderWPOHeightmap(int32 LOD);

	/* Serialize all hashes/guids that record the current state of this component */
	void SerializeStateHashes(FArchive& Ar);

	// Generates mobile platform data for this component
	void GenerateMobileWeightmapLayerAllocations();
	void GeneratePlatformVertexData(const ITargetPlatform* TargetPlatform);
	void GeneratePlatformPixelData();

	/** Generate mobile data if it's missing or outdated */
	void CheckGenerateLandscapePlatformData(bool bIsCooking, const ITargetPlatform* TargetPlatform);
#endif

	LANDSCAPE_API int32 GetMaterialInstanceCount(bool InDynamic = true) const;
	LANDSCAPE_API class UMaterialInstance* GetMaterialInstance(int32 InIndex, bool InDynamic = true) const;

	/** Gets the landscape material instance dynamic for this component */
	UFUNCTION(BlueprintCallable, Category = "Landscape|Runtime|Material")
	class UMaterialInstanceDynamic* GetMaterialInstanceDynamic(int32 InIndex) const;

	/** Get the landscape actor associated with this component. */
	ALandscape* GetLandscapeActor() const;

	/** Get the level in which the owning actor resides */
	ULevel* GetLevel() const;

#if WITH_EDITOR
	/** Returns all generated textures and material instances used by this component. */
	LANDSCAPE_API void GetGeneratedTexturesAndMaterialInstances(TArray<UObject*>& OutTexturesAndMaterials) const;
#endif

	/** Gets the landscape proxy actor which owns this component */
	LANDSCAPE_API ALandscapeProxy* GetLandscapeProxy() const;

	/** @return Component section base as FIntPoint */
	LANDSCAPE_API FIntPoint GetSectionBase() const; 

	/** @param InSectionBase new section base for a component */
	LANDSCAPE_API void SetSectionBase(FIntPoint InSectionBase);

	/** @todo document */
	const FGuid& GetLightingGuid() const
	{
#if WITH_EDITORONLY_DATA
		return LightingGuid;
#else
		static const FGuid NullGuid( 0, 0, 0, 0 );
		return NullGuid;
#endif // WITH_EDITORONLY_DATA
	}

	/** @todo document */
	void SetLightingGuid()
	{
#if WITH_EDITORONLY_DATA
		LightingGuid = FGuid::NewGuid();
#endif // WITH_EDITORONLY_DATA
	}

	FGuid GetMapBuildDataId() const
	{
		return MapBuildDataId;
	}

	LANDSCAPE_API const FMeshMapBuildData* GetMeshMapBuildData() const;

#if WITH_EDITOR
	/** Initialize the landscape component */
	LANDSCAPE_API void Init(int32 InBaseX,int32 InBaseY,int32 InComponentSizeQuads, int32 InNumSubsections,int32 InSubsectionSizeQuads);

	/**
	 * Recalculate cached bounds using height values.
	 */
	LANDSCAPE_API void UpdateCachedBounds(bool bInApproximateBounds = false);

	/**
	 * Update the MaterialInstance parameters to match the layer and weightmaps for this component
	 * Creates the MaterialInstance if it doesn't exist.
	 */
	LANDSCAPE_API void UpdateMaterialInstances();
	LANDSCAPE_API void UpdateMaterialInstances(FMaterialUpdateContext& InOutMaterialContext, TArray<class FComponentRecreateRenderStateContext>& InOutRecreateRenderStateContext);

	// Internal implementation of UpdateMaterialInstances, not safe to call directly
	void UpdateMaterialInstances_Internal(FMaterialUpdateContext& Context);

	/** Helper function for UpdateMaterialInstance to get Material without set parameters */
	UMaterialInstanceConstant* GetCombinationMaterial(FMaterialUpdateContext* InMaterialUpdateContext, const TArray<FWeightmapLayerAllocationInfo>& Allocations, int8 InLODIndex, bool bMobile = false) const;
	/**
	 * Generate mipmaps for height and tangent data.
	 * @param HeightmapTextureMipData - array of pointers to the locked mip data.
	 *           This should only include the mips that are generated directly from this component's data
	 *           ie where each subsection has at least 2 vertices.
	* @param ComponentX1 - region of texture to update in component space, MAX_int32 meant end of X component in ALandscape::Import()
	* @param ComponentY1 - region of texture to update in component space, MAX_int32 meant end of Y component in ALandscape::Import()
	* @param ComponentX2 (optional) - region of texture to update in component space
	* @param ComponentY2 (optional) - region of texture to update in component space
	* @param TextureDataInfo - FLandscapeTextureDataInfo pointer, to notify of the mip data region updated.
	 */
	void GenerateHeightmapMips(TArray<FColor*>& HeightmapTextureMipData, int32 ComponentX1=0, int32 ComponentY1=0, int32 ComponentX2=MAX_int32, int32 ComponentY2=MAX_int32, FLandscapeTextureDataInfo* TextureDataInfo=nullptr);

	/**
	 * Generate empty mipmaps for weightmap
	 */
	LANDSCAPE_API static void CreateEmptyTextureMips(UTexture2D* Texture, bool bClear = false);

	/**
	 * Generate mipmaps for weightmap
	 * Assumes all weightmaps are unique to this component.
	 * @param WeightmapTextureBaseMipData: array of pointers to each of the weightmaps' base locked mip data.
	 */
	template<typename DataType>

	/** @todo document */
	static void GenerateMipsTempl(int32 InNumSubsections, int32 InSubsectionSizeQuads, UTexture2D* WeightmapTexture, DataType* BaseMipData);

	/** @todo document */
	static void GenerateWeightmapMips(int32 InNumSubsections, int32 InSubsectionSizeQuads, UTexture2D* WeightmapTexture, FColor* BaseMipData);

	/**
	 * Update mipmaps for existing weightmap texture
	 */
	template<typename DataType>

	/** @todo document */
	static void UpdateMipsTempl(int32 InNumSubsections, int32 InSubsectionSizeQuads, UTexture2D* WeightmapTexture, TArray<DataType*>& WeightmapTextureMipData, int32 ComponentX1=0, int32 ComponentY1=0, int32 ComponentX2=MAX_int32, int32 ComponentY2=MAX_int32, FLandscapeTextureDataInfo* TextureDataInfo=nullptr);

	/** @todo document */
	LANDSCAPE_API static void UpdateWeightmapMips(int32 InNumSubsections, int32 InSubsectionSizeQuads, UTexture2D* WeightmapTexture, TArray<FColor*>& WeightmapTextureMipData, int32 ComponentX1=0, int32 ComponentY1=0, int32 ComponentX2=MAX_int32, int32 ComponentY2=MAX_int32, FLandscapeTextureDataInfo* TextureDataInfo=nullptr);

	/** @todo document */
	static void UpdateDataMips(int32 InNumSubsections, int32 InSubsectionSizeQuads, UTexture2D* Texture, TArray<uint8*>& TextureMipData, int32 ComponentX1=0, int32 ComponentY1=0, int32 ComponentX2=MAX_int32, int32 ComponentY2=MAX_int32, FLandscapeTextureDataInfo* TextureDataInfo=nullptr);

	/**
	 * Create or updates collision component height data
	 * @param HeightmapTextureMipData: heightmap data
	 * @param ComponentX1, ComponentY1, ComponentX2, ComponentY2: region to update
	 * @param bUpdateBounds: Whether to update bounds from render component.
	 * @param XYOffsetTextureMipData: xy-offset map data
	 * @returns True if CollisionComponent was created in this update.
	 */
	void UpdateCollisionHeightData(const FColor* HeightmapTextureMipData, const FColor* SimpleCollisionHeightmapTextureData, int32 ComponentX1=0, int32 ComponentY1=0, int32 ComponentX2=MAX_int32, int32 ComponentY2=MAX_int32, bool bUpdateBounds=false, const FColor* XYOffsetTextureMipData=nullptr, bool bInUpdateHeightfieldRegion=true);

	/**
	 * Deletes Collision Component
	 */
	void DestroyCollisionData();

	/** Updates collision component height data for the entire component, locking and unlocking heightmap textures
	 */
	void UpdateCollisionData(bool bInUpdateHeightfieldRegion = true);

	/**
	 * Update collision component dominant layer data
	 * @param WeightmapTextureMipData: weightmap data
	 * @param ComponentX1, ComponentY1, ComponentX2, ComponentY2: region to update
	 * @param Whether to update bounds from render component.
	 */
	void UpdateCollisionLayerData(const FColor* const* WeightmapTextureMipData, const FColor* const* const SimpleCollisionWeightmapTextureMipData, int32 ComponentX1=0, int32 ComponentY1=0, int32 ComponentX2=MAX_int32, int32 ComponentY2=MAX_int32);

	/**
	 * Update collision component dominant layer data for the whole component, locking and unlocking the weightmap textures.
	 */
	LANDSCAPE_API void UpdateCollisionLayerData();

	/**
	 * Create weightmaps for this component for the layers specified in the WeightmapLayerAllocations array
	 */
	LANDSCAPE_API void ReallocateWeightmaps(FLandscapeEditDataInterface* DataInterface = nullptr, bool InCanUseEditingWeightmap = true, bool InSaveToTransactionBuffer = true, bool InInitPlatformDataAsync = false, bool InForceReallocate = false, ALandscapeProxy* InTargetProxy = nullptr, TArray<UTexture2D*>* OutNewCreatedTextures = nullptr);

	/** Returns the actor's LandscapeMaterial, or the Component's OverrideLandscapeMaterial if set */
	LANDSCAPE_API UMaterialInterface* GetLandscapeMaterial(int8 InLODIndex = INDEX_NONE) const;

	/** Returns the actor's LandscapeHoleMaterial, or the Component's OverrideLandscapeHoleMaterial if set */
	LANDSCAPE_API UMaterialInterface* GetLandscapeHoleMaterial() const;

	/** Returns true if this component has visibility painted */
	LANDSCAPE_API bool ComponentHasVisibilityPainted() const;

	/**
	 * Generate a key for a component's layer allocations to use with MaterialInstanceConstantMap.
	 */
	static FString GetLayerAllocationKey(const TArray<FWeightmapLayerAllocationInfo>& Allocations, UMaterialInterface* LandscapeMaterial, bool bMobile = false);

	/** @todo document */
	void GetLayerDebugColorKey(int32& R, int32& G, int32& B) const;

	/** @todo document */
	void RemoveInvalidWeightmaps();

	/** @todo document */
	virtual void ExportCustomProperties(FOutputDevice& Out, uint32 Indent) override;

	/** @todo document */
	virtual void ImportCustomProperties(const TCHAR* SourceText, FFeedbackContext* Warn) override;

	/** @todo document */
	LANDSCAPE_API void InitHeightmapData(TArray<FColor>& Heights, bool bUpdateCollision);

	/** @todo document */
	LANDSCAPE_API void InitWeightmapData(TArray<ULandscapeLayerInfoObject*>& LayerInfos, TArray<TArray<uint8> >& Weights);

	/** @todo document */
	LANDSCAPE_API float GetLayerWeightAtLocation( const FVector& InLocation, ULandscapeLayerInfoObject* LayerInfo, TArray<uint8>* LayerCache=NULL );

	/** Extends passed region with this component section size */
	LANDSCAPE_API void GetComponentExtent(int32& MinX, int32& MinY, int32& MaxX, int32& MaxY) const;

	/** Updates navigation properties to match landscape's master switch */
	void UpdateNavigationRelevance();
	
	/** Updates the values of component-level properties exposed by the Landscape Actor */
	LANDSCAPE_API void UpdatedSharedPropertiesFromActor();

	LANDSCAPE_API bool IsUpdateFlagEnabledForModes(ELandscapeComponentUpdateFlag InFlag, uint32 InModeMask) const;
	LANDSCAPE_API void ClearUpdateFlagsForModes(uint32 InModeMask);
<<<<<<< HEAD
	LANDSCAPE_API void RequestWeightmapUpdate(bool bUpdateAll = false);
	LANDSCAPE_API void RequestHeightmapUpdate(bool bUpdateAll = false);
=======
	LANDSCAPE_API void RequestWeightmapUpdate(bool bUpdateAll = false, bool bUpdateCollision = true);
	LANDSCAPE_API void RequestHeightmapUpdate(bool bUpdateAll = false, bool bUpdateCollision = true);
>>>>>>> 33e6966e
	LANDSCAPE_API void RequestEditingClientUpdate();
	LANDSCAPE_API void RequestDeferredClientUpdate();
	LANDSCAPE_API uint32 ComputeWeightmapsHash();
#endif

	friend class FLandscapeComponentSceneProxy;
	friend struct FLandscapeComponentDataInterface;

	void SetLOD(bool bForced, int32 InLODValue);

protected:

#if WITH_EDITOR
	void RecreateCollisionComponent(bool bUseSimpleCollision);
	void UpdateCollisionHeightBuffer(int32 InComponentX1, int32 InComponentY1, int32 InComponentX2, int32 InComponentY2, int32 InCollisionMipLevel, int32 InHeightmapSizeU, int32 InHeightmapSizeV,
		const FColor* const InHeightmapTextureMipData, uint16* CollisionHeightData, uint16* GrassHeightData,
		const FColor* const InXYOffsetTextureMipData, uint16* CollisionXYOffsetData);
	void UpdateDominantLayerBuffer(int32 InComponentX1, int32 InComponentY1, int32 InComponentX2, int32 InComponentY2, int32 InCollisionMipLevel, int32 InWeightmapSizeU, int32 InDataLayerIdx, const TArray<uint8*>& InCollisionDataPtrs, uint8* DominantLayerData);
#endif

	/** Whether the component type supports static lighting. */
	virtual bool SupportsStaticLighting() const override
	{
		return true;
	}
};<|MERGE_RESOLUTION|>--- conflicted
+++ resolved
@@ -308,25 +308,15 @@
 	// Will update Component clients: Navigation data, Foliage, Grass, etc.
 	Component_Update_Client = 1 << 3,
 	// Will update Component clients while editing
-<<<<<<< HEAD
-	Component_Update_Client_Editing = 1 << 4
-=======
 	Component_Update_Client_Editing = 1 << 4,
 	// Will compute component approximated bounds
 	Component_Update_Approximated_Bounds = 1 << 5
->>>>>>> 33e6966e
 };
 
 enum ELandscapeLayerUpdateMode : uint32
 { 
 	Update_Heightmap_All = 1 << 0,
 	Update_Heightmap_Editing = 1 << 1,
-<<<<<<< HEAD
-	Update_Weightmap_All = 1 << 2,
-	Update_Weightmap_Editing = 1 << 3,
-	Update_All = Update_Weightmap_All | Update_Heightmap_All,
-	Update_All_Editing = Update_Weightmap_Editing | Update_Heightmap_Editing,
-=======
 	Update_Heightmap_Editing_NoCollision = 1 << 2,
 	Update_Weightmap_All = 1 << 3,
 	Update_Weightmap_Editing = 1 << 4,
@@ -334,7 +324,6 @@
 	Update_All = Update_Weightmap_All | Update_Heightmap_All,
 	Update_All_Editing = Update_Weightmap_Editing | Update_Heightmap_Editing,
 	Update_All_Editing_NoCollision = Update_Weightmap_Editing_NoCollision | Update_Heightmap_Editing_NoCollision,
->>>>>>> 33e6966e
 	// In cases where we couldn't update the clients right away this flag will be set in RegenerateLayersContent
 	Update_Client_Deferred = 1 << 4,
 	// Update landscape component clients while editing
@@ -919,13 +908,8 @@
 
 	LANDSCAPE_API bool IsUpdateFlagEnabledForModes(ELandscapeComponentUpdateFlag InFlag, uint32 InModeMask) const;
 	LANDSCAPE_API void ClearUpdateFlagsForModes(uint32 InModeMask);
-<<<<<<< HEAD
-	LANDSCAPE_API void RequestWeightmapUpdate(bool bUpdateAll = false);
-	LANDSCAPE_API void RequestHeightmapUpdate(bool bUpdateAll = false);
-=======
 	LANDSCAPE_API void RequestWeightmapUpdate(bool bUpdateAll = false, bool bUpdateCollision = true);
 	LANDSCAPE_API void RequestHeightmapUpdate(bool bUpdateAll = false, bool bUpdateCollision = true);
->>>>>>> 33e6966e
 	LANDSCAPE_API void RequestEditingClientUpdate();
 	LANDSCAPE_API void RequestDeferredClientUpdate();
 	LANDSCAPE_API uint32 ComputeWeightmapsHash();
