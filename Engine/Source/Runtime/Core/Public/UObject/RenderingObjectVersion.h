// Copyright 1998-2019 Epic Games, Inc. All Rights Reserved.
#pragma once

#include "CoreTypes.h"
#include "Misc/Guid.h"

// Custom serialization version for changes made in Dev-Rendering stream
struct CORE_API FRenderingObjectVersion
{
	enum Type
	{
		// Before any version changes were made
		BeforeCustomVersionWasAdded = 0,

		// Added support for 3 band SH in the ILC
		IndirectLightingCache3BandSupport,

		// Allows specifying resolution for reflection capture probes
		CustomReflectionCaptureResolutionSupport,

		RemovedTextureStreamingLevelData,

		// translucency is now a property which matters for materials with the decal domain
		IntroducedMeshDecals,

		// Reflection captures are no longer prenormalized
		ReflectionCapturesStoreAverageBrightness,

		ChangedPlanarReflectionFadeDefaults,

		RemovedRenderTargetSize,

		// Particle Cutout (SubUVAnimation) data is now stored in the ParticleRequired Module
		MovedParticleCutoutsToRequiredModule,

		MapBuildDataSeparatePackage,

		// StaticMesh and SkeletalMesh texcoord size data.
		TextureStreamingMeshUVChannelData,
		
		// Added type handling to material normalize and length (sqrt) nodes
		TypeHandlingForMaterialSqrtNodes,

		FixedBSPLightmaps,

		DistanceFieldSelfShadowBias,

		FixedLegacyMaterialAttributeNodeTypes,

		ShaderResourceCodeSharing,

		MotionBlurAndTAASupportInSceneCapture2d,

		AddedTextureRenderTargetFormats,

		// Triggers a rebuild of the mesh UV density while also adding an update in the postedit
		FixedMeshUVDensity,

		AddedbUseShowOnlyList,

		VolumetricLightmaps,

		MaterialAttributeLayerParameters,

		StoreReflectionCaptureBrightnessForCooking,

		// FModelVertexBuffer does serialize a regular TArray instead of a TResourceArray
		ModelVertexBufferSerialization,

		ReplaceLightAsIfStatic,

		// Added per FShaderType permutation id.
		ShaderPermutationId,

		// Changed normal precision in imported data
		IncreaseNormalPrecision,

		VirtualTexturedLightmaps,

		GeometryCacheFastDecoder,

		LightmapHasShadowmapData,

		// Removed old gaussian and bokeh DOF methods from deferred shading renderer.
		DiaphragmDOFOnlyForDeferredShadingRenderer,

		// Lightmaps replace ULightMapVirtualTexture (non-UTexture derived class) with ULightMapVirtualTexture2D (derived from UTexture)
		VirtualTexturedLightmapsV2,

		SkyAtmosphereStaticLightingVersioning,

<<<<<<< HEAD
=======
		// UTextureRenderTarget2D now explicitly allows users to create sRGB or non-sRGB type targets
		ExplicitSRGBSetting,

		VolumetricLightmapStreaming,

		//ShaderModel4 support removed from engine
		RemovedSM4,

>>>>>>> 6ce81590
		// -----<new versions can be added above this line>-------------------------------------------------
		VersionPlusOne,
		LatestVersion = VersionPlusOne - 1
	};

	// The GUID for this custom version number
	const static FGuid GUID;

private:
	FRenderingObjectVersion() {}
};<|MERGE_RESOLUTION|>--- conflicted
+++ resolved
@@ -89,8 +89,6 @@
 
 		SkyAtmosphereStaticLightingVersioning,
 
-<<<<<<< HEAD
-=======
 		// UTextureRenderTarget2D now explicitly allows users to create sRGB or non-sRGB type targets
 		ExplicitSRGBSetting,
 
@@ -99,7 +97,9 @@
 		//ShaderModel4 support removed from engine
 		RemovedSM4,
 
->>>>>>> 6ce81590
+		// Deterministic ShaderMapID serialization
+		MaterialShaderMapIdSerialization,
+
 		// -----<new versions can be added above this line>-------------------------------------------------
 		VersionPlusOne,
 		LatestVersion = VersionPlusOne - 1
