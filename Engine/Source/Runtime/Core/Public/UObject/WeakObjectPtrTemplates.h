// Copyright 1998-2019 Epic Games, Inc. All Rights Reserved.

#pragma once

#include "CoreTypes.h"
#include "Templates/IsPointer.h"
#include "Templates/PointerIsConvertibleFromTo.h"
#include "Templates/AreTypesEqual.h"
#include "Templates/AndOrNot.h"
#include "Containers/Map.h"

/**
 * FWeakObjectPtr is a weak pointer to a UObject. 
 * It can return nullptr later if the object is garbage collected.
 * It has no impact on if the object is garbage collected or not.
 * It can't be directly used across a network.
 *
 * Most often it is used when you explicitly do NOT want to prevent something from being garbage collected.
 */
struct FWeakObjectPtr;

template<class T=UObject, class TWeakObjectPtrBase=FWeakObjectPtr>
struct TWeakObjectPtr;

/**
 * TWeakObjectPtr is the templated version of the generic FWeakObjectPtr
 */
template<class T, class TWeakObjectPtrBase>
struct TWeakObjectPtr : private TWeakObjectPtrBase
{
	// Although templated, these parameters are not intended to be anything other than the default,
	// and are only templates for module organization reasons.
	static_assert(TAreTypesEqual<TWeakObjectPtrBase, FWeakObjectPtr>::Value, "TWeakObjectPtrBase should not be overridden");

public:
	TWeakObjectPtr() = default;
	TWeakObjectPtr(const TWeakObjectPtr&) = default;
	TWeakObjectPtr& operator=(const TWeakObjectPtr&) = default;
	~TWeakObjectPtr() = default;

	/**
	 * Construct from a null pointer
	 */
	FORCEINLINE TWeakObjectPtr(TYPE_OF_NULLPTR) :
		TWeakObjectPtrBase((UObject*)nullptr)
	{
	}

	/**
	 * Construct from an object pointer
	 * @param Object object to create a weak pointer to
	 */
	template <
		typename U,
		typename = typename TEnableIf<TPointerIsConvertibleFromTo<const volatile U, const volatile T>::Value>::Type
	>
	FORCEINLINE TWeakObjectPtr(U* Object) :
		TWeakObjectPtrBase((UObject*)Object)
	{
		// When removing this deprecation warning, change:
		//
		// TWeakObjectPtrBase((UObject*)Object)
		// to:
		// TWeakObjectPtrBase((const UObject*)Object)
		//
		// and:
		//
		// typename TEnableIf<TPointerIsConvertibleFromTo<const volatile U, const volatile T>::Value>::Type
		// to:
		// typename TEnableIf<TPointerIsConvertibleFromTo<U, T>::Value>::Type
		UE_STATIC_DEPRECATE(
			4.19,
			(TLosesQualifiersFromTo<U, T>::Value),
			"Implicit conversions from const pointers to non-const TWeakObjectPtrs has been deprecated as it is not const-correct."
		);

		// This static assert is in here rather than in the body of the class because we want
		// to be able to define TWeakObjectPtr<UUndefinedClass>.
		static_assert(TPointerIsConvertibleFromTo<T, const volatile UObject>::Value, "TWeakObjectPtr can only be constructed with UObject types");
	}

	/**
	 * Construct from another weak pointer of another type, intended for derived-to-base conversions
	 * @param Other weak pointer to copy from
	 */
	template <typename OtherT>
	FORCEINLINE TWeakObjectPtr(const TWeakObjectPtr<OtherT, TWeakObjectPtrBase>& Other) :
		TWeakObjectPtrBase(*(TWeakObjectPtrBase*)&Other) // we do a C-style cast to private base here to avoid clang 3.6.0 compilation problems with friend declarations
	{
		// It's also possible that this static_assert may fail for valid conversions because
		// one or both of the types have only been forward-declared.
		static_assert(TPointerIsConvertibleFromTo<OtherT, T>::Value, "Unable to convert TWeakObjectPtr - types are incompatible");
	}

	/**
	 * Reset the weak pointer back to the null state
	 */
	FORCEINLINE void Reset()
	{
		TWeakObjectPtrBase::Reset();
	}

	/**  
	 * Copy from an object pointer
	 * @param Object object to create a weak pointer to
	 */
	template<class U>
	FORCEINLINE typename TEnableIf<!TLosesQualifiersFromTo<U, T>::Value, TWeakObjectPtr&>::Type operator=(U* Object)
	{
		T* TempObject = Object;
		TWeakObjectPtrBase::operator=(TempObject);
		return *this;
	}
	template<class U>
	UE_DEPRECATED(4.19, "Implicit conversions from const pointers to non-const TWeakObjectPtrs has been deprecated. Please const-correct this usage.")
	FORCEINLINE typename TEnableIf<TLosesQualifiersFromTo<U, T>::Value, TWeakObjectPtr&>::Type operator=(U* Object)
	{
		const T* TempObject = Object;
		TWeakObjectPtrBase::operator=(TempObject);
		return *this;
	}

	/**  
	 * Assign from another weak pointer, intended for derived-to-base conversions
	 * @param Other weak pointer to copy from
	 */
	template <typename OtherT>
	FORCEINLINE TWeakObjectPtr& operator=(const TWeakObjectPtr<OtherT, TWeakObjectPtrBase>& Other)
	{
		// It's also possible that this static_assert may fail for valid conversions because
		// one or both of the types have only been forward-declared.
		static_assert(TPointerIsConvertibleFromTo<OtherT, T>::Value, "Unable to convert TWeakObjectPtr - types are incompatible");

		*(TWeakObjectPtrBase*)this = *(TWeakObjectPtrBase*)&Other; // we do a C-style cast to private base here to avoid clang 3.6.0 compilation problems with friend declarations

		return *this;
	}

	/**  
	 * Dereference the weak pointer
	 * @param bEvenIfPendingKill if this is true, pendingkill objects are considered valid
<<<<<<< HEAD
	 * @return NULL if this object is gone or the weak pointer was NULL, otherwise a valid uobject pointer
	**/
=======
	 * @return nullptr if this object is gone or the weak pointer is explicitly null, otherwise a valid uobject pointer
	 */
>>>>>>> 647851d4
	FORCEINLINE T* Get(bool bEvenIfPendingKill) const
	{
		return (T*)TWeakObjectPtrBase::Get(bEvenIfPendingKill);
	}

	/**  
	 * Dereference the weak pointer. This is an optimized version implying bEvenIfPendingKill=false.
	 */
	FORCEINLINE T* Get(/*bool bEvenIfPendingKill = false*/) const
	{
		return (T*)TWeakObjectPtrBase::Get();
	}

	/** Deferences the weak pointer even if its marked RF_Unreachable. This is needed to resolve weak pointers during GC (such as ::AddReferenceObjects) */
	FORCEINLINE T* GetEvenIfUnreachable() const
	{
		return (T*)TWeakObjectPtrBase::GetEvenIfUnreachable();
	}

	/**  
	 * Dereference the weak pointer
	 */
	FORCEINLINE T& operator*() const
	{
		return *Get();
	}

	/**  
	 * Dereference the weak pointer
	 */
	FORCEINLINE T* operator->() const
	{
		return Get();
	}

	/**  
	 * Test if this points to a live UObject
	 * @param bEvenIfPendingKill if this is true, pendingkill objects are considered valid
	 * @param bThreadsafeTest if true then function will just give you information whether referenced
<<<<<<< HEAD
	 *							UObject is gone forever (@return false) or if it is still there (@return true, no object flags checked).
=======
	 *							UObject is gone forever (return false) or if it is still there (return true, no object flags checked).
>>>>>>> 647851d4
	 * @return true if Get() would return a valid non-null pointer
	 */
	FORCEINLINE bool IsValid(bool bEvenIfPendingKill, bool bThreadsafeTest = false) const
	{
		return TWeakObjectPtrBase::IsValid(bEvenIfPendingKill, bThreadsafeTest);
	}

	/**
	 * Test if this points to a live UObject. This is an optimized version implying bEvenIfPendingKill=false, bThreadsafeTest=false.
	 * @return true if Get() would return a valid non-null pointer
	 */
	FORCEINLINE bool IsValid(/*bool bEvenIfPendingKill = false, bool bThreadsafeTest = false*/) const
	{
		return TWeakObjectPtrBase::IsValid();
	}

	/**  
	 * Slightly different than !IsValid(), returns true if this used to point to a UObject, but doesn't any more and has not been assigned or reset in the mean time.
	 * @param bIncludingIfPendingKill if this is true, pendingkill objects are considered stale
	 * @param bThreadsafeTest set it to true when testing outside of Game Thread. Results in false if WeakObjPtr point to an existing object (no flags checked)
	 * @return true if this used to point at a real object but no longer does.
	 */
	FORCEINLINE bool IsStale(bool bIncludingIfPendingKill = true, bool bThreadsafeTest = false) const
	{
		return TWeakObjectPtrBase::IsStale(bIncludingIfPendingKill, bThreadsafeTest);
	}
	
	/**
	 * Returns true if this pointer was explicitly assigned to null, was reset, or was never initialized.
	 * If this returns true, IsValid() and IsStale() will both return false.
	 */
	FORCEINLINE bool IsExplicitlyNull() const
	{
		return TWeakObjectPtrBase::IsExplicitlyNull();
	}

	/**
	 * Returns true if two weak pointers were originally set to the same object, even if they are now stale
	 * @param Other weak pointer to compare to
	 */
	FORCEINLINE bool HasSameIndexAndSerialNumber(const TWeakObjectPtr& Other) const
	{
		return static_cast<const TWeakObjectPtrBase&>(*this).HasSameIndexAndSerialNumber(static_cast<const TWeakObjectPtrBase&>(Other));
	}

	/** Hash function. */
	FORCEINLINE friend uint32 GetTypeHash(const TWeakObjectPtr& WeakObjectPtr)
	{
		return GetTypeHash(static_cast<const TWeakObjectPtrBase&>(WeakObjectPtr));
	}

	/**
	 * Weak object pointer serialization, this forwards to FArchive::operator<<(struct FWeakObjectPtr&) or an override
	 */
	friend FArchive& operator<<( FArchive& Ar, TWeakObjectPtr& WeakObjectPtr )
	{
		Ar << static_cast<TWeakObjectPtrBase&>(WeakObjectPtr);
		return Ar;
	}
};

// Helper function which deduces the type of the initializer
template <typename T>
FORCEINLINE TWeakObjectPtr<T> MakeWeakObjectPtr(T* Ptr)
{
	return TWeakObjectPtr<T>(Ptr);
}

/**
 * Compare weak pointers for equality.
 * If both pointers would return nullptr from Get() they count as equal even if they were not initialized to the same object.
 * @param Other weak pointer to compare to
 */
template <typename LhsT, typename RhsT, typename OtherTWeakObjectPtrBase>
FORCENOINLINE bool operator==(const TWeakObjectPtr<LhsT, OtherTWeakObjectPtrBase>& Lhs, const TWeakObjectPtr<RhsT, OtherTWeakObjectPtrBase>& Rhs)
{
	// It's also possible that this static_assert may fail for valid conversions because
	// one or both of the types have only been forward-declared.
	static_assert(TPointerIsConvertibleFromTo<LhsT, RhsT>::Value || TPointerIsConvertibleFromTo<RhsT, LhsT>::Value, "Unable to compare TWeakObjectPtrs - types are incompatible");

	return (const OtherTWeakObjectPtrBase&)Lhs == (const OtherTWeakObjectPtrBase&)Rhs;
}

template <typename LhsT, typename RhsT, typename OtherTWeakObjectPtrBase>
FORCENOINLINE bool operator==(const TWeakObjectPtr<LhsT, OtherTWeakObjectPtrBase>& Lhs, const RhsT* Rhs)
{
	// It's also possible that these static_asserts may fail for valid conversions because
	// one or both of the types have only been forward-declared.
	static_assert(TPointerIsConvertibleFromTo<RhsT, UObject>::Value, "TWeakObjectPtr can only be compared with UObject types");
	static_assert(TPointerIsConvertibleFromTo<LhsT, RhsT>::Value || TPointerIsConvertibleFromTo<RhsT, LhsT>::Value, "Unable to compare TWeakObjectPtr with raw pointer - types are incompatible");

	// NOTE: this constructs a TWeakObjectPtrBase, which has some amount of overhead, so this may not be an efficient operation
	return (const OtherTWeakObjectPtrBase&)Lhs == OtherTWeakObjectPtrBase(Rhs);
}

template <typename LhsT, typename RhsT, typename OtherTWeakObjectPtrBase>
FORCENOINLINE bool operator==(const LhsT* Lhs, const TWeakObjectPtr<RhsT, OtherTWeakObjectPtrBase>& Rhs)
{
	// It's also possible that these static_asserts may fail for valid conversions because
	// one or both of the types have only been forward-declared.
	static_assert(TPointerIsConvertibleFromTo<LhsT, UObject>::Value, "TWeakObjectPtr can only be compared with UObject types");
	static_assert(TPointerIsConvertibleFromTo<LhsT, RhsT>::Value || TPointerIsConvertibleFromTo<RhsT, LhsT>::Value, "Unable to compare TWeakObjectPtr with raw pointer - types are incompatible");

	// NOTE: this constructs a TWeakObjectPtrBase, which has some amount of overhead, so this may not be an efficient operation
	return OtherTWeakObjectPtrBase(Lhs) == (const OtherTWeakObjectPtrBase&)Rhs;
}

template <typename LhsT, typename OtherTWeakObjectPtrBase>
FORCENOINLINE bool operator==(const TWeakObjectPtr<LhsT, OtherTWeakObjectPtrBase>& Lhs, TYPE_OF_NULLPTR)
{
	return !Lhs.IsValid();
}

template <typename RhsT, typename OtherTWeakObjectPtrBase>
FORCENOINLINE bool operator==(TYPE_OF_NULLPTR, const TWeakObjectPtr<RhsT, OtherTWeakObjectPtrBase>& Rhs)
{
	return !Rhs.IsValid();
}

/**
 * Compare weak pointers for inequality
 * @param Other weak pointer to compare to
 */
template <typename LhsT, typename RhsT, typename OtherTWeakObjectPtrBase>
FORCENOINLINE bool operator!=(const TWeakObjectPtr<LhsT, OtherTWeakObjectPtrBase>& Lhs, const TWeakObjectPtr<RhsT, OtherTWeakObjectPtrBase>& Rhs)
{
	// It's also possible that this static_assert may fail for valid conversions because
	// one or both of the types have only been forward-declared.
	static_assert(TPointerIsConvertibleFromTo<LhsT, RhsT>::Value || TPointerIsConvertibleFromTo<RhsT, LhsT>::Value, "Unable to compare TWeakObjectPtrs - types are incompatible");

	return (const OtherTWeakObjectPtrBase&)Lhs != (const OtherTWeakObjectPtrBase&)Rhs;
}

template <typename LhsT, typename RhsT, typename OtherTWeakObjectPtrBase>
FORCENOINLINE bool operator!=(const TWeakObjectPtr<LhsT, OtherTWeakObjectPtrBase>& Lhs, const RhsT* Rhs)
{
	// It's also possible that these static_asserts may fail for valid conversions because
	// one or both of the types have only been forward-declared.
	static_assert(TPointerIsConvertibleFromTo<RhsT, UObject>::Value, "TWeakObjectPtr can only be compared with UObject types");
	static_assert(TPointerIsConvertibleFromTo<LhsT, RhsT>::Value || TPointerIsConvertibleFromTo<RhsT, LhsT>::Value, "Unable to compare TWeakObjectPtr with raw pointer - types are incompatible");

	// NOTE: this constructs a TWeakObjectPtrBase, which has some amount of overhead, so this may not be an efficient operation
	return (const OtherTWeakObjectPtrBase&)Lhs != OtherTWeakObjectPtrBase(Rhs);
}

template <typename LhsT, typename RhsT, typename OtherTWeakObjectPtrBase>
FORCENOINLINE bool operator!=(const LhsT* Lhs, const TWeakObjectPtr<RhsT, OtherTWeakObjectPtrBase>& Rhs)
{
	// It's also possible that these static_asserts may fail for valid conversions because
	// one or both of the types have only been forward-declared.
	static_assert(TPointerIsConvertibleFromTo<LhsT, UObject>::Value, "TWeakObjectPtr can only be compared with UObject types");
	static_assert(TPointerIsConvertibleFromTo<LhsT, RhsT>::Value || TPointerIsConvertibleFromTo<RhsT, LhsT>::Value, "Unable to compare TWeakObjectPtr with raw pointer - types are incompatible");

	// NOTE: this constructs a TWeakObjectPtrBase, which has some amount of overhead, so this may not be an efficient operation
	return OtherTWeakObjectPtrBase(Lhs) != (const OtherTWeakObjectPtrBase&)Rhs;
}

template <typename LhsT, typename OtherTWeakObjectPtrBase>
FORCENOINLINE bool operator!=(const TWeakObjectPtr<LhsT, OtherTWeakObjectPtrBase>& Lhs, TYPE_OF_NULLPTR)
{
	return Lhs.IsValid();
}

template <typename RhsT, typename OtherTWeakObjectPtrBase>
FORCENOINLINE bool operator!=(TYPE_OF_NULLPTR, const TWeakObjectPtr<RhsT, OtherTWeakObjectPtrBase>& Rhs)
{
	return Rhs.IsValid();
}


template<class T> struct TIsPODType<TWeakObjectPtr<T> > { enum { Value = true }; };
template<class T> struct TIsZeroConstructType<TWeakObjectPtr<T> > { enum { Value = true }; };
template<class T> struct TIsWeakPointerType<TWeakObjectPtr<T> > { enum { Value = true }; };


/**
 * MapKeyFuncs for TWeakObjectPtrs which allow the key to become stale without invalidating the map.
 */
template <typename KeyType, typename ValueType, bool bInAllowDuplicateKeys = false>
struct TWeakObjectPtrMapKeyFuncs : public TDefaultMapKeyFuncs<KeyType, ValueType, bInAllowDuplicateKeys>
{
	typedef typename TDefaultMapKeyFuncs<KeyType, ValueType, bInAllowDuplicateKeys>::KeyInitType KeyInitType;

	static FORCEINLINE bool Matches(KeyInitType A, KeyInitType B)
	{
		return A.HasSameIndexAndSerialNumber(B);
	}

	static FORCEINLINE uint32 GetKeyHash(KeyInitType Key)
	{
		return GetTypeHash(Key);
	}
};

/**
 * Automatic version of the weak object pointer
 */
template<class T> 
class TAutoWeakObjectPtr : public TWeakObjectPtr<T>
{
public:
	/** NULL constructor **/
	UE_DEPRECATED(4.15, "TAutoWeakObjectPtr has been deprecated - use TWeakObjectPtr instead")
	FORCEINLINE TAutoWeakObjectPtr()
	{
	}
	/** Construct from a raw pointer **/
	UE_DEPRECATED(4.15, "TAutoWeakObjectPtr has been deprecated - use TWeakObjectPtr instead")
	FORCEINLINE TAutoWeakObjectPtr(const T* Target)
		: TWeakObjectPtr<T>(Target)
	{
	}
	/**  Construct from the base type **/
	UE_DEPRECATED(4.15, "TAutoWeakObjectPtr has been deprecated - use TWeakObjectPtr instead")
	FORCEINLINE TAutoWeakObjectPtr(const TWeakObjectPtr<T>& Other) 
		: TWeakObjectPtr<T>(Other)
	{
	}
	UE_DEPRECATED(4.15, "Implicit conversion from TAutoWeakObjectPtr to the pointer type has been deprecated - use Get() instead")
	FORCEINLINE operator T* () const
	{
		return this->Get();
	}
	UE_DEPRECATED(4.15, "Implicit conversion from TAutoWeakObjectPtr to the pointer type has been deprecated - use Get() instead")
	FORCEINLINE operator const T* () const
	{
		return (const T*)this->Get();
	}

	UE_DEPRECATED(4.15, "Implicit conversion from TAutoWeakObjectPtr to the pointer type has been deprecated - use Get() instead")
	FORCEINLINE explicit operator bool() const
	{
		return this->Get() != nullptr;
	}
};

template<class T> struct TIsPODType<TAutoWeakObjectPtr<T> > { enum { Value = true }; };
template<class T> struct TIsZeroConstructType<TAutoWeakObjectPtr<T> > { enum { Value = true }; };
template<class T> struct TIsWeakPointerType<TAutoWeakObjectPtr<T> > { enum { Value = true }; };

/** Utility function to fill in a TArray<ClassName*> from a TArray<TWeakObjectPtr<ClassName>> */
template<typename DestArrayType, typename SourceArrayType>
void CopyFromWeakArray(DestArrayType& Dest, const SourceArrayType& Src)
{
	Dest.Empty(Src.Num());
	for (int32 Index = 0; Index < Src.Num(); Index++)
	{
		if (auto Value = Src[Index].Get())
		{
			Dest.Add(Value);
		}
	}
}<|MERGE_RESOLUTION|>--- conflicted
+++ resolved
@@ -139,13 +139,8 @@
 	/**  
 	 * Dereference the weak pointer
 	 * @param bEvenIfPendingKill if this is true, pendingkill objects are considered valid
-<<<<<<< HEAD
-	 * @return NULL if this object is gone or the weak pointer was NULL, otherwise a valid uobject pointer
-	**/
-=======
 	 * @return nullptr if this object is gone or the weak pointer is explicitly null, otherwise a valid uobject pointer
 	 */
->>>>>>> 647851d4
 	FORCEINLINE T* Get(bool bEvenIfPendingKill) const
 	{
 		return (T*)TWeakObjectPtrBase::Get(bEvenIfPendingKill);
@@ -185,11 +180,7 @@
 	 * Test if this points to a live UObject
 	 * @param bEvenIfPendingKill if this is true, pendingkill objects are considered valid
 	 * @param bThreadsafeTest if true then function will just give you information whether referenced
-<<<<<<< HEAD
-	 *							UObject is gone forever (@return false) or if it is still there (@return true, no object flags checked).
-=======
 	 *							UObject is gone forever (return false) or if it is still there (return true, no object flags checked).
->>>>>>> 647851d4
 	 * @return true if Get() would return a valid non-null pointer
 	 */
 	FORCEINLINE bool IsValid(bool bEvenIfPendingKill, bool bThreadsafeTest = false) const
