--- conflicted
+++ resolved
@@ -598,7 +598,6 @@
 	 *
 	 * @return the current timecode frame rate.
 	 */
-<<<<<<< HEAD
 	static FFrameRate GetTimecodeFrameRate();
 
 	/**
@@ -613,13 +612,6 @@
 		return CurrentFrameTime;
 	}
 
-=======
-	FORCEINLINE static FFrameRate GetTimecodeFrameRate()
-	{
-		return TimecodeFrameRate;
-	}
-	
->>>>>>> 2ce7666d
 	/**
 	 * Sets the current timecode, and the frame rate to which it's relative.
 	 *
