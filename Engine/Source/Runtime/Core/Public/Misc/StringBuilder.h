// Copyright Epic Games, Inc. All Rights Reserved.

#pragma once

#include "Containers/StringView.h"
#include "CoreTypes.h"
#include "Misc/CString.h"
#include "Templates/AndOrNot.h"
#include "Templates/EnableIf.h"
#include "Templates/IsArrayOrRefOfType.h"
#include "Templates/IsValidVariadicFunctionArg.h"
#include "Templates/UnrealTemplate.h"
#include "Traits/IsContiguousContainer.h"

#define USE_STRING_LITERAL_PATH 1

class FAnsiStringBuilderBase;
class FStringBuilderBase;

namespace StringBuilderPrivate
{
	template <typename CharType> struct TStringBuilderBaseType;
	template <> struct TStringBuilderBaseType<ANSICHAR> { using Type = FAnsiStringBuilderBase; };
	template <> struct TStringBuilderBaseType<WIDECHAR> { using Type = FStringBuilderBase; };
}

/** The string builder base type to be used by append operators and function output parameters for a given character type. */
template <typename CharType>
using TStringBuilderBase = typename StringBuilderPrivate::TStringBuilderBaseType<CharType>::Type;

/** String Builder implementation

	This class helps with the common task of constructing new strings. 
	
	It does this by allocating buffer space which is used to hold the 
	constructed string. The intent is that the builder is allocated on
	the stack as a function local variable to avoid heap allocations.

	The buffer is always contiguous and the class is not intended to be
	used to construct extremely large strings. 
	
	This is not intended to be used as a mechanism for holding on to 
	strings for a long time - the use case is explicitly to aid in 
	*constructing* strings on the stack	and subsequently passing the 
	string into a function call or a more permanent string storage 
	mechanism like FString et al

	The amount of buffer space to allocate is specified via a template
	parameter and if the constructed string should overflow this initial
	buffer, a new buffer will be allocated using regular dynamic memory
	allocations. For instances where you absolutely must not allocate
	any memory, you should use the fixed variants named
	TFixed*StringBuilder

	Overflow allocation should be the exceptional case however -- always
	try to size the buffer so that it can hold the vast majority of 
	strings you expect to construct.

	Be mindful that stack is a limited resource, so if you are writing a
	highly recursive function you may want to use some other mechanism
	to build your strings.

  */

template<typename C>
class TStringBuilderImpl
{
public:
	/** The character type that this builder operates on. */
	using ElementType = C;
	/** The string builder base type to be used by append operators and function output parameters. */
	using BuilderType = TStringBuilderBase<ElementType>;
	/** The string view type that this builder is compatible with. */
	using ViewType = TStringView<ElementType>;

	/** Whether the given type can be appended to this builder using the append operator. */
	template <typename AppendType>
	using TCanAppend = TIsSame<BuilderType&, decltype(DeclVal<BuilderType&>() << DeclVal<AppendType>())>;

	/** Whether the given range type can have its elements appended to the builder using the append operator. */
	template <typename RangeType>
	using TCanAppendRange = TAnd<TIsContiguousContainer<RangeType>, TCanAppend<decltype(*::GetData(DeclVal<RangeType>()))>>;

				TStringBuilderImpl() = default;
	CORE_API	~TStringBuilderImpl();

				TStringBuilderImpl(const TStringBuilderImpl&) = delete;
				TStringBuilderImpl(TStringBuilderImpl&&) = delete;

	const TStringBuilderImpl& operator=(const TStringBuilderImpl&) = delete;
	const TStringBuilderImpl& operator=(TStringBuilderImpl&&) = delete;

	inline int32	Len() const			{ return int32(CurPos - Base); }
	inline C* GetData()					{ return Base; }
	inline const C* GetData() const		{ return Base; }
	inline const C* ToString() const	{ EnsureNulTerminated(); return Base; }
	inline const C* operator*() const	{ EnsureNulTerminated(); return Base; }

	inline operator ViewType() const	{ return ViewType(Base, CurPos - Base); }

	inline const C	LastChar() const	{ return *(CurPos - 1); }

	/**
	 * Empties the string builder, but doesn't change memory allocation.
	 */
	inline void Reset()
	{
		CurPos = Base;
	}

	/**
	 * Adds a given number of uninitialized characters into the string builder.
	 *
	 * @param InCount The number of uninitialized characters to add.
	 *
	 * @return The number of characters in the string builder before adding the new characters.
	 */
	inline int32 AddUninitialized(int32 InCount)
	{
		EnsureCapacity(InCount);
		const int32 OldCount = Len();
		CurPos += InCount;
		return OldCount;
	}

	/**
	 * Modifies the string builder to remove the given number of characters from the end.
	 */
	inline void RemoveSuffix(int32 InCount)
	{
		check(InCount <= Len());
		CurPos -= InCount;
	}

	inline BuilderType& Append(C Char)
	{
		EnsureCapacity(1);

		*CurPos++ = Char;

		return BaseBuilder();
	}

#if USE_STRING_LITERAL_PATH
	inline BuilderType& AppendAnsi(const ANSICHAR*& NulTerminatedString)
#else
	inline BuilderType& AppendAnsi(const ANSICHAR* NulTerminatedString)
#endif
	{
		if (!NulTerminatedString)
		{
			return BaseBuilder();
		}

		return AppendAnsi(NulTerminatedString, TCString<ANSICHAR>::Strlen(NulTerminatedString));
	}

	inline BuilderType& AppendAnsi(const FAnsiStringView& AnsiString)
	{
		return AppendAnsi(AnsiString.GetData(), AnsiString.Len());
	}

	inline BuilderType& AppendAnsi(const ANSICHAR* String, const int32 Length)
	{
		EnsureCapacity(Length);

		C* RESTRICT Dest = CurPos;
		CurPos += Length;

		for (int32 i = 0; i < Length; ++i)
		{
			Dest[i] = String[i];
		}

		return BaseBuilder();
	}

#if USE_STRING_LITERAL_PATH
	inline BuilderType& Append(const C*& NulTerminatedString)
#else
	inline BuilderType& Append(const C* NulTerminatedString)
#endif
	{
		if (!NulTerminatedString)
		{
			return BaseBuilder();
		}

		return Append(NulTerminatedString, TCString<C>::Strlen(NulTerminatedString));
	}

	inline BuilderType& Append(const ViewType& StringView)
	{
		return Append(StringView.GetData(), StringView.Len());
	}

	inline BuilderType& Append(const C* String, int32 Length)
	{
		EnsureCapacity(Length);
		C* RESTRICT Dest = CurPos;
		CurPos += Length;

		FMemory::Memcpy(Dest, String, Length * sizeof(C));

		return BaseBuilder();
	}

#if USE_STRING_LITERAL_PATH
	template<int32 ArrayLength>
	inline BuilderType& Append(C(&CharArray)[ArrayLength])
	{
		return Append(&CharArray[0]);
	}

	template<int32 LiteralLength>
	inline BuilderType& Append(const C (&StringLiteral)[LiteralLength])
	{
		constexpr int32 Length = LiteralLength - 1;
		return Append(StringLiteral, Length);
	}

	template<int32 LiteralLength>
	inline BuilderType& AppendAnsi(const ANSICHAR (&StringLiteral)[LiteralLength])
	{
		constexpr int32 Length = LiteralLength - 1;
		return AppendAnsi(StringLiteral, Length);
	}
#endif

	/**
	 * Append every element of the range to the builder, separating the elements by the delimiter.
	 *
	 * This function is only available when the elements of the range and the delimiter can both be
	 * written to the builder using the append operator.
	 *
	 * @param InRange The range of elements to join and append.
	 * @param InDelimiter The delimiter to append as a separator for the elements.
	 *
	 * @return The builder, to allow additional operations to be composed with this one.
	 */
	template <typename RangeType, typename DelimiterType,
		typename = typename TEnableIf<TAnd<TCanAppendRange<RangeType&&>, TCanAppend<DelimiterType&&>>::Value>::Type>
	inline BuilderType& Join(RangeType&& InRange, DelimiterType&& InDelimiter)
	{
		BuilderType& Self = BaseBuilder();
		bool bFirst = true;
		for (auto&& Elem : Forward<RangeType>(InRange))
		{
			if (bFirst)
			{
				bFirst = false;
			}
			else
			{
				Self << InDelimiter;
			}
			Self << Elem;
		}
		return Self;
	}

	/**
	 * Append every element of the range to the builder, separating the elements by the delimiter, and
	 * surrounding every element on each side with the given quote.
	 *
	 * This function is only available when the elements of the range, the delimiter, and the quote can be
	 * written to the builder using the append operator.
	 *
	 * @param InRange The range of elements to join and append.
	 * @param InDelimiter The delimiter to append as a separator for the elements.
	 * @param InQuote The quote to append on both sides of each element.
	 *
	 * @return The builder, to allow additional operations to be composed with this one.
	 */
	template <typename RangeType, typename DelimiterType, typename QuoteType,
		typename = typename TEnableIf<TAnd<TCanAppendRange<RangeType>, TCanAppend<DelimiterType&&>, TCanAppend<QuoteType&&>>::Value>::Type>
	inline BuilderType& JoinQuoted(RangeType&& InRange, DelimiterType&& InDelimiter, QuoteType&& InQuote)
	{
		BuilderType& Self = BaseBuilder();
		bool bFirst = true;
		for (auto&& Elem : Forward<RangeType>(InRange))
		{
			if (bFirst)
			{
				bFirst = false;
			}
			else
			{
				Self << InDelimiter;
			}
			Self << InQuote << Elem << InQuote;
		}
		return Self;
	}

	/**
	 * Appends to the string builder similarly to how classic sprintf works.
	 *
	 * @param Format A format string that specifies how to format the additional arguments. Refer to standard printf format.
	 */
	template <typename FmtType, typename... Types>
	typename TEnableIf<TIsArrayOrRefOfType<FmtType, C>::Value, BuilderType&>::Type Appendf(const FmtType& Fmt, Types... Args)
	{
		static_assert(TIsArrayOrRefOfType<FmtType, C>::Value, "Formatting string must be a character array.");
		static_assert(TAnd<TIsValidVariadicFunctionArg<Types>...>::Value, "Invalid argument(s) passed to Appendf.");
		return AppendfImpl(BaseBuilder(), Fmt, Forward<Types>(Args)...);
	}

private:
	CORE_API static BuilderType& VARARGS AppendfImpl(BuilderType& Self, const C* Fmt, ...);

	inline BuilderType& BaseBuilder() { return static_cast<BuilderType&>(*this); }

protected:
	inline void Initialize(C* InBase, int32 InCapacity)
	{
		Base	= InBase;
		CurPos	= InBase;
		End		= Base + InCapacity;
	}

	inline void EnsureNulTerminated() const
	{
		if (*CurPos)
		{
			*CurPos = 0;
		}
	}

	inline void EnsureCapacity(int32 RequiredAdditionalCapacity)
	{
		// precondition: we know the current buffer has enough capacity
		// for the existing string including NUL terminator

		if ((CurPos + RequiredAdditionalCapacity) < End)
			return;

		Extend(RequiredAdditionalCapacity);
	}

	CORE_API void	Extend(int32 extraCapacity);
	CORE_API void*	AllocBuffer(int32 byteCount);
	CORE_API void	FreeBuffer(void* buffer, int32 byteCount);

	C*			Base;
	C* 			CurPos;
	C*			End;
	bool		bIsDynamic = false;
	bool		bIsExtendable = false;
};

template <typename CharType>
struct TIsContiguousContainer<TStringBuilderImpl<CharType>> { enum { Value = true }; };

template <typename CharType>
constexpr inline SIZE_T GetNum(const TStringBuilderImpl<CharType>& Builder)
{
	return Builder.Len();
}
<<<<<<< HEAD

//////////////////////////////////////////////////////////////////////////
=======
>>>>>>> fa8a8d0d

//////////////////////////////////////////////////////////////////////////

class FAnsiStringBuilderBase : public TStringBuilderImpl<ANSICHAR>
{
protected:
	inline FAnsiStringBuilderBase(ANSICHAR* BufferPointer, int32 BufferCapacity)
	{
		Initialize(BufferPointer, BufferCapacity);
	}

	~FAnsiStringBuilderBase() = default;
};

template <>
struct TIsContiguousContainer<FAnsiStringBuilderBase> { enum { Value = true }; };

template<int32 N>
class TFixedAnsiStringBuilder : public FAnsiStringBuilderBase
{
public:
	inline TFixedAnsiStringBuilder()
	: FAnsiStringBuilderBase(StringBuffer, N)
	{
	}

	~TFixedAnsiStringBuilder() = default;

private:
	ANSICHAR	StringBuffer[N];
};

template <int32 N>
struct TIsContiguousContainer<TFixedAnsiStringBuilder<N>> { enum { Value = true }; };

template<int32 N>
class TAnsiStringBuilder : public FAnsiStringBuilderBase
{
public:
	inline TAnsiStringBuilder()
	: FAnsiStringBuilderBase(StringBuffer, N)
	{
		bIsExtendable = true;
	}

	~TAnsiStringBuilder() = default;

private:
	ANSICHAR	StringBuffer[N];
};

template <int32 N>
struct TIsContiguousContainer<TAnsiStringBuilder<N>> { enum { Value = true }; };
<<<<<<< HEAD

//////////////////////////////////////////////////////////////////////////
=======
>>>>>>> fa8a8d0d

//////////////////////////////////////////////////////////////////////////

class FStringBuilderBase : public TStringBuilderImpl<TCHAR>
{
protected:
	FStringBuilderBase(TCHAR* BufferPointer, int32 BufferCapacity)
	{
		Initialize(BufferPointer, BufferCapacity);
	}

	~FStringBuilderBase() = default;
};

template <>
struct TIsContiguousContainer<FStringBuilderBase> { enum { Value = true }; };

template<int32 N>
class TFixedStringBuilder : public FStringBuilderBase
{
public:
	inline TFixedStringBuilder()
	: FStringBuilderBase(StringBuffer, N)
	{
	}

	~TFixedStringBuilder() = default;

private:
	TCHAR	StringBuffer[N];
};

template <int32 N>
struct TIsContiguousContainer<TFixedStringBuilder<N>> { enum { Value = true }; };

template<int32 N>
class TStringBuilder : public FStringBuilderBase
{
public:
	inline TStringBuilder()
	: FStringBuilderBase(StringBuffer, N)
	{
		bIsExtendable = true;
	}

	~TStringBuilder() = default;

private:
	TCHAR	StringBuffer[N];
};

template <int32 N>
struct TIsContiguousContainer<TStringBuilder<N>> { enum { Value = true }; };

// Append operator implementations

inline FStringBuilderBase&					operator<<(FStringBuilderBase& Builder, const TCHAR Char)						{ return Builder.Append(Char); }

#if USE_STRING_LITERAL_PATH

inline FStringBuilderBase&					operator<<(FStringBuilderBase& Builder, const TCHAR*& NulTerminatedString)		{ return Builder.Append(NulTerminatedString); }
inline FStringBuilderBase&					operator<<(FStringBuilderBase& Builder, const ANSICHAR*& NulTerminatedString)	{ return Builder.AppendAnsi(NulTerminatedString); }
<<<<<<< HEAD

template<int32 N> FStringBuilderBase&		operator<<(FStringBuilderBase& Builder, const TCHAR (&StringLiteral)[N])		{ return Builder.Append(StringLiteral); }
template<int32 N> FStringBuilderBase&		operator<<(FStringBuilderBase& Builder, const ANSICHAR (&StringLiteral)[N])		{ return Builder.AppendAnsi(StringLiteral); }

template<int32 N> FStringBuilderBase&		operator<<(FStringBuilderBase& Builder, TCHAR (&NulTerminatedString)[N])		{ return Builder.Append(&NulTerminatedString[0], TCString<TCHAR>::Strlen(NulTerminatedString)); }
template<int32 N> FStringBuilderBase&		operator<<(FStringBuilderBase& Builder, ANSICHAR (&NulTerminatedString)[N])		{ return Builder.AppendAnsi(&NulTerminatedString[0], TCString<ANSICHAR>::Strlen(NulTerminatedString)); }

#else

inline FStringBuilderBase&					operator<<(FStringBuilderBase& Builder, const TCHAR* NulTerminatedString)		{ return Builder.Append(NulTerminatedString); }
inline FStringBuilderBase&					operator<<(FStringBuilderBase& Builder, const ANSICHAR* NulTerminatedString)	{ return Builder.AppendAnsi(NulTerminatedString); }

#endif

inline FStringBuilderBase&					operator<<(FStringBuilderBase& Builder, const FStringView& Str)					{ return Builder.Append(Str); }

inline FStringBuilderBase&					operator<<(FStringBuilderBase& Builder, int32 Value)							{ return Builder.Appendf(TEXT("%d"), Value); }
inline FStringBuilderBase&					operator<<(FStringBuilderBase& Builder, uint32 Value)							{ return Builder.Appendf(TEXT("%u"), Value); }

inline FStringBuilderBase&					operator<<(FStringBuilderBase& Builder, int64 Value)							{ return Builder.Appendf(TEXT(INT64_FMT), Value); }
inline FStringBuilderBase&					operator<<(FStringBuilderBase& Builder, uint64 Value)							{ return Builder.Appendf(TEXT(UINT64_FMT), Value); }

inline FStringBuilderBase&					operator<<(FStringBuilderBase& Builder, int8 Value)								{ return Builder << int32(Value); }
inline FStringBuilderBase&					operator<<(FStringBuilderBase& Builder, uint8 Value)							{ return Builder << uint32(Value); }

inline FStringBuilderBase&					operator<<(FStringBuilderBase& Builder, int16 Value)							{ return Builder << int32(Value); }
inline FStringBuilderBase&					operator<<(FStringBuilderBase& Builder, uint16 Value)							{ return Builder << uint32(Value); }

// Append operator implementations for FAnsiStringBuilderBase

inline FAnsiStringBuilderBase&				operator<<(FAnsiStringBuilderBase& Builder, const ANSICHAR Char)					{ return Builder.Append(Char); }

#if USE_STRING_LITERAL_PATH

inline FAnsiStringBuilderBase&				operator<<(FAnsiStringBuilderBase& Builder, const ANSICHAR*& NulTerminatedString)	{ return Builder.Append(NulTerminatedString); }
template<int32 N> FAnsiStringBuilderBase&	operator<<(FAnsiStringBuilderBase& Builder, const ANSICHAR (&StringLiteral)[N])		{ return Builder.Append(StringLiteral); }
template<int32 N> FAnsiStringBuilderBase&	operator<<(FAnsiStringBuilderBase& Builder, ANSICHAR (&NulTerminatedString)[N])		{ return Builder.Append(&NulTerminatedString[0], TCString<ANSICHAR>::Strlen(NulTerminatedString)); }

#else

inline FAnsiStringBuilderBase&				operator<<(FAnsiStringBuilderBase& Builder, const ANSICHAR* NulTerminatedString)	{ return Builder.Append(NulTerminatedString); }

#endif

=======

template<int32 N> FStringBuilderBase&		operator<<(FStringBuilderBase& Builder, const TCHAR (&StringLiteral)[N])		{ return Builder.Append(StringLiteral); }
template<int32 N> FStringBuilderBase&		operator<<(FStringBuilderBase& Builder, const ANSICHAR (&StringLiteral)[N])		{ return Builder.AppendAnsi(StringLiteral); }

template<int32 N> FStringBuilderBase&		operator<<(FStringBuilderBase& Builder, TCHAR (&NulTerminatedString)[N])		{ return Builder.Append(&NulTerminatedString[0], TCString<TCHAR>::Strlen(NulTerminatedString)); }
template<int32 N> FStringBuilderBase&		operator<<(FStringBuilderBase& Builder, ANSICHAR (&NulTerminatedString)[N])		{ return Builder.AppendAnsi(&NulTerminatedString[0], TCString<ANSICHAR>::Strlen(NulTerminatedString)); }

#else

inline FStringBuilderBase&					operator<<(FStringBuilderBase& Builder, const TCHAR* NulTerminatedString)		{ return Builder.Append(NulTerminatedString); }
inline FStringBuilderBase&					operator<<(FStringBuilderBase& Builder, const ANSICHAR* NulTerminatedString)	{ return Builder.AppendAnsi(NulTerminatedString); }

#endif

inline FStringBuilderBase&					operator<<(FStringBuilderBase& Builder, const FStringView& Str)					{ return Builder.Append(Str); }

inline FStringBuilderBase&					operator<<(FStringBuilderBase& Builder, int32 Value)							{ return Builder.Appendf(TEXT("%d"), Value); }
inline FStringBuilderBase&					operator<<(FStringBuilderBase& Builder, uint32 Value)							{ return Builder.Appendf(TEXT("%u"), Value); }

inline FStringBuilderBase&					operator<<(FStringBuilderBase& Builder, int64 Value)							{ return Builder.Appendf(TEXT(INT64_FMT), Value); }
inline FStringBuilderBase&					operator<<(FStringBuilderBase& Builder, uint64 Value)							{ return Builder.Appendf(TEXT(UINT64_FMT), Value); }

inline FStringBuilderBase&					operator<<(FStringBuilderBase& Builder, int8 Value)								{ return Builder << int32(Value); }
inline FStringBuilderBase&					operator<<(FStringBuilderBase& Builder, uint8 Value)							{ return Builder << uint32(Value); }

inline FStringBuilderBase&					operator<<(FStringBuilderBase& Builder, int16 Value)							{ return Builder << int32(Value); }
inline FStringBuilderBase&					operator<<(FStringBuilderBase& Builder, uint16 Value)							{ return Builder << uint32(Value); }

// Append operator implementations for FAnsiStringBuilderBase

inline FAnsiStringBuilderBase&				operator<<(FAnsiStringBuilderBase& Builder, const ANSICHAR Char)					{ return Builder.Append(Char); }

#if USE_STRING_LITERAL_PATH

inline FAnsiStringBuilderBase&				operator<<(FAnsiStringBuilderBase& Builder, const ANSICHAR*& NulTerminatedString)	{ return Builder.Append(NulTerminatedString); }
template<int32 N> FAnsiStringBuilderBase&	operator<<(FAnsiStringBuilderBase& Builder, const ANSICHAR (&StringLiteral)[N])		{ return Builder.Append(StringLiteral); }
template<int32 N> FAnsiStringBuilderBase&	operator<<(FAnsiStringBuilderBase& Builder, ANSICHAR (&NulTerminatedString)[N])		{ return Builder.Append(&NulTerminatedString[0], TCString<ANSICHAR>::Strlen(NulTerminatedString)); }

#else

inline FAnsiStringBuilderBase&				operator<<(FAnsiStringBuilderBase& Builder, const ANSICHAR* NulTerminatedString)	{ return Builder.Append(NulTerminatedString); }

#endif

>>>>>>> fa8a8d0d
template <typename T, typename = decltype(ImplicitConv<FAnsiStringView>(DeclVal<T>()))>
inline FAnsiStringBuilderBase&				operator<<(FAnsiStringBuilderBase& Builder, T&& Str)								{ return Builder.Append(ImplicitConv<FAnsiStringView>(Forward<T>(Str))); }

inline FAnsiStringBuilderBase&				operator<<(FAnsiStringBuilderBase& Builder, int32 Value)							{ return Builder.Appendf("%d", Value); }
inline FAnsiStringBuilderBase&				operator<<(FAnsiStringBuilderBase& Builder, uint32 Value)							{ return Builder.Appendf("%u", Value); }

inline FAnsiStringBuilderBase&				operator<<(FAnsiStringBuilderBase& Builder, int64 Value)							{ return Builder.Appendf(INT64_FMT, Value); }
inline FAnsiStringBuilderBase&				operator<<(FAnsiStringBuilderBase& Builder, uint64 Value)							{ return Builder.Appendf(UINT64_FMT, Value); }

inline FAnsiStringBuilderBase&				operator<<(FAnsiStringBuilderBase& Builder, int8 Value)								{ return Builder << int32(Value); }
inline FAnsiStringBuilderBase&				operator<<(FAnsiStringBuilderBase& Builder, uint8 Value)							{ return Builder << uint32(Value); }

inline FAnsiStringBuilderBase&				operator<<(FAnsiStringBuilderBase& Builder, int16 Value)							{ return Builder << int32(Value); }
inline FAnsiStringBuilderBase&				operator<<(FAnsiStringBuilderBase& Builder, uint16 Value)							{ return Builder << uint32(Value); }<|MERGE_RESOLUTION|>--- conflicted
+++ resolved
@@ -357,11 +357,6 @@
 {
 	return Builder.Len();
 }
-<<<<<<< HEAD
-
-//////////////////////////////////////////////////////////////////////////
-=======
->>>>>>> fa8a8d0d
 
 //////////////////////////////////////////////////////////////////////////
 
@@ -415,11 +410,6 @@
 
 template <int32 N>
 struct TIsContiguousContainer<TAnsiStringBuilder<N>> { enum { Value = true }; };
-<<<<<<< HEAD
-
-//////////////////////////////////////////////////////////////////////////
-=======
->>>>>>> fa8a8d0d
 
 //////////////////////////////////////////////////////////////////////////
 
@@ -482,7 +472,6 @@
 
 inline FStringBuilderBase&					operator<<(FStringBuilderBase& Builder, const TCHAR*& NulTerminatedString)		{ return Builder.Append(NulTerminatedString); }
 inline FStringBuilderBase&					operator<<(FStringBuilderBase& Builder, const ANSICHAR*& NulTerminatedString)	{ return Builder.AppendAnsi(NulTerminatedString); }
-<<<<<<< HEAD
 
 template<int32 N> FStringBuilderBase&		operator<<(FStringBuilderBase& Builder, const TCHAR (&StringLiteral)[N])		{ return Builder.Append(StringLiteral); }
 template<int32 N> FStringBuilderBase&		operator<<(FStringBuilderBase& Builder, const ANSICHAR (&StringLiteral)[N])		{ return Builder.AppendAnsi(StringLiteral); }
@@ -527,52 +516,6 @@
 
 #endif
 
-=======
-
-template<int32 N> FStringBuilderBase&		operator<<(FStringBuilderBase& Builder, const TCHAR (&StringLiteral)[N])		{ return Builder.Append(StringLiteral); }
-template<int32 N> FStringBuilderBase&		operator<<(FStringBuilderBase& Builder, const ANSICHAR (&StringLiteral)[N])		{ return Builder.AppendAnsi(StringLiteral); }
-
-template<int32 N> FStringBuilderBase&		operator<<(FStringBuilderBase& Builder, TCHAR (&NulTerminatedString)[N])		{ return Builder.Append(&NulTerminatedString[0], TCString<TCHAR>::Strlen(NulTerminatedString)); }
-template<int32 N> FStringBuilderBase&		operator<<(FStringBuilderBase& Builder, ANSICHAR (&NulTerminatedString)[N])		{ return Builder.AppendAnsi(&NulTerminatedString[0], TCString<ANSICHAR>::Strlen(NulTerminatedString)); }
-
-#else
-
-inline FStringBuilderBase&					operator<<(FStringBuilderBase& Builder, const TCHAR* NulTerminatedString)		{ return Builder.Append(NulTerminatedString); }
-inline FStringBuilderBase&					operator<<(FStringBuilderBase& Builder, const ANSICHAR* NulTerminatedString)	{ return Builder.AppendAnsi(NulTerminatedString); }
-
-#endif
-
-inline FStringBuilderBase&					operator<<(FStringBuilderBase& Builder, const FStringView& Str)					{ return Builder.Append(Str); }
-
-inline FStringBuilderBase&					operator<<(FStringBuilderBase& Builder, int32 Value)							{ return Builder.Appendf(TEXT("%d"), Value); }
-inline FStringBuilderBase&					operator<<(FStringBuilderBase& Builder, uint32 Value)							{ return Builder.Appendf(TEXT("%u"), Value); }
-
-inline FStringBuilderBase&					operator<<(FStringBuilderBase& Builder, int64 Value)							{ return Builder.Appendf(TEXT(INT64_FMT), Value); }
-inline FStringBuilderBase&					operator<<(FStringBuilderBase& Builder, uint64 Value)							{ return Builder.Appendf(TEXT(UINT64_FMT), Value); }
-
-inline FStringBuilderBase&					operator<<(FStringBuilderBase& Builder, int8 Value)								{ return Builder << int32(Value); }
-inline FStringBuilderBase&					operator<<(FStringBuilderBase& Builder, uint8 Value)							{ return Builder << uint32(Value); }
-
-inline FStringBuilderBase&					operator<<(FStringBuilderBase& Builder, int16 Value)							{ return Builder << int32(Value); }
-inline FStringBuilderBase&					operator<<(FStringBuilderBase& Builder, uint16 Value)							{ return Builder << uint32(Value); }
-
-// Append operator implementations for FAnsiStringBuilderBase
-
-inline FAnsiStringBuilderBase&				operator<<(FAnsiStringBuilderBase& Builder, const ANSICHAR Char)					{ return Builder.Append(Char); }
-
-#if USE_STRING_LITERAL_PATH
-
-inline FAnsiStringBuilderBase&				operator<<(FAnsiStringBuilderBase& Builder, const ANSICHAR*& NulTerminatedString)	{ return Builder.Append(NulTerminatedString); }
-template<int32 N> FAnsiStringBuilderBase&	operator<<(FAnsiStringBuilderBase& Builder, const ANSICHAR (&StringLiteral)[N])		{ return Builder.Append(StringLiteral); }
-template<int32 N> FAnsiStringBuilderBase&	operator<<(FAnsiStringBuilderBase& Builder, ANSICHAR (&NulTerminatedString)[N])		{ return Builder.Append(&NulTerminatedString[0], TCString<ANSICHAR>::Strlen(NulTerminatedString)); }
-
-#else
-
-inline FAnsiStringBuilderBase&				operator<<(FAnsiStringBuilderBase& Builder, const ANSICHAR* NulTerminatedString)	{ return Builder.Append(NulTerminatedString); }
-
-#endif
-
->>>>>>> fa8a8d0d
 template <typename T, typename = decltype(ImplicitConv<FAnsiStringView>(DeclVal<T>()))>
 inline FAnsiStringBuilderBase&				operator<<(FAnsiStringBuilderBase& Builder, T&& Str)								{ return Builder.Append(ImplicitConv<FAnsiStringView>(Forward<T>(Str))); }
 
