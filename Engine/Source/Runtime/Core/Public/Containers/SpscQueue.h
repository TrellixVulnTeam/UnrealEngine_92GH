// Copyright Epic Games, Inc. All Rights Reserved.

#pragma once

#include "CoreTypes.h"
#include "Templates/TypeCompatibleBytes.h"
#include "Templates/UnrealTemplate.h"
#include "Misc/Optional.h"
#include <atomic>

/**
 * Fast single-producer/single-consumer unbounded concurrent queue. Doesn't free memory until destruction but recycles consumed items.
 * Based on http://www.1024cores.net/home/lock-free-algorithms/queues/unbounded-spsc-queue
 */
template<typename T>
class TSpscQueue final
{
public:
	using ElementType = T;

	UE_NONCOPYABLE(TSpscQueue);

	TSpscQueue()
	{
		FNode* Node = new FNode;
		Tail.store(Node, std::memory_order_relaxed);
		Head = First = TailCopy = Node;
	}

	~TSpscQueue()
	{
		FNode* Node = First;
		FNode* LocalTail = Tail.load(std::memory_order_relaxed);

		// Delete all nodes which are the sentinel or unoccupied
		bool bContinue = false;
		do
		{
			FNode* Next = Node->Next.load(std::memory_order_relaxed);
			bContinue = Node != LocalTail;
			delete Node;
			Node = Next;
		} while (bContinue);

		// Delete all nodes which are occupied, destroying the element first
		while (Node != nullptr)
		{
			FNode* Next = Node->Next.load(std::memory_order_relaxed);
			DestructItem((ElementType*)&Node->Value);
			delete Node;
			Node = Next;
		}
	}

	template <typename... ArgTypes>
	void Enqueue(ArgTypes&&... Args)
	{
		FNode* Node = AllocNode();
		new (&Node->Value) ElementType(Forward<ArgTypes>(Args)...);

		Head->Next.store(Node, std::memory_order_release);
		Head = Node;
	}

	// returns empty TOptional if queue is empty 
	TOptional<ElementType> Dequeue()
	{
		FNode* LocalTail = Tail.load(std::memory_order_relaxed);
		FNode* LocalTailNext = LocalTail->Next.load(std::memory_order_acquire);
		if (LocalTailNext == nullptr)
		{
			return {};
		}

		ElementType* TailNextValue = (ElementType*)&LocalTailNext->Value;
		TOptional<ElementType> Value{ MoveTemp(*TailNextValue) };
		DestructItem(TailNextValue);

		Tail.store(LocalTailNext, std::memory_order_release);
		return Value;
	}

private:
	struct FNode
	{
		std::atomic<FNode*> Next{ nullptr };
		TTypeCompatibleBytes<ElementType> Value;
	};

private:
	FNode* AllocNode()
	{
		// first tries to allocate node from internal node cache, 
		// if attempt fails, allocates node via ::operator new() 

		auto AllocFromCache = [this]()
		{
			FNode* Node = First;
			First = First->Next;
			Node->Next.store(nullptr, std::memory_order_relaxed);
			return Node;
		};

		if (First != TailCopy)
		{
			return AllocFromCache();
		}

		TailCopy = Tail.load(std::memory_order_acquire);
		if (First != TailCopy)
		{
			return AllocFromCache();
		}

		return new FNode();
	}

private:
	// consumer part 
	// accessed mainly by consumer, infrequently by producer 
<<<<<<< HEAD
	/*alignas(PLATFORM_CACHE_LINE_SIZE) */std::atomic<FNode*> Tail; // tail of the queue 
=======
#ifndef PLATFORM_MAC // some projects are still built on macOS before v.10.14 that doesn't have aligned new/delete operators
	/*alignas(PLATFORM_CACHE_LINE_SIZE) */std::atomic<FNode*> Tail; // tail of the queue 
#else
	std::atomic<FNode*> Tail; // tail of the queue
#endif
>>>>>>> 0aea85b1
	// producer part 
	// accessed only by producer 
#ifndef PLATFORM_MAC
	/*alignas(PLATFORM_CACHE_LINE_SIZE) */FNode* Head; // head of the queue 
#else
	FNode* Head; // head of the queue
#endif
	FNode* First; // last unused node (tail of node cache) 
	FNode* TailCopy; // helper (points somewhere between First and Tail)
};<|MERGE_RESOLUTION|>--- conflicted
+++ resolved
@@ -118,15 +118,11 @@
 private:
 	// consumer part 
 	// accessed mainly by consumer, infrequently by producer 
-<<<<<<< HEAD
-	/*alignas(PLATFORM_CACHE_LINE_SIZE) */std::atomic<FNode*> Tail; // tail of the queue 
-=======
 #ifndef PLATFORM_MAC // some projects are still built on macOS before v.10.14 that doesn't have aligned new/delete operators
 	/*alignas(PLATFORM_CACHE_LINE_SIZE) */std::atomic<FNode*> Tail; // tail of the queue 
 #else
 	std::atomic<FNode*> Tail; // tail of the queue
 #endif
->>>>>>> 0aea85b1
 	// producer part 
 	// accessed only by producer 
 #ifndef PLATFORM_MAC
