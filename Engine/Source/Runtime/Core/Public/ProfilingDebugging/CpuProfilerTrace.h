// Copyright 1998-2019 Epic Games, Inc. All Rights Reserved.

#pragma once

#include "CoreTypes.h"

<<<<<<< HEAD
#if !IS_PROGRAM && !UE_BUILD_SHIPPING && (PLATFORM_WINDOWS || PLATFORM_PS4 || PLATFORM_XBOXONE || PLATFORM_UNIX || PLATFORM_MAC)
=======
#if !IS_PROGRAM && !UE_BUILD_SHIPPING && (PLATFORM_WINDOWS || PLATFORM_PS4 || PLATFORM_XBOXONE || PLATFORM_SWITCH || PLATFORM_APPLE || PLATFORM_ANDROID)
>>>>>>> 66a035ff
#define CPUPROFILERTRACE_ENABLED 1
#else
#define CPUPROFILERTRACE_ENABLED 0
#endif

enum ECpuProfilerGroup
{
	CpuProfilerGroup_Default,
	CpuProfilerGroup_Stats,
	CpuProfilerGroup_LoadTime,
	CpuProfilerGroup_CsvProfiler,
};

#if CPUPROFILERTRACE_ENABLED

struct FCpuProfilerTrace
{
	CORE_API static void Init(const TCHAR* CmdLine);
	CORE_API static void Shutdown();
	FORCENOINLINE CORE_API static uint32 OutputEventType(const ANSICHAR* Name, ECpuProfilerGroup Group);
	FORCENOINLINE CORE_API static uint32 OutputEventType(const TCHAR* Name, ECpuProfilerGroup Group);
	CORE_API static void OutputBeginEvent(uint32 SpecId);
	CORE_API static void OutputBeginDynamicEvent(const ANSICHAR* Name, ECpuProfilerGroup Group);
	CORE_API static void OutputBeginDynamicEvent(const TCHAR* Name, ECpuProfilerGroup Group);
	CORE_API static void OutputEndEvent();

	struct FEventScope
	{
		FEventScope(uint32 InSpecId)
		{
			OutputBeginEvent(InSpecId);
		}

		~FEventScope()
		{
			OutputEndEvent();
		}
	};

	struct FDynamicEventScope
	{
		FDynamicEventScope(const ANSICHAR* InEventName, ECpuProfilerGroup Group)
		{
			OutputBeginDynamicEvent(InEventName, Group);
		}

		FDynamicEventScope(const TCHAR* InEventName, ECpuProfilerGroup Group)
		{
			OutputBeginDynamicEvent(InEventName, Group);
		}

		~FDynamicEventScope()
		{
			OutputEndEvent();
		}
	};
};

#define TRACE_CPUPROFILER_INIT(CmdLine) \
	FCpuProfilerTrace::Init(CmdLine);

#define TRACE_CPUPROFILER_SHUTDOWN() \
	FCpuProfilerTrace::Shutdown();

#define TRACE_CPUPROFILER_EVENT_SCOPE_GROUP(Name, Group) \
	static uint16 PREPROCESSOR_JOIN(__CpuProfilerEventSpecId, __LINE__); \
	if (PREPROCESSOR_JOIN(__CpuProfilerEventSpecId, __LINE__) == 0) { \
		PREPROCESSOR_JOIN(__CpuProfilerEventSpecId, __LINE__) = FCpuProfilerTrace::OutputEventType(#Name, Group); \
	} \
	FCpuProfilerTrace::FEventScope PREPROCESSOR_JOIN(__CpuProfilerEventScope, __LINE__)(PREPROCESSOR_JOIN(__CpuProfilerEventSpecId, __LINE__));

#define TRACE_CPUPROFILER_EVENT_SCOPE(Name) \
	TRACE_CPUPROFILER_EVENT_SCOPE_GROUP(Name, CpuProfilerGroup_Default)

#define TRACE_CPUPROFILER_EVENT_SCOPE_TEXT_GROUP(Name, Group) \
	FCpuProfilerTrace::FDynamicEventScope PREPROCESSOR_JOIN(__CpuProfilerEventScope, __LINE__)(Name, Group);
	
#define TRACE_CPUPROFILER_EVENT_SCOPE_TEXT(Name) \
	TRACE_CPUPROFILER_EVENT_SCOPE_TEXT_GROUP(Name, CpuProfilerGroup_Default)

#else

#define TRACE_CPUPROFILER_INIT(CmdLine)
#define TRACE_CPUPROFILER_SHUTDOWN()
#define TRACE_CPUPROFILER_EVENT_SCOPE_GROUP(Name, Group)
#define TRACE_CPUPROFILER_EVENT_SCOPE(Name)
#define TRACE_CPUPROFILER_EVENT_SCOPE_TEXT_GROUP(Name, Group)
#define TRACE_CPUPROFILER_EVENT_SCOPE_TEXT(Name)

#endif<|MERGE_RESOLUTION|>--- conflicted
+++ resolved
@@ -4,11 +4,7 @@
 
 #include "CoreTypes.h"
 
-<<<<<<< HEAD
-#if !IS_PROGRAM && !UE_BUILD_SHIPPING && (PLATFORM_WINDOWS || PLATFORM_PS4 || PLATFORM_XBOXONE || PLATFORM_UNIX || PLATFORM_MAC)
-=======
 #if !IS_PROGRAM && !UE_BUILD_SHIPPING && (PLATFORM_WINDOWS || PLATFORM_PS4 || PLATFORM_XBOXONE || PLATFORM_SWITCH || PLATFORM_APPLE || PLATFORM_ANDROID)
->>>>>>> 66a035ff
 #define CPUPROFILERTRACE_ENABLED 1
 #else
 #define CPUPROFILERTRACE_ENABLED 0
