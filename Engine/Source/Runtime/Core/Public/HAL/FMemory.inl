// Copyright 1998-2019 Epic Games, Inc. All Rights Reserved.

#if !defined(FMEMORY_INLINE_FUNCTION_DECORATOR)
	#define FMEMORY_INLINE_FUNCTION_DECORATOR 
#endif

#if !defined(FMEMORY_INLINE_GMalloc)
	#define FMEMORY_INLINE_GMalloc GMalloc
#endif

#include "HAL/LowLevelMemTracker.h"

struct FMemory;
struct FScopedMallocTimer;

FMEMORY_INLINE_FUNCTION_DECORATOR void* FMemory::Malloc(SIZE_T Count, uint32 Alignment)
{
	void* Ptr;
	if (!FMEMORY_INLINE_GMalloc)
	{
		Ptr = MallocExternal(Count, Alignment);
	}
	else
	{
		DoGamethreadHook(0);
		FScopedMallocTimer Timer(0);
		Ptr = FMEMORY_INLINE_GMalloc->Malloc(Count, Alignment);
	}
	// optional tracking of every allocation
	LLM_IF_ENABLED(FLowLevelMemTracker::Get().OnLowLevelAlloc(ELLMTracker::Default, Ptr, Count, ELLMTag::Untagged, ELLMAllocType::FMalloc));
	return Ptr;
}

FMEMORY_INLINE_FUNCTION_DECORATOR void* FMemory::Realloc(void* Original, SIZE_T Count, uint32 Alignment)
{
<<<<<<< HEAD
	// optional tracking -- a realloc with an Original pointer of null is equivalent
	// to malloc() so there's nothing to free
	LLM_IF_ENABLED(if (Original != nullptr) FLowLevelMemTracker::Get().OnLowLevelFree(ELLMTracker::Default, Original, ELLMAllocType::FMalloc));
=======
	// optional tracking of every allocation
	LLM_REALLOC_SCOPE(Original);
	LLM_IF_ENABLED(FLowLevelMemTracker::Get().OnLowLevelFree(ELLMTracker::Default, Original, ELLMAllocType::FMalloc));
>>>>>>> d15381aa

	void* Ptr;
	if (!FMEMORY_INLINE_GMalloc)
	{
		Ptr = ReallocExternal(Original, Count, Alignment);
	}
	else
	{
		DoGamethreadHook(1);
		FScopedMallocTimer Timer(1);
		Ptr = FMEMORY_INLINE_GMalloc->Realloc(Original, Count, Alignment);
	}

	// optional tracking of every allocation - a realloc with a Count of zero is equivalent to a call 
	// to free() and will return a null pointer which does not require tracking. If realloc returns null
	// for some other reason (like failure to allocate) there's also no reason to track it
	LLM_IF_ENABLED(if (Ptr != nullptr) FLowLevelMemTracker::Get().OnLowLevelAlloc(ELLMTracker::Default, Ptr, Count, ELLMTag::Untagged, ELLMAllocType::FMalloc));

	return Ptr;
}

FMEMORY_INLINE_FUNCTION_DECORATOR void FMemory::Free(void* Original)
{
	if (!Original)
	{
		FScopedMallocTimer Timer(3);
		return;
	}

	// optional tracking of every allocation
	LLM_IF_ENABLED(FLowLevelMemTracker::Get().OnLowLevelFree(ELLMTracker::Default, Original, ELLMAllocType::FMalloc));

	if (!FMEMORY_INLINE_GMalloc)
	{
		FreeExternal(Original);
		return;
	}
	DoGamethreadHook(2);
	FScopedMallocTimer Timer(2);
	FMEMORY_INLINE_GMalloc->Free(Original);
}

FMEMORY_INLINE_FUNCTION_DECORATOR SIZE_T FMemory::GetAllocSize(void* Original)
{
	if (!FMEMORY_INLINE_GMalloc)
	{
		return GetAllocSizeExternal(Original);
	}

	SIZE_T Size = 0;
	return FMEMORY_INLINE_GMalloc->GetAllocationSize(Original, Size) ? Size : 0;
}

FMEMORY_INLINE_FUNCTION_DECORATOR SIZE_T FMemory::QuantizeSize(SIZE_T Count, uint32 Alignment)
{
	if (!FMEMORY_INLINE_GMalloc)
	{
		return Count;
	}
	return FMEMORY_INLINE_GMalloc->QuantizeSize(Count, Alignment);
}
<|MERGE_RESOLUTION|>--- conflicted
+++ resolved
@@ -33,15 +33,10 @@
 
 FMEMORY_INLINE_FUNCTION_DECORATOR void* FMemory::Realloc(void* Original, SIZE_T Count, uint32 Alignment)
 {
-<<<<<<< HEAD
 	// optional tracking -- a realloc with an Original pointer of null is equivalent
 	// to malloc() so there's nothing to free
+	LLM_REALLOC_SCOPE(Original);
 	LLM_IF_ENABLED(if (Original != nullptr) FLowLevelMemTracker::Get().OnLowLevelFree(ELLMTracker::Default, Original, ELLMAllocType::FMalloc));
-=======
-	// optional tracking of every allocation
-	LLM_REALLOC_SCOPE(Original);
-	LLM_IF_ENABLED(FLowLevelMemTracker::Get().OnLowLevelFree(ELLMTracker::Default, Original, ELLMAllocType::FMalloc));
->>>>>>> d15381aa
 
 	void* Ptr;
 	if (!FMEMORY_INLINE_GMalloc)
