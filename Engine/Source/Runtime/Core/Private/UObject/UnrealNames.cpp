// Copyright Epic Games, Inc. All Rights Reserved.

#include "UObject/UnrealNames.h"
#include "UObject/NameBatchSerialization.h"
#include "Misc/AssertionMacros.h"
#include "Misc/MessageDialog.h"
#include "Math/NumericLimits.h"
#include "Math/UnrealMathUtility.h"
#include "HAL/UnrealMemory.h"
#include "Templates/UnrealTemplate.h"
#include "Misc/CString.h"
#include "Misc/Crc.h"
#include "Misc/StringBuilder.h"
#include "Containers/UnrealString.h"
#include "UObject/NameTypes.h"
#include "Logging/LogMacros.h"
#include "Misc/ByteSwap.h"
#include "UObject/ObjectVersion.h"
#include "HAL/ThreadSafeCounter.h"
#include "Misc/ScopeRWLock.h"
#include "Containers/Set.h"
#include "Internationalization/Text.h"
#include "Internationalization/Internationalization.h"
#include "Misc/OutputDeviceRedirector.h"
#include "HAL/IConsoleManager.h"
#include "HAL/LowLevelMemTracker.h"
#include "Hash/CityHash.h"
#include "Templates/AlignmentTemplates.h"

// Page protection to catch FNameEntry stomps
#ifndef FNAME_WRITE_PROTECT_PAGES
#define FNAME_WRITE_PROTECT_PAGES 0
#endif

DEFINE_LOG_CATEGORY_STATIC(LogUnrealNames, Log, All);

const TCHAR* LexToString(EName Ename)
{
	switch (Ename)
	{
#define REGISTER_NAME(num,namestr) case num: return TEXT(#namestr);
#include "UObject/UnrealNames.inl"
#undef REGISTER_NAME
		default:
			return TEXT("*INVALID*");
	}
}

int32 FNameEntry::GetDataOffset()
{
	return STRUCT_OFFSET(FNameEntry, AnsiName);
}

/*-----------------------------------------------------------------------------
	FName helpers. 
-----------------------------------------------------------------------------*/

static bool operator==(FNameEntryHeader A, FNameEntryHeader B)
{
	static_assert(sizeof(FNameEntryHeader) == 2, "");
	return (uint16&)A == (uint16&)B;
}

template<typename FromCharType, typename ToCharType>
ToCharType* ConvertInPlace(FromCharType* Str, uint32 Len)
{
	static_assert(TIsSame<FromCharType, ToCharType>::Value, "Unsupported conversion");
	return Str;
}

template<>
WIDECHAR* ConvertInPlace<ANSICHAR, WIDECHAR>(ANSICHAR* Str, uint32 Len)
{
	for (uint32 Index = Len; Index--; )
	{
		reinterpret_cast<WIDECHAR*>(Str)[Index] = Str[Index];
	}

	return reinterpret_cast<WIDECHAR*>(Str);
}

template<>
ANSICHAR* ConvertInPlace<WIDECHAR, ANSICHAR>(WIDECHAR* Str, uint32 Len)
{
	for (uint32 Index = 0; Index < Len; ++Index)
	{
		reinterpret_cast<ANSICHAR*>(Str)[Index] = Str[Index];
	}

	return reinterpret_cast<ANSICHAR*>(Str);
}

union FNameBuffer
{
	ANSICHAR AnsiName[NAME_SIZE];
	WIDECHAR WideName[NAME_SIZE];
};

struct FNameStringView
{
	FNameStringView() : Data(nullptr), Len(0), bIsWide(false) {}
	FNameStringView(const ANSICHAR* Str, uint32 Len_) : Ansi(Str), Len(Len_), bIsWide(false) {}
	FNameStringView(const WIDECHAR* Str, uint32 Len_) : Wide(Str), Len(Len_), bIsWide(true) {}

	union
	{
		const void* Data;
		const ANSICHAR* Ansi;
		const WIDECHAR* Wide;
	};

	uint32 Len;
	bool bIsWide;

	bool IsAnsi() const { return !bIsWide; }

	int32 BytesWithTerminator() const
	{
		return (Len + 1) * (bIsWide ? sizeof(WIDECHAR) : sizeof(ANSICHAR));
	}

	int32 BytesWithoutTerminator() const
	{
		return Len * (bIsWide ? sizeof(WIDECHAR) : sizeof(ANSICHAR));
	}
};

template<ENameCase Sensitivity>
FORCEINLINE bool EqualsSameDimensions(FNameStringView A, FNameStringView B)
{
	checkSlow(A.Len == B.Len && A.IsAnsi() == B.IsAnsi());

	int32 Len = A.Len;

	if (Sensitivity == ENameCase::CaseSensitive)
	{
		return B.IsAnsi() ? !FPlatformString::Strncmp(A.Ansi, B.Ansi, Len) : !FPlatformString::Strncmp(A.Wide, B.Wide, Len);
	}
	else
	{
		return B.IsAnsi() ? !FPlatformString::Strnicmp(A.Ansi, B.Ansi, Len) : !FPlatformString::Strnicmp(A.Wide, B.Wide, Len);
	}

}

template<ENameCase Sensitivity>
FORCEINLINE bool Equals(FNameStringView A, FNameStringView B)
{
	return (A.Len == B.Len & A.IsAnsi() == B.IsAnsi()) && EqualsSameDimensions<Sensitivity>(A, B);
}

// Minimize stack lifetime of large decode buffers
#ifdef WITH_CUSTOM_NAME_ENCODING
#define OUTLINE_DECODE_BUFFER FORCENOINLINE
#else
#define OUTLINE_DECODE_BUFFER
#endif

template<ENameCase Sensitivity>
OUTLINE_DECODE_BUFFER bool EqualsSameDimensions(const FNameEntry& Entry, FNameStringView Name)
{
	FNameBuffer DecodeBuffer;
	return EqualsSameDimensions<Sensitivity>(Entry.MakeView(DecodeBuffer), Name);
}

/** Remember to update natvis if you change these */
enum { FNameMaxBlockBits = 13 }; // Limit block array a bit, still allowing 8k * block size = 1GB - 2G of FName entry data
enum { FNameBlockOffsetBits = 16 };
enum { FNameMaxBlocks = 1 << FNameMaxBlockBits };
enum { FNameBlockOffsets = 1 << FNameBlockOffsetBits };

/** An unpacked FNameEntryId */
struct FNameEntryHandle
{
	uint32 Block = 0;
	uint32 Offset = 0;

	FNameEntryHandle(uint32 InBlock, uint32 InOffset)
		: Block(InBlock)
		, Offset(InOffset)
	{}

	FNameEntryHandle(FNameEntryId Id)
		: Block(Id.ToUnstableInt() >> FNameBlockOffsetBits)
		, Offset(Id.ToUnstableInt() & (FNameBlockOffsets - 1))
	{}

	operator FNameEntryId() const
	{
		return FNameEntryId::FromUnstableInt(Block << FNameBlockOffsetBits | Offset);
	}

	explicit operator bool() const { return Block | Offset; }
};

static uint32 GetTypeHash(FNameEntryHandle Handle)
{
	return (Handle.Block << (32 - FNameMaxBlockBits)) + Handle.Block // Let block index impact most hash bits
		+ (Handle.Offset << FNameBlockOffsetBits) + Handle.Offset // Let offset impact most hash bits
		+ (Handle.Offset >> 4); // Reduce impact of non-uniformly distributed entry name lengths 
}

uint32 GetTypeHash(FNameEntryId Id)
{
	return GetTypeHash(FNameEntryHandle(Id));
}

FArchive& operator<<(FArchive& Ar, FNameEntryId& Id)
{
	if (Ar.IsLoading())
	{
		uint32 UnstableInt = 0;
		Ar << UnstableInt;
		Id = FNameEntryId::FromUnstableInt(UnstableInt);
	}
	else
	{
		uint32 UnstableInt = Id.ToUnstableInt();
		Ar << UnstableInt;
	}

	return Ar;
}

FNameEntryId FNameEntryId::FromUnstableInt(uint32 Value)
{
	FNameEntryId Id;
	Id.Value = Value;
	return Id;
}

struct FNameSlot
{
	// Use the remaining few bits to store a hash that can determine inequality
	// during probing without touching entry data
	static constexpr uint32 EntryIdBits = FNameMaxBlockBits + FNameBlockOffsetBits;
	static constexpr uint32 EntryIdMask = (1 << EntryIdBits) - 1;
	static constexpr uint32 ProbeHashShift = EntryIdBits;
	static constexpr uint32 ProbeHashMask = ~EntryIdMask;
	
	FNameSlot() {}
	FNameSlot(FNameEntryId Value, uint32 ProbeHash)
		: IdAndHash(Value.ToUnstableInt() | ProbeHash)
	{
		check(!(Value.ToUnstableInt() & ProbeHashMask) && !(ProbeHash & EntryIdMask) && Used());
	}

	FNameEntryId GetId() const { return FNameEntryId::FromUnstableInt(IdAndHash & EntryIdMask); }
	uint32 GetProbeHash() const { return IdAndHash & ProbeHashMask; }
	
	bool operator==(FNameSlot Rhs) const { return IdAndHash == Rhs.IdAndHash; }

	bool Used() const { return !!IdAndHash;  }
private:
	uint32 IdAndHash = 0;
};

/**
 * Thread-safe paged FNameEntry allocator
 */
class FNameEntryAllocator
{
public:
	enum { Stride = alignof(FNameEntry) };
	enum { BlockSizeBytes = Stride * FNameBlockOffsets };

	/** Initializes all member variables. */
	FNameEntryAllocator()
	{
		LLM_SCOPE(ELLMTag::FName);
		Blocks[0] = (uint8*)FMemory::MallocPersistentAuxiliary(BlockSizeBytes, FPlatformMemory::GetConstants().PageSize);
	}

	~FNameEntryAllocator()
	{
		for (uint32 Index = 0; Index <= CurrentBlock; ++Index)
		{
			FMemory::Free(Blocks[Index]);
		}
	}

	void ReserveBlocks(uint32 Num)
	{
		FWriteScopeLock _(Lock);

		for (uint32 Idx = Num - 1; Idx > CurrentBlock && Blocks[Idx] == nullptr; --Idx)
		{
			Blocks[Idx] = AllocBlock();
		}
	}


	/**
	 * Allocates the requested amount of bytes and returns an id that can be used to access them
	 *
	 * @param   Size  Size in bytes to allocate, 
	 * @return  Allocation of passed in size cast to a FNameEntry pointer.
	 */
	template <class ScopeLock>
	FNameEntryHandle Allocate(uint32 Bytes)
	{
		Bytes = Align(Bytes, alignof(FNameEntry));
		check(Bytes <= BlockSizeBytes);

		ScopeLock _(Lock);

		// Allocate a new pool if current one is exhausted. We don't worry about a little bit
		// of waste at the end given the relative size of pool to average and max allocation.
		if (BlockSizeBytes - CurrentByteCursor < Bytes)
		{
			AllocateNewBlock();
		}

		// Use current cursor position for this allocation and increment cursor for next allocation
		uint32 ByteOffset = CurrentByteCursor;
		CurrentByteCursor += Bytes;
		
		check(ByteOffset % Stride == 0 && ByteOffset / Stride < FNameBlockOffsets);

		return FNameEntryHandle(CurrentBlock, ByteOffset / Stride);
	}

	template<class ScopeLock>
	FNameEntryHandle Create(FNameStringView Name, TOptional<FNameEntryId> ComparisonId, FNameEntryHeader Header)
	{
		FNameEntryHandle Handle = Allocate<ScopeLock>(FNameEntry::GetDataOffset() + Name.BytesWithoutTerminator());
		FNameEntry& Entry = Resolve(Handle);

#if WITH_CASE_PRESERVING_NAME
		Entry.ComparisonId = ComparisonId.IsSet() ? ComparisonId.GetValue() : FNameEntryId(Handle);
#endif

		Entry.Header = Header;
		
		if (Name.bIsWide)
		{
			Entry.StoreName(Name.Wide, Name.Len);
		}
		else
		{
			Entry.StoreName(Name.Ansi, Name.Len);
		}

		return Handle;
	}

	FNameEntry& Resolve(FNameEntryHandle Handle) const
	{
		// Lock not needed
		return *reinterpret_cast<FNameEntry*>(Blocks[Handle.Block] + Stride * Handle.Offset);
	}

	void BatchLock() const
	{
		Lock.WriteLock();
	}

	void BatchUnlock() const
	{
		Lock.WriteUnlock();
	}

	/** Returns the number of blocks that have been allocated so far for names. */
	uint32 NumBlocks() const
	{
		return CurrentBlock + 1;
	}
	
	uint8** GetBlocksForDebugVisualizer() { return Blocks; }

	void DebugDump(TArray<const FNameEntry*>& Out) const
	{
		FRWScopeLock _(Lock, FRWScopeLockType::SLT_ReadOnly);

		for (uint32 BlockIdx = 0; BlockIdx < CurrentBlock; ++BlockIdx)
		{
			DebugDumpBlock(Blocks[BlockIdx], BlockSizeBytes, Out);
		}

		DebugDumpBlock(Blocks[CurrentBlock], CurrentByteCursor, Out);
	}

private:
	static void DebugDumpBlock(const uint8* It, uint32 BlockSize, TArray<const FNameEntry*>& Out)
	{
		const uint8* End = It + BlockSize - FNameEntry::GetDataOffset();
		while (It < End)
		{
			const FNameEntry* Entry = (const FNameEntry*)It;
			if (uint32 Len = Entry->Header.Len)
			{
				Out.Add(Entry);
				It += FNameEntry::GetSize(Len, !Entry->IsWide());
			}
			else // Null-terminator entry found
			{
				break;
			}
		}
	}

	static uint8* AllocBlock()
	{
		return (uint8*)FMemory::MallocPersistentAuxiliary(BlockSizeBytes, FPlatformMemory::GetConstants().PageSize);
	}
	
	void AllocateNewBlock()
	{
		LLM_SCOPE(ELLMTag::FName);
		// Null-terminate final entry to allow DebugDump() entry iteration
		if (CurrentByteCursor + FNameEntry::GetDataOffset() <= BlockSizeBytes)
		{
			FNameEntry* Terminator = (FNameEntry*)(Blocks[CurrentBlock] + CurrentByteCursor);
			Terminator->Header.Len = 0;
		}

#if FNAME_WRITE_PROTECT_PAGES
		FPlatformMemory::PageProtect(Blocks[CurrentBlock], BlockSizeBytes, /* read */ true, /* write */ false);
#endif
		++CurrentBlock;
		CurrentByteCursor = 0;

		check(CurrentBlock < FNameMaxBlocks);

		// Allocate block unless it's already reserved
		if (Blocks[CurrentBlock] == nullptr)
		{
			Blocks[CurrentBlock] = AllocBlock();
		}
	}

	mutable FRWLock Lock;
	uint32 CurrentBlock = 0;
	uint32 CurrentByteCursor = 0;
	uint8* Blocks[FNameMaxBlocks] = {};
};

// Increasing shards reduces contention but uses more memory and adds cache pressure.
// Reducing contention matters when multiple threads create FNames in parallel.
// Contention exists in some tool scenarios, for instance between main thread
// and asset data gatherer thread during editor startup.
#if WITH_CASE_PRESERVING_NAME
enum { FNamePoolShardBits = 10 };
#else
enum { FNamePoolShardBits = 4 };
#endif

enum { FNamePoolShards = 1 << FNamePoolShardBits };
enum { FNamePoolInitialSlotBits = 8 };
enum { FNamePoolInitialSlotsPerShard = 1 << FNamePoolInitialSlotBits };

/** Hashes name into 64 bits that determines shard and slot index.
 *	
 *	A small part of the hash is also stored in unused bits of the slot and entry. 
 *	The former optimizes linear probing by accessing less entry data.
 *	The latter optimizes linear probing by avoiding copying and deobfuscating entry data.
 *
 *	The slot index could be stored in the slot, at least in non shipping / test configs.
 *	This costs memory by doubling slot size but would essentially never touch entry data
 *	nor copy and deobfuscate a name needlessy. It also allows growing the hash table
 *	without rehashing the strings, since the unmasked slot index would be known.
 */
struct FNameHash
{
	uint32 ShardIndex;
	uint32 UnmaskedSlotIndex; // Determines at what slot index to start probing
	uint32 SlotProbeHash; // Helps cull equality checks (decode + strnicmp) when probing slots
	FNameEntryHeader EntryProbeHeader; // Helps cull equality checks when probing inspects entries

	static constexpr uint64 AlgorithmId = 0xC1640000;

	template<class CharType>
	static uint64 GenerateHash(const CharType* Str, int32 Len)
	{
		return CityHash64(reinterpret_cast<const char*>(Str), Len * sizeof(CharType));
	}

	template<class CharType>
	static uint64 GenerateLowerCaseHash(const CharType* Str, uint32 Len);

	template<class CharType>
	FNameHash(const CharType* Str, int32 Len)
		: FNameHash(Str, Len, GenerateHash(Str, Len))
	{}

	template<class CharType>
	FNameHash(const CharType* Str, int32 Len, uint64 Hash)
	{
		uint32 Hi = static_cast<uint32>(Hash >> 32);
		uint32 Lo = static_cast<uint32>(Hash);

		// "None" has FNameEntryId with a value of zero
		// Always set a bit in SlotProbeHash for "None" to distinguish unused slot values from None
		// @see FNameSlot::Used()
		uint32 IsNoneBit = IsAnsiNone(Str, Len) << FNameSlot::ProbeHashShift;

		static constexpr uint32 ShardMask = FNamePoolShards - 1;
		static_assert((ShardMask & FNameSlot::ProbeHashMask) == 0, "Masks overlap");

		ShardIndex = Hi & ShardMask;
		UnmaskedSlotIndex = Lo;
		SlotProbeHash = (Hi & FNameSlot::ProbeHashMask) | IsNoneBit;
		EntryProbeHeader.Len = Len;
		EntryProbeHeader.bIsWide = sizeof(CharType) == sizeof(WIDECHAR);

		// When we always use lowercase hashing, we can store parts of the hash in the entry
		// to avoid copying and decoding entries needlessly. WITH_CUSTOM_NAME_ENCODING
		// that makes this important is normally on when WITH_CASE_PRESERVING_NAME is off.
#if !WITH_CASE_PRESERVING_NAME		
		static constexpr uint32 EntryProbeMask = (1u << FNameEntryHeader::ProbeHashBits) - 1; 
		EntryProbeHeader.LowercaseProbeHash = static_cast<uint16>((Hi >> FNamePoolShardBits) & EntryProbeMask);
#endif
	}
	
	uint32 GetProbeStart(uint32 SlotMask) const
	{
		return UnmaskedSlotIndex & SlotMask;
	}

	static uint32 GetProbeStart(uint32 UnmaskedSlotIndex, uint32 SlotMask)
	{
		return UnmaskedSlotIndex & SlotMask;
	}

	static uint32 IsAnsiNone(const WIDECHAR* Str, int32 Len)
	{
		return 0;
	}

	static uint32 IsAnsiNone(const ANSICHAR* Str, int32 Len)
	{
		if (Len != 4)
		{
			return 0;
		}

#if PLATFORM_LITTLE_ENDIAN
		static constexpr uint32 NoneAsInt = 0x454e4f4e;
#else
		static constexpr uint32 NoneAsInt = 0x4e4f4e45;
#endif
		static constexpr uint32 ToUpperMask = 0xdfdfdfdf;

		uint32 FourChars = FPlatformMemory::ReadUnaligned<uint32>(Str);
		return (FourChars & ToUpperMask) == NoneAsInt;
	}

	bool operator==(const FNameHash& Rhs) const
	{
		return  ShardIndex == Rhs.ShardIndex &&
				UnmaskedSlotIndex == Rhs.UnmaskedSlotIndex &&
				SlotProbeHash == Rhs.SlotProbeHash &&
				EntryProbeHeader == Rhs.EntryProbeHeader;
	}
};

template<class CharType>
FORCENOINLINE uint64 FNameHash::GenerateLowerCaseHash(const CharType* Str, uint32 Len)
{
	CharType LowerStr[NAME_SIZE];
	for (uint32 I = 0; I < Len; ++I)
	{
		LowerStr[I] = TChar<CharType>::ToLower(Str[I]);
	}

	return FNameHash::GenerateHash(LowerStr, Len);
}

template<class CharType>
FORCENOINLINE FNameHash HashLowerCase(const CharType* Str, uint32 Len)
{
	CharType LowerStr[NAME_SIZE];
	for (uint32 I = 0; I < Len; ++I)
	{
		LowerStr[I] = TChar<CharType>::ToLower(Str[I]);
	}
	return FNameHash(LowerStr, Len);
}

template<ENameCase Sensitivity>
FNameHash HashName(FNameStringView Name);

template<>
FNameHash HashName<ENameCase::IgnoreCase>(FNameStringView Name)
{
	return Name.IsAnsi() ? HashLowerCase(Name.Ansi, Name.Len) : HashLowerCase(Name.Wide, Name.Len);
}
template<>
FNameHash HashName<ENameCase::CaseSensitive>(FNameStringView Name)
{
	return Name.IsAnsi() ? FNameHash(Name.Ansi, Name.Len) : FNameHash(Name.Wide, Name.Len);
}

template<ENameCase Sensitivity>
struct FNameValue
{
	explicit FNameValue(FNameStringView InName)
		: Name(InName)
		, Hash(HashName<Sensitivity>(InName))
	{}

	FNameValue(FNameStringView InName, FNameHash InHash)
		: Name(InName)
		, Hash(InHash)
	{}

	FNameStringView Name;
	FNameHash Hash;
	TOptional<FNameEntryId> ComparisonId;
};

using FNameComparisonValue = FNameValue<ENameCase::IgnoreCase>;
#if WITH_CASE_PRESERVING_NAME
using FNameDisplayValue = FNameValue<ENameCase::CaseSensitive>;
#endif

// For prelocked batch insertions
struct FNullScopeLock
{
	FNullScopeLock(FRWLock&) {}
};

class alignas(PLATFORM_CACHE_LINE_SIZE) FNamePoolShardBase : FNoncopyable
{
public:
	void Initialize(FNameEntryAllocator& InEntries)
	{
		LLM_SCOPE(ELLMTag::FName);
		Entries = &InEntries;

		Slots = (FNameSlot*)FMemory::Malloc(FNamePoolInitialSlotsPerShard * sizeof(FNameSlot), alignof(FNameSlot));
		memset(Slots, 0, FNamePoolInitialSlotsPerShard * sizeof(FNameSlot));
		CapacityMask = FNamePoolInitialSlotsPerShard - 1;
	}

	// This and ~FNamePool() is not called during normal shutdown
	// but only via explicit FName::TearDown() call
	~FNamePoolShardBase()
	{
		FMemory::Free(Slots);
		UsedSlots = 0;
		CapacityMask = 0;
		Slots = nullptr;
		NumCreatedEntries = 0;
		NumCreatedWideEntries = 0;
	}

	uint32 Capacity() const	{ return CapacityMask + 1; }

	uint32 NumCreated() const { return NumCreatedEntries; }
	uint32 NumCreatedWide() const { return NumCreatedWideEntries; }

	// Used for batch insertion together with Insert<FNullScopeLock>()
	void BatchLock() const	 { Lock.WriteLock(); }
	void BatchUnlock() const { Lock.WriteUnlock(); }

protected:
	enum { LoadFactorQuotient = 9, LoadFactorDivisor = 10 }; // I.e. realloc slots when 90% full

	mutable FRWLock Lock;
	uint32 UsedSlots = 0;
	uint32 CapacityMask = 0;
	FNameSlot* Slots = nullptr;
	FNameEntryAllocator* Entries = nullptr;
	uint32 NumCreatedEntries = 0;
	uint32 NumCreatedWideEntries = 0;


	template<ENameCase Sensitivity>
	FORCEINLINE static bool EntryEqualsValue(const FNameEntry& Entry, const FNameValue<Sensitivity>& Value)
	{
		return Entry.Header == Value.Hash.EntryProbeHeader && EqualsSameDimensions<Sensitivity>(Entry, Value.Name);
	}
};

template<ENameCase Sensitivity>
class FNamePoolShard : public FNamePoolShardBase
{
public:
	FNameEntryId Find(const FNameValue<Sensitivity>& Value) const
	{
		FRWScopeLock _(Lock, FRWScopeLockType::SLT_ReadOnly);

		return Probe(Value).GetId();
	}

	template<class ScopeLock = FWriteScopeLock>
	FORCEINLINE FNameEntryId Insert(const FNameValue<Sensitivity>& Value, bool& bCreatedNewEntry)
	{
		ScopeLock _(Lock);
		FNameSlot& Slot = Probe(Value);

		if (Slot.Used())
		{
			return Slot.GetId();
		}

		FNameEntryId NewEntryId = Entries->Create<ScopeLock>(Value.Name, Value.ComparisonId, Value.Hash.EntryProbeHeader);

		ClaimSlot(Slot, FNameSlot(NewEntryId, Value.Hash.SlotProbeHash));

		++NumCreatedEntries;
		NumCreatedWideEntries += Value.Name.bIsWide;
		bCreatedNewEntry = true;

		return NewEntryId;
	}

	void InsertExistingEntry(FNameHash Hash, FNameEntryId ExistingId)
	{
		FNameSlot NewLookup(ExistingId, Hash.SlotProbeHash);

		FRWScopeLock _(Lock, FRWScopeLockType::SLT_Write);
		 
		FNameSlot& Slot = Probe(Hash.UnmaskedSlotIndex, [=](FNameSlot Old) { return Old == NewLookup; });
		if (!Slot.Used())
		{
			ClaimSlot(Slot, NewLookup);
		}
	}

	void Reserve(uint32 Num)
	{
		uint32 WantedCapacity = FMath::RoundUpToPowerOfTwo(Num * LoadFactorDivisor / LoadFactorQuotient);

		if (WantedCapacity > Capacity())
		{
			Grow(WantedCapacity);
		}
	}

private:
	void ClaimSlot(FNameSlot& UnusedSlot, FNameSlot NewValue)
	{
		UnusedSlot = NewValue;

		++UsedSlots;
		if (UsedSlots * LoadFactorDivisor >= LoadFactorQuotient * Capacity())
		{
			Grow();
		}
	}

	void Grow()
	{
		Grow(Capacity() * 2);
	}

	void Grow(const uint32 NewCapacity)
	{
		LLM_SCOPE(ELLMTag::FName);
		FNameSlot* const OldSlots = Slots;
		const uint32 OldUsedSlots = UsedSlots;
		const uint32 OldCapacity = Capacity();

		Slots = (FNameSlot*)FMemory::Malloc(NewCapacity * sizeof(FNameSlot), alignof(FNameSlot));
		memset(Slots, 0, NewCapacity * sizeof(FNameSlot));
		UsedSlots = 0;
		CapacityMask = NewCapacity - 1;


		for (uint32 OldIdx = 0; OldIdx < OldCapacity; ++OldIdx)
		{
			const FNameSlot& OldSlot = OldSlots[OldIdx];
			if (OldSlot.Used())
			{
				FNameHash Hash = Rehash(OldSlot.GetId());
				FNameSlot& NewSlot = Probe(Hash.UnmaskedSlotIndex, [](FNameSlot Slot) { return false; });
				NewSlot = OldSlot;
				++UsedSlots;
			}
		}

		check(OldUsedSlots == UsedSlots);

		FMemory::Free(OldSlots);
	}

	/** Find slot containing value or the first free slot that should be used to store it  */
	FORCEINLINE FNameSlot& Probe(const FNameValue<Sensitivity>& Value) const
	{
		return Probe(Value.Hash.UnmaskedSlotIndex, 
			[&](FNameSlot Slot)	{ return Slot.GetProbeHash() == Value.Hash.SlotProbeHash && 
									EntryEqualsValue<Sensitivity>(Entries->Resolve(Slot.GetId()), Value); });
	}

	/** Find slot that fulfills predicate or the first free slot  */
	template<class PredicateFn>
	FORCEINLINE FNameSlot& Probe(uint32 UnmaskedSlotIndex, PredicateFn Predicate) const
	{
		const uint32 Mask = CapacityMask;
		for (uint32 I = FNameHash::GetProbeStart(UnmaskedSlotIndex, Mask); true; I = (I + 1) & Mask)
		{
			FNameSlot& Slot = Slots[I];
			if (!Slot.Used() || Predicate(Slot))
			{
				return Slot;
			}
		}
	}

	OUTLINE_DECODE_BUFFER FNameHash Rehash(FNameEntryId EntryId)
	{
		const FNameEntry& Entry = Entries->Resolve(EntryId);
		FNameBuffer DecodeBuffer;
		return HashName<Sensitivity>(Entry.MakeView(DecodeBuffer));
	}
};


class FNamePool
{
public:
	FNamePool();
	
	void			Reserve(uint32 NumBlocks, uint32 NumEntries);
	FNameEntryId	Store(FNameStringView View);
	FNameEntryId	Find(FNameStringView View) const;
	FNameEntryId	Find(EName Ename) const;
	const EName*	FindEName(FNameEntryId Id) const;

	/** @pre !!Handle */
	FNameEntry&		Resolve(FNameEntryHandle Handle) const { return Entries.Resolve(Handle); }

	bool			IsValid(FNameEntryHandle Handle) const;

	void			BatchLock();
	FNameEntryId	BatchStore(const FNameComparisonValue& ComparisonValue);
	void			BatchUnlock();

	/// Stats and debug related functions ///

	uint32			NumEntries() const;
	uint32			NumAnsiEntries() const;
	uint32			NumWideEntries() const;
	uint32			NumBlocks() const { return Entries.NumBlocks(); }
	uint32			NumSlots() const;
	void			LogStats(FOutputDevice& Ar) const;
	uint8**			GetBlocksForDebugVisualizer() { return Entries.GetBlocksForDebugVisualizer(); }
	TArray<const FNameEntry*> DebugDump() const;

private:
	enum { MaxENames = 512 };

	FNameEntryAllocator Entries;

#if WITH_CASE_PRESERVING_NAME
	FNamePoolShard<ENameCase::CaseSensitive> DisplayShards[FNamePoolShards];
#endif
	FNamePoolShard<ENameCase::IgnoreCase> ComparisonShards[FNamePoolShards];

	// Put constant lookup on separate cache line to avoid it being constantly invalidated by insertion
	alignas(PLATFORM_CACHE_LINE_SIZE) FNameEntryId ENameToEntry[NAME_MaxHardcodedNameIndex] = {};
	uint32 LargestEnameUnstableId;
	TMap<FNameEntryId, EName, TInlineSetAllocator<MaxENames>> EntryToEName;
};

FNamePool::FNamePool()
{
	for (FNamePoolShardBase& Shard : ComparisonShards)
	{
		Shard.Initialize(Entries);
	}

#if WITH_CASE_PRESERVING_NAME
	for (FNamePoolShardBase& Shard : DisplayShards)
	{
		Shard.Initialize(Entries);
	}
#endif

	// Register all hardcoded names
#define REGISTER_NAME(num, name) ENameToEntry[num] = Store(FNameStringView(#name, FCStringAnsi::Strlen(#name)));
#include "UObject/UnrealNames.inl"
#undef REGISTER_NAME

	// Make reverse mapping
	LargestEnameUnstableId = 0;
	for (uint32 ENameIndex = 0; ENameIndex < NAME_MaxHardcodedNameIndex; ++ENameIndex)
	{
		if (ENameIndex == NAME_None || ENameToEntry[ENameIndex])
		{
			EntryToEName.Add(ENameToEntry[ENameIndex], (EName)ENameIndex);
			LargestEnameUnstableId = FMath::Max(LargestEnameUnstableId, ENameToEntry[ENameIndex].ToUnstableInt());
		}
	}

	// Verify all ENames are unique
	if (NumAnsiEntries() != EntryToEName.Num())
	{
		// we can't print out here because there may be no log yet if this happens before main starts
		if (FPlatformMisc::IsDebuggerPresent())
		{
			UE_DEBUG_BREAK();
		}
		else
		{
			FPlatformMisc::PromptForRemoteDebugging(false);
			FMessageDialog::Open(EAppMsgType::Ok, NSLOCTEXT("UnrealEd", "DuplicatedHardcodedName", "Duplicate hardcoded name"));
			FPlatformMisc::RequestExit(false);
		}
	}
}

static bool IsPureAnsi(const WIDECHAR* Str, const int32 Len)
{
	// Consider SSE version if this function takes significant amount of time
	uint32 Result = 0;
	for (int32 I = 0; I < Len; ++I)
	{
		Result |= TChar<WIDECHAR>::ToUnsigned(Str[I]);
	}
	return !(Result & 0xffffff80u);
}

FNameEntryId FNamePool::Find(EName Ename) const
{
	checkSlow(Ename < NAME_MaxHardcodedNameIndex);
	return ENameToEntry[Ename];
}

FNameEntryId FNamePool::Find(FNameStringView Name) const
{
#if WITH_CASE_PRESERVING_NAME
	FNameDisplayValue DisplayValue(Name);
	if (FNameEntryId Existing = DisplayShards[DisplayValue.Hash.ShardIndex].Find(DisplayValue))
	{
		return Existing;
	}
#endif

	FNameComparisonValue ComparisonValue(Name);
	return ComparisonShards[ComparisonValue.Hash.ShardIndex].Find(ComparisonValue);
}

FNameEntryId FNamePool::Store(FNameStringView Name)
{
#if WITH_CASE_PRESERVING_NAME
	FNameDisplayValue DisplayValue(Name);
	FNamePoolShard<ENameCase::CaseSensitive>& DisplayShard = DisplayShards[DisplayValue.Hash.ShardIndex];
	if (FNameEntryId Existing = DisplayShard.Find(DisplayValue))
	{
		return Existing;
	}
#endif

	bool bAdded = false;

	// Insert comparison name first since display value must contain comparison name
	FNameComparisonValue ComparisonValue(Name);
	FNameEntryId ComparisonId = ComparisonShards[ComparisonValue.Hash.ShardIndex].Insert(ComparisonValue, bAdded);

#if WITH_CASE_PRESERVING_NAME
	// Check if ComparisonId can be used as DisplayId
	if (bAdded || EqualsSameDimensions<ENameCase::CaseSensitive>(Resolve(ComparisonId), Name))
	{
		DisplayShard.InsertExistingEntry(DisplayValue.Hash, ComparisonId);
		return ComparisonId;
	}
	else
	{
		DisplayValue.ComparisonId = ComparisonId;
		return DisplayShard.Insert(DisplayValue, bAdded);
	}
#else
	return ComparisonId;
#endif
}

void FNamePool::BatchLock()
{
	for (const FNamePoolShardBase& Shard : ComparisonShards)
	{
		Shard.BatchLock();
	}

	// Acquire entry allocator lock after shard locks
	Entries.BatchLock();
}

FORCEINLINE FNameEntryId FNamePool::BatchStore(const FNameComparisonValue& ComparisonValue)
{
	bool bCreatedNewEntry;
	return ComparisonShards[ComparisonValue.Hash.ShardIndex].Insert<FNullScopeLock>(ComparisonValue, bCreatedNewEntry);
}

void FNamePool::BatchUnlock()
{
	Entries.BatchUnlock();

	for (int32 Idx = FNamePoolShards - 1; Idx >= 0; --Idx)
	{
		ComparisonShards[Idx].BatchUnlock();
	}
}

uint32 FNamePool::NumEntries() const
{
	uint32 Out = 0;
#if WITH_CASE_PRESERVING_NAME
	for (const FNamePoolShardBase& Shard : DisplayShards)
	{
		Out += Shard.NumCreated();
	}
#endif
	for (const FNamePoolShardBase& Shard : ComparisonShards)
	{
		Out += Shard.NumCreated();
	}

	return Out;
}

uint32 FNamePool::NumAnsiEntries() const
{
	return NumEntries() - NumWideEntries();
}

uint32 FNamePool::NumWideEntries() const
{
	uint32 Out = 0;
#if WITH_CASE_PRESERVING_NAME
	for (const FNamePoolShardBase& Shard : DisplayShards)
	{
		Out += Shard.NumCreatedWide();
	}
#endif
	for (const FNamePoolShardBase& Shard : ComparisonShards)
	{
		Out += Shard.NumCreatedWide();
	}

	return Out;
}

uint32 FNamePool::NumSlots() const
{
	uint32 SlotCapacity = 0;
#if WITH_CASE_PRESERVING_NAME
	for (const FNamePoolShardBase& Shard : DisplayShards)
	{
		SlotCapacity += Shard.Capacity();
	}
#endif
	for (const FNamePoolShardBase& Shard : ComparisonShards)
	{
		SlotCapacity += Shard.Capacity();
	}

	return SlotCapacity;
}

void FNamePool::LogStats(FOutputDevice& Ar) const
{
	Ar.Logf(TEXT("%i FNames using in %ikB + %ikB"), NumEntries(), sizeof(FNamePool), Entries.NumBlocks() * FNameEntryAllocator::BlockSizeBytes / 1024);
}

TArray<const FNameEntry*> FNamePool::DebugDump() const
{
	TArray<const FNameEntry*> Out;
	Out.Reserve(NumEntries());
	Entries.DebugDump(Out);
	return Out;
}

bool FNamePool::IsValid(FNameEntryHandle Handle) const
{
	return Handle.Block < Entries.NumBlocks();
}

const EName* FNamePool::FindEName(FNameEntryId Id) const
{
	return Id.ToUnstableInt() > LargestEnameUnstableId ? nullptr : EntryToEName.Find(Id);
}

void FNamePool::Reserve(uint32 NumBytes, uint32 InNumEntries)
{
	uint32 NumBlocks = NumBytes / FNameEntryAllocator::BlockSizeBytes + 1;
	Entries.ReserveBlocks(NumBlocks);

	if (NumEntries() < InNumEntries)
	{
		uint32 NumEntriesPerShard = InNumEntries / FNamePoolShards + 1;

	#if WITH_CASE_PRESERVING_NAME
		for (FNamePoolShard<ENameCase::CaseSensitive>& Shard : DisplayShards)
		{
			Shard.Reserve(NumEntriesPerShard);
		}
	#endif
		for (FNamePoolShard<ENameCase::IgnoreCase>& Shard : ComparisonShards)
		{
			Shard.Reserve(NumEntriesPerShard);
		}
	}
}

static bool bNamePoolInitialized;
alignas(FNamePool) static uint8 NamePoolData[sizeof(FNamePool)];

// Only call this once per public FName function called
//
// Not using magic statics to run as little code as possible
static FNamePool& GetNamePool()
{
	if (bNamePoolInitialized)
	{
		return *(FNamePool*)NamePoolData;
	}

	FNamePool* Singleton = new (NamePoolData) FNamePool;
	bNamePoolInitialized = true;
	return *Singleton;
}

// Only call from functions guaranteed to run after FName lazy initialization
static FNamePool& GetNamePoolPostInit()
{
	checkSlow(bNamePoolInitialized);
	return (FNamePool&)NamePoolData;
}

bool operator==(FNameEntryId Id, EName Ename)
{
	return Id == GetNamePoolPostInit().Find(Ename);
}

static int32 CompareDifferentIdsAlphabetically(FNameEntryId AId, FNameEntryId BId)
{
	checkSlow(AId != BId);

	FNamePool& Pool = GetNamePool();
	FNameBuffer ABuffer, BBuffer;
	FNameStringView AView =	Pool.Resolve(AId).MakeView(ABuffer);
	FNameStringView BView =	Pool.Resolve(BId).MakeView(BBuffer);

	// If only one view is wide, convert the ansi view to wide as well
	if (AView.bIsWide != BView.bIsWide)
	{
		FNameStringView& AnsiView = AView.bIsWide ? BView : AView;
		FNameBuffer& AnsiBuffer =	AView.bIsWide ? BBuffer : ABuffer;

#ifndef WITH_CUSTOM_NAME_ENCODING
		FPlatformMemory::Memcpy(AnsiBuffer.AnsiName, AnsiView.Ansi, AnsiView.Len * sizeof(ANSICHAR));
		AnsiView.Ansi = AnsiBuffer.AnsiName;
#endif

		ConvertInPlace<ANSICHAR, WIDECHAR>(AnsiBuffer.AnsiName, AnsiView.Len);
		AnsiView.bIsWide = true;
	}

	int32 MinLen = FMath::Min(AView.Len, BView.Len);
	if (int32 StrDiff = AView.bIsWide ?	FCStringWide::Strnicmp(AView.Wide, BView.Wide, MinLen) :
										FCStringAnsi::Strnicmp(AView.Ansi, BView.Ansi, MinLen))
	{
		return StrDiff;
	}

	return AView.Len - BView.Len;
}

int32 FNameEntryId::CompareLexical(FNameEntryId Rhs) const
{
	return Value != Rhs.Value && CompareDifferentIdsAlphabetically(*this, Rhs);
}

#if !UE_BUILD_SHIPPING && !UE_BUILD_TEST
	void CallNameCreationHook();
#else
	FORCEINLINE void CallNameCreationHook()
	{
	}
#endif

static FNameEntryId DebugCastNameEntryId(int32 Id) { return (FNameEntryId&)(Id); }

/**
* Helper function that can be used inside the debuggers watch window. E.g. "DebugFName(Class->Name.Index)". 
*
* @param	Index	Name index to look up string for
* @return			Associated name
*/
const TCHAR* DebugFName(FNameEntryId Index)
{
	// Hardcoded static array. This function is only used inside the debugger so it should be fine to return it.
	static TCHAR TempName[NAME_SIZE];
	FCString::Strcpy(TempName, *FName::SafeString(Index));
	return TempName;
}

/**
* Helper function that can be used inside the debuggers watch window. E.g. "DebugFName(Class->Name.Index, Class->Name.Number)". 
*
* @param	Index	Name index to look up string for
* @param	Number	Internal instance number of the FName to print (which is 1 more than the printed number)
* @return			Associated name
*/
const TCHAR* DebugFName(int32 Index, int32 Number)
{
	// Hardcoded static array. This function is only used inside the debugger so it should be fine to return it.
	static TCHAR TempName[NAME_SIZE];
	FCString::Strcpy(TempName, *FName::SafeString(DebugCastNameEntryId(Index), Number));
	return TempName;
}

/**
 * Helper function that can be used inside the debuggers watch window. E.g. "DebugFName(Class->Name)". 
 *
 * @param	Name	Name to look up string for
 * @return			Associated name
 */
const TCHAR* DebugFName(FName& Name)
{
	// Hardcoded static array. This function is only used inside the debugger so it should be fine to return it.
	static TCHAR TempName[NAME_SIZE];
	FCString::Strcpy(TempName, *FName::SafeString(Name.GetDisplayIndex(), Name.GetNumber()));
	return TempName;
}

template <typename TCharType>
static uint16 GetRawCasePreservingHash(const TCharType* Source)
{
	return FCrc::StrCrc32(Source) & 0xFFFF;

}
template <typename TCharType>
static uint16 GetRawNonCasePreservingHash(const TCharType* Source)
{
	return FCrc::Strihash_DEPRECATED(Source) & 0xFFFF;
}

/*-----------------------------------------------------------------------------
	FNameEntry
-----------------------------------------------------------------------------*/

void FNameEntry::StoreName(const ANSICHAR* InName, uint32 Len)
{
	FPlatformMemory::Memcpy(AnsiName, InName, sizeof(ANSICHAR) * Len);
	Encode(AnsiName, Len);
}

void FNameEntry::StoreName(const WIDECHAR* InName, uint32 Len)
{
	FPlatformMemory::Memcpy(WideName, InName, sizeof(WIDECHAR) * Len);
	Encode(WideName, Len);
}

void FNameEntry::CopyUnterminatedName(ANSICHAR* Out) const
{
	FPlatformMemory::Memcpy(Out, AnsiName, sizeof(ANSICHAR) * Header.Len);
	Decode(Out, Header.Len);
}

void FNameEntry::CopyUnterminatedName(WIDECHAR* Out) const
{
	FPlatformMemory::Memcpy(Out, WideName, sizeof(WIDECHAR) * Header.Len);
	Decode(Out, Header.Len);
}

FORCEINLINE const WIDECHAR* FNameEntry::GetUnterminatedName(WIDECHAR(&OptionalDecodeBuffer)[NAME_SIZE]) const
{
#ifdef WITH_CUSTOM_NAME_ENCODING
	CopyUnterminatedName(OptionalDecodeBuffer);
	return OptionalDecodeBuffer;
#else
	return WideName;
#endif
}

FORCEINLINE ANSICHAR const* FNameEntry::GetUnterminatedName(ANSICHAR(&OptionalDecodeBuffer)[NAME_SIZE]) const
{
#ifdef WITH_CUSTOM_NAME_ENCODING
	CopyUnterminatedName(OptionalDecodeBuffer);
	return OptionalDecodeBuffer;
#else
	return AnsiName;
#endif
}

FORCEINLINE FNameStringView FNameEntry::MakeView(FNameBuffer& OptionalDecodeBuffer) const
{
	return IsWide()	? FNameStringView(GetUnterminatedName(OptionalDecodeBuffer.WideName), GetNameLength())
					: FNameStringView(GetUnterminatedName(OptionalDecodeBuffer.AnsiName), GetNameLength());
}

void FNameEntry::GetUnterminatedName(TCHAR* OutName, uint32 OutLen) const
{
	check(static_cast<int32>(OutLen) >= GetNameLength());
	CopyAndConvertUnterminatedName(OutName);
}

void FNameEntry::GetName(TCHAR(&OutName)[NAME_SIZE]) const
{
	CopyAndConvertUnterminatedName(OutName);
	OutName[GetNameLength()] = '\0';
}

void FNameEntry::CopyAndConvertUnterminatedName(TCHAR* OutName) const
{
	if (sizeof(TCHAR) < sizeof(WIDECHAR) && IsWide()) // Normally compiled out
	{
		FNameBuffer Temp;
		CopyUnterminatedName(Temp.WideName);
		ConvertInPlace<WIDECHAR, TCHAR>(Temp.WideName, Header.Len);
		FPlatformMemory::Memcpy(OutName, Temp.AnsiName, Header.Len * sizeof(TCHAR));
	}
	else if (IsWide())
	{
		CopyUnterminatedName((WIDECHAR*)OutName);
		ConvertInPlace<WIDECHAR, TCHAR>((WIDECHAR*)OutName, Header.Len);
	}
	else
	{
		CopyUnterminatedName((ANSICHAR*)OutName);
		ConvertInPlace<ANSICHAR, TCHAR>((ANSICHAR*)OutName, Header.Len);
	}
}

void FNameEntry::GetAnsiName(ANSICHAR(&Out)[NAME_SIZE]) const
{
	check(!IsWide());
	CopyUnterminatedName(Out);
	Out[Header.Len] = '\0';
}

void FNameEntry::GetWideName(WIDECHAR(&Out)[NAME_SIZE]) const
{
	check(IsWide());
	CopyUnterminatedName(Out);
	Out[Header.Len] = '\0';
}

/** @return null-terminated string */
static const TCHAR* EntryToCString(const FNameEntry& Entry, FNameBuffer& Temp)
{
	if (Entry.IsWide())
	{
		Entry.GetWideName(Temp.WideName);
		return ConvertInPlace<WIDECHAR, TCHAR>(Temp.WideName, Entry.GetNameLength() + 1);
	}
	else
	{
		Entry.GetAnsiName(Temp.AnsiName);
		return ConvertInPlace<ANSICHAR, TCHAR>(Temp.AnsiName, Entry.GetNameLength() + 1);
	}
}

FString FNameEntry::GetPlainNameString() const
{
	FNameBuffer Temp;
	if (Header.bIsWide)
	{
		return FString(Header.Len, GetUnterminatedName(Temp.WideName));
	}
	else
	{
		return FString(Header.Len, GetUnterminatedName(Temp.AnsiName));
	}
}

void FNameEntry::AppendNameToString(FString& Out) const
{
	FNameBuffer Temp;
	Out.Append(EntryToCString(*this, Temp), Header.Len);
}

void FNameEntry::AppendNameToString(FStringBuilderBase& Out) const
{
	const int32 Offset = Out.AddUninitialized(Header.Len);
	TCHAR* OutChars = Out.GetData() + Offset;
	if (Header.bIsWide)
	{
		CopyUnterminatedName(reinterpret_cast<WIDECHAR*>(OutChars));
		ConvertInPlace<WIDECHAR, TCHAR>(reinterpret_cast<WIDECHAR*>(OutChars), Header.Len);
	}
	else
	{
		CopyUnterminatedName(reinterpret_cast<ANSICHAR*>(OutChars));
		ConvertInPlace<ANSICHAR, TCHAR>(reinterpret_cast<ANSICHAR*>(OutChars), Header.Len);
	}
}

void FNameEntry::AppendAnsiNameToString(FAnsiStringBuilderBase& Out) const
{
	check(!IsWide());
	const int32 Offset = Out.AddUninitialized(Header.Len);
	CopyUnterminatedName(Out.GetData() + Offset);
}

void FNameEntry::AppendNameToPathString(FString& Out) const
{
	FNameBuffer Temp;
	Out.PathAppend(EntryToCString(*this, Temp), Header.Len);
}

int32 FNameEntry::GetSize(const TCHAR* Name)
{
	return FNameEntry::GetSize(FCString::Strlen(Name), FCString::IsPureAnsi(Name));
}

int32 FNameEntry::GetSize(int32 Length, bool bIsPureAnsi)
{
	int32 Bytes = GetDataOffset() + Length * (bIsPureAnsi ? sizeof(ANSICHAR) : sizeof(WIDECHAR));
	return Align(Bytes, alignof(FNameEntry));
}

int32 FNameEntry::GetSizeInBytes() const
{
	return GetSize(GetNameLength(), !IsWide());
}

FNameEntrySerialized::FNameEntrySerialized(const FNameEntry& NameEntry)
{
	bIsWide = NameEntry.IsWide();
	if (bIsWide)
	{
		NameEntry.GetWideName(WideName);
		NonCasePreservingHash = GetRawNonCasePreservingHash(WideName);
		CasePreservingHash = GetRawCasePreservingHash(WideName);
	}
	else
	{
		NameEntry.GetAnsiName(AnsiName);
		NonCasePreservingHash = GetRawNonCasePreservingHash(AnsiName);
		CasePreservingHash = GetRawCasePreservingHash(AnsiName);
	}
}

/**
 * @return FString of name portion minus number.
 */
FString FNameEntrySerialized::GetPlainNameString() const
{
	if (bIsWide)
	{
		return FString(WideName);
	}
	else
	{
		return FString(AnsiName);
	}
}

/*-----------------------------------------------------------------------------
	FName statics.
-----------------------------------------------------------------------------*/

int32 FName::GetNameEntryMemorySize()
{
	return GetNamePool().NumBlocks() * FNameEntryAllocator::BlockSizeBytes;
}

int32 FName::GetNameTableMemorySize()
{
	return GetNameEntryMemorySize() + sizeof(FNamePool) + GetNamePool().NumSlots() * sizeof(FNameSlot);
}

int32 FName::GetNumAnsiNames()
{
	return GetNamePool().NumAnsiEntries();
}

int32 FName::GetNumWideNames()
{
	return GetNamePool().NumWideEntries();
}

TArray<const FNameEntry*> FName::DebugDump()
{
	return GetNamePool().DebugDump();
}

FNameEntry const* FName::GetEntry(EName Ename)
{
	FNamePool& Pool = GetNamePool();
	return &Pool.Resolve(Pool.Find(Ename));
}

FNameEntry const* FName::GetEntry(FNameEntryId Id)
{
	return &GetNamePool().Resolve(Id);
}

FString FName::NameToDisplayString( const FString& InDisplayName, const bool bIsBool )
{
	// Copy the characters out so that we can modify the string in place
	const TArray< TCHAR >& Chars = InDisplayName.GetCharArray();

	// This is used to indicate that we are in a run of uppercase letter and/or digits.  The code attempts to keep
	// these characters together as breaking them up often looks silly (i.e. "Draw Scale 3 D" as opposed to "Draw Scale 3D"
	bool bInARun = false;
	bool bWasSpace = false;
	bool bWasOpenParen = false;
	bool bWasNumber = false;
	bool bWasMinusSign = false;

	FString OutDisplayName;
	OutDisplayName.GetCharArray().Reserve(Chars.Num());
	for( int32 CharIndex = 0 ; CharIndex < Chars.Num() ; ++CharIndex )
	{
		TCHAR ch = Chars[CharIndex];

		bool bLowerCase = FChar::IsLower( ch );
		bool bUpperCase = FChar::IsUpper( ch );
		bool bIsDigit = FChar::IsDigit( ch );
		bool bIsUnderscore = FChar::IsUnderscore( ch );

		// Skip the first character if the property is a bool (they should all start with a lowercase 'b', which we don't want to keep)
		if( CharIndex == 0 && bIsBool && ch == 'b' )
		{
			// Check if next character is uppercase as it may be a user created string that doesn't follow the rules of Unreal variables
			if (Chars.Num() > 1 && FChar::IsUpper(Chars[1]))
			{
				continue;
			}
		}

		// If the current character is upper case or a digit, and the previous character wasn't, then we need to insert a space if there wasn't one previously
		// We don't do this for numerical expressions, for example "-1.2" should not be formatted as "- 1. 2"
		if( (bUpperCase || (bIsDigit && !bWasMinusSign)) && !bInARun && !bWasOpenParen && !bWasNumber)
		{
			if( !bWasSpace && OutDisplayName.Len() > 0 )
			{
				OutDisplayName += TEXT( ' ' );
				bWasSpace = true;
			}
			bInARun = true;
		}

		// A lower case character will break a run of upper case letters and/or digits
		if( bLowerCase )
		{
			bInARun = false;
		}

		// An underscore denotes a space, so replace it and continue the run
		if( bIsUnderscore )
		{
			ch = TEXT( ' ' );
			bInARun = true;
		}

		// If this is the first character in the string, then it will always be upper-case
		if( OutDisplayName.Len() == 0 )
		{
			ch = FChar::ToUpper( ch );
		}
		else if( !bIsDigit && (bWasSpace || bWasOpenParen))	// If this is first character after a space, then make sure it is case-correct
		{
			// Some words are always forced lowercase
			const TCHAR* Articles[] =
			{
				TEXT( "In" ),
				TEXT( "As" ),
				TEXT( "To" ),
				TEXT( "Or" ),
				TEXT( "At" ),
				TEXT( "On" ),
				TEXT( "If" ),
				TEXT( "Be" ),
				TEXT( "By" ),
				TEXT( "The" ),
				TEXT( "For" ),
				TEXT( "And" ),
				TEXT( "With" ),
				TEXT( "When" ),
				TEXT( "From" ),
			};

			// Search for a word that needs case repaired
			bool bIsArticle = false;
			for( int32 CurArticleIndex = 0; CurArticleIndex < UE_ARRAY_COUNT( Articles ); ++CurArticleIndex )
			{
				// Make sure the character following the string we're testing is not lowercase (we don't want to match "in" with "instance")
				const int32 ArticleLength = FCString::Strlen( Articles[ CurArticleIndex ] );
				if( ( Chars.Num() - CharIndex ) > ArticleLength && !FChar::IsLower( Chars[ CharIndex + ArticleLength ] ) && Chars[ CharIndex + ArticleLength ] != '\0' )
				{
					// Does this match the current article?
					if( FCString::Strncmp( &Chars[ CharIndex ], Articles[ CurArticleIndex ], ArticleLength ) == 0 )
					{
						bIsArticle = true;
						break;
					}
				}
			}

			// Start of a keyword, force to lowercase
			if( bIsArticle )
			{
				ch = FChar::ToLower( ch );				
			}
			else	// First character after a space that's not a reserved keyword, make sure it's uppercase
			{
				ch = FChar::ToUpper( ch );
			}
		}

		bWasSpace = ( ch == TEXT( ' ' ) ? true : false );
		bWasOpenParen = ( ch == TEXT( '(' ) ? true : false );

		// What could be included as part of a numerical representation.
		// For example -1.2
		bWasMinusSign = (ch == TEXT('-'));
		const bool bPotentialNumericalChar = bWasMinusSign || (ch == TEXT('.'));
		bWasNumber = bIsDigit || (bWasNumber && bPotentialNumericalChar);

		OutDisplayName += ch;
	}

	return OutDisplayName;
}

const EName* FName::ToEName() const
{
	return GetNamePoolPostInit().FindEName(ComparisonIndex);
}

bool FName::IsWithinBounds(FNameEntryId Id)
{
	return GetNamePoolPostInit().IsValid(Id);
}

/*-----------------------------------------------------------------------------
	FName implementation.
-----------------------------------------------------------------------------*/

template<class CharType>
static bool NumberEqualsString(uint32 Number, const CharType* Str)
{
	CharType* End = nullptr;
	return TCString<CharType>::Strtoi64(Str, &End, 10) == Number && End && *End == '\0';
}

template<class CharType1, class CharType2>
static bool StringAndNumberEqualsString(const CharType1* Name, uint32 NameLen, int32 InternalNumber, const CharType2* Str)
{
	if (FPlatformString::Strnicmp(Name, Str, NameLen))
	{
		return false;
	}

	if (InternalNumber == NAME_NO_NUMBER_INTERNAL)
	{
		return Str[NameLen] == '\0';
	}

	uint32 Number = NAME_INTERNAL_TO_EXTERNAL(InternalNumber);
	return Str[NameLen] == '_' && NumberEqualsString(Number, Str + NameLen + 1);
}

struct FNameAnsiStringView
{
	using CharType = ANSICHAR;

	const ANSICHAR* Str;
	int32 Len;
};

struct FWideStringViewWithWidth
{
	using CharType = WIDECHAR;

	const WIDECHAR* Str;
	int32 Len;
	bool bIsWide;
};

static FNameAnsiStringView MakeUnconvertedView(const ANSICHAR* Str, int32 Len)
{
	return { Str, Len };
}

static FNameAnsiStringView MakeUnconvertedView(const ANSICHAR* Str)
{
	return { Str, Str ? FCStringAnsi::Strlen(Str) : 0 };
}

static bool IsWide(const WIDECHAR* Str, const int32 Len)
{
	uint32 UserCharBits = 0;
	for (int32 I = 0; I < Len; ++I)
	{
		UserCharBits |= TChar<WIDECHAR>::ToUnsigned(Str[I]);
	}
	return UserCharBits & 0xffffff80u;
}

static int32 GetLengthAndWidth(const WIDECHAR* Str, bool& bOutIsWide)
{
	uint32 UserCharBits = 0;
	const WIDECHAR* It = Str;
	if (Str)
	{
		while (*It)
		{
			UserCharBits |= TChar<WIDECHAR>::ToUnsigned(*It);
			++It;
		}
	}

	bOutIsWide = UserCharBits & 0xffffff80u;

	return It - Str;
}

static FWideStringViewWithWidth MakeUnconvertedView(const WIDECHAR* Str, int32 Len)
{
	return { Str, Len, IsWide(Str, Len) };
}

static FWideStringViewWithWidth MakeUnconvertedView(const WIDECHAR* Str)
{
	FWideStringViewWithWidth View;
	View.Str = Str;
	View.Len = GetLengthAndWidth(Str, View.bIsWide);
	return View;
}

/** Templated implementations of non-templated member functions, helps keep header clean */
struct FNameHelper
{
	template<typename ViewType>
	static FName MakeDetectNumber(ViewType View, EFindName FindType)
	{
		if (View.Len == 0)
		{
			return FName();
		}
		
		uint32 InternalNumber = ParseNumber(View.Str, /* may be shortened */ View.Len);
		return MakeWithNumber(View, FindType, InternalNumber);
	}

	template<typename CharType>
	static uint32 ParseNumber(const CharType* Name, int32& InOutLen)
	{
		const int32 Len = InOutLen;
		int32 Digits = 0;
		for (const CharType* It = Name + Len - 1; It >= Name && *It >= '0' && *It <= '9'; --It)
		{
			++Digits;
		}

		const CharType* FirstDigit = Name + Len - Digits;
		if (Digits && Digits < Len && *(FirstDigit - 1) == '_')
		{
			// check for the case where there are multiple digits after the _ and the first one
			// is a 0 ("Rocket_04"). Can't split this case. (So, we check if the first char
			// is not 0 or the length of the number is 1 (since ROcket_0 is valid)
			if (Digits == 1 || *FirstDigit != '0')
			{
				// Attempt to convert what's following it to a number
				// This relies on Name being null-terminated
				int64 Number = TCString<CharType>::Atoi64(Name + Len - Digits);
				if (Number < MAX_int32)
				{
					InOutLen -= 1 + Digits;
					return static_cast<uint32>(NAME_EXTERNAL_TO_INTERNAL(Number));
				}
			}
		}

		return NAME_NO_NUMBER_INTERNAL;
	}

	static FName MakeWithNumber(FNameAnsiStringView	 View, EFindName FindType, int32 InternalNumber)
	{
		// Ignore the supplied number if the name string is empty
		// to keep the semantics of the old FName implementation
		if (View.Len == 0)
		{
			return FName();
		}

		return Make(FNameStringView(View.Str, View.Len), FindType, InternalNumber);
	}

	static FName MakeWithNumber(const FWideStringViewWithWidth View, EFindName FindType, int32 InternalNumber)
	{
		// Ignore the supplied number if the name string is empty
		// to keep the semantics of the old FName implementation
		if (View.Len == 0)
		{
			return FName();
		}

		// Convert to narrow if possible
		if (!View.bIsWide)
		{
			// Consider _mm_packus_epi16 or similar if this proves too slow
			ANSICHAR AnsiName[NAME_SIZE];
			for (int32 I = 0, Len = FMath::Min<int32>(View.Len, NAME_SIZE); I < Len; ++I)
			{
				AnsiName[I] = View.Str[I];
			}
			return Make(FNameStringView(AnsiName, View.Len), FindType, InternalNumber);
		}
		else
		{
			return Make(FNameStringView(View.Str, View.Len), FindType, InternalNumber);
		}
	}

	static FName Make(FNameStringView View, EFindName FindType, int32 InternalNumber)
	{
		if (View.Len >= NAME_SIZE)
		{
			checkf(false, TEXT("FName's %d max length exceeded. Got %d characters excluding null-terminator."), NAME_SIZE - 1, View.Len);
			return FName("ERROR_NAME_SIZE_EXCEEDED");
		}
<<<<<<< HEAD

=======
		
>>>>>>> d9438a1a
		FNamePool& Pool = GetNamePool();

		FNameEntryId DisplayId, ComparisonId;
		if (FindType == FNAME_Add)
		{
			DisplayId = Pool.Store(View);
#if WITH_CASE_PRESERVING_NAME
			ComparisonId = Pool.Resolve(DisplayId).ComparisonId;
#else
			ComparisonId = DisplayId;
#endif
		}
		else if (FindType == FNAME_Find)
		{
			DisplayId = Pool.Find(View);
#if WITH_CASE_PRESERVING_NAME
			ComparisonId = DisplayId ? Pool.Resolve(DisplayId).ComparisonId : DisplayId;
#else
			ComparisonId = DisplayId;
#endif
		}
		else
		{
			check(FindType == FNAME_Replace_Not_Safe_For_Threading);

#if FNAME_WRITE_PROTECT_PAGES
			checkf(false, TEXT("FNAME_Replace_Not_Safe_For_Threading can't be used together with page protection."));
#endif
			DisplayId = Pool.Store(View);
#if WITH_CASE_PRESERVING_NAME
			ComparisonId = Pool.Resolve(DisplayId).ComparisonId;
#else
			ComparisonId = DisplayId;
#endif
			ReplaceName(Pool.Resolve(ComparisonId), View);
		}

		return FName(ComparisonId, DisplayId, InternalNumber);
	}

	static FName MakeFromLoaded(const FNameEntrySerialized& LoadedEntry)
	{
		FNameStringView View = LoadedEntry.bIsWide
			? FNameStringView(LoadedEntry.WideName, FCStringWide::Strlen(LoadedEntry.WideName))
			: FNameStringView(LoadedEntry.AnsiName, FCStringAnsi::Strlen(LoadedEntry.AnsiName));

		return Make(View, FNAME_Add, NAME_NO_NUMBER_INTERNAL);
	}

	template<class CharType>
	static bool EqualsString(FName Name, const CharType* Str)
	{
		// Make NAME_None == TEXT("") or nullptr consistent with NAME_None == FName(TEXT("")) or FName(nullptr)
		if (Str == nullptr || Str[0] == '\0')
		{
			return Name == NAME_None;
		}

		const FNameEntry& Entry = *Name.GetComparisonNameEntry();

		uint32 NameLen = Entry.Header.Len;
		FNameBuffer Temp;
		return Entry.IsWide()
			? StringAndNumberEqualsString(Entry.GetUnterminatedName(Temp.WideName), NameLen, Name.GetNumber(), Str)
			: StringAndNumberEqualsString(Entry.GetUnterminatedName(Temp.AnsiName), NameLen, Name.GetNumber(), Str);
	}

	static void ReplaceName(FNameEntry& Existing, FNameStringView Updated)
	{
		check(Existing.Header.bIsWide == Updated.bIsWide);
		check(Existing.Header.Len == Updated.Len);

		if (Updated.bIsWide)
		{
			Existing.StoreName(Updated.Wide, Updated.Len);
		}
		else
		{
			Existing.StoreName(Updated.Ansi, Updated.Len);
		}
	}
};


#if WITH_CASE_PRESERVING_NAME
FNameEntryId FName::GetComparisonIdFromDisplayId(FNameEntryId DisplayId)
{
	return GetEntry(DisplayId)->ComparisonId;
}
#endif

FName::FName(const WIDECHAR* Name, EFindName FindType)
	: FName(FNameHelper::MakeDetectNumber(MakeUnconvertedView(Name), FindType))
{}

FName::FName(const ANSICHAR* Name, EFindName FindType)
	: FName(FNameHelper::MakeDetectNumber(MakeUnconvertedView(Name), FindType))
{}

FName::FName(int32 Len, const WIDECHAR* Name, EFindName FindType)
	: FName(FNameHelper::MakeDetectNumber(MakeUnconvertedView(Name, Len), FindType))
{}

FName::FName(int32 Len, const ANSICHAR* Name, EFindName FindType)
	: FName(FNameHelper::MakeDetectNumber(MakeUnconvertedView(Name, Len), FindType))
{}

FName::FName(const FStringView& Name, EFindName FindType)
	: FName(FNameHelper::MakeDetectNumber(MakeUnconvertedView(Name.GetData(), Name.Len()), FindType))
{}

FName::FName(const FAnsiStringView& Name, EFindName FindType)
	: FName(FNameHelper::MakeDetectNumber(MakeUnconvertedView(Name.GetData(), Name.Len()), FindType))
{}

FName::FName(const WIDECHAR* Name, int32 InNumber, EFindName FindType)
	: FName(FNameHelper::MakeWithNumber(MakeUnconvertedView(Name), FindType, InNumber))
{}

FName::FName(const ANSICHAR* Name, int32 InNumber, EFindName FindType)
	: FName(FNameHelper::MakeWithNumber(MakeUnconvertedView(Name), FindType, InNumber))
{}

FName::FName(int32 Len, const WIDECHAR* Name, int32 InNumber, EFindName FindType)
	: FName(InNumber != NAME_NO_NUMBER_INTERNAL ? FNameHelper::MakeWithNumber(MakeUnconvertedView(Name, Len), FindType, InNumber)
												: FNameHelper::MakeDetectNumber(MakeUnconvertedView(Name, Len), FindType))
{}

FName::FName(int32 Len, const ANSICHAR* Name, int32 InNumber, EFindName FindType)
	: FName(InNumber != NAME_NO_NUMBER_INTERNAL ? FNameHelper::MakeWithNumber(MakeUnconvertedView(Name, Len), FindType, InNumber)
												: FNameHelper::MakeDetectNumber(MakeUnconvertedView(Name, Len), FindType))
{}

FName::FName(const FStringView& Name, int32 InNumber, EFindName FindType)
	: FName(Name.Len(), Name.GetData(), InNumber, FindType)
{}

FName::FName(const FAnsiStringView& Name, int32 InNumber, EFindName FindType)
	: FName(Name.Len(), Name.GetData(), InNumber, FindType)
{}

FName::FName(const TCHAR* Name, int32 InNumber, EFindName FindType, bool bSplitName)
	: FName(InNumber == NAME_NO_NUMBER_INTERNAL && bSplitName 
			? FNameHelper::MakeDetectNumber(MakeUnconvertedView(Name), FindType)
			: FNameHelper::MakeWithNumber(MakeUnconvertedView(Name), FindType, InNumber))
{}

FName::FName(const FNameEntrySerialized& LoadedEntry)
	: FName(FNameHelper::MakeFromLoaded(LoadedEntry))
{}

bool FName::operator==(const ANSICHAR* Str) const
{
	return FNameHelper::EqualsString(*this, Str);
}

bool FName::operator==(const WIDECHAR* Str) const
{
	return FNameHelper::EqualsString(*this, Str);
}

int32 FName::Compare( const FName& Other ) const
{
	// Names match, check whether numbers match.
	if (ComparisonIndex == Other.ComparisonIndex)
	{
		return GetNumber() - Other.GetNumber();
	}

	// Names don't match. This means we don't even need to check numbers.
	return CompareDifferentIdsAlphabetically(ComparisonIndex, Other.ComparisonIndex);
}

uint32 FName::GetPlainNameString(TCHAR(&OutName)[NAME_SIZE]) const
{
	const FNameEntry& Entry = *GetDisplayNameEntry();
	Entry.GetName(OutName);
	return Entry.GetNameLength();
}

FString FName::GetPlainNameString() const
{
	return GetDisplayNameEntry()->GetPlainNameString();
}

void FName::GetPlainANSIString(ANSICHAR(&AnsiName)[NAME_SIZE]) const
{
	GetDisplayNameEntry()->GetAnsiName(AnsiName);
}

void FName::GetPlainWIDEString(WIDECHAR(&WideName)[NAME_SIZE]) const
{
	GetDisplayNameEntry()->GetWideName(WideName);
}

const FNameEntry* FName::GetComparisonNameEntry() const
{
	return &GetNamePool().Resolve(GetComparisonIndex());
}

const FNameEntry* FName::GetDisplayNameEntry() const
{
	return &GetNamePool().Resolve(GetDisplayIndex());
}

FString FName::ToString() const
{
	if (GetNumber() == NAME_NO_NUMBER_INTERNAL)
	{
		// Avoids some extra allocations in non-number case
		return GetDisplayNameEntry()->GetPlainNameString();
	}
	
	FString Out;	
	ToString(Out);
	return Out;
}

void FName::ToString(FString& Out) const
{
	// A version of ToString that saves at least one string copy
	const FNameEntry* const NameEntry = GetDisplayNameEntry();

	if (GetNumber() == NAME_NO_NUMBER_INTERNAL)
	{
		Out.Empty(NameEntry->GetNameLength());
		NameEntry->AppendNameToString(Out);
	}	
	else
	{
		Out.Empty(NameEntry->GetNameLength() + 6);
		NameEntry->AppendNameToString(Out);

		Out += TEXT('_');
		Out.AppendInt(NAME_INTERNAL_TO_EXTERNAL(GetNumber()));
	}
}

void FName::ToString(FStringBuilderBase& Out) const
{
	Out.Reset();
	AppendString(Out);
}

uint32 FName::GetStringLength() const
{
	const FNameEntry& Entry = *GetDisplayNameEntry();
	uint32 NameLen = Entry.GetNameLength();

	if (GetNumber() == NAME_NO_NUMBER_INTERNAL)
	{
		return NameLen;
	}
	else
	{
		TCHAR NumberSuffixStr[16];
		int32 SuffixLen = FCString::Sprintf(NumberSuffixStr, TEXT("_%d"), NAME_INTERNAL_TO_EXTERNAL(GetNumber()));
		check(SuffixLen > 0);

		return NameLen + SuffixLen;
	}
}

uint32 FName::ToString(TCHAR* Out, uint32 OutSize) const
{
	const FNameEntry& Entry = *GetDisplayNameEntry();
	uint32 NameLen = Entry.GetNameLength();
	Entry.GetUnterminatedName(Out, OutSize);

	if (GetNumber() == NAME_NO_NUMBER_INTERNAL)
	{
		Out[NameLen] = '\0';
		return NameLen;
	}
	else
	{
		TCHAR NumberSuffixStr[16];
		int32 SuffixLen = FCString::Sprintf(NumberSuffixStr, TEXT("_%d"), NAME_INTERNAL_TO_EXTERNAL(GetNumber()));
		uint32 TotalLen = NameLen + SuffixLen;
		check(SuffixLen > 0 && OutSize > TotalLen);

		FPlatformMemory::Memcpy(Out + NameLen, NumberSuffixStr, SuffixLen * sizeof(TCHAR));
		Out[TotalLen] = '\0';
		return TotalLen;
	}
}

void FName::AppendString(FString& Out) const
{
	const FNameEntry* const NameEntry = GetDisplayNameEntry();

	NameEntry->AppendNameToString( Out );
	if (GetNumber() != NAME_NO_NUMBER_INTERNAL)
	{
		Out += TEXT('_');
		Out.AppendInt(NAME_INTERNAL_TO_EXTERNAL(GetNumber()));
	}
}

void FName::AppendString(FStringBuilderBase& Out) const
{
	GetDisplayNameEntry()->AppendNameToString(Out);

	const int32 InternalNumber = GetNumber();
	if (InternalNumber != NAME_NO_NUMBER_INTERNAL)
	{
		Out << TEXT('_') << NAME_INTERNAL_TO_EXTERNAL(InternalNumber);
	}
}

bool FName::TryAppendAnsiString(FAnsiStringBuilderBase& Out) const
{
	const FNameEntry* const NameEntry = GetDisplayNameEntry();

	if (NameEntry->IsWide())
	{
		return false;
	}

	NameEntry->AppendAnsiNameToString(Out);

	const int32 InternalNumber = GetNumber();
	if (InternalNumber != NAME_NO_NUMBER_INTERNAL)
	{
		Out << '_' << NAME_INTERNAL_TO_EXTERNAL(InternalNumber);
	}

	return true;
}

void FName::DisplayHash(FOutputDevice& Ar)
{
	GetNamePool().LogStats(Ar);
}

FString FName::SafeString(FNameEntryId InDisplayIndex, int32 InstanceNumber)
{
	return FName(InDisplayIndex, InDisplayIndex, InstanceNumber).ToString();
}

bool FName::IsValidXName(const FString& InName, const FString& InInvalidChars, FText* OutReason, const FText* InErrorCtx)
{
	if (InName.IsEmpty() || InInvalidChars.IsEmpty())
	{
		return true;
	}

	// See if the name contains invalid characters.
	FString MatchedInvalidChars;
	TSet<TCHAR> AlreadyMatchedInvalidChars;
	for (const TCHAR InvalidChar : InInvalidChars)
	{
		if (!AlreadyMatchedInvalidChars.Contains(InvalidChar) && InName.GetCharArray().Contains(InvalidChar))
		{
			MatchedInvalidChars.AppendChar(InvalidChar);
			AlreadyMatchedInvalidChars.Add(InvalidChar);
		}
	}

	if (MatchedInvalidChars.Len())
	{
		if (OutReason)
		{
			FFormatNamedArguments Args;
			Args.Add(TEXT("ErrorCtx"), (InErrorCtx) ? *InErrorCtx : NSLOCTEXT("Core", "NameDefaultErrorCtx", "Name"));
			Args.Add(TEXT("IllegalNameCharacters"), FText::FromString(MatchedInvalidChars));
			*OutReason = FText::Format(NSLOCTEXT("Core", "NameContainsInvalidCharacters", "{ErrorCtx} may not contain the following characters: {IllegalNameCharacters}"), Args);
		}
		return false;
	}

	return true;
}

template <typename CharType, int N>
void CheckLazyName(const CharType(&Literal)[N])
{
	check(FName(Literal) == FLazyName(Literal));
	check(FLazyName(Literal) == FName(Literal));
	check(FLazyName(Literal) == FLazyName(Literal));
	check(FName(Literal) == FLazyName(Literal).Resolve());

	CharType Literal2[N];
	FMemory::Memcpy(Literal2, Literal);
	check(FLazyName(Literal) == FLazyName(Literal2));
}

static void TestNameBatch();

void FName::AutoTest()
{
#if DO_CHECK
	check(FNameHash::IsAnsiNone("None", 4) == 1);
	check(FNameHash::IsAnsiNone("none", 4) == 1);
	check(FNameHash::IsAnsiNone("NONE", 4) == 1);
	check(FNameHash::IsAnsiNone("nOnE", 4) == 1);
	check(FNameHash::IsAnsiNone("None", 5) == 0);
	check(FNameHash::IsAnsiNone(TEXT("None"), 4) == 0);
	check(FNameHash::IsAnsiNone("nono", 4) == 0);
	check(FNameHash::IsAnsiNone("enon", 4) == 0);

	const FName AutoTest_1("AutoTest_1");
	const FName autoTest_1("autoTest_1");
	const FName autoTeSt_1("autoTeSt_1");
	const FName AutoTest_2(TEXT("AutoTest_2"));
	const FName AutoTestB_2(TEXT("AutoTestB_2"));

	check(AutoTest_1 != AutoTest_2);
	check(AutoTest_1 == autoTest_1);
	check(AutoTest_1 == autoTeSt_1);

	TCHAR Buffer[FName::StringBufferSize];

#if WITH_CASE_PRESERVING_NAME
	check(!FCString::Strcmp(*AutoTest_1.ToString(), TEXT("AutoTest_1")));
	check(!FCString::Strcmp(*autoTest_1.ToString(), TEXT("autoTest_1")));
	check(!FCString::Strcmp(*autoTeSt_1.ToString(), TEXT("autoTeSt_1")));
	check(!FCString::Strcmp(*AutoTestB_2.ToString(), TEXT("AutoTestB_2")));
	
	check(FName("ABC").ToString(Buffer) == 3 &&			!FCString::Strcmp(Buffer, TEXT("ABC")));
	check(FName("abc").ToString(Buffer) == 3 &&			!FCString::Strcmp(Buffer, TEXT("abc")));
	check(FName(TEXT("abc")).ToString(Buffer) == 3 &&	!FCString::Strcmp(Buffer, TEXT("abc")));
	check(FName("ABC_0").ToString(Buffer) == 5 &&		!FCString::Strcmp(Buffer, TEXT("ABC_0")));
	check(FName("ABC_10").ToString(Buffer) == 6 &&		!FCString::Strcmp(Buffer, TEXT("ABC_10")));	
#endif

	check(autoTest_1.GetComparisonIndex() == AutoTest_2.GetComparisonIndex());
	check(autoTest_1.GetPlainNameString() == AutoTest_1.GetPlainNameString());
	check(autoTest_1.GetPlainNameString() == AutoTest_2.GetPlainNameString());
	check(*AutoTestB_2.GetPlainNameString() != *AutoTest_2.GetPlainNameString());
	check(AutoTestB_2.GetNumber() == AutoTest_2.GetNumber());
	check(autoTest_1.GetNumber() != AutoTest_2.GetNumber());

	check(FCStringAnsi::Strlen("None") == FName().GetStringLength());
	check(FCStringAnsi::Strlen("ABC") == FName("ABC").GetStringLength());
	check(FCStringAnsi::Strlen("ABC_0") == FName("ABC_0").GetStringLength());
	check(FCStringAnsi::Strlen("ABC_9") == FName("ABC_9").GetStringLength());
	check(FCStringAnsi::Strlen("ABC_10") == FName("ABC_10").GetStringLength());
	check(FCStringAnsi::Strlen("ABC_2000000000") == FName("ABC_2000000000").GetStringLength());
	check(FCStringAnsi::Strlen("ABC_4000000000") == FName("ABC_4000000000").GetStringLength());

	const FName NullName(static_cast<ANSICHAR*>(nullptr));
	check(NullName.IsNone());
	check(NullName == FName(static_cast<WIDECHAR*>(nullptr)));
	check(NullName == FName(NAME_None));
	check(NullName == FName());
	check(NullName == FName(""));
	check(NullName == FName(TEXT("")));
	check(NullName == FName("None"));
	check(NullName == FName("none"));
	check(NullName == FName("NONE"));
	check(NullName == FName(TEXT("None")));
	check(FName().ToEName());
	check(*FName().ToEName() == NAME_None);
	check(NullName.GetComparisonIndex().ToUnstableInt() == 0);

	const FName Cylinder(NAME_Cylinder);
	check(Cylinder == FName("Cylinder"));
	check(Cylinder.ToEName());
	check(*Cylinder.ToEName() == NAME_Cylinder);
	check(Cylinder.GetPlainNameString() == TEXT("Cylinder"));

	check(FName("") == FName(0, "Unused"));
	check(FName("Used") == FName(4, "UsedUnused"));
	check(FName("Used") == FName(4, "Used"));

	// Test wide strings
	FString Wide("Wide ");
	Wide[4] = 60000;
	FName WideName(*Wide);
	check(WideName.GetPlainNameString() == Wide);
	check(FName(*Wide).GetPlainNameString() == Wide);
	check(FName(*Wide).ToString(Buffer) == 5 && !FCString::Strcmp(Buffer, *Wide));
	check(Wide.Len() == WideName.GetStringLength());
	FString WideLong = FString::ChrN(1000, 60000);
	check(FName(*WideLong).GetPlainNameString() == WideLong);


	// Check that FNAME_Find doesn't add entries
	static bool Once = true;
	if (Once)
	{
		check(FName("UniqueUnicorn!!", FNAME_Find) == FName());

		// Check that FNAME_Find can find entries
		const FName UniqueName("UniqueUnicorn!!", FNAME_Add);
		check(FName("UniqueUnicorn!!", FNAME_Find) == UniqueName);
		check(FName(TEXT("UniqueUnicorn!!"), FNAME_Find) == UniqueName);
		check(FName("UNIQUEUNICORN!!", FNAME_Find) == UniqueName);
		check(FName(TEXT("UNIQUEUNICORN!!"), FNAME_Find) == UniqueName);
		check(FName("uniqueunicorn!!", FNAME_Find) == UniqueName);

#if !FNAME_WRITE_PROTECT_PAGES
		// Check FNAME_Replace_Not_Safe_For_Threading updates casing
		check(0 != UniqueName.GetPlainNameString().Compare("UNIQUEunicorn!!", ESearchCase::CaseSensitive));
		const FName UniqueNameReplaced("UNIQUEunicorn!!", FNAME_Replace_Not_Safe_For_Threading);
		check(0 == UniqueName.GetPlainNameString().Compare("UNIQUEunicorn!!", ESearchCase::CaseSensitive));
		check(UniqueNameReplaced == UniqueName);

		// Check FNAME_Replace_Not_Safe_For_Threading works with wide string
		check(0 != UniqueName.GetPlainNameString().Compare("uniqueunicorn!!", ESearchCase::CaseSensitive));
		const FName UpdatedCasing(TEXT("uniqueunicorn!!"), FNAME_Replace_Not_Safe_For_Threading);
		check(0 == UniqueName.GetPlainNameString().Compare("uniqueunicorn!!", ESearchCase::CaseSensitive));

		// Check FNAME_Replace_Not_Safe_For_Threading adds entries that do not exist
		const FName AddedByReplace("WasAdded!!", FNAME_Replace_Not_Safe_For_Threading);
		check(FName("WasAdded!!", FNAME_Find) == AddedByReplace);
#endif
	
		Once = false;
	}

	check(NumberEqualsString(0, "0"));
	check(NumberEqualsString(11, "11"));
	check(NumberEqualsString(2147483647, "2147483647"));
	check(NumberEqualsString(4294967294, "4294967294"));

	check(!NumberEqualsString(0, "1"));
	check(!NumberEqualsString(1, "0"));
	check(!NumberEqualsString(11, "12"));
	check(!NumberEqualsString(12, "11"));
	check(!NumberEqualsString(2147483647, "2147483646"));
	check(!NumberEqualsString(2147483646, "2147483647"));

	check(StringAndNumberEqualsString("abc", 3, NAME_EXTERNAL_TO_INTERNAL(10), "abc_10"));
	check(!StringAndNumberEqualsString("aba", 3, NAME_EXTERNAL_TO_INTERNAL(10), "abc_10"));
	check(!StringAndNumberEqualsString("abc", 2, NAME_EXTERNAL_TO_INTERNAL(10), "abc_10"));
	check(!StringAndNumberEqualsString("abc", 2, NAME_EXTERNAL_TO_INTERNAL(11), "abc_10"));
	check(!StringAndNumberEqualsString("abc", 3, NAME_EXTERNAL_TO_INTERNAL(10), "aba_10"));
	check(!StringAndNumberEqualsString("abc", 3, NAME_EXTERNAL_TO_INTERNAL(10), "abc_11"));
	check(!StringAndNumberEqualsString("abc", 3, NAME_EXTERNAL_TO_INTERNAL(10), "abc_100"));

	check(StringAndNumberEqualsString("abc", 3, NAME_EXTERNAL_TO_INTERNAL(0), "abc_0"));
	check(!StringAndNumberEqualsString("abc", 3, NAME_EXTERNAL_TO_INTERNAL(0), "abc_1"));

	check(StringAndNumberEqualsString("abc", 3, NAME_NO_NUMBER_INTERNAL, "abc"));
	check(!StringAndNumberEqualsString("abc", 2, NAME_NO_NUMBER_INTERNAL, "abc"));
	check(!StringAndNumberEqualsString("abc", 3, NAME_NO_NUMBER_INTERNAL, "abcd"));
	check(!StringAndNumberEqualsString("abc", 3, NAME_NO_NUMBER_INTERNAL, "abc_0"));
	check(!StringAndNumberEqualsString("abc", 3, NAME_NO_NUMBER_INTERNAL, "abc_"));

	TArray<FName> Names;
	Names.Add("FooB");
	Names.Add("FooABCD");
	Names.Add("FooABC");
	Names.Add("FooAB");
	Names.Add("FooA");
	Names.Add("FooC");
	const WIDECHAR FooWide[] = {'F', 'o', 'o', (WIDECHAR)2000, '\0'};
	Names.Add(FooWide);
	Algo::Sort(Names, FNameLexicalLess()); 

	check(Names[0] == "FooA");
	check(Names[1] == "FooAB");
	check(Names[2] == "FooABC");
	check(Names[3] == "FooABCD");
	check(Names[4] == "FooB");
	check(Names[5] == "FooC");
	check(Names[6] == FooWide);

	
	CheckLazyName("Hej");
	CheckLazyName(TEXT("Hej"));
	CheckLazyName("Hej_0");
	CheckLazyName("Hej_00");
	CheckLazyName("Hej_1");
	CheckLazyName("Hej_01");
	CheckLazyName("Hej_-1");
	CheckLazyName("Hej__0");
	CheckLazyName("Hej_2147483647");
	CheckLazyName("Hej_123");
	CheckLazyName("None");
	CheckLazyName("none");
	CheckLazyName("None_0");
	CheckLazyName("None_1");

	TestNameBatch();

#if 0
	// Check hash table growth still yields the same unique FName ids
	static int32 OverflowAtLeastTwiceCount = 4 * FNamePoolInitialSlotsPerShard * FNamePoolShards;
	TArray<FNameEntryId> Ids;
	for (int I = 0; I < OverflowAtLeastTwiceCount; ++I)
	{
		FNameEntryId Id = FName(*FString::Printf(TEXT("%d"), I)).GetComparisonIndex();
		Ids.Add(Id);
	}

	for (int I = 0; I < OverflowAtLeastTwiceCount; ++I)
	{
		FNameEntryId Id = FName(*FString::Printf(TEXT("%d"), I)).GetComparisonIndex();
		FNameEntryId OldId = Ids[I];

		while (Id != OldId)
		{
			Id = FName(*FString::Printf(TEXT("%d"), I)).GetComparisonIndex();
		}
		check(Id == OldId);
	}
#endif
#endif // DO_CHECK
}


/*-----------------------------------------------------------------------------
	FNameEntry implementation.
-----------------------------------------------------------------------------*/

void FNameEntry::Write( FArchive& Ar ) const
{
	// This path should be unused - since FNameEntry structs are allocated with a dynamic size, we can only save them. Use FNameEntrySerialized to read them back into an intermediate buffer.
	checkf(!Ar.IsLoading(), TEXT("FNameEntry does not support reading from an archive. Serialize into a FNameEntrySerialized and construct a FNameEntry from that."));

	// Convert to our serialized type
	FNameEntrySerialized EntrySerialized(*this);
	Ar << EntrySerialized;
}

static_assert(PLATFORM_LITTLE_ENDIAN, "FNameEntrySerialized serialization needs updating to support big-endian platforms!");

FArchive& operator<<(FArchive& Ar, FNameEntrySerialized& E)
{
	if (Ar.IsLoading())
	{
		// for optimization reasons, we want to keep pure Ansi strings as Ansi for initializing the name entry
		// (and later the FName) to stop copying in and out of TCHARs
		int32 StringLen;
		Ar << StringLen;

		// negative stringlen means it's a wide string
		if (StringLen < 0)
		{
			// If StringLen cannot be negated due to integer overflow, Ar is corrupted.
			if (StringLen == MIN_int32)
			{
				Ar.ArIsError = 1;
				Ar.ArIsCriticalError = 1;
				UE_LOG(LogUnrealNames, Error, TEXT("Archive is corrupted"));
				return Ar;
			}

			StringLen = -StringLen;

			int64 MaxSerializeSize = Ar.GetMaxSerializeSize();
			// Protect against network packets allocating too much memory
			if ((MaxSerializeSize > 0) && (StringLen > MaxSerializeSize))
			{
				Ar.ArIsError = 1;
				Ar.ArIsCriticalError = 1;
				UE_LOG(LogUnrealNames, Error, TEXT("String is too large"));
				return Ar;
			}

			// mark the name will be wide
			E.bIsWide = true;

			// get the pointer to the wide array 
			WIDECHAR* WideName = const_cast<WIDECHAR*>(E.GetWideName());

			// read in the UCS2CHAR string
			auto Sink = StringMemoryPassthru<UCS2CHAR>(WideName, StringLen, StringLen);
			Ar.Serialize(Sink.Get(), StringLen * sizeof(UCS2CHAR));
			Sink.Apply();

#if PLATFORM_TCHAR_IS_4_BYTES
			// Inline combine any surrogate pairs in the data when loading into a UTF-32 string
			StringLen = StringConv::InlineCombineSurrogates_Buffer(WideName, StringLen);
#endif	// PLATFORM_TCHAR_IS_4_BYTES
		}
		else
		{
			int64 MaxSerializeSize = Ar.GetMaxSerializeSize();
			// Protect against network packets allocating too much memory
			if ((MaxSerializeSize > 0) && (StringLen > MaxSerializeSize))
			{
				Ar.ArIsError = 1;
				Ar.ArIsCriticalError = 1;
				UE_LOG(LogUnrealNames, Error, TEXT("String is too large"));
				return Ar;
			}

			// mark the name will be ansi
			E.bIsWide = false;

			// ansi strings can go right into the AnsiBuffer
			ANSICHAR* AnsiName = const_cast<ANSICHAR*>(E.GetAnsiName());
			Ar.Serialize(AnsiName, StringLen);
		}

		uint16 DummyHashes[2];
		uint32 SkipPastHashBytes = (Ar.UE4Ver() >= VER_UE4_NAME_HASHES_SERIALIZED) * sizeof(DummyHashes);
		Ar.Serialize(&DummyHashes, SkipPastHashBytes);
	}
	else
	{
		// These hashes are no longer used. They're only kept to maintain serialization format.
		// Please remove them if you ever change serialization format.
		FString Str = E.GetPlainNameString();
		Ar << Str;
		Ar << E.NonCasePreservingHash;
		Ar << E.CasePreservingHash;
	}

	return Ar;
}

FNameEntryId FNameEntryId::FromValidEName(EName Ename)
{
	return GetNamePool().Find(Ename);
}


void FName::TearDown()
{
	check(IsInGameThread());

	if (bNamePoolInitialized)
	{
		GetNamePoolPostInit().~FNamePool();
		bNamePoolInitialized = false;
	}
}

FName FLazyName::Resolve() const
{
	// Make a stack copy to ensure thread-safety
	FLiteralOrName Copy = Either;

	if (Copy.IsName())
	{
		FNameEntryId Id = Copy.AsName();
		return FName(Id, Id, Number);
	}

	// Resolve to FName but throw away the number part
	FNameEntryId Id = bLiteralIsWide ? FName(Copy.AsWideLiteral()).GetComparisonIndex()
										: FName(Copy.AsAnsiLiteral()).GetComparisonIndex();

	// Deliberately unsynchronized write of word-sized int, ok if multiple threads resolve same lazy name
	Either = FLiteralOrName(Id);

	return FName(Id, Id, Number);		
}

uint32 FLazyName::ParseNumber(const ANSICHAR* Str, int32 Len)
{
	return FNameHelper::ParseNumber(Str, Len);
}

uint32 FLazyName::ParseNumber(const WIDECHAR* Str, int32 Len)
{
	return FNameHelper::ParseNumber(Str, Len);
}

bool operator==(const FLazyName& A, const FLazyName& B)
{
	// If we have started creating FNames we might as well resolve and cache both lazy names
	if (A.Either.IsName() || B.Either.IsName())
	{
		return A.Resolve() == B.Resolve();
	}

	// Literal pointer comparison, can ignore width
	if (A.Either.AsAnsiLiteral() == B.Either.AsAnsiLiteral())
	{
		return true;
	}

	if (A.bLiteralIsWide)
	{
		return B.bLiteralIsWide ? FPlatformString::Stricmp(A.Either.AsWideLiteral(), B.Either.AsWideLiteral()) == 0
								: FPlatformString::Stricmp(A.Either.AsWideLiteral(), B.Either.AsAnsiLiteral()) == 0;
	}
	else
	{
		return B.bLiteralIsWide ? FPlatformString::Stricmp(A.Either.AsAnsiLiteral(), B.Either.AsWideLiteral()) == 0
								: FPlatformString::Stricmp(A.Either.AsAnsiLiteral(), B.Either.AsAnsiLiteral()) == 0;	
	}
}

/*-----------------------------------------------------------------------------
	FName batch serialization
-----------------------------------------------------------------------------*/

/**
 * FNameStringView sibling with UTF16 Little-Endian wide strings instead of WIDECHAR 
 *
 * View into serialized data instead of how it will be stored in memory once loaded.
 */
struct FNameSerializedView
{
	FNameSerializedView(const ANSICHAR* InStr, uint32 InLen)
	: Ansi(InStr)
	, Len(InLen)
	, bIsUtf16(false)
	{}
	
	FNameSerializedView(const UTF16CHAR* InStr, uint32 InLen)
	: Utf16(InStr)
	, Len(InLen)
	, bIsUtf16(true)
	{}

	FNameSerializedView(const uint8* InData, uint32 InLen, bool bInUtf16)
	: Data(InData)
	, Len(InLen)
	, bIsUtf16(bInUtf16)
	{}

	union
	{
		const uint8* Data;
		const ANSICHAR* Ansi;
		const UTF16CHAR* Utf16;
	};

	uint32 Len;
	bool bIsUtf16;
};

static uint8* AddUninitializedBytes(TArray<uint8>& Out, uint32 Bytes)
{
	uint32 OldNum = Out.AddUninitialized(Bytes);
	return Out.GetData() + OldNum;
}

template<typename T>
static T* AddUninitializedElements(TArray<uint8>& Out, uint32 Num)
{
	check(Out.Num() %  alignof(T) == 0);
	return reinterpret_cast<T*>(AddUninitializedBytes(Out, Num * sizeof(T)));
}

template<typename T>
static void AddValue(TArray<uint8>& Out, T Value)
{
	*AddUninitializedElements<T>(Out, 1) = Value;
}

template<typename T>
static void AlignTo(TArray<uint8>& Out)
{
	if (uint32 UnpaddedBytes = Out.Num() % sizeof(T))
	{
		Out.AddZeroed(sizeof(T) - UnpaddedBytes);
	}
}

static uint32 GetRequiredUtf16Padding(const uint8* Ptr)
{
	return UPTRINT(Ptr) & 1u;
}

struct FSerializedNameHeader
{
	FSerializedNameHeader(uint32 Len, bool bIsUtf16)
	{
		static_assert(NAME_SIZE < 0x8000u, "");
		check(Len <= NAME_SIZE);

		Data[0] = uint8(bIsUtf16) << 7 | static_cast<uint8>(Len >> 8);
		Data[1] = static_cast<uint8>(Len);
	}

	uint8 IsUtf16() const
	{
		return Data[0] & 0x80u;
	}

	uint32 Len() const
	{
		return ((Data[0] & 0x7Fu) << 8) + Data[1];
	}

	uint8 Data[2];
};

FNameSerializedView LoadNameHeader(const uint8*& InOutIt)
{
	const FSerializedNameHeader& Header = *reinterpret_cast<const FSerializedNameHeader*>(InOutIt);
	const uint8* NameData = InOutIt + sizeof(FSerializedNameHeader);
	const uint32 Len = Header.Len();

	if (Header.IsUtf16())
	{
		NameData += GetRequiredUtf16Padding(NameData);
		InOutIt = NameData + Len * sizeof(UTF16CHAR);
		return FNameSerializedView(NameData, Len, /* UTF16 */ true);
	}
	else
	{
		InOutIt = NameData + Len * sizeof(ANSICHAR);
		return FNameSerializedView(NameData, Len, /* UTF16 */ false);
	}
}

#if ALLOW_NAME_BATCH_SAVING

static FNameSerializedView SaveAnsiName(TArray<uint8>& Out, const ANSICHAR* Src, uint32 Len)
{
	ANSICHAR* Dst = AddUninitializedElements<ANSICHAR>(Out, Len);
	FMemory::Memcpy(Dst, Src, Len * sizeof(ANSICHAR));

	return FNameSerializedView(Dst, Len);
}

static FNameSerializedView SaveUtf16Name(TArray<uint8>& Out, const WIDECHAR* Src, uint32 Len)
{
	// Align to UTF16CHAR after header
	AlignTo<UTF16CHAR>(Out);
	
#if !PLATFORM_LITTLE_ENDIAN
	#error TODO: Implement saving code units as Little-Endian on Big-Endian platforms
#endif

	// This is a no-op when sizeof(UTF16CHAR) == sizeof(WIDECHAR), which it usually is
	FTCHARToUTF16 Utf16String(Src, Len);

	UTF16CHAR* Dst = AddUninitializedElements<UTF16CHAR>(Out, Utf16String.Length());
	FMemory::Memcpy(Dst, Utf16String.Get(), Utf16String.Length() * sizeof(UTF16CHAR));

	return FNameSerializedView(Dst, Len);
}

static FNameSerializedView SaveAnsiOrUtf16Name(TArray<uint8>& Out, FNameStringView Name)
{
	void* HeaderData = AddUninitializedBytes(Out, sizeof(FSerializedNameHeader));
	new (HeaderData) FSerializedNameHeader(Name.Len, Name.bIsWide);

	if (Name.bIsWide)
	{
		return SaveUtf16Name(Out, Name.Wide, Name.Len);
	}
	else
	{
		return SaveAnsiName(Out, Name.Ansi, Name.Len);
	}
}

void SaveNameBatch(TArrayView<const FNameEntryId> Names, TArray<uint8>& OutNameData, TArray<uint8>& OutHashData)
{
	OutNameData.Empty(/* average bytes per name guesstimate */ 40 * Names.Num());
	OutHashData.Empty((/* hash version */ 1 + Names.Num()) * sizeof(uint64));

	// Save hash algorithm version
	AddValue(OutHashData, INTEL_ORDER64(FNameHash::AlgorithmId));

	// Save names and hashes
	FNameBuffer CustomDecodeBuffer;
	for (FNameEntryId EntryId : Names)
	{
		FNameStringView InMemoryName = GetNamePoolPostInit().Resolve(EntryId).MakeView(CustomDecodeBuffer);
		FNameSerializedView SavedName = SaveAnsiOrUtf16Name(OutNameData, InMemoryName);

		uint64 LowerHash = SavedName.bIsUtf16 ? FNameHash::GenerateLowerCaseHash(SavedName.Utf16, SavedName.Len)
											  : FNameHash::GenerateLowerCaseHash(SavedName.Ansi,  SavedName.Len);

		AddValue(OutHashData, INTEL_ORDER64(LowerHash));
	}
}

#endif // WITH_EDITOR

FORCENOINLINE void ReserveNameBatch(uint32 NameDataBytes, uint32 HashDataBytes)
{
	uint32 NumEntries = HashDataBytes / sizeof(uint64) - 1;
	// Add 20% slack to reduce probing costs
	auto AddSlack = [](uint64 In){ return static_cast<uint32>(In * 6 / 5); };
	GetNamePoolPostInit().Reserve(AddSlack(NameDataBytes), AddSlack(NumEntries));
}

static FNameEntryId BatchLoadNameWithoutHash(const UTF16CHAR* Str, uint32 Len)
{
	WIDECHAR Temp[NAME_SIZE];
	for (uint32 Idx = 0; Idx < Len; ++Idx)
	{
		Temp[Idx] = INTEL_ORDER16(Str[Idx]);
	}
	
#if PLATFORM_TCHAR_IS_4_BYTES
	// Inline combine any surrogate pairs in the data when loading into a UTF-32 string
	Len = StringConv::InlineCombineSurrogates_Buffer(Temp, Len);
#endif

	FNameStringView Name(Temp, Len);
	FNameHash Hash = HashName<ENameCase::IgnoreCase>(Name);
	return GetNamePoolPostInit().BatchStore(FNameComparisonValue(Name, Hash));
}

static FNameEntryId BatchLoadNameWithoutHash(const ANSICHAR* Str, uint32 Len)
{
	FNameStringView Name(Str, Len);
	FNameHash Hash = HashName<ENameCase::IgnoreCase>(Name);
	return GetNamePoolPostInit().BatchStore(FNameComparisonValue(Name, Hash));
}

static FNameEntryId BatchLoadNameWithoutHash(const FNameSerializedView& Name)
{
	return Name.bIsUtf16 ? BatchLoadNameWithoutHash(Name.Utf16, Name.Len)
						 : BatchLoadNameWithoutHash(Name.Ansi, Name.Len);
}

template<typename CharType>
FNameEntryId BatchLoadNameWithHash(const CharType* Str, uint32 Len, uint64 InHash)
{
	FNameStringView Name(Str, Len);
	FNameHash Hash(Str, Len, InHash);
	checkfSlow(Hash == HashName<ENameCase::IgnoreCase>(Name), TEXT("Precalculated hash was wrong"));
	return GetNamePoolPostInit().BatchStore(FNameComparisonValue(Name, Hash));
}

static FNameEntryId BatchLoadNameWithHash(const FNameSerializedView& InName, uint64 InHash)
{
	if (InName.bIsUtf16)
	{
		// Wide names and hashes are currently stored as UTF16 Little-Endian 
		// regardless of target architecture. 
#if PLATFORM_LITTLE_ENDIAN
		if (sizeof(UTF16CHAR) == sizeof(WIDECHAR))
		{
			return BatchLoadNameWithHash(reinterpret_cast<const WIDECHAR*>(InName.Utf16), InName.Len, InHash);
		}
#endif

		return BatchLoadNameWithoutHash(InName.Utf16, InName.Len);
	}
	else
	{
		return BatchLoadNameWithHash(InName.Ansi, InName.Len, InHash);
	}
}

void LoadNameBatch(TArray<FNameEntryId>& OutNames, TArrayView<const uint8> NameData, TArrayView<const uint8> HashData)
{
	check(IsAligned(NameData.GetData(), sizeof(uint64)));
	check(IsAligned(HashData.GetData(), sizeof(uint64)));
	check(IsAligned(HashData.Num(), sizeof(uint64)));
	check(HashData.Num() > 0);

	const uint8* NameIt = NameData.GetData();
	const uint8* NameEnd = NameData.GetData() + NameData.Num();

	const uint64* HashDataIt = reinterpret_cast<const uint64*>(HashData.GetData());
	uint64 HashVersion = INTEL_ORDER64(HashDataIt[0]);
	TArrayView<const uint64> Hashes = MakeArrayView(HashDataIt + 1, HashData.Num() / sizeof(uint64) - 1);

	OutNames.Empty(Hashes.Num());

	GetNamePoolPostInit().BatchLock();

	if (HashVersion == FNameHash::AlgorithmId)
	{
		for (uint64 Hash : Hashes)
		{
			check(NameIt < NameEnd);
			FNameSerializedView Name = LoadNameHeader(/* in-out */ NameIt);
			OutNames.Add(BatchLoadNameWithHash(Name, INTEL_ORDER64(Hash)));
		}
	}
	else
	{
		while (NameIt < NameEnd)
		{
			FNameSerializedView Name = LoadNameHeader(/* in-out */ NameIt);
			OutNames.Add(BatchLoadNameWithoutHash(Name));
		}
	
	}

	GetNamePoolPostInit().BatchUnlock();

	check(NameIt == NameEnd);
}

#if 0 && ALLOW_NAME_BATCH_SAVING  

FORCENOINLINE void PerfTestLoadNameBatch(TArray<FNameEntryId>& OutNames, TArrayView<const uint8> NameData, TArrayView<const uint8> HashData)
{
	LoadNameBatch(OutNames, NameData, HashData);
}

static bool WithinBlock(uint8* BlockBegin, const FNameEntry* Entry)
{
	return UPTRINT(Entry) >= UPTRINT(BlockBegin) && UPTRINT(Entry) < UPTRINT(BlockBegin) + FNameEntryAllocator::BlockSizeBytes;
}

#include "GenericPlatform\GenericPlatformFile.h"

static void WriteBlobFile(const TCHAR* FileName, const TArray<uint8>& Blob)
{
	TUniquePtr<IFileHandle> FileHandle(IPlatformFile::GetPlatformPhysical().OpenWrite(FileName));
	FileHandle->Write(Blob.GetData(), Blob.Num());
}

static TArray<uint8> ReadBlobFile(const TCHAR* FileName)
{
	TArray<uint8> Out;
	TUniquePtr<IFileHandle> FileHandle(IPlatformFile::GetPlatformPhysical().OpenRead(FileName));
	if (FileHandle)
	{
		Out.AddUninitialized(FileHandle->Size());
		FileHandle->Read(Out.GetData(), Out.Num());
	}

	return Out;
}

CORE_API int SaveNameBatchTestFiles();
CORE_API int LoadNameBatchTestFiles();

int SaveNameBatchTestFiles()
{
	uint8** Blocks = GetNamePool().GetBlocksForDebugVisualizer();
	uint32 BlockIdx = 0;
	TArray<FNameEntryId> NameEntries;
	for (const FNameEntry* Entry : FName::DebugDump())
	{
		BlockIdx += !WithinBlock(Blocks[BlockIdx], Entry);
		check(WithinBlock(Blocks[BlockIdx], Entry));

		FNameEntryHandle Handle(BlockIdx, (UPTRINT(Entry) - UPTRINT(Blocks[BlockIdx]))/FNameEntryAllocator::Stride);
		NameEntries.Add(Handle);
	}

	TArray<uint8> NameData;
	TArray<uint8> HashData;
	SaveNameBatch(MakeArrayView(NameEntries), NameData, HashData);

	WriteBlobFile(TEXT("TestNameBatch.Names"), NameData);
	WriteBlobFile(TEXT("TestNameBatch.Hashes"), HashData);

	return NameEntries.Num();
}

int LoadNameBatchTestFiles()
{
	TArray<uint8> NameData = ReadBlobFile(TEXT("TestNameBatch.Names"));
	TArray<uint8> HashData = ReadBlobFile(TEXT("TestNameBatch.Hashes"));

	TArray<FNameEntryId> NameEntries;
	if (HashData.Num())
	{
		ReserveNameBatch(NameData.Num(), HashData.Num());
		PerfTestLoadNameBatch(NameEntries, MakeArrayView(NameData), MakeArrayView(HashData));
	}
	return NameEntries.Num();
}

#endif

static void TestNameBatch()
{
#if ALLOW_NAME_BATCH_SAVING

	TArray<FNameEntryId> Names;
	TArray<uint8> NameData;
	TArray<uint8> HashData;

	// Test empty batch
	SaveNameBatch(MakeArrayView(Names), NameData, HashData);
	check(NameData.Num() == 0);
	LoadNameBatch(Names, MakeArrayView(NameData), MakeArrayView(HashData));
	check(Names.Num() == 0);

	// Test empty / "None" name and another EName
	Names.Add(FName().GetComparisonIndex());
	Names.Add(FName(NAME_Box).GetComparisonIndex());

	// Test long strings
	FString MaxLengthAnsi;
	MaxLengthAnsi.Reserve(NAME_SIZE);
	while (MaxLengthAnsi.Len() < NAME_SIZE)
	{
		MaxLengthAnsi.Append("0123456789ABCDEF");
	}
	MaxLengthAnsi = MaxLengthAnsi.Left(NAME_SIZE - 1);

	FString MaxLengthWide = MaxLengthAnsi;
	MaxLengthWide[200] = 500;

	for (const FString& MaxLength : {MaxLengthAnsi, MaxLengthWide})
	{
		Names.Add(FName(*MaxLength).GetComparisonIndex());
		Names.Add(FName(*MaxLength + NAME_SIZE - 255).GetComparisonIndex());
		Names.Add(FName(*MaxLength + NAME_SIZE - 256).GetComparisonIndex());
		Names.Add(FName(*MaxLength + NAME_SIZE - 257).GetComparisonIndex());
	}

	// Test UTF-16 alignment
	FString Wide("Wide ");
	Wide[4] = 60000;

	Names.Add(FName(*Wide).GetComparisonIndex());
	Names.Add(FName("odd").GetComparisonIndex());
	Names.Add(FName(*Wide).GetComparisonIndex());
	Names.Add(FName("even").GetComparisonIndex());
	Names.Add(FName(*Wide).GetComparisonIndex());

	// Roundtrip names
	SaveNameBatch(MakeArrayView(Names), NameData, HashData);
	check(NameData.Num() > 0);
	TArray<FNameEntryId> LoadedNames;
	LoadNameBatch(LoadedNames, MakeArrayView(NameData), MakeArrayView(HashData));
	check(LoadedNames == Names);

	// Test changing hash version
	HashData[0] = 0xba;
	HashData[1] = 0xad;
	LoadNameBatch(LoadedNames, MakeArrayView(NameData), MakeArrayView(HashData));
	check(LoadedNames == Names);

	// Test determinism
	TArray<uint8> NameData2;
	TArray<uint8> HashData2;

	auto ClearAndReserveMemoryWithBytePattern = 
		[](TArray<uint8>& Out, uint8 Pattern, uint32 Num)
	{
		Out.Init(Pattern, Num);
		Out.Empty(Out.Max());
	};
	
	ClearAndReserveMemoryWithBytePattern(NameData2, 0xaa, NameData.Num());
	ClearAndReserveMemoryWithBytePattern(HashData2, 0xaa, HashData.Num());
	ClearAndReserveMemoryWithBytePattern(NameData,	0xbb, NameData.Num());
	ClearAndReserveMemoryWithBytePattern(HashData,	0xbb, HashData.Num());
	
	SaveNameBatch(MakeArrayView(Names), NameData, HashData);
	SaveNameBatch(MakeArrayView(Names), NameData2, HashData2);
	
	check(NameData == NameData2);
	check(HashData == HashData2);

#endif // ALLOW_NAME_BATCH_SAVING
}

#if !UE_BUILD_SHIPPING && !UE_BUILD_TEST

#include "Containers/StackTracker.h"
static TAutoConsoleVariable<int32> CVarLogGameThreadFNameChurn(
	TEXT("LogGameThreadFNameChurn.Enable"),
	0,
	TEXT("If > 0, then collect sample game thread fname create, periodically print a report of the worst offenders."));

static TAutoConsoleVariable<int32> CVarLogGameThreadFNameChurn_PrintFrequency(
	TEXT("LogGameThreadFNameChurn.PrintFrequency"),
	300,
	TEXT("Number of frames between churn reports."));

static TAutoConsoleVariable<int32> CVarLogGameThreadFNameChurn_Threshhold(
	TEXT("LogGameThreadFNameChurn.Threshhold"),
	10,
	TEXT("Minimum average number of fname creations per frame to include in the report."));

static TAutoConsoleVariable<int32> CVarLogGameThreadFNameChurn_SampleFrequency(
	TEXT("LogGameThreadFNameChurn.SampleFrequency"),
	1,
	TEXT("Number of fname creates per sample. This is used to prevent churn sampling from slowing the game down too much."));

static TAutoConsoleVariable<int32> CVarLogGameThreadFNameChurn_StackIgnore(
	TEXT("LogGameThreadFNameChurn.StackIgnore"),
	4,
	TEXT("Number of items to discard from the top of a stack frame."));

static TAutoConsoleVariable<int32> CVarLogGameThreadFNameChurn_RemoveAliases(
	TEXT("LogGameThreadFNameChurn.RemoveAliases"),
	1,
	TEXT("If > 0 then remove aliases from the counting process. This essentialy merges addresses that have the same human readable string. It is slower."));

static TAutoConsoleVariable<int32> CVarLogGameThreadFNameChurn_StackLen(
	TEXT("LogGameThreadFNameChurn.StackLen"),
	3,
	TEXT("Maximum number of stack frame items to keep. This improves aggregation because calls that originate from multiple places but end up in the same place will be accounted together."));


struct FSampleFNameChurn
{
	FStackTracker GGameThreadFNameChurnTracker;
	bool bEnabled;
	int32 CountDown;
	uint64 DumpFrame;

	FSampleFNameChurn()
		: bEnabled(false)
		, CountDown(MAX_int32)
		, DumpFrame(0)
	{
	}

	void NameCreationHook()
	{
		bool bNewEnabled = CVarLogGameThreadFNameChurn.GetValueOnGameThread() > 0;
		if (bNewEnabled != bEnabled)
		{
			check(IsInGameThread());
			bEnabled = bNewEnabled;
			if (bEnabled)
			{
				CountDown = CVarLogGameThreadFNameChurn_SampleFrequency.GetValueOnGameThread();
				DumpFrame = GFrameCounter + CVarLogGameThreadFNameChurn_PrintFrequency.GetValueOnGameThread();
				GGameThreadFNameChurnTracker.ResetTracking();
				GGameThreadFNameChurnTracker.ToggleTracking(true, true);
			}
			else
			{
				GGameThreadFNameChurnTracker.ToggleTracking(false, true);
				DumpFrame = 0;
				GGameThreadFNameChurnTracker.ResetTracking();
			}
		}
		else if (bEnabled)
		{
			check(IsInGameThread());
			check(DumpFrame);
			if (--CountDown <= 0)
			{
				CountDown = CVarLogGameThreadFNameChurn_SampleFrequency.GetValueOnGameThread();
				CollectSample();
				if (GFrameCounter > DumpFrame)
				{
					PrintResultsAndReset();
				}
			}
		}
	}

	void CollectSample()
	{
		check(IsInGameThread());
		GGameThreadFNameChurnTracker.CaptureStackTrace(CVarLogGameThreadFNameChurn_StackIgnore.GetValueOnGameThread(), nullptr, CVarLogGameThreadFNameChurn_StackLen.GetValueOnGameThread(), CVarLogGameThreadFNameChurn_RemoveAliases.GetValueOnGameThread() > 0);
	}
	void PrintResultsAndReset()
	{
		DumpFrame = GFrameCounter + CVarLogGameThreadFNameChurn_PrintFrequency.GetValueOnGameThread();
		FOutputDeviceRedirector* Log = FOutputDeviceRedirector::Get();
		float SampleAndFrameCorrection = float(CVarLogGameThreadFNameChurn_SampleFrequency.GetValueOnGameThread()) / float(CVarLogGameThreadFNameChurn_PrintFrequency.GetValueOnGameThread());
		GGameThreadFNameChurnTracker.DumpStackTraces(CVarLogGameThreadFNameChurn_Threshhold.GetValueOnGameThread(), *Log, SampleAndFrameCorrection);
		GGameThreadFNameChurnTracker.ResetTracking();
	}
};

FSampleFNameChurn GGameThreadFNameChurnTracker;

void CallNameCreationHook()
{
	if (GIsRunning && IsInGameThread())
	{
		GGameThreadFNameChurnTracker.NameCreationHook();
	}
}

#endif

uint8** FNameDebugVisualizer::GetBlocks()
{
	static_assert(EntryStride == FNameEntryAllocator::Stride,	"Natvis constants out of sync with actual constants");
	static_assert(BlockBits == FNameMaxBlockBits,				"Natvis constants out of sync with actual constants");
	static_assert(OffsetBits == FNameBlockOffsetBits,			"Natvis constants out of sync with actual constants");

	return ((FNamePool*)(NamePoolData))->GetBlocksForDebugVisualizer();
}<|MERGE_RESOLUTION|>--- conflicted
+++ resolved
@@ -1808,11 +1808,7 @@
 			checkf(false, TEXT("FName's %d max length exceeded. Got %d characters excluding null-terminator."), NAME_SIZE - 1, View.Len);
 			return FName("ERROR_NAME_SIZE_EXCEEDED");
 		}
-<<<<<<< HEAD
-
-=======
 		
->>>>>>> d9438a1a
 		FNamePool& Pool = GetNamePool();
 
 		FNameEntryId DisplayId, ComparisonId;
