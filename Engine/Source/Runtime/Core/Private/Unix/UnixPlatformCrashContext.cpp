--- conflicted
+++ resolved
@@ -24,6 +24,7 @@
 #include "Misc/App.h"
 #include "Misc/EngineVersion.h"
 #include "HAL/PlatformMallocCrash.h"
+#include "Unix/UnixPlatformRealTimeSignals.h"
 #include "Unix/UnixPlatformRunnableThread.h"
 #include "HAL/ExceptionHandling.h"
 #include "Stats/Stats.h"
@@ -101,12 +102,6 @@
 	Context = reinterpret_cast< ucontext_t* >( InContext );
 
 	FCString::Strcat(SignalDescription, ARRAY_COUNT( SignalDescription ) - 1, *DescribeSignal(Signal, Info, Context));
-
-	// Retrieve NumStackFramesToIgnore from signal data
-	if (Info && Info->si_value.sival_int != 0)
-	{
-		SetNumMinidumpFramesToIgnore(Info->si_value.sival_int);
-	}
 }
 
 void FUnixCrashContext::InitFromEnsureHandler(const TCHAR* EnsureMessage, const void* CrashAddress)
@@ -433,15 +428,6 @@
 	{
 		GConfig->GetBool(TEXT("/Script/UnrealEd.CrashReportsPrivacySettings"), TEXT("bSendUnattendedBugReports"), bSendUnattendedBugReports, GEditorSettingsIni);
 	}
-<<<<<<< HEAD
-=======
-
-	if (BuildSettings::IsLicenseeVersion() && !UE_EDITOR)
-	{
-		// do not send unattended reports in licensees' builds except for the editor, where it is governed by the above setting
-		bSendUnattendedBugReports = false;
-	}
->>>>>>> 20ec4101
 
 	// If we are not an editor but still want to agree to upload for non-licensee check the settings
 	bool bAgreeToCrashUpload = false;
@@ -738,6 +724,27 @@
 	}
 }
 
+void ThreadStackWalker(int32 Signal, siginfo_t* Info, void* Context)
+{
+	ThreadStackUserData* ThreadStackData = static_cast<ThreadStackUserData*>(Info->si_value.sival_ptr);
+
+	if (ThreadStackData)
+	{
+		if (ThreadStackData->bCaptureCallStack)
+		{
+			// One for the pthread frame and one for siqueue
+			int32 IgnoreCount = 2;
+			FPlatformStackWalk::StackWalkAndDump(ThreadStackData->CallStack, ThreadStackData->CallStackSize, IgnoreCount);
+		}
+		else
+		{
+			ThreadStackData->BackTraceCount = FPlatformStackWalk::CaptureStackBackTrace(ThreadStackData->BackTrace, ThreadStackData->CallStackSize);
+		}
+
+		ThreadStackData->bDone = true;
+	}
+}
+
 void FUnixPlatformMisc::SetGracefulTerminationHandler()
 {
 	struct sigaction Action;
@@ -828,6 +835,13 @@
 		}
 	}
 
+	struct sigaction ActionForThread;
+	FMemory::Memzero(ActionForThread);
+	sigfillset(&ActionForThread.sa_mask);
+	ActionForThread.sa_flags = SA_SIGINFO | SA_RESTART | SA_ONSTACK;
+	ActionForThread.sa_sigaction = ThreadStackWalker;
+	sigaction(THREAD_CALLSTACK_GENERATOR, &ActionForThread, nullptr);
+
 	checkf(IsInGameThread(), TEXT("Crash handler for the game thread should be set from the game thread only."));
 
 	FRunnableThreadUnix::SetupSignalHandlerStack(FRunnableThreadUnix::MainThreadSignalHandlerStack, sizeof(FRunnableThreadUnix::MainThreadSignalHandlerStack), nullptr);
