--- conflicted
+++ resolved
@@ -18,11 +18,8 @@
 #include "Misc/DefaultValueHelper.h"
 #include "Misc/ConfigManifest.h"
 #include "Misc/DataDrivenPlatformInfoRegistry.h"
-<<<<<<< HEAD
-=======
 #include "Serialization/MemoryReader.h"
 #include "Serialization/MemoryWriter.h"
->>>>>>> 421d6516
 #include "Misc/StringBuilder.h"
 
 #if WITH_EDITOR
@@ -1622,7 +1619,6 @@
 	{
 		FString* SectionText = InOutSectionTexts.Find(SectionName);
 		if (!SectionText)
-<<<<<<< HEAD
 		{
 			return;
 		}
@@ -1636,21 +1632,6 @@
 		{
 			Text.Append(LINE_TERMINATOR);
 		}
-=======
-		{
-			return;
-		}
-		if (SectionNamesLeftToWrite.Remove(SectionName) == 0)
-		{
-			// We already wrote this section
-			return;
-		}
-		Text.Append(*SectionText);
-		if (!FStringView(Text.ToString()).EndsWith(BlankLine))
-		{
-			Text.Append(LINE_TERMINATOR);
-		}
->>>>>>> 421d6516
 	};
 
 	// First add the empty section
