--- conflicted
+++ resolved
@@ -19,7 +19,6 @@
 #include "Algo/IsSorted.h"
 #include "Algo/MinElement.h"
 #include "Templates/Greater.h"
-<<<<<<< HEAD
 #include "Containers/Ticker.h"
 #include "Modules/ModuleManager.h"
 #include "IO/IoContainerHeader.h"
@@ -42,18 +41,6 @@
 TRACE_DECLARE_INT_COUNTER(IoDispatcherFileBackendSwitchContainerSeeks, TEXT("IoDispatcherFileBackend/SwitchContainerSeeks"));
 TRACE_DECLARE_MEMORY_COUNTER(IoDispatcherFileBackendTotalSeekDistance, TEXT("IoDispatcherFileBackend/TotalSeekDistance"));
 TRACE_DECLARE_MEMORY_COUNTER(IoStoreTocMemory, TEXT("IoDispatcher/TocMemory"));
-=======
-
-TRACE_DECLARE_MEMORY_COUNTER(IoDispatcherTotalBytesRead, TEXT("IoDispatcher/TotalBytesRead"));
-TRACE_DECLARE_MEMORY_COUNTER(IoDispatcherTotalBytesScattered, TEXT("IoDispatcher/TotalBytesScattered"));
-TRACE_DECLARE_INT_COUNTER(IoDispatcherCacheHits, TEXT("IoDispatcher/CacheHits"));
-TRACE_DECLARE_INT_COUNTER(IoDispatcherCacheMisses, TEXT("IoDispatcher/CacheMisses"));
-TRACE_DECLARE_INT_COUNTER(IoDispatcherOutstandingReads, TEXT("IoDispatcher/OutstandingReads"));
-TRACE_DECLARE_MEMORY_COUNTER(IoDispatcherOutstandingBytesToRead, TEXT("IoDispatcher/OutstandingBytesToRead"));
-TRACE_DECLARE_INT_COUNTER(IoDispatcherLatencyCircuitBreaks, TEXT("IoDispatcher/LatencyCircuitBreaks"));
-TRACE_DECLARE_INT_COUNTER(IoDispatcherSeekDistanceCircuitBreaks, TEXT("IoDispatcher/SeekDistanceCircuitBreaks"));
-TRACE_DECLARE_INT_COUNTER(IoDispatcherNumPriorityQueues, TEXT("IoDispatcher/NumPriorityQueues"));
->>>>>>> efc9b2f3
 
 //PRAGMA_DISABLE_OPTIMIZATION
 
@@ -428,179 +415,15 @@
 	PeekRequestIndex = INDEX_NONE;
 }
 
-void FFileIoStoreRequestQueue::UpdateSortRequestsByOffset()
-{
-	// Must hold CriticalSection here
-	if (bSortRequestsByOffset == bool(GIoDispatcherSortRequestsByOffset))
-	{
-		return;
-	}
-
-	bSortRequestsByOffset = bool(GIoDispatcherSortRequestsByOffset);
-	if (bSortRequestsByOffset)
-	{
-		// Split things into separate heaps
-		for (FFileIoStoreReadRequest* Request : Heap)
-		{
-			Push(*Request);
-		}
-		Heap.Empty();
-	}
-	else
-	{
-		// Put things back into the main heap
-		TArray< FFileIoStoreReadRequest*> AllRequests;
-		for (FFileIoStoreOffsetSortedRequestQueue& SubQueue : SortedPriorityQueues)
-		{
-			AllRequests.Append(SubQueue.StealRequests());
-		}
-		Algo::SortBy(AllRequests, [](FFileIoStoreReadRequest* Request) { return Request->Sequence; });
-		for (FFileIoStoreReadRequest* Request : AllRequests)
-		{
-			Push(*Request);
-		}
-		check(Algo::AllOf(SortedPriorityQueues, [](const FFileIoStoreOffsetSortedRequestQueue& Q) { return Q.IsEmpty(); }));
-		SortedPriorityQueues.Empty();
-	}
-}
-
-bool FFileIoStoreOffsetSortedRequestQueue::RequestSortPredicate(const FFileIoStoreReadRequestSortKey& A, const FFileIoStoreReadRequestSortKey& B)
-{
-	if (A.Handle == B.Handle)
-	{
-		return A.Offset < B.Offset;
-	}
-	return A.Handle < B.Handle;
-}
-
-FFileIoStoreOffsetSortedRequestQueue::FFileIoStoreOffsetSortedRequestQueue(int32 InPriority)
-	: Priority(InPriority)
-{
-}
-
-TArray<FFileIoStoreReadRequest*> FFileIoStoreOffsetSortedRequestQueue::StealRequests()
-{
-	RequestsBySequence.Clear();
-	PeekRequestIndex = INDEX_NONE;
-	return MoveTemp(Requests); 
-}
-
-// This could be potentially optimized if the higher level keeps track of which requests it changes the priority of, or even just the old priorty levels
-TArray<FFileIoStoreReadRequest*> FFileIoStoreOffsetSortedRequestQueue::RemoveMisprioritizedRequests()
-{
-	PeekRequestIndex = INDEX_NONE;
-	TArray<FFileIoStoreReadRequest*> RequestsToReturn;
-	for (int32 i = Requests.Num()-1; i >= 0; --i)
-	{
-		if (Requests[i]->Priority != Priority)
-		{
-			RequestsToReturn.Add(Requests[i]);
-			RequestsBySequence.Remove(Requests[i]);
-			Requests.RemoveAt(i, 1, false);
-		}
-	}
-
-	return RequestsToReturn;
-}
-
-FFileIoStoreReadRequest* FFileIoStoreOffsetSortedRequestQueue::GetNextInternal(FFileIoStoreReadRequestSortKey LastSortKey, bool bPop)
-{
-	if (Requests.Num() == 0)
-	{
-		return nullptr;
-	}
-
-	int32 RequestIndex = INDEX_NONE;
-	if (PeekRequestIndex != INDEX_NONE)
-	{
-		RequestIndex = PeekRequestIndex;
-	}
-	else 
-	{
-		bool bHeadRequestTooOld = false;
-		if (GIoDispatcherRequestLatencyCircuitBreakerMS > 0)
-		{
-			// If our oldest request has been unserviced for too long, grab that instead of the next sequential read
-			uint64 ThresholdCycles = uint64((GIoDispatcherRequestLatencyCircuitBreakerMS * 1000.0) / FPlatformTime::GetSecondsPerCycle64());
-			bHeadRequestTooOld = (FPlatformTime::Cycles64() - RequestsBySequence.PeekHead()->CreationTime) >= ThresholdCycles;
-
-			if (bPop)
-			{
-				TRACE_COUNTER_INCREMENT(IoDispatcherLatencyCircuitBreaks);
-			}
-		}
-
-		const bool bChooseByOffset = 
-				LastSortKey.Handle != 0 
-			&&	!bHeadRequestTooOld 
-			&&  (GIoDispatcherMaintainSortingOnPriorityChange || LastSortKey.Priority == Priority);
-		if (bChooseByOffset)
-		{
-			// Pick the request with the closest offset to the last thing that we read
-			RequestIndex = Algo::LowerBoundBy(Requests, LastSortKey, RequestSortProjection, RequestSortPredicate);
-			if (Requests.IsValidIndex(RequestIndex)) // If all requests are before LastOffset we get back out-of-bounds
-			{
-				if (Requests[RequestIndex]->FileHandle != LastSortKey.Handle)
-				{
-					// Changing file handle so switch back to the oldest outstanding request 
-					RequestIndex = INDEX_NONE;
-				}
-				else if (GIoDispatcherMaxForwardSeekKB > 0 && (LastSortKey.Offset - Requests[RequestIndex]->Offset) > uint64(GIoDispatcherMaxForwardSeekKB) * 1024)
-				{
-					// Large forward seek so switch back to the oldest outstanding request 
-					RequestIndex = INDEX_NONE;
-
-					if (bPop)
-					{
-						TRACE_COUNTER_INCREMENT(IoDispatcherSeekDistanceCircuitBreaks);
-					}
-				}
-			}
-		}
-
-		if (!Requests.IsValidIndex(RequestIndex))
-		{
-			RequestIndex = Requests.Find(RequestsBySequence.PeekHead());
-			check(Requests[RequestIndex] == RequestsBySequence.PeekHead());
-		}
-	}
-
-	check(Requests.IsValidIndex(RequestIndex));
-
-	FFileIoStoreReadRequest* Request = Requests[RequestIndex];
-	if (bPop)
-	{
-		Requests.RemoveAt(RequestIndex);
-		RequestsBySequence.Remove(Request);
-		PeekRequestIndex = INDEX_NONE;
-	}
-	else
-	{
-		PeekRequestIndex = RequestIndex;
-	}
-	return Request;
-}
-
-FFileIoStoreReadRequest* FFileIoStoreOffsetSortedRequestQueue::Peek(FFileIoStoreReadRequestSortKey LastSortKey)
-{
-	return GetNextInternal(LastSortKey, false);
-}
-
-FFileIoStoreReadRequest* FFileIoStoreOffsetSortedRequestQueue::Pop(FFileIoStoreReadRequestSortKey LastSortKey)
-{
-	return GetNextInternal(LastSortKey, true);
-}
-
-void FFileIoStoreOffsetSortedRequestQueue::Push(FFileIoStoreReadRequest* Request)
-{
-	// Insert sorted by file handle & offset
-	int32 InsertIndex = Algo::UpperBoundBy(Requests, RequestSortProjection(Request), RequestSortProjection, RequestSortPredicate);
-	Requests.Insert(Request, InsertIndex);
-	
-	// Insert sorted by age
-	RequestsBySequence.Add(Request);
-
-	PeekRequestIndex = INDEX_NONE;
+void FFileIoStoreOffsetSortedRequestQueue::CancelRequestsWithFileHandle(uint64 FileHandle)
+{
+	for (FFileIoStoreReadRequest* Request : Requests)
+	{
+		if (Request->FileHandle == FileHandle)
+		{
+			Request->bCancelled = true;
+		}
+	}
 }
 
 void FFileIoStoreRequestQueue::UpdateSortRequestsByOffset()
@@ -692,7 +515,6 @@
 			// SubQueue is invalid here
 			TRACE_COUNTER_DECREMENT(IoDispatcherNumPriorityQueues);
 		}
-<<<<<<< HEAD
 	}
 	else
 	{
@@ -702,17 +524,6 @@
 		}
 		Heap.HeapPop(Result, QueueSortFunc, false);
 	}
-=======
-	}
-	else
-	{
-		if (Heap.Num() == 0)
-		{
-			return nullptr;
-		}
-		Heap.HeapPop(Result, QueueSortFunc, false);
-	}
->>>>>>> efc9b2f3
 	
 	check(Result->QueueStatus == FFileIoStoreReadRequest::QueueStatus_InQueue);
 	Result->QueueStatus = FFileIoStoreReadRequest::QueueStatus_Started;
@@ -739,18 +550,10 @@
 	TRACE_CPUPROFILER_EVENT_SCOPE(RequestQueuePush);
 	FScopeLock _(&CriticalSection);
 	UpdateSortRequestsByOffset();
-<<<<<<< HEAD
 	
 	check(Request.QueueStatus != FFileIoStoreReadRequest::QueueStatus_InQueue);
 	Request.QueueStatus = FFileIoStoreReadRequest::QueueStatus_InQueue;
 
-=======
-	TRACE_COUNTER_INCREMENT(IoDispatcherOutstandingReads);
-	TRACE_COUNTER_ADD(IoDispatcherOutstandingBytesToRead, Request.Size);
-	
-	check(Request.QueueStatus != FFileIoStoreReadRequest::QueueStatus_InQueue);
-	Request.QueueStatus = FFileIoStoreReadRequest::QueueStatus_InQueue;
->>>>>>> efc9b2f3
 	if (bSortRequestsByOffset)
 	{
 		PushToPriorityQueues(&Request);
@@ -758,10 +561,7 @@
 	else
 	{
 		Heap.HeapPush(&Request, QueueSortFunc);
-<<<<<<< HEAD
 		TRACE_COUNTER_SET(IoDispatcherFileBackendQueueLength, Heap.Num());
-=======
->>>>>>> efc9b2f3
 	}
 }
 
@@ -773,12 +573,6 @@
 
 	for (auto It = Requests.Steal(); It; ++It)
 	{
-<<<<<<< HEAD
-=======
-		TRACE_COUNTER_INCREMENT(IoDispatcherOutstandingReads);
-		TRACE_COUNTER_ADD(IoDispatcherOutstandingBytesToRead, It->Size);
-
->>>>>>> efc9b2f3
 		check(It->QueueStatus != FFileIoStoreReadRequest::QueueStatus_InQueue);
 		It->QueueStatus = FFileIoStoreReadRequest::QueueStatus_InQueue;
 
@@ -837,11 +631,22 @@
 void FFileIoStoreRequestQueue::CancelRequestsWithFileHandle(const uint64 FileHandle)
 {
 	FScopeLock _(&CriticalSection);
-	for (FFileIoStoreReadRequest* Request : Heap)
-	{
-		if (Request->FileHandle == FileHandle)
-		{
-			Request->bCancelled = true;
+	
+	if (bSortRequestsByOffset)
+	{
+		for (FFileIoStoreOffsetSortedRequestQueue& SubQueue : SortedPriorityQueues)
+		{
+			SubQueue.CancelRequestsWithFileHandle(FileHandle);
+		}
+	}
+	else
+	{
+		for (FFileIoStoreReadRequest* Request : Heap)
+		{
+			if (Request->FileHandle == FileHandle)
+			{
+				Request->bCancelled = true;
+			}
 		}
 	}
 }
@@ -895,9 +700,14 @@
 		Partition.ContainerFileIndex = GlobalPartitionIndex++;
 	}
 
-	if (TocResource.ChunkHashSeeds.Num() == TocResource.Header.TocEntryCount)
-	{
-		PerfectHashMap.TocChunkHashSeeds = MoveTemp(TocResource.ChunkHashSeeds);
+	if (!TocResource.ChunkPerfectHashSeeds.IsEmpty())
+	{
+		for (int32 ChunkIndexWithoutPerfectHash : TocResource.ChunkIndicesWithoutPerfectHash)
+		{
+			TocImperfectHashMapFallback.Add(TocResource.ChunkIds[ChunkIndexWithoutPerfectHash], TocResource.ChunkOffsetLengths[ChunkIndexWithoutPerfectHash]);
+		}
+
+		PerfectHashMap.TocChunkHashSeeds = MoveTemp(TocResource.ChunkPerfectHashSeeds);
 		PerfectHashMap.TocOffsetAndLengths = MoveTemp(TocResource.ChunkOffsetLengths);
 		PerfectHashMap.TocChunkHashes.SetNumUninitialized(TocResource.Header.TocEntryCount);
 		// Store only the chunk hashes, assumes that the perfect hash function is different from the
@@ -910,6 +720,7 @@
 	}
 	else
 	{
+		UE_LOG(LogIoDispatcher, Warning, TEXT("Falling back to imperfect hashmap for container '%s'"), *TocFilePath);
 		for (uint32 ChunkIndex = 0; ChunkIndex < TocResource.Header.TocEntryCount; ++ChunkIndex)
 		{
 			TocImperfectHashMapFallback.Add(TocResource.ChunkIds[ChunkIndex], TocResource.ChunkOffsetLengths[ChunkIndex]);
@@ -972,7 +783,8 @@
 		{
 			return nullptr;
 		}
-		uint32 SeedIndex = FIoStoreTocResource::HashChunkIdWithSeed(0, ChunkId) % ChunkCount;
+		const uint32 SeedCount = PerfectHashMap.TocChunkHashSeeds.Num();
+		uint32 SeedIndex = FIoStoreTocResource::HashChunkIdWithSeed(0, ChunkId) % SeedCount;
 		const int32 Seed = PerfectHashMap.TocChunkHashSeeds[SeedIndex];
 		if (Seed == 0)
 		{
@@ -981,7 +793,16 @@
 		uint32 Slot;
 		if (Seed < 0)
 		{
-			Slot = static_cast<uint32>(-Seed - 1);
+			uint32 SeedAsIndex = static_cast<uint32>(-Seed - 1);
+			if (SeedAsIndex < ChunkCount)
+			{
+				Slot = static_cast<uint32>(SeedAsIndex);
+			}
+			else
+			{
+				// Entry without perfect hash
+				return TocImperfectHashMapFallback.Find(ChunkId);
+			}
 		}
 		else
 		{
@@ -1113,6 +934,11 @@
 	FMemoryReaderView Ar(MakeArrayView(IoBuffer.Data(), static_cast<int32>(IoBuffer.DataSize())));
 	FIoContainerHeader ContainerHeader;
 	Ar << ContainerHeader;
+	if (Ar.IsError())
+	{
+		UE_LOG(LogIoDispatcher, Warning, TEXT("Invalid container header in file '%s'"), *ContainerFile.FilePath);
+		ContainerHeader = FIoContainerHeader();
+	}
 	return ContainerHeader;
 }
 
@@ -1784,23 +1610,13 @@
 	}
 
 	FFileIoStoreReadRequestList CompletedRequests;
-<<<<<<< HEAD
 	PlatformImpl->GetCompletedRequests(CompletedRequests);
-=======
-	PlatformImpl.GetCompletedRequests(CompletedRequests);
->>>>>>> efc9b2f3
 	for (auto It = CompletedRequests.Steal(); It; ++It)
 	{
 		FFileIoStoreReadRequest* CompletedRequest = *It;
 
-<<<<<<< HEAD
 		FFileIoStats::OnReadComplete(CompletedRequest->Size);
 		TRACE_COUNTER_ADD(IoDispatcherFileBackendTotalBytesRead, CompletedRequest->Size);
-=======
-		TRACE_COUNTER_ADD(IoDispatcherTotalBytesRead, CompletedRequest->Size);
-		TRACE_COUNTER_DECREMENT(IoDispatcherOutstandingReads);
-		TRACE_COUNTER_SUBTRACT(IoDispatcherOutstandingBytesToRead, CompletedRequest->Size);
->>>>>>> efc9b2f3
 
 		if (!CompletedRequest->ImmediateScatter.Request)
 		{
