--- conflicted
+++ resolved
@@ -1848,13 +1848,8 @@
 					QUICK_SCOPE_CYCLE_COUNTER(STAT_Broadcast_WaitForOthers);
 					TaskEvent->Wait();
 					{
-<<<<<<< HEAD
-						float ThisTime = FPlatformTime::Seconds() - StartTime;
-						if (ThisTime > 0.02f)
-=======
 						const double ThisTime = FPlatformTime::Seconds() - StartTime;
 						if (ThisTime > 0.02)
->>>>>>> 421d6516
 						{
 							UE_CLOG(GPrintBroadcastWarnings, LogTaskGraph, Warning, TEXT("Task graph took %6.2fms for %s to recieve broadcast do processing and wait for other task threads."), ThisTime * 1000.0f, Name);
 						}
