// Copyright 1998-2016 Epic Games, Inc. All Rights Reserved.

#include "CorePrivatePCH.h"
#include "EngineVersion.h"
#include "Resources/Windows/ModuleVersionResource.h"

#include "AllowWindowsPlatformTypes.h"
	#include <shellapi.h>
	#include <shlobj.h>
	#include <LM.h>
	#include <Psapi.h>

	namespace ProcessConstants
	{
		uint32 WIN_STD_INPUT_HANDLE = STD_INPUT_HANDLE;
		uint32 WIN_STD_OUTPUT_HANDLE = STD_OUTPUT_HANDLE;
		uint32 WIN_ATTACH_PARENT_PROCESS = ATTACH_PARENT_PROCESS;		
		uint32 WIN_STILL_ACTIVE = STILL_ACTIVE;
	}

#include "HideWindowsPlatformTypes.h"
#include "WindowsPlatformMisc.h"
#include "EventPool.h"

#pragma comment(lib, "psapi.lib")


// static variables
TArray<FString> FWindowsPlatformProcess::DllDirectoryStack;
TArray<FString> FWindowsPlatformProcess::DllDirectories;


void FWindowsPlatformProcess::AddDllDirectory(const TCHAR* Directory)
{
	FString NormalizedDirectory = Directory;
	FPaths::NormalizeDirectoryName(NormalizedDirectory);
	FPaths::MakePlatformFilename(NormalizedDirectory);
	DllDirectories.AddUnique(NormalizedDirectory);
}

void* FWindowsPlatformProcess::GetDllHandle( const TCHAR* FileName )
{
	check(FileName);

	// Combine the explicit DLL search directories with the contents of the directory stack 
	TArray<FString> SearchPaths;
<<<<<<< HEAD
	for(int32 Idx = DllDirectoryStack.Num() - 1; Idx >= 0; Idx--)
	{
		SearchPaths.AddUnique(DllDirectoryStack[Idx]);
	}
	for(int32 Idx = 0; Idx < DllDirectories.Num(); Idx++)
	{
		SearchPaths.AddUnique(DllDirectories[Idx]);
=======
	SearchPaths.Add(FPlatformProcess::GetModulesDirectory());
	if(DllDirectoryStack.Num() > 0)
	{
		SearchPaths.Add(DllDirectoryStack.Top());
	}
	for(int32 Idx = 0; Idx < DllDirectories.Num(); Idx++)
	{
		SearchPaths.Add(DllDirectories[Idx]);
>>>>>>> f354211c
	}

	::SetErrorMode(SEM_NOOPENFILEERRORBOX);
	return LoadLibraryWithSearchPaths(FileName, SearchPaths);
}

void FWindowsPlatformProcess::FreeDllHandle( void* DllHandle )
{
	// It is okay to call FreeLibrary on 0
	::FreeLibrary((HMODULE)DllHandle);
}

FString FWindowsPlatformProcess::GenerateApplicationPath( const FString& AppName, EBuildConfigurations::Type BuildConfiguration)
{
	FString PlatformName = GetBinariesSubdirectory();
	FString ExecutablePath = FString::Printf(TEXT("..\\..\\..\\Engine\\Binaries\\%s\\%s"), *PlatformName, *AppName);

	if (BuildConfiguration != EBuildConfigurations::Development && BuildConfiguration != EBuildConfigurations::DebugGame)
	{
		ExecutablePath += FString::Printf(TEXT("-%s-%s"), *PlatformName, EBuildConfigurations::ToString(BuildConfiguration));
	}

	ExecutablePath += TEXT(".exe");

	return ExecutablePath;
}

void* FWindowsPlatformProcess::GetDllExport( void* DllHandle, const TCHAR* ProcName )
{
	check(DllHandle);
	check(ProcName);
	return (void*)::GetProcAddress( (HMODULE)DllHandle, TCHAR_TO_ANSI(ProcName) );
}

int32 FWindowsPlatformProcess::GetDllApiVersion( const TCHAR* Filename )
{
	int32 Result = -1;

	// Retrieves the embedded API version from a DLL
	check(Filename);
	HMODULE hModule = LoadLibraryEx(Filename, NULL, LOAD_LIBRARY_AS_DATAFILE);
	if(hModule != NULL)
	{
		HRSRC hResInfo = FindResource(hModule, MAKEINTRESOURCE(ID_MODULE_API_VERSION_RESOURCE), RT_RCDATA);
		if(hResInfo != NULL)
		{
			HGLOBAL hResGlobal = LoadResource(hModule, hResInfo);
			if(hResGlobal != NULL)
			{
				void *pResData = LockResource(hResGlobal);
				if(pResData != NULL)
				{
					::DWORD Length = SizeofResource(hModule, hResInfo);
					if(Length > 0)
					{
						char *Str = (char*)pResData;
						if(Str[Length - 1] == 0)
						{
							char *End = Str;
							uint64 Value = FCStringAnsi::Strtoui64(Str, &End, 10);
							if(*End == 0 && Value <= INT_MAX)
							{
								Result = (int32)Value;
							}
						}
					}
					UnlockResource(pResData);
				}
			}
		}
		FreeLibrary(hModule);
	}

	return Result;
}

void FWindowsPlatformProcess::PushDllDirectory(const TCHAR* Directory)
{
	// set the directory in windows
	::SetDllDirectory(Directory);
	// remember it
	DllDirectoryStack.Push(Directory);
}

void FWindowsPlatformProcess::PopDllDirectory(const TCHAR* Directory)
{
	// don't allow too many pops (indicates bad code that should be fixed, but won't kill anything, so using ensure)
	ensureMsgf(DllDirectoryStack.Num() > 0, TEXT("Tried to PopDllDirectory too many times"));
	// verify we are popping the top
	checkf(DllDirectoryStack.Top() == Directory, TEXT("There was a PushDllDirectory/PopDllDirectory mismatch (Popped %s, which didn't match %s)"), *DllDirectoryStack.Top(), Directory);
	// pop it off
	DllDirectoryStack.Pop();

	// and now set the new DllDirectory to the old value
	if (DllDirectoryStack.Num() > 0)
	{
		::SetDllDirectory(*DllDirectoryStack.Top());
	}
	else
	{
		::SetDllDirectory(TEXT(""));
	}
}

static void LaunchWebURL( const FString& URLParams, FString* Error )
{
	UE_LOG(LogWindows, Log, TEXT("LaunchURL %s"), *URLParams);

	FString BrowserOpenCommand;

	// First lookup the program Id for the default browser.
	FString ProgId;
	if (FWindowsPlatformMisc::QueryRegKey(HKEY_CURRENT_USER, TEXT("Software\\Microsoft\\Windows\\Shell\\Associations\\UrlAssociations\\http\\UserChoice"), TEXT("Progid"), ProgId))
	{
		// If we found it, then lookup it's open shell command in the classes registry.
		FString BrowserRegPath = ProgId + TEXT("\\shell\\open\\command");
		FWindowsPlatformMisc::QueryRegKey(HKEY_CLASSES_ROOT, *BrowserRegPath, NULL, BrowserOpenCommand);
	}

	// If we failed to find a default browser using the newer location, revert to using shell open command for the HTTP file association.
	if (BrowserOpenCommand.IsEmpty())
	{
		FWindowsPlatformMisc::QueryRegKey(HKEY_CLASSES_ROOT, TEXT("http\\shell\\open\\command"), NULL, BrowserOpenCommand);
	}

	// If we have successfully looked up the correct shell command, then we can create a new process using that command
	// we do this instead of shell execute due to security concerns.  By starting the browser directly we avoid most issues.
	if (!BrowserOpenCommand.IsEmpty())
	{
		FString ExePath, ExeArgs;

		// If everything has gone to plan, the shell command should be something like this:
		// "C:\Program Files (x86)\Mozilla Firefox\firefox.exe" -osint -url "%1"
		// We need to extract out the executable portion, and the arguments portion and expand any %1's with the URL,
		// then start the browser process.

		// Extract the exe and any arguments to the executable.
		const int32 FirstQuote = BrowserOpenCommand.Find(TEXT("\""));
		if (FirstQuote != INDEX_NONE)
		{
			const int32 SecondQuote = BrowserOpenCommand.Find(TEXT("\""), ESearchCase::IgnoreCase, ESearchDir::FromStart, FirstQuote + 1);
			if (SecondQuote != INDEX_NONE)
			{
				ExePath = BrowserOpenCommand.Mid(FirstQuote + 1, (SecondQuote - 1) - FirstQuote);
				ExeArgs = BrowserOpenCommand.Mid(SecondQuote + 1);
			}
		}

		// If anything failed to parse right, don't continue down this path, just use shell execute.
		if (!ExePath.IsEmpty())
		{
			if (ExeArgs.ReplaceInline(TEXT("%1"), *URLParams) == 0)
			{
				// If we fail to detect the placement token we append the URL to the arguments.
				// This is for robustness, and to fix a known error case when using Internet Explorer 8. 
				ExeArgs.Append(TEXT(" \"") + URLParams + TEXT("\""));
			}

			// Now that we have the shell open command to use, run the shell command in the open process with any and all parameters.
			if (FPlatformProcess::CreateProc(*ExePath, *ExeArgs, true, false, false, NULL, 0, NULL, NULL).IsValid())
			{
				// Success!
				return;
			}
			else
			{
				if (Error)
				{
					*Error = NSLOCTEXT("Core", "UrlFailed", "Failed launching URL").ToString();
				}
			}
		}
	}

	// If all else fails just do a shell execute and let windows sort it out.  But only do it if it's an
	// HTTP or HTTPS address.  A malicious address could be problematic if just passed directly to shell execute.
	if (URLParams.StartsWith(TEXT("http://")) || URLParams.StartsWith(TEXT("https://")))
	{
		const HINSTANCE Code = ::ShellExecuteW(NULL, TEXT("open"), *URLParams, NULL, NULL, SW_SHOWNORMAL);
		if (Error)
		{
			*Error = ((PTRINT)Code <= 32) ? NSLOCTEXT("Core", "UrlFailed", "Failed launching URL").ToString() : TEXT("");
		}
	}
}

static void LaunchDefaultHandlerForURL( const TCHAR* URL, FString* Error )
{
	// ShellExecute will open the default handler for a URL
	const HINSTANCE Code = ::ShellExecuteW(NULL, TEXT("open"), URL, NULL, NULL, SW_SHOWNORMAL);
	if (Error)
	{
		*Error = ((PTRINT)Code <= 32) ? NSLOCTEXT("Core", "UrlFailed", "Failed launching URL").ToString() : TEXT("");
	}
}

void FWindowsPlatformProcess::LaunchURL( const TCHAR* URL, const TCHAR* Parms, FString* Error )
{
	check(URL);

	// Initialize the error to empty string.
	if (Error)
	{
		*Error = TEXT("");
	}

	// Use the default handler if we have a URI scheme name that doesn't look like a Windows path, and is not http: or https:
	FString SchemeName;
	if(FParse::SchemeNameFromURI(URL, SchemeName) && SchemeName.Len() > 1 && SchemeName != TEXT("http") && SchemeName != TEXT("https"))
	{
		LaunchDefaultHandlerForURL(URL, Error);
	}
	else
	{
		FString URLParams = FString::Printf(TEXT("%s %s"), URL, Parms ? Parms : TEXT("")).TrimTrailing();
		LaunchWebURL( URLParams, Error );
	}

}

FProcHandle FWindowsPlatformProcess::CreateProc( const TCHAR* URL, const TCHAR* Parms, bool bLaunchDetached, bool bLaunchHidden, bool bLaunchReallyHidden, uint32* OutProcessID, int32 PriorityModifier, const TCHAR* OptionalWorkingDirectory, void* PipeWriteChild, void * PipeReadChild)
{
	//UE_LOG(LogWindows, Log,  TEXT("CreateProc %s %s"), URL, Parms );

	// initialize process attributes
	SECURITY_ATTRIBUTES Attr;
	Attr.nLength = sizeof(SECURITY_ATTRIBUTES);
	Attr.lpSecurityDescriptor = NULL;
	Attr.bInheritHandle = true;

	// initialize process creation flags
	uint32 CreateFlags = NORMAL_PRIORITY_CLASS;
	if (PriorityModifier < 0)
	{
		CreateFlags = (PriorityModifier == -1) ? BELOW_NORMAL_PRIORITY_CLASS : IDLE_PRIORITY_CLASS;
	}
	else if (PriorityModifier > 0)
	{
		CreateFlags = (PriorityModifier == 1) ? ABOVE_NORMAL_PRIORITY_CLASS : HIGH_PRIORITY_CLASS;
	}

	if (bLaunchDetached)
	{
		CreateFlags |= DETACHED_PROCESS;
	}

	// initialize window flags
	uint32 dwFlags = 0;
	uint16 ShowWindowFlags = SW_HIDE;
	if (bLaunchReallyHidden)
	{
		dwFlags = STARTF_USESHOWWINDOW;
	}
	else if (bLaunchHidden)
	{
		dwFlags = STARTF_USESHOWWINDOW;
		ShowWindowFlags = SW_SHOWMINNOACTIVE;
	}

	if (PipeWriteChild != nullptr || PipeReadChild != nullptr)
	{
		dwFlags |= STARTF_USESTDHANDLES;
	}

	// initialize startup info
	STARTUPINFO StartupInfo = {
		sizeof(STARTUPINFO),
		NULL, NULL, NULL,
		(::DWORD)CW_USEDEFAULT,
		(::DWORD)CW_USEDEFAULT,
		(::DWORD)CW_USEDEFAULT,
		(::DWORD)CW_USEDEFAULT,
		(::DWORD)0, (::DWORD)0, (::DWORD)0,
		(::DWORD)dwFlags,
		ShowWindowFlags,
		0, NULL,
		HANDLE(PipeReadChild),
		HANDLE(PipeWriteChild),
		HANDLE(PipeWriteChild)
	};

	// create the child process
	FString CommandLine = FString::Printf(TEXT("\"%s\" %s"), URL, Parms);
	PROCESS_INFORMATION ProcInfo;

	if (!CreateProcess(NULL, CommandLine.GetCharArray().GetData(), &Attr, &Attr, true, (::DWORD)CreateFlags, NULL, OptionalWorkingDirectory, &StartupInfo, &ProcInfo))
	{
		UE_LOG(LogWindows, Warning, TEXT("CreateProc failed (%u) %s %s"), ::GetLastError(), URL, Parms);
		if (OutProcessID != nullptr)
		{
			*OutProcessID = 0;
		}

		return FProcHandle();
	}

	if (OutProcessID != nullptr)
	{
		*OutProcessID = ProcInfo.dwProcessId;
	}

	::CloseHandle( ProcInfo.hThread );

	return FProcHandle(ProcInfo.hProcess);
}

bool FWindowsPlatformProcess::IsProcRunning( FProcHandle & ProcessHandle )
{
	bool bApplicationRunning = true;
	uint32 WaitResult = ::WaitForSingleObject(ProcessHandle.Get(), 0);
	if (WaitResult != WAIT_TIMEOUT)
	{
		bApplicationRunning = false;
	}
	return bApplicationRunning;
}

void FWindowsPlatformProcess::WaitForProc( FProcHandle & ProcessHandle )
{
	::WaitForSingleObject(ProcessHandle.Get(), INFINITE);
}

void FWindowsPlatformProcess::CloseProc(FProcHandle & ProcessHandle)
{
	if (ProcessHandle.IsValid())
	{
		::CloseHandle(ProcessHandle.Get());
		ProcessHandle.Reset();
	}
}

void FWindowsPlatformProcess::TerminateProc( FProcHandle & ProcessHandle, bool KillTree )
{
	if (KillTree)
	{
		HANDLE SnapShot = ::CreateToolhelp32Snapshot(TH32CS_SNAPPROCESS, 0);

		if (SnapShot != INVALID_HANDLE_VALUE)
		{
			::DWORD ProcessId = ::GetProcessId(ProcessHandle.Get());

			PROCESSENTRY32 Entry;
			Entry.dwSize = sizeof(PROCESSENTRY32);

			if (::Process32First(SnapShot, &Entry))
			{
				do
				{
					if (Entry.th32ParentProcessID == ProcessId)
					{
						HANDLE ChildProcHandle = ::OpenProcess(PROCESS_ALL_ACCESS, 0, Entry.th32ProcessID);

						if (ChildProcHandle)
						{
							FProcHandle ChildHandle(ChildProcHandle);
							TerminateProc(ChildHandle, KillTree);
//							::TerminateProcess(ChildProcHandle, 1);
						}
					}
				}
				while(::Process32Next(SnapShot, &Entry));
			}
		}
	}

	TerminateProcess(ProcessHandle.Get(),0);
}

uint32 FWindowsPlatformProcess::GetCurrentProcessId()
{
	return ::GetCurrentProcessId();
}

void FWindowsPlatformProcess::SetThreadAffinityMask( uint64 AffinityMask )
{
	if( AffinityMask != FPlatformAffinity::GetNoAffinityMask() )
	{
		::SetThreadAffinityMask( ::GetCurrentThread(), (DWORD_PTR)AffinityMask );
	}
}

bool FWindowsPlatformProcess::GetProcReturnCode( FProcHandle & ProcHandle, int32* ReturnCode )
{
	return ::GetExitCodeProcess( ProcHandle.Get(), (::DWORD *)ReturnCode ) && *((uint32*)ReturnCode) != ProcessConstants::WIN_STILL_ACTIVE;
}

bool FWindowsPlatformProcess::GetApplicationMemoryUsage(uint32 ProcessId, SIZE_T* OutMemoryUsage)
{
	bool bSuccess = false;
	HANDLE ProcessHandle = ::OpenProcess(PROCESS_QUERY_INFORMATION | PROCESS_VM_READ, false, ProcessId);

	if (ProcessHandle != NULL)
	{
		PROCESS_MEMORY_COUNTERS_EX MemoryInfo;

		if (GetProcessMemoryInfo(ProcessHandle, (PROCESS_MEMORY_COUNTERS*)&MemoryInfo, sizeof(MemoryInfo)))
		{
			*OutMemoryUsage = MemoryInfo.PrivateUsage;
			bSuccess = true;
		}

		::CloseHandle(ProcessHandle);
	}

	return bSuccess;
}

bool FWindowsPlatformProcess::IsApplicationRunning( uint32 ProcessId )
{
	bool bApplicationRunning = true;
	HANDLE ProcessHandle = ::OpenProcess(SYNCHRONIZE, false, ProcessId);
	if (ProcessHandle == NULL)
	{
		bApplicationRunning = false;
	}
	else
	{
		uint32 WaitResult = WaitForSingleObject(ProcessHandle, 0);
		if (WaitResult != WAIT_TIMEOUT)
		{
			bApplicationRunning = false;
		}
		::CloseHandle(ProcessHandle);
	}
	return bApplicationRunning;
}

bool FWindowsPlatformProcess::IsApplicationRunning( const TCHAR* ProcName )
{
	// append the extension

	FString ProcNameWithExtension = ProcName;
	if( ProcNameWithExtension.Find( TEXT(".exe"), ESearchCase::IgnoreCase, ESearchDir::FromEnd ) == INDEX_NONE )
	{
		ProcNameWithExtension += TEXT(".exe");
	}

	HANDLE SnapShot = ::CreateToolhelp32Snapshot( TH32CS_SNAPPROCESS, 0 );
	if( SnapShot != INVALID_HANDLE_VALUE )
	{
		PROCESSENTRY32 Entry;
		Entry.dwSize = sizeof( PROCESSENTRY32 );

		if( ::Process32First( SnapShot, &Entry ) )
		{
			do
			{
				if( FCString::Strcmp( *ProcNameWithExtension, Entry.szExeFile ) == 0 )
				{
					::CloseHandle( SnapShot );
					return true;
				}
			} while( ::Process32Next( SnapShot, &Entry ) );
		}
	}

	::CloseHandle( SnapShot );
	return false;
}

FString FWindowsPlatformProcess::GetApplicationName( uint32 ProcessId )
{
	FString Output = TEXT("");
	HANDLE ProcessHandle = ::OpenProcess(PROCESS_QUERY_INFORMATION, false, ProcessId);
	if (ProcessHandle != NULL)
	{
		const int32 ProcessNameBufferSize = 4096;
		TCHAR ProcessNameBuffer[ProcessNameBufferSize];
		
		int32 InOutSize = ProcessNameBufferSize;
		static_assert(sizeof(::DWORD) == sizeof(int32), "DWORD size doesn't match int32. Is it the future or the past?");

#if WINVER == 0x0502
		GetProcessImageFileName(ProcessHandle, ProcessNameBuffer, InOutSize);
#else
		QueryFullProcessImageName(ProcessHandle, 0, ProcessNameBuffer, (PDWORD)(&InOutSize));
#endif

		Output = ProcessNameBuffer;
	}

	return Output;
}


bool FWindowsPlatformProcess::IsThisApplicationForeground()
{
	uint32 ForegroundProcess;
	::GetWindowThreadProcessId(GetForegroundWindow(), (::DWORD *)&ForegroundProcess);
	return (ForegroundProcess == GetCurrentProcessId());
}

void FWindowsPlatformProcess::ReadFromPipes(FString* OutStrings[], HANDLE InPipes[], int32 PipeCount)
{
	for (int32 PipeIndex = 0; PipeIndex < PipeCount; ++PipeIndex)
	{
		if (InPipes[PipeIndex] && OutStrings[PipeIndex])
		{
			*OutStrings[PipeIndex] += ReadPipe(InPipes[PipeIndex]);
		}
	}
}

/**
 * Executes a process, returning the return code, stdout, and stderr. This
 * call blocks until the process has returned.
 */
bool FWindowsPlatformProcess::ExecProcess( const TCHAR* URL, const TCHAR* Params, int32* OutReturnCode, FString* OutStdOut, FString* OutStdErr )
{
	PROCESS_INFORMATION ProcInfo;
	SECURITY_ATTRIBUTES Attr;

	FString CommandLine = FString::Printf(TEXT("%s %s"), URL, Params);

	Attr.nLength = sizeof(SECURITY_ATTRIBUTES);
	Attr.lpSecurityDescriptor = NULL;
	Attr.bInheritHandle = true;

	uint32 CreateFlags = NORMAL_PRIORITY_CLASS;
	CreateFlags |= DETACHED_PROCESS;

	uint32 dwFlags = STARTF_USESHOWWINDOW;
	uint16 ShowWindowFlags = SW_SHOWMINNOACTIVE;

	const int32 MaxPipeCount = 2;
	HANDLE ReadablePipes[MaxPipeCount] = {0};
	HANDLE WritablePipes[MaxPipeCount] = {0};
	const bool bRedirectOutput = OutStdOut != NULL || OutStdErr != NULL;

	if (bRedirectOutput)
	{
		dwFlags |= STARTF_USESTDHANDLES;
		for (int32 PipeIndex = 0; PipeIndex < MaxPipeCount; ++PipeIndex)
		{
			verify(::CreatePipe(&ReadablePipes[PipeIndex], &WritablePipes[PipeIndex], &Attr, 0));
			verify(::SetHandleInformation(ReadablePipes[PipeIndex], /*dwMask=*/ HANDLE_FLAG_INHERIT, /*dwFlags=*/ 0));
		}
	}

	bool bSuccess = false;
	STARTUPINFO StartupInfo = { sizeof(STARTUPINFO), NULL, NULL, NULL,
		(::DWORD)CW_USEDEFAULT, (::DWORD)CW_USEDEFAULT, (::DWORD)CW_USEDEFAULT, (::DWORD)CW_USEDEFAULT,
		(::DWORD)0, (::DWORD)0, (::DWORD)0, (::DWORD)dwFlags, ShowWindowFlags, 0, NULL,
		::GetStdHandle((::DWORD)ProcessConstants::WIN_STD_INPUT_HANDLE), WritablePipes[0], WritablePipes[1] };
	if (CreateProcess(NULL, CommandLine.GetCharArray().GetData(), &Attr, &Attr, true, CreateFlags,
		NULL, NULL, &StartupInfo, &ProcInfo))
	{
		if (bRedirectOutput)
		{
			FString* OutStrings[MaxPipeCount] = { OutStdOut, OutStdErr };
			FProcHandle ProcHandle(ProcInfo.hProcess);
			do 
			{
				ReadFromPipes(OutStrings, ReadablePipes, MaxPipeCount);
				FPlatformProcess::Sleep(0);
			} while (IsProcRunning(ProcHandle));
			ReadFromPipes(OutStrings, ReadablePipes, MaxPipeCount);
		}
		else
		{
			::WaitForSingleObject(ProcInfo.hProcess, INFINITE);
		}		
		if (OutReturnCode)
		{
			verify(::GetExitCodeProcess(ProcInfo.hProcess, (::DWORD*)OutReturnCode));
		}
		::CloseHandle(ProcInfo.hProcess);
		::CloseHandle(ProcInfo.hThread);
		bSuccess = true;
	}
	else
	{
		// if CreateProcess failed, we should return a useful error code, which GetLastError will have
		if (OutReturnCode)
		{
			*OutReturnCode = GetLastError();
		}
		if (bRedirectOutput)
		{
			for (int32 PipeIndex = 0; PipeIndex < MaxPipeCount; ++PipeIndex)
			{
				verify(::CloseHandle(WritablePipes[PipeIndex]));
			}
		}
	}

	if (bRedirectOutput)
	{
		for (int32 PipeIndex = 0; PipeIndex < MaxPipeCount; ++PipeIndex)
		{
			verify(::CloseHandle(ReadablePipes[PipeIndex]));
		}
	}

	return bSuccess;
}

bool FWindowsPlatformProcess::ExecElevatedProcess(const TCHAR* URL, const TCHAR* Params, int32* OutReturnCode)
{
	SHELLEXECUTEINFO ShellExecuteInfo;
	ZeroMemory(&ShellExecuteInfo, sizeof(ShellExecuteInfo));
	ShellExecuteInfo.cbSize = sizeof(ShellExecuteInfo);
	ShellExecuteInfo.fMask = SEE_MASK_UNICODE | SEE_MASK_NOCLOSEPROCESS;
	ShellExecuteInfo.lpFile = URL;
	ShellExecuteInfo.lpVerb = TEXT("runas");
	ShellExecuteInfo.nShow = SW_SHOW;
	ShellExecuteInfo.lpParameters = Params;

	bool bSuccess = false;
	if (ShellExecuteEx(&ShellExecuteInfo))
	{
		::WaitForSingleObject(ShellExecuteInfo.hProcess, INFINITE);
		if (OutReturnCode != NULL)
		{
			verify(::GetExitCodeProcess(ShellExecuteInfo.hProcess, (::DWORD*)OutReturnCode));
		}
		verify(::CloseHandle(ShellExecuteInfo.hProcess));
		bSuccess = true;
	}
	return bSuccess;
}

void FWindowsPlatformProcess::CleanFileCache()
{
	bool bShouldCleanShaderWorkingDirectory = true;
#if !(UE_BUILD_SHIPPING && WITH_EDITOR)
	// Only clean the shader working directory if we are the first instance, to avoid deleting files in use by other instances
	//@todo - check if any other instances are running right now
	bShouldCleanShaderWorkingDirectory = GIsFirstInstance;
#endif

	if (bShouldCleanShaderWorkingDirectory && !FParse::Param( FCommandLine::Get(), TEXT("Multiprocess")))
	{
		// get shader path, and convert it to the userdirectory
		FString ShaderDir = FString(FPlatformProcess::BaseDir()) / FPlatformProcess::ShaderDir();
		FString UserShaderDir = IFileManager::Get().ConvertToAbsolutePathForExternalAppForWrite(*ShaderDir);
		FPaths::CollapseRelativeDirectories(ShaderDir);

		// make sure we don't delete from the source directory
		if (ShaderDir != UserShaderDir)
		{
			IFileManager::Get().DeleteDirectory(*UserShaderDir, false, true);
		}

		FPlatformProcess::CleanShaderWorkingDir();
	}
}

const TCHAR* FWindowsPlatformProcess::BaseDir()
{
	static TCHAR Result[512]=TEXT("");
	if( !Result[0] )
	{
		// Normally the BaseDir is determined from the path of the running process module, 
		// but for debugging, particularly client or server, it can be useful to point the
		// code at an existing cooked directory. If using -BaseFromWorkingDir set the
		// workingdir in your debugger to the <path>/Project/Binaries/Win64 of your cooked
		// data
		// Too early to use the FCommand line interface
		if (FCString::Stristr(::GetCommandLine(), TEXT("-BaseFromWorkingDir")))
		{
			::GetCurrentDirectory(512, Result);

			FString TempResult(Result);
			TempResult = TempResult.Replace(TEXT("\\"), TEXT("/"));
			TempResult += TEXT('/');
			FCString::Strcpy(Result, *TempResult);
		}
		else
		{
			// Get directory this executable was launched from.
			GetModuleFileName(hInstance, Result, ARRAY_COUNT(Result));
			FString TempResult(Result);
			TempResult = TempResult.Replace(TEXT("\\"), TEXT("/"));
			FCString::Strcpy(Result, *TempResult);
			int32 StringLength = FCString::Strlen(Result);
			if (StringLength > 0)
			{
				--StringLength;
				for (; StringLength > 0; StringLength--)
				{
					if (Result[StringLength - 1] == TEXT('/') || Result[StringLength - 1] == TEXT('\\'))
					{
						break;
					}
				}
			}
			Result[StringLength] = 0;

			FString CollapseResult(Result);
			FPaths::CollapseRelativeDirectories(CollapseResult);
			FCString::Strcpy(Result, *CollapseResult);
		}
	}
	return Result;
}

const TCHAR* FWindowsPlatformProcess::UserDir()
{
	static FString WindowsUserDir;
	if( !WindowsUserDir.Len() )
	{
		TCHAR UserPath[MAX_PATH];
		// get the My Documents directory
		HRESULT Ret = SHGetFolderPath(NULL, CSIDL_PERSONAL, NULL, SHGFP_TYPE_CURRENT, UserPath);

		// make the base user dir path
		WindowsUserDir = FString(UserPath).Replace(TEXT("\\"), TEXT("/")) + TEXT("/");
	}
	return *WindowsUserDir;
}

const TCHAR* FWindowsPlatformProcess::UserTempDir()
{
	static FString WindowsUserTempDir;
	if( !WindowsUserTempDir.Len() )
	{
		TCHAR TempPath[MAX_PATH];
		ZeroMemory(TempPath, sizeof(TCHAR) * MAX_PATH);

		::GetTempPath(MAX_PATH, TempPath);

		// Always expand the temp path in case windows returns short directory names.
		TCHAR FullTempPath[MAX_PATH];
		ZeroMemory(FullTempPath, sizeof(TCHAR) * MAX_PATH);
		::GetLongPathName(TempPath, FullTempPath, MAX_PATH);

		WindowsUserTempDir = FString(FullTempPath).Replace(TEXT("\\"), TEXT("/"));
	}
	return *WindowsUserTempDir;
}

const TCHAR* FWindowsPlatformProcess::UserSettingsDir()
{
	static FString WindowsUserSettingsDir;
	if (!WindowsUserSettingsDir.Len())
	{
		TCHAR UserPath[MAX_PATH];
		// get the My Documents directory
		HRESULT Ret = SHGetFolderPath(NULL, CSIDL_LOCAL_APPDATA, NULL, SHGFP_TYPE_CURRENT, UserPath);

		// make the base user dir path
		WindowsUserSettingsDir = FString(UserPath).Replace(TEXT("\\"), TEXT("/")) + TEXT("/");
	}
	return *WindowsUserSettingsDir;
}

const TCHAR* FWindowsPlatformProcess::ApplicationSettingsDir()
{
	static FString WindowsApplicationSettingsDir;
	if( !WindowsApplicationSettingsDir.Len() )
	{
		TCHAR ApplictionSettingsPath[MAX_PATH];
		// get the My Documents directory
		HRESULT Ret = SHGetFolderPath(NULL, CSIDL_COMMON_APPDATA, NULL, SHGFP_TYPE_CURRENT, ApplictionSettingsPath);

		// make the base user dir path
		// @todo rocket this folder should be based on your company name, not just be hard coded to /Epic/
		WindowsApplicationSettingsDir = FString(ApplictionSettingsPath) + TEXT("/Epic/");
	}
	return *WindowsApplicationSettingsDir;
}

const TCHAR* FWindowsPlatformProcess::ComputerName()
{
	static TCHAR Result[256]=TEXT("");
	if( !Result[0] )
	{
		uint32 Size=ARRAY_COUNT(Result);
		GetComputerName( Result, (::DWORD*)&Size );
	}
	return Result;
}

const TCHAR* FWindowsPlatformProcess::UserName(bool bOnlyAlphaNumeric/* = true*/)
{
	static TCHAR Result[256]=TEXT("");
	static TCHAR ResultAlpha[256]=TEXT("");
	if( bOnlyAlphaNumeric )
	{
		if( !ResultAlpha[0] )
		{
			uint32 Size=ARRAY_COUNT(ResultAlpha);
			GetUserName( ResultAlpha, (::DWORD*)&Size );
			TCHAR *c, *d;
			for( c=ResultAlpha, d=ResultAlpha; *c!=0; c++ )
				if( FChar::IsAlnum(*c) )
					*d++ = *c;
			*d++ = 0;
		}
		return ResultAlpha;
	}
	else
	{
		if( !Result[0] )
		{
			uint32 Size=ARRAY_COUNT(Result);
			GetUserName( Result, (::DWORD*)&Size );
		}
		return Result;
	}
}

void FWindowsPlatformProcess::SetCurrentWorkingDirectoryToBaseDir()
{
	FPlatformMisc::CacheLaunchDir();
	verify(SetCurrentDirectoryW(BaseDir()));
}

/** Get the current working directory (only really makes sense on desktop platforms) */
FString FWindowsPlatformProcess::GetCurrentWorkingDirectory()
{
	// get the current working directory (uncached)
	TCHAR CurrentDirectory[MAX_PATH];
	GetCurrentDirectoryW(MAX_PATH, CurrentDirectory);
	return CurrentDirectory;
}

const FString FWindowsPlatformProcess::ShaderWorkingDir()
{
	return (FString(FPlatformProcess::UserTempDir()) / TEXT("UnrealShaderWorkingDir/"));
}


const TCHAR* FWindowsPlatformProcess::ExecutableName(bool bRemoveExtension)
{
	static TCHAR Result[512]=TEXT("");
	static TCHAR ResultWithExt[512]=TEXT("");
	if( !Result[0] )
	{
		// Get complete path for the executable
		if ( GetModuleFileName( hInstance, Result, ARRAY_COUNT(Result) ) != 0 )
		{
			// Remove all of the path information by finding the base filename
			FString FileName = Result;
			FString FileNameWithExt = Result;
			FCString::Strncpy( Result, *( FPaths::GetBaseFilename(FileName) ), ARRAY_COUNT(Result) );
			FCString::Strncpy( ResultWithExt, *( FPaths::GetCleanFilename(FileNameWithExt) ), ARRAY_COUNT(ResultWithExt) );
		}
		// If the call failed, zero out the memory to be safe
		else
		{
			FMemory::Memzero( Result, sizeof( Result ) );
			FMemory::Memzero( ResultWithExt, sizeof( ResultWithExt ) );
		}
	}

	return (bRemoveExtension ? Result : ResultWithExt);
}

const TCHAR* FWindowsPlatformProcess::GetModuleExtension()
{
	return TEXT("dll");
}

const TCHAR* FWindowsPlatformProcess::GetBinariesSubdirectory()
{
	if (PLATFORM_64BITS)
	{
		return TEXT("Win64");
	}
	return TEXT("Win32");
}

void FWindowsPlatformProcess::LaunchFileInDefaultExternalApplication( const TCHAR* FileName, const TCHAR* Parms /*= NULL*/, ELaunchVerb::Type Verb /*= ELaunchVerb::Open*/ )
{
	const TCHAR* VerbString = Verb == ELaunchVerb::Edit ? TEXT("edit") : TEXT("open");

	// First attempt to open the file in its default application
	UE_LOG(LogWindows, Log,  TEXT("LaunchFileInExternalEditor %s %s"), FileName, Parms ? Parms : TEXT("") );
	HINSTANCE Code = ::ShellExecuteW( NULL, VerbString, FileName, Parms ? Parms : TEXT(""), TEXT(""), SW_SHOWNORMAL );
	
	UE_LOG(LogWindows, Log,  TEXT("Launch application code for %s %s: %d"), FileName, Parms ? Parms : TEXT(""), (PTRINT)Code );

	// If opening the file in the default application failed, check to see if it's because the file's extension does not have
	// a default application associated with it. If so, prompt the user with the Windows "Open With..." dialog to allow them to specify
	// an application to use.
	if ( (PTRINT)Code == SE_ERR_NOASSOC || (PTRINT)Code == SE_ERR_ASSOCINCOMPLETE )
	{
		::ShellExecuteW( NULL, VerbString, TEXT("RUNDLL32.EXE"), *FString::Printf( TEXT("shell32.dll,OpenAs_RunDLL %s"), FileName ), TEXT(""), SW_SHOWNORMAL );
	}
}

void FWindowsPlatformProcess::ExploreFolder( const TCHAR* FilePath )
{
	if (IFileManager::Get().DirectoryExists( FilePath ))
	{
		// Explore the folder
		::ShellExecuteW( NULL, TEXT("explore"), FilePath, NULL, NULL, SW_SHOWNORMAL );
	}
	else
	{
		// Explore the file
		FString NativeFilePath = FString(FilePath).Replace(TEXT("/"), TEXT("\\"));
		FString Parameters = FString::Printf( TEXT("/select,%s"), *NativeFilePath);
		::ShellExecuteW( NULL, TEXT("open"), TEXT("explorer.exe"), *Parameters, NULL, SW_SHOWNORMAL );
	}
}

/**
 * Resolves UNC path to local (full) path if possible.
 *
 * @param	InUNCPath		UNC path to resolve
 *
 * @param	OutPath		Resolved local path
 *
 * @return true if the path was resolved, false otherwise
 */
bool FWindowsPlatformProcess::ResolveNetworkPath( FString InUNCPath, FString& OutPath )
{
	// Get local machine name first and check if this UNC path points to local share
	// (if it's not UNC path it will also fail this check)
	uint32 ComputerNameSize = MAX_COMPUTERNAME_LENGTH;
	TCHAR ComputerName[MAX_COMPUTERNAME_LENGTH + 3] = { '\\', '\\', '\0', };

	if ( GetComputerName( ComputerName + 2, (::DWORD*)&ComputerNameSize ) )
	{
		// Check if the filename is pointing to local shared folder
		if ( InUNCPath.StartsWith( ComputerName ) )
		{
			// Get the share name (it's the first folder after the computer name)
			int32 ComputerNameLen = FCString::Strlen( ComputerName );
			int32 ShareNameLen = InUNCPath.Find( TEXT( "\\" ), ESearchCase::CaseSensitive, ESearchDir::FromStart, ComputerNameLen + 1 ) - ComputerNameLen - 1;
			FString ShareName = InUNCPath.Mid( ComputerNameLen + 1, ShareNameLen );

			// NetShareGetInfo doesn't accept const TCHAR* as the share name so copy to temp array
			SHARE_INFO_2* BufPtr = NULL;
			::NET_API_STATUS res;
			TCHAR ShareNamePtr[MAX_PATH];
			FCString::Strcpy(ShareNamePtr, ShareName.Len() + 1, *ShareName);

			// Call the NetShareGetInfo function, specifying level 2
			if ( ( res = NetShareGetInfo( NULL, ShareNamePtr, 2, (LPBYTE*)&BufPtr ) ) == ERROR_SUCCESS )
			{
				// Construct the local path
				OutPath = FString( BufPtr->shi2_path ) + InUNCPath.Mid( ComputerNameLen + 1 + ShareNameLen );

				// Free the buffer allocated by NetShareGetInfo
				NetApiBufferFree(BufPtr);
				
				return true;
			}
		}
	}

	// InUNCPath is not an UNC path or it's not pointing to local folder or something went wrong in NetShareGetInfo (insufficient privileges?)
	return false;
}

void FWindowsPlatformProcess::Sleep( float Seconds )
{
	SCOPE_CYCLE_COUNTER( STAT_Sleep );
	FThreadIdleStats::FScopeIdle Scope;
	SleepNoStats( Seconds );
}

void FWindowsPlatformProcess::SleepNoStats(float Seconds)
{
	uint32 Milliseconds = (uint32)(Seconds * 1000.0);
	if (Milliseconds == 0)
	{
		::SwitchToThread();
	}
	::Sleep(Milliseconds);
}

void FWindowsPlatformProcess::SleepInfinite()
{
	check(FPlatformProcess::SupportsMultithreading());
	::Sleep(INFINITE);
}

#include "WindowsEvent.h"

FEvent* FWindowsPlatformProcess::CreateSynchEvent(bool bIsManualReset)
{
	// Allocate the new object
	FEvent* Event = NULL;	
	if (FPlatformProcess::SupportsMultithreading())
	{
		Event = new FEventWin();
	}
	else
	{
		// Fake event object.
		Event = new FSingleThreadEvent();
	}
	// If the internal create fails, delete the instance and return NULL
	if (!Event->Create(bIsManualReset))
	{
		delete Event;
		Event = NULL;
	}
	return Event;
}

#include "AllowWindowsPlatformTypes.h"

bool FEventWin::Wait(uint32 WaitTime, const bool bIgnoreThreadIdleStats /*= false*/)
{
	WaitForStats();

	SCOPE_CYCLE_COUNTER( STAT_EventWait );
	check( Event );

	FThreadIdleStats::FScopeIdle Scope( bIgnoreThreadIdleStats );
	return (WaitForSingleObject( Event, WaitTime ) == WAIT_OBJECT_0);
}

void FEventWin::Trigger()
{
	TriggerForStats();
	check( Event );
	SetEvent( Event );
}

void FEventWin::Reset()
{
	ResetForStats();
	check( Event );
	ResetEvent( Event );
}

#include "HideWindowsPlatformTypes.h"

#include "WindowsRunnableThread.h"

FRunnableThread* FWindowsPlatformProcess::CreateRunnableThread()
{
	return new FRunnableThreadWin();
}

void FWindowsPlatformProcess::ClosePipe( void* ReadPipe, void* WritePipe )
{
	if ( ReadPipe != NULL && ReadPipe != INVALID_HANDLE_VALUE )
	{
		::CloseHandle(ReadPipe);
	}
	if ( WritePipe != NULL && WritePipe != INVALID_HANDLE_VALUE )
	{
		::CloseHandle(WritePipe);
	}
}

bool FWindowsPlatformProcess::CreatePipe( void*& ReadPipe, void*& WritePipe )
{
	SECURITY_ATTRIBUTES Attr = { sizeof(SECURITY_ATTRIBUTES), NULL, true };
	
	if (!::CreatePipe(&ReadPipe, &WritePipe, &Attr, 0))
	{
		return false;
	}

	if (!::SetHandleInformation(ReadPipe, HANDLE_FLAG_INHERIT, 0))
	{
		return false;
	}

	return true;
}

FString FWindowsPlatformProcess::ReadPipe( void* ReadPipe )
{
	FString Output;

	uint32 BytesAvailable = 0;
	if (::PeekNamedPipe(ReadPipe, NULL, 0, NULL, (::DWORD*)&BytesAvailable, NULL) && (BytesAvailable > 0))
	{
		UTF8CHAR* Buffer = new UTF8CHAR[BytesAvailable + 1];
		uint32 BytesRead = 0;
		if (::ReadFile(ReadPipe, Buffer, BytesAvailable, (::DWORD*)&BytesRead, NULL))
		{
			if (BytesRead > 0)
			{
				Buffer[BytesRead] = '\0';
				Output += FUTF8ToTCHAR((const ANSICHAR*)Buffer).Get();
			}
		}
		delete [] Buffer;
	}

	return Output;
}

bool FWindowsPlatformProcess::ReadPipeToArray(void* ReadPipe, TArray<uint8> & Output)
{
	uint32 BytesAvailable = 0;
	if (::PeekNamedPipe(ReadPipe, NULL, 0, NULL, (::DWORD*)&BytesAvailable, NULL) && (BytesAvailable > 0))
	{
		Output.SetNumUninitialized(BytesAvailable);
		uint32 BytesRead = 0;
		if (::ReadFile(ReadPipe, Output.GetData(), BytesAvailable, (::DWORD*)&BytesRead, NULL))
		{
			if (BytesRead < BytesAvailable)
			{
				Output.SetNum(BytesRead);
			}

			return true;
		}
		else
		{
			Output.Empty();
		}
	}

	return false;
}

bool FWindowsPlatformProcess::WritePipe(void* WritePipe, const FString& Message, FString* OutWritten)
{
	// If there is not a message or WritePipe is null
	if (Message.Len() == 0 || WritePipe == nullptr)
	{
		return false;
	}

	// Convert input to UTF8CHAR
	uint32 BytesAvailable = Message.Len();
	UTF8CHAR * Buffer = new UTF8CHAR[BytesAvailable + 1];
	for (uint32 i = 0; i < BytesAvailable; i++)
	{
		Buffer[i] = Message[i];
	}
	Buffer[BytesAvailable] = '\n';

	// Write to pipe
	uint32 BytesWritten = 0;
	bool bIsWritten = !!WriteFile(WritePipe, Buffer, BytesAvailable + 1, (::DWORD*)&BytesWritten, nullptr);

	// Get written message
	if (OutWritten)
	{
		Buffer[BytesWritten] = '\0';
		*OutWritten = FUTF8ToTCHAR((const ANSICHAR*)Buffer).Get();
	}

	return bIsWritten;
}

#include "AllowWindowsPlatformTypes.h"

FWindowsPlatformProcess::FWindowsSemaphore::FWindowsSemaphore(const FString & InName, HANDLE InSemaphore)
	:	FSemaphore(InName)
	,	Semaphore(InSemaphore)
{
}

FWindowsPlatformProcess::FWindowsSemaphore::~FWindowsSemaphore()
{
	// actual cleanup should be done in DeleteInterprocessSynchObject() since it can return errors
}

void FWindowsPlatformProcess::FWindowsSemaphore::Lock()
{
	check(Semaphore);
	DWORD WaitResult = WaitForSingleObject(Semaphore, INFINITE);
	if (WaitResult != WAIT_OBJECT_0)
	{
		DWORD ErrNo = GetLastError();
		UE_LOG(LogHAL, Warning, TEXT("WaitForSingleObject(,INFINITE) for semaphore '%s' failed with return code 0x%08x and LastError = %d"),
			GetName(),
			WaitResult,
			ErrNo);
	}
}

bool FWindowsPlatformProcess::FWindowsSemaphore::TryLock(uint64 NanosecondsToWait)
{
	check(Semaphore);
	DWORD MillisecondsToWait = NanosecondsToWait / 1000000ULL;
	DWORD WaitResult = WaitForSingleObject(Semaphore, MillisecondsToWait);
	if (WaitResult != WAIT_OBJECT_0 && WaitResult != WAIT_TIMEOUT)	// timeout is not a warning
	{
		DWORD ErrNo = GetLastError();
		UE_LOG(LogHAL, Warning, TEXT("WaitForSingleObject(,INFINITE) for semaphore '%s' failed with return code 0x%08x and LastError = %d"),
			GetName(),
			WaitResult,
			ErrNo);
	}

	return WaitResult == WAIT_OBJECT_0;
}

void FWindowsPlatformProcess::FWindowsSemaphore::Unlock()
{
	check(Semaphore);
	if (!ReleaseSemaphore(Semaphore, 1, NULL))
	{
		DWORD ErrNo = GetLastError();
		UE_LOG(LogHAL, Warning, TEXT("ReleaseSemaphore(,ReleaseCount=1,) for semaphore '%s' failed with LastError = %d"),
			GetName(),
			ErrNo);
	}
}

FWindowsPlatformProcess::FSemaphore * FWindowsPlatformProcess::NewInterprocessSynchObject(const FString & Name, bool bCreate, uint32 MaxLocks)
{
	HANDLE Semaphore = NULL;
	
	if (bCreate)
	{
		Semaphore = CreateSemaphore(NULL, MaxLocks, MaxLocks, *Name);
		if (NULL == Semaphore)
		{
			DWORD ErrNo = GetLastError();
			UE_LOG(LogHAL, Warning, TEXT("CreateSemaphore(Attrs=NULL, InitialValue=%d, MaxValue=%d, Name='%s') failed with LastError = %d"),
				MaxLocks, MaxLocks,
				*Name,
				ErrNo);
			return NULL;
		}
	}
	else
	{
		DWORD AccessRights = SYNCHRONIZE | SEMAPHORE_MODIFY_STATE;
		Semaphore = OpenSemaphore(AccessRights, false, *Name);
		if (NULL == Semaphore)
		{
			DWORD ErrNo = GetLastError();
			UE_LOG(LogHAL, Warning, TEXT("OpenSemaphore(AccessRights=0x%08x, bInherit=false, Name='%s') failed with LastError = %d"),
				AccessRights,
				*Name,
				ErrNo);
			return NULL;
		}
	}
	check(Semaphore);

	return new FWindowsSemaphore(Name, Semaphore);
}

bool FWindowsPlatformProcess::DeleteInterprocessSynchObject(FSemaphore * Object)
{
	if (NULL == Object)
	{
		return false;
	}

	FWindowsSemaphore * WinSem = static_cast< FWindowsSemaphore * >(Object);
	check( WinSem );

	HANDLE Semaphore = WinSem->GetSemaphore();
	bool bSucceeded = false;
	if (Semaphore)
	{
		bSucceeded = (CloseHandle(Semaphore) == TRUE);
		if (!bSucceeded)
		{
			DWORD ErrNo = GetLastError();
			UE_LOG(LogHAL, Warning, TEXT("CloseHandle() for semaphore '%s' failed with LastError = %d"),
				Object->GetName(),
				ErrNo);
		}
	}

	// delete anyways
	delete WinSem;

	return bSucceeded;
}

bool FWindowsPlatformProcess::Daemonize()
{
	// TODO: implement
	return true;
}

FProcHandle FWindowsPlatformProcess::OpenProcess(uint32 ProcessID)
{
	return FProcHandle(::OpenProcess(PROCESS_ALL_ACCESS, 0, ProcessID));
}

void *FWindowsPlatformProcess::LoadLibraryWithSearchPaths(const FString& FileName, const TArray<FString>& SearchPaths)
{
	// Create a list of files which we've already checked for imports. Don't add the initial file to this list to improve the resolution of dependencies for direct circular dependencies of this
	// module; by allowing the module to be visited twice, any mutually depended on DLLs will be visited first.
	TArray<FString> VisitedImportNames;

	// Find a list of all the DLLs that need to be loaded
	TArray<FString> ImportFileNames;
	ResolveImportsRecursive(*FileName, SearchPaths, ImportFileNames, VisitedImportNames);

	// Load all the missing dependencies first
	for(int32 Idx = 0; Idx < ImportFileNames.Num(); Idx++)
	{
		if(GetModuleHandle(*ImportFileNames[Idx]) == nullptr)
		{
			LoadLibrary(*ImportFileNames[Idx]);
		}
	}

	// Finally, load the actual library
	return LoadLibrary(*FileName);
}

void FWindowsPlatformProcess::ResolveImportsRecursive(const FString& FileName, const TArray<FString>& SearchPaths, TArray<FString>& ImportFileNames, TArray<FString>& VisitedImportNames)
{
	// Read the imports for this library
	TArray<FString> ImportNames;
	if(ReadLibraryImports(*FileName, ImportNames))
	{
		// Find all the imports that haven't already been resolved
		for(int Idx = 0; Idx < ImportNames.Num(); Idx++)
		{
			const FString &ImportName = ImportNames[Idx];
			if(!VisitedImportNames.Contains(ImportName))
			{
				// Prevent checking this import again
				VisitedImportNames.Add(ImportName);

				// Try to resolve this import
				FString ImportFileName;
				if(ResolveImport(*ImportName, SearchPaths, ImportFileName))
				{
					ResolveImportsRecursive(ImportFileName, SearchPaths, ImportFileNames, VisitedImportNames);
					ImportFileNames.Add(ImportFileName);
				}
			}
		}
	}
}

bool FWindowsPlatformProcess::ResolveImport(const FString& Name, const TArray<FString>& SearchPaths, FString& OutFileName)
{
	// Look for the named DLL on any of the search paths
	for(int Idx = 0; Idx < SearchPaths.Num(); Idx++)
	{
		FString FileName = SearchPaths[Idx] / Name;
		if(FPaths::FileExists(FileName))
		{
			OutFileName = FPaths::ConvertRelativePathToFull(FileName);
			return true;
		}
	}
	return false;
}

bool FWindowsPlatformProcess::ReadLibraryImports(const TCHAR* FileName, TArray<FString>& ImportNames)
{
	bool bResult = false;

	// Open the DLL using a file mapping, so we don't need to map any more than is necessary
	HANDLE NewFileHandle = CreateFile(FileName, GENERIC_READ, FILE_SHARE_READ, NULL, OPEN_EXISTING, FILE_ATTRIBUTE_NORMAL, NULL);
	if(NewFileHandle != INVALID_HANDLE_VALUE)
	{
		HANDLE NewFileMappingHandle = CreateFileMapping(NewFileHandle, NULL, PAGE_READONLY, 0, 0, NULL);
		if(NewFileMappingHandle != NULL)
		{
			void* NewData = MapViewOfFile(NewFileMappingHandle, FILE_MAP_READ, 0, 0, 0);
			if(NewData != NULL)
			{
				const IMAGE_DOS_HEADER* Header = (const IMAGE_DOS_HEADER*)NewData;
				bResult = ReadLibraryImportsFromMemory(Header, ImportNames);
				UnmapViewOfFile(NewData);
			}
			CloseHandle(NewFileMappingHandle);
		}
		CloseHandle(NewFileHandle);
	}

	return bResult;
}

bool FWindowsPlatformProcess::ReadLibraryImportsFromMemory(const IMAGE_DOS_HEADER *Header, TArray<FString> &ImportNames)
{
	bool bResult = false;
	if(Header->e_magic == IMAGE_DOS_SIGNATURE)
	{
		IMAGE_NT_HEADERS *NtHeader = (IMAGE_NT_HEADERS*)((BYTE*)Header + Header->e_lfanew);
		if(NtHeader->Signature == IMAGE_NT_SIGNATURE)
		{
			// Find the import directory header
			IMAGE_DATA_DIRECTORY *ImportDirectoryEntry = &NtHeader->OptionalHeader.DataDirectory[IMAGE_DIRECTORY_ENTRY_IMPORT];

			// Enumerate the imports
			IMAGE_IMPORT_DESCRIPTOR *ImportDescriptors = (IMAGE_IMPORT_DESCRIPTOR*)MapRvaToPointer(Header, NtHeader, ImportDirectoryEntry->VirtualAddress);
			for(size_t ImportIdx = 0; ImportIdx * sizeof(IMAGE_IMPORT_DESCRIPTOR) < ImportDirectoryEntry->Size; ImportIdx++)
			{
				IMAGE_IMPORT_DESCRIPTOR *ImportDescriptor = ImportDescriptors + ImportIdx;
				if(ImportDescriptor->Name != 0)
				{
					const char *ImportName = (const char*)MapRvaToPointer(Header, NtHeader, ImportDescriptor->Name);
					ImportNames.Add(ImportName);
				}
			}

			bResult = true;
		}
	}
	return bResult;
}

const void *FWindowsPlatformProcess::MapRvaToPointer(const IMAGE_DOS_HEADER *Header, const IMAGE_NT_HEADERS *NtHeader, size_t Rva)
{
	const IMAGE_SECTION_HEADER *SectionHeaders = (const IMAGE_SECTION_HEADER*)(NtHeader + 1);
	for(size_t SectionIdx = 0; SectionIdx < NtHeader->FileHeader.NumberOfSections; SectionIdx++)
	{
		const IMAGE_SECTION_HEADER *SectionHeader = SectionHeaders + SectionIdx;
		if(Rva >= SectionHeader->VirtualAddress && Rva < SectionHeader->VirtualAddress + SectionHeader->SizeOfRawData)
		{
			return (const BYTE*)Header + SectionHeader->PointerToRawData + (Rva - SectionHeader->VirtualAddress);
		}
	}
	return NULL;
}

FWindowsPlatformProcess::FProcEnumerator::FProcEnumerator()
{
	SnapshotHandle = ::CreateToolhelp32Snapshot(TH32CS_SNAPPROCESS, 0);
	CurrentEntry.dwSize = 0;
}

FWindowsPlatformProcess::FProcEnumerator::~FProcEnumerator()
{
	::CloseHandle(SnapshotHandle);
}

FWindowsPlatformProcess::FProcEnumInfo::FProcEnumInfo(const PROCESSENTRY32& InInfo)
	: Info(InInfo)
{

}

bool FWindowsPlatformProcess::FProcEnumerator::MoveNext()
{
	if (CurrentEntry.dwSize == 0)
	{
		CurrentEntry.dwSize = sizeof(PROCESSENTRY32);

		return ::Process32First(SnapshotHandle, &CurrentEntry) == TRUE;
	}

	return ::Process32Next(SnapshotHandle, &CurrentEntry) == TRUE;
}

FWindowsPlatformProcess::FProcEnumInfo FWindowsPlatformProcess::FProcEnumerator::GetCurrent() const
{
	return FProcEnumInfo(CurrentEntry);
}

uint32 FWindowsPlatformProcess::FProcEnumInfo::GetPID() const
{
	return Info.th32ProcessID;
}

uint32 FWindowsPlatformProcess::FProcEnumInfo::GetParentPID() const
{
	return Info.th32ParentProcessID;
}

FString FWindowsPlatformProcess::FProcEnumInfo::GetName() const
{
	return Info.szExeFile;
}

FString FWindowsPlatformProcess::FProcEnumInfo::GetFullPath() const
{
	return GetApplicationName(GetPID());
}

#include "HideWindowsPlatformTypes.h"<|MERGE_RESOLUTION|>--- conflicted
+++ resolved
@@ -44,15 +44,6 @@
 
 	// Combine the explicit DLL search directories with the contents of the directory stack 
 	TArray<FString> SearchPaths;
-<<<<<<< HEAD
-	for(int32 Idx = DllDirectoryStack.Num() - 1; Idx >= 0; Idx--)
-	{
-		SearchPaths.AddUnique(DllDirectoryStack[Idx]);
-	}
-	for(int32 Idx = 0; Idx < DllDirectories.Num(); Idx++)
-	{
-		SearchPaths.AddUnique(DllDirectories[Idx]);
-=======
 	SearchPaths.Add(FPlatformProcess::GetModulesDirectory());
 	if(DllDirectoryStack.Num() > 0)
 	{
@@ -61,7 +52,6 @@
 	for(int32 Idx = 0; Idx < DllDirectories.Num(); Idx++)
 	{
 		SearchPaths.Add(DllDirectories[Idx]);
->>>>>>> f354211c
 	}
 
 	::SetErrorMode(SEM_NOOPENFILEERRORBOX);
