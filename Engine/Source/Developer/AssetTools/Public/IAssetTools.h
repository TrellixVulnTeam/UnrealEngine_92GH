--- conflicted
+++ resolved
@@ -391,8 +391,6 @@
 	/** Opens editor for assets */
 	UFUNCTION(BlueprintCallable, Category = "Editor Scripting | Asset Tools")
 	virtual void OpenEditorForAssets(const TArray<UObject*>& Assets) = 0;
-<<<<<<< HEAD
-=======
 	
 	/** Converts the given UTexture2D to virtual textures or converts virtual textures back to standard textures and updates the related UMaterials 
 	 * @param Textures					The given textures to convert.
@@ -400,7 +398,6 @@
 	 * @param RelatedMaterials			An optional array of materials to update after the conversion, this is useful during import when not all dependencies and caches are up to date.
 	 */
 	virtual void ConvertVirtualTextures(const TArray<UTexture2D*>& Textures, bool bConvertBackToNonVirtual, const TArray<UMaterial*>* RelatedMaterials = nullptr) const = 0;
->>>>>>> a1e6ec07
 };
 
 UCLASS(transient)
