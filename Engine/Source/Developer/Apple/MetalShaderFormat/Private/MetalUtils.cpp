--- conflicted
+++ resolved
@@ -3460,9 +3460,6 @@
 		}
 		else
 		{
-<<<<<<< HEAD
-			OldVar->insert_after(NewVar);
-=======
 			// New variable declaration including its initialization must be inserted *after* the original variable has been initialized.
 			// So look ahead until we find the <ir_assignment> node that initializes "OldVar".
 			ir_assignment* OldVarInit = nullptr;
@@ -3487,7 +3484,6 @@
 			{
 				OldVar->insert_after(NewVar);
 			}
->>>>>>> a1e6ec07
 		}
 	}
 
