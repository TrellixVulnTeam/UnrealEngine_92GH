// Copyright 1998-2018 Epic Games, Inc. All Rights Reserved.
// .....

#include "MetalBackend.h"
#include "MetalShaderFormat.h"
#include "hlslcc.h"
#include "hlslcc_private.h"
#include "MetalUtils.h"
#include "compiler.h"
#include "ShaderCore.h"
#include "MetalShaderResources.h"

PRAGMA_DISABLE_SHADOW_VARIABLE_WARNINGS
#include "glsl_parser_extras.h"
PRAGMA_ENABLE_SHADOW_VARIABLE_WARNINGS

#include "hash_table.h"
#include "ir_rvalue_visitor.h"
#include "PackUniformBuffers.h"
#include "IRDump.h"
#include "OptValueNumbering.h"
#include "ir_optimization.h"
#include "MetalUtils.h"

#if !PLATFORM_WINDOWS
#define _strdup strdup
#endif

#define SIMDGROUP_MEMORY_BARRIER						"SIMDGroupMemoryBarrier"
#define GROUP_MEMORY_BARRIER						"GroupMemoryBarrier"
#define GROUP_MEMORY_BARRIER_WITH_GROUP_SYNC		"GroupMemoryBarrierWithGroupSync"
#define DEVICE_MEMORY_BARRIER					"DeviceMemoryBarrier"
#define DEVICE_MEMORY_BARRIER_WITH_GROUP_SYNC	"DeviceMemoryBarrierWithGroupSync"
#define ALL_MEMORY_BARRIER						"AllMemoryBarrier"
#define ALL_MEMORY_BARRIER_WITH_GROUP_SYNC		"AllMemoryBarrierWithGroupSync"

#define WAVE_ONCE "WaveOnce"
#define WAVE_GET_LANE_COUNT "WaveGetLaneCount"
#define WAVE_GET_LANE_INDEX "WaveGetLaneIndex"
#define WAVE_ANY_TRUE "WaveAnyTrue"
#define WAVE_ALL_TRUE "WaveAllTrue"
#define WAVE_ALL_EQUAL "WaveAllEqual"
#define WAVE_BALLOT "WaveBallot"
#define WAVE_READ_LANE_AT "WaveReadLaneAt"
#define WAVE_READ_FIRST_LANE "WaveReadFirstLane"
#define WAVE_ALL_SUM "WaveAllSum"
#define WAVE_ALL_PRODUCT "WaveAllProduct"
#define WAVE_ALL_BIT_AND "WaveAllBitAnd"
#define WAVE_ALL_BIT_OR "WaveAllBitOr"
#define WAVE_ALL_BIT_XOR "WaveAllBitXor"
#define WAVE_ALL_MIN "WaveAllMin"
#define WAVE_ALL_MAX "WaveAllMax"
#define WAVE_PREFIX_SUM "WavePrefixSum"
#define WAVE_PREFIX_PRODUCT "WavePrefixProduct"

// NOTE: a lot of the comments refer to running out OUTPUT_CP rate -- not all comments were fixed...
#define EXEC_AT_INPUT_CP_RATE 1 // exec at input CP rate

#define MULTI_PATCH 1

/**
 * This table must match the ir_expression_operation enum.
 */
static const char * const MetalExpressionTable[ir_opcode_count][4] =
	{
	{ "(~", ")", "", "" }, // ir_unop_bit_not,
	{ "not(", ")", "", "!" }, // ir_unop_logic_not,
	{ "(-", ")", "", "" }, // ir_unop_neg,
	{ "fabs(", ")", "", "" }, // ir_unop_abs,
	{ "sign(", ")", "", "" }, // ir_unop_sign,
	{ "(1.0/(", "))", "", "" }, // ir_unop_rcp,
	{ "rsqrt(", ")", "", "" }, // ir_unop_rsq,
	{ "sqrt(", ")", "", "" }, // ir_unop_sqrt,
	{ "exp(", ")", "", "" }, // ir_unop_exp,      /**< Log base e on gentype */
	{ "log(", ")", "", "" }, // ir_unop_log,	     /**< Natural log on gentype */
	{ "exp2(", ")", "", "" }, // ir_unop_exp2,
	{ "log2(", ")", "", "" }, // ir_unop_log2,
	{ "int(", ")", "", "" }, // ir_unop_f2i,      /**< Float-to-integer conversion. */
	{ "float(", ")", "", "" }, // ir_unop_i2f,      /**< Integer-to-float conversion. */
	{ "bool(", ")", "", "" }, // ir_unop_f2b,      /**< Float-to-boolean conversion */
	{ "float(", ")", "", "" }, // ir_unop_b2f,      /**< Boolean-to-float conversion */
	{ "bool(", ")", "", "" }, // ir_unop_i2b,      /**< int-to-boolean conversion */
	{ "int(", ")", "", "" }, // ir_unop_b2i,      /**< Boolean-to-int conversion */
	{ "uint(", ")", "", "" }, // ir_unop_b2u,
	{ "bool(", ")", "", "" }, // ir_unop_u2b,
	{ "uint(", ")", "", "" }, // ir_unop_f2u,
	{ "float(", ")", "", "" }, // ir_unop_u2f,      /**< Unsigned-to-float conversion. */
	{ "uint(", ")", "", "" }, // ir_unop_i2u,      /**< Integer-to-unsigned conversion. */
	{ "int(", ")", "", "" }, // ir_unop_u2i,      /**< Unsigned-to-integer conversion. */
	{ "int(", ")", "", "" }, // ir_unop_h2i,
	{ "half(", ")", "", "" }, // ir_unop_i2h,
	{ "float(", ")", "", "" }, // ir_unop_h2f,
	{ "half(", ")", "", "" }, // ir_unop_f2h,
	{ "bool(", ")", "", "" }, // ir_unop_h2b,
	{ "float(", ")", "", "" }, // ir_unop_b2h,
	{ "uint(", ")", "", "" }, // ir_unop_h2u,
	{ "uint(", ")", "", "" }, // ir_unop_u2h,
	{ "transpose(", ")", "", "" }, // ir_unop_transpose
	{ "any(", ")", "", "" }, // ir_unop_any,
	{ "all(", ")", "", "" }, // ir_unop_all,

	/**
	* \name Unary floating-point rounding operations.
	*/
	/*@{*/
	{ "trunc(", ")", "", "" }, // ir_unop_trunc,
	{ "ceil(", ")", "", "" }, // ir_unop_ceil,
	{ "floor(", ")", "", "" }, // ir_unop_floor,
	{ "fract(", ")", "", "" }, // ir_unop_fract,
	{ "round(", ")", "", "" }, // ir_unop_round,
	/*@}*/

	/**
	* \name Trigonometric operations.
	*/
	/*@{*/
	{ "sin(", ")", "", "" }, // ir_unop_sin,
	{ "cos(", ")", "", "" }, // ir_unop_cos,
	{ "tan(", ")", "", "" }, // ir_unop_tan,
	{ "asin(", ")", "", "" }, // ir_unop_asin,
	{ "acos(", ")", "", "" }, // ir_unop_acos,
	{ "atan(", ")", "", "" }, // ir_unop_atan,
	{ "sinh(", ")", "", "" }, // ir_unop_sinh,
	{ "cosh(", ")", "", "" }, // ir_unop_cosh,
	{ "tanh(", ")", "", "" }, // ir_unop_tanh,
	/*@}*/

	/**
	* \name Normalize.
	*/
	/*@{*/
	{ "normalize(", ")", "", "" }, // ir_unop_normalize,
	/*@}*/

	/**
	* \name Partial derivatives.
	*/
	/*@{*/
	{ "dfdx(", ")", "", "" }, // ir_unop_dFdx,
	{ "dfdy(", ")", "", "" }, // ir_unop_dFdy,
	// Metal doesn't support fine/coarse yet
	{ "dfdx(", ")", "", "" }, // ir_unop_dFdxFine,
	{ "dfdy(", ")", "", "" }, // ir_unop_dFdyFine,
	{ "dfdx(", ")", "", "" }, // ir_unop_dFdxCoarse,
	{ "dfdy(", ")", "", "" }, // ir_unop_dFdyCoarse,
	/*@}*/

	{ "isnan(", ")", "", "" }, // ir_unop_isnan,
	{ "isinf(", ")", "", "" }, // ir_unop_isinf,

	{ "floatBitsToUint(", ")", "", "" }, // ir_unop_fasu,
	{ "floatBitsToInt(", ")", "", "" }, // ir_unop_fasi,
	{ "intBitsToFloat(", ")", "", "" }, // ir_unop_iasf,
	{ "uintBitsToFloat(", ")", "", "" }, // ir_unop_uasf,

	{ "reverse_bits(", ")", "", "" }, // ir_unop_bitreverse,
	{ "popcount(", ")", "", "" }, // ir_unop_bitcount,
	{ "clz(", ")", "", "" }, // ir_unop_msb,
	{ "ctz(", ")", "", "" }, // ir_unop_lsb,

	/**
	* \name Saturate.
	*/
	/*@{*/
	{ "saturate(", ")", "", "" }, // ir_unop_saturate,
	/*@}*/

	{ "ERROR_NO_NOISE_FUNCS(", ")", "", "" }, // ir_unop_noise,

	{ "(", "+", ")", "" }, // ir_binop_add,
	{ "(", "-", ")", "" }, // ir_binop_sub,
	{ "(", "*", ")", "" }, // ir_binop_mul,
	{ "(", "/", ")", "" }, // ir_binop_div,

	/**
	* Takes one of two combinations of arguments:
	*
	* - mod(vecN, vecN)
	* - mod(vecN, float)
	*
	* Does not take integer types.
	*/
	{ "fmod(", ",", ")", "%" }, // ir_binop_mod,
	{ "modf(", ",", ")", "" }, // ir_binop_modf,

	{ "step(", ",", ")", "" }, // ir_binop_step,

	/**
	* \name Binary comparison operators which return a boolean vector.
	* The type of both operands must be equal.
	*/
	/*@{*/
	{ "(", "<", ")", "<" }, // ir_binop_less,
	{ "(", ">", ")", ">" }, // ir_binop_greater,
	{ "(", "<=", ")", "<=" }, // ir_binop_lequal,
	{ "(", ">=", ")", ">=" }, // ir_binop_gequal,
	{ "(", "==", ")", "==" }, // ir_binop_equal,
	{ "(", "!=", ")", "!=" }, // ir_binop_nequal,
	/**
	* Returns single boolean for whether all components of operands[0]
	* equal the components of operands[1].
	*/
	{ "(", "==", ")", "" }, // ir_binop_all_equal,
	/**
	* Returns single boolean for whether any component of operands[0]
	* is not equal to the corresponding component of operands[1].
	*/
	{ "(", "!=", ")", "" }, // ir_binop_any_nequal,
	/*@}*/

	/**
	* \name Bit-wise binary operations.
	*/
	/*@{*/
	{ "(", "<<", ")", "" }, // ir_binop_lshift,
	{ "(", ">>", ")", "" }, // ir_binop_rshift,
	{ "(", "&", ")", "" }, // ir_binop_bit_and,
	{ "(", "^", ")", "" }, // ir_binop_bit_xor,
	{ "(", "|", ")", "" }, // ir_binop_bit_or,
	/*@}*/

	{ "bool%d(uint%d(", ")*uint%d(", "))", "&&" }, // ir_binop_logic_and,
	{ "bool%d(abs(int%d(", ")+int%d(", ")))", "^^" }, // ir_binop_logic_xor,
	{ "bool%d(uint%d(", ")+uint%d(", "))", "||" }, // ir_binop_logic_or,

	{ "dot(", ",", ")", "" }, // ir_binop_dot,
	{ "cross(", ",", ")", "" }, // ir_binop_cross,
	{ "fmin(", ",", ")", "" }, // ir_binop_min,
	{ "fmax(", ",", ")", "" }, // ir_binop_max,
	{ "atan2(", ",", ")", "" },
	{ "pow(", ",", ")", "" }, // ir_binop_pow,

	{ "mix(", ",", ",", ")" }, // ir_ternop_lerp,
	{ "smoothstep(", ",", ",", ")" }, // ir_ternop_smoothstep,
	{ "clamp(", ",", ",", ")" }, // ir_ternop_clamp,
	{ "fma(", ",", ",", ")" }, // ir_ternop_fma,
	
	{ "ERROR_QUADOP_VECTOR(", ",", ")" }, // ir_quadop_vector,
};

static_assert((sizeof(MetalExpressionTable) / sizeof(MetalExpressionTable[0])) == ir_opcode_count, "Metal Expression Table Size Mismatch");

struct SDMARange
{
	unsigned SourceCB;
	unsigned SourceOffset;
	unsigned Size;
	unsigned DestCBIndex;
	unsigned DestCBPrecision;
	unsigned DestOffset;

	bool operator <(SDMARange const & Other) const
	{
		if (SourceCB == Other.SourceCB)
		{
			return SourceOffset < Other.SourceOffset;
		}

		return SourceCB < Other.SourceCB;
	}
};
typedef std::list<SDMARange> TDMARangeList;
typedef std::map<unsigned, TDMARangeList> TCBDMARangeMap;


static void InsertRange( TCBDMARangeMap& CBAllRanges, unsigned SourceCB, unsigned SourceOffset, unsigned Size, unsigned DestCBIndex, unsigned DestCBPrecision, unsigned DestOffset ) 
{
	check(SourceCB < (1 << 12));
	check(DestCBIndex < (1 << 12));
	check(DestCBPrecision < (1 << 8));
	unsigned SourceDestCBKey = (SourceCB << 20) | (DestCBIndex << 8) | DestCBPrecision;
	SDMARange Range = { SourceCB, SourceOffset, Size, DestCBIndex, DestCBPrecision, DestOffset };

	TDMARangeList& CBRanges = CBAllRanges[SourceDestCBKey];
//printf("* InsertRange: %08x\t%u:%u - %u:%c:%u:%u\n", SourceDestCBKey, SourceCB, SourceOffset, DestCBIndex, DestCBPrecision, DestOffset, Size);
	if (CBRanges.empty())
	{
		CBRanges.push_back(Range);
	}
	else
	{
		TDMARangeList::iterator Prev = CBRanges.end();
		bool bAdded = false;
		for (auto Iter = CBRanges.begin(); Iter != CBRanges.end(); ++Iter)
		{
			if (SourceOffset + Size <= Iter->SourceOffset)
			{
				if (Prev == CBRanges.end())
				{
					CBRanges.push_front(Range);
				}
				else
				{
					CBRanges.insert(Iter, Range);
				}

				bAdded = true;
				break;
			}

			Prev = Iter;
		}

		if (!bAdded)
		{
			CBRanges.push_back(Range);
		}

		if (CBRanges.size() > 1)
		{
			// Try to merge ranges
			bool bDirty = false;
			do
			{
				bDirty = false;
				TDMARangeList NewCBRanges;
				for (auto Iter = CBRanges.begin(); Iter != CBRanges.end(); ++Iter)
				{
					if (Iter == CBRanges.begin())
					{
						Prev = CBRanges.begin();
					}
					else
					{
						if (Prev->SourceOffset + Prev->Size == Iter->SourceOffset && Prev->DestOffset + Prev->Size == Iter->DestOffset)
						{
							SDMARange Merged = *Prev;
							Merged.Size = Prev->Size + Iter->Size;
							NewCBRanges.pop_back();
							NewCBRanges.push_back(Merged);
							++Iter;
							NewCBRanges.insert(NewCBRanges.end(), Iter, CBRanges.end());
							bDirty = true;
							break;
						}
					}

					NewCBRanges.push_back(*Iter);
					Prev = Iter;
				}

				CBRanges.swap(NewCBRanges);
			}
			while (bDirty);
		}
	}
}

static TDMARangeList SortRanges( TCBDMARangeMap& CBRanges ) 
{
	TDMARangeList Sorted;
	for (auto Iter = CBRanges.begin(); Iter != CBRanges.end(); ++Iter)
	{
		Sorted.insert(Sorted.end(), Iter->second.begin(), Iter->second.end());
	}

	Sorted.sort();

	return Sorted;
}

static void DumpSortedRanges(TDMARangeList& SortedRanges)
{
	printf("**********************************\n");
	for (auto i = SortedRanges.begin(); i != SortedRanges.end(); ++i )
	{
		auto o = *i;
		printf("\t%u:%u - %u:%c:%u:%u\n", o.SourceCB, o.SourceOffset, o.DestCBIndex, o.DestCBPrecision, o.DestOffset, o.Size);
	}
}

/**
 * IR visitor used to generate Metal. Based on ir_print_visitor.
 */
class FGenerateMetalVisitor : public ir_visitor
{
	FMetalCodeBackend& Backend;
	_mesa_glsl_parse_state* ParseState;

	/** Track which multi-dimensional arrays are used. */
	struct md_array_entry : public exec_node
	{
		const glsl_type* type;
	};
	
	EMetalBufferFormat GetBufferFormat(const struct glsl_type* const type)
	{
		switch(type->base_type)
		{
			case GLSL_TYPE_UINT:
			{
				switch(type->components())
				{
					case 1:
					{
						return R32Uint;
					}
					case 2:
					{
						return RG32Uint;
					}
					case 3:
					{
						return RGB32Uint;
					}
					case 4:
					{
						return RGBA32Uint;
					}
					default:
					{
						check(0);
						return Unknown;
					}
				}
			}
			case GLSL_TYPE_INT:
			{
				switch(type->components())
				{
					case 1:
					{
						return R32Sint;
					}
					case 2:
					{
						return RG32Sint;
					}
					case 3:
					{
						return RGB32Sint;
					}
					case 4:
					{
						return RGBA32Sint;
					}
					default:
					{
						check(0);
						return Unknown;
					}
				}
			}
			case GLSL_TYPE_HALF:
			{
				switch(type->components())
				{
					case 1:
					{
						return R16Half;
					}
					case 2:
					{
						return RG16Half;
					}
					case 3:
					{
						return RGB16Half;
					}
					case 4:
					{
						return RGBA16Half;
					}
					default:
					{
						check(0);
						return Unknown;
					}
				}
			}
			case GLSL_TYPE_FLOAT:
			{
				switch(type->components())
				{
					case 1:
					{
						return R32Float;
					}
					case 2:
					{
						return RG32Float;
					}
					case 3:
					{
						return RGB32Float;
					}
					case 4:
					{
						return RGBA32Float;
					}
					default:
					{
						check(0);
						return Unknown;
					}
				}
			}
			default:
			{
				check(0);
				return Unknown;
			}
		}
	}

public:
	/** External variables. */
	exec_list input_variables;
protected:
	exec_list output_variables;
	exec_list uniform_variables;
	exec_list sampler_variables;
	exec_list image_variables;

	/** Attribute [numthreads(X,Y,Z)] */
	int32 NumThreadsX;
	int32 NumThreadsY;
	int32 NumThreadsZ;

	// Tessellation data, may migrate to Backend in future.
	glsl_tessellation_info tessellation;

	/** Track global instructions. */
	struct global_ir : public exec_node
	{
		ir_instruction* ir;
		explicit global_ir(ir_instruction* in_ir) : ir(in_ir) {}
	};

	/** Global instructions. */
	exec_list global_instructions;

	/** A mapping from ir_variable * -> unique printable names. */
	hash_table *printable_names;
	/** Structures required by the code. */
	hash_table *used_structures;
	/** Uniform block variables required by the code. */
	hash_table *used_uniform_blocks;
	/** Multi-dimensional arrays required by the code. */

	// Code generation flags
	_mesa_glsl_parser_targets Frequency;

	FBuffers& Buffers;

	/** Memory context within which to make allocations. */
	void *mem_ctx;
	/** Buffer to which GLSL source is being generated. */
	char** buffer;
	/** Indentation level. */
	int indentation;
	/** Scope depth. */
	int scope_depth;
	// Expression Depth
	int ExpressionDepth;
	/** The number of temporary variables declared in the current scope. */
	int temp_id;
	/** The number of global variables declared. */
	int global_id;
	/** Whether a semicolon must be printed before the next EOL. */
	bool needs_semicolon;
	bool IsMain;
	/**
	 * Whether uint literals should be printed as int literals. This is a hack
	 * because glCompileShader crashes on Mac OS X with code like this:
	 * foo = bar[0u];
	 */
	bool should_print_uint_literals_as_ints;
	/** number of loops in the generated code */
	int loop_count;

	// Only one stage_in is allowed
	bool bStageInEmitted;

	// Are we in the middle of a function signature?
	//bool bIsFunctionSig = false;

	// Use packed_ prefix when printing out structs
	bool bUsePacked;

	// Do we need to add #include <compute_shaders>
	bool bNeedsComputeInclude;
	
	bool bExplicitEarlyFragTests;
	bool bImplicitEarlyFragTests;

	bool bInsertSideTable;

	bool bRequiresWave;
	bool bNeedsDeviceIndex;
	
    const char *shaderPrefix()
    {
        switch (Frequency)
        {
	        case vertex_shader:
	            return "vs";
	        case tessellation_control_shader:
	            return "hs";
	        case tessellation_evaluation_shader:
	            return "ds";
	        case fragment_shader:
	            return "ps";
	        case compute_shader:
	            return "cs";
	        default:
	            check(0);
	            break;
        }
        return "";
    }
    
	/**
	 * Fetch/generate a unique name for ir_variable.
	 *
	 * GLSL IR permits multiple ir_variables to share the same name.  This works
	 * fine until we try to print it, when we really need a unique one.
	 */
	const char *unique_name(ir_variable *var)
	{
		if (var->mode == ir_var_temporary || var->mode == ir_var_auto)
		{
			/* Do we already have a name for this variable? */
			const char *name = (const char *) hash_table_find(this->printable_names, var);
			if (name == NULL)
			{
				bool bIsGlobal = (scope_depth == 0 && var->mode != ir_var_temporary);
				const char* prefix = "g";
				if (!bIsGlobal)
				{
					if (var->type->is_matrix())
					{
						prefix = "m";
					}
					else if (var->type->is_vector())
					{
						prefix = "v";
					}
					else
					{
						switch (var->type->base_type)
						{
						case GLSL_TYPE_BOOL: prefix = "b"; break;
						case GLSL_TYPE_UINT: prefix = "u"; break;
						case GLSL_TYPE_INT: prefix = "i"; break;
						case GLSL_TYPE_HALF: prefix = "h"; break;
						case GLSL_TYPE_FLOAT: prefix = "f"; break;
						default: prefix = "t"; break;
						}
					}
				}
				int var_id = bIsGlobal ? global_id++ : temp_id++;
				name = ralloc_asprintf(mem_ctx, "%s%d", prefix, var_id);
				hash_table_insert(this->printable_names, (void *)name, var);
			}
			return name;
		}

		/* If there's no conflict, just use the original name */
		return var->name;
	}

	/**
	 * Add tabs/spaces for the current indentation level.
	 */
	void indent()
	{
		for (int i = 0; i < indentation; i++)
		{
			ralloc_asprintf_append(buffer, "\t");
		}
	}

	/**
	 * Print the base type, e.g. vec3.
	 */
	void print_base_type(const glsl_type *t)
	{
		if (t->base_type == GLSL_TYPE_ARRAY)
		{
			bool bPrevPacked = bUsePacked;
			if (t->element_type()->is_vector() && t->element_type()->vector_elements == 3)
			{
				bUsePacked = false;
			}
			print_base_type(t->fields.array);
			bUsePacked = bPrevPacked;
		}
		else if (t->base_type == GLSL_TYPE_INPUTPATCH)
		{
			print_base_type(t->inner_type);
		}
		else if (t->base_type == GLSL_TYPE_OUTPUTPATCH)
		{
			print_base_type(t->inner_type);
		}
		else if ((t->base_type == GLSL_TYPE_STRUCT)
				&& (strncmp("gl_", t->name, 3) != 0))
		{
			ralloc_asprintf_append(buffer, "%s", t->name);
		}
		else if (t->base_type == GLSL_TYPE_SAMPLER && t->sampler_buffer) 
		{
			// Typed buffer read
			check(t->inner_type);
			print_base_type(t->inner_type);
		}
		else if (t->base_type == GLSL_TYPE_IMAGE)
		{
			// Do nothing...
		}
		else
		{
			if (t->base_type == GLSL_TYPE_SAMPLER)
			{
				bool bDone = false;
				if (t->sampler_dimensionality == GLSL_SAMPLER_DIM_2D && t->sampler_array)
				{
					ralloc_asprintf_append(buffer, t->sampler_shadow ? "depth2d_array" : "texture2d_array");
					bDone = true;
				}
				else if (t->sampler_dimensionality == GLSL_SAMPLER_DIM_CUBE && t->sampler_array)
				{
					if (Backend.bIsDesktop == EMetalGPUSemanticsImmediateDesktop)
					{
						ralloc_asprintf_append(buffer, t->sampler_shadow ? "depthcube_array" : "texturecube_array");
					}
					else
					{
						ralloc_asprintf_append(buffer, t->sampler_shadow ? "depth2d_array" : "texture2d_array");
					}
					bDone = true;
				}
				else if (t->sampler_dimensionality == GLSL_SAMPLER_DIM_2D && t->sampler_ms)
				{
					ralloc_asprintf_append(buffer, t->sampler_shadow ? "depth2d_ms" : "texture2d_ms");
					bDone = true;
				}
				else if (t->HlslName)
				{
					if (!strcmp(t->HlslName, "texture2d") && t->sampler_shadow)
					{
						ralloc_asprintf_append(buffer, "depth2d");
						bDone = true;
					}
					else if (!strcmp(t->HlslName, "texturecube") && t->sampler_shadow)
					{
						ralloc_asprintf_append(buffer, "depthcube");
						bDone = true;
					}
				}

				if (!bDone)
				{
					ralloc_asprintf_append(buffer, "%s", t->HlslName ? t->HlslName : "UnsupportedSamplerType");
				}
			}
			else
			{
				check(t->HlslName);
				if (bUsePacked && t->is_vector() && t->vector_elements < 4)
				{
					ralloc_asprintf_append(buffer, "packed_%s", t->HlslName);
				}
				else
				{
					ralloc_asprintf_append(buffer, "%s", t->HlslName);
				}
			}
		}
	}

	/**
	 * Print the portion of the type that appears before a variable declaration.
	 */
	void print_type_pre(const glsl_type *t)
	{
		print_base_type(t);
	}

	/**
	 * Print the portion of the type that appears after a variable declaration.
	 */
	void print_type_post(const glsl_type *t)
	{
		if (t->base_type == GLSL_TYPE_ARRAY)
		{
			ralloc_asprintf_append(buffer, "[%u]", t->length);
			print_type_post(t->element_type());
		}
		else if (t->base_type == GLSL_TYPE_INPUTPATCH || t->base_type == GLSL_TYPE_OUTPUTPATCH)
		{
			ralloc_asprintf_append(buffer, "[%u] /* %s */", t->patch_length, t->name);
			print_type_post(t->inner_type);
		}
	}

	/**
	 * Print a full variable declaration.
	 */
	void print_type_full(const glsl_type *t)
	{
		print_type_pre(t);
		print_type_post(t);
	}

	/**
	 * Visit a single instruction. Appends a semicolon and EOL if needed.
	 */
	void do_visit(ir_instruction* ir)
	{
		needs_semicolon = true;
		ir->accept(this);
		if (needs_semicolon)
		{
			ralloc_asprintf_append(buffer, ";\n");
		}
	}

	/**
	* \name Visit methods
	*
	* As typical for the visitor pattern, there must be one \c visit method for
	* each concrete subclass of \c ir_instruction.  Virtual base classes within
	* the hierarchy should not have \c visit methods.
	*/

	virtual void visit(ir_rvalue *rvalue) override
	{
		check(0 && "ir_rvalue not handled for GLSL export.");
	}
	
	bool is_struct_type(const glsl_type * type)
	{
		if(type->base_type != GLSL_TYPE_STRUCT && type->base_type != GLSL_TYPE_INPUTPATCH)
		{
			if (type->base_type == GLSL_TYPE_ARRAY && type->element_type())
			{
				return is_struct_type(type->element_type());
			}
			else
			{
				return false;
			}
		}
		else
		{
			return true;
		}
	}

	void print_zero_initialiser(const glsl_type * type)
	{
		if(type->is_numeric() || (type->base_type == GLSL_TYPE_ARRAY))
		{
			if (type->base_type != GLSL_TYPE_ARRAY)
			{
				ir_constant* zero = ir_constant::zero(mem_ctx, type);
				if (zero)
				{
					zero->accept(this);
				}
			}
			else
			{
				ralloc_asprintf_append(buffer, "{");
				
				for (uint32 i = 0; i < type->length; i++)
				{
					if (i > 0)
					{
						ralloc_asprintf_append(buffer, ", ");
					}
					print_zero_initialiser(type->element_type());
				}
				
				ralloc_asprintf_append(buffer, "}");
			}
		}
	}

	virtual void visit(ir_variable *var) override
	{
		// Check for an initialized const variable
		// If var is read-only and initialized, set it up as an initialized const
		bool constInit = false;
		if (var->has_initializer && var->read_only && (var->constant_initializer || var->constant_value))
		{
			ralloc_asprintf_append( buffer, "const ");
			constInit = true;
		}

		if (scope_depth == 0)
		{
			check(0);
		}

		if (scope_depth == 0 && var->mode == ir_var_temporary)
		{
			check(0);
		}
		else
		{
			if (scope_depth == 0 &&
			   ((var->mode == ir_var_in) || (var->mode == ir_var_out)) && 
			   var->is_interface_block)
			{
				check(0);
			}
			else if (var->type->is_image())
			{
				auto* PtrType = var->type->is_array() ? var->type->element_type() : var->type;
				check(!PtrType->is_array() && PtrType->inner_type);

				// Buffer
				int BufferIndex = Buffers.GetIndex(var);
				check(BufferIndex >= 0);
				if (var->type->sampler_buffer)
				{
					// Atomic RWBuffer -> buffer
					bool bIsStructuredBuffer = (var->type->inner_type->is_record() || !strncmp(var->type->name, "RWStructuredBuffer<", 19) || !strncmp(var->type->name, "StructuredBuffer<", 17));
					bool bIsByteAddressBuffer = (!strncmp(var->type->name, "RWByteAddressBuffer", 19) || !strncmp(var->type->name, "ByteAddressBuffer", 17));
                    bool bIsInvariantType = var->invariant;
					bool bIsAtomic = Buffers.AtomicVariables.find(var) != Buffers.AtomicVariables.end();
                    if (bIsStructuredBuffer || bIsByteAddressBuffer || bIsInvariantType || bIsAtomic)
					{
						check(BufferIndex <= 30);
                        
                        if (Buffers.AtomicVariables.find(var) == Buffers.AtomicVariables.end())
                        {
                            uint32 Access = Backend.ImageRW.FindChecked(var);
                            switch((EMetalAccess)Access)
                            {
                                case EMetalAccessRead:
                                    ralloc_asprintf_append(buffer, "const ");
                                    break;
                                default:
                                    break;
                            }
                        }
                        
						ralloc_asprintf_append(
											   buffer,
											   "device "
											   );
						if (bIsAtomic)
						{
							ralloc_asprintf_append(buffer, "atomic_");
							check(BufferIndex < 8);
							print_type_pre(PtrType->inner_type);
						}
						else
						{
							print_type_pre(PtrType->inner_type);
							
							// Record the buffer type for invariant typed-buffers for validation at runtime.
							if (!bIsStructuredBuffer && !bIsByteAddressBuffer && !bIsAtomic)
							{
								Backend.InvariantBuffers |= (1 << BufferIndex);
								Backend.TypedBufferFormats[BufferIndex] = GetBufferFormat(PtrType->inner_type);
							}
						}
						ralloc_asprintf_append(buffer, " *%s", unique_name(var));
						print_type_post(PtrType->inner_type);
						ralloc_asprintf_append(
											   buffer,
											   " [[ buffer(%d) ]]", BufferIndex
											   );
					}
					else // RWBuffer -> typedBuffer
					{
                        check(PtrType->inner_type->is_numeric());
                        check(PtrType->inner_type->components() <= 4);
                        ralloc_asprintf_append(buffer, "typedBuffer%d_rw(", PtrType->inner_type->components());
                        print_type_pre(PtrType->inner_type);
                        ralloc_asprintf_append(buffer, ", %s, %d)", unique_name(var), BufferIndex);
                        Backend.TypedBufferFormats[BufferIndex] = GetBufferFormat(PtrType->inner_type);
                        Backend.TypedBuffers |= (1 << BufferIndex);
                        Backend.TypedUAVs |= (1 << BufferIndex);
					}
				}
				else
				{
					auto ImageToMetalType = [](const char* Src, char* Dest, SIZE_T DestLen)
					{
						auto* Found = strstr(Src, "image");
						check(Found);
						Src = Found + 5;	// strlen("image")
						FCStringAnsi::Strcpy(Dest, DestLen, "texture");
						Dest += 7;	// strlen("texture")
						if (Src[0] >= '1' && Src[0] <= '3')
						{
							*Dest++ = *Src++;
							*Dest++ = 'd';
							*Dest = 0;
							check(*Src == 'D');
							Src++;
						}
						else if (strncmp(Src, "Cube", 4) == 0)
						{
							FCStringAnsi::Strcpy(Dest, DestLen, "cube");
							Dest += 4;
						}
						else
						{
							check(0);
						}

						if (strncmp(Src, "Array", 5) == 0)
						{
							FCStringAnsi::Strcpy(Dest, DestLen, "_array");
						}
					};

					check(PtrType->inner_type->is_numeric());
					char Temp[32];
					ImageToMetalType(PtrType->name, Temp, sizeof(Temp) - 1);
					ralloc_asprintf_append(buffer, "%s<", Temp);
					// UAVs require type per channel, not including # of channels
					print_type_pre(PtrType->inner_type->get_scalar_type());
                    
                    uint32 Access = Backend.ImageRW.FindChecked(var);
                    switch((EMetalAccess)Access)
                    {
                        case EMetalAccessRead:
                            ralloc_asprintf_append(buffer, ", access::read> %s", unique_name(var));
                            break;
                        case EMetalAccessWrite:
                            ralloc_asprintf_append(buffer, ", access::write> %s", unique_name(var));
                            break;
                        case EMetalAccessReadWrite:
                            ralloc_asprintf_append(buffer, ", access::read_write> %s", unique_name(var));
                            break;
                        default:
                            check(false);
                    }
					ralloc_asprintf_append(
						buffer,
						" [[ texture(%d) ]]", BufferIndex
						);
				}
			}
			else
			{
				if (IsMain && var->type->base_type == GLSL_TYPE_STRUCT && (var->mode == ir_var_in || var->mode == ir_var_out || var->mode == ir_var_uniform))
				{
					if (hash_table_find(used_structures, var->type) == NULL)
					{
						hash_table_insert(used_structures, (void*)var->type, var->type);
					}
				}

				if (IsMain && var->mode == ir_var_uniform)
				{
					auto* PtrType = var->type->is_array() ? var->type->element_type() : var->type;
					check(!PtrType->is_array());
					if (var->type->is_sampler())
					{
						if (var->type->sampler_buffer)
						{
							// Buffer
							int BufferIndex = Buffers.GetIndex(var);
							check(BufferIndex >= 0);
							
							bool bIsStructuredBuffer = (var->type->inner_type->is_record() || !strncmp(var->type->name, "RWStructuredBuffer<", 19) || !strncmp(var->type->name, "StructuredBuffer<", 17));
							bool bIsByteAddressBuffer = (!strncmp(var->type->name, "RWByteAddressBuffer", 19) || !strncmp(var->type->name, "ByteAddressBuffer", 17));
                            bool bIsInvariantType = var->invariant;
							bool bIsAtomic = Buffers.AtomicVariables.find(var) != Buffers.AtomicVariables.end();
							if (bIsStructuredBuffer || bIsByteAddressBuffer || bIsInvariantType || bIsAtomic)
							{
								check(BufferIndex >= 0 && BufferIndex <= 30);
								ralloc_asprintf_append(
													   buffer,
													   "const device "
													   );
								print_type_pre(PtrType);
								ralloc_asprintf_append(buffer, " *%s", unique_name(var));
								print_type_post(PtrType);
								ralloc_asprintf_append(
													   buffer,
													   " [[ buffer(%d) ]]", BufferIndex
													   );
								
								// Record the buffer type for invariant typed-buffers for validation at runtime.
								if (!bIsStructuredBuffer && !bIsByteAddressBuffer && !bIsAtomic)
								{
									Backend.InvariantBuffers |= (1 << BufferIndex);
									Backend.TypedBufferFormats[BufferIndex] = GetBufferFormat(PtrType->inner_type);
								}
							}
							else
							{
                                ralloc_asprintf_append(buffer, "typedBuffer%d_read(", PtrType->inner_type->components());
                                print_type_pre(PtrType);
                                ralloc_asprintf_append(buffer, ", %s, %d)", unique_name(var), BufferIndex);
                                Backend.TypedBufferFormats[BufferIndex] = GetBufferFormat(PtrType->inner_type);
                                Backend.TypedBuffers |= (1 << BufferIndex);
							}
						}
						else
						{
							// Regular textures
							auto* Entry = ParseState->FindPackedSamplerEntry(var->name);
							check(Entry);
							//@todo-rco: SamplerStates
							auto SamplerStateFound = ParseState->TextureToSamplerMap.find(Entry->Name.c_str());
							if (SamplerStateFound != ParseState->TextureToSamplerMap.end())
							{
								auto& SamplerStates = SamplerStateFound->second;
								for (auto& SamplerState : SamplerStates)
								{
									bool bAdded = false;
									int32 SamplerStateIndex = Buffers.GetUniqueSamplerStateIndex(SamplerState, true, bAdded);
									if (bAdded)
									{
										ralloc_asprintf_append(
											buffer,
											"sampler %s [[ sampler(%d) ]], ", SamplerState.c_str(), SamplerStateIndex);
									}
								}
							}

							print_type_pre(PtrType);
							const char* InnerType = "float";
							if (PtrType->inner_type)
							{
								if (PtrType->base_type == GLSL_TYPE_SAMPLER && PtrType->sampler_shadow)
								{
									//#todo-rco: Currently force to float...
								}
								else
								{
									switch (PtrType->inner_type->base_type)
									{
									case GLSL_TYPE_HALF:
										InnerType = "half";
										break;
									case GLSL_TYPE_INT:
										InnerType = "int";
										break;
									case GLSL_TYPE_UINT:
										InnerType = "uint";
										break;
									default:
										break;
									}
								}
							}
                            
                            int BufferIndex = Buffers.GetIndex(var);
                            check(BufferIndex >= 0);
                            
							ralloc_asprintf_append(
								buffer,
								"<%s> %s", InnerType, unique_name(var));
							print_type_post(PtrType);
							ralloc_asprintf_append(
								buffer,
								" [[ texture(%u) ]]", BufferIndex
								);
						}
					}
					else
					{
						int BufferIndex = Buffers.GetIndex(var);
						bool bNeedsPointer = (var->semantic && (strlen(var->semantic) == 1));
						check(BufferIndex >= 0 && BufferIndex <= 30);
						// There is a bug on Nvidia's pipeline compiler where the VSHS shaders are doing something bad with constant buffers
						// Let us make them "const device" buffers instead as that bypasses the issue and is very, very easy to do!
						if(bNeedsPointer && !var->type->is_record() && Backend.bIsTessellationVSHS && Backend.Version <= 2 && strcmp(var->name, "BufferSizes"))
						{
							ralloc_asprintf_append(
								buffer,
								"const device "
								);
						}
						else
						{
							ralloc_asprintf_append(
								buffer,
								"constant "
								);
						}
						print_type_pre(PtrType);
						ralloc_asprintf_append(buffer, " %s%s", bNeedsPointer ? "*" : "&", unique_name(var));
						print_type_post(PtrType);
						ralloc_asprintf_append(
							buffer,
							" [[ buffer(%d) ]]", BufferIndex
							);
						
						if (!bNeedsPointer)
						{
							Backend.ConstantBuffers |= 1 << BufferIndex;
						}
					}
				}
				else if (IsMain && var->mode == ir_var_in)
				{
					if (!strcmp(var->name, "gl_FrontFacing"))
					{
						check(var->type->is_boolean());
						print_type_pre(var->type);
						ralloc_asprintf_append(buffer, " %s", unique_name(var));
						print_type_post(var->type);
						ralloc_asprintf_append(
							buffer,
							" [[ front_facing ]]"
							);
					}
					else if (var->semantic && !strncmp(var->semantic, "[[ color(", 9))
					{
						check(var->type->is_vector() && var->type->vector_elements == 4);
						print_type_pre(var->type);
						ralloc_asprintf_append(buffer, " %s", unique_name(var));
						print_type_post(var->type);
						ralloc_asprintf_append(
							buffer,
							" %s",
							var->semantic
							);
					}
					else if (Frequency == tessellation_evaluation_shader && IsMain && var->type->is_array())
					{
						// Generate a UAV directly as we bypass the normal path.
						ralloc_asprintf_append(buffer, "const device ");
						print_base_type(var->type->element_type());
						ralloc_asprintf_append(buffer, " *%s", unique_name(var));
						check(var->semantic);
                        if (strlen(var->semantic) == 0)
                        {
                            int BufferIndex = Buffers.GetIndex(var);
                            check(BufferIndex >= 0 && BufferIndex <= 30);
                            ralloc_asprintf_append(
                                buffer,
                                " [[ buffer(%d) ]]", BufferIndex
                                );
                        }
                        else
                        {
                            ralloc_asprintf_append(buffer, " %s", var->semantic);
                        }
					}
					else if(var->semantic && !strncmp(var->semantic,"[[", 2))
					{
						check(!var->type->is_record());
						print_type_pre(var->type);
						ralloc_asprintf_append(buffer," %s",unique_name(var));
						print_type_post(var->type);
						ralloc_asprintf_append(
							buffer,
							" %s",
							var->semantic
							);
					}
					else
					{
						check(var->type->is_record());
						check(!bStageInEmitted);
						print_type_pre(var->type);
						ralloc_asprintf_append(buffer, " %s", unique_name(var));
						print_type_post(var->type);
						ralloc_asprintf_append(
							buffer,
							" [[ stage_in ]]"
							);
						bStageInEmitted = true;
					}
					if(var->is_patch_constant)
					{
						ralloc_asprintf_append(buffer, "/*ir_var_in, is_patch_constant*/");
					}
				}
				else if (Backend.bIsTessellationVSHS && IsMain && var->mode == ir_var_out && var->type->is_array())
				{
					// Generate a UAV directly as we bypass the normal path.
					ralloc_asprintf_append(buffer, "device ");
					print_base_type(var->type->element_type());
					ralloc_asprintf_append(buffer, " *%s", unique_name(var));
                    check(var->semantic);
                    if (strlen(var->semantic) == 0)
                    {
                        int BufferIndex = Buffers.GetIndex(var);
                        check(BufferIndex >= 0 && BufferIndex <= 30);
                        ralloc_asprintf_append(
                                               buffer,
                                               " [[ buffer(%d) ]]", BufferIndex
                                               );
                    }
                    else
                    {
                        ralloc_asprintf_append(buffer, " %s", var->semantic);
                    }
				}
				else if (IsMain && var->mode == ir_var_out)
				{
					auto* PtrType = var->type->is_array() ? var->type->element_type() : var->type;
					check(!PtrType->is_array());
					print_type_pre(PtrType);
					ralloc_asprintf_append(buffer, " %s", unique_name(var));
					print_type_post(PtrType);
					if(var->is_patch_constant)
					{
						ralloc_asprintf_append(buffer, "/*ir_var_out, is_patch_constant*/");
					}
				}
				else
				{
					if (var->mode == ir_var_shared)
					{
						ralloc_asprintf_append(buffer, "threadgroup ");
					}

					if (Buffers.AtomicVariables.find(var) != Buffers.AtomicVariables.end())
					{
						ralloc_asprintf_append(buffer, "atomic_");
					}

					print_type_pre(var->type);
					ralloc_asprintf_append(buffer, " %s", unique_name(var));
					print_type_post(var->type);
					if(var->is_patch_constant)
					{
						ralloc_asprintf_append(buffer, "/*???, is_patch_constant*/");
					}
				}
			}
		}

		// Add the initializer if we need it
		if (constInit)
		{
			ralloc_asprintf_append(buffer, " = ");
			if (var->constant_initializer)
			{
				var->constant_initializer->accept(this);
			}
			else
			{
				var->constant_value->accept(this);
			}
		}
		else if ((Backend.bZeroInitialise) && (var->type->base_type != GLSL_TYPE_STRUCT) && (var->mode == ir_var_auto || var->mode == ir_var_temporary || var->mode == ir_var_shared) && (Buffers.AtomicVariables.find(var) == Buffers.AtomicVariables.end()))
		{
			// @todo UE-34355 temporary workaround for 10.12 shader compiler error - really all arrays should be zero'd but only threadgroup shared initialisation works on the Beta drivers.
			if (!is_struct_type(var->type) && (var->type->base_type != GLSL_TYPE_ARRAY || var->mode == ir_var_shared) && (var->type->is_numeric() || (var->type->base_type == GLSL_TYPE_ARRAY)))
			{
				ralloc_asprintf_append(buffer, " = ");
				print_zero_initialiser(var->type);
			}
		}
	}

	virtual void visit(ir_function_signature *sig) override
	{
		// Reset temporary id count.
		temp_id = 0;
		bool bPrintComma = false;
		scope_depth++;
		IsMain = sig->is_main;

		if (sig->is_main && sig->is_early_depth_stencil && Frequency == fragment_shader && Backend.Version >= 2)
		{
			bExplicitEarlyFragTests = true;
		}
		print_type_full(sig->return_type);
		ralloc_asprintf_append(buffer, " %s(", sig->function_name());
		
        bInsertSideTable = false;
        if (sig->is_main && Backend.bBoundsChecks)
		{
            foreach_iter(exec_list_iterator, iter, sig->parameters)
            {
                ir_variable *const inst = (ir_variable *) iter.get();
				if ((inst->type->is_image() || inst->type->sampler_buffer) && inst->used)
				{
					bool bIsStructuredBuffer = (inst->type->inner_type->is_record() || !strncmp(inst->type->name, "RWStructuredBuffer<", 19) || !strncmp(inst->type->name, "StructuredBuffer<", 17));
					bool bIsByteAddressBuffer = (!strncmp(inst->type->name, "RWByteAddressBuffer", 19) || !strncmp(inst->type->name, "ByteAddressBuffer", 17));
<<<<<<< HEAD
					if (Buffers.AtomicVariables.find(inst) != Buffers.AtomicVariables.end() || bIsStructuredBuffer || bIsByteAddressBuffer || inst->invariant || (inst->type->components() == 3) || inst->type->inner_type->components() == 3 || Backend.Version <= 2)
=======
                	if (Buffers.AtomicVariables.find(inst) != Buffers.AtomicVariables.end() || bIsStructuredBuffer || bIsByteAddressBuffer || inst->invariant || (inst->type->components() == 3) || inst->type->inner_type->components() == 3 || Backend.Version <= 2)
>>>>>>> 705f57fd
					{
						bInsertSideTable |= true;
					}
				}
            }
            if (bInsertSideTable)
            {
                ir_variable* BufferSizes = new(ParseState)ir_variable(glsl_type::uint_type, "BufferSizes", ir_var_uniform);
                BufferSizes->semantic = "u";
                Buffers.Buffers.Add(BufferSizes);
                sig->parameters.push_head(BufferSizes);
            }
		}

		if(Backend.bIsTessellationVSHS)
		{
			check(sig->is_main);
            
            ir_variable* patchCount = new(ParseState)ir_variable(glsl_type::uint_type, "patchCount", ir_var_uniform);
            patchCount->semantic = "u";
            Buffers.Buffers.Add(patchCount);
            
            int32 patchIndex = Buffers.GetIndex(patchCount);
            check(patchIndex >= 0 && patchIndex < 30);
            
            ir_variable* indexBuffer = new(ParseState)ir_variable(glsl_type::void_type, "indexBuffer", ir_var_in);
            indexBuffer->semantic = "";
            Buffers.Buffers.Add(indexBuffer);
            
            int32 IndexBufferIndex = Buffers.GetIndex(indexBuffer);
            check(IndexBufferIndex >= 0 && IndexBufferIndex < 30);
            
            ralloc_asprintf_append(
				buffer,
				"uint2 thread_position_in_grid [[thread_position_in_grid]],\n"
				"ushort2 thread_position_in_threadgroup [[thread_position_in_threadgroup]],\n"
				"uint2 threadgroup_position_in_grid [[threadgroup_position_in_grid]],\n"
				"constant uint *patchCount [[ buffer(%d) ]],\n"
				"const device void *indexBuffer [[ buffer(%d) ]]", // indexBufferType == 0 means not indexed (and will strip) 1 means uint16_t* and 2 means uint32_t*
                patchIndex, IndexBufferIndex
			);
			bPrintComma = true;
		}
		// These should work in fragment shaders but Apple are behind the curve on SM6.
		if (Frequency == compute_shader && Backend.Version >= 3)
		{
			ralloc_asprintf_append(
				buffer,
				"WAVE_INDEX_VARS "
			);
		}
		if(Frequency == tessellation_evaluation_shader)
		{
			check(sig->is_main);
			ralloc_asprintf_append(
				buffer,
				"RealDSStageIn realDSStageIn [[stage_in]], "
				"uint patch_id [[patch_id]]"
			);
			bPrintComma = true;
		}

		foreach_iter(exec_list_iterator, iter, sig->parameters)
		{
			ir_variable *const inst = (ir_variable *) iter.get();
			if (bPrintComma)
			{
				ralloc_asprintf_append(buffer, ",\n");
				++indentation;
				indent();
				--indentation;
			}
			inst->accept(this);
			bPrintComma = true;
		}
		check(sig->is_main);
		ralloc_asprintf_append(buffer, ")\n");

		indent();
		ralloc_asprintf_append(buffer, "{\n");

		if(Frequency == tessellation_evaluation_shader)
		{
			check(sig->is_main);
			ralloc_asprintf_append(buffer, "#define __DSPatch realDSStageIn.patchControlPoints\n");
			ralloc_asprintf_append(buffer, "#define __DSStageIn (&realDSStageIn.dsStageIn)\n");
		}

		if (sig->is_main && !global_instructions.is_empty())
		{
			indentation++;
			foreach_iter(exec_list_iterator, iter, global_instructions)
			{
				global_ir* gir = (global_ir*)iter.get();
				indent();
				do_visit(gir->ir);
			}
			indentation--;
		}

		// Copy the global attributes
		if (sig->is_main)
		{
			NumThreadsX = sig->wg_size_x;
			NumThreadsY = sig->wg_size_y;
			NumThreadsZ = sig->wg_size_z;

			tessellation = sig->tessellation;
		}

		indentation++;
		foreach_iter(exec_list_iterator, iter, sig->body)
		{
			ir_instruction *const inst = (ir_instruction *) iter.get();
			indent();
			do_visit(inst);
		}
		indentation--;
		indent();
		ralloc_asprintf_append(buffer, "}\n");
		needs_semicolon = false;
		IsMain = false;
		scope_depth--;
	}

	virtual void visit(ir_function *func) override
	{
		foreach_iter(exec_list_iterator, iter, *func)
		{
			ir_function_signature *const sig = (ir_function_signature *) iter.get();
			if (sig->is_defined && !sig->is_builtin)
			{
				indent();
				if (sig->is_main)
				{
					if (Backend.bIsTessellationVSHS)
					{
						check(EXEC_AT_INPUT_CP_RATE);
						ralloc_asprintf_append(buffer, "#define GET_PATCH_COUNT() patchCount[0]\n");
						ralloc_asprintf_append(buffer, "#define GET_PATCH_ID() (thread_position_in_grid.x / TessellationInputControlPoints)\n");
						ralloc_asprintf_append(buffer, "#define GET_PATCH_VALID() (GET_PATCH_ID() < GET_PATCH_COUNT())\n");
						ralloc_asprintf_append(buffer, "#define GET_INSTANCE_ID() threadgroup_position_in_grid.y\n");
						ralloc_asprintf_append(buffer, "#define GET_INTERNAL_PATCH_ID() (GET_INSTANCE_ID() * GET_PATCH_COUNT() + GET_PATCH_ID())\n");
						ralloc_asprintf_append(buffer, "#define GET_PATCH_ID_IN_THREADGROUP() (GET_PATCH_ID() %% TessellationPatchesPerThreadGroup)\n");
						ralloc_asprintf_append(buffer, "#define GET_INPUT_CP_ID() (thread_position_in_grid.x %% TessellationInputControlPoints)\n");
						/* NOTE: relies upon
						enum EMetalIndexType
						{
							EMetalIndexType_None   = 0,
							EMetalIndexType_UInt16 = 1,
							EMetalIndexType_UInt32 = 2
						};*/
						ralloc_asprintf_append(buffer, "constant uint indexBufferType [[ function_constant(32) ]];\n");
						ralloc_asprintf_append(buffer, "#define GET_VERTEX_ID() \\\n");
						ralloc_asprintf_append(buffer, "	(indexBufferType == 0) ? thread_position_in_grid.x : \\\n");
						ralloc_asprintf_append(buffer, "	(indexBufferType == 1) ? ((const device ushort *)indexBuffer)[thread_position_in_grid.x] : \\\n");
						ralloc_asprintf_append(buffer, "	(indexBufferType == 2) ? ((const device uint   *)indexBuffer)[thread_position_in_grid.x] : \\\n");
						ralloc_asprintf_append(buffer, "	thread_position_in_grid.x\n");
						ralloc_asprintf_append(buffer, "/* optionally vertex_id = GET_VERTEX_ID() + grid_origin.x */\n");
					}

					switch (Frequency)
					{
					case vertex_shader:
						ralloc_asprintf_append(buffer, "FUNC_ATTRIBS ");
						if (Backend.bIsTessellationVSHS)
						{
							ralloc_asprintf_append(buffer, "kernel ");
						}
						else
						{
							ralloc_asprintf_append(buffer, "vertex ");
						}
						break;
					case tessellation_control_shader:
						ralloc_asprintf_append(buffer, "FUNC_ATTRIBS ");
						ralloc_asprintf_append(buffer, "kernel ");
						break;
					case tessellation_evaluation_shader:
						{
							{
								bool hasFDSStageIn = false;
								for (unsigned i = 0; i < ParseState->num_user_structures; i++)
								{
									const glsl_type *const s = ParseState->user_structures[i];
									if(strcmp(s->name, "FDSStageIn") == 0)
									{
										hasFDSStageIn = true;
										break;
									}
								}
								ralloc_asprintf_append(buffer, "struct RealDSStageIn\n{\n%s\tpatch_control_point<PatchControlPointOut_%u> patchControlPoints;\n};\n", hasFDSStageIn ? "\tFDSStageIn dsStageIn;\n" : "", Backend.PatchControlPointStructHash);
							}

							const char *domainString = NULL;
							switch(sig->tessellation.domain)
							{
							case GLSL_DOMAIN_TRI:
								domainString = "triangle";
								break;
							case GLSL_DOMAIN_QUAD:
								domainString = "quad";
								break;
							default:
								check(0);
								break;
							}
							ralloc_asprintf_append(buffer, "[[ patch(%s, %d) ]] ", domainString, sig->tessellation.outputcontrolpoints);
							ralloc_asprintf_append(buffer, "FUNC_ATTRIBS ");
							ralloc_asprintf_append(buffer, "vertex ");
						}
						break;
					case fragment_shader:
						ralloc_asprintf_append(buffer, "FUNC_ATTRIBS ");
						ralloc_asprintf_append(buffer, "fragment ");
						break;
					case compute_shader:
						ralloc_asprintf_append(buffer, "FUNC_ATTRIBS ");
						ralloc_asprintf_append(buffer, "kernel ");
						break;
					default:
						check(0);
						break;
					}
				}

				sig->accept(this);
			}
		}
		needs_semicolon = false;
	}

	virtual void visit(ir_expression *expr) override
	{
		check(scope_depth > 0);
		++ExpressionDepth;

		int numOps = expr->get_num_operands();
		ir_expression_operation op = expr->operation;
		
		if (op == ir_unop_rcp)
		{
			check(numOps == 1);

			std::string Type = expr->type->name;
			Type = FixVecPrefix(Type);

			ralloc_asprintf_append(buffer, "(%s(1.0) / ", Type.c_str());
			expr->operands[0]->accept(this);
			ralloc_asprintf_append(buffer, ")");
		}
		else if (op >= ir_unop_fasu && op <= ir_unop_uasf)
		{
            if (expr->type != expr->operands[0]->type)
			{
				ralloc_asprintf_append(buffer, "as_type<");
				print_type_full(expr->type);
				ralloc_asprintf_append(buffer, ">(");
				expr->operands[0]->accept(this);
				ralloc_asprintf_append(buffer, ")");
			}
			else
			{
				ralloc_asprintf_append(buffer, "(");
				expr->operands[0]->accept(this);
				ralloc_asprintf_append(buffer, ")");
			}
		}
		else if (numOps == 1 && op >= ir_unop_first_conversion && op <= ir_unop_last_conversion)
		{
			std::string Type = expr->type->name;
			Type = FixVecPrefix(Type);

			ralloc_asprintf_append(buffer, "%s(", Type.c_str());
			expr->operands[0]->accept(this);
			ralloc_asprintf_append(buffer, ")");
		}
		else if (expr->type->is_scalar() &&
			((numOps == 1 && op == ir_unop_logic_not) ||
			 (numOps == 2 && op >= ir_binop_first_comparison && op <= ir_binop_last_comparison) ||
			 (numOps == 2 && op >= ir_binop_first_logic && op <= ir_binop_last_logic)))
		{
			const char* op_str = MetalExpressionTable[op][3];
			ralloc_asprintf_append(buffer, "%s%s",
				(numOps == 1) ? op_str : "",
				(ExpressionDepth > 1) ? "(" : "");
			expr->operands[0]->accept(this);
			if (numOps == 2)
			{
				ralloc_asprintf_append(buffer, "%s", op_str);
				expr->operands[1]->accept(this);
			}
			ralloc_asprintf_append(buffer, (ExpressionDepth > 1) ? ")" : "");
		}
		else if (expr->type->is_vector() && numOps == 2 &&
			op >= ir_binop_first_logic && op <= ir_binop_last_logic)
		{
			ralloc_asprintf_append(buffer, MetalExpressionTable[op][0], expr->type->vector_elements, expr->type->vector_elements);
			expr->operands[0]->accept(this);
			ralloc_asprintf_append(buffer, MetalExpressionTable[op][1], expr->type->vector_elements);
			expr->operands[1]->accept(this);
			ralloc_asprintf_append(buffer, MetalExpressionTable[op][2]);
		}
		else if (op == ir_binop_mod && !expr->type->is_float())
		{
			ralloc_asprintf_append(buffer, "((");
			expr->operands[0]->accept(this);
			ralloc_asprintf_append(buffer, ")%%(");
			expr->operands[1]->accept(this);
			ralloc_asprintf_append(buffer, "))");
		}
		else if (op == ir_binop_mul && expr->type->is_matrix()
				 && expr->operands[0]->type->is_matrix()
				 && expr->operands[1]->type->is_matrix())
		{
			ralloc_asprintf_append(buffer, "ERRROR_MulMatrix()");
			check(0);
        }
        else if (op == ir_binop_mul && expr->type->is_vector()
                 && expr->operands[0]->type->is_vector()
                 && expr->operands[1]->type->is_matrix())
        {
            ralloc_asprintf_append(buffer, "(");
            expr->operands[1]->accept(this);
            ralloc_asprintf_append(buffer, "*");
            expr->operands[0]->accept(this);
            ralloc_asprintf_append(buffer, ")");
        }
		else if (numOps == 2 && op == ir_binop_mul && expr->operands[0]->type == expr->operands[1]->type && expr->operands[0]->type->is_float())
		{
			ralloc_asprintf_append(buffer, "fma(");
			expr->operands[0]->accept(this);
			ralloc_asprintf_append(buffer, ",");
			expr->operands[1]->accept(this);
			ralloc_asprintf_append(buffer, ",");
			print_type_full(expr->operands[0]->type);
			ralloc_asprintf_append(buffer, "(0))");
		}
		else if (numOps == 2 && (op == ir_binop_add || op == ir_binop_sub || op == ir_binop_mul || op == ir_binop_div))
		{
			bool bHandleFloatHalfConflict = false;
			glsl_base_type LeftType = expr->operands[0]->type->base_type;
			glsl_base_type RightType = expr->operands[1]->type->base_type;
			if (LeftType == GLSL_TYPE_HALF && expr->operands[0]->as_dereference())
			{
				auto* Var = expr->operands[0]->variable_referenced();
				if (Var && Var->mode == ir_var_uniform)
				{
					LeftType = GLSL_TYPE_FLOAT;
				}
			}
			if (RightType == GLSL_TYPE_HALF && expr->operands[1]->as_dereference())
			{
				auto* Var = expr->operands[1]->variable_referenced();
				if (Var && Var->mode == ir_var_uniform)
				{
					LeftType = GLSL_TYPE_FLOAT;
				}
			}
			
			if (expr->operands[0]->type->is_float() && expr->operands[1]->type->is_float() && LeftType != RightType)
			{
				bHandleFloatHalfConflict = true;
			}
			
			if (bHandleFloatHalfConflict)
			{
				print_type_full(expr->type);
				ralloc_asprintf_append(buffer, "(");
				
				ralloc_asprintf_append(buffer, MetalExpressionTable[op][0]);
				if(LeftType == GLSL_TYPE_HALF)
				{
					print_type_full(glsl_type::get_instance(GLSL_TYPE_FLOAT,
															expr->operands[0]->type->vector_elements, expr->operands[0]->type->matrix_columns));
					ralloc_asprintf_append(buffer, "(");
					expr->operands[0]->accept(this);
					ralloc_asprintf_append(buffer, ")");
				}
				else
				{
					expr->operands[0]->accept(this);
				}
				ralloc_asprintf_append(buffer, MetalExpressionTable[op][1]);
				if(RightType == GLSL_TYPE_HALF)
				{
					print_type_full(glsl_type::get_instance(GLSL_TYPE_FLOAT,
															expr->operands[1]->type->vector_elements, expr->operands[1]->type->matrix_columns));
					ralloc_asprintf_append(buffer, "(");
					expr->operands[1]->accept(this);
					ralloc_asprintf_append(buffer, ")");
				}
				else
				{
					expr->operands[1]->accept(this);
				}
				ralloc_asprintf_append(buffer, MetalExpressionTable[op][2]);

				ralloc_asprintf_append(buffer, ")");
			}
			else
			{
				ralloc_asprintf_append(buffer, MetalExpressionTable[op][0]);
				expr->operands[0]->accept(this);
				ralloc_asprintf_append(buffer, MetalExpressionTable[op][1]);
				expr->operands[1]->accept(this);
				ralloc_asprintf_append(buffer, MetalExpressionTable[op][2]);
			}
		}
		else if ((op == ir_ternop_fma || op == ir_ternop_clamp || op == ir_unop_sqrt || op == ir_unop_rsq || op == ir_unop_saturate) && expr->type->base_type == GLSL_TYPE_FLOAT)
		{
			if (!Backend.bAllowFastIntriniscs)
			{
				switch(op)
				{
					case ir_ternop_clamp:
					case ir_unop_saturate:
					case ir_unop_sqrt:
					case ir_unop_rsq:
						ralloc_asprintf_append(buffer, "accurate::");
						break;
					default:
						break;
				}
			}
			ralloc_asprintf_append(buffer, "%s", MetalExpressionTable[op][0]);
			for (int i = 0; i < numOps; ++i)
			{
				expr->operands[i]->accept(this);
				ralloc_asprintf_append(buffer, MetalExpressionTable[op][i+1]);
			}
		}
		else if (numOps == 2 && (op == ir_binop_max || op == ir_binop_min))
		{
			// Convert fmax/fmin to max/min when dealing with integers
			auto* OpString = MetalExpressionTable[op][0];
			check(OpString[0] == 'f');
			
			if(expr->type->is_integer())
			{
				OpString = (OpString + 1);
			}
			else if(!Backend.bAllowFastIntriniscs && expr->type->base_type == GLSL_TYPE_FLOAT)
			{
				ralloc_asprintf_append(buffer, "accurate::");
			}
			
			ralloc_asprintf_append(buffer, OpString);
			expr->operands[0]->accept(this);
			ralloc_asprintf_append(buffer, MetalExpressionTable[op][1]);
			expr->operands[1]->accept(this);
			ralloc_asprintf_append(buffer, MetalExpressionTable[op][2]);
		}
		else if (numOps == 2 && op == ir_binop_dot)
		{
			auto* OpString = MetalExpressionTable[op][0];
			
			if (expr->operands[0]->type->is_scalar() && expr->operands[1]->type->is_scalar())
			{
				ralloc_asprintf_append(buffer, "(");
				expr->operands[0]->accept(this);
				ralloc_asprintf_append(buffer, "*");
				expr->operands[1]->accept(this);
				ralloc_asprintf_append(buffer, ")");
			}
			else
			{
				ralloc_asprintf_append(buffer, OpString);
				expr->operands[0]->accept(this);
				ralloc_asprintf_append(buffer, MetalExpressionTable[op][1]);
				expr->operands[1]->accept(this);
				ralloc_asprintf_append(buffer, MetalExpressionTable[op][2]);
			}
		}
		else if (numOps == 2 && op == ir_binop_cross)
		{
			// Use a precise fma based cross-product to avoid reassociation errors messing up WPO
			if(!Backend.bAllowFastIntriniscs)
			{
				ralloc_asprintf_append(buffer, "accurate::");
			}
			ralloc_asprintf_append(buffer, MetalExpressionTable[op][0]);
			expr->operands[0]->accept(this);
			ralloc_asprintf_append(buffer, MetalExpressionTable[op][1]);
			expr->operands[1]->accept(this);
			ralloc_asprintf_append(buffer, MetalExpressionTable[op][2]);
		}
		else if (op == ir_unop_lsb && numOps == 1)
		{
			ralloc_asprintf_append(buffer, "ctz(");
			expr->operands[0]->accept(this);
			ralloc_asprintf_append(buffer, ")");
		}
		else if (op == ir_unop_msb && numOps == 1)
		{
			ralloc_asprintf_append(buffer, "clz(");
			expr->operands[0]->accept(this);
			ralloc_asprintf_append(buffer, ")");
		}
		else if (op == ir_unop_bitcount && numOps == 1)
		{
			ralloc_asprintf_append(buffer, "popcount(");
			expr->operands[0]->accept(this);
			ralloc_asprintf_append(buffer, ")");
        }
        else if (op == ir_unop_abs && !expr->operands[0]->type->is_float())
        {
            ralloc_asprintf_append(buffer, "abs(");
            for (int i = 0; i < numOps; ++i)
            {
                expr->operands[i]->accept(this);
                ralloc_asprintf_append(buffer, MetalExpressionTable[op][i+1]);
            }
        }
		else if (numOps < 4)
		{
			ralloc_asprintf_append(buffer, MetalExpressionTable[op][0]);
			for (int i = 0; i < numOps; ++i)
			{
				expr->operands[i]->accept(this);
				ralloc_asprintf_append(buffer, MetalExpressionTable[op][i+1]);
			}
		}

		--ExpressionDepth;
	}

	virtual void visit(ir_texture *tex) override
	{
		check(scope_depth > 0);
		bool bNeedsClosingParenthesis = true;
		bool bDepthTypeExpand = tex->sampler->type->sampler_shadow && !tex->shadow_comparitor;
		switch (tex->op)
		{
			case ir_tex:
			case ir_txl:
			case ir_txb:
			case ir_txd:
				if (bDepthTypeExpand)
				{
					print_type_pre(tex->type);
					ralloc_asprintf_append(buffer, "(");
				}
				break;
			case ir_txs:
				ralloc_asprintf_append(buffer, "int2((int)");
				break;
			default:
				break;
		}

		bool bTexCubeArray = tex->sampler->type->sampler_array && (tex->sampler->type->sampler_dimensionality == GLSL_SAMPLER_DIM_CUBE);
		if (tex->op != ir_txf)
		{
			if (bTexCubeArray)
			{
				ralloc_asprintf_append(buffer, tex->sampler->type->sampler_shadow ? "depth_cube_array::" : "texture_cube_array::");
			}
			else
			{
				tex->sampler->accept(this);
				ralloc_asprintf_append(buffer, ".");
			}
		}
		switch (tex->op)
		{
		case ir_tex:
		case ir_txl:
		case ir_txb:
		case ir_txd:
		{
			ralloc_asprintf_append(buffer, tex->shadow_comparitor ? "sample_compare(" : "sample(");
			if (bTexCubeArray)
			{
				tex->sampler->accept(this);
				ralloc_asprintf_append(buffer, ", ");
			}
			
			auto* Texture = tex->sampler->variable_referenced();
			check(Texture);
			auto* Entry = ParseState->FindPackedSamplerEntry(Texture->name);
			bool bDummy;
			int32 SamplerStateIndex = Buffers.GetUniqueSamplerStateIndex(tex->SamplerStateName, false, bDummy);
			check(SamplerStateIndex != INDEX_NONE);
			ralloc_asprintf_append(buffer, "%s, ", tex->SamplerStateName);
			
			bool bLocalCubeArrayHacks = false;
			if (tex->sampler->type->sampler_array)
			{
				// Need to split the coordinate
				char const* CoordSwizzle = "";
				char const* IndexSwizzle = "y";
				switch(tex->sampler->type->sampler_dimensionality)
				{
					case GLSL_SAMPLER_DIM_1D:
					{
						break;
					}
					case GLSL_SAMPLER_DIM_2D:
					case GLSL_SAMPLER_DIM_RECT:
					{
						CoordSwizzle = "y";
						IndexSwizzle = "z";
						break;
					}
					case GLSL_SAMPLER_DIM_3D:
					{
						CoordSwizzle = "yz";
						IndexSwizzle = "w";
						break;
					}
					case GLSL_SAMPLER_DIM_CUBE:
					{
						CoordSwizzle = "yz";
						IndexSwizzle = "w";
						break;
					}
					case GLSL_SAMPLER_DIM_BUF:
					case GLSL_SAMPLER_DIM_EXTERNAL:
					default:
					{
						check(0);
						break;
					}
				}
				
				ralloc_asprintf_append(buffer, "(");
				tex->coordinate->accept(this);
				
				ralloc_asprintf_append(buffer, ").x%s, (uint)(", CoordSwizzle);
				tex->coordinate->accept(this);
				ralloc_asprintf_append(buffer, ").%s", IndexSwizzle);
			}
			else
			{
				tex->coordinate->accept(this);
			}
			
			if (tex->shadow_comparitor)
			{
				ralloc_asprintf_append(buffer, ", ");
				tex->shadow_comparitor->accept(this);
			}

			if (tex->op == ir_txl && (!tex->shadow_comparitor || !tex->lod_info.lod->is_zero()))
			{
				ralloc_asprintf_append(buffer, ", level(");
				tex->lod_info.lod->accept(this);
				ralloc_asprintf_append(buffer, ")");
			}
			else if (tex->op == ir_txb)
			{
				ralloc_asprintf_append(buffer, ", bias(");
				tex->lod_info.lod->accept(this);
				ralloc_asprintf_append(buffer, ")");
			}
			else if (tex->op == ir_txd)
			{
				char const* GradientType = "";
				switch(tex->sampler->type->sampler_dimensionality)
				{
					case GLSL_SAMPLER_DIM_2D:
					case GLSL_SAMPLER_DIM_RECT:
					{
						GradientType = "gradient2d";
						break;
					}
					case GLSL_SAMPLER_DIM_3D:
					{
						GradientType = "gradient3d";
						break;
					}
					case GLSL_SAMPLER_DIM_CUBE:
					{
						if (!bLocalCubeArrayHacks)
						{
							GradientType = "gradientcube";
						}
						else
						{
							GradientType = "gradient2d";
						}
						break;
					}
					case GLSL_SAMPLER_DIM_1D:
					case GLSL_SAMPLER_DIM_BUF:
					case GLSL_SAMPLER_DIM_EXTERNAL:
					default:
					{
						check(0);
						break;
					}
				}
				ralloc_asprintf_append(buffer, ", %s(", GradientType);
				tex->lod_info.grad.dPdx->accept(this);
				ralloc_asprintf_append(buffer, ",");
				tex->lod_info.grad.dPdy->accept(this);
				ralloc_asprintf_append(buffer, ")");
			}

			if (tex->offset)
			{
				ralloc_asprintf_append(buffer, ", ");
				tex->offset->accept(this);
			}
			
			if (bDepthTypeExpand)
			{
				ralloc_asprintf_append(buffer, ")");
			}
		}
			break;

		case ir_txf:
		{
			check(tex->sampler->type);
			if (tex->sampler->type->is_sampler() && tex->sampler->type->sampler_buffer)
			{
				auto* Texture = tex->sampler->variable_referenced();
				int Index = Buffers.GetIndex(Texture);
				check(Index >= 0);
				
				ralloc_asprintf_append(buffer, "(");
				
				bool bIsStructuredBuffer = (Texture->type->inner_type->is_record() || !strncmp(Texture->type->name, "RWStructuredBuffer<", 19) || !strncmp(Texture->type->name, "StructuredBuffer<", 17));
				bool bIsByteAddressBuffer = (!strncmp(Texture->type->name, "RWByteAddressBuffer", 19) || !strncmp(Texture->type->name, "ByteAddressBuffer", 17));
                bool bIsInvariantType = Texture->invariant;
                bool bIsAtomic = Buffers.AtomicVariables.find(Texture) != Buffers.AtomicVariables.end();
				if (!bIsStructuredBuffer && !bIsByteAddressBuffer && !bIsInvariantType && !bIsAtomic)
				{
                    ralloc_asprintf_append(buffer, "buffer::load<");
                    print_type_pre(Texture->type->inner_type);
                    ralloc_asprintf_append(buffer, ", %d>(", Index);
					tex->sampler->accept(this);
					ralloc_asprintf_append(buffer, ", ");
					tex->coordinate->accept(this);
					if (bInsertSideTable)
						ralloc_asprintf_append(buffer, ", GMetalTypedBufferFormat%d, (constant buffer_meta_table*)BufferSizes)", Index);
					else
						ralloc_asprintf_append(buffer, ", GMetalTypedBufferFormat%d)", Index);
				}
				else if (Backend.bBoundsChecks)
				{
					check(Index <= 30);
					
                    if (!bIsAtomic && (!bIsStructuredBuffer || !Texture->type->inner_type->is_record()))
					{
                        ralloc_asprintf_append(buffer, "buffer::load<");
                        print_type_pre(Texture->type->inner_type);
                        ralloc_asprintf_append(buffer, ", %d>(", Index);
                        tex->sampler->accept(this);
                        ralloc_asprintf_append(buffer, ", ");
                        tex->coordinate->accept(this);
						if (bInsertSideTable)
	                        ralloc_asprintf_append(buffer, ", (constant buffer_meta_table*)BufferSizes)");
					}
                    else
                    {
                        tex->sampler->accept(this);
                        ralloc_asprintf_append(buffer, "[");
                        ralloc_asprintf_append(buffer, "min(");
                        tex->coordinate->accept(this);
                        ralloc_asprintf_append(buffer, ",");
                        ralloc_asprintf_append(buffer, "((BufferSizes[%d] / sizeof(", Index);
                        print_type_pre(Texture->type->inner_type);
                        ralloc_asprintf_append(buffer, "))))]");
                    }
				}
				else
				{
					tex->sampler->accept(this);
					ralloc_asprintf_append(buffer, "[");
					tex->coordinate->accept(this);
					ralloc_asprintf_append(buffer, "]");
				}
				
				ralloc_asprintf_append(buffer, ")");
				
				bNeedsClosingParenthesis = false;
			}
			else
			{
				tex->sampler->accept(this);
				ralloc_asprintf_append(buffer, ".read(");
				tex->coordinate->accept(this);
				
				if (tex->sampler->type->sampler_ms)
				{
					ralloc_asprintf_append(buffer, ",");
					tex->lod_info.sample_index->accept(this);
				}
			}
		}
			break;

		case ir_txg:
		{
			//Tv gather(sampler s, float2 coord, int2 offset = int2(0)) const
			//Tv gather_compare(sampler s, float2 coord, float compare_value, int2 offset = int2(0)) const
			if (tex->shadow_comparitor)
			{
				ralloc_asprintf_append(buffer, "gather_compare(");
			}
			else
			{
				ralloc_asprintf_append(buffer, "gather(");
			}
			if (bTexCubeArray)
			{
				tex->sampler->accept(this);
				ralloc_asprintf_append(buffer, ", ");
			}
			
			// Sampler
			auto* Texture = tex->sampler->variable_referenced();
			check(Texture);
			bool bDummy;
			auto* Entry = ParseState->FindPackedSamplerEntry(Texture->name);
			int32 SamplerStateIndex = Buffers.GetUniqueSamplerStateIndex(tex->SamplerStateName, false, bDummy);
			check(SamplerStateIndex != INDEX_NONE);
			ralloc_asprintf_append(buffer, "%s, ", tex->SamplerStateName);
			// Coord
			tex->coordinate->accept(this);

			if (tex->shadow_comparitor)
			{
				tex->shadow_comparitor->accept(this);
				ralloc_asprintf_append(buffer, ", ");
			}

			if (tex->offset)
			{
				ralloc_asprintf_append(buffer, ", ");
				tex->offset->accept(this);
			}
		}
			break;

		case ir_txs:
		{
			// Convert from:
			//	HLSL
			//		int w, h;
			//		T.GetDimensions({lod, }w, h);
			// GLSL
			//		ivec2 Temp;
			//		Temp = textureSize(T{, lod});
			// Metal
			//		int2 Temp = int2((int)T.get_width({lod}), (int)T.get_height({lod}));
			ralloc_asprintf_append(buffer, "get_width(");
			if (bTexCubeArray)
			{
				tex->sampler->accept(this);
				ralloc_asprintf_append(buffer, ", ");
			}

			if (tex->lod_info.lod)
			{
				tex->lod_info.lod->accept(this);
			}
			ralloc_asprintf_append(buffer, "), (int)");
			
			if (bTexCubeArray)
			{
				ralloc_asprintf_append(buffer, tex->sampler->type->sampler_shadow ? "depth_cube_array::" : "texture_cube_array::");
			}
			{
				tex->sampler->accept(this);
				ralloc_asprintf_append(buffer, ".");
			}
			ralloc_asprintf_append(buffer, "get_height(");
			if (bTexCubeArray)
			{
				tex->sampler->accept(this);
				ralloc_asprintf_append(buffer, ", ");
			}

			if (tex->lod_info.lod)
			{
				tex->lod_info.lod->accept(this);
			}
			ralloc_asprintf_append(buffer, ")");
		}
			break;

		case ir_txm:
		{
			// Convert from:
			//	HLSL
			//		uint w, h, d;
			//		T.GetDimensions({lod, }w, h, d);
			// Metal
			//		uint2 Temp = T.get_num_mip_levels();
			if (bTexCubeArray)
			{
				ralloc_asprintf_append(buffer, "get_num_mip_levels(");
				tex->sampler->accept(this);
				ralloc_asprintf_append(buffer, ")");
			}
			else
			{
				ralloc_asprintf_append(buffer, "get_num_mip_levels()");
			}
			bNeedsClosingParenthesis = false;
		}
			break;

		default:
			ralloc_asprintf_append(buffer, "UNKNOWN TEXOP %d!", tex->op);
			check(0);
			break;
		}

		if (bNeedsClosingParenthesis)
		{
			ralloc_asprintf_append(buffer, ")");
		}
	}

	virtual void visit(ir_swizzle *swizzle) override
	{
		check(scope_depth > 0);

		const unsigned mask[4] =
		{
			swizzle->mask.x,
			swizzle->mask.y,
			swizzle->mask.z,
			swizzle->mask.w,
		};

		if (swizzle->val->type->is_scalar())
		{
			// Scalar -> Vector swizzles must use the constructor syntax.
			if (swizzle->type->is_scalar() == false)
			{
				print_type_full(swizzle->type);
				ralloc_asprintf_append(buffer, "(");
				swizzle->val->accept(this);
				ralloc_asprintf_append(buffer, ")");
			}
		}
		else
		{
			const bool is_constant = swizzle->val->as_constant() != nullptr;
			if (is_constant)
			{
				ralloc_asprintf_append(buffer, "(");
			}
			swizzle->val->accept(this);
			if (is_constant)
			{
				ralloc_asprintf_append(buffer, ")");
			}
			ralloc_asprintf_append(buffer, ".");
			for (unsigned i = 0; i < swizzle->mask.num_components; i++)
			{
				ralloc_asprintf_append(buffer, "%c", "xyzw"[mask[i]]);
			}
		}
	}

	virtual void visit(ir_dereference_variable *deref) override
	{
		check(scope_depth > 0);

		ir_variable* var = deref->variable_referenced();

		ralloc_asprintf_append(buffer, unique_name(var));

		if (var->type->base_type == GLSL_TYPE_STRUCT)
		{
			if (hash_table_find(used_structures, var->type) == NULL)
			{
				hash_table_insert(used_structures, (void*)var->type, var->type);
			}
		}

		if (var->type->base_type == GLSL_TYPE_ARRAY && var->type->fields.array->base_type == GLSL_TYPE_STRUCT)
		{
			if (hash_table_find(used_structures, var->type->fields.array) == NULL)
			{
				hash_table_insert(used_structures, (void*)var->type->fields.array, var->type->fields.array);
			}
		}

		if ((var->type->base_type == GLSL_TYPE_INPUTPATCH || var->type->base_type == GLSL_TYPE_OUTPUTPATCH) && var->type->inner_type->base_type == GLSL_TYPE_STRUCT)
		{
			if (hash_table_find(used_structures, var->type->inner_type) == NULL)
			{
				hash_table_insert(used_structures, (void*)var->type->inner_type, var->type->inner_type);
			}
		}

		if (var->mode == ir_var_uniform && var->semantic != NULL)
		{
			if (hash_table_find(used_uniform_blocks, var->semantic) == NULL)
			{
				hash_table_insert(used_uniform_blocks, (void*)var->semantic, var->semantic);
			}
		}
	}

	virtual void visit(ir_dereference_array *deref) override
	{
		check(scope_depth > 0);

		deref->array->accept(this);

		// Make extra sure crappy Mac OS X compiler won't have any reason to crash
		bool enforceInt = false;

		if (deref->array_index->type->base_type == GLSL_TYPE_UINT)
		{
			if (deref->array_index->ir_type == ir_type_constant)
			{
				should_print_uint_literals_as_ints = true;
			}
			else
			{
				enforceInt = true;
			}
		}

		if (enforceInt)
		{
			ralloc_asprintf_append(buffer, "[int(");
		}
		else
		{
			ralloc_asprintf_append(buffer, "[");
		}
		
		bool bIsVectorArrayIndex = deref->array->type->is_vector() && (Backend.Version < 3 && Backend.bIsDesktop == EMetalGPUSemanticsImmediateDesktop);
		if (bIsVectorArrayIndex)
		{
			ralloc_asprintf_append(buffer, "vector_array_deref(");
		}

		deref->array_index->accept(this);
		should_print_uint_literals_as_ints = false;

		if (bIsVectorArrayIndex)
		{
			ralloc_asprintf_append(buffer, ")");
		}

		if (enforceInt)
		{
			ralloc_asprintf_append(buffer, ")]");
		}
		else
		{
			ralloc_asprintf_append(buffer, "]");
		}
	}

	void print_image_op( ir_dereference_image *deref, ir_rvalue *src)
	{
		const int dst_elements = deref->type->is_record() ? 1 : deref->type->vector_elements;
		const int src_elements = (src) ? (src->type->is_record() ? 1 : src->type->vector_elements) : 1;
		
		check( 1 <= dst_elements && dst_elements <= 4);
		check( 1 <= src_elements && src_elements <= 4);

		if ( deref->op == ir_image_access)
		{
			bool bIsRWTexture = !deref->image->type->sampler_buffer;
			bool bIsArray = bIsRWTexture && strstr(deref->image->type->name, "Array") != nullptr;
			if (src == nullptr)
			{
				if (bIsRWTexture)
				{
					deref->image->accept(this);
					ralloc_asprintf_append(buffer, ".read(");
					deref->image_index->accept(this);
					ralloc_asprintf_append(buffer, ")");
				}
				else
				{
					auto* Texture = deref->image->variable_referenced();
					int Index = Buffers.GetIndex(Texture);
					check(Index >= 0 && Index <= 30);
					
					ralloc_asprintf_append(buffer, "(");
					
					bool bIsStructuredBuffer = (Texture->type->inner_type->is_record() || !strncmp(Texture->type->name, "RWStructuredBuffer<", 19) || !strncmp(Texture->type->name, "StructuredBuffer<", 17));
					bool bIsByteAddressBuffer = (!strncmp(Texture->type->name, "RWByteAddressBuffer", 19) || !strncmp(Texture->type->name, "ByteAddressBuffer", 17));
                    bool bIsInvariantType = Texture->invariant;
                    bool bIsAtomic = Buffers.AtomicVariables.find(Texture) != Buffers.AtomicVariables.end();
					if (!bIsStructuredBuffer && !bIsByteAddressBuffer && !bIsInvariantType && !bIsAtomic)
					{
                        ralloc_asprintf_append(buffer, "buffer::load<");
                        print_type_pre(Texture->type->inner_type);
                        ralloc_asprintf_append(buffer, ", %d>(", Index);
						deref->image->accept(this);
						ralloc_asprintf_append(buffer, ", ");
						deref->image_index->accept(this);
						if (bInsertSideTable)
							ralloc_asprintf_append(buffer, ", GMetalTypedBufferFormat%d, (constant buffer_meta_table*)BufferSizes)", Index);
						else
							ralloc_asprintf_append(buffer, ", GMetalTypedBufferFormat%d)", Index);
					}
					else if (Backend.bBoundsChecks)
					{
                        // Can't flush to zero for a structured buffer...
                        if ((!bIsStructuredBuffer || !Texture->type->inner_type->is_record()) && !bIsAtomic)
                        {
                            ralloc_asprintf_append(buffer, "buffer::load<");
                            print_type_pre(Texture->type->inner_type);
                            ralloc_asprintf_append(buffer, ", %d>(", Index);
                            deref->image->accept(this);
                            ralloc_asprintf_append(buffer, ", ");
                            deref->image_index->accept(this);
							if (bInsertSideTable)
	                            ralloc_asprintf_append(buffer, ", (constant buffer_meta_table*)BufferSizes)");
                        }
                        else
                        {
                            deref->image->accept(this);
                            ralloc_asprintf_append(buffer, "[");
                            ralloc_asprintf_append(buffer, "min(");
                            deref->image_index->accept(this);
                            ralloc_asprintf_append(buffer, ",");
                            ralloc_asprintf_append(buffer, "((BufferSizes[%d] / sizeof(", Index);
                            print_type_pre(Texture->type->inner_type);
                            ralloc_asprintf_append(buffer, "))))]");
                        }
					}
					else
					{
						deref->image->accept(this);
						ralloc_asprintf_append(buffer, "[");
						deref->image_index->accept(this);
						ralloc_asprintf_append(buffer, "]"/*.%s, swizzle[dst_elements - 1]*/);
					}
					
					ralloc_asprintf_append(buffer, ")");
				}
			}
			else
			{
				bImplicitEarlyFragTests = false;
				if (bIsRWTexture)
				{
					deref->image->accept(this);
					ralloc_asprintf_append(buffer, ".write(");
					// @todo Zebra: Below is a terrible hack - the input to write is always vec<T, 4>,
					// 				but the type T comes from the texture type.  
					if(src_elements == 1)
					{
						switch(deref->type->base_type)
						{
							case GLSL_TYPE_UINT:
								ralloc_asprintf_append(buffer, "uint4(");
								break;
							case GLSL_TYPE_INT:
								ralloc_asprintf_append(buffer, "int4(");
								break;
							case GLSL_TYPE_HALF:
								ralloc_asprintf_append(buffer, "half4(");
								break;
							case GLSL_TYPE_FLOAT:
							default:
								ralloc_asprintf_append(buffer, "float4(");
								break;
						}
						src->accept(this);
						ralloc_asprintf_append(buffer, ")");
					}
					else
					{
						switch(deref->type->base_type)
						{
							case GLSL_TYPE_UINT:
								ralloc_asprintf_append(buffer, "(uint4)(");
								break;
							case GLSL_TYPE_INT:
								ralloc_asprintf_append(buffer, "(int4)(");
								break;
							case GLSL_TYPE_HALF:
								ralloc_asprintf_append(buffer, "(half4)(");
								break;
							case GLSL_TYPE_FLOAT:
							default:
								ralloc_asprintf_append(buffer, "(float4)(");
								break;
						}
						src->accept(this);
						switch (src_elements)
						{
							case 3:
								ralloc_asprintf_append(buffer, ").xyzx");
								break;
							case 2:
								ralloc_asprintf_append(buffer, ").xyxy");
								break;
							default:
								ralloc_asprintf_append(buffer, ")");
								break;
						}
					}

					//#todo-rco: Add language spec to know if indices need to be uint
					ralloc_asprintf_append(buffer, ",(uint");
					if (bIsArray && deref->image_index->type->vector_elements == 3)
					{
						//RWTexture2DArray
						ralloc_asprintf_append(buffer, "2)(");
						deref->image_index->accept(this);
						ralloc_asprintf_append(buffer, ".xy), (uint(");
						deref->image_index->accept(this);
						ralloc_asprintf_append(buffer, ".z)))");
					}
					else if (bIsArray && deref->image_index->type->vector_elements == 2)
					{
						//RWTexture1DArray
						ralloc_asprintf_append(buffer, ")(");
						deref->image_index->accept(this);
						ralloc_asprintf_append(buffer, ".x), (uint(");
						deref->image_index->accept(this);
						ralloc_asprintf_append(buffer, ".y)))");
					}
					else
					{
						switch (deref->image_index->type->vector_elements)
						{
						case 4:
						case 3:
						case 2:
							ralloc_asprintf_append(buffer, "%u", deref->image_index->type->vector_elements);
							//fallthrough
						case 1:
							ralloc_asprintf_append(buffer, ")(");
							break;
						}
						deref->image_index->accept(this);
						ralloc_asprintf_append(buffer, "))");
					}
				}
				else
				{
					auto* Texture = deref->image->variable_referenced();
					bool bIsStructuredBuffer = (Texture->type->inner_type->is_record() || !strncmp(Texture->type->name, "RWStructuredBuffer<", 19) || !strncmp(Texture->type->name, "StructuredBuffer<", 17));
					bool bIsByteAddressBuffer = (!strncmp(Texture->type->name, "RWByteAddressBuffer", 19) || !strncmp(Texture->type->name, "ByteAddressBuffer", 17));
                    bool bIsInvariantType = Texture->invariant;
                    bool bIsAtomic = Buffers.AtomicVariables.find(Texture) != Buffers.AtomicVariables.end();
					if (!bIsStructuredBuffer && !bIsByteAddressBuffer && !bIsInvariantType && !bIsAtomic)
					{
						int Index = Buffers.GetIndex(Texture);
						check(Index >= 0 && Index <= 30);
						
                        ralloc_asprintf_append(buffer, "buffer::store<");
                        print_type_pre(Texture->type->inner_type);
                        ralloc_asprintf_append(buffer, ", %d>(", Index);
						deref->image->accept(this);
						ralloc_asprintf_append(buffer, ", ");
						deref->image_index->accept(this);
						if (bInsertSideTable)
							ralloc_asprintf_append(buffer, ", GMetalTypedBufferFormat%d, (constant buffer_meta_table*)BufferSizes, ", Index);
						else
							ralloc_asprintf_append(buffer, ", GMetalTypedBufferFormat%d, ", Index);
						src->accept(this);
						ralloc_asprintf_append(buffer, ")");
					}
					else if (Backend.bBoundsChecks)
					{
                        int Index = Buffers.GetIndex(Texture);
                        check(Index >= 0 && Index <= 30);
                        
                        ralloc_asprintf_append(buffer, "buffer::store<");
                        print_type_pre(Texture->type->inner_type);
                        ralloc_asprintf_append(buffer, ", %d>(", Index);
                        deref->image->accept(this);
                        ralloc_asprintf_append(buffer, ", ");
                        deref->image_index->accept(this);
						if (bInsertSideTable)
	                        ralloc_asprintf_append(buffer, ", (constant buffer_meta_table*)BufferSizes, ");
						else
	                        ralloc_asprintf_append(buffer, ", ");
                        src->accept(this);
                        ralloc_asprintf_append(buffer, ")");
					}
					else
					{
						deref->image->accept(this);
						ralloc_asprintf_append(buffer, "[");
						deref->image_index->accept(this);
						ralloc_asprintf_append(buffer, "] = ");
						src->accept(this);
						ralloc_asprintf_append(buffer, ""/*".%s", expand[src_elements - 1]*/);
					}
				}
			}
		}
		else if ( deref->op == ir_image_dimensions)
		{
			ralloc_asprintf_append( buffer, "imageSize( " );
			deref->image->accept(this);
			ralloc_asprintf_append(buffer, ")");
		}
		else
		{
			check( !"Unknown image operation");
		}
	}

	virtual void visit(ir_dereference_image *deref) override
	{
		check(scope_depth > 0);

		print_image_op( deref, NULL);
		
	}

	virtual void visit(ir_dereference_record *deref) override
	{
		check(scope_depth > 0);

		deref->record->accept(this);
		ralloc_asprintf_append(buffer, ".%s", deref->field);
	}

	virtual void visit(ir_assignment *assign) override
	{
		if (scope_depth == 0)
		{
			global_instructions.push_tail(new(mem_ctx) global_ir(assign));
			needs_semicolon = false;
			return;
		}

		// constant variables with initializers are statically assigned
		ir_variable *var = assign->lhs->variable_referenced();
		if (var->has_initializer && var->read_only && (var->constant_initializer || var->constant_value))
		{
			//This will leave a blank line with a semi-colon
			return;
		}

		if (assign->condition)
		{
			ralloc_asprintf_append(buffer, "if(");
			assign->condition->accept(this);
			ralloc_asprintf_append(buffer, ") { ");
		}

		if (assign->lhs->as_dereference_image() != NULL)
		{
			/** EHart - should the write mask be checked here? */
			print_image_op( assign->lhs->as_dereference_image(), assign->rhs);
		}
		else
		{
			char mask[6];
			unsigned j = 1;
			if (assign->lhs->type->is_scalar() == false ||
				assign->write_mask != 0x1)
			{
				for (unsigned i = 0; i < 4; i++)
				{
					if ((assign->write_mask & (1 << i)) != 0)
					{
						mask[j] = "xyzw"[i];
						j++;
					}
				}
			}
			mask[j] = '\0';

			mask[0] = (j == 1) ? '\0' : '.';

			assign->lhs->accept(this);
			ralloc_asprintf_append(buffer, "%s = ", mask);

			// Hack: Need to add additional cast from packed types
			bool bNeedToAcceptRHS = true;
			if (auto* Expr = assign->rhs->as_expression())
			{
				if (Expr->operation == ir_unop_f2h)
				{
					auto* Var = Expr->operands[0]->variable_referenced();
					if (Var && Var->mode == ir_var_uniform && Var->type->HlslName && !strcmp(Var->type->HlslName, "__PACKED__"))
					{
						ralloc_asprintf_append(buffer, "%s(%s(", Expr->type->name, FixVecPrefix(PromoteHalfToFloatType(ParseState, Expr->type)->name).c_str());
						Expr->operands[0]->accept(this);
						ralloc_asprintf_append(buffer, "))");
						bNeedToAcceptRHS = false;
					}
				}
			}

			if (bNeedToAcceptRHS)
			{
				assign->rhs->accept(this);
			}
		}

		if (assign->condition)
		{
			ralloc_asprintf_append(buffer, "%s }", needs_semicolon ? ";" : "");
		}
	}

	void print_constant(ir_constant *constant, int index)
	{
		if (constant->type->is_float())
		{
			if (constant->is_component_finite(index))
			{
				float value = constant->value.f[index];
				float absval = fabsf(value);
				
				const char *format = "%.16e";
				if (absval >= 1.0f)
				{
					format = (fmodf(absval,1.0f) < 1.e-8f) ? "%.1f" : "%.16e";
				}
				else if (absval < 1.e-10f)
				{
					format = "%.1f";
				}
				
				ralloc_asprintf_append(buffer, format, value);
			}
			else
			{
				switch (constant->value.u[index])
				{
					case 0x7f800000u:
						ralloc_asprintf_append(buffer, "(1.0/0.0)");
						break;

					case 0xffc00000u:
						ralloc_asprintf_append(buffer, "(0.0/0.0)");
						break;

					case 0xff800000u:
						ralloc_asprintf_append(buffer, "(-1.0/0.0)");
						break;

					case 0x7fc00000u:
						ralloc_asprintf_append(buffer, "(NAN)");
						_mesa_glsl_warning(ParseState, "Generated a float literal value of NAN - this is almost certainly incorrect.");
						break;

					default:
						ralloc_asprintf_append(buffer, "as_type<float>(0x%08x)", constant->value.u[index]);
						_mesa_glsl_warning(ParseState, "Generated an unknown non-finite float literal value of 0x%08x - this is almost certainly incorrect.", constant->value.u[index]);
						break;
				}
			}
		}
		else if (constant->type->base_type == GLSL_TYPE_INT)
		{
			ralloc_asprintf_append(buffer, "%d", constant->value.i[index]);
		}
		else if (constant->type->base_type == GLSL_TYPE_UINT)
		{
			ralloc_asprintf_append(buffer, "%u%s",
				constant->value.u[index],
				should_print_uint_literals_as_ints ? "" : "u"
				);
		}
		else if (constant->type->base_type == GLSL_TYPE_BOOL)
		{
			ralloc_asprintf_append(buffer, "%s", constant->value.b[index] ? "true" : "false");
		}
	}

	virtual void visit(ir_constant *constant) override
	{
		if (constant->type == glsl_type::float_type
			|| constant->type == glsl_type::int_type
			|| constant->type == glsl_type::uint_type)
		{
			print_constant(constant, 0);
		}
		else if (constant->type->is_record())
		{
			print_type_full(constant->type);
			ralloc_asprintf_append(buffer, "(");
			ir_constant* value = (ir_constant*)constant->components.get_head();
			if (value)
			{
				value->accept(this);
			}
			for (uint32 i = 1; i < constant->type->length; i++)
			{
				check(value);
				value = (ir_constant*)value->next;
				if (value)
				{
					ralloc_asprintf_append(buffer, ",");
					value->accept(this);
				}
			}
			ralloc_asprintf_append(buffer, ")");
		}
		else if (constant->type->is_array())
		{
			// Don't write out float4[2](float4(...), ..)
			// Instead do {float4(...),..}
			ralloc_asprintf_append(buffer, "{");
			constant->get_array_element(0)->accept(this);
			for (uint32 i = 1; i < constant->type->length; ++i)
			{
				ralloc_asprintf_append(buffer, ",");
				constant->get_array_element(i)->accept(this);
			}
			ralloc_asprintf_append(buffer, "}");
		}
		else
		{
			if (constant->type->is_matrix())
			{
				// Need to print row by row
				print_type_full(constant->type);
				ralloc_asprintf_append(buffer, "(");
				const auto* RowType = constant->type->column_type();
				uint32 Component = 0;
				for (uint32 Index = 0; Index < constant->type->matrix_columns; ++Index)
				{
					if (Index > 0)
					{
						ralloc_asprintf_append(buffer, ",");
					}
					print_type_full(RowType);
					ralloc_asprintf_append(buffer, "(");
					for (uint32 VecIndex = 0; VecIndex < RowType->vector_elements; ++VecIndex)
					{
						if (VecIndex > 0)
						{
							ralloc_asprintf_append(buffer, ",");
						}
						print_constant(constant, Component);
						++Component;
					}
					ralloc_asprintf_append(buffer, ")");
				}
				check(Component == constant->type->components());
				ralloc_asprintf_append(buffer, ")");
			}
			else
			{
				print_type_full(constant->type);
				ralloc_asprintf_append(buffer, "(");
				print_constant(constant, 0);
				int num_components = constant->type->components();
				for (int i = 1; i < num_components; ++i)
				{
					ralloc_asprintf_append(buffer, ",");
					print_constant(constant, i);
				}
				ralloc_asprintf_append(buffer, ")");
			}
		}
	}

	virtual void visit(ir_call *call) override
	{
		if (scope_depth == 0)
		{
			global_instructions.push_tail(new(mem_ctx) global_ir(call));
			needs_semicolon = false;
			return;
		}

		if (call->return_deref)
		{
			call->return_deref->accept(this);
			ralloc_asprintf_append(buffer, " = ");
		}

        if (call->return_deref && call->return_deref->type)
        {
			if(((!Backend.bAllowFastIntriniscs && Frequency == vertex_shader) || Backend.bForceInvariance) && call->return_deref->type->base_type == GLSL_TYPE_FLOAT && !strcmp(call->callee_name(), "sincos"))
			{
				// sincos needs to be "precise" unless we explicitly opt-in to fast-intrinsics because some UE4 shaders expect precise results and correct NAN/INF handling.
				ralloc_asprintf_append(buffer, "accurate::");
			}
            else if (call->return_deref->type->is_scalar() && !strcmp(call->callee_name(), "length"))
            {
                bool bIsVector = true;
                foreach_iter(exec_list_iterator, iter, *call)
                {
                    ir_instruction *const inst = (ir_instruction *) iter.get();
                    ir_rvalue* const val = inst->as_rvalue();
                    if (val && val->type->is_scalar())
                    {
                        bIsVector &= val->type->is_vector();
                    }
                }
                
                if (!bIsVector)
                {
                    ralloc_asprintf_append(buffer, "(");
                    foreach_iter(exec_list_iterator, iter, *call)
                    {
                        ir_instruction *const inst = (ir_instruction *) iter.get();
                        inst->accept(this);
                    }
                    ralloc_asprintf_append(buffer, ")");
                    return;
                }
            }
        }
		
		if (!strncmp(call->callee_name(), "Wave", 4))
		{
			bRequiresWave = true;
		}

		if (!strcmp(call->callee_name(), "unpackHalf2x16") && call->return_deref && call->return_deref->type && call->return_deref->type->base_type == GLSL_TYPE_HALF)
		{
			ralloc_asprintf_append(buffer, "as_type<half2>(");
		}
		else
		{
			ralloc_asprintf_append(buffer, "%s(", call->callee_name());
		}
		bool bPrintComma = false;
		foreach_iter(exec_list_iterator, iter, *call)
		{
			ir_instruction *const inst = (ir_instruction *) iter.get();
			if (bPrintComma)
			{
				ralloc_asprintf_append(buffer, ",");
			}
			inst->accept(this);
			bPrintComma = true;
		}
		ralloc_asprintf_append(buffer, ")");
	}

	virtual void visit(ir_return *ret) override
	{
		check(scope_depth > 0);

		ralloc_asprintf_append(buffer, "return ");
		ir_rvalue *const value = ret->get_value();
		if (value)
		{
			value->accept(this);
		}
	}

	virtual void visit(ir_discard *discard) override
	{
		check(scope_depth > 0);

		if (discard->condition)
		{
			ralloc_asprintf_append(buffer, "if (");
			discard->condition->accept(this);
			ralloc_asprintf_append(buffer, ") ");
		}
		ralloc_asprintf_append(buffer, "discard_fragment()");
		bImplicitEarlyFragTests = false;
	}

	bool try_conditional_move(ir_if *expr)
	{
		ir_dereference_variable *dest_deref = NULL;
		ir_rvalue *true_value = NULL;
		ir_rvalue *false_value = NULL;
		unsigned write_mask = 0;
		const glsl_type *assign_type = NULL;
		int num_inst;

		num_inst = 0;
		foreach_iter(exec_list_iterator, iter, expr->then_instructions)
		{
			if (num_inst > 0)
			{
				// multiple instructions? not a conditional move
				return false;
			}

			ir_instruction *const inst = (ir_instruction *) iter.get();
			ir_assignment *assignment = inst->as_assignment();
			if (assignment && (assignment->rhs->ir_type == ir_type_dereference_variable || assignment->rhs->ir_type == ir_type_constant || assignment->rhs->ir_type == ir_type_dereference_record))
			{
				dest_deref = assignment->lhs->as_dereference_variable();
				true_value = assignment->rhs;
				write_mask = assignment->write_mask;
			}
			num_inst++;
		}

		if (dest_deref == NULL || true_value == NULL)
		{
			return false;
		}

		num_inst = 0;
		foreach_iter(exec_list_iterator, iter, expr->else_instructions)
		{
			if (num_inst > 0)
			{
				// multiple instructions? not a conditional move
				return false;
			}

			ir_instruction *const inst = (ir_instruction *) iter.get();
			ir_assignment *assignment = inst->as_assignment();
			if (assignment && (assignment->rhs->ir_type == ir_type_dereference_variable || assignment->rhs->ir_type == ir_type_constant || assignment->rhs->ir_type == ir_type_dereference_record))
			{
				ir_dereference_variable *tmp_deref = assignment->lhs->as_dereference_variable();
				if (tmp_deref
					&& tmp_deref->var == dest_deref->var
					&& tmp_deref->type == dest_deref->type
					&& assignment->write_mask == write_mask)
				{
					false_value= assignment->rhs;
				}
			}
			num_inst++;
		}

		if (false_value == NULL)
			return false;

		char mask[6];
		unsigned j = 1;
		if (dest_deref->type->is_scalar() == false || write_mask != 0x1)
		{
			for (unsigned i = 0; i < 4; i++)
			{
				if ((write_mask & (1 << i)) != 0)
				{
					mask[j] = "xyzw"[i];
					j++;
				}
			}
		}
		mask[j] = '\0';
		mask[0] = (j == 1) ? '\0' : '.';

		dest_deref->accept(this);
		ralloc_asprintf_append(buffer, "%s = (", mask);
		expr->condition->accept(this);
		ralloc_asprintf_append(buffer, ")?(");
		true_value->accept(this);
		ralloc_asprintf_append(buffer, "):(");
		false_value->accept(this);
		ralloc_asprintf_append(buffer, ")");

		return true;
	}

	virtual void visit(ir_if *expr) override
	{
		check(scope_depth > 0);

		if (try_conditional_move(expr) == false)
		{
			ralloc_asprintf_append(buffer, "if (");
			expr->condition->accept(this);
			ralloc_asprintf_append(buffer, ")\n");
			indent();
			ralloc_asprintf_append(buffer, "{\n");

			indentation++;

			if (Backend.bIsTessellationVSHS)
			{
				// Support for MULTI_PATCH
				// @todo make this more generic -- it should function anywhere...
				// perhaps this can be done in hlslcc better?
				// peephole optimization to use a reference instead of a temp array (also so it will build)
				//		FHitProxyVSToDS t22[3] /* input_patch<FHitProxyVSToDS> */;
				//		t22 = I[int(u4)];
				// ->
				//		threadgroup auto &t22 = I[int(u4)];
				// NOTE: could instead do... (cleaner, easier to maintain and generic)
				//		FHitProxyVSToDS t22[3] /* input_patch<FHitProxyVSToDS> */;
				//		t22 = I[int(u4)];
				// ->
				//		threadgroup FHitProxyVSToDS *t22[3] /* input_patch<FHitProxyVSToDS> */;
				//		t22 = &I[int(u4)];
				
				ir_instruction *head = (ir_instruction *)(expr->then_instructions.get_head());
				check(head == nullptr || head->get_prev());
				ir_instruction *next = (ir_instruction *)(head && head->get_next() && head->get_next()->get_next() ? head->get_next() : nullptr);
				check(next == nullptr || next->get_next());
				ir_variable *patch_var = head ? head->as_variable() : nullptr;
				ir_assignment *patch_assign = next ? next->as_assignment() : nullptr;
				if(patch_var && patch_var->type->is_patch() && patch_var->mode == ir_var_auto)
				{
					// we must fix this case else it will not compile
					check(patch_assign);
					check(patch_var == patch_assign->whole_variable_written());
					patch_var->remove();
					patch_assign->remove();
					indent();
					ralloc_asprintf_append(buffer, "threadgroup auto &%s = ", unique_name(patch_var));
					patch_assign->rhs->accept(this);
					ralloc_asprintf_append(buffer, ";\n");
				}
			}

			foreach_iter(exec_list_iterator, iter, expr->then_instructions)
			{
				ir_instruction *const inst = (ir_instruction *)iter.get();
				indent();
				do_visit(inst);
			}
			indentation--;

			indent();
			ralloc_asprintf_append(buffer, "}\n");

			if (!expr->else_instructions.is_empty())
			{
				indent();
				ralloc_asprintf_append(buffer, "else\n");
				indent();
				ralloc_asprintf_append(buffer, "{\n");

				indentation++;
				foreach_iter(exec_list_iterator, iter, expr->else_instructions)
				{
					ir_instruction *const inst = (ir_instruction *)iter.get();
					indent();
					do_visit(inst);
				}
				indentation--;

				indent();
				ralloc_asprintf_append(buffer, "}\n");
			}

			needs_semicolon = false;
		}
	}

	virtual void visit(ir_loop *loop) override
	{
		check(scope_depth > 0);

		if (loop->counter && loop->to)
		{
			// IR cmp operator is when to terminate loop; whereas GLSL for loop syntax
			// is while to continue the loop. Invert the meaning of operator when outputting.
			const char* termOp = NULL;
			switch (loop->cmp)
			{
				case ir_binop_less: termOp = ">="; break;
				case ir_binop_greater: termOp = "<="; break;
				case ir_binop_lequal: termOp = ">"; break;
				case ir_binop_gequal: termOp = "<"; break;
				case ir_binop_equal: termOp = "!="; break;
				case ir_binop_nequal: termOp = "=="; break;
				default: check(false);
			}
			ralloc_asprintf_append(buffer, "for (;%s%s", unique_name(loop->counter), termOp);
			loop->to->accept (this);
			ralloc_asprintf_append(buffer, ";)\n");
		}
		else
		{
#if 1
			ralloc_asprintf_append(buffer, "for (;;)\n");
#else
			ralloc_asprintf_append(buffer, "for ( int loop%d = 0; loop%d < 256; loop%d ++)\n", loop_count, loop_count, loop_count);
			loop_count++;
#endif
		}
		indent();
		ralloc_asprintf_append(buffer, "{\n");

		indentation++;
		foreach_iter(exec_list_iterator, iter, loop->body_instructions)
		{
			ir_instruction *const inst = (ir_instruction *) iter.get();
			indent();
			do_visit(inst);
		}
		indentation--;

		indent();
		ralloc_asprintf_append(buffer, "}\n");

		needs_semicolon = false;
	}

	virtual void visit(ir_loop_jump *jmp) override
	{
		check(scope_depth > 0);

		ralloc_asprintf_append(buffer, "%s",
			jmp->is_break() ? "break" : "continue");
	}

	virtual void visit(ir_atomic *ir) override
	{
		const char* SharedAtomicFunctions[ir_atomic_count] = 
		{
			"atomic_fetch_add_explicit",
			"atomic_fetch_and_explicit",
			"atomic_fetch_min_explicit",
			"atomic_fetch_max_explicit",
			"atomic_fetch_or_explicit",
			"atomic_fetch_xor_explicit",
			"atomic_exchange_explicit",
			"atomic_compare_exchange_weak_explicit",
			"atomic_load_explicit",
			"atomic_store_explicit",
		};
		static_assert(sizeof(SharedAtomicFunctions) / sizeof(SharedAtomicFunctions[0]) == ir_atomic_count, "Mismatched entries!");
/*
		const char *imageAtomicFunctions[] =
		{
			"imageAtomicAdd",
			"imageAtomicAnd",
			"imageAtomicMin",
			"imageAtomicMax",
			"imageAtomicOr",
			"imageAtomicXor",
			"imageAtomicExchange",
			"imageAtomicCompSwap"
		};
*/
		check(scope_depth > 0);
		const bool is_image = ir->memory_ref->as_dereference_image() != NULL;

		if (ir->lhs)
		{
			ir->lhs->accept(this);
			ralloc_asprintf_append(buffer, " = ");
		}
		//if (!is_image)
		{
			ralloc_asprintf_append(buffer, "%s(&", SharedAtomicFunctions[ir->operation]);
			ir->memory_ref->accept(this);
			if (ir->operands[0])
			{
				ralloc_asprintf_append(buffer, ", ");
				ir->operands[0]->accept(this);
			}
			if (ir->operands[1])
			{
				ralloc_asprintf_append(buffer, ", ");
				ir->operands[1]->accept(this);
			}
			ralloc_asprintf_append(buffer, ", memory_order_relaxed)");
		}
/*
		else
		{
			ir_dereference_image *image = ir->memory_ref->as_dereference_image();
			ralloc_asprintf_append(buffer, " = %s(",
				imageAtomicFunctions[ir->operation]);
			image->image->accept(this);
			ralloc_asprintf_append(buffer, ", ");
			image->image_index->accept(this);
			ralloc_asprintf_append(buffer, ", ");
			ir->operands[0]->accept(this);
			if (ir->operands[1])
			{
				ralloc_asprintf_append(buffer, ", ");
				ir->operands[1]->accept(this);
			}
			ralloc_asprintf_append(buffer, ", memory_order_relaxed)");
		}*/
	}

	/**
	 * Declare structs used by the code that has been generated.
	 */
	void declare_structs(_mesa_glsl_parse_state* state)
	{
		// If any variable in a uniform block is in use, the entire uniform block
		// must be present including structs that are not actually accessed.
		for (unsigned i = 0; i < state->num_uniform_blocks; i++)
		{
			const glsl_uniform_block* block = state->uniform_blocks[i];
			if (hash_table_find(used_uniform_blocks, block->name))
			{
				for (unsigned var_index = 0; var_index < block->num_vars; ++var_index)
				{
					const glsl_type* type = block->vars[var_index]->type;
					if (type->base_type == GLSL_TYPE_STRUCT &&
						hash_table_find(used_structures, type) == NULL)
					{
						hash_table_insert(used_structures, (void*)type, type);
					}
				}
			}
		}

		// If otherwise unused structure is a member of another, used structure, the unused structure is also, in fact, used
		{
			int added_structure_types;
			do
			{
				added_structure_types = 0;
				for (unsigned i = 0; i < state->num_user_structures; i++)
				{
					const glsl_type *const s = state->user_structures[i];

					if (hash_table_find(used_structures, s) == NULL)
					{
						continue;
					}

					for (unsigned j = 0; j < s->length; j++)
					{
						const glsl_type* type = s->fields.structure[j].type;

						if (type->base_type == GLSL_TYPE_STRUCT)
						{
							if (hash_table_find(used_structures, type) == NULL)
							{
								hash_table_insert(used_structures, (void*)type, type);
								++added_structure_types;
							}
						}
						else if (type->base_type == GLSL_TYPE_ARRAY && type->fields.array->base_type == GLSL_TYPE_STRUCT)
						{
							if (hash_table_find(used_structures, type->fields.array) == NULL)
							{
								hash_table_insert(used_structures, (void*)type->fields.array, type->fields.array);
							}
						}
						else if ((type->base_type == GLSL_TYPE_INPUTPATCH || type->base_type == GLSL_TYPE_OUTPUTPATCH) && type->inner_type->base_type == GLSL_TYPE_STRUCT)
						{
							if (hash_table_find(used_structures, type->inner_type) == NULL)
							{
								hash_table_insert(used_structures, (void*)type->inner_type, type->inner_type);
							}
						}
					}
				}
			}
			while( added_structure_types > 0 );
		}

		for (unsigned i = 0; i < state->num_user_structures; i++)
		{
			const glsl_type *const s = state->user_structures[i];

			if (hash_table_find(used_structures, s) == NULL)
			{
				continue;
			}

			if (s->HlslName && !strcmp(s->HlslName, "__PACKED__"))
			{
				bUsePacked = true;
			}

			ralloc_asprintf_append(buffer, "struct %s\n{\n", s->name);

			if (s->length == 0)
			{
//				ralloc_asprintf_append(buffer, "\t float glsl_doesnt_like_empty_structs;\n"); // not needed in Metal
			}
			else
			{
				for (unsigned j = 0; j < s->length; j++)
				{
					ralloc_asprintf_append(buffer, "\t");
					
					// HLSL bool is 4 bytes we need to align ours to that as well in structures - do the same for half/short etc?
					if(GLSL_TYPE_BOOL == s->fields.structure[j].type->base_type)
					{
						ralloc_asprintf_append(buffer, "alignas(4) ", "");
					}
					
					print_type_pre(s->fields.structure[j].type);
					ralloc_asprintf_append(buffer, " %s", s->fields.structure[j].name);
					if (!s->fields.structure[j].semantic || strncmp(s->fields.structure[j].semantic, "[[", 2))
					{
						print_type_post(s->fields.structure[j].type);
					}
					//@todo-rco
					if (s->fields.structure[j].semantic)
					{
						if (!strncmp(s->fields.structure[j].semantic, "ATTRIBUTE", 9))
						{
							ralloc_asprintf_append(buffer, " [[ attribute(%s) ]]", s->fields.structure[j].semantic + 9);
						}
						else if (!strcmp(s->fields.structure[j].semantic, "[[ depth(any) ]]") || !strcmp(s->fields.structure[j].semantic, "[[ depth(less) ]]"))
						{
							ralloc_asprintf_append(buffer, " %s", s->fields.structure[j].semantic);
							output_variables.push_tail(new(state) extern_var(new(state)ir_variable(s->fields.structure[j].type, "FragDepth", ir_var_out)));
						}
						else if (!strncmp(s->fields.structure[j].semantic, "[[ color(", 9))
						{
							static const char* const FragColor[] = { "FragColor0",
							"FragColor1",
							"FragColor2",
							"FragColor3",
							"FragColor4",
							"FragColor5",
							"FragColor6",
							"FragColor7" };
							
							unsigned Index = (s->fields.structure[j].semantic[9] - '0');
							check(Index < 8);
							
							ralloc_asprintf_append(buffer, " %s", s->fields.structure[j].semantic);
							output_variables.push_tail(new(state) extern_var(new(state)ir_variable(s->fields.structure[j].type, FragColor[Index], ir_var_out)));
						}
						else if (!strcmp(s->fields.structure[j].semantic, "SV_RenderTargetArrayIndex"))
						{
							ralloc_asprintf_append(buffer, " [[ render_target_array_index ]]");
						}
						else if (!strcmp(s->fields.structure[j].semantic, "SV_ViewPortArrayIndex"))
						{
							ralloc_asprintf_append(buffer, " [[ viewport_array_index ]]");
						}
						else if (!strcmp(s->fields.structure[j].semantic, "SV_Coverage") || !strcmp(s->fields.structure[j].semantic, "[[ sample_mask ]]"))
						{
							ralloc_asprintf_append(buffer, " [[ sample_mask ]]");
						}
						else if (!strncmp(s->fields.structure[j].semantic, "[[", 2))
						{
							ralloc_asprintf_append(buffer, " %s", s->fields.structure[j].semantic);
							print_type_post(s->fields.structure[j].type);
						}
						else if (Backend.bIsTessellationVSHS)
						{
							ralloc_asprintf_append(buffer, " /* %s */", s->fields.structure[j].semantic);
						}
						else if (Frequency == tessellation_evaluation_shader)
						{
							// @todo could try and use arguments here...
							ralloc_asprintf_append(buffer, " /* %s */", s->fields.structure[j].semantic);
						}
						else
						{
							ralloc_asprintf_append(buffer, "[[ ERROR! ]]");
							check(0);
						}
					}
					ralloc_asprintf_append(buffer, ";\n");
				}
			}
			ralloc_asprintf_append(buffer, "};\n\n");
			bUsePacked = false;
		}

		unsigned num_used_blocks = 0;
		for (unsigned i = 0; i < state->num_uniform_blocks; i++)
		{
			const glsl_uniform_block* block = state->uniform_blocks[i];
			if (hash_table_find(used_uniform_blocks, block->name))
			{
				/*
				const char* block_name = block->name;
				check(0);
				if (state->has_packed_uniforms)
				{
					block_name = ralloc_asprintf(mem_ctx, "%sb%u",
						glsl_variable_tag_from_parser_target(state->target),
						num_used_blocks
						);
				}
				ralloc_asprintf_append(buffer, "layout(std140) uniform %s\n{\n", block_name);

				for (unsigned var_index = 0; var_index < block->num_vars; ++var_index)
				{
					ir_variable* var = block->vars[var_index];
					ralloc_asprintf_append(buffer, "\t");
					print_type_pre(var->type);
					ralloc_asprintf_append(buffer, " %s", var->name);
					print_type_post(var->type);
					ralloc_asprintf_append(buffer, ";\n");
				}
				ralloc_asprintf_append(buffer, "};\n\n");
*/
				num_used_blocks++;
			}
		}
	}

	void PrintPackedSamplers(_mesa_glsl_parse_state::TUniformList& Samplers, TStringToSetMap& TextureToSamplerMap)
	{
		bool bPrintHeader = true;
		bool bNeedsComma = false;
		for (_mesa_glsl_parse_state::TUniformList::iterator Iter = Samplers.begin(); Iter != Samplers.end(); ++Iter)
		{
			glsl_packed_uniform& Sampler = *Iter;
			std::string SamplerStates("");
			TStringToSetMap::iterator IterFound = TextureToSamplerMap.find(Sampler.Name);
			if (IterFound != TextureToSamplerMap.end())
			{
				TStringSet& ListSamplerStates = IterFound->second;
				check(!ListSamplerStates.empty());
				for (TStringSet::iterator IterSS = ListSamplerStates.begin(); IterSS != ListSamplerStates.end(); ++IterSS)
				{
					if (IterSS == ListSamplerStates.begin())
					{
						SamplerStates += "[";
					}
					else
					{
						SamplerStates += ",";
					}
					SamplerStates += *IterSS;
				}

				SamplerStates += "]";
			}

			// Try to find SRV index
			uint32 Offset = Buffers.GetIndex(Sampler.CB_PackedSampler);
            check(Offset >= 0);
            
			ralloc_asprintf_append(
				buffer,
				"%s%s(%u:%u%s)",
				bNeedsComma ? "," : "",
				Sampler.Name.c_str(),
				Offset,
				Sampler.num_components,
				SamplerStates.c_str()
				);

			bNeedsComma = true;
		}
	}

	void PrintImages(_mesa_glsl_parse_state::TUniformList& Uniforms)
	{
		bool bPrintHeader = true;
		bool bNeedsComma = false;
		for (_mesa_glsl_parse_state::TUniformList::iterator Iter = Uniforms.begin(); Iter != Uniforms.end(); ++Iter)
		{
			glsl_packed_uniform& Uniform = *Iter;
			int32 Offset = Buffers.GetIndex(Uniform.Name);
            check(Offset >= 0);
			ralloc_asprintf_append(
				buffer,
				"%s%s(%u:%u)",
				bNeedsComma ? "," : "",
				Uniform.Name.c_str(),
				Offset,
				Uniform.num_components
				);
			bNeedsComma = true;
		}
	}

	void PrintPackedGlobals(_mesa_glsl_parse_state* State)
	{
		//	@PackedGlobals: Global0(DestArrayType, DestOffset, SizeInFloats), Global1(DestArrayType, DestOffset, SizeInFloats), ...
		bool bNeedsHeader = true;
		bool bNeedsComma = false;
		for (auto ArrayIter = State->GlobalPackedArraysMap.begin(); ArrayIter != State->GlobalPackedArraysMap.end(); ++ArrayIter)
		{
			char ArrayType = ArrayIter->first;
			if (ArrayType != EArrayType_Image && ArrayType != EArrayType_Sampler)
			{
				_mesa_glsl_parse_state::TUniformList& Uniforms = ArrayIter->second;
				check(!Uniforms.empty());

				for (auto Iter = Uniforms.begin(); Iter != Uniforms.end(); ++Iter)
				{
					glsl_packed_uniform& Uniform = *Iter;
					if (!State->bFlattenUniformBuffers || Uniform.CB_PackedSampler.empty())
					{
						if (bNeedsHeader)
						{
							ralloc_asprintf_append(buffer, "// @PackedGlobals: ");
							bNeedsHeader = false;
						}

						ralloc_asprintf_append(
							buffer,
							"%s%s(%c:%u,%u)",
							bNeedsComma ? "," : "",
							Uniform.Name.c_str(),
							ArrayType,
							Uniform.offset,
							Uniform.num_components
							);
						bNeedsComma = true;
					}
				}
			}
		}

		if (!bNeedsHeader)
		{
			ralloc_asprintf_append(buffer, "\n");
		}
	}

	void PrintPackedUniformBuffers(_mesa_glsl_parse_state* State)
	{
		// @PackedUB: UniformBuffer0(SourceIndex0): Member0(SourceOffset,SizeInFloats),Member1(SourceOffset,SizeInFloats), ...
		// @PackedUB: UniformBuffer1(SourceIndex1): Member0(SourceOffset,SizeInFloats),Member1(SourceOffset,SizeInFloats), ...
		// ...

		// First find all used CBs (since we lost that info during flattening)
		TStringSet UsedCBs;
		for (auto IterCB = State->CBPackedArraysMap.begin(); IterCB != State->CBPackedArraysMap.end(); ++IterCB)
		{
			for (auto Iter = IterCB->second.begin(); Iter != IterCB->second.end(); ++Iter)
			{
				_mesa_glsl_parse_state::TUniformList& Uniforms = Iter->second;
				for (auto IterU = Uniforms.begin(); IterU != Uniforms.end(); ++IterU)
				{
					if (!IterU->CB_PackedSampler.empty())
					{
						check(IterCB->first == IterU->CB_PackedSampler);
						UsedCBs.insert(IterU->CB_PackedSampler);
					}
				}
			}
		}

		check(UsedCBs.size() == State->CBPackedArraysMap.size());

		// Now get the CB index based off source declaration order, and print an info line for each, while creating the mem copy list
		unsigned CBIndex = 0;
		TCBDMARangeMap CBRanges;
		for (unsigned i = 0; i < State->num_uniform_blocks; i++)
		{
			const glsl_uniform_block* block = State->uniform_blocks[i];
			if (UsedCBs.find(block->name) != UsedCBs.end())
			{
				bool bNeedsHeader = true;

				// Now the members for this CB
				bool bNeedsComma = false;
				auto IterPackedArrays = State->CBPackedArraysMap.find(block->name);
				check(IterPackedArrays != State->CBPackedArraysMap.end());
				for (auto Iter = IterPackedArrays->second.begin(); Iter != IterPackedArrays->second.end(); ++Iter)
				{
					char ArrayType = Iter->first;
					check(ArrayType != EArrayType_Image && ArrayType != EArrayType_Sampler);

					_mesa_glsl_parse_state::TUniformList& Uniforms = Iter->second;
					for (auto IterU = Uniforms.begin(); IterU != Uniforms.end(); ++IterU)
					{
						glsl_packed_uniform& Uniform = *IterU;
						if (Uniform.CB_PackedSampler == block->name)
						{
							if (bNeedsHeader)
							{
								CBIndex = ~0u;
								for (int BufferIndex = 0; BufferIndex < Buffers.Buffers.Num(); ++BufferIndex)
								{
									// Some entries might be null, if we used more packed than real UBs used
									if (Buffers.Buffers[BufferIndex])
									{
										auto* Var = Buffers.Buffers[BufferIndex]->as_variable();
										if (Var && strcmp(Var->name, block->name) == 0)
										{
											CBIndex = BufferIndex;
											break;
										}
									}
								}
								check(CBIndex != ~0u);
								
								ralloc_asprintf_append(buffer, "// @PackedUB: %s(%u): ",
									block->name,
									CBIndex);
								bNeedsHeader = false;
							}

							ralloc_asprintf_append(buffer, "%s%s(%u,%u)",
								bNeedsComma ? "," : "",
								Uniform.Name.c_str(),
								Uniform.OffsetIntoCBufferInFloats,
								Uniform.SizeInFloats);

							bNeedsComma = true;
							unsigned SourceOffset = Uniform.OffsetIntoCBufferInFloats;
							unsigned DestOffset = Uniform.offset;
							unsigned Size = Uniform.SizeInFloats;
							unsigned DestCBIndex = 0;
							unsigned DestCBPrecision = ArrayType;
							InsertRange(CBRanges, CBIndex, SourceOffset, Size, DestCBIndex, DestCBPrecision, DestOffset);
						}
					}
				}

				if (!bNeedsHeader)
				{
					ralloc_asprintf_append(buffer, "\n");
				}

				CBIndex++;
			}
		}

		//DumpSortedRanges(SortRanges(CBRanges));

		// @PackedUBCopies: SourceArray:SourceOffset-DestArray:DestOffset,SizeInFloats;SourceArray:SourceOffset-DestArray:DestOffset,SizeInFloats,...
		bool bFirst = true;
		for (auto Iter = CBRanges.begin(); Iter != CBRanges.end(); ++Iter)
		{
			TDMARangeList& List = Iter->second;
			for (auto IterList = List.begin(); IterList != List.end(); ++IterList)
			{
				if (bFirst)
				{
					ralloc_asprintf_append(buffer, "// @PackedUBGlobalCopies: ");
					bFirst = false;
				}
				else
				{
					ralloc_asprintf_append(buffer, ",");
				}

				check(IterList->DestCBIndex == 0);
				ralloc_asprintf_append(buffer, "%u:%u-%c:%u:%u", IterList->SourceCB, IterList->SourceOffset, IterList->DestCBPrecision, IterList->DestOffset, IterList->Size);
			}
		}

		if (!bFirst)
		{
			ralloc_asprintf_append(buffer, "\n");
		}
	}

	void PrintPackedUniforms(_mesa_glsl_parse_state* State)
	{
		PrintPackedGlobals(State);

		if (!State->CBuffersOriginal.empty())
		{
			PrintPackedUniformBuffers(State);
		}
	}

	/**
	 * Print a list of external variables.
	 */
	void print_extern_vars(_mesa_glsl_parse_state* State, exec_list* extern_vars, bool const bPrintSemantic = false)
	{
		const char *type_str[] = { "u", "i", "f", "f", "b", "t", "?", "?", "?", "?", "s", "os", "im", "ip", "op" };
		const char *col_str[] = { "", "", "2x", "3x", "4x" };
		const char *row_str[] = { "", "1", "2", "3", "4" };

		check( sizeof(type_str)/sizeof(char*) == GLSL_TYPE_MAX);

		bool need_comma = false;
		foreach_iter(exec_list_iterator, iter, *extern_vars)
		{
			ir_variable* var = ((extern_var*)iter.get())->var;
			const glsl_type* type = var->type;
			if (!strcmp(var->name,"gl_in"))
			{
				// Ignore it, as we can't properly frame this information in current format, and it's not used anyway for geometry shaders
				continue;
			}
			if (!strncmp(var->name,"in_",3) || !strncmp(var->name,"out_",4))
			{
				if (type->is_record())
				{
					// This is the specific case for GLSL >= 150, as we generate a struct with a member for each interpolator (which we still want to count)
					if (type->length != 1)
					{
						_mesa_glsl_warning(State, "Found a complex structure as in/out, counting is not implemented yet...\n");
						continue;
					}

					type = type->fields.structure->type;
				}

				// In and out variables may be packed in structures, or array of structures.
				// But we're interested only in those that aren't, ie. inputs for vertex shader and outputs for pixel shader.
				if (type->is_array() || type->is_record())
				{
					continue;
				}
			}
			bool is_array = type->is_array();
			int array_size = is_array ? type->length : 0;
			if (is_array)
			{
				type = type->fields.array;
			}
			ralloc_asprintf_append(buffer, "%s%s%s%s",
				need_comma ? "," : "",
				type_str[type->base_type],
				col_str[type->matrix_columns],
				row_str[type->vector_elements]);
			if (is_array)
			{
				ralloc_asprintf_append(buffer, "[%u]", array_size);
			}
			if (bPrintSemantic)
			{
				ralloc_asprintf_append(buffer, ":%s", var->semantic);
			}
			else
			{
				ralloc_asprintf_append(buffer, ":%s", var->name);
			}
			need_comma = true;
		}
	}

	/**
	 * Print the input/output signature for this shader.
	 */
	void print_signature(_mesa_glsl_parse_state *state)
	{
		if (!input_variables.is_empty())
		{
			ralloc_asprintf_append(buffer, "// @Inputs: ");
			print_extern_vars(state, &input_variables, true);
			ralloc_asprintf_append(buffer, "\n");
		}

		if (!output_variables.is_empty())
		{
			ralloc_asprintf_append(buffer, "// @Outputs: ");
			print_extern_vars(state, &output_variables);
			ralloc_asprintf_append(buffer, "\n");
		}
		if (state->num_uniform_blocks > 0 && !state->bFlattenUniformBuffers)
		{
			bool bFirst = true;
			for (int i = 0; i < Buffers.Buffers.Num(); ++i)
			{
				// Some entries might be null, if we used more packed than real UBs used
				if (Buffers.Buffers[i])
				{
					auto* Var = Buffers.Buffers[i]->as_variable();
					if (!Var->semantic && !Var->type->is_sampler() && !Var->type->is_image() && state->CBPackedArraysMap.find(Var->name) == state->CBPackedArraysMap.end())
					{
						ralloc_asprintf_append(buffer, "%s%s(%d)",
							bFirst ? "// @UniformBlocks: " : ",",
							Var->name, i);
						bFirst = false;
					}
				}
			}
			if (!bFirst)
			{
				ralloc_asprintf_append(buffer, "\n");
			}
		}

		if (state->has_packed_uniforms)
		{
			PrintPackedUniforms(state);

			if (!state->GlobalPackedArraysMap[EArrayType_Sampler].empty())
			{
				ralloc_asprintf_append(buffer, "// @Samplers: ");
				PrintPackedSamplers(
					state->GlobalPackedArraysMap[EArrayType_Sampler],
					state->TextureToSamplerMap
					);
				ralloc_asprintf_append(buffer, "\n");
			}

			if (!state->GlobalPackedArraysMap[EArrayType_Image].empty())
			{
				ralloc_asprintf_append(buffer, "// @UAVs: ");
				PrintImages(state->GlobalPackedArraysMap[EArrayType_Image]);
				ralloc_asprintf_append(buffer, "\n");
			}
		}
		else
		{
			if (!uniform_variables.is_empty())
			{
				ralloc_asprintf_append(buffer, "// @Uniforms: ");
				print_extern_vars(state, &uniform_variables);
				ralloc_asprintf_append(buffer, "\n");
			}
			if (!sampler_variables.is_empty())
			{
				ralloc_asprintf_append(buffer, "// @Samplers: ");
				print_extern_vars(state, &sampler_variables);
				ralloc_asprintf_append(buffer, "\n");
			}
			if (!image_variables.is_empty())
			{
				ralloc_asprintf_append(buffer, "// @UAVs: ");
				print_extern_vars(state, &image_variables);
				ralloc_asprintf_append(buffer, "\n");
			}
		}

		if (Buffers.UniqueSamplerStates.Num() > 0)
		{
			ralloc_asprintf_append(buffer, "// @SamplerStates: ");
			for (int32 Index = 0; Index < Buffers.UniqueSamplerStates.Num(); ++Index)
			{
				ralloc_asprintf_append(buffer, "%s%d:%s", Index > 0 ? "," : "", Index, Buffers.UniqueSamplerStates[Index].c_str());
			}
			ralloc_asprintf_append(buffer, "\n");
		}

		if (Frequency == compute_shader)
		{
			ralloc_asprintf_append(buffer, "// @NumThreads: %d, %d, %d\n", this->NumThreadsX, this->NumThreadsY, this->NumThreadsZ);
		}
		
		if (Backend.bIsTessellationVSHS || Frequency == tessellation_evaluation_shader)
		{
			check(tessellation.outputcontrolpoints != 0);
			ralloc_asprintf_append(buffer, "// @TessellationOutputControlPoints: %d\n", tessellation.outputcontrolpoints);
			ralloc_asprintf_append(buffer, "// @TessellationDomain: ");
			switch (tessellation.domain)
			{
				case GLSL_DOMAIN_TRI:
					ralloc_asprintf_append(buffer, "tri");
					break;
				case GLSL_DOMAIN_QUAD:
					ralloc_asprintf_append(buffer, "quad");
					break;
				case GLSL_DOMAIN_NONE:
				case GLSL_DOMAIN_ISOLINE:
				default:
					check(0);
			}
			ralloc_asprintf_append(buffer, "\n");
		}

		if (Backend.bIsTessellationVSHS)
		{
			check(Backend.inputcontrolpoints != 0);
			ralloc_asprintf_append(buffer, "// @TessellationInputControlPoints: %d\n", Backend.inputcontrolpoints);
			ralloc_asprintf_append(buffer, "// @TessellationMaxTessFactor: %g\n", tessellation.maxtessfactor);
			check(Backend.patchesPerThreadgroup != 0);
			ralloc_asprintf_append(buffer, "// @TessellationPatchesPerThreadGroup: %d\n", Backend.patchesPerThreadgroup);
            
            std::string patchCountName("patchCount");
            int32 patchIndex = Buffers.GetIndex(patchCountName);
            if(patchIndex < 0 || patchIndex > 30)
            {
                _mesa_glsl_error(ParseState, "Couldn't assign a buffer binding point (%d) for the TessellationPatchCountBuffer.", patchIndex);
            }
            ralloc_asprintf_append(buffer, "// @TessellationPatchCountBuffer: %u\n", (uint32)patchIndex);

            std::string indexBufferName("indexBuffer");
            int32 ibIndex = Buffers.GetIndex(indexBufferName);
            if (ibIndex >= 0)
            {
                check(ibIndex < 30);
                ralloc_asprintf_append(buffer, "// @TessellationIndexBuffer: %u\n", (uint32)ibIndex);
            }
            
            std::string HSOutName("__HSOut");
            int32 hsOutIndex = Buffers.GetIndex(HSOutName);
            if(hsOutIndex > 30)
            {
                _mesa_glsl_error(ParseState, "Couldn't assign a buffer binding point (%d) for the TessellationHSOutBuffer.", hsOutIndex);
            }
			ralloc_asprintf_append(buffer, "// @TessellationHSOutBuffer: %u\n", (uint32)hsOutIndex);
			
			std::string PatchControlPointOutBufferName("PatchControlPointOutBuffer");
			int32 patchControlIndex = Buffers.GetIndex(PatchControlPointOutBufferName);
            if(patchControlIndex < 0 || patchControlIndex > 30)
            {
                _mesa_glsl_error(ParseState, "Couldn't assign a buffer binding point (%d) for the TessellationControlPointOutBuffer.", patchControlIndex);
            }
			ralloc_asprintf_append(buffer, "// @TessellationControlPointOutBuffer: %u\n", (uint32)patchControlIndex);

            std::string HSTFOutName("__HSTFOut");
            int32 hstfOutIndex = Buffers.GetIndex(HSTFOutName);
            if(hstfOutIndex < 0 || hstfOutIndex > 30)
            {
                _mesa_glsl_error(ParseState, "Couldn't assign a buffer binding point (%d) for the TessellationHSTFOutBuffer.", hstfOutIndex);
            }
            ralloc_asprintf_append(buffer, "// @TessellationHSTFOutBuffer: %u\n", (uint32)hstfOutIndex);
            
            int32 ControlPointBuffer = UINT_MAX;
            for (uint32 i = 0; i < 30u; i++)
            {
                if(i >= (uint32)Buffers.Buffers.Num() || (!Buffers.Buffers[i] && (!Buffers.Textures[i] || !(Buffers.Textures[i]->type->sampler_buffer))))
                {
                    ControlPointBuffer = i;
                    break;
                }
            }
            if (ControlPointBuffer >= 0 && ControlPointBuffer < 30)
            {
                ralloc_asprintf_append(buffer, "// @TessellationControlPointIndexBuffer: %d\n", ControlPointBuffer);
            }
            else
            {
                _mesa_glsl_error(ParseState, "Couldn't assign a buffer binding point (%d) for the TessellationControlPointIndexBuffer.", ControlPointBuffer);
            }
		}

		if (Frequency == tessellation_evaluation_shader)
		{
			ralloc_asprintf_append(buffer, "// @TessellationOutputWinding: ");
			switch (tessellation.outputtopology)
			{
				case GLSL_OUTPUTTOPOLOGY_TRIANGLE_CW:
					ralloc_asprintf_append(buffer, "cw");
					break;
				case GLSL_OUTPUTTOPOLOGY_TRIANGLE_CCW:
					ralloc_asprintf_append(buffer, "ccw");
					break;
				case GLSL_OUTPUTTOPOLOGY_NONE:
				case GLSL_OUTPUTTOPOLOGY_POINT:
				case GLSL_OUTPUTTOPOLOGY_LINE:
				default:
					check(0);
			}
			ralloc_asprintf_append(buffer, "\n");

			ralloc_asprintf_append(buffer, "// @TessellationPartitioning: ");
			switch (tessellation.partitioning)
			{
				case GLSL_PARTITIONING_INTEGER:
					ralloc_asprintf_append(buffer, "integer");
					break;
				case GLSL_PARTITIONING_FRACTIONAL_EVEN:
					ralloc_asprintf_append(buffer, "fractional_even");
					break;
				case GLSL_PARTITIONING_FRACTIONAL_ODD:
					ralloc_asprintf_append(buffer, "fractional_odd");
					break;
				case GLSL_PARTITIONING_POW2:
					ralloc_asprintf_append(buffer, "pow2");
					break;
				case GLSL_PARTITIONING_NONE:
				default:
					check(0);
			}
			ralloc_asprintf_append(buffer, "\n");
			
			std::string HSOutName("__DSStageIn");
            int32 hsOutIndex = Buffers.GetIndex(HSOutName);
            if(hsOutIndex > 30)
            {
                _mesa_glsl_error(ParseState, "Couldn't assign a buffer binding point (%d) for the TessellationHSOutBuffer.", hsOutIndex);
            }
			ralloc_asprintf_append(buffer, "// @TessellationHSOutBuffer: %u\n", (uint32)hsOutIndex);
			
			std::string PatchControlPointOutBufferName("__DSPatch");
            int32 patchControlIndex = Buffers.GetIndex(PatchControlPointOutBufferName);
            if(patchControlIndex < 0 || patchControlIndex > 30)
            {
                _mesa_glsl_error(ParseState, "Couldn't assign a buffer binding point (%d) for the TessellationControlPointOutBuffer.", patchControlIndex);
            }
			ralloc_asprintf_append(buffer, "// @TessellationControlPointOutBuffer: %u\n", (uint32)patchControlIndex);
		}

		bool foundSideTable = false;
		for (int i = 0; i < Buffers.Buffers.Num(); ++i)
		{
			if (Buffers.Buffers[i])
			{
				auto* Var = Buffers.Buffers[i]->as_variable();
				if (!Var->type->is_sampler() && !Var->type->is_image() && Var->semantic && !strcmp(Var->semantic, "u") && Var->mode == ir_var_uniform && Var->name && !strcmp(Var->name, "BufferSizes"))
				{
					check(foundSideTable == false);
					foundSideTable = true;
					ralloc_asprintf_append(buffer, "// @SideTable: %s(%d)", Var->name, i);
				}
			}
		}
	}

public:

	/** Constructor. */
	FGenerateMetalVisitor(FMetalCodeBackend& InBackend, _mesa_glsl_parse_state* InParseState, _mesa_glsl_parser_targets InFrequency, FBuffers& InBuffers)
		: Backend(InBackend)
		, ParseState(InParseState)
		, Frequency(InFrequency)
		, Buffers(InBuffers)
		, buffer(0)
		, indentation(0)
		, scope_depth(0)
		, ExpressionDepth(0)
		, temp_id(0)
		, global_id(0)
		, needs_semicolon(false)
		, IsMain(false)
		, should_print_uint_literals_as_ints(false)
		, loop_count(0)
		, bStageInEmitted(false)
		, bUsePacked(false)
		, bNeedsComputeInclude(false)
		, bExplicitEarlyFragTests(false)
		, bImplicitEarlyFragTests(InBackend.Version >= 2)
		, bInsertSideTable(false)
		, bRequiresWave(false)
		, bNeedsDeviceIndex(false)
	{
		printable_names = hash_table_ctor(32, hash_table_pointer_hash, hash_table_pointer_compare);
		used_structures = hash_table_ctor(128, hash_table_pointer_hash, hash_table_pointer_compare);
		used_uniform_blocks = hash_table_ctor(32, hash_table_string_hash, hash_table_string_compare);
	}

	/** Destructor. */
	virtual ~FGenerateMetalVisitor()
	{
		hash_table_dtor(printable_names);
		hash_table_dtor(used_structures);
		hash_table_dtor(used_uniform_blocks);
	}

	/**
	 * Executes the visitor on the provided ir.
	 * @returns the Metal source code generated.
	 */
	const char* run(exec_list* ir)
	{
		mem_ctx = ralloc_context(NULL);

		char* code_buffer = ralloc_asprintf(mem_ctx, "");
		buffer = &code_buffer;

		foreach_iter(exec_list_iterator, iter, *ir)
		{
			ir_instruction *inst = (ir_instruction *)iter.get();
			do_visit(inst);
		}
		buffer = 0;

		char* decl_buffer = ralloc_asprintf(mem_ctx, "");
		buffer = &decl_buffer;
		declare_structs(ParseState);
        
        if (Backend.TypedBuffers)
        {
            ralloc_asprintf_append(buffer, "\n");
            for (uint32 i = 0; i < (uint32)Backend.TypedBufferFormats.Num(); i++)
            {
                if ((Backend.TypedBuffers & (1 << i)) != 0)
                {
                    if ((Backend.TypedUAVs & (1 << i)) != 0)
                    {
                        ralloc_asprintf_append(buffer, "#if __METAL_TYPED_BUFFER_RW_IMPL__ == __METAL_TYPED_BUFFER_RAW__\n");
                        ralloc_asprintf_append(buffer, "constant uint GMetalTypedBufferFormat%d = ue4::Max;\n", i);
                        ralloc_asprintf_append(buffer, "#elif __METAL_TYPED_BUFFER_RW_IMPL__ == __METAL_TYPED_BUFFER_FC__\n");
                        ralloc_asprintf_append(buffer, "constant uint GMetalTypedBufferFormat%d [[ function_constant(%d) ]];\n", i, i);
                        ralloc_asprintf_append(buffer, "#else\n");
                        ralloc_asprintf_append(buffer, "constant uint GMetalTypedBufferFormat%d = ue4::Unknown;\n", i);
                        ralloc_asprintf_append(buffer, "#endif\n");
                    }
                    else
                    {
                        ralloc_asprintf_append(buffer, "#if __METAL_TYPED_BUFFER_READ_IMPL__ == __METAL_TYPED_BUFFER_RAW__\n");
                        ralloc_asprintf_append(buffer, "constant uint GMetalTypedBufferFormat%d = ue4::Max;\n", i);
                        ralloc_asprintf_append(buffer, "#elif __METAL_TYPED_BUFFER_READ_IMPL__ == __METAL_TYPED_BUFFER_FC__\n");
                        ralloc_asprintf_append(buffer, "constant uint GMetalTypedBufferFormat%d [[ function_constant(%d) ]];\n", i, i);
                        ralloc_asprintf_append(buffer, "#else\n");
                        ralloc_asprintf_append(buffer, "constant uint GMetalTypedBufferFormat%d = ue4::Unknown;\n", i);
                        ralloc_asprintf_append(buffer, "#endif\n");
                    }
                }
            }
        }
		
        if ((bExplicitEarlyFragTests || bImplicitEarlyFragTests) && !Backend.bExplicitDepthWrites && Frequency == fragment_shader && Backend.Version >= 2)
		{
			ralloc_asprintf_append(buffer, "\n#define FUNC_ATTRIBS [[early_fragment_tests]]\n\n");
		}
		else
		{
			ralloc_asprintf_append(buffer, "\n#define FUNC_ATTRIBS \n\n");
		}

		// These should work in fragment shaders but Apple are behind the curve on SM6.
		if (bRequiresWave && Frequency == compute_shader && Backend.Version >= 3)
		{
			ralloc_asprintf_append(buffer, "\n#define WAVE_INDEX_VARS decl_wave_index_vars, \n\n");
		}
		else
		{
			ralloc_asprintf_append(buffer, "\n#define WAVE_INDEX_VARS \n\n");
		}
        
        // Vertex + Hull compute shaders must always use FMAs.
        if (Backend.bIsTessellationVSHS)
        {
            ralloc_asprintf_append(buffer, "#define fma(a, b, c) fma(a, b, c)\n");
        }
        // Plain vertex & domain shaders need only use FMAs on Metal 1.2-2.0
        else if (Frequency == vertex_shader || Frequency == tessellation_evaluation_shader)
        {
            ralloc_asprintf_append(buffer, "#if __METAL_VERSION__ < 120 || __METAL_VERSION__ >= 210\n"
                                   "#define fma(a, b, c) ((a  * b) + c)\n"
                                   "#else\n"
                                   "#define fma(a, b, c) fma(a, b, c)\n"
                                   "#endif\n");
        }
        // Fragment shaders and compute shaders need not use FMAs.
        else
        {
            ralloc_asprintf_append(buffer, "#define fma(a, b, c) ((a  * b) + c)\n");
        }

		buffer = 0;

		char* signature = ralloc_asprintf(mem_ctx, "");
		buffer = &signature;
		print_signature(ParseState);
		buffer = 0;

        char* metal_defines = ralloc_asprintf(mem_ctx, "");
        buffer = &metal_defines;
        const char *StageName = shaderPrefix();
		if (Backend.bIsTessellationVSHS || Frequency == tessellation_evaluation_shader)
		{
			check(tessellation.outputcontrolpoints != 0);
			ralloc_asprintf_append(buffer, "#define TessellationOutputControlPoints %d\n", tessellation.outputcontrolpoints);
			ralloc_asprintf_append(buffer, "#define ");
			switch (tessellation.domain)
			{
				case GLSL_DOMAIN_TRI:
					ralloc_asprintf_append(buffer, "PRIMITIVE_TYPE_TRIANGLES");
					break;
				case GLSL_DOMAIN_QUAD:
					ralloc_asprintf_append(buffer, "PRIMITIVE_TYPE_QUADS");
					break;
				case GLSL_DOMAIN_NONE:
				case GLSL_DOMAIN_ISOLINE:
				default:
					check(0);
			}
			ralloc_asprintf_append(buffer, "\n");
		}

		if (Backend.bIsTessellationVSHS)
		{
			check(Backend.inputcontrolpoints != 0);
			ralloc_asprintf_append(buffer, "#define TessellationInputControlPoints %d\n", Backend.inputcontrolpoints);
			ralloc_asprintf_append(buffer, "#define TessellationMaxTessFactor %g\n", tessellation.maxtessfactor);
			check(Backend.patchesPerThreadgroup != 0);
			ralloc_asprintf_append(buffer, "#define TessellationPatchesPerThreadGroup %d\n", Backend.patchesPerThreadgroup);
		}
		
		if (Frequency == tessellation_evaluation_shader)
		{
			ralloc_asprintf_append(buffer, "#define GET_INTERNAL_PATCH_ID() patch_id\n");
		}
        
        switch(Backend.TypedMode)
        {
            case EMetalTypeBufferModeRaw:
                ralloc_asprintf_append(buffer, "#define __METAL_TYPED_BUFFER_READ_IMPL__ 0\n");
                ralloc_asprintf_append(buffer, "#define __METAL_TYPED_BUFFER_RW_IMPL__ 0\n");
                break;
            case EMetalTypeBufferModeSRV:
                ralloc_asprintf_append(buffer, "#define __METAL_TYPED_BUFFER_READ_IMPL__ 1\n");
                ralloc_asprintf_append(buffer, "#define __METAL_TYPED_BUFFER_RW_IMPL__ 2\n");
                break;
            case EMetalTypeBufferModeUAV:
                ralloc_asprintf_append(buffer, "#define __METAL_TYPED_BUFFER_READ_IMPL__ 1\n");
                ralloc_asprintf_append(buffer, "#define __METAL_TYPED_BUFFER_RW_IMPL__ 1\n");
                break;
            case EMetalTypeBufferModeTex:
                ralloc_asprintf_append(buffer, "#define __METAL_TYPED_BUFFER_READ_IMPL__ 3\n");
                ralloc_asprintf_append(buffer, "#define __METAL_TYPED_BUFFER_RW_IMPL__ 3\n");
                break;
            case EMetalTypeBufferModeFun:
                ralloc_asprintf_append(buffer, "#define __METAL_TYPED_BUFFER_READ_IMPL__ 2\n");
                ralloc_asprintf_append(buffer, "#define __METAL_TYPED_BUFFER_RW_IMPL__ 2\n");
                break;
            default:
                break;
        }

        if (bNeedsDeviceIndex)
        {
            ralloc_asprintf_append(buffer, "#define __METAL_DEVICE_CONSTANT_INDEX__ 1\n");
        }
        else
        {
            ralloc_asprintf_append(buffer, "#define __METAL_DEVICE_CONSTANT_INDEX__ 0\n");
        }
		
		if (Backend.bIsTessellationVSHS || Backend.Version >= 3)
		{
			ralloc_asprintf_append(buffer, "#define __METAL_MANUAL_TEXTURE_METADATA__ 0\n");
		}
		else
		{
			ralloc_asprintf_append(buffer, "#define __METAL_MANUAL_TEXTURE_METADATA__ 1\n");
		}
		
		if (Backend.bIsDesktop == EMetalGPUSemanticsImmediateDesktop)
		{
			ralloc_asprintf_append(buffer, "#define __METAL_USE_TEXTURE_CUBE_ARRAY__ 1\n");
		}
		else
		{
			ralloc_asprintf_append(buffer, "#define __METAL_USE_TEXTURE_CUBE_ARRAY__ 0\n");
		}
        
        buffer = 0;

		char* full_buffer = ralloc_asprintf(
			ParseState,
			"// Compiled by HLSLCC\n%s\n%s\n#include \"ue4_stdlib.metal\"\n%s\n\nusing namespace metal;\nusing namespace ue4;\n\n%s%s",
			signature,
			metal_defines,
            bNeedsComputeInclude ? "#include <metal_compute>" : "",
            decl_buffer,
			code_buffer
			);
		ralloc_free(mem_ctx);

		return full_buffer;
	}
};

char* FMetalCodeBackend::GenerateCode(exec_list* ir, _mesa_glsl_parse_state* state, EHlslShaderFrequency Frequency)
{
	// We'll need this Buffers info for the [[buffer()]] index
	FBuffers Buffers;
	
	Buffers.MaxTextures = bIsDesktop != EMetalGPUSemanticsImmediateDesktop ? 31 : 128;
	
	FGenerateMetalVisitor visitor(*this, state, state->target, Buffers);

	// At this point, all inputs and outputs are global uniforms, no structures.

	// Promotes all inputs from half to float to avoid stage_in issues
	PromoteInputsAndOutputsGlobalHalfToFloat(ir, state, Frequency);
	
	// For non-mobile shaders we need to support non-zero base-instance and base-vertex, which only works from Metal 1.1 on AMD/Intel/NV/Apple A9 and above
	if (Version > 0 && bIsDesktop != EMetalGPUSemanticsMobile)
	{
		// After stage_in type changes - add extra system for base instance / vertex
		FixupMetalBaseOffsets(ir, state, Frequency);
	}
	
	// Move all inputs & outputs to structs for Metal
	PackInputsAndOutputs(ir, state, Frequency, visitor.input_variables);
	
	FindAtomicVariables(ir, Buffers.AtomicVariables);
	
	// ir_var_uniform instances be global, so move them as arguments to main
	MovePackedUniformsToMain(ir, state, Buffers);

	//@todo-rco: Do we need this here?
	ExpandArrayAssignments(ir, state);

	// Fix any special language extensions (FrameBufferFetchES2() intrinsic)
	FixIntrinsics(ir, state);

	// Remove half->float->half or float->half->float
	FixRedundantCasts(ir);

	if (!OptimizeAndValidate(ir, state))
	{
		return nullptr;
	}

	// Do not call Optimize() after this!
	{
		// Metal can't do implicit conversions between half<->float during math expressions
		BreakPrecisionChangesVisitor(ir, state);

		// Metal can't read from a packed_* type, which for us come from a constant buffer
		//@todo-rco: Might not work if accessing packed_half* m[N]!
		RemovePackedVarReferences(ir, state);
		
		// We've probably removed a bunch of the variables now, we might have inserted some too..
		Buffers.AtomicVariables.clear();
		FindAtomicVariables(ir, Buffers.AtomicVariables);

		bool bConvertUniformsToFloats = (HlslCompileFlags & HLSLCC_FlattenUniformBuffers) != HLSLCC_FlattenUniformBuffers;
		ConvertHalfToFloatUniformsAndSamples(ir, state, bConvertUniformsToFloats, true);
		
		Validate(ir, state);
	}

	// Generate the actual code string
	const char* code = visitor.run(ir);
	return _strdup(code);
}

struct FMetalCheckComputeRestrictionsVisitor : public ir_rvalue_visitor
{
	TMap<ir_variable*, uint32>& ImageRW;
	_mesa_glsl_parse_state* ParseState;
    EMetalTypeBufferMode TypeMode;
	uint8 Version;
    bool bErrors;

	FMetalCheckComputeRestrictionsVisitor(TMap<ir_variable*, uint32>& InImageRW, _mesa_glsl_parse_state* InParseState,
    EMetalTypeBufferMode InTypeMode, uint8 InVersion)
		: ImageRW(InImageRW)
        , ParseState(InParseState)
		, TypeMode(InTypeMode)
        , Version(InVersion)
		, bErrors(false)
	{
	}

	virtual ir_visitor_status visit(ir_variable* IR) override
	{
		if (IR->type && IR->type->is_image())
		{
			ImageRW.Add(IR, 0);
		}

		return ir_rvalue_visitor::visit(IR);
	}

	virtual void VerifyDeReference(ir_dereference* DeRef, bool bWrite)
	{
		auto* Var = DeRef->variable_referenced();
		if (Var && Var->type && Var->type->is_image())
		{
			if (bWrite)
			{
				ImageRW[Var] |= EMetalAccessWrite;
			}
			else
			{
				ImageRW[Var] |= EMetalAccessRead;
			}

			if (ImageRW[Var] == EMetalAccessReadWrite && Version < 2 && (!Var->type->sampler_buffer || TypeMode == EMetalTypeBufferModeUAV))
			{
				_mesa_glsl_error(ParseState, "Metal doesn't allow simultaneous read & write on RWTexture(s) %s%s%s", Var->name ? "(" : "", Var->name ? Var->name : "", Var->name ? ")" : "");
				bErrors = true;
			}
		}
	}

	ir_visitor_status visit_leave(ir_assignment *ir) override
	{
		auto ReturnValue = ir_rvalue_visitor::visit_leave(ir);
		if (ReturnValue != visit_stop)
		{
			VerifyDeReference(ir->lhs, true);
			if (bErrors)
			{
				return visit_stop;
			}
		}
		return ReturnValue;
	}

	virtual void handle_rvalue(ir_rvalue **rvalue) override
	{
		if (rvalue && *rvalue)
		{
			auto* DeRef = (*rvalue)->as_dereference();
			if (DeRef)
			{
				VerifyDeReference(DeRef, in_assignee);
			}
		}
	}
};

struct FMetalCheckNonComputeRestrictionsVisitor : public FMetalCheckComputeRestrictionsVisitor
{
	FMetalCheckNonComputeRestrictionsVisitor(TMap<ir_variable*, uint32>& InImageRW, _mesa_glsl_parse_state* InParseState, EMetalTypeBufferMode InTypeMode, uint8 InVersion)
	: FMetalCheckComputeRestrictionsVisitor(InImageRW, InParseState, InTypeMode, InVersion)
	{
	}
	
	virtual ir_visitor_status visit(ir_variable* IR) override
	{
		if (IR->type && IR->type->is_image() && (Version < 2))
		{
			if (IR->name)
			{
				_mesa_glsl_error(ParseState, "Metal doesn't allow UAV '%s' on non-compute shader stage %d.", IR->name, (unsigned)ParseState->target);
			}
			else
			{
				_mesa_glsl_error(ParseState, "Metal doesn't allow UAV on non-compute shader stage %d.", (unsigned)ParseState->target);
			}
			bErrors = true;
			return visit_stop;
		}
		// @todo validate that GLSL_OUTPUTTOPOLOGY_POINT, GLSL_OUTPUTTOPOLOGY_LINE are not used
		
		return FMetalCheckComputeRestrictionsVisitor::visit(IR);
	}
	
	virtual void VerifyDeReference(ir_dereference* DeRef, bool bWrite) override
	{
		FMetalCheckComputeRestrictionsVisitor::VerifyDeReference(DeRef, bWrite);
		
		auto* Var = DeRef->variable_referenced();
		if (Var && Var->type && Var->type->is_image() && Var->type->sampler_buffer)
		{
			if (bWrite)
			{
				ImageRW[Var] |= EMetalAccessWrite;
			}
			else
			{
				ImageRW[Var] |= EMetalAccessRead;
			}
			
			if (ImageRW[Var] == EMetalAccessWrite && (ParseState->target != fragment_shader))
			{
				_mesa_glsl_error(ParseState, "Metal cannot write to resources in vertex shaders %s%s%s!", Var->name ? "(" : "", Var->name ? Var->name : "", Var->name ? ")" : "");
				bErrors = true;
			}
		}
	}
};

bool FMetalCodeBackend::ApplyAndVerifyPlatformRestrictions(exec_list* Instructions, _mesa_glsl_parse_state* ParseState, EHlslShaderFrequency Frequency)
{
	if (Frequency == HSF_ComputeShader)
	{
		FMetalCheckComputeRestrictionsVisitor Visitor(ImageRW, ParseState, TypedMode, Version);
		Visitor.run(Instructions);

		return !Visitor.bErrors;
	}
	else
	{
		FMetalCheckNonComputeRestrictionsVisitor Visitor(ImageRW, ParseState, TypedMode, Version);
		Visitor.run(Instructions);

		return !Visitor.bErrors;
	}
}

bool FMetalCodeBackend::GenerateMain(EHlslShaderFrequency Frequency, const char* EntryPoint, exec_list* Instructions, _mesa_glsl_parse_state* ParseState)
{
	ParseState->maxunrollcount = MaxUnrollLoops;
	
	auto* EntryPointSig = FindEntryPointFunction(Instructions, ParseState, EntryPoint);
	if (!EntryPointSig)
	{
		_mesa_glsl_error(ParseState, "shader entry point '%s' not found", EntryPoint);
		return false;
	}

	exec_list DeclInstructions;
	exec_list PreCallInstructions;
	exec_list ArgInstructions;
	exec_list PostCallInstructions;

	exec_list PrePreCallInstructions; 
	exec_list PostPostCallInstructions;
	auto* HullEntryPointSig = FindEntryPointFunction(Instructions, ParseState, "MainHull"); // Need to use proper name here for shader combining to work!
	auto* VertexEntryPointSig = EntryPointSig;
	FSemanticQualifier Qualifier;
	if(Frequency == HSF_VertexShader && HullEntryPointSig)
	{
		// is this a VS used for tessellation?
		check(bIsTessellationVSHS == false);
		bIsTessellationVSHS = true;
		EntryPointSig = HullEntryPointSig;
		Qualifier.Fields.bIsTessellationVSHS = bIsTessellationVSHS;
		Qualifier.Fields.bIsPatchConstant = true;
	}
	if(Frequency == HSF_HullShader)
	{
		check(HullEntryPointSig);
		// Find first possible vertex main function to combine Hull + Vertex, not ideal but the alternative is VS as stream out & HS as compute which will be more bandwidth...
		VertexEntryPointSig = NULL;
		VertexEntryPointSig = VertexEntryPointSig ? VertexEntryPointSig : FindEntryPointFunction(Instructions, ParseState, "Main");
		VertexEntryPointSig = VertexEntryPointSig ? VertexEntryPointSig : FindEntryPointFunction(Instructions, ParseState, "VSMain");
		VertexEntryPointSig = VertexEntryPointSig ? VertexEntryPointSig : FindEntryPointFunction(Instructions, ParseState, "MainVS");
		VertexEntryPointSig = VertexEntryPointSig ? VertexEntryPointSig : FindEntryPointFunction(Instructions, ParseState, "MainVertexShader");
		VertexEntryPointSig = VertexEntryPointSig ? VertexEntryPointSig : FindEntryPointFunction(Instructions, ParseState, "VShader");
		VertexEntryPointSig = VertexEntryPointSig ? VertexEntryPointSig : FindEntryPointFunction(Instructions, ParseState, "CapsuleShadowingUpsampleVS");
		VertexEntryPointSig = VertexEntryPointSig ? VertexEntryPointSig : FindEntryPointFunction(Instructions, ParseState, "ConvertToUniformMeshVS");
		VertexEntryPointSig = VertexEntryPointSig ? VertexEntryPointSig : FindEntryPointFunction(Instructions, ParseState, "ShadowObjectCullVS");
		VertexEntryPointSig = VertexEntryPointSig ? VertexEntryPointSig : FindEntryPointFunction(Instructions, ParseState, "ObjectCullVS");
		VertexEntryPointSig = VertexEntryPointSig ? VertexEntryPointSig : FindEntryPointFunction(Instructions, ParseState, "IrradianceCacheSplatVS");
		VertexEntryPointSig = VertexEntryPointSig ? VertexEntryPointSig : FindEntryPointFunction(Instructions, ParseState, "MainBenchmarkVS");
		VertexEntryPointSig = VertexEntryPointSig ? VertexEntryPointSig : FindEntryPointFunction(Instructions, ParseState, "HdrCustomResolveVS");
		VertexEntryPointSig = VertexEntryPointSig ? VertexEntryPointSig : FindEntryPointFunction(Instructions, ParseState, "HeightfieldSubsectionQuadVS");
		VertexEntryPointSig = VertexEntryPointSig ? VertexEntryPointSig : FindEntryPointFunction(Instructions, ParseState, "HeightfieldComponentQuadVS");
		VertexEntryPointSig = VertexEntryPointSig ? VertexEntryPointSig : FindEntryPointFunction(Instructions, ParseState, "DirectionalVertexMain");
		VertexEntryPointSig = VertexEntryPointSig ? VertexEntryPointSig : FindEntryPointFunction(Instructions, ParseState, "RadialVertexMain");
		VertexEntryPointSig = VertexEntryPointSig ? VertexEntryPointSig : FindEntryPointFunction(Instructions, ParseState, "DownsampleLightShaftsVertexMain");
		VertexEntryPointSig = VertexEntryPointSig ? VertexEntryPointSig : FindEntryPointFunction(Instructions, ParseState, "CopyToCubeFaceVS");
		VertexEntryPointSig = VertexEntryPointSig ? VertexEntryPointSig : FindEntryPointFunction(Instructions, ParseState, "MainForGS");
		VertexEntryPointSig = VertexEntryPointSig ? VertexEntryPointSig : FindEntryPointFunction(Instructions, ParseState, "PositionOnlyMain");
		VertexEntryPointSig = VertexEntryPointSig ? VertexEntryPointSig : FindEntryPointFunction(Instructions, ParseState, "WriteToSliceMainVS");

		check(bIsTessellationVSHS == false);
		bIsTessellationVSHS = true;
		EntryPointSig = HullEntryPointSig;
		Qualifier.Fields.bIsTessellationVSHS = bIsTessellationVSHS;
		Qualifier.Fields.bIsPatchConstant = true;
	}

	ParseState->tessellation = EntryPointSig->tessellation;

	// get number of input and output control points
	foreach_iter(exec_list_iterator, Iter, EntryPointSig->parameters)
	{
		const ir_variable* Variable = (ir_variable*)Iter.get();
		if (bIsTessellationVSHS && Variable->type->base_type == GLSL_TYPE_INPUTPATCH)
		{
			check(inputcontrolpoints == 0);
			// get the # input control points from the templated type patch_length
			inputcontrolpoints = Variable->type->patch_length;
		}
		else if (bIsTessellationVSHS && Variable->type->base_type == GLSL_TYPE_OUTPUTPATCH)
		{
			check(0); // this is the return of mainHull
		}
		else if (Frequency == HSF_DomainShader && Variable->type->base_type == GLSL_TYPE_OUTPUTPATCH)
		{
			check(ParseState->tessellation.outputcontrolpoints == 0);
			// get the # output control points from the templated type patch_length
			ParseState->tessellation.outputcontrolpoints = Variable->type->patch_length;
		}
	}

	if (bIsTessellationVSHS)
	{
		// @todo can METAL_TESS_MAX_THREADS_PER_THREADGROUP change?
		static const unsigned int METAL_TESS_MAX_THREADS_PER_THREADGROUP = 32;
		check(inputcontrolpoints != 0);
		check(ParseState->tessellation.outputcontrolpoints != 0);
		patchesPerThreadgroup = METAL_TESS_MAX_THREADS_PER_THREADGROUP / FMath::Max<uint32>(inputcontrolpoints, ParseState->tessellation.outputcontrolpoints);
		check(patchesPerThreadgroup != 0);
		check(patchesPerThreadgroup <= METAL_TESS_MAX_THREADS_PER_THREADGROUP);

#if EXEC_AT_INPUT_CP_RATE
		// create and call GET_INPUT_CP_ID
		ir_variable* SV_InputControlPointIDVar = NULL; // @todo it would be better to do this under GenerateInputFromSemantic (also this is ... should never be used by anything in the USF... only internal)
		{
			ir_function *Function = NULL;
			// create GET_INPUT_CP_ID
			{
				const glsl_type* retType = glsl_type::get_instance(GLSL_TYPE_UINT, 1, 1);
				ir_function_signature* sig = new(ParseState)ir_function_signature(retType);
				sig->is_builtin = true;
				Function = new(ParseState)ir_function("GET_INPUT_CP_ID");
				Function->add_signature(sig);
			}
			check(Function);

			exec_list VoidParameter;
			ir_function_signature * FunctionSig = Function->matching_signature(&VoidParameter);

			ir_variable* TempVariable = new(ParseState) ir_variable(glsl_type::get_instance(GLSL_TYPE_UINT, 1, 1), "SV_InputControlPointID", ir_var_temporary);
			ir_dereference_variable* TempVariableDeref = new(ParseState) ir_dereference_variable(TempVariable);
			PrePreCallInstructions.push_tail(TempVariable);

			auto* Call = new(ParseState)ir_call(FunctionSig, TempVariableDeref, &VoidParameter);
			PrePreCallInstructions.push_tail(Call);

			SV_InputControlPointIDVar = TempVariable;
			ParseState->symbols->add_variable(SV_InputControlPointIDVar);
		}

		// SV_OutputControlPointID is filled out in the loop that calls MainHull
		ir_variable* SV_OutputControlPointIDVar = new(ParseState) ir_variable(glsl_type::get_instance(GLSL_TYPE_UINT, 1, 1), "SV_OutputControlPointID", ir_var_temporary);
		PrePreCallInstructions.push_tail(SV_OutputControlPointIDVar);
		ParseState->symbols->add_variable(SV_OutputControlPointIDVar);

		// special case to simplify matters -- just SV_OutputControlPointID = SV_InputControlPointID; (as no loops are necessary in this case)
		check(inputcontrolpoints != 0);
		check(ParseState->tessellation.outputcontrolpoints != 0);
		if(inputcontrolpoints == ParseState->tessellation.outputcontrolpoints)
		{
			// NOTE: this will become dead code if inputcontrolpoints != outputcontrolpoints
			auto* Assign = new(ParseState)ir_assignment(
				new (ParseState)ir_dereference_variable(ParseState->symbols->get_variable("SV_OutputControlPointID")),
				new (ParseState)ir_dereference_variable(ParseState->symbols->get_variable("SV_InputControlPointID"))
				);
			PrePreCallInstructions.push_tail(Assign);
		}
#else // EXEC_AT_INPUT_CP_RATE
		// create and call GET_OUTPUT_CP_ID
		ir_variable* SV_OutputControlPointIDVar = NULL; // @todo it would be better to do this under GenerateInputFromSemantic
		{
			ir_function *Function = NULL;
			// create GET_OUTPUT_CP_ID
			{
				const glsl_type* retType = glsl_type::get_instance(GLSL_TYPE_UINT, 1, 1);
				ir_function_signature* sig = new(ParseState)ir_function_signature(retType);
				sig->is_builtin = true;
				Function = new(ParseState)ir_function("GET_OUTPUT_CP_ID");
				Function->add_signature(sig);
			}
			check(Function);

			exec_list VoidParameter;
			ir_function_signature * FunctionSig = Function->matching_signature(&VoidParameter);

			ir_variable* TempVariable = new(ParseState) ir_variable(glsl_type::get_instance(GLSL_TYPE_UINT, 1, 1), "SV_OutputControlPointID", ir_var_temporary);
			ir_dereference_variable* TempVariableDeref = new(ParseState) ir_dereference_variable(TempVariable);
			PrePreCallInstructions.push_tail(TempVariable);

			auto* Call = new(ParseState)ir_call(FunctionSig, TempVariableDeref, &VoidParameter);
			PrePreCallInstructions.push_tail(Call);

			SV_OutputControlPointIDVar = TempVariable;
			ParseState->symbols->add_variable(SV_OutputControlPointIDVar);
		}
#endif // EXEC_AT_INPUT_CP_RATE
		// create and call GET_PATCH_VALID
		{
			ir_function *Function = NULL;
			// create GET_PATCH_VALID
			{
				const glsl_type* retType = glsl_type::get_instance(GLSL_TYPE_BOOL, 1, 1);
				ir_function_signature* sig = new(ParseState)ir_function_signature(retType);
				sig->is_builtin = true;
				Function = new(ParseState)ir_function("GET_PATCH_VALID");
				Function->add_signature(sig);
			}
			check(Function);

			exec_list VoidParameter;
			ir_function_signature * FunctionSig = Function->matching_signature(&VoidParameter);

			ir_variable* TempVariable = new(ParseState) ir_variable(glsl_type::get_instance(GLSL_TYPE_BOOL, 1, 1), "isPatchValid", ir_var_temporary);
			ir_dereference_variable* TempVariableDeref = new(ParseState) ir_dereference_variable(TempVariable);
			PrePreCallInstructions.push_tail(TempVariable);

			auto* Call = new(ParseState)ir_call(FunctionSig, TempVariableDeref, &VoidParameter);
			PrePreCallInstructions.push_tail(Call);

			ParseState->symbols->add_variable(TempVariable);
		}

		// create and call GET_PATCH_ID_IN_THREADGROUP
		{
			ir_function *Function = NULL;
			// create GET_PATCH_ID_IN_THREADGROUP
			{
				const glsl_type* retType = glsl_type::get_instance(GLSL_TYPE_UINT, 1, 1);
				ir_function_signature* sig = new(ParseState)ir_function_signature(retType);
				sig->is_builtin = true;
				Function = new(ParseState)ir_function("GET_PATCH_ID_IN_THREADGROUP");
				Function->add_signature(sig);
			}
			check(Function);

			exec_list VoidParameter;
			ir_function_signature * FunctionSig = Function->matching_signature(&VoidParameter);

			ir_variable* TempVariable = new(ParseState) ir_variable(glsl_type::get_instance(GLSL_TYPE_UINT, 1, 1), "patchIDInThreadgroup", ir_var_temporary);
			ir_dereference_variable* TempVariableDeref = new(ParseState) ir_dereference_variable(TempVariable);
			PrePreCallInstructions.push_tail(TempVariable);

			auto* Call = new(ParseState)ir_call(FunctionSig, TempVariableDeref, &VoidParameter);
			PrePreCallInstructions.push_tail(Call);

			ParseState->symbols->add_variable(TempVariable);
		}
	}

	uint32& ClipDistancesUsed = ((FMetalLanguageSpec*)ParseState->LanguageSpec)->ClipDistancesUsed;
	uint32& NumClipDistancesUsed = ((FMetalLanguageSpec*)ParseState->LanguageSpec)->ClipDistanceCount;
	uint32 const ClipPrefixLen = 15;
	
	// get number of input and output control points
	foreach_iter(exec_list_iterator, Iter, EntryPointSig->parameters)
	{
		const ir_variable* Variable = (ir_variable*)Iter.get();
		if (Variable->mode == ir_var_out && Variable->semantic != NULL)
		{
			if (FCStringAnsi::Strnicmp(Variable->semantic, "SV_ClipDistance", ClipPrefixLen) == 0)
			{
				uint32 Index = 0;
				if (Variable->semantic[ClipPrefixLen] >= '1' && Variable->semantic[ClipPrefixLen] <= '7')
				{
					Index = Variable->semantic[ClipPrefixLen] - '0';
				}
				if (!(ClipDistancesUsed & (1 << Index)))
				{
					ClipDistancesUsed |= (1 << Index);
					NumClipDistancesUsed++;
				}
			}
			else if (FCStringAnsi::Strnicmp(Variable->semantic, "SV_Depth", 8) == 0)
			{
				bExplicitDepthWrites = true;
			}
		}
	}
	
	if (!EntryPointSig->return_type->is_void() && EntryPointSig->return_type->is_record() && !bIsTessellationVSHS)
	{
		for (uint32 i = 0; i < EntryPointSig->return_type->length; ++i)
		{
			const char* FieldSemantic = EntryPointSig->return_type->fields.structure[i].semantic;
			if (FieldSemantic != NULL)
			{
				if(FCStringAnsi::Strnicmp(FieldSemantic, "SV_ClipDistance", ClipPrefixLen) == 0)
				{
					uint32 Index = 0;
					if (FieldSemantic[ClipPrefixLen] >= '1' && FieldSemantic[ClipPrefixLen] <= '7')
					{
						Index = FieldSemantic[ClipPrefixLen] - '0';
					}
					if (!(ClipDistancesUsed & (1 << Index)))
					{
						ClipDistancesUsed |= (1 << Index);
						NumClipDistancesUsed++;
					}
				}
				else if (FCStringAnsi::Strnicmp(FieldSemantic, "SV_Depth", 8) == 0)
				{
					bExplicitDepthWrites = true;
				}
			}
		}
	}
	
	ir_variable* InputPatchVar = NULL;

	ParseState->symbols->push_scope();

	// Find all system semantics and generate in/out globals
	foreach_iter(exec_list_iterator, Iter, EntryPointSig->parameters)
	{
		const ir_variable* Variable = (ir_variable*)Iter.get();
		if (bIsTessellationVSHS && Variable->type->base_type == GLSL_TYPE_INPUTPATCH)
		{
			auto InputMultiPatchType = glsl_type::get_array_instance(Variable->type, patchesPerThreadgroup);
			ir_variable* ArgVar = new(ParseState)ir_variable(InputMultiPatchType, Variable->name, ir_var_shared);
			PrePreCallInstructions.push_tail(ArgVar);
			ir_dereference* ArgVarDeref =
				new(ParseState)ir_dereference_array(
					ArgVar,
					new (ParseState)ir_dereference_variable(ParseState->symbols->get_variable("patchIDInThreadgroup"))
				);
			ArgInstructions.push_tail(ArgVarDeref);

			check(Variable->mode == ir_var_in);

			check(InputPatchVar == NULL);
			InputPatchVar = ArgVar;
		}
		else if (bIsTessellationVSHS && Variable->type->base_type == GLSL_TYPE_OUTPUTPATCH)
		{
			check(0); // this is the return of mainHull
		}
		else if (Frequency == HSF_DomainShader && Variable->type->base_type == GLSL_TYPE_OUTPUTPATCH)
		{
			ir_variable* ArgVar = new(ParseState)ir_variable(Variable->type, Variable->name, ir_var_in);
			ArgVar->read_only = true;
			DeclInstructions.push_tail(ArgVar);
			ir_dereference_variable* ArgVarDeref = new(ParseState)ir_dereference_variable(ArgVar);
			ArgInstructions.push_tail(ArgVarDeref);

			check(Variable->mode == ir_var_in);
		}
		else if (Variable->semantic != NULL || Variable->type->is_record())
		{
			ir_dereference_variable* ArgVarDeref = NULL;
			switch (Variable->mode)
			{
			case ir_var_in:
				ArgVarDeref = MetalUtils::GenerateInput(
					Frequency, bIsDesktop,
					ParseState,
					Variable->name,
					Variable->semantic,
					Variable->type,
					&DeclInstructions,
					&PreCallInstructions
					);
				break;
			case ir_var_out:
				ArgVarDeref = MetalUtils::GenerateOutput(
					Frequency, bIsDesktop,
					ParseState,
					Variable->semantic,
					Qualifier,
					Variable->type,
					&DeclInstructions,
					&PreCallInstructions,
					&PostCallInstructions
					);
				break;
			default:
			   _mesa_glsl_error(
				   ParseState,
				   "entry point parameter '%s' must be an input or output",
				   Variable->name
				   );
			}
			
			ArgInstructions.push_tail(ArgVarDeref);
		}
		else
		{
			check(0);
		}
	}

	ir_variable* OutputPatchVar = NULL;
	if(bIsTessellationVSHS)
	{
		check(!EntryPointSig->return_type->is_void());
	}

	// The function's return value should have an output semantic if it's not void.
	ir_dereference_variable* EntryPointReturn = nullptr;
	if (!EntryPointSig->return_type->is_void())
	{
		if(bIsTessellationVSHS)
		{
			// generate
			// OutputType EntryPointReturn;
			// threadgroup OutputType ThreadOutputPatch[3]; // output_patch<OutputType, 3> ThreadOutputPatch;
			// ... [done below] EntryPointReturn = MainHull(...);
			// ThreadOutputPatch[SV_OutputControlPointID] = EntryPointReturn;

			const auto OutputType = EntryPointSig->return_type;
			// Generate a local variable to hold the output.
			ir_variable* TempVariable = new(ParseState) ir_variable(OutputType, nullptr, ir_var_temporary);
			ir_dereference_variable* TempVariableDeref = new(ParseState) ir_dereference_variable(TempVariable);
			PrePreCallInstructions.push_tail(TempVariable);
			EntryPointReturn = TempVariableDeref;

			auto OutputPatchType = glsl_type::get_array_instance(OutputType, ParseState->tessellation.outputcontrolpoints);
			auto OutputMultiPatchType = glsl_type::get_array_instance(OutputPatchType, patchesPerThreadgroup);
			// Generate a threadgroup variable to hold all the outputs.
			// threadgroup OutputType ThreadOutputPatch[patchesPerThreadgroup][outputcontrolpoints];
			OutputPatchVar = new(ParseState) ir_variable(OutputMultiPatchType, "ThreadOutputMultiPatch", ir_var_shared);
			PrePreCallInstructions.push_tail(OutputPatchVar);
			ir_dereference_array* OutputPatchElementIndex = new(ParseState)ir_dereference_array(
				new(ParseState)ir_dereference_array(
					OutputPatchVar,
					new (ParseState)ir_dereference_variable(ParseState->symbols->get_variable("patchIDInThreadgroup"))
				),
				new (ParseState)ir_dereference_variable(ParseState->symbols->get_variable("SV_OutputControlPointID"))
				);
			PostCallInstructions.push_tail(
				new (ParseState)ir_assignment(
					OutputPatchElementIndex,
					EntryPointReturn
				)
				);
		}
		else
		{
			EntryPointReturn = MetalUtils::GenerateOutput(Frequency, bIsDesktop, ParseState, EntryPointSig->return_semantic, Qualifier, EntryPointSig->return_type, &DeclInstructions, &PreCallInstructions, &PostCallInstructions);
		}
	}

		/*
		we map the HLSL vertex and hull shader to this Metal kernel function
		for the most parts, we treat variables of InputPatch and OutputPatch as arrays of the inner type

		if(!EXEC_AT_INPUT_CP_RATE) loop
		[optional] call vertex fetch // @todo use StageInOutDescriptor
		call vertex shader main
		barrier
		
		if(EXEC_AT_INPUT_CP_RATE) loop
		build input patch from shader input interface blocks
		call hull shader main function with input patch and current control point id (SV_OutputControlPointID)
		copy hull shader main result for the current control point to theadgroup memory (ThreadOutputPatch)
		barrier
		(so all instances have computed the per control point data)

		if control point id (SV_OutputControlPointID) is 0
		call patch constant function with the ThreadOutputPatch as an input
		copy the patch constant result to the PatchOut and TFOut

		if(EXEC_AT_INPUT_CP_RATE) loop
		copy ThreadOutputPatch to CPOut 
		*/

		if (bIsTessellationVSHS)
		{
			// create and call GET_INTERNAL_PATCH_ID
			ir_variable* internalPatchIDVar = NULL;
			{
				ir_function *Function = NULL;
				// create GET_INTERNAL_PATCH_ID
				{
					const glsl_type* retType = glsl_type::get_instance(GLSL_TYPE_UINT, 1, 1);
					ir_function_signature* sig = new(ParseState)ir_function_signature(retType);
					sig->is_builtin = true;
					Function = new(ParseState)ir_function("GET_INTERNAL_PATCH_ID");
					Function->add_signature(sig);
				}
				check(Function);

				exec_list VoidParameter;
				ir_function_signature * FunctionSig = Function->matching_signature(&VoidParameter);

				ir_variable* TempVariable = new(ParseState) ir_variable(glsl_type::get_instance(GLSL_TYPE_UINT, 1, 1), "internalPatchIDVar", ir_var_temporary);
				ir_dereference_variable* TempVariableDeref = new(ParseState) ir_dereference_variable(TempVariable);
				PrePreCallInstructions.push_tail(TempVariable);

				auto* Call = new(ParseState)ir_call(FunctionSig, TempVariableDeref, &VoidParameter);
				PrePreCallInstructions.push_tail(Call);

				internalPatchIDVar = TempVariable;
			}


			exec_list VertexDeclInstructions; // will only have the inputs with semantics
			exec_list VertexPreCallInstructions; // will only have the copy to temp-struct part
			exec_list VertexArgInstructions;

			ir_variable* OutputVertexVar = NULL;

			// Find all system semantics and generate in/out globals
			foreach_iter(exec_list_iterator, Iter, VertexEntryPointSig->parameters)
			{
				const ir_variable* Variable = (ir_variable*)Iter.get();
				if (Variable->semantic != NULL || Variable->type->is_record())
				{
					ir_dereference_variable* ArgVarDeref = NULL;
					switch (Variable->mode)
					{
					case ir_var_in:
						ArgVarDeref = MetalUtils::GenerateInput(
							Frequency, bIsDesktop,
							ParseState,
							Variable->name,
							Variable->semantic,
							Variable->type,
							&VertexDeclInstructions,
							&VertexPreCallInstructions
							);
						break;
					case ir_var_out:
						{
							// Generate a local variable to hold the output.
							ir_variable* ArgVar = new(ParseState) ir_variable(Variable->type, Variable->name, ir_var_temporary);
							ArgVarDeref = new(ParseState)ir_dereference_variable(ArgVar);
							VertexPreCallInstructions.push_tail(ArgVar);

							if(Variable->type->is_record())
							{
								check(OutputVertexVar == NULL);
								OutputVertexVar = ArgVar;
							}
							else if (!Variable->semantic || strcmp(Variable->semantic, "SV_POSITION") != 0)
							{
								// @todo Error about the ignored variables - audit to ensure only SV_Position is duplicated
								_mesa_glsl_error(ParseState, "Unhandled output variable %s [[%s]] found in tessellation shader.\n", Variable->name, Variable->semantic);
							}
						}
						break;
					default:
					   _mesa_glsl_error(
						   ParseState,
						   "entry point parameter '%s' must be an input or output",
						   Variable->name
						   );
					}
			
					VertexArgInstructions.push_tail(ArgVarDeref);
				}
			}
			

			// process VertexDeclInstructions
			//	/*50550*//*I*/vec4 IN_ATTRIBUTE0 : [[ attribute(ATTRIBUTE0) ]];
			//->
			//	struct InputVertexType {
			//		vec4 IN_ATTRIBUTE0;
			//	} InputVertexVar;
			TIRVarSet VSInVariables;

			TArray<glsl_struct_field> VSInMembers;

			uint32 usedAttributes = 0;
			ir_variable* vertex_id = NULL;
			ir_variable* instance_id = NULL;

			foreach_iter(exec_list_iterator, Iter, VertexDeclInstructions)
			{
				ir_instruction* IR = (ir_instruction*)Iter.get();
				auto* Variable = IR->as_variable();
				check(Variable);
				{
					switch (Variable->mode)
					{
					case ir_var_in:
						{
							check(!Variable->type->is_array());
							check(Variable->semantic);
							int attributeIndex = -1;
#if PLATFORM_WINDOWS
							sscanf_s(Variable->semantic, "[[ attribute(ATTRIBUTE%d) ]]", &attributeIndex);
							sscanf_s(Variable->semantic, "[[ user(ATTRIBUTE%d) ]]", &attributeIndex);
#else
							sscanf(Variable->semantic, "[[ attribute(ATTRIBUTE%d) ]]", &attributeIndex);
							sscanf(Variable->semantic, "[[ user(ATTRIBUTE%d) ]]", &attributeIndex);
#endif
							if(attributeIndex == -1)
							{
 								if(!strcmp(Variable->semantic, "[[ vertex_id ]]"))
 								{
 									vertex_id = Variable;
 								}
 								else if(!strcmp(Variable->semantic, "[[ instance_id ]]"))
 								{
 									instance_id = Variable;
								}
								else if (strcmp(Variable->semantic, "SV_POSITION") != 0)
								{
									// @todo Error about the ignored variables - audit to ensure only SV_Position is duplicated
									_mesa_glsl_error(ParseState, "Unhandled input variable %s [[%s]] found in tessellation shader.\n", Variable->name, Variable->semantic);
								}
							}
							else
							{
 								check(attributeIndex >= 0 && attributeIndex <= 31);
 								glsl_struct_field Member;
 								Member.type = Variable->type;
 								Member.name = ralloc_strdup(ParseState, Variable->name);
 								Member.semantic = ralloc_asprintf(ParseState, "[[ attribute(%d) ]]", attributeIndex);
 								usedAttributes |= (1 << attributeIndex);
								VSInMembers.Add(Member);
								VSInVariables.insert(Variable);
							}
							// @todo It would be better to add "#define has_IN_ATTRIBUTE0" to VSHSDefines...
						}
						break;
					default:
						check(0);
					}
				}
			}

			if(vertex_id)
			{
				// @todo could strip out indexBuffer and indexBufferType if vertex_id == NULL
				auto *Variable = vertex_id;
				Variable->remove();
				Variable->mode = ir_var_temporary;
				VertexPreCallInstructions.push_tail(Variable);
				// create and call GET_VERTEX_ID
				{
					ir_function *Function = NULL;
					// create GET_VERTEX_ID
					{
						const glsl_type* retType = glsl_type::get_instance(GLSL_TYPE_UINT, 1, 1);
						ir_function_signature* sig = new(ParseState)ir_function_signature(retType);
						sig->is_builtin = true;
						Function = new(ParseState)ir_function("GET_VERTEX_ID");
						Function->add_signature(sig);
					}
					check(Function);

					exec_list VoidParameter;
					ir_function_signature * FunctionSig = Function->matching_signature(&VoidParameter);

					ir_dereference_variable* VariableDeref = new(ParseState) ir_dereference_variable(Variable);

					auto* Call = new(ParseState)ir_call(FunctionSig, VariableDeref, &VoidParameter);
					VertexPreCallInstructions.push_tail(Call);
				}
			}

			if(instance_id)
			{
				auto *Variable = instance_id;
				Variable->remove();
				Variable->mode = ir_var_temporary;
				VertexPreCallInstructions.push_tail(Variable);
				// create and call GET_INSTANCE_ID
				{
					ir_function *Function = NULL;
					// create GET_INSTANCE_ID
					{
						const glsl_type* retType = glsl_type::get_instance(GLSL_TYPE_UINT, 1, 1);
						ir_function_signature* sig = new(ParseState)ir_function_signature(retType);
						sig->is_builtin = true;
						Function = new(ParseState)ir_function("GET_INSTANCE_ID");
						Function->add_signature(sig);
					}
					check(Function);

					exec_list VoidParameter;
					ir_function_signature * FunctionSig = Function->matching_signature(&VoidParameter);

					ir_dereference_variable* VariableDeref = new(ParseState) ir_dereference_variable(Variable);

					auto* Call = new(ParseState)ir_call(FunctionSig, VariableDeref, &VoidParameter);
					VertexPreCallInstructions.push_tail(Call);
				}
			}

			auto InputVertexType = glsl_type::get_record_instance(&VSInMembers[0], (unsigned int)VSInMembers.Num(), "InputVertexType");
			// add and read from stage_in
			ir_variable* InputVertexVar = new(ParseState)ir_variable(InputVertexType, "InputVertexVar", ir_var_in);
			InputVertexVar->semantic = ralloc_asprintf(ParseState, "stage_in"); // the proper semantic will be added later
			DeclInstructions.push_tail(InputVertexVar);
			ParseState->symbols->add_variable(InputVertexVar);
			ParseState->AddUserStruct(InputVertexType);

			// fix VertexPreCallInstructions
			//	/*50554*//*50553*//*50552*/Param1249.Position = /*50551*/IN_ATTRIBUTE0;
			//->
			//	/*50554*//*50553*//*50552*/Param1249.Position = /*50551*/InputVertexVar.IN_ATTRIBUTE0;
			foreach_iter(exec_list_iterator, Iter, VertexPreCallInstructions)
			{
				ir_instruction* IR = (ir_instruction*)Iter.get();
				auto* assign = IR->as_assignment();
				if (assign)
				{
					auto Variable = assign->rhs->variable_referenced();
					if(VSInVariables.find(Variable) != VSInVariables.end())
					{
						// @todo assert each VSInVariables is only hit once...
						assign->rhs = new(ParseState)ir_dereference_record(InputVertexVar, Variable->name);
					}
				}
			}


			// optimization if inputcontrolpoints == outputcontrolpoints -- no need for a loop
			if(EXEC_AT_INPUT_CP_RATE || inputcontrolpoints == ParseState->tessellation.outputcontrolpoints)
			{
				// add ... if(isPatchValid)
				ir_if* pv_if = new(ParseState)ir_if(new(ParseState)ir_dereference_variable(ParseState->symbols->get_variable("isPatchValid")));
				PrePreCallInstructions.push_tail(pv_if);


				pv_if->then_instructions.append_list(&VertexPreCallInstructions);

				// call VertexMain
				pv_if->then_instructions.push_tail(new(ParseState) ir_call(VertexEntryPointSig, NULL, &VertexArgInstructions));

				// assign OutputVertexVar to InputPatchVar[patchIDInThreadgroup][SV_OutputControlPointID] // NOTE: in this case SV_OutputControlPointID == inputControlPointID
				ir_dereference_array* InputPatchElementIndex = new(ParseState)ir_dereference_array(
					new(ParseState)ir_dereference_array(
						InputPatchVar,
						new (ParseState)ir_dereference_variable(ParseState->symbols->get_variable("patchIDInThreadgroup"))
					),
#if EXEC_AT_INPUT_CP_RATE
					new (ParseState)ir_dereference_variable(ParseState->symbols->get_variable("SV_InputControlPointID"))
#else // EXEC_AT_INPUT_CP_RATE
					new (ParseState)ir_dereference_variable(ParseState->symbols->get_variable("SV_OutputControlPointID"))
#endif // EXEC_AT_INPUT_CP_RATE
					);
				pv_if->then_instructions.push_tail(
					new (ParseState)ir_assignment(
						InputPatchElementIndex,
						new (ParseState)ir_dereference_variable(OutputVertexVar)
					)
					);
			}
			else
			{
				check(0); // not currently a supported combination with compute stageIn attributes
				check(!EXEC_AT_INPUT_CP_RATE); // this will never happen if EXEC_AT_INPUT_CP_RATE
				// add ...	for(uint baseCPID = 0; baseCPID < TessellationInputControlPoints; baseCPID += TessellationOutputControlPoints)
				ir_variable* baseCPIDVar = new(ParseState)ir_variable(glsl_type::get_instance(GLSL_TYPE_UINT, 1, 1), "baseCPIDVar", ir_var_temporary);
				PrePreCallInstructions.push_tail(baseCPIDVar);
				// add ... uint baseCPID = 0
				PrePreCallInstructions.push_tail(
					new(ParseState)ir_assignment(
						new(ParseState)ir_dereference_variable(baseCPIDVar),
						new(ParseState)ir_constant((unsigned)0)
					)
					);
				ir_loop* vf_loop = new(ParseState)ir_loop();
				PrePreCallInstructions.push_tail(vf_loop);

				// NOTE: cannot use from/to/increment/counter/cmp because that is used during optimizations
				// add ... baseCPID < TessellationInputControlPoints (to break from the for loop)
				ir_if* vf_loop_break = new(ParseState)ir_if(
					new(ParseState)ir_expression(ir_binop_gequal,
						new(ParseState)ir_dereference_variable(baseCPIDVar),
						new(ParseState)ir_constant((unsigned)inputcontrolpoints)
					)
					);
				vf_loop->body_instructions.push_tail(vf_loop_break);
				vf_loop_break->then_instructions.push_tail(
						new(ParseState)ir_loop_jump(ir_loop_jump::jump_break)
					);
				vf_loop->mode = ir_loop::loop_dont_care;

				// add ... const uint inputCPID = baseCPID + SV_OutputControlPointID; // baseCPID + GET_OUTPUT_CP_ID()
				ir_variable* inputCPIDVar = new(ParseState)ir_variable(glsl_type::get_instance(GLSL_TYPE_UINT, 1, 1), "inputCPIDVar", ir_var_temporary);
				vf_loop->body_instructions.push_tail(inputCPIDVar);
				vf_loop->body_instructions.push_tail(
					new(ParseState)ir_assignment(
						new(ParseState)ir_dereference_variable(inputCPIDVar),
						new(ParseState)ir_expression(ir_binop_add,
							new(ParseState)ir_dereference_variable(baseCPIDVar),
							new(ParseState)ir_dereference_variable(ParseState->symbols->get_variable("SV_OutputControlPointID"))
						)
					)
					);

				// add ... if(inputCPID < TessellationInputControlPoints)
				ir_if* vf_if = new(ParseState)ir_if(
					new(ParseState)ir_expression(ir_binop_less,
						new(ParseState)ir_dereference_variable(inputCPIDVar),
						new(ParseState)ir_constant((unsigned)inputcontrolpoints)
					)
					);
				vf_loop->body_instructions.push_tail(vf_if);
				// add ... baseCPID += TessellationOutputControlPoints
				vf_loop->body_instructions.push_tail(
					new(ParseState)ir_assignment(
						new(ParseState)ir_dereference_variable(baseCPIDVar),
						new(ParseState)ir_expression(ir_binop_add,
							new(ParseState)ir_dereference_variable(baseCPIDVar),
							new(ParseState)ir_constant((unsigned)ParseState->tessellation.outputcontrolpoints)
						)
					)
					);

				// add ...	const uint vertex_id = threadgroup_position_in_grid * TessellationInputControlPoints + inputCPID;
				ir_variable* vertex_idVar = new(ParseState)ir_variable(glsl_type::get_instance(GLSL_TYPE_UINT, 1, 1), "vertex_idVar", ir_var_temporary);
				vf_if->then_instructions.push_tail(vertex_idVar);
				vf_if->then_instructions.push_tail(
					new (ParseState)ir_assignment(
						new(ParseState)ir_dereference_variable(vertex_idVar),
						new(ParseState)ir_expression(ir_binop_add,
							new(ParseState)ir_expression(ir_binop_mul,
								new(ParseState)ir_dereference_variable(internalPatchIDVar),
								new(ParseState)ir_constant((unsigned)inputcontrolpoints)
							),
							new(ParseState)ir_dereference_variable(inputCPIDVar)
						)
					)
					);

				check(0);
				vf_if->then_instructions.append_list(&VertexPreCallInstructions);

				// call VertexMain
				vf_if->then_instructions.push_tail(new(ParseState) ir_call(VertexEntryPointSig, NULL, &VertexArgInstructions));

				// assign OutputVertexVar to InputPatchVar[patchIDInThreadgroup][inputCPID]
				ir_dereference_array* InputPatchElementIndex = new(ParseState)ir_dereference_array(
					new(ParseState)ir_dereference_array(
						InputPatchVar,
						new (ParseState)ir_dereference_variable(ParseState->symbols->get_variable("patchIDInThreadgroup"))
					),
					new (ParseState)ir_dereference_variable(inputCPIDVar)
					);
				vf_if->then_instructions.push_tail(
					new (ParseState)ir_assignment(
						InputPatchElementIndex,
						new (ParseState)ir_dereference_variable(OutputVertexVar)
					)
					);
			}

			// call barrier() to ensure that all threads have computed the per-input-patch computation
			{
				ir_function *Function = ParseState->symbols->get_function(bIsDesktop == EMetalGPUSemanticsImmediateDesktop ? GROUP_MEMORY_BARRIER : SIMDGROUP_MEMORY_BARRIER);
				check(Function);
				check(Function->signatures.get_head() == Function->signatures.get_tail());
				exec_list VoidParameter;
				ir_function_signature * BarrierFunctionSig = Function->matching_signature(&VoidParameter);
				PrePreCallInstructions.push_tail(new(ParseState)ir_call(BarrierFunctionSig, NULL, &VoidParameter));
			}

			ir_function_signature* PatchConstantSig = FindEntryPointFunction(Instructions, ParseState, ParseState->tessellation.patchconstantfunc);
			if (!PatchConstantSig)
			{
				_mesa_glsl_error(ParseState, "patch constant function `%s' not found", ParseState->tessellation.patchconstantfunc);
			}

			// call barrier() to ensure that all threads have computed the per-output-patch computation
			{
				ir_function *Function = ParseState->symbols->get_function(bIsDesktop == EMetalGPUSemanticsImmediateDesktop ? GROUP_MEMORY_BARRIER : SIMDGROUP_MEMORY_BARRIER);
				check(Function);
				check(Function->signatures.get_head() == Function->signatures.get_tail());
				exec_list VoidParameter;
				ir_function_signature * BarrierFunctionSig = Function->matching_signature(&VoidParameter);
				PostPostCallInstructions.push_tail(new(ParseState)ir_call(BarrierFunctionSig, NULL, &VoidParameter));
			}

			// track attribute#s
			int onAttribute = 0;

			// call the entry point
			check(PatchConstantSig);
			{
				CallPatchConstantFunction(ParseState, OutputPatchVar, internalPatchIDVar, PatchConstantSig, DeclInstructions, PostPostCallInstructions, onAttribute);
			}

			exec_list MainHullDeclInstructions;
			exec_list PreMainHullCallInstructions;
			exec_list PostMainHullCallInstructions;

			const glsl_type* OutputType = NULL;

			FSemanticQualifier OutQualifier;
			OutQualifier.Fields.bIsPatchConstant = true;

			{
				auto NestedEntryPointReturn = MetalUtils::GenerateOutput(
					HSF_HullShader, bIsDesktop,
					ParseState,
					EntryPointSig->return_semantic,
					OutQualifier,
					EntryPointSig->return_type,
					&MainHullDeclInstructions,
					&PreMainHullCallInstructions,
					&PostMainHullCallInstructions
					);

				ir_dereference* deref = nullptr;
				if(!EXEC_AT_INPUT_CP_RATE || inputcontrolpoints == ParseState->tessellation.outputcontrolpoints)
				{
					deref = EntryPointReturn;
				}
				else
				{
					deref = new(ParseState)ir_dereference_array(
							new(ParseState)ir_dereference_array(
								OutputPatchVar,
								new (ParseState)ir_dereference_variable(ParseState->symbols->get_variable("patchIDInThreadgroup"))
							),
							new (ParseState)ir_dereference_variable(ParseState->symbols->get_variable("SV_OutputControlPointID"))
						);
				}

				auto* Assign = new(ParseState)ir_assignment(NestedEntryPointReturn, deref);
				// insert the assign at the head of PostMainHullCallInstructions
				PostMainHullCallInstructions.push_head(Assign);
			}

			// make a flat perControlPoint struct
			ir_dereference_variable* OutputControlPointDeref = NULL;
			{
				TIRVarSet HSOutVariables;

				TArray<glsl_struct_field> HSOutMembers;
				
				static uint8 TypeSizes[(uint8)EMetalComponentType::Max] = {4, 4, 2, 4, 1};
				TessAttribs.PatchControlPointOutSize = 0;
				uint32 PatchControlPointOutAlignment = 0;
				foreach_iter(exec_list_iterator, Iter, MainHullDeclInstructions)
				{
					ir_instruction* IR = (ir_instruction*)Iter.get();
					auto* Variable = IR->as_variable();
					if (Variable)
					{
						switch (Variable->mode)
						{
						case ir_var_out:
							{
								check(!Variable->type->is_array());
								glsl_struct_field Member;
								Member.type = Variable->type;
								Variable->name = ralloc_asprintf(ParseState, "OUT_ATTRIBUTE%d_%s", onAttribute, Variable->name);
								Member.name = ralloc_strdup(ParseState, Variable->name);
                                Member.semantic = ralloc_strdup(ParseState, Variable->semantic ? Variable->semantic : Variable->name);

								PatchControlPointStructHash = HashCombine(HashCombine(GetTypeHash(Variable->name), GetTypeHash(Variable->type)), PatchControlPointStructHash);

								check(!Variable->type->is_array() && !Variable->type->is_record() && !Variable->type->is_matrix());
                                FMetalAttribute Attr;
                                Attr.Index = onAttribute;
                                check((uint8)Variable->type->base_type < (uint8)EMetalComponentType::Max);
                                Attr.Type = (EMetalComponentType)Variable->type->base_type;
                                Attr.Components = Variable->type->components();
								uint32 MemberSize = FMath::RoundUpToPowerOfTwo(TypeSizes[(uint8)Attr.Type] * Attr.Components);
								Attr.Offset = Align(TessAttribs.PatchControlPointOutSize, MemberSize);
								TessAttribs.PatchControlPointOutSize = Attr.Offset + MemberSize;
								if (PatchControlPointOutAlignment < MemberSize)
								{
									PatchControlPointOutAlignment = MemberSize;
								}
								TessAttribs.PatchControlPointOut.Add(Attr);
								onAttribute++;
								HSOutMembers.Add(Member);
								HSOutVariables.insert(Variable);
							}
							break;
						default:
							check(0);
						}
					}
				}
				TessAttribs.PatchControlPointOutSize = Align(TessAttribs.PatchControlPointOutSize, PatchControlPointOutAlignment);

				if (HSOutMembers.Num())
				{
					auto Type = glsl_type::get_record_instance(&HSOutMembers[0], (unsigned int)HSOutMembers.Num(), ralloc_asprintf(ParseState, "PatchControlPointOut_%u", PatchControlPointStructHash));
					ParseState->AddUserStruct(Type);
					OutputType = glsl_type::get_array_instance(Type, 1000); // the size is meaningless

					auto OutputControlPointVar = new(ParseState)ir_variable(Type, nullptr, ir_var_temporary);
					PostMainHullCallInstructions.push_tail(OutputControlPointVar);
					OutputControlPointDeref = new(ParseState)ir_dereference_variable(OutputControlPointVar);

					// copy to HSOut
					for(auto &Variable : HSOutVariables)
					{
						Variable->remove();
						Variable->mode = ir_var_temporary;
						PostMainHullCallInstructions.push_head(Variable);
						check(Variable->name);
						ir_dereference* DeRefMember = new(ParseState)ir_dereference_record(OutputControlPointVar, Variable->name);
						auto* Assign = new(ParseState)ir_assignment(DeRefMember, new(ParseState)ir_dereference_variable(Variable));
						PostMainHullCallInstructions.push_tail(Assign);
					}
				}
			}

			ir_variable* PatchControlPointOutBuffer = new(ParseState) ir_variable(OutputType, "PatchControlPointOutBuffer", ir_var_out); // the array size of this is meaningless
			PatchControlPointOutBuffer->semantic = ralloc_asprintf(ParseState, ""); // empty attribute for a buffer pointer means that it will be automatically choosen
			MainHullDeclInstructions.push_tail(PatchControlPointOutBuffer);

			// NOTE: other possibility
			// device ControlPointOutputType (*PatchControlPointOutBuffer)[outputcontrolpoints] [[ buffer(...) ]]
			// PatchControlPointOutBuffer[internalPatchID][GET_OUTPUT_CP_ID()] = OutputPatchVar[patchIDInThreadgroup][GET_OUTPUT_CP_ID()];

			// PatchControlPointOutBuffer[GET_INTERNAL_PATCH_ID() * outputcontrolpoints + GET_OUTPUT_CP_ID()] = OutputPatchVar[patchIDInThreadgroup][GET_OUTPUT_CP_ID()];
			{
				ir_dereference_array* PatchControlPointOutBufferDeref = new(ParseState)ir_dereference_array(
					PatchControlPointOutBuffer,
					new(ParseState)ir_expression(ir_binop_add,
						new(ParseState)ir_expression(ir_binop_mul,
							new(ParseState)ir_dereference_variable(internalPatchIDVar),
							new(ParseState)ir_constant((unsigned)ParseState->tessellation.outputcontrolpoints)
						),
						new (ParseState)ir_dereference_variable(ParseState->symbols->get_variable("SV_OutputControlPointID"))
					)
					);

				PostMainHullCallInstructions.push_tail(
					new (ParseState)ir_assignment(
						PatchControlPointOutBufferDeref,
						OutputControlPointDeref
					)
					);
			}

			// add ... if(isPatchValid)
			ir_if* pv_if = new(ParseState)ir_if(new(ParseState)ir_dereference_variable(ParseState->symbols->get_variable("isPatchValid")));
			pv_if->then_instructions.append_list(&PreMainHullCallInstructions);
			pv_if->then_instructions.append_list(&PostMainHullCallInstructions);
			
			DeclInstructions.append_list(&MainHullDeclInstructions);
			if(!EXEC_AT_INPUT_CP_RATE || inputcontrolpoints == ParseState->tessellation.outputcontrolpoints)
			{
				PostPostCallInstructions.push_tail(pv_if);
			}
			else
			{

				// add ...	for(uint baseCPID = 0; baseCPID < TessellationOutputControlPoints; baseCPID += TessellationInputControlPoints)
				ir_variable* baseCPIDVar = new(ParseState)ir_variable(glsl_type::get_instance(GLSL_TYPE_UINT, 1, 1), "baseCPIDVar", ir_var_temporary);
				PostPostCallInstructions.push_tail(baseCPIDVar);
				// add ... uint baseCPID = 0
				PostPostCallInstructions.push_tail(
					new(ParseState)ir_assignment(
						new(ParseState)ir_dereference_variable(baseCPIDVar),
						new(ParseState)ir_constant((unsigned)0)
					)
					);
				ir_loop* vf_loop = new(ParseState)ir_loop();
				PostPostCallInstructions.push_tail(vf_loop);

				// NOTE: cannot use from/to/increment/counter/cmp because that is used during optimizations
				// add ... baseCPID < TessellationOutputControlPoints (to break from the for loop)
				ir_if* vf_loop_break = new(ParseState)ir_if(
					new(ParseState)ir_expression(ir_binop_gequal,
						new(ParseState)ir_dereference_variable(baseCPIDVar),
						new(ParseState)ir_constant((unsigned)ParseState->tessellation.outputcontrolpoints)
					)
					);
				vf_loop->body_instructions.push_tail(vf_loop_break);
				vf_loop_break->then_instructions.push_tail(
						new(ParseState)ir_loop_jump(ir_loop_jump::jump_break)
					);
				vf_loop->mode = ir_loop::loop_dont_care;

				// add ... const uint outputCPID = baseCPID + SV_InputControlPointID; // baseCPID + GET_INPUT_CP_ID()
				vf_loop->body_instructions.push_tail(
					new(ParseState)ir_assignment(
						new(ParseState)ir_dereference_variable(ParseState->symbols->get_variable("SV_OutputControlPointID")),
						new(ParseState)ir_expression(ir_binop_add,
							new(ParseState)ir_dereference_variable(baseCPIDVar),
							new(ParseState)ir_dereference_variable(ParseState->symbols->get_variable("SV_InputControlPointID"))
						)
					)
					);

				// add ... if(outputCPID < TessellationOutputControlPoints)
				ir_if* vf_if = new(ParseState)ir_if(
					new(ParseState)ir_expression(ir_binop_less,
						new(ParseState)ir_dereference_variable(ParseState->symbols->get_variable("SV_OutputControlPointID")),
						new(ParseState)ir_constant((unsigned)ParseState->tessellation.outputcontrolpoints)
					)
					);
				vf_loop->body_instructions.push_tail(vf_if);
				// add ... baseCPID += TessellationInputControlPoints
				vf_loop->body_instructions.push_tail(
					new(ParseState)ir_assignment(
						new(ParseState)ir_dereference_variable(baseCPIDVar),
						new(ParseState)ir_expression(ir_binop_add,
							new(ParseState)ir_dereference_variable(baseCPIDVar),
							new(ParseState)ir_constant((unsigned)inputcontrolpoints)
						)
					)
					);

				vf_if->then_instructions.push_tail(pv_if);
			}
		}

	ParseState->symbols->pop_scope();

	// Generate the Main() function signature
	ir_function_signature* MainSig = new(ParseState) ir_function_signature(glsl_type::void_type);
	MainSig->is_defined = true;
	MainSig->is_main = true;
	MainSig->body.append_list(&PrePreCallInstructions);
#if EXEC_AT_INPUT_CP_RATE
	if(!bIsTessellationVSHS)
	{
		MainSig->body.append_list(&PreCallInstructions);
		// Call the original EntryPoint
		MainSig->body.push_tail(new(ParseState) ir_call(EntryPointSig, EntryPointReturn, &ArgInstructions));
		MainSig->body.append_list(&PostCallInstructions);
	}
	else
	{
		// add ... if(isPatchValid)
		ir_if* pv_if = new(ParseState)ir_if(new(ParseState)ir_dereference_variable(ParseState->symbols->get_variable("isPatchValid")));
		pv_if->then_instructions.append_list(&PreCallInstructions);
		// Call the original EntryPoint
		pv_if->then_instructions.push_tail(new(ParseState) ir_call(EntryPointSig, EntryPointReturn, &ArgInstructions));
		pv_if->then_instructions.append_list(&PostCallInstructions);

		if(inputcontrolpoints == ParseState->tessellation.outputcontrolpoints)
		{
			MainSig->body.push_tail(pv_if);
		}
		else
		{

			// add ...	for(uint baseCPID = 0; baseCPID < TessellationOutputControlPoints; baseCPID += TessellationInputControlPoints)
			ir_variable* baseCPIDVar = new(ParseState)ir_variable(glsl_type::get_instance(GLSL_TYPE_UINT, 1, 1), "baseCPIDVar", ir_var_temporary);
			MainSig->body.push_tail(baseCPIDVar);
			// add ... uint baseCPID = 0
			MainSig->body.push_tail(
				new(ParseState)ir_assignment(
					new(ParseState)ir_dereference_variable(baseCPIDVar),
					new(ParseState)ir_constant((unsigned)0)
				)
				);
			ir_loop* vf_loop = new(ParseState)ir_loop();
			MainSig->body.push_tail(vf_loop);

			// NOTE: cannot use from/to/increment/counter/cmp because that is used during optimizations
			// add ... baseCPID < TessellationOutputControlPoints (to break from the for loop)
			ir_if* vf_loop_break = new(ParseState)ir_if(
				new(ParseState)ir_expression(ir_binop_gequal,
					new(ParseState)ir_dereference_variable(baseCPIDVar),
					new(ParseState)ir_constant((unsigned)ParseState->tessellation.outputcontrolpoints)
				)
				);
			vf_loop->body_instructions.push_tail(vf_loop_break);
			vf_loop_break->then_instructions.push_tail(
					new(ParseState)ir_loop_jump(ir_loop_jump::jump_break)
				);
			vf_loop->mode = ir_loop::loop_dont_care;

			// add ... const uint outputCPID = baseCPID + SV_InputControlPointID; // baseCPID + GET_INPUT_CP_ID()
			vf_loop->body_instructions.push_tail(
				new(ParseState)ir_assignment(
					new(ParseState)ir_dereference_variable(ParseState->symbols->get_variable("SV_OutputControlPointID")),
					new(ParseState)ir_expression(ir_binop_add,
						new(ParseState)ir_dereference_variable(baseCPIDVar),
						new(ParseState)ir_dereference_variable(ParseState->symbols->get_variable("SV_InputControlPointID"))
					)
				)
				);

			// add ... if(outputCPID < TessellationOutputControlPoints)
			ir_if* vf_if = new(ParseState)ir_if(
				new(ParseState)ir_expression(ir_binop_less,
					new(ParseState)ir_dereference_variable(ParseState->symbols->get_variable("SV_OutputControlPointID")),
					new(ParseState)ir_constant((unsigned)ParseState->tessellation.outputcontrolpoints)
				)
				);
			vf_loop->body_instructions.push_tail(vf_if);
			// add ... baseCPID += TessellationInputControlPoints
			vf_loop->body_instructions.push_tail(
				new(ParseState)ir_assignment(
					new(ParseState)ir_dereference_variable(baseCPIDVar),
					new(ParseState)ir_expression(ir_binop_add,
						new(ParseState)ir_dereference_variable(baseCPIDVar),
						new(ParseState)ir_constant((unsigned)inputcontrolpoints)
					)
				)
				);

			vf_if->then_instructions.push_tail(pv_if);
		}
	}
#else // EXEC_AT_INPUT_CP_RATE
	MainSig->body.append_list(&PreCallInstructions);
	// Call the original EntryPoint
	MainSig->body.push_tail(new(ParseState) ir_call(EntryPointSig, EntryPointReturn, &ArgInstructions));
	MainSig->body.append_list(&PostCallInstructions);
#endif // EXEC_AT_INPUT_CP_RATE
	MainSig->body.append_list(&PostPostCallInstructions);
	MainSig->wg_size_x = EntryPointSig->wg_size_x;
	MainSig->wg_size_y = EntryPointSig->wg_size_y;
	MainSig->wg_size_z = EntryPointSig->wg_size_z;
	// NOTE: ParseState->tessellation has been modified since EntryPointSig->tessellation was used...
	MainSig->tessellation = ParseState->tessellation;

	// Generate the Main() function
	auto* MainFunction = new(ParseState)ir_function("Main_00000000_00000000");
	MainFunction->add_signature(MainSig);
	// Adds uniforms as globals
	Instructions->append_list(&DeclInstructions);
	Instructions->push_tail(MainFunction);

	// Now that we have a proper Main(), move global setup to Main().
	MoveGlobalInstructionsToMain(Instructions);
	return true;
}

void FMetalCodeBackend::CallPatchConstantFunction(_mesa_glsl_parse_state* ParseState, ir_variable* OutputPatchVar, ir_variable* internalPatchIDVar, ir_function_signature* PatchConstantSig, exec_list& DeclInstructions, exec_list &PostCallInstructions, int &onAttribute)
{
	exec_list PatchConstantArgs;
	if (OutputPatchVar && !PatchConstantSig->parameters.is_empty())
	{
		PatchConstantArgs.push_tail(
			new(ParseState)ir_dereference_array(
				OutputPatchVar,
				new (ParseState)ir_dereference_variable(ParseState->symbols->get_variable("patchIDInThreadgroup"))
			)
			);
	}

	ir_if* thread_if = new(ParseState)ir_if(
		new(ParseState)ir_expression(
		ir_binop_equal,
		new (ParseState)ir_constant(
		0u
		),
		new (ParseState)ir_dereference_variable(
#if EXEC_AT_INPUT_CP_RATE
		ParseState->symbols->get_variable("SV_InputControlPointID")
#else // EXEC_AT_INPUT_CP_RATE
		ParseState->symbols->get_variable("SV_OutputControlPointID")
#endif // EXEC_AT_INPUT_CP_RATE
		)
		)
		);

	exec_list PatchConstDeclInstructions;
	exec_list PrePatchConstCallInstructions;
	exec_list PostPatchConstCallInstructions;

	FSemanticQualifier Qualifier;
	Qualifier.Fields.bIsPatchConstant = true;

	ir_dereference_variable* PatchConstantReturn = MetalUtils::GenerateOutput(
		HSF_HullShader, bIsDesktop,
		ParseState,
		PatchConstantSig->return_semantic,
		Qualifier,
		PatchConstantSig->return_type,
		&PatchConstDeclInstructions,
		&PrePatchConstCallInstructions,
		&PostPatchConstCallInstructions
		);

	// @todo only write out if patch not culled
	// write TFOut to TFOutBuffer (only if outputCPID == 0)
	// write HSOut to HSOutBuffer (only if outputCPID == 0)
	{
		TIRVarSet HSOutVariables;
		ir_variable* HSOut = nullptr;

		TIRVarSet HSTFOutVariables;
		ir_variable* HSTFOut = nullptr;

		TArray<glsl_struct_field> HSOutMembers;

		static uint8 TypeSizes[(uint8)EMetalComponentType::Max] = {4, 4, 2, 4, 1};
		TessAttribs.HSOutSize = 0;
		uint32 HSOutAlignment = 0;
		
		foreach_iter(exec_list_iterator, Iter, PatchConstDeclInstructions)
		{
			ir_instruction* IR = (ir_instruction*)Iter.get();
			auto* Variable = IR->as_variable();
			if (Variable)
			{
				switch (Variable->mode)
				{
				case ir_var_out:
					{
						check(!Variable->type->is_array());
						if (Variable->semantic && FCStringAnsi::Strnicmp(Variable->semantic, "SV_", 3) == 0)
						{
							HSTFOutVariables.insert(Variable);
							break;
						}
						glsl_struct_field Member;
						Member.type = Variable->type;
						Variable->name = ralloc_asprintf(ParseState, "OUT_ATTRIBUTE%d_%s", onAttribute, Variable->name);
						Member.name = ralloc_strdup(ParseState, Variable->name);
                        Member.semantic = ralloc_strdup(ParseState, Variable->semantic ? Variable->semantic : Variable->name);
                        
                        check(!Variable->type->is_array() && !Variable->type->is_record() && !Variable->type->is_matrix());
                        FMetalAttribute Attr;
                        Attr.Index = onAttribute;
                        check((uint8)Variable->type->base_type < (uint8)EMetalComponentType::Max);
                        Attr.Type = (EMetalComponentType)Variable->type->base_type;
                        Attr.Components = Variable->type->components();
						uint32 MemberSize = FMath::RoundUpToPowerOfTwo(TypeSizes[(uint8)Attr.Type] * Attr.Components);
						Attr.Offset = Align(TessAttribs.HSOutSize, MemberSize);
						TessAttribs.HSOutSize = Attr.Offset + MemberSize;
						if (HSOutAlignment < MemberSize)
						{
							HSOutAlignment = MemberSize;
						}
                        TessAttribs.HSOut.Add(Attr);
                        
						onAttribute++;
						HSOutMembers.Add(Member);
						HSOutVariables.insert(Variable);
					}
					break;
				default:
					check(0);
				}
			}
		}
		TessAttribs.HSOutSize = Align(TessAttribs.HSOutSize, HSOutAlignment);

		if (HSOutMembers.Num())
		{
			auto Type = glsl_type::get_record_instance(&HSOutMembers[0], (unsigned int)HSOutMembers.Num(), "FHSOut");
			auto OutType = glsl_type::get_array_instance(Type, 1000); // the size is meaningless
			HSOut = new(ParseState)ir_variable(OutType, "__HSOut", ir_var_out);
			HSOut->semantic = ralloc_asprintf(ParseState, ""); // empty attribute for a buffer pointer means that it will be automatically choosen
			PatchConstDeclInstructions.push_tail(HSOut);
			ParseState->symbols->add_variable(HSOut);

			if (!ParseState->AddUserStruct(Type))
			{
				YYLTYPE loc = {0};
				_mesa_glsl_error(&loc, ParseState, "struct '%s' previously defined", Type->name);
			}

			// copy to HSOut
			for(auto &Variable : HSOutVariables)
			{
				Variable->remove();
				Variable->mode = ir_var_temporary;
				PrePatchConstCallInstructions.push_tail(Variable);
				check(Variable->name);
				ir_dereference* DeRefArray = new(ParseState)ir_dereference_array(HSOut, new(ParseState) ir_dereference_variable(internalPatchIDVar));
				ir_dereference* DeRefMember = new(ParseState)ir_dereference_record(DeRefArray, Variable->name);
				auto* Assign = new(ParseState)ir_assignment(DeRefMember, new(ParseState)ir_dereference_variable(Variable));
				PostPatchConstCallInstructions.push_tail(Assign);
			}
		}
		
		// generate...
		// struct TFType
		// {
		//     half SV_TessFactor...
		//     half SV_InsideTessFactor...
		// };
		// device TFType *HSTFOut;
		// if(GET_OUTPUT_CP_ID() == 0)
		// {
		//    TFType tf;
		//    tf.SV_TessFactorN = SV_TessFactorN;
		//    tf.SV_InsideTessFactorN = SV_InsideTessFactorN;
		//    idx = GET_INTERNAL_PATCH_ID()
		//    HSTFOut[idx] = tf;
		// }
		check(HSTFOutVariables.size());
		{
			check(ParseState->tessellation.domain == GLSL_DOMAIN_QUAD || ParseState->tessellation.domain == GLSL_DOMAIN_TRI);
			bool isQuad = ParseState->tessellation.domain == GLSL_DOMAIN_QUAD;
			check((isQuad && HSTFOutVariables.size() == 6) || (!isQuad && HSTFOutVariables.size() == 4));

			// create TFType and HSTFOut and tf
			ir_variable* tf = nullptr;
			{
				TessAttribs.HSTFOutSize = 0;
				TArray<glsl_struct_field> TFTypeMembers;
				for(unsigned int onTF = 0; onTF < (isQuad ? 4u : 3u); onTF++)
				{
					glsl_struct_field Member;
					Member.type = glsl_type::get_instance(GLSL_TYPE_HALF, 1, 1);
					Member.name = ralloc_asprintf(ParseState, "SV_TessFactor%u", onTF);
					// @todo assert Member.name is in HSTFOutVariables
					Member.semantic = Member.name;
					TFTypeMembers.Add(Member);
					TessAttribs.HSTFOutSize += 2;
				}
				for(unsigned int onTF = 0; onTF < (isQuad ? 2u : 1u); onTF++)
				{
					glsl_struct_field Member;
					Member.type = glsl_type::get_instance(GLSL_TYPE_HALF, 1, 1);
					Member.name = isQuad ? ralloc_asprintf(ParseState, "SV_InsideTessFactor%u", onTF) : "SV_InsideTessFactor";
					// @todo assert Member.name is in HSTFOutVariables
					Member.semantic = Member.name;
					TFTypeMembers.Add(Member);
					TessAttribs.HSTFOutSize += 2;
				}
				
				auto TFType = glsl_type::get_record_instance(&TFTypeMembers[0], (unsigned int)TFTypeMembers.Num(), "TFType");
				tf = new(ParseState)ir_variable(TFType, "tf", ir_var_temporary);
				PostPatchConstCallInstructions.push_tail(tf);
				auto TFOutType = glsl_type::get_array_instance(TFType, 1000); // the size is meaningless
				HSTFOut = new(ParseState)ir_variable(TFOutType, "__HSTFOut", ir_var_out);
				HSTFOut->semantic = ralloc_asprintf(ParseState, ""); // empty attribute for a buffer pointer means that it will be automatically choosen
				PatchConstDeclInstructions.push_tail(HSTFOut);
				ParseState->symbols->add_variable(HSTFOut);
				ParseState->AddUserStruct(TFType);
			}

			// copy TFs to tf
			for(auto &Variable : HSTFOutVariables)
			{
				Variable->remove();
				Variable->mode = ir_var_temporary;
				PrePatchConstCallInstructions.push_tail(Variable);
				check(Variable->semantic);
				ir_dereference* DeRefMember = new(ParseState)ir_dereference_record(tf, Variable->semantic);
				Variable->semantic = NULL;
				auto* Assign = new(ParseState)ir_assignment(DeRefMember, new(ParseState)ir_dereference_variable(Variable));
				PostPatchConstCallInstructions.push_tail(Assign);
			}

			// copy tf to HSTFOut[idx]
			{
				ir_dereference* DeRefArray = new(ParseState)ir_dereference_array(HSTFOut, new(ParseState) ir_dereference_variable(internalPatchIDVar));
				auto* Assign = new(ParseState)ir_assignment(DeRefArray, new(ParseState)ir_dereference_variable(tf));
				PostPatchConstCallInstructions.push_tail(Assign);
			}
		}
	}

	DeclInstructions.append_list(&PatchConstDeclInstructions);

	thread_if->then_instructions.append_list(&PrePatchConstCallInstructions);
	thread_if->then_instructions.push_tail(new(ParseState)ir_call(PatchConstantSig, PatchConstantReturn, &PatchConstantArgs));
	thread_if->then_instructions.append_list(&PostPatchConstCallInstructions);

	// add ... if(isPatchValid)
	ir_if* pv_if = new(ParseState)ir_if(new(ParseState)ir_dereference_variable(ParseState->symbols->get_variable("isPatchValid")));
	PostCallInstructions.push_tail(pv_if);

	pv_if->then_instructions.push_tail(thread_if);
}

FMetalCodeBackend::FMetalCodeBackend(FMetalTessellationOutputs& TessOutputAttribs, unsigned int InHlslCompileFlags, EHlslCompileTarget InTarget, uint8 InVersion, EMetalGPUSemantics bInDesktop, EMetalTypeBufferMode InTypedMode, uint32 InMaxUnrollLoops, bool bInZeroInitialise, bool bInBoundsChecks, bool bInAllFastIntriniscs, bool bInForceInvariance) :
	FCodeBackend(InHlslCompileFlags, HCT_FeatureLevelES3_1),
	TessAttribs(TessOutputAttribs),
	InvariantBuffers(0),
	TypedBuffers(0),
    TypedUAVs(0),
	ConstantBuffers(0),
	bExplicitDepthWrites(false)
{
    Version = InVersion;
	bIsDesktop = bInDesktop;
	TypedMode = InTypedMode;
	MaxUnrollLoops = InMaxUnrollLoops;
	bZeroInitialise = bInZeroInitialise;
	bBoundsChecks = bInBoundsChecks;
	bAllowFastIntriniscs = bInAllFastIntriniscs;
	bForceInvariance = bInForceInvariance;
	
	PatchControlPointStructHash = 0;
	
	// For now only 31 typed-buffer slots are supported
	TypedBufferFormats.SetNumZeroed(31);

	PatchControlPointStructHash = 0;
}

static ir_variable* make_var(void *ctx, const glsl_type* type, unsigned index, ir_variable_mode mode)
{
	return new(ctx)ir_variable(type, ralloc_asprintf(ctx, "arg%u", index), mode);
}

void FMetalLanguageSpec::SetupLanguageIntrinsics(_mesa_glsl_parse_state* State, exec_list* ir)
{
	// Framebuffer fetch
	{
		// Leave original fb ES2 fetch function as that's what the hlsl expects
		make_intrinsic_genType(ir, State, FRAMEBUFFER_FETCH_ES2, ir_invalid_opcode, IR_INTRINSIC_HALF, 0, 4, 4);

		// MRTs; first make intrinsics for each MRT, then a non-intrinsic version to use that (helps when converting to Metal)
		for (int i = 0; i < MAX_SIMULTANEOUS_RENDER_TARGETS; ++i)
		{
			char FunctionName[32];
#if PLATFORM_WINDOWS
			sprintf_s(FunctionName, 32, "%s%d", FRAMEBUFFER_FETCH_MRT, i);
#else
			sprintf(FunctionName, "%s%d", FRAMEBUFFER_FETCH_MRT, i);
#endif
			make_intrinsic_genType(ir, State, FunctionName, ir_invalid_opcode, IR_INTRINSIC_HALF, 0, 4, 4);
		}

		const auto* ReturnType = glsl_type::get_instance(GLSL_TYPE_HALF, 4, 1);
		ir_function* Func = new(State) ir_function(FRAMEBUFFER_FETCH_MRT);
		ir_function_signature* Sig = new(State) ir_function_signature(ReturnType);
		//Sig->is_builtin = true;
		Sig->is_defined = true;
		ir_variable* MRTIndex = new(State) ir_variable(glsl_type::int_type, "Arg0", ir_var_in);
		Sig->parameters.push_tail(MRTIndex);

		for (int i = 0; i < MAX_SIMULTANEOUS_RENDER_TARGETS; ++i)
		{
			// Inject:
			//	if (Arg0 == i) FRAMEBUFFER_FETCH_MRT#i();
			auto* Condition = new(State) ir_expression(ir_binop_equal, new(State) ir_dereference_variable((ir_variable*)Sig->parameters.get_head()), new(State) ir_constant(i));
			auto* If = new(State) ir_if(Condition);
			char FunctionName[32];
#if PLATFORM_WINDOWS
			sprintf_s(FunctionName, 32, "%s%d", FRAMEBUFFER_FETCH_MRT, i);
#else
			sprintf(FunctionName, "%s%d", FRAMEBUFFER_FETCH_MRT, i);
#endif
			auto* IntrinsicSig = FCodeBackend::FindEntryPointFunction(ir, State, FunctionName);
			auto* ReturnValue = new(State) ir_variable(ReturnType, nullptr, ir_var_temporary);
			exec_list Empty;
			auto* Call = new(State) ir_call(IntrinsicSig, new(State) ir_dereference_variable(ReturnValue), &Empty);
			Call->use_builtin = true;
			If->then_instructions.push_tail(ReturnValue);
			If->then_instructions.push_tail(Call);
			If->then_instructions.push_tail(new(State) ir_return(new(State) ir_dereference_variable(ReturnValue)));
			Sig->body.push_tail(If);
		}

		Func->add_signature(Sig);

		State->symbols->add_global_function(Func);
		ir->push_tail(Func);
	}

	// Memory sync/barriers
	
	{
		make_intrinsic_genType(ir, State, SIMDGROUP_MEMORY_BARRIER, ir_invalid_opcode, IR_INTRINSIC_RETURNS_VOID, 0, 0, 0);
		make_intrinsic_genType(ir, State, GROUP_MEMORY_BARRIER, ir_invalid_opcode, IR_INTRINSIC_RETURNS_VOID, 0, 0, 0);
		make_intrinsic_genType(ir, State, GROUP_MEMORY_BARRIER_WITH_GROUP_SYNC, ir_invalid_opcode, IR_INTRINSIC_RETURNS_VOID, 0, 0, 0);
		make_intrinsic_genType(ir, State, DEVICE_MEMORY_BARRIER, ir_invalid_opcode, IR_INTRINSIC_RETURNS_VOID, 0, 0, 0);
		make_intrinsic_genType(ir, State, DEVICE_MEMORY_BARRIER_WITH_GROUP_SYNC, ir_invalid_opcode, IR_INTRINSIC_RETURNS_VOID, 0, 0, 0);
		make_intrinsic_genType(ir, State, ALL_MEMORY_BARRIER, ir_invalid_opcode, IR_INTRINSIC_RETURNS_VOID, 0, 0, 0);
		make_intrinsic_genType(ir, State, ALL_MEMORY_BARRIER_WITH_GROUP_SYNC, ir_invalid_opcode, IR_INTRINSIC_RETURNS_VOID, 0, 0, 0);
	}

	// Wave operations
	
//	{
//		make_intrinsic_genType(ir, State, WAVE_ONCE, ir_invalid_opcode, IR_INTRINSIC_SCALAR|IR_INTRINSIC_BOOL, 0, 0, 0);
//		make_intrinsic_genType(ir, State, WAVE_GET_LANE_COUNT, ir_invalid_opcode, IR_INTRINSIC_SCALAR|IR_INTRINSIC_UINT, 0, 0, 0);
//		make_intrinsic_genType(ir, State, WAVE_GET_LANE_INDEX, ir_invalid_opcode, IR_INTRINSIC_SCALAR|IR_INTRINSIC_UINT, 0, 0, 0);
//
//		make_intrinsic_genType(ir, State, WAVE_ANY_TRUE, ir_invalid_opcode, IR_INTRINSIC_BOOL|IR_INTRINSIC_SCALAR|IR_INTRINSIC_RETURNS_BOOL, 1, 1, 1);
//		make_intrinsic_genType(ir, State, WAVE_ALL_TRUE, ir_invalid_opcode, IR_INTRINSIC_BOOL|IR_INTRINSIC_SCALAR|IR_INTRINSIC_RETURNS_BOOL, 1, 1, 1);
//		make_intrinsic_genType(ir, State, WAVE_ALL_EQUAL, ir_invalid_opcode, IR_INTRINSIC_BOOL|IR_INTRINSIC_SCALAR|IR_INTRINSIC_RETURNS_BOOL, 1, 1, 1);
//
//		{
//			void* ctx = State;
//			ir_function* func = new(ctx)ir_function(WAVE_BALLOT);
//
//			for (unsigned Type = GLSL_TYPE_UINT; Type <= GLSL_TYPE_BOOL; ++Type)
//			{
//				for (unsigned c = 1; c <= 4; ++c)
//				{
//					const glsl_type* arg_type = glsl_type::get_instance(Type, c, 1);
//					const glsl_type* ret_type = glsl_type::get_instance(Type, c, 1);
//					ir_function_signature* sig = new(ctx)ir_function_signature(ret_type);
//					sig->is_builtin = true;
//					sig->is_defined = true;
//
//					ir_variable* var = make_var(ctx, arg_type, 0, ir_var_in);
//					sig->parameters.push_tail(var);
//
//					ir_expression* expr = new(ctx)ir_expression(ir_invalid_opcode, ret_type,
//						new(ctx)ir_dereference_variable(var));
//					sig->body.push_tail(new(ctx)ir_return(expr));
//
//					func->add_signature(sig);
//				}
//			}
//
//			State->symbols->add_global_function(func);
//			ir->push_tail(func);
//		}
//		{
//			void* ctx = State;
//			ir_function* func = new(ctx)ir_function(WAVE_READ_LANE_AT);
//
//			for (unsigned Type = GLSL_TYPE_UINT; Type <= GLSL_TYPE_BOOL; ++Type)
//			{
//				for (unsigned c = 1; c <= 4; ++c)
//				{
//					const glsl_type* arg_type = glsl_type::get_instance(Type, c, 1);
//					const glsl_type* arg1_type = glsl_type::uint_type;
//					const glsl_type* ret_type = glsl_type::get_instance(Type, c, 1);
//					ir_function_signature* sig = new(ctx)ir_function_signature(ret_type);
//					sig->is_builtin = true;
//					sig->is_defined = true;
//
//					ir_variable* var = make_var(ctx, arg_type, 0, ir_var_in);
//					sig->parameters.push_tail(var);
//					
//					ir_variable* var1 = make_var(ctx, arg1_type, 1, ir_var_in);
//					sig->parameters.push_tail(var1);
//
//					ir_expression* expr = new(ctx)ir_expression(ir_invalid_opcode, ret_type,
//						new(ctx)ir_dereference_variable(var),
//						new(ctx)ir_dereference_variable(var1));
//					sig->body.push_tail(new(ctx)ir_return(expr));
//
//					func->add_signature(sig);
//				}
//			}
//
//			State->symbols->add_global_function(func);
//			ir->push_tail(func);
//		}
//		{
//			void* ctx = State;
//			ir_function* func = new(ctx)ir_function(WAVE_READ_FIRST_LANE);
//
//			for (unsigned Type = GLSL_TYPE_UINT; Type <= GLSL_TYPE_BOOL; ++Type)
//			{
//				for (unsigned c = 1; c <= 4; ++c)
//				{
//					const glsl_type* arg_type = glsl_type::get_instance(Type, c, 1);
//					const glsl_type* ret_type = glsl_type::get_instance(Type, c, 1);
//					ir_function_signature* sig = new(ctx)ir_function_signature(ret_type);
//					sig->is_builtin = true;
//					sig->is_defined = true;
//
//					ir_variable* var = make_var(ctx, arg_type, 0, ir_var_in);
//					sig->parameters.push_tail(var);
//
//					ir_expression* expr = new(ctx)ir_expression(ir_invalid_opcode, ret_type,
//						new(ctx)ir_dereference_variable(var));
//					sig->body.push_tail(new(ctx)ir_return(expr));
//
//					func->add_signature(sig);
//				}
//			}
//
//			State->symbols->add_global_function(func);
//			ir->push_tail(func);
//		}
//
//		make_intrinsic_genType(ir, State, WAVE_ALL_SUM, ir_invalid_opcode, IR_INTRINSIC_BOOL|IR_INTRINSIC_INT|IR_INTRINSIC_UINT|IR_INTRINSIC_HALF|IR_INTRINSIC_FLOAT, 1, 1, 4);
//		make_intrinsic_genType(ir, State, WAVE_ALL_PRODUCT, ir_invalid_opcode, IR_INTRINSIC_BOOL|IR_INTRINSIC_INT|IR_INTRINSIC_UINT|IR_INTRINSIC_HALF|IR_INTRINSIC_FLOAT, 1, 1, 4);
//		make_intrinsic_genType(ir, State, WAVE_ALL_BIT_AND, ir_invalid_opcode, IR_INTRINSIC_BOOL|IR_INTRINSIC_INT|IR_INTRINSIC_UINT|IR_INTRINSIC_HALF|IR_INTRINSIC_FLOAT, 1, 1, 4);
//		make_intrinsic_genType(ir, State, WAVE_ALL_BIT_OR, ir_invalid_opcode, IR_INTRINSIC_BOOL|IR_INTRINSIC_INT|IR_INTRINSIC_UINT|IR_INTRINSIC_HALF|IR_INTRINSIC_FLOAT, 1, 1, 4);
//		make_intrinsic_genType(ir, State, WAVE_ALL_BIT_XOR, ir_invalid_opcode, IR_INTRINSIC_BOOL|IR_INTRINSIC_INT|IR_INTRINSIC_UINT|IR_INTRINSIC_HALF|IR_INTRINSIC_FLOAT, 1, 1, 4);
//		make_intrinsic_genType(ir, State, WAVE_ALL_MIN, ir_invalid_opcode, IR_INTRINSIC_BOOL|IR_INTRINSIC_INT|IR_INTRINSIC_UINT|IR_INTRINSIC_HALF|IR_INTRINSIC_FLOAT, 1, 1, 4);
//		make_intrinsic_genType(ir, State, WAVE_ALL_MAX, ir_invalid_opcode, IR_INTRINSIC_BOOL|IR_INTRINSIC_INT|IR_INTRINSIC_UINT|IR_INTRINSIC_HALF|IR_INTRINSIC_FLOAT, 1, 1, 4);
//		make_intrinsic_genType(ir, State, WAVE_PREFIX_SUM, ir_invalid_opcode, IR_INTRINSIC_BOOL|IR_INTRINSIC_INT|IR_INTRINSIC_UINT|IR_INTRINSIC_HALF|IR_INTRINSIC_FLOAT, 1, 1, 4);
//		make_intrinsic_genType(ir, State, WAVE_PREFIX_PRODUCT, ir_invalid_opcode, IR_INTRINSIC_BOOL|IR_INTRINSIC_INT|IR_INTRINSIC_UINT|IR_INTRINSIC_HALF|IR_INTRINSIC_FLOAT, 1, 1, 4);
//		
//		make_intrinsic_genType(ir, State, "min3", ir_invalid_opcode, IR_INTRINSIC_BOOL|IR_INTRINSIC_INT|IR_INTRINSIC_UINT|IR_INTRINSIC_HALF|IR_INTRINSIC_FLOAT, 3, 1, 4);
//		make_intrinsic_genType(ir, State, "max3", ir_invalid_opcode, IR_INTRINSIC_BOOL|IR_INTRINSIC_INT|IR_INTRINSIC_UINT|IR_INTRINSIC_HALF|IR_INTRINSIC_FLOAT, 3, 1, 4);
//	}
}<|MERGE_RESOLUTION|>--- conflicted
+++ resolved
@@ -587,6 +587,7 @@
 	bool bInsertSideTable;
 
 	bool bRequiresWave;
+	bool bInsertUnknownFormat;
 	bool bNeedsDeviceIndex;
 	
     const char *shaderPrefix()
@@ -699,60 +700,159 @@
 		{
 			ralloc_asprintf_append(buffer, "%s", t->name);
 		}
-		else if (t->base_type == GLSL_TYPE_SAMPLER && t->sampler_buffer) 
-		{
-			// Typed buffer read
-			check(t->inner_type);
-			print_base_type(t->inner_type);
-		}
 		else if (t->base_type == GLSL_TYPE_IMAGE)
 		{
-			// Do nothing...
+			if (t->sampler_buffer)
+			{
+				if (!strncmp(t->name, "RWBuffer<", 9))
+				{
+					ralloc_asprintf_append(buffer, "buffer_argument<");
+					print_type_pre(t->inner_type);
+					ralloc_asprintf_append(buffer, ", access::read_write>");
+				}
+				else
+				{
+					if (strncmp(t->HlslName, "RW", 2))
+					{
+						ralloc_asprintf_append(buffer, "const ");
+					}
+					print_type_pre(t->inner_type);
+					ralloc_asprintf_append(buffer, "*");
+				}
+			}
+			else
+			{
+				auto ImageToMetalType = [](const char* Src, char* Dest, SIZE_T DestLen)
+				{
+					auto* Found = strstr(Src, "image");
+					check(Found);
+					Src = Found + 5;	// strlen("image")
+					FCStringAnsi::Strcpy(Dest, DestLen, "texture");
+					Dest += 7;	// strlen("texture")
+					if (Src[0] >= '1' && Src[0] <= '3')
+					{
+						*Dest++ = *Src++;
+						*Dest++ = 'd';
+						*Dest = 0;
+						check(*Src == 'D');
+						Src++;
+					}
+					else if (strncmp(Src, "Cube", 4) == 0)
+					{
+						FCStringAnsi::Strcpy(Dest, DestLen, "cube");
+						Dest += 4;
+					}
+					else
+					{
+						check(0);
+					}
+					
+					if (strncmp(Src, "Array", 5) == 0)
+					{
+						FCStringAnsi::Strcpy(Dest, DestLen, "_array");
+					}
+				};
+				
+				check(t->inner_type->is_numeric());
+				char Temp[32];
+				ImageToMetalType(t->name, Temp, sizeof(Temp) - 1);
+				ralloc_asprintf_append(buffer, "%s<", Temp);
+				// UAVs require type per channel, not including # of channels
+				print_type_pre(t->inner_type->get_scalar_type());
+				if (t->HlslName && strncmp(t->HlslName, "RW", 2))
+				{
+					ralloc_asprintf_append(buffer, ", access::read>");
+				}
+				else
+				{
+					ralloc_asprintf_append(buffer, ", access::read_write>");
+				}
+			}
+		}
+		else if (t->base_type == GLSL_TYPE_SAMPLER_STATE)
+		{
+			ralloc_asprintf_append(buffer, "sampler");
 		}
 		else
 		{
 			if (t->base_type == GLSL_TYPE_SAMPLER)
 			{
-				bool bDone = false;
-				if (t->sampler_dimensionality == GLSL_SAMPLER_DIM_2D && t->sampler_array)
-				{
-					ralloc_asprintf_append(buffer, t->sampler_shadow ? "depth2d_array" : "texture2d_array");
-					bDone = true;
-				}
-				else if (t->sampler_dimensionality == GLSL_SAMPLER_DIM_CUBE && t->sampler_array)
-				{
-					if (Backend.bIsDesktop == EMetalGPUSemanticsImmediateDesktop)
-					{
-						ralloc_asprintf_append(buffer, t->sampler_shadow ? "depthcube_array" : "texturecube_array");
+				glsl_sampler_dim TexType = t->sampler_buffer ? GLSL_SAMPLER_DIM_BUF : (glsl_sampler_dim)t->sampler_dimensionality;
+				
+				if (TexType < GLSL_SAMPLER_DIM_BUF)
+				{
+					if (t->sampler_shadow)
+					{
+						ralloc_asprintf_append(buffer, "depth");
 					}
 					else
 					{
-						ralloc_asprintf_append(buffer, t->sampler_shadow ? "depth2d_array" : "texture2d_array");
-					}
-					bDone = true;
-				}
-				else if (t->sampler_dimensionality == GLSL_SAMPLER_DIM_2D && t->sampler_ms)
-				{
-					ralloc_asprintf_append(buffer, t->sampler_shadow ? "depth2d_ms" : "texture2d_ms");
-					bDone = true;
-				}
-				else if (t->HlslName)
-				{
-					if (!strcmp(t->HlslName, "texture2d") && t->sampler_shadow)
-					{
-						ralloc_asprintf_append(buffer, "depth2d");
-						bDone = true;
-					}
-					else if (!strcmp(t->HlslName, "texturecube") && t->sampler_shadow)
-					{
-						ralloc_asprintf_append(buffer, "depthcube");
-						bDone = true;
-					}
-				}
-
-				if (!bDone)
-				{
-					ralloc_asprintf_append(buffer, "%s", t->HlslName ? t->HlslName : "UnsupportedSamplerType");
+						ralloc_asprintf_append(buffer, "texture");
+					}
+				}
+				
+				switch (TexType)
+				{
+					case GLSL_SAMPLER_DIM_1D:
+						ralloc_asprintf_append(buffer, "1d");
+						break;
+					case GLSL_SAMPLER_DIM_2D:
+						ralloc_asprintf_append(buffer, "2d");
+						break;
+					case GLSL_SAMPLER_DIM_3D:
+						ralloc_asprintf_append(buffer, "3d");
+						break;
+					case GLSL_SAMPLER_DIM_CUBE:
+						ralloc_asprintf_append(buffer, "cube");
+						break;
+					case GLSL_SAMPLER_DIM_BUF:
+						// Typed buffer read
+						check(t->inner_type);
+						ralloc_asprintf_append(buffer, "buffer_argument<");
+						print_base_type(t->inner_type);
+						ralloc_asprintf_append(buffer, ">");
+						break;
+					case GLSL_SAMPLER_DIM_RECT:
+					case GLSL_SAMPLER_DIM_EXTERNAL:
+					default:
+						check(false);
+						break;
+				}
+				
+				if (TexType < GLSL_SAMPLER_DIM_BUF)
+				{
+					if (t->sampler_ms)
+					{
+						ralloc_asprintf_append(buffer, "_ms");
+					}
+					if (t->sampler_array)
+					{
+						ralloc_asprintf_append(buffer, "_array");
+					}
+					
+					const char* InnerType = "float";
+					if (t->inner_type)
+					{
+						//#todo-rco: Currently force to float...
+						if (!t->sampler_shadow)
+						{
+							switch (t->inner_type->base_type)
+							{
+								case GLSL_TYPE_HALF:
+									InnerType = "half";
+									break;
+								case GLSL_TYPE_INT:
+									InnerType = "int";
+									break;
+								case GLSL_TYPE_UINT:
+									InnerType = "uint";
+									break;
+								default:
+									break;
+							}
+						}
+					}
+					ralloc_asprintf_append(buffer, "<%s>", InnerType);
 				}
 			}
 			else
@@ -945,9 +1045,10 @@
 											   );
 						if (bIsAtomic)
 						{
-							ralloc_asprintf_append(buffer, "atomic_");
+							ralloc_asprintf_append(buffer, "typed_buffer<");
 							check(BufferIndex < 8);
 							print_type_pre(PtrType->inner_type);
+							ralloc_asprintf_append(buffer, ">");
 						}
 						else
 						{
@@ -981,63 +1082,15 @@
 				}
 				else
 				{
-					auto ImageToMetalType = [](const char* Src, char* Dest, SIZE_T DestLen)
-					{
-						auto* Found = strstr(Src, "image");
-						check(Found);
-						Src = Found + 5;	// strlen("image")
-						FCStringAnsi::Strcpy(Dest, DestLen, "texture");
-						Dest += 7;	// strlen("texture")
-						if (Src[0] >= '1' && Src[0] <= '3')
-						{
-							*Dest++ = *Src++;
-							*Dest++ = 'd';
-							*Dest = 0;
-							check(*Src == 'D');
-							Src++;
-						}
-						else if (strncmp(Src, "Cube", 4) == 0)
-						{
-							FCStringAnsi::Strcpy(Dest, DestLen, "cube");
-							Dest += 4;
-						}
-						else
-						{
-							check(0);
-						}
-
-						if (strncmp(Src, "Array", 5) == 0)
-						{
-							FCStringAnsi::Strcpy(Dest, DestLen, "_array");
-						}
-					};
-
-					check(PtrType->inner_type->is_numeric());
-					char Temp[32];
-					ImageToMetalType(PtrType->name, Temp, sizeof(Temp) - 1);
-					ralloc_asprintf_append(buffer, "%s<", Temp);
-					// UAVs require type per channel, not including # of channels
-					print_type_pre(PtrType->inner_type->get_scalar_type());
-                    
-                    uint32 Access = Backend.ImageRW.FindChecked(var);
-                    switch((EMetalAccess)Access)
-                    {
-                        case EMetalAccessRead:
-                            ralloc_asprintf_append(buffer, ", access::read> %s", unique_name(var));
-                            break;
-                        case EMetalAccessWrite:
-                            ralloc_asprintf_append(buffer, ", access::write> %s", unique_name(var));
-                            break;
-                        case EMetalAccessReadWrite:
-                            ralloc_asprintf_append(buffer, ", access::read_write> %s", unique_name(var));
-                            break;
-                        default:
-                            check(false);
-                    }
-					ralloc_asprintf_append(
-						buffer,
-						" [[ texture(%d) ]]", BufferIndex
-						);
+					print_type_pre(PtrType);
+					if (var->mode != ir_var_temporary)
+					{
+						ralloc_asprintf_append(buffer, " %s [[ texture(%d) ]]", unique_name(var), BufferIndex);
+					}
+					else
+					{
+						ralloc_asprintf_append(buffer, " %s", unique_name(var));
+					}
 				}
 			}
 			else
@@ -1054,7 +1107,18 @@
 				{
 					auto* PtrType = var->type->is_array() ? var->type->element_type() : var->type;
 					check(!PtrType->is_array());
-					if (var->type->is_sampler())
+					if (var->type->base_type == GLSL_TYPE_SAMPLER_STATE)
+					{
+						bool bAdded = false;
+						int32 SamplerStateIndex = Buffers.GetUniqueSamplerStateIndex(var->name, true, bAdded);
+						if (bAdded)
+						{
+							ralloc_asprintf_append(
+												   buffer,
+												   "sampler %s [[ sampler(%d) ]]", var->name, SamplerStateIndex);
+						}
+					}
+					else if (var->type->is_sampler())
 					{
 						if (var->type->sampler_buffer)
 						{
@@ -1091,7 +1155,7 @@
 							else
 							{
                                 ralloc_asprintf_append(buffer, "typedBuffer%d_read(", PtrType->inner_type->components());
-                                print_type_pre(PtrType);
+                                print_type_pre(PtrType->inner_type);
                                 ralloc_asprintf_append(buffer, ", %s, %d)", unique_name(var), BufferIndex);
                                 Backend.TypedBufferFormats[BufferIndex] = GetBufferFormat(PtrType->inner_type);
                                 Backend.TypedBuffers |= (1 << BufferIndex);
@@ -1102,57 +1166,15 @@
 							// Regular textures
 							auto* Entry = ParseState->FindPackedSamplerEntry(var->name);
 							check(Entry);
-							//@todo-rco: SamplerStates
-							auto SamplerStateFound = ParseState->TextureToSamplerMap.find(Entry->Name.c_str());
-							if (SamplerStateFound != ParseState->TextureToSamplerMap.end())
-							{
-								auto& SamplerStates = SamplerStateFound->second;
-								for (auto& SamplerState : SamplerStates)
-								{
-									bool bAdded = false;
-									int32 SamplerStateIndex = Buffers.GetUniqueSamplerStateIndex(SamplerState, true, bAdded);
-									if (bAdded)
-									{
-										ralloc_asprintf_append(
-											buffer,
-											"sampler %s [[ sampler(%d) ]], ", SamplerState.c_str(), SamplerStateIndex);
-									}
-								}
-							}
 
 							print_type_pre(PtrType);
-							const char* InnerType = "float";
-							if (PtrType->inner_type)
-							{
-								if (PtrType->base_type == GLSL_TYPE_SAMPLER && PtrType->sampler_shadow)
-								{
-									//#todo-rco: Currently force to float...
-								}
-								else
-								{
-									switch (PtrType->inner_type->base_type)
-									{
-									case GLSL_TYPE_HALF:
-										InnerType = "half";
-										break;
-									case GLSL_TYPE_INT:
-										InnerType = "int";
-										break;
-									case GLSL_TYPE_UINT:
-										InnerType = "uint";
-										break;
-									default:
-										break;
-									}
-								}
-							}
                             
                             int BufferIndex = Buffers.GetIndex(var);
                             check(BufferIndex >= 0);
                             
 							ralloc_asprintf_append(
 								buffer,
-								"<%s> %s", InnerType, unique_name(var));
+								" %s", unique_name(var));
 							print_type_post(PtrType);
 							ralloc_asprintf_append(
 								buffer,
@@ -1253,6 +1275,21 @@
 							var->semantic
 							);
 					}
+					else if(var->semantic && strcmp(var->semantic, "stage_in") && var->type->is_record())
+					{
+						ralloc_asprintf_append(buffer,"device ");
+						print_type_pre(var->type);
+						ralloc_asprintf_append(buffer,"& %s",unique_name(var));
+						print_type_post(var->type);
+						int BufferIndex = Buffers.GetIndex(var);
+						check(BufferIndex >= 0);
+						check(BufferIndex < 31);
+						ralloc_asprintf_append(
+							buffer,
+							" [[ buffer(%d) ]]",
+							BufferIndex
+							);
+					}
 					else
 					{
 						check(var->type->is_record());
@@ -1316,13 +1353,40 @@
 						ralloc_asprintf_append(buffer, "atomic_");
 					}
 
+					if (var->mode == ir_var_ref)
+					{
+						ir_instruction* ir = (ir_instruction*)var->next;
+						check(ir && ir->ir_type == ir_type_assignment);
+						ir_assignment* assign = (ir_assignment*)ir;
+						ir_variable* rhs = assign->rhs->variable_referenced();
+						if (rhs->mode == ir_var_uniform)
+						{
+							ralloc_asprintf_append(buffer, "constant ");
+						}
+						else if (rhs->mode == ir_var_in)
+						{
+							ralloc_asprintf_append(buffer, "device ");
+						}
+					}
 					print_type_pre(var->type);
+					if (var->mode == ir_var_ref)
+					{
+						ralloc_asprintf_append(buffer, "&");
+					}
 					ralloc_asprintf_append(buffer, " %s", unique_name(var));
 					print_type_post(var->type);
 					if(var->is_patch_constant)
 					{
 						ralloc_asprintf_append(buffer, "/*???, is_patch_constant*/");
 					}
+					if (var->mode == ir_var_ref)
+					{
+						ir_instruction* ir = (ir_instruction*)var->next;
+						check(ir && ir->ir_type == ir_type_assignment);
+						ralloc_asprintf_append(buffer, " = ");
+						ir_assignment* assign = (ir_assignment*)ir;
+						assign->rhs->accept(this);
+					}
 				}
 			}
 		}
@@ -1340,7 +1404,7 @@
 				var->constant_value->accept(this);
 			}
 		}
-		else if ((Backend.bZeroInitialise) && (var->type->base_type != GLSL_TYPE_STRUCT) && (var->mode == ir_var_auto || var->mode == ir_var_temporary || var->mode == ir_var_shared) && (Buffers.AtomicVariables.find(var) == Buffers.AtomicVariables.end()))
+		else if ((Backend.bZeroInitialise) && (var->mode != ir_var_shared) && (var->type->base_type != GLSL_TYPE_STRUCT) && (var->mode == ir_var_auto || var->mode == ir_var_temporary) && (Buffers.AtomicVariables.find(var) == Buffers.AtomicVariables.end()))
 		{
 			// @todo UE-34355 temporary workaround for 10.12 shader compiler error - really all arrays should be zero'd but only threadgroup shared initialisation works on the Beta drivers.
 			if (!is_struct_type(var->type) && (var->type->base_type != GLSL_TYPE_ARRAY || var->mode == ir_var_shared) && (var->type->is_numeric() || (var->type->base_type == GLSL_TYPE_ARRAY)))
@@ -1376,11 +1440,7 @@
 				{
 					bool bIsStructuredBuffer = (inst->type->inner_type->is_record() || !strncmp(inst->type->name, "RWStructuredBuffer<", 19) || !strncmp(inst->type->name, "StructuredBuffer<", 17));
 					bool bIsByteAddressBuffer = (!strncmp(inst->type->name, "RWByteAddressBuffer", 19) || !strncmp(inst->type->name, "ByteAddressBuffer", 17));
-<<<<<<< HEAD
-					if (Buffers.AtomicVariables.find(inst) != Buffers.AtomicVariables.end() || bIsStructuredBuffer || bIsByteAddressBuffer || inst->invariant || (inst->type->components() == 3) || inst->type->inner_type->components() == 3 || Backend.Version <= 2)
-=======
                 	if (Buffers.AtomicVariables.find(inst) != Buffers.AtomicVariables.end() || bIsStructuredBuffer || bIsByteAddressBuffer || inst->invariant || (inst->type->components() == 3) || inst->type->inner_type->components() == 3 || Backend.Version <= 2)
->>>>>>> 705f57fd
 					{
 						bInsertSideTable |= true;
 					}
@@ -1961,11 +2021,21 @@
 			
 			auto* Texture = tex->sampler->variable_referenced();
 			check(Texture);
-			auto* Entry = ParseState->FindPackedSamplerEntry(Texture->name);
-			bool bDummy;
-			int32 SamplerStateIndex = Buffers.GetUniqueSamplerStateIndex(tex->SamplerStateName, false, bDummy);
-			check(SamplerStateIndex != INDEX_NONE);
-			ralloc_asprintf_append(buffer, "%s, ", tex->SamplerStateName);
+			
+			if (tex->SamplerState)
+			{
+				tex->SamplerState->accept(this);
+				ralloc_asprintf_append(buffer, ", ");
+			}
+			else
+			{
+				auto* Entry = ParseState->FindPackedSamplerEntry(Texture->name);
+				bool bDummy;
+				check(Entry);
+				int32 SamplerStateIndex = Buffers.GetUniqueSamplerStateIndex(tex->SamplerStateName, false, bDummy);
+				check(SamplerStateIndex != INDEX_NONE);
+				ralloc_asprintf_append(buffer, "%s, ", tex->SamplerStateName);
+			}
 			
 			bool bLocalCubeArrayHacks = false;
 			if (tex->sampler->type->sampler_array)
@@ -2100,54 +2170,92 @@
 			if (tex->sampler->type->is_sampler() && tex->sampler->type->sampler_buffer)
 			{
 				auto* Texture = tex->sampler->variable_referenced();
-				int Index = Buffers.GetIndex(Texture);
-				check(Index >= 0);
-				
+				int Index = 0;
+				char const* BufferSizesName = "BufferSizes";
+				int FormatIndex = -1;
+				bool bSideTable = bInsertSideTable;
+				if (Texture->mode == ir_var_temporary)
+				{
+					// IAB sampling path
+					ir_variable* IABVariable = Backend.IABVariablesMap.FindChecked(Texture);
+					int FieldIndex = IABVariable->type->field_index(Texture->name);
+					for (int i = 0; i < FieldIndex; i++)
+					{
+						if (IABVariable->type->fields.structure[i].type->sampler_buffer)
+						{
+							Index++;
+						}
+					}
+					
+					BufferSizesName = ralloc_asprintf(ParseState, "%s.BufferSizes", IABVariable->name);
+					bSideTable = true;
+				}
+				else
+				{
+					// Function argument path
+					Index = Buffers.GetIndex(Texture);
+					FormatIndex = Index;
+				}
+				check(Index >= 0 && Index <= 30);
+					
 				ralloc_asprintf_append(buffer, "(");
 				
 				bool bIsStructuredBuffer = (Texture->type->inner_type->is_record() || !strncmp(Texture->type->name, "RWStructuredBuffer<", 19) || !strncmp(Texture->type->name, "StructuredBuffer<", 17));
 				bool bIsByteAddressBuffer = (!strncmp(Texture->type->name, "RWByteAddressBuffer", 19) || !strncmp(Texture->type->name, "ByteAddressBuffer", 17));
-                bool bIsInvariantType = Texture->invariant;
-                bool bIsAtomic = Buffers.AtomicVariables.find(Texture) != Buffers.AtomicVariables.end();
+				bool bIsInvariantType = Texture->invariant;
+				bool bIsAtomic = Buffers.AtomicVariables.find(Texture) != Buffers.AtomicVariables.end();
 				if (!bIsStructuredBuffer && !bIsByteAddressBuffer && !bIsInvariantType && !bIsAtomic)
 				{
-                    ralloc_asprintf_append(buffer, "buffer::load<");
-                    print_type_pre(Texture->type->inner_type);
-                    ralloc_asprintf_append(buffer, ", %d>(", Index);
+					ralloc_asprintf_append(buffer, "buffer::load<");
+					print_type_pre(Texture->type->inner_type);
+					ralloc_asprintf_append(buffer, ", %d>(", Index);
 					tex->sampler->accept(this);
 					ralloc_asprintf_append(buffer, ", ");
 					tex->coordinate->accept(this);
-					if (bInsertSideTable)
-						ralloc_asprintf_append(buffer, ", GMetalTypedBufferFormat%d, (constant buffer_meta_table*)BufferSizes)", Index);
+					if (FormatIndex >= 0)
+					{
+						ralloc_asprintf_append(buffer, ", GMetalTypedBufferFormat%d", Index);
+					}
 					else
-						ralloc_asprintf_append(buffer, ", GMetalTypedBufferFormat%d)", Index);
+					{
+						ralloc_asprintf_append(buffer, ", GMetalUnknownFormat");
+						bInsertUnknownFormat = true;
+					}
+					if (bSideTable)
+					{
+						ralloc_asprintf_append(buffer, ", %s)", BufferSizesName);
+					}
+					else
+					{
+						ralloc_asprintf_append(buffer, ")");
+					}
 				}
 				else if (Backend.bBoundsChecks)
 				{
 					check(Index <= 30);
 					
-                    if (!bIsAtomic && (!bIsStructuredBuffer || !Texture->type->inner_type->is_record()))
-					{
-                        ralloc_asprintf_append(buffer, "buffer::load<");
-                        print_type_pre(Texture->type->inner_type);
-                        ralloc_asprintf_append(buffer, ", %d>(", Index);
-                        tex->sampler->accept(this);
-                        ralloc_asprintf_append(buffer, ", ");
-                        tex->coordinate->accept(this);
-						if (bInsertSideTable)
-	                        ralloc_asprintf_append(buffer, ", (constant buffer_meta_table*)BufferSizes)");
-					}
-                    else
-                    {
-                        tex->sampler->accept(this);
-                        ralloc_asprintf_append(buffer, "[");
-                        ralloc_asprintf_append(buffer, "min(");
-                        tex->coordinate->accept(this);
-                        ralloc_asprintf_append(buffer, ",");
-                        ralloc_asprintf_append(buffer, "((BufferSizes[%d] / sizeof(", Index);
-                        print_type_pre(Texture->type->inner_type);
-                        ralloc_asprintf_append(buffer, "))))]");
-                    }
+					if (!bIsAtomic && (!bIsStructuredBuffer || !Texture->type->inner_type->is_record()))
+					{
+						ralloc_asprintf_append(buffer, "buffer::load<");
+						print_type_pre(Texture->type->inner_type);
+						ralloc_asprintf_append(buffer, ", %d>(", Index);
+						tex->sampler->accept(this);
+						ralloc_asprintf_append(buffer, ", ");
+						tex->coordinate->accept(this);
+						if (bSideTable)
+							ralloc_asprintf_append(buffer, ", %s)", BufferSizesName);
+					}
+					else
+					{
+						tex->sampler->accept(this);
+						ralloc_asprintf_append(buffer, "[");
+						ralloc_asprintf_append(buffer, "min(");
+						tex->coordinate->accept(this);
+						ralloc_asprintf_append(buffer, ",");
+						ralloc_asprintf_append(buffer, "((%s[%d * 2] / sizeof(", BufferSizesName, Index);
+						print_type_pre(Texture->type->inner_type);
+						ralloc_asprintf_append(buffer, "))))]");
+					}
 				}
 				else
 				{
@@ -2197,13 +2305,73 @@
 			// Sampler
 			auto* Texture = tex->sampler->variable_referenced();
 			check(Texture);
-			bool bDummy;
-			auto* Entry = ParseState->FindPackedSamplerEntry(Texture->name);
-			int32 SamplerStateIndex = Buffers.GetUniqueSamplerStateIndex(tex->SamplerStateName, false, bDummy);
-			check(SamplerStateIndex != INDEX_NONE);
-			ralloc_asprintf_append(buffer, "%s, ", tex->SamplerStateName);
+			
+			if (tex->SamplerState)
+			{
+				tex->SamplerState->accept(this);
+				ralloc_asprintf_append(buffer, ", ");
+			}
+			else
+			{
+				bool bDummy;
+				auto* Entry = ParseState->FindPackedSamplerEntry(Texture->name);
+				check (Entry);
+				int32 SamplerStateIndex = Buffers.GetUniqueSamplerStateIndex(tex->SamplerStateName, false, bDummy);
+				check(SamplerStateIndex != INDEX_NONE);
+				ralloc_asprintf_append(buffer, "%s, ", tex->SamplerStateName);
+			}
+			
 			// Coord
-			tex->coordinate->accept(this);
+			if (tex->sampler->type->sampler_array)
+			{
+				// Need to split the coordinate
+				char const* CoordSwizzle = "";
+				char const* IndexSwizzle = "y";
+				switch(tex->sampler->type->sampler_dimensionality)
+				{
+					case GLSL_SAMPLER_DIM_1D:
+					{
+						break;
+					}
+					case GLSL_SAMPLER_DIM_2D:
+					case GLSL_SAMPLER_DIM_RECT:
+					{
+						CoordSwizzle = "y";
+						IndexSwizzle = "z";
+						break;
+					}
+					case GLSL_SAMPLER_DIM_3D:
+					{
+						CoordSwizzle = "yz";
+						IndexSwizzle = "w";
+						break;
+					}
+					case GLSL_SAMPLER_DIM_CUBE:
+					{
+						CoordSwizzle = "yz";
+						IndexSwizzle = "w";
+						break;
+					}
+					case GLSL_SAMPLER_DIM_BUF:
+					case GLSL_SAMPLER_DIM_EXTERNAL:
+					default:
+					{
+						check(0);
+						break;
+					}
+				}
+				
+				ralloc_asprintf_append(buffer, "(");
+				tex->coordinate->accept(this);
+				
+				ralloc_asprintf_append(buffer, ").x%s, (uint)(", CoordSwizzle);
+				tex->coordinate->accept(this);
+				ralloc_asprintf_append(buffer, ").%s", IndexSwizzle);
+			}
+			else
+			{
+				tex->coordinate->accept(this);
+			}
 
 			if (tex->shadow_comparitor)
 			{
@@ -2381,6 +2549,10 @@
 			{
 				hash_table_insert(used_uniform_blocks, (void*)var->semantic, var->semantic);
 			}
+			if (hash_table_find(used_uniform_blocks, var->name) == NULL)
+			{
+				hash_table_insert(used_uniform_blocks, (void*)var->name, var->name);
+			}
 		}
 	}
 
@@ -2454,15 +2626,57 @@
 			{
 				if (bIsRWTexture)
 				{
+					ralloc_asprintf_append(buffer, "(");
 					deref->image->accept(this);
 					ralloc_asprintf_append(buffer, ".read(");
 					deref->image_index->accept(this);
 					ralloc_asprintf_append(buffer, ")");
+					switch(dst_elements)
+					{
+						case 1:
+							ralloc_asprintf_append(buffer, ".x");
+							break;
+						case 2:
+							ralloc_asprintf_append(buffer, ".xy");
+							break;
+						case 3:
+							ralloc_asprintf_append(buffer, ".xyz");
+							break;
+						case 4:
+						default:
+							break;
+					}
+					ralloc_asprintf_append(buffer, ")");
 				}
 				else
 				{
 					auto* Texture = deref->image->variable_referenced();
-					int Index = Buffers.GetIndex(Texture);
+					int Index = 0;
+					char const* BufferSizesName = "BufferSizes";
+					int FormatIndex = -1;
+					bool bSideTable = bInsertSideTable;
+					if (Texture->mode == ir_var_temporary)
+					{
+						// IAB sampling path
+						ir_variable* IABVariable = Backend.IABVariablesMap.FindChecked(Texture);
+						int FieldIndex = IABVariable->type->field_index(Texture->name);
+						for (int i = 0; i < FieldIndex; i++)
+						{
+							if (IABVariable->type->fields.structure[i].type->sampler_buffer)
+							{
+								Index++;
+							}
+						}
+						
+						BufferSizesName = ralloc_asprintf(ParseState, "%s.BufferSizes", IABVariable->name);
+						bSideTable = true;
+					}
+					else
+					{
+						// Function argument path
+						Index = Buffers.GetIndex(Texture);
+						FormatIndex = Index;
+					}
 					check(Index >= 0 && Index <= 30);
 					
 					ralloc_asprintf_append(buffer, "(");
@@ -2479,10 +2693,23 @@
 						deref->image->accept(this);
 						ralloc_asprintf_append(buffer, ", ");
 						deref->image_index->accept(this);
-						if (bInsertSideTable)
-							ralloc_asprintf_append(buffer, ", GMetalTypedBufferFormat%d, (constant buffer_meta_table*)BufferSizes)", Index);
+						if (FormatIndex >= 0)
+						{
+							ralloc_asprintf_append(buffer, ", GMetalTypedBufferFormat%d", Index);
+						}
 						else
-							ralloc_asprintf_append(buffer, ", GMetalTypedBufferFormat%d)", Index);
+						{
+							ralloc_asprintf_append(buffer, ", GMetalUnknownFormat");
+							bInsertUnknownFormat = true;
+						}
+						if (bSideTable)
+						{
+							ralloc_asprintf_append(buffer, ", %s)", BufferSizesName);
+						}
+						else
+						{
+							ralloc_asprintf_append(buffer, ")");
+						}
 					}
 					else if (Backend.bBoundsChecks)
 					{
@@ -2495,8 +2722,8 @@
                             deref->image->accept(this);
                             ralloc_asprintf_append(buffer, ", ");
                             deref->image_index->accept(this);
-							if (bInsertSideTable)
-	                            ralloc_asprintf_append(buffer, ", (constant buffer_meta_table*)BufferSizes)");
+							if (bSideTable)
+								ralloc_asprintf_append(buffer, ", %s)", BufferSizesName);
                         }
                         else
                         {
@@ -2505,7 +2732,7 @@
                             ralloc_asprintf_append(buffer, "min(");
                             deref->image_index->accept(this);
                             ralloc_asprintf_append(buffer, ",");
-                            ralloc_asprintf_append(buffer, "((BufferSizes[%d] / sizeof(", Index);
+							ralloc_asprintf_append(buffer, "((%s[%d * 2] / sizeof(", BufferSizesName, Index);
                             print_type_pre(Texture->type->inner_type);
                             ralloc_asprintf_append(buffer, "))))]");
                         }
@@ -2624,41 +2851,76 @@
 				else
 				{
 					auto* Texture = deref->image->variable_referenced();
+					int Index = 0;
+					char const* BufferSizesName = "BufferSizes";
+					int FormatIndex = -1;
+					bool bSideTable = bInsertSideTable;
+					if (Texture->mode == ir_var_temporary)
+					{
+						// IAB sampling path
+						ir_variable* IABVariable = Backend.IABVariablesMap.FindChecked(Texture);
+						int FieldIndex = IABVariable->type->field_index(Texture->name);
+						for (int i = 0; i < FieldIndex; i++)
+						{
+							if (IABVariable->type->fields.structure[i].type->sampler_buffer)
+							{
+								Index++;
+							}
+						}
+						
+						BufferSizesName = ralloc_asprintf(ParseState, "%s.BufferSizes", IABVariable->name);
+						bSideTable = true;
+					}
+					else
+					{
+						// Function argument path
+						Index = Buffers.GetIndex(Texture);
+						FormatIndex = Index;
+					}
+					check(Index >= 0 && Index <= 30);
+					
 					bool bIsStructuredBuffer = (Texture->type->inner_type->is_record() || !strncmp(Texture->type->name, "RWStructuredBuffer<", 19) || !strncmp(Texture->type->name, "StructuredBuffer<", 17));
 					bool bIsByteAddressBuffer = (!strncmp(Texture->type->name, "RWByteAddressBuffer", 19) || !strncmp(Texture->type->name, "ByteAddressBuffer", 17));
                     bool bIsInvariantType = Texture->invariant;
                     bool bIsAtomic = Buffers.AtomicVariables.find(Texture) != Buffers.AtomicVariables.end();
 					if (!bIsStructuredBuffer && !bIsByteAddressBuffer && !bIsInvariantType && !bIsAtomic)
 					{
-						int Index = Buffers.GetIndex(Texture);
-						check(Index >= 0 && Index <= 30);
-						
-                        ralloc_asprintf_append(buffer, "buffer::store<");
+						ralloc_asprintf_append(buffer, "buffer::store<");
                         print_type_pre(Texture->type->inner_type);
                         ralloc_asprintf_append(buffer, ", %d>(", Index);
 						deref->image->accept(this);
 						ralloc_asprintf_append(buffer, ", ");
 						deref->image_index->accept(this);
-						if (bInsertSideTable)
-							ralloc_asprintf_append(buffer, ", GMetalTypedBufferFormat%d, (constant buffer_meta_table*)BufferSizes, ", Index);
+						if (FormatIndex >= 0)
+						{
+							ralloc_asprintf_append(buffer, ", GMetalTypedBufferFormat%d", Index);
+						}
 						else
-							ralloc_asprintf_append(buffer, ", GMetalTypedBufferFormat%d, ", Index);
+						{
+							ralloc_asprintf_append(buffer, ", GMetalUnknownFormat");
+							bInsertUnknownFormat = true;
+						}
+						if (bSideTable)
+						{
+							ralloc_asprintf_append(buffer, ", %s, ", BufferSizesName);
+						}
+						else
+						{
+							ralloc_asprintf_append(buffer, ", ");
+						}
 						src->accept(this);
 						ralloc_asprintf_append(buffer, ")");
 					}
 					else if (Backend.bBoundsChecks)
 					{
-                        int Index = Buffers.GetIndex(Texture);
-                        check(Index >= 0 && Index <= 30);
-                        
                         ralloc_asprintf_append(buffer, "buffer::store<");
                         print_type_pre(Texture->type->inner_type);
                         ralloc_asprintf_append(buffer, ", %d>(", Index);
                         deref->image->accept(this);
                         ralloc_asprintf_append(buffer, ", ");
                         deref->image_index->accept(this);
-						if (bInsertSideTable)
-	                        ralloc_asprintf_append(buffer, ", (constant buffer_meta_table*)BufferSizes, ");
+						if (bSideTable)
+							ralloc_asprintf_append(buffer, ", %s, ", BufferSizesName);
 						else
 	                        ralloc_asprintf_append(buffer, ", ");
                         src->accept(this);
@@ -2715,7 +2977,7 @@
 
 		// constant variables with initializers are statically assigned
 		ir_variable *var = assign->lhs->variable_referenced();
-		if (var->has_initializer && var->read_only && (var->constant_initializer || var->constant_value))
+		if ((var->has_initializer && var->read_only && (var->constant_initializer || var->constant_value)) || var->mode == ir_var_ref)
 		{
 			//This will leave a blank line with a semi-colon
 			return;
@@ -3278,20 +3540,6 @@
 
 	virtual void visit(ir_atomic *ir) override
 	{
-		const char* SharedAtomicFunctions[ir_atomic_count] = 
-		{
-			"atomic_fetch_add_explicit",
-			"atomic_fetch_and_explicit",
-			"atomic_fetch_min_explicit",
-			"atomic_fetch_max_explicit",
-			"atomic_fetch_or_explicit",
-			"atomic_fetch_xor_explicit",
-			"atomic_exchange_explicit",
-			"atomic_compare_exchange_weak_explicit",
-			"atomic_load_explicit",
-			"atomic_store_explicit",
-		};
-		static_assert(sizeof(SharedAtomicFunctions) / sizeof(SharedAtomicFunctions[0]) == ir_atomic_count, "Mismatched entries!");
 /*
 		const char *imageAtomicFunctions[] =
 		{
@@ -3313,8 +3561,86 @@
 			ir->lhs->accept(this);
 			ralloc_asprintf_append(buffer, " = ");
 		}
-		//if (!is_image)
-		{
+		if (is_image)
+		{
+			const char* SharedAtomicFunctions[ir_atomic_count] =
+			{
+				"fetch_add_atomic",
+				"fetch_and_atomic",
+				"fetch_min_atomic",
+				"fetch_max_atomic",
+				"fetch_or_atomic",
+				"fetch_xor_atomic",
+				"exchange_atomic",
+				"compare_exchange_weak_atomic",
+				"load_atomic",
+				"store_atomic",
+			};
+			static_assert(sizeof(SharedAtomicFunctions) / sizeof(SharedAtomicFunctions[0]) == ir_atomic_count, "Mismatched entries!");
+
+			ir_dereference_image* atomic = ir->memory_ref->as_dereference_image();
+
+			int BufferIndex = 0;
+			char const* BufferSizesName = "BufferSizes";
+
+			ir_variable* image_var = atomic->image->variable_referenced();
+			if (image_var->mode == ir_var_temporary)
+			{
+				// IAB sampling path
+				ir_variable* IABVariable = Backend.IABVariablesMap.FindChecked(image_var);
+				int FieldIndex = IABVariable->type->field_index(image_var->name);
+				for (int i = 0; i < FieldIndex; i++)
+				{
+					if (IABVariable->type->fields.structure[i].type->sampler_buffer)
+					{
+						BufferIndex++;
+					}
+				}
+
+				BufferSizesName = ralloc_asprintf(ParseState, "%s.BufferSizes", IABVariable->name);
+			}
+			else
+			{
+				// Function argument path
+				BufferIndex = Buffers.GetIndex(image_var);
+			}
+			check(BufferIndex >= 0 && BufferIndex <= 30);
+
+			ralloc_asprintf_append(buffer, "buffer_atomic<memory_order_relaxed>::%s<", SharedAtomicFunctions[ir->operation]);
+			print_type_pre(ir->memory_ref->type);
+			ralloc_asprintf_append(buffer, ", %d>(", BufferIndex);
+			atomic->image->accept(this);
+			ralloc_asprintf_append(buffer, ", %s, ", BufferSizesName);
+			atomic->image_index->accept(this);
+			if (ir->operands[0])
+			{
+				ralloc_asprintf_append(buffer, ", ");
+				ir->operands[0]->accept(this);
+			}
+			if (ir->operands[1])
+			{
+				ralloc_asprintf_append(buffer, ", ");
+				ir->operands[1]->accept(this);
+			}
+			ralloc_asprintf_append(buffer, ")");
+		}
+		else
+		{
+			const char* SharedAtomicFunctions[ir_atomic_count] =
+			{
+				"atomic_fetch_add_explicit",
+				"atomic_fetch_and_explicit",
+				"atomic_fetch_min_explicit",
+				"atomic_fetch_max_explicit",
+				"atomic_fetch_or_explicit",
+				"atomic_fetch_xor_explicit",
+				"atomic_exchange_explicit",
+				"atomic_compare_exchange_weak_explicit",
+				"atomic_load_explicit",
+				"atomic_store_explicit",
+			};
+			static_assert(sizeof(SharedAtomicFunctions) / sizeof(SharedAtomicFunctions[0]) == ir_atomic_count, "Mismatched entries!");
+			
 			ralloc_asprintf_append(buffer, "%s(&", SharedAtomicFunctions[ir->operation]);
 			ir->memory_ref->accept(this);
 			if (ir->operands[0])
@@ -3329,24 +3655,6 @@
 			}
 			ralloc_asprintf_append(buffer, ", memory_order_relaxed)");
 		}
-/*
-		else
-		{
-			ir_dereference_image *image = ir->memory_ref->as_dereference_image();
-			ralloc_asprintf_append(buffer, " = %s(",
-				imageAtomicFunctions[ir->operation]);
-			image->image->accept(this);
-			ralloc_asprintf_append(buffer, ", ");
-			image->image_index->accept(this);
-			ralloc_asprintf_append(buffer, ", ");
-			ir->operands[0]->accept(this);
-			if (ir->operands[1])
-			{
-				ralloc_asprintf_append(buffer, ", ");
-				ir->operands[1]->accept(this);
-			}
-			ralloc_asprintf_append(buffer, ", memory_order_relaxed)");
-		}*/
 	}
 
 	/**
@@ -3452,7 +3760,34 @@
 						ralloc_asprintf_append(buffer, "alignas(4) ", "");
 					}
 					
+					
+					const glsl_type* t = s->fields.structure[j].type;
+					if (t->base_type == GLSL_TYPE_IMAGE)
+					{
+						if (t->sampler_buffer)
+						{
+							if (strncmp(t->name, "RWBuffer<", 9))
+							{
+								if (s->fields.structure[j].patchconstant)
+								{
+									ralloc_asprintf_append(buffer, "constant ");
+								}
+								else
+								{
+									ralloc_asprintf_append(buffer, "device ");
+								}
+							}
+						}
+					}
+					if (t->base_type == GLSL_TYPE_STRUCT && !strncmp(t->name, "CB_", 3))
+					{
+						ralloc_asprintf_append(buffer, "constant ");
+					}
 					print_type_pre(s->fields.structure[j].type);
+					if (t->base_type == GLSL_TYPE_STRUCT && !strncmp(t->name, "CB_", 3))
+					{
+						ralloc_asprintf_append(buffer, "&");
+					}
 					ralloc_asprintf_append(buffer, " %s", s->fields.structure[j].name);
 					if (!s->fields.structure[j].semantic || strncmp(s->fields.structure[j].semantic, "[[", 2))
 					{
@@ -3910,11 +4245,11 @@
 				if (Buffers.Buffers[i])
 				{
 					auto* Var = Buffers.Buffers[i]->as_variable();
-					if (!Var->semantic && !Var->type->is_sampler() && !Var->type->is_image() && state->CBPackedArraysMap.find(Var->name) == state->CBPackedArraysMap.end())
+					if ((!Var->semantic || !strncmp(Var->type->name, "IAB_", 3)) && !Var->type->is_sampler() && !Var->type->is_image() && state->CBPackedArraysMap.find(Var->name) == state->CBPackedArraysMap.end())
 					{
 						ralloc_asprintf_append(buffer, "%s%s(%d)",
 							bFirst ? "// @UniformBlocks: " : ",",
-							Var->name, i);
+							Var->semantic ? Var->semantic : Var->name, i);
 						bFirst = false;
 					}
 				}
@@ -3981,6 +4316,49 @@
 		if (Frequency == compute_shader)
 		{
 			ralloc_asprintf_append(buffer, "// @NumThreads: %d, %d, %d\n", this->NumThreadsX, this->NumThreadsY, this->NumThreadsZ);
+		}
+		
+		bool foundSideTable = false;
+		for (int i = 0; i < Buffers.Buffers.Num(); ++i)
+		{
+			if (Buffers.Buffers[i])
+			{
+				auto* Var = Buffers.Buffers[i]->as_variable();
+				if (!Var->type->is_sampler() && !Var->type->is_image() && Var->semantic && !strcmp(Var->semantic, "u") && Var->mode == ir_var_uniform && Var->name && !strcmp(Var->name, "BufferSizes"))
+				{
+					check(foundSideTable == false);
+					foundSideTable = true;
+					ralloc_asprintf_append(buffer, "// @SideTable: %s(%d)\n", Var->name, i);
+				}
+			}
+		}
+		
+		if (Backend.IABVariableMask.Num())
+		{
+			bool bComma = false;
+			ralloc_asprintf_append(buffer, "// @ArgumentBuffers: ");
+			for (auto const& Pair : Backend.IABVariableMask)
+			{
+				if (bComma)
+				{
+					ralloc_asprintf_append(buffer, ",");
+				}
+				int Index = Buffers.GetIndex(Pair.Key);
+				ralloc_asprintf_append(buffer, "%d[", Index);
+				bool bSetComma = false;
+				for (auto Mask : Pair.Value)
+				{
+					if (bSetComma)
+					{
+						ralloc_asprintf_append(buffer, ",");
+					}
+					ralloc_asprintf_append(buffer, "%u", (uint32)Mask);
+					bSetComma = true;
+				}
+				ralloc_asprintf_append(buffer, "]", Pair.Key->name, Index);
+				bComma = true;
+			}
+			ralloc_asprintf_append(buffer, "\n");
 		}
 		
 		if (Backend.bIsTessellationVSHS || Frequency == tessellation_evaluation_shader)
@@ -4127,21 +4505,6 @@
             }
 			ralloc_asprintf_append(buffer, "// @TessellationControlPointOutBuffer: %u\n", (uint32)patchControlIndex);
 		}
-
-		bool foundSideTable = false;
-		for (int i = 0; i < Buffers.Buffers.Num(); ++i)
-		{
-			if (Buffers.Buffers[i])
-			{
-				auto* Var = Buffers.Buffers[i]->as_variable();
-				if (!Var->type->is_sampler() && !Var->type->is_image() && Var->semantic && !strcmp(Var->semantic, "u") && Var->mode == ir_var_uniform && Var->name && !strcmp(Var->name, "BufferSizes"))
-				{
-					check(foundSideTable == false);
-					foundSideTable = true;
-					ralloc_asprintf_append(buffer, "// @SideTable: %s(%d)", Var->name, i);
-				}
-			}
-		}
 	}
 
 public:
@@ -4169,6 +4532,7 @@
 		, bImplicitEarlyFragTests(InBackend.Version >= 2)
 		, bInsertSideTable(false)
 		, bRequiresWave(false)
+		, bInsertUnknownFormat(false)
 		, bNeedsDeviceIndex(false)
 	{
 		printable_names = hash_table_ctor(32, hash_table_pointer_hash, hash_table_pointer_compare);
@@ -4245,6 +4609,11 @@
 		{
 			ralloc_asprintf_append(buffer, "\n#define FUNC_ATTRIBS \n\n");
 		}
+		
+		if (bInsertUnknownFormat)
+		{
+			ralloc_asprintf_append(buffer, "\nconstant uint GMetalUnknownFormat = ue4::Unknown;\n\n");
+		}
 
 		// These should work in fragment shaders but Apple are behind the curve on SM6.
 		if (bRequiresWave && Frequency == compute_shader && Backend.Version >= 3)
@@ -4449,6 +4818,13 @@
 
 		bool bConvertUniformsToFloats = (HlslCompileFlags & HLSLCC_FlattenUniformBuffers) != HLSLCC_FlattenUniformBuffers;
 		ConvertHalfToFloatUniformsAndSamples(ir, state, bConvertUniformsToFloats, true);
+		
+		InsertSamplerStates(ir, state);
+		
+		if (Version >= 5 && bIsDesktop == EMetalGPUSemanticsImmediateDesktop)
+		{
+			InsertArgumentBuffers(ir, state, Buffers);
+		}
 		
 		Validate(ir, state);
 	}
