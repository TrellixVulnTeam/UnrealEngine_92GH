--- conflicted
+++ resolved
@@ -56,7 +56,6 @@
 {
 	void FixFaceMaterial(USkeletalMesh* SkeletalMesh, TArray<SkeletalMeshImportData::FMaterial>& RawMeshMaterials, TArray<SkeletalMeshImportData::FMeshFace>& LODFaces)
 	{
-<<<<<<< HEAD
 		if (RawMeshMaterials.Num() <= 1)
 		{
 			//Nothing to fix if we have 1 or less material
@@ -68,11 +67,6 @@
 		MaterialRemap.Reserve(RawMeshMaterials.Num());
 		//Optimization to avoid doing the remap if no material have to change
 		bool bNeedRemapping = false;
-=======
-		//Fix the material for the faces
-		TArray<int32> MaterialRemap;
-		MaterialRemap.Reserve(RawMeshMaterials.Num());
->>>>>>> 868b7c33
 		for (int32 MaterialIndex = 0; MaterialIndex < RawMeshMaterials.Num(); ++MaterialIndex)
 		{
 			MaterialRemap.Add(MaterialIndex);
@@ -82,19 +76,15 @@
 				FName MeshMaterialName = SkeletalMesh->Materials[MeshMaterialIndex].ImportedMaterialSlotName;
 				if (MaterialImportName == MeshMaterialName)
 				{
-<<<<<<< HEAD
 					if (MaterialRemap[MaterialIndex] != MeshMaterialIndex)
 					{
 						bNeedRemapping = true;
 					}
-=======
->>>>>>> 868b7c33
 					MaterialRemap[MaterialIndex] = MeshMaterialIndex;
 					break;
 				}
 			}
 		}
-<<<<<<< HEAD
 		if (bNeedRemapping)
 		{
 			//Make sure the data is good before doing the change, We cannot do the remap if we
@@ -112,12 +102,6 @@
 			{
 				LODFaces[FaceIndex].MeshMaterialIndex = MaterialRemap[LODFaces[FaceIndex].MeshMaterialIndex];
 			}
-=======
-		//Update all the faces
-		for (int32 FaceIndex = 0; FaceIndex < LODFaces.Num(); ++FaceIndex)
-		{
-			LODFaces[FaceIndex].MeshMaterialIndex = MaterialRemap[LODFaces[FaceIndex].MeshMaterialIndex];
->>>>>>> 868b7c33
 		}
 	}
 }
@@ -156,8 +140,9 @@
 	//This scope define where we can use the LODModel, after a reduction the LODModel must be requery since it is a new instance
 	{
 		FSkeletalMeshLODModel& BuildLODModel = SkeletalMesh->GetImportedModel()->LODModels[LODIndex];
-		
-		BuildLODModel.RawSkeletalMeshBulkData.LoadRawMesh(SkeletalMeshImportData);
+
+		//Load the imported data
+		SkeletalMesh->LoadLODImportedData(LODIndex, SkeletalMeshImportData);
 
 		TArray<FVector> LODPoints;
 		TArray<SkeletalMeshImportData::FMeshWedge> LODWedges;
@@ -166,12 +151,9 @@
 		TArray<int32> LODPointToRawMap;
 		SkeletalMeshImportData.CopyLODImportData(LODPoints, LODWedges, LODFaces, LODInfluences, LODPointToRawMap);
 
-<<<<<<< HEAD
 		//Use the max because we need to have at least one texture coordinnate
 		NumTextCoord = FMath::Max<int32>(NumTextCoord, SkeletalMeshImportData.NumTexCoords);
 
-=======
->>>>>>> 868b7c33
 		SkeletalMeshBuilderHelperNS::FixFaceMaterial(SkeletalMesh, SkeletalMeshImportData.Materials, LODFaces);
 
 		//Build the skeletalmesh using mesh utilities module
@@ -202,7 +184,7 @@
 		SlowTask.EnterProgressFrame(1.0f, NSLOCTEXT("SkeltalMeshBuilder", "RebuildMorphTarget", "Rebuilding morph targets..."));
 		if (SkeletalMeshImportData.MorphTargetNames.Num() > 0)
 		{
-			FLODUtilities::BuildMorphTargets(SkeletalMesh, SkeletalMeshImportData, LODIndex, !Options.bComputeNormals, !Options.bComputeTangents, Options.bUseMikkTSpace);
+			FLODUtilities::BuildMorphTargets(SkeletalMesh, SkeletalMeshImportData, LODIndex, !Options.bComputeNormals, !Options.bComputeTangents, Options.bUseMikkTSpace, Options.OverlappingThresholds);
 		}
 
 		//Re-apply the alternate skinning it must be after the inline reduction
