// Copyright 1998-2017 Epic Games, Inc. All Rights Reserved.

#include "AutomationBlueprintFunctionLibrary.h"
#include "HAL/IConsoleManager.h"
#include "Misc/AutomationTest.h"
#include "EngineGlobals.h"
#include "UnrealClient.h"
#include "Camera/CameraActor.h"
#include "Camera/PlayerCameraManager.h"
#include "Engine/Texture.h"
#include "Engine/GameViewportClient.h"
#include "Kismet/GameplayStatics.h"
#include "Engine/Engine.h"
#include "Tests/AutomationCommon.h"
#include "Logging/MessageLog.h"
#include "TakeScreenshotAfterTimeLatentAction.h"
#include "HighResScreenshot.h"
#include "Slate/SceneViewport.h"
#include "Tests/AutomationTestSettings.h"
#include "Slate/WidgetRenderer.h"
#include "DelayAction.h"
#include "Widgets/SViewport.h"
#include "Framework/Application/SlateApplication.h"
#include "ShaderCompiler.h"
#include "AutomationBlueprintFunctionLibrary.h"
#include "BufferVisualizationData.h"
#include "Engine/LocalPlayer.h"
#include "ContentStreaming.h"
#include "Stats/StatsData.h"
#include "HAL/PlatformProperties.h"
<<<<<<< HEAD
#include "IAutomationControllerModule.h"
=======
>>>>>>> fe293936

#define LOCTEXT_NAMESPACE "Automation"

DEFINE_LOG_CATEGORY_STATIC(BlueprintAssertion, Error, Error)
DEFINE_LOG_CATEGORY_STATIC(AutomationFunctionLibrary, Log, Log)

static TAutoConsoleVariable<int32> CVarAutomationScreenshotResolutionWidth(
	TEXT("AutomationScreenshotResolutionWidth"),
	0,
	TEXT("The width of automation screenshots."),
	ECVF_Default);

static TAutoConsoleVariable<int32> CVarAutomationScreenshotResolutionHeight(
	TEXT("AutomationScreenshotResolutionHeight"),
	0,
	TEXT("The height of automation screenshots."),
	ECVF_Default);


<<<<<<< HEAD
=======
void FinishLoadingBeforeScreenshot()
{
	// Finish compiling the shaders if the platform doesn't require cooked data.
	if (!FPlatformProperties::RequiresCookedData())
	{
		GShaderCompilingManager->FinishAllCompilation();
	}

	// Force all mip maps to load before taking the screenshot.
	UTexture::ForceUpdateTextureStreaming();

	IStreamingManager::Get().StreamAllResources(0.0f);
}


>>>>>>> fe293936
#if (WITH_DEV_AUTOMATION_TESTS || WITH_PERF_AUTOMATION_TESTS)

class FConsoleVariableSwapper
{
public:
	FConsoleVariableSwapper(FString InConsoleVariableName)
		: bModified(false)
		, ConsoleVariableName(InConsoleVariableName)
	{
	}

	void Set(int32 Value)
	{
		IConsoleVariable* ConsoleVariable = IConsoleManager::Get().FindConsoleVariable(*ConsoleVariableName);
		if ( ensure(ConsoleVariable) )
		{
			if ( bModified == false )
			{
				bModified = true;
				OriginalValue = ConsoleVariable->GetInt();
			}

			ConsoleVariable->Set(Value);
		}
	}

	void Restore()
	{
		if ( bModified )
		{
			IConsoleVariable* ConsoleVariable = IConsoleManager::Get().FindConsoleVariable(*ConsoleVariableName);
			if ( ensure(ConsoleVariable) )
			{
				ConsoleVariable->Set(OriginalValue);
			}

			bModified = false;
		}
	}

private:
	bool bModified;
	FString ConsoleVariableName;

	int32 OriginalValue;
};

class FAutomationScreenshotTaker
{
public:
	FAutomationScreenshotTaker(UWorld* InWorld, const FString& InName, FAutomationScreenshotOptions InOptions)
		: World(InWorld)
		, Name(InName)
		, Options(InOptions)
		, DefaultFeature_AntiAliasing(TEXT("r.DefaultFeature.AntiAliasing"))
		, DefaultFeature_AutoExposure(TEXT("r.DefaultFeature.AutoExposure"))
		, DefaultFeature_MotionBlur(TEXT("r.DefaultFeature.MotionBlur"))
		, PostProcessAAQuality(TEXT("r.PostProcessAAQuality"))
		, MotionBlurQuality(TEXT("r.MotionBlurQuality"))
		, ScreenSpaceReflectionQuality(TEXT("r.SSR.Quality"))
		, EyeAdaptationQuality(TEXT("r.EyeAdaptationQuality"))
		, ContactShadows(TEXT("r.ContactShadows"))
	{
		GEngine->GameViewport->OnScreenshotCaptured().AddRaw(this, &FAutomationScreenshotTaker::GrabScreenShot);

		check(IsInGameThread());

		if ( Options.bDisableNoisyRenderingFeatures )
		{
			DefaultFeature_AntiAliasing.Set(0);
			DefaultFeature_AutoExposure.Set(0);
			DefaultFeature_MotionBlur.Set(0);
			PostProcessAAQuality.Set(0);
			MotionBlurQuality.Set(0);
			ScreenSpaceReflectionQuality.Set(0);
			EyeAdaptationQuality.Set(0);
			ContactShadows.Set(0);
		}

		Options.SetToleranceAmounts(Options.Tolerance);

		if ( UGameViewportClient* ViewportClient = GEngine->GameViewport )
		{
			static IConsoleVariable* ICVar = IConsoleManager::Get().FindConsoleVariable(FBufferVisualizationData::GetVisualizationTargetConsoleCommandName());
			if ( ICVar )
			{
				if ( ViewportClient->GetEngineShowFlags() )
				{
					ViewportClient->GetEngineShowFlags()->SetVisualizeBuffer(InOptions.VisualizeBuffer == NAME_None ? false : true);
					ViewportClient->GetEngineShowFlags()->SetTonemapper(InOptions.VisualizeBuffer == NAME_None ? true : false);
					ICVar->Set(*InOptions.VisualizeBuffer.ToString());
				}
			}
		}
	}

	virtual ~FAutomationScreenshotTaker()
	{
		check(IsInGameThread());

		DefaultFeature_AntiAliasing.Restore();
		DefaultFeature_AutoExposure.Restore();
		DefaultFeature_MotionBlur.Restore();
		PostProcessAAQuality.Restore();
		MotionBlurQuality.Restore();
		ScreenSpaceReflectionQuality.Restore();
		EyeAdaptationQuality.Restore();
		ContactShadows.Restore();

		if ( UGameViewportClient* ViewportClient = GEngine->GameViewport )
		{
			static IConsoleVariable* ICVar = IConsoleManager::Get().FindConsoleVariable(FBufferVisualizationData::GetVisualizationTargetConsoleCommandName());
			if ( ICVar )
			{
				if ( ViewportClient->GetEngineShowFlags() )
				{
					ViewportClient->GetEngineShowFlags()->SetVisualizeBuffer(false);
					ViewportClient->GetEngineShowFlags()->SetTonemapper(true);
					ICVar->Set(TEXT(""));
				}
			}
		}

		GEngine->GameViewport->OnScreenshotCaptured().RemoveAll(this);

		FAutomationTestFramework::Get().NotifyScreenshotTakenAndCompared();
	}

	void GrabScreenShot(int32 InSizeX, int32 InSizeY, const TArray<FColor>& InImageData)
	{
		check(IsInGameThread());

		FAutomationScreenshotData Data = AutomationCommon::BuildScreenshotData(GWorld->GetName(), Name, InSizeX, InSizeY);

		// Copy the relevant data into the metadata for the screenshot.
		Data.bHasComparisonRules = true;
		Data.ToleranceRed = Options.ToleranceAmount.Red;
		Data.ToleranceGreen = Options.ToleranceAmount.Green;
		Data.ToleranceBlue = Options.ToleranceAmount.Blue;
		Data.ToleranceAlpha = Options.ToleranceAmount.Alpha;
		Data.ToleranceMinBrightness = Options.ToleranceAmount.MinBrightness;
		Data.ToleranceMaxBrightness = Options.ToleranceAmount.MaxBrightness;
		Data.bIgnoreAntiAliasing = Options.bIgnoreAntiAliasing;
		Data.bIgnoreColors = Options.bIgnoreColors;
		Data.MaximumLocalError = Options.MaximumLocalError;
		Data.MaximumGlobalError = Options.MaximumGlobalError;

		FAutomationTestFramework::Get().OnScreenshotCaptured().ExecuteIfBound(InImageData, Data);

		UE_LOG(AutomationFunctionLibrary, Log, TEXT("Screenshot captured as %s"), *Data.Path);

		if ( GIsAutomationTesting )
		{
			FAutomationTestFramework::Get().OnScreenshotCompared.AddRaw(this, &FAutomationScreenshotTaker::OnComparisonComplete);
		}
		else
		{
			delete this;
		}
	}

	void OnComparisonComplete(bool bWasNew, bool bWasSimilar, double MaxLocalDifference, double GlobalDifference, FString ErrorMessage)
	{
		FAutomationTestFramework::Get().OnScreenshotCompared.RemoveAll(this);

		if ( bWasNew )
		{
			UE_LOG(AutomationFunctionLibrary, Warning, TEXT("New Screenshot '%s' was discovered!  Please add a ground truth version of it."), *Name);
		}
		else
		{
			if ( bWasSimilar )
			{
				UE_LOG(AutomationFunctionLibrary, Display, TEXT("Screenshot '%s' was similar!  Global Difference = %f, Max Local Difference = %f"), *Name, GlobalDifference, MaxLocalDifference);
			}
			else
			{
				if ( ErrorMessage.IsEmpty() )
				{
					UE_LOG(AutomationFunctionLibrary, Error, TEXT("Screenshot '%s' test failed, Screnshots were different!  Global Difference = %f, Max Local Difference = %f"), *Name, GlobalDifference, MaxLocalDifference);
				}
				else
				{
					UE_LOG(AutomationFunctionLibrary, Error, TEXT("Screenshot '%s' test failed;  Error = %s"), *Name, *ErrorMessage);
				}
			}
		}

		delete this;
	}

private:

	TWeakObjectPtr<UWorld> World;
	
	FString	Name;
	FAutomationScreenshotOptions Options;

	FConsoleVariableSwapper DefaultFeature_AntiAliasing;
	FConsoleVariableSwapper DefaultFeature_AutoExposure;
	FConsoleVariableSwapper DefaultFeature_MotionBlur;
	FConsoleVariableSwapper PostProcessAAQuality;
	FConsoleVariableSwapper MotionBlurQuality;
	FConsoleVariableSwapper ScreenSpaceReflectionQuality;
	FConsoleVariableSwapper EyeAdaptationQuality;
	FConsoleVariableSwapper ContactShadows;
};

#endif

UAutomationBlueprintFunctionLibrary::UAutomationBlueprintFunctionLibrary(const class FObjectInitializer& Initializer)
	: Super(Initializer)
{
}

void UAutomationBlueprintFunctionLibrary::FinishLoadingBeforeScreenshot()
{
	// Finish compiling the shaders if the platform doesn't require cooked data.
	if (!FPlatformProperties::RequiresCookedData())
	{
		GShaderCompilingManager->FinishAllCompilation();
		FModuleManager::GetModuleChecked<IAutomationControllerModule>("AutomationController").GetAutomationController()->ResetAutomationTestTimeout(TEXT("shader compilation"));
	}

	// Force all mip maps to load before taking the screenshot.
	UTexture::ForceUpdateTextureStreaming();

	IStreamingManager::Get().StreamAllResources(0.0f);
}

bool UAutomationBlueprintFunctionLibrary::TakeAutomationScreenshotInternal(UObject* WorldContextObject, const FString& Name, FAutomationScreenshotOptions Options)
{
	UAutomationBlueprintFunctionLibrary::FinishLoadingBeforeScreenshot();

	// Fallback resolution if all else fails for screenshots.
	uint32 ResolutionX = 1280;
	uint32 ResolutionY = 720;

	// First get the default set for the project.
	UAutomationTestSettings const* AutomationTestSettings = GetDefault<UAutomationTestSettings>();
	if ( AutomationTestSettings->DefaultScreenshotResolution.GetMin() > 0 )
	{
		ResolutionX = (uint32)AutomationTestSettings->DefaultScreenshotResolution.X;
		ResolutionY = (uint32)AutomationTestSettings->DefaultScreenshotResolution.Y;
	}
	
	// If there's an override resolution, use that instead.
	if ( Options.Resolution.GetMin() > 0 )
	{
		ResolutionX = (uint32)Options.Resolution.X;
		ResolutionY = (uint32)Options.Resolution.Y;
	}
	else
	{
		// Failing to find an override, look for a platform override that may have been provided through the
		// device profiles setup, to configure the CVars for controlling the automation screenshot size.
		int32 OverrideWidth = CVarAutomationScreenshotResolutionWidth.GetValueOnGameThread();
		int32 OverrideHeight = CVarAutomationScreenshotResolutionHeight.GetValueOnGameThread();

		if ( OverrideWidth > 0 )
		{
			ResolutionX = (uint32)OverrideWidth;
		}

		if ( OverrideHeight > 0 )
		{
			ResolutionY = (uint32)OverrideHeight;
		}
	}

#if (WITH_DEV_AUTOMATION_TESTS || WITH_PERF_AUTOMATION_TESTS)
	FAutomationScreenshotTaker* TempObject = new FAutomationScreenshotTaker(WorldContextObject ? WorldContextObject->GetWorld() : nullptr, Name, Options);
#endif

	//static IConsoleVariable* HighResScreenshotDelay = IConsoleManager::Get().FindConsoleVariable(TEXT("r.HighResScreenshotDelay"));
	//check(HighResScreenshotDelay);
	//HighResScreenshotDelay->Set(10);

    if ( FPlatformProperties::HasFixedResolution() )
    {
	    FScreenshotRequest::RequestScreenshot(false);
	    return true;
    }
	else
	{
	    FHighResScreenshotConfig& Config = GetHighResScreenshotConfig();

	    if ( Config.SetResolution(ResolutionX, ResolutionY, 1.0f) )
	    {
			if ( !GEngine->GameViewport->GetGameViewport()->TakeHighResScreenShot() )
			{
				// If we failed to take the screenshot, we're going to need to cleanup the automation screenshot taker.
#if (WITH_DEV_AUTOMATION_TESTS || WITH_PERF_AUTOMATION_TESTS)
				delete TempObject;
#endif 
				return false;
			}

			return true; //-V773
		}
	}

	return false;
}

void UAutomationBlueprintFunctionLibrary::TakeAutomationScreenshot(UObject* WorldContextObject, FLatentActionInfo LatentInfo, const FString& Name, const FAutomationScreenshotOptions& Options)
{
	if ( GIsAutomationTesting )
	{
		if ( UWorld* World = GEngine->GetWorldFromContextObject(WorldContextObject, EGetWorldErrorMode::LogAndReturnNull) )
		{
			FLatentActionManager& LatentActionManager = World->GetLatentActionManager();
			if ( LatentActionManager.FindExistingAction<FTakeScreenshotAfterTimeLatentAction>(LatentInfo.CallbackTarget, LatentInfo.UUID) == nullptr )
			{
				LatentActionManager.AddNewAction(LatentInfo.CallbackTarget, LatentInfo.UUID, new FTakeScreenshotAfterTimeLatentAction(LatentInfo, Name, Options));
			}
		}
	}
	else
	{
		UE_LOG(AutomationFunctionLibrary, Log, TEXT("Screenshot not captured - screenshots are only taken during automation tests"));
	}
}

void UAutomationBlueprintFunctionLibrary::TakeAutomationScreenshotAtCamera(UObject* WorldContextObject, FLatentActionInfo LatentInfo, ACameraActor* Camera, const FString& NameOverride, const FAutomationScreenshotOptions& Options)
{
	if ( Camera == nullptr )
	{
		FMessageLog("PIE").Error(LOCTEXT("CameraRequired", "A camera is required to TakeAutomationScreenshotAtCamera"));
		return;
	}

	APlayerController* PlayerController = UGameplayStatics::GetPlayerController(WorldContextObject, 0);

	if ( PlayerController == nullptr )
	{
		FMessageLog("PIE").Error(LOCTEXT("PlayerRequired", "A player controller is required to TakeAutomationScreenshotAtCamera"));
		return;
	}

	// Move the player, then queue up a screenshot.
	// We need to delay before the screenshot so that the motion blur has time to stop.
	PlayerController->SetViewTarget(Camera, FViewTargetTransitionParams());
	FString ScreenshotName = Camera->GetName();

	if ( !NameOverride.IsEmpty() )
	{
		ScreenshotName = NameOverride;
	}

	if ( UWorld* World = GEngine->GetWorldFromContextObject(WorldContextObject, EGetWorldErrorMode::LogAndReturnNull) )
	{
		ScreenshotName = FString::Printf(TEXT("%s_%s"), *World->GetName(), *ScreenshotName);

		FLatentActionManager& LatentActionManager = World->GetLatentActionManager();
		if ( LatentActionManager.FindExistingAction<FTakeScreenshotAfterTimeLatentAction>(LatentInfo.CallbackTarget, LatentInfo.UUID) == nullptr )
		{
			LatentActionManager.AddNewAction(LatentInfo.CallbackTarget, LatentInfo.UUID, new FTakeScreenshotAfterTimeLatentAction(LatentInfo, ScreenshotName, Options));
		}
	}
}

bool UAutomationBlueprintFunctionLibrary::TakeAutomationScreenshotOfUI_Immediate(UObject* WorldContextObject, const FString& Name, const FAutomationScreenshotOptions& Options)
{
	UAutomationBlueprintFunctionLibrary::FinishLoadingBeforeScreenshot();

	if (UWorld* World = GEngine->GetWorldFromContextObject(WorldContextObject, EGetWorldErrorMode::LogAndReturnNull))
	{
		if (UGameViewportClient* GameViewport = WorldContextObject->GetWorld()->GetGameViewport())
		{
			TSharedPtr<SViewport> Viewport = GameViewport->GetGameViewportWidget();
			if (Viewport.IsValid())
			{
				TArray<FColor> OutColorData;
				FIntVector OutSize;
				if (FSlateApplication::Get().TakeScreenshot(Viewport.ToSharedRef(), OutColorData, OutSize))
				{
#if (WITH_DEV_AUTOMATION_TESTS || WITH_PERF_AUTOMATION_TESTS)
					// The screenshot taker deletes itself later.
					FAutomationScreenshotTaker* TempObject = new FAutomationScreenshotTaker(World, Name, Options);

					FAutomationScreenshotData Data = AutomationCommon::BuildScreenshotData(World->GetName(), Name, OutSize.X, OutSize.Y);

					// Copy the relevant data into the metadata for the screenshot.
					Data.bHasComparisonRules = true;
					Data.ToleranceRed = Options.ToleranceAmount.Red;
					Data.ToleranceGreen = Options.ToleranceAmount.Green;
					Data.ToleranceBlue = Options.ToleranceAmount.Blue;
					Data.ToleranceAlpha = Options.ToleranceAmount.Alpha;
					Data.ToleranceMinBrightness = Options.ToleranceAmount.MinBrightness;
					Data.ToleranceMaxBrightness = Options.ToleranceAmount.MaxBrightness;
					Data.bIgnoreAntiAliasing = Options.bIgnoreAntiAliasing;
					Data.bIgnoreColors = Options.bIgnoreColors;
					Data.MaximumLocalError = Options.MaximumLocalError;
					Data.MaximumGlobalError = Options.MaximumGlobalError;

					GEngine->GameViewport->OnScreenshotCaptured().Broadcast(OutSize.X, OutSize.Y, OutColorData);
#endif
<<<<<<< HEAD
=======
				} //-V773
>>>>>>> fe293936

					return true; //-V773
				}
			}
		}
	}

	return false;
}

void UAutomationBlueprintFunctionLibrary::TakeAutomationScreenshotOfUI(UObject* WorldContextObject, FLatentActionInfo LatentInfo, const FString& Name, const FAutomationScreenshotOptions& Options)
{
	if (TakeAutomationScreenshotOfUI_Immediate(WorldContextObject, Name, Options))
	{
		FLatentActionManager& LatentActionManager = WorldContextObject->GetWorld()->GetLatentActionManager();
		if ( LatentActionManager.FindExistingAction<FTakeScreenshotAfterTimeLatentAction>(LatentInfo.CallbackTarget, LatentInfo.UUID) == nullptr )
		{
			LatentActionManager.AddNewAction(LatentInfo.CallbackTarget, LatentInfo.UUID, new FWaitForScreenshotComparisonLatentAction(LatentInfo));
		}
	}
}

void UAutomationBlueprintFunctionLibrary::EnableStatGroup(UObject* WorldContextObject, FName GroupName)
{
#if STATS
	if (FGameThreadStatsData* StatsData = FLatestGameThreadStatsData::Get().Latest)
	{
		const FString GroupNameString = FString(TEXT("STATGROUP_")) + GroupName.ToString();
		const FName GroupNameFull = FName(*GroupNameString, EFindName::FNAME_Find);
		if(StatsData->GroupNames.Contains(GroupNameFull))
		{
			return;
		}
	}

	if (APlayerController* TargetPC = UGameplayStatics::GetPlayerController(WorldContextObject, 0))
	{
		TargetPC->ConsoleCommand( FString(TEXT("stat ")) + GroupName.ToString() + FString(TEXT(" -nodisplay")), /*bWriteToLog=*/false);
	}
#endif
}

void UAutomationBlueprintFunctionLibrary::DisableStatGroup(UObject* WorldContextObject, FName GroupName)
{
#if STATS
	if (FGameThreadStatsData* StatsData = FLatestGameThreadStatsData::Get().Latest)
	{
		const FString GroupNameString = FString(TEXT("STATGROUP_")) + GroupName.ToString();
		const FName GroupNameFull = FName(*GroupNameString, EFindName::FNAME_Find);

		if (!StatsData->GroupNames.Contains(GroupNameFull))
		{
			return;
		}
	}

	if (APlayerController* TargetPC = UGameplayStatics::GetPlayerController(WorldContextObject, 0))
	{
		TargetPC->ConsoleCommand(FString(TEXT("stat ")) + GroupName.ToString() + FString(TEXT(" -nodisplay")), /*bWriteToLog=*/false);
	}
#endif
}

#if STATS
template <EComplexStatField::Type ValueType, bool bCallCount = false>
float HelperGetStat(FName StatName)
{
	if (FGameThreadStatsData* StatsData = FLatestGameThreadStatsData::Get().Latest)
	{
		if (const FComplexStatMessage* StatMessage = StatsData->GetStatData(StatName))
		{
			if(bCallCount)
			{
				return StatMessage->GetValue_CallCount(ValueType);	
			}
			else
			{
				return FPlatformTime::ToMilliseconds(StatMessage->GetValue_Duration(ValueType));
			}
		}
	}

#if WITH_EDITOR
	FText WarningOut = FText::Format(LOCTEXT("StatNotFound", "Could not find stat data for {0}, did you call ToggleStatGroup with enough time to capture data?"), FText::FromName(StatName));
	FMessageLog("PIE").Warning(WarningOut);
	UE_LOG(AutomationFunctionLibrary, Warning, TEXT("%s"), *WarningOut.ToString());
#endif

	return 0.f;
}
#endif

float UAutomationBlueprintFunctionLibrary::GetStatIncAverage(FName StatName)
{
#if STATS
	return HelperGetStat<EComplexStatField::IncAve>(StatName);
#else
	return 0.0f;
#endif
}

float UAutomationBlueprintFunctionLibrary::GetStatIncMax(FName StatName)
{
#if STATS
	return HelperGetStat<EComplexStatField::IncMax>(StatName);
#else
	return 0.0f;
#endif
}

float UAutomationBlueprintFunctionLibrary::GetStatExcAverage(FName StatName)
{
#if STATS
	return HelperGetStat<EComplexStatField::ExcAve>(StatName);
#else
	return 0.0f;
#endif
}

float UAutomationBlueprintFunctionLibrary::GetStatExcMax(FName StatName)
{
#if STATS
	return HelperGetStat<EComplexStatField::ExcMax>(StatName);
#else
	return 0.0f;
#endif
}

float UAutomationBlueprintFunctionLibrary::GetStatCallCount(FName StatName)
{
#if STATS
	return HelperGetStat<EComplexStatField::IncAve, /*bCallCount=*/true>(StatName);
#else
	return 0.0f;
#endif
}

bool UAutomationBlueprintFunctionLibrary::AreAutomatedTestsRunning()
{
	return GIsAutomationTesting;
}

FAutomationScreenshotOptions UAutomationBlueprintFunctionLibrary::GetDefaultScreenshotOptionsForGameplay(EComparisonTolerance Tolerance, float Delay)
{
	FAutomationScreenshotOptions Options;
	Options.Delay = Delay;
	Options.Tolerance = Tolerance;
	Options.bDisableNoisyRenderingFeatures = true;
	Options.bIgnoreAntiAliasing = true;
	Options.SetToleranceAmounts(Tolerance);

	return Options;
}

FAutomationScreenshotOptions UAutomationBlueprintFunctionLibrary::GetDefaultScreenshotOptionsForRendering(EComparisonTolerance Tolerance, float Delay)
{
	FAutomationScreenshotOptions Options;
	Options.Delay = Delay;
	Options.Tolerance = Tolerance;
	Options.bDisableNoisyRenderingFeatures = true;
	Options.bIgnoreAntiAliasing = true;
	Options.SetToleranceAmounts(Tolerance);

	return Options;
}

#undef LOCTEXT_NAMESPACE<|MERGE_RESOLUTION|>--- conflicted
+++ resolved
@@ -28,10 +28,7 @@
 #include "ContentStreaming.h"
 #include "Stats/StatsData.h"
 #include "HAL/PlatformProperties.h"
-<<<<<<< HEAD
 #include "IAutomationControllerModule.h"
-=======
->>>>>>> fe293936
 
 #define LOCTEXT_NAMESPACE "Automation"
 
@@ -51,24 +48,6 @@
 	ECVF_Default);
 
 
-<<<<<<< HEAD
-=======
-void FinishLoadingBeforeScreenshot()
-{
-	// Finish compiling the shaders if the platform doesn't require cooked data.
-	if (!FPlatformProperties::RequiresCookedData())
-	{
-		GShaderCompilingManager->FinishAllCompilation();
-	}
-
-	// Force all mip maps to load before taking the screenshot.
-	UTexture::ForceUpdateTextureStreaming();
-
-	IStreamingManager::Get().StreamAllResources(0.0f);
-}
-
-
->>>>>>> fe293936
 #if (WITH_DEV_AUTOMATION_TESTS || WITH_PERF_AUTOMATION_TESTS)
 
 class FConsoleVariableSwapper
@@ -447,6 +426,15 @@
 				if (FSlateApplication::Get().TakeScreenshot(Viewport.ToSharedRef(), OutColorData, OutSize))
 				{
 #if (WITH_DEV_AUTOMATION_TESTS || WITH_PERF_AUTOMATION_TESTS)
+					// For UI, we only care about what the final image looks like. So don't compare alpha channel.
+					// In editor, scene is rendered into a PF_B8G8R8A8 RT and then copied over to the R10B10G10A2 swapchain back buffer and
+					// this copy ignores alpha. In game, however, scene is directly rendered into the back buffer and the alpha values are
+					// already meaningless at that stage.
+					for (int32 Idx = 0; Idx < OutColorData.Num(); ++Idx)
+					{
+						OutColorData[Idx].A = 0xff;
+					}
+
 					// The screenshot taker deletes itself later.
 					FAutomationScreenshotTaker* TempObject = new FAutomationScreenshotTaker(World, Name, Options);
 
@@ -467,10 +455,6 @@
 
 					GEngine->GameViewport->OnScreenshotCaptured().Broadcast(OutSize.X, OutSize.Y, OutColorData);
 #endif
-<<<<<<< HEAD
-=======
-				} //-V773
->>>>>>> fe293936
 
 					return true; //-V773
 				}
