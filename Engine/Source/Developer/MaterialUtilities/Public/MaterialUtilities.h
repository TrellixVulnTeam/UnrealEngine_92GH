--- conflicted
+++ resolved
@@ -289,26 +289,6 @@
 	static bool ExportMaterials(TArray<FMaterialMergeData*>& MergeData, TArray<FFlattenMaterial*>& OutFlattenMaterials);
 
 	/**
-<<<<<<< HEAD
-	* Flattens specified material using mesh data	
-	*
-	* @param InMaterial			Target material
-	* @param InMesh				Mesh data to use for flattening
-	* @param InMaterialIndex	Material index
-	* @param InTexcoordBounds	Texture bounds 
-	* @param InTexCoords		Replacement non-overlapping texture coordinates
-	* @param OutFlattenMaterial Output flattened material
-	* @return					Whether operation was successful
-	*/
-	UE_DEPRECATED(4.19, "Please use new functionality in MaterialBaking module")
-	static bool ExportMaterial(UMaterialInterface* InMaterial, const FRawMesh* InMesh, int32 InMaterialIndex, const FBox2D& InTexcoordBounds, const TArray<FVector2D>& InTexCoords, FFlattenMaterial& OutFlattenMaterial, struct FExportMaterialProxyCache* ProxyCache = nullptr);
-
-	UE_DEPRECATED(4.19, "Please use new functionality in MaterialBaking module")
-	static bool ExportMaterial(UMaterialInterface* InMaterial, const FRawMesh* InMesh, int32 InMaterialIndex, const FBox2D& InTexcoordBounds, const TArray<FVector2D>& InTexCoords, const int32 LightMapIndex, FLightMapRef LightMap, FShadowMapRef ShadowMap, FUniformBufferRHIRef Buffer, FFlattenMaterial& OutFlattenMaterial, struct FExportMaterialProxyCache* ProxyCache = nullptr);
-
-	/**
-=======
->>>>>>> 8fc25ea1
 	 * Flattens specified landscape material
 	 *
 	 * @param InLandscape			Target landscape
