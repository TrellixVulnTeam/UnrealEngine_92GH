// Copyright Epic Games, Inc. All Rights Reserved.

#include "IoStoreUtilities.h"

#include "HAL/FileManager.h"
#include "HAL/PlatformFileManager.h"
#include "Hash/CityHash.h"
#include "Interfaces/ITargetPlatformManagerModule.h"
#include "Interfaces/ITargetPlatform.h"
#include "IO/IoDispatcher.h"
#include "Misc/App.h"
#include "Misc/CommandLine.h"
#include "Misc/ConfigCacheIni.h"
#include "Misc/PackageName.h"
#include "Misc/Paths.h"
#include "Misc/PackageName.h"
#include "Misc/Base64.h"
#include "Misc/AES.h"
#include "Misc/CoreDelegates.h"
#include "Misc/KeyChainUtilities.h"
#include "Modules/ModuleManager.h"
#include "Serialization/Archive.h"
#include "Serialization/JsonReader.h"
#include "Serialization/JsonSerializer.h"
#include "Serialization/BufferWriter.h"
#include "Serialization/LargeMemoryWriter.h"
#include "Serialization/MemoryReader.h"
#include "Serialization/AsyncLoading2.h"
#include "Serialization/ArrayReader.h"
#include "IO/PackageStore.h"
#include "UObject/Class.h"
#include "UObject/NameBatchSerialization.h"
#include "UObject/PackageFileSummary.h"
#include "UObject/ObjectResource.h"
#include "UObject/Package.h"
#include "UObject/UObjectHash.h"
#include "Algo/Find.h"
#include "Misc/FileHelper.h"
#include "Misc/ScopeLock.h"
#include "Async/ParallelFor.h"
#include "Async/AsyncFileHandle.h"
#include "Async/Async.h"
#include "RSA.h"
#include "Misc/AssetRegistryInterface.h"
#include "AssetRegistry/AssetRegistryState.h"
#include "Misc/OutputDeviceFile.h"
#include "Misc/FeedbackContext.h"
#include "Serialization/LargeMemoryReader.h"
#include "Misc/StringBuilder.h"
#include "Async/Future.h"
#include "Algo/MaxElement.h"
<<<<<<< HEAD
#include "Algo/Sort.h"
#include "Algo/StableSort.h"
#include "Algo/IsSorted.h"
=======
#include "Algo/StableSort.h"
>>>>>>> efc9b2f3
#include "PackageStoreOptimizer.h"
#include "ShaderCodeArchive.h"
#include "ZenStoreHttpClient.h"
#include "IPlatformFilePak.h"
#include "ZenStoreWriter.h"
#include "IO/IoContainerHeader.h"
#include "ProfilingDebugging/CountersTrace.h"

//PRAGMA_DISABLE_OPTIMIZATION

IMPLEMENT_MODULE(FDefaultModuleImpl, IoStoreUtilities);

DEFINE_LOG_CATEGORY_STATIC(LogIoStore, Log, All);

#define IOSTORE_CPU_SCOPE(NAME) TRACE_CPUPROFILER_EVENT_SCOPE(IoStore##NAME);
#define IOSTORE_CPU_SCOPE_DATA(NAME, DATA) TRACE_CPUPROFILER_EVENT_SCOPE(IoStore##NAME);

TRACE_DECLARE_MEMORY_COUNTER(IoStoreUsedFileBufferMemory, TEXT("IoStore/UsedFileBufferMemory"));

#define OUTPUT_CHUNKID_DIRECTORY 0

static const FName DefaultCompressionMethod = NAME_Zlib;
static const uint64 DefaultCompressionBlockSize = 64 << 10;
static const uint64 DefaultCompressionBlockAlignment = 64 << 10;
static const uint64 DefaultMemoryMappingAlignment = 16 << 10;

struct FReleasedPackages
{
	TSet<FName> PackageNames;
	TMap<FPackageId, FName> PackageIdToName;
};

static void LoadKeyChain(const TCHAR* CmdLine, FKeyChain& OutCryptoSettings)
{
	OutCryptoSettings.SigningKey = InvalidRSAKeyHandle;
	OutCryptoSettings.EncryptionKeys.Empty();

	// First, try and parse the keys from a supplied crypto key cache file
	FString CryptoKeysCacheFilename;
	if (FParse::Value(CmdLine, TEXT("cryptokeys="), CryptoKeysCacheFilename))
	{
		UE_LOG(LogIoStore, Display, TEXT("Parsing crypto keys from a crypto key cache file '%s'"), *CryptoKeysCacheFilename);
		KeyChainUtilities::LoadKeyChainFromFile(CryptoKeysCacheFilename, OutCryptoSettings);
	}
	else if (FParse::Param(CmdLine, TEXT("encryptionini")))
	{
		FString ProjectDir, EngineDir, Platform;

		if (FParse::Value(CmdLine, TEXT("projectdir="), ProjectDir, false)
			&& FParse::Value(CmdLine, TEXT("enginedir="), EngineDir, false)
			&& FParse::Value(CmdLine, TEXT("platform="), Platform, false))
		{
			UE_LOG(LogIoStore, Warning, TEXT("A legacy command line syntax is being used for crypto config. Please update to using the -cryptokey parameter as soon as possible as this mode is deprecated"));

			FConfigFile EngineConfig;

			FConfigCacheIni::LoadExternalIniFile(EngineConfig, TEXT("Engine"), *FPaths::Combine(EngineDir, TEXT("Config\\")), *FPaths::Combine(ProjectDir, TEXT("Config/")), true, *Platform);
			bool bDataCryptoRequired = false;
			EngineConfig.GetBool(TEXT("PlatformCrypto"), TEXT("PlatformRequiresDataCrypto"), bDataCryptoRequired);

			if (!bDataCryptoRequired)
			{
				return;
			}

			FConfigFile ConfigFile;
			FConfigCacheIni::LoadExternalIniFile(ConfigFile, TEXT("Crypto"), *FPaths::Combine(EngineDir, TEXT("Config\\")), *FPaths::Combine(ProjectDir, TEXT("Config/")), true, *Platform);
			bool bSignPak = false;
			bool bEncryptPakIniFiles = false;
			bool bEncryptPakIndex = false;
			bool bEncryptAssets = false;
			bool bEncryptPak = false;

			if (ConfigFile.Num())
			{
				UE_LOG(LogIoStore, Display, TEXT("Using new format crypto.ini files for crypto configuration"));

				static const TCHAR* SectionName = TEXT("/Script/CryptoKeys.CryptoKeysSettings");

				ConfigFile.GetBool(SectionName, TEXT("bEnablePakSigning"), bSignPak);
				ConfigFile.GetBool(SectionName, TEXT("bEncryptPakIniFiles"), bEncryptPakIniFiles);
				ConfigFile.GetBool(SectionName, TEXT("bEncryptPakIndex"), bEncryptPakIndex);
				ConfigFile.GetBool(SectionName, TEXT("bEncryptAssets"), bEncryptAssets);
				bEncryptPak = bEncryptPakIniFiles || bEncryptPakIndex || bEncryptAssets;

				if (bSignPak)
				{
					FString PublicExpBase64, PrivateExpBase64, ModulusBase64;
					ConfigFile.GetString(SectionName, TEXT("SigningPublicExponent"), PublicExpBase64);
					ConfigFile.GetString(SectionName, TEXT("SigningPrivateExponent"), PrivateExpBase64);
					ConfigFile.GetString(SectionName, TEXT("SigningModulus"), ModulusBase64);

					TArray<uint8> PublicExp, PrivateExp, Modulus;
					FBase64::Decode(PublicExpBase64, PublicExp);
					FBase64::Decode(PrivateExpBase64, PrivateExp);
					FBase64::Decode(ModulusBase64, Modulus);

					OutCryptoSettings.SigningKey = FRSA::CreateKey(PublicExp, PrivateExp, Modulus);

					UE_LOG(LogIoStore, Display, TEXT("Parsed signature keys from config files."));
				}

				if (bEncryptPak)
				{
					FString EncryptionKeyString;
					ConfigFile.GetString(SectionName, TEXT("EncryptionKey"), EncryptionKeyString);

					if (EncryptionKeyString.Len() > 0)
					{
						TArray<uint8> Key;
						FBase64::Decode(EncryptionKeyString, Key);
						check(Key.Num() == sizeof(FAES::FAESKey::Key));
						FNamedAESKey NewKey;
						NewKey.Name = TEXT("Default");
						NewKey.Guid = FGuid();
						FMemory::Memcpy(NewKey.Key.Key, &Key[0], sizeof(FAES::FAESKey::Key));
						OutCryptoSettings.EncryptionKeys.Add(NewKey.Guid, NewKey);
						UE_LOG(LogIoStore, Display, TEXT("Parsed AES encryption key from config files."));
					}
				}
			}
			else
			{
				static const TCHAR* SectionName = TEXT("Core.Encryption");

				UE_LOG(LogIoStore, Display, TEXT("Using old format encryption.ini files for crypto configuration"));

				FConfigCacheIni::LoadExternalIniFile(ConfigFile, TEXT("Encryption"), *FPaths::Combine(EngineDir, TEXT("Config\\")), *FPaths::Combine(ProjectDir, TEXT("Config/")), true, *Platform);
				ConfigFile.GetBool(SectionName, TEXT("SignPak"), bSignPak);
				ConfigFile.GetBool(SectionName, TEXT("EncryptPak"), bEncryptPak);

				if (bSignPak)
				{
					FString RSAPublicExp, RSAPrivateExp, RSAModulus;
					ConfigFile.GetString(SectionName, TEXT("rsa.publicexp"), RSAPublicExp);
					ConfigFile.GetString(SectionName, TEXT("rsa.privateexp"), RSAPrivateExp);
					ConfigFile.GetString(SectionName, TEXT("rsa.modulus"), RSAModulus);

					//TODO: Fix me!
					//OutSigningKey.PrivateKey.Exponent.Parse(RSAPrivateExp);
					//OutSigningKey.PrivateKey.Modulus.Parse(RSAModulus);
					//OutSigningKey.PublicKey.Exponent.Parse(RSAPublicExp);
					//OutSigningKey.PublicKey.Modulus = OutSigningKey.PrivateKey.Modulus;

					UE_LOG(LogIoStore, Display, TEXT("Parsed signature keys from config files."));
				}

				if (bEncryptPak)
				{
					FString EncryptionKeyString;
					ConfigFile.GetString(SectionName, TEXT("aes.key"), EncryptionKeyString);
					FNamedAESKey NewKey;
					NewKey.Name = TEXT("Default");
					NewKey.Guid = FGuid();
					if (EncryptionKeyString.Len() == 32 && TCString<TCHAR>::IsPureAnsi(*EncryptionKeyString))
					{
						for (int32 Index = 0; Index < 32; ++Index)
						{
							NewKey.Key.Key[Index] = (uint8)EncryptionKeyString[Index];
						}
						OutCryptoSettings.EncryptionKeys.Add(NewKey.Guid, NewKey);
						UE_LOG(LogIoStore, Display, TEXT("Parsed AES encryption key from config files."));
					}
				}
			}
		}
	}
	else
	{
		UE_LOG(LogIoStore, Display, TEXT("Using command line for crypto configuration"));

		FString EncryptionKeyString;
		FParse::Value(CmdLine, TEXT("aes="), EncryptionKeyString, false);

		if (EncryptionKeyString.Len() > 0)
		{
			UE_LOG(LogIoStore, Warning, TEXT("A legacy command line syntax is being used for crypto config. Please update to using the -cryptokey parameter as soon as possible as this mode is deprecated"));

			FNamedAESKey NewKey;
			NewKey.Name = TEXT("Default");
			NewKey.Guid = FGuid();
			const uint32 RequiredKeyLength = sizeof(NewKey.Key);

			// Error checking
			if (EncryptionKeyString.Len() < RequiredKeyLength)
			{
				UE_LOG(LogIoStore, Fatal, TEXT("AES encryption key must be %d characters long"), RequiredKeyLength);
			}

			if (EncryptionKeyString.Len() > RequiredKeyLength)
			{
				UE_LOG(LogIoStore, Warning, TEXT("AES encryption key is more than %d characters long, so will be truncated!"), RequiredKeyLength);
				EncryptionKeyString.LeftInline(RequiredKeyLength);
			}

			if (!FCString::IsPureAnsi(*EncryptionKeyString))
			{
				UE_LOG(LogIoStore, Fatal, TEXT("AES encryption key must be a pure ANSI string!"));
			}

			ANSICHAR* AsAnsi = TCHAR_TO_ANSI(*EncryptionKeyString);
			check(TCString<ANSICHAR>::Strlen(AsAnsi) == RequiredKeyLength);
			FMemory::Memcpy(NewKey.Key.Key, AsAnsi, RequiredKeyLength);
			OutCryptoSettings.EncryptionKeys.Add(NewKey.Guid, NewKey);
			UE_LOG(LogIoStore, Display, TEXT("Parsed AES encryption key from command line."));
		}
	}

	FString EncryptionKeyOverrideGuidString;
	FGuid EncryptionKeyOverrideGuid;
	if (FParse::Value(CmdLine, TEXT("EncryptionKeyOverrideGuid="), EncryptionKeyOverrideGuidString))
	{
		UE_LOG(LogIoStore, Display, TEXT("Using encryption key override '%s'"), *EncryptionKeyOverrideGuidString);
		FGuid::Parse(EncryptionKeyOverrideGuidString, EncryptionKeyOverrideGuid);
	}
	OutCryptoSettings.MasterEncryptionKey = OutCryptoSettings.EncryptionKeys.Find(EncryptionKeyOverrideGuid);
}

struct FContainerSourceFile 
{
	FString NormalizedPath;
	FString DestinationPath;
	bool bNeedsCompression = false;
	bool bNeedsEncryption = false;
};

struct FContainerSourceSpec
{
	FName Name;
	FString OutputPath;
	TArray<FContainerSourceFile> SourceFiles;
	FString PatchTargetFile;
	TArray<FString> PatchSourceContainerFiles;
	FGuid EncryptionKeyOverrideGuid;
	bool bGenerateDiffPatch = false;
};

struct FCookedFileStatData
{
	enum EFileExt { UMap, UAsset, UExp, UBulk, UPtnl, UMappedBulk, UShaderByteCode };
	enum EFileType { PackageHeader, PackageData, BulkData, ShaderLibrary };

	int64 FileSize = 0;
	EFileType FileType = PackageHeader;
	EFileExt FileExt = UMap;

	TArray<FFileRegion> FileRegions;
};

using FCookedFileStatMap = TMap<FString, FCookedFileStatData>;

struct FContainerTargetSpec;

struct FShaderInfo
{
	FIoChunkId ChunkId;
	FIoChunkId LibraryChunkId;
	FContainerTargetSpec* ContainerTarget = nullptr;
	uint64 Size = 0;
	uint32 ReferencedByPackagesCount = 0;
	uint32 LibraryOrder = 0;
};

struct FLegacyCookedPackage
{
	FPackageId GlobalPackageId;
	FName PackageName;
	FName RedirectFromPackageName;
	FString FileName;
	uint64 UAssetSize = 0;
	uint64 UExpSize = 0;
	uint64 TotalBulkDataSize = 0;
	uint64 DiskLayoutOrder = -1;
	FPackageStorePackage* OptimizedPackage = nullptr;
	TSet<FShaderInfo*> Shaders;
	const FPackageStoreEntryResource* PackageStoreEntry = nullptr;
};

enum class EContainerChunkType
{
	ShaderCodeLibrary,
	ShaderCode,
	PackageData,
	BulkData,
	OptionalBulkData,
	MemoryMappedBulkData
};

struct FContainerTargetFile
{
	FContainerTargetSpec* ContainerTarget = nullptr;
	FLegacyCookedPackage* Package = nullptr;
	FString NormalizedSourcePath;
	TOptional<FIoBuffer> SourceBuffer;
	FString DestinationPath;
	uint64 SourceSize = 0;
	uint64 IdealOrder = 0;
	FIoChunkId ChunkId;
	TArray<uint8> PackageHeaderData;
	EContainerChunkType ChunkType;
	bool bForceUncompressed = false;

	TArray<FFileRegion> FileRegions;
};

class FCookedPackageStore
{
public:
	FCookedPackageStore(const FString& CookedDir)
		: PackageStoreManifest(CookedDir)
	{
	}

	FIoStatus Load(const TCHAR* ManifestFilename)
	{
		FIoStatus Status = PackageStoreManifest.Load(ManifestFilename);
		if (!Status.IsOk())
		{
			return Status;
		}

		if (const FPackageStoreManifest::FZenServerInfo* ZenServerInfo = PackageStoreManifest.ReadZenServerInfo())
		{
			DataSource = MakeUnique<FZenStoreDataSource>(*ZenServerInfo);
		}
		
		if (DataSource)
		{
			FIoContainerId ContainerId = FIoContainerId::FromName(TEXT("global"));

			TIoStatusOr<FIoBuffer> HeaderBuffer = DataSource->ReadChunk(CreateIoChunkId(ContainerId.Value(), 0, EIoChunkType::ContainerHeader), FIoReadOptions());
			if (!HeaderBuffer.IsOk())
			{
				return FIoStatusBuilder(EIoErrorCode::ReadError) << TEXT("Failed to read container header");
			}

			FMemoryReaderView Ar(MakeArrayView(HeaderBuffer.ValueOrDie().Data(), HeaderBuffer.ValueOrDie().DataSize()));
			FIoContainerHeader ContainerHeader;
			Ar << ContainerHeader;

			PackageEntries.Reserve(ContainerHeader.PackageCount);
			TArrayView<const FFilePackageStoreEntry> FilePackageEntries = MakeArrayView<const FFilePackageStoreEntry>(reinterpret_cast<const FFilePackageStoreEntry*>(ContainerHeader.StoreEntries.GetData()), ContainerHeader.PackageCount);

			int32 Idx = 0;
			for (const FFilePackageStoreEntry& FilePackageEntry : FilePackageEntries)
			{
				FPackageStoreEntryResource& Entry = PackageEntries.AddDefaulted_GetRef();

				Entry.ExportInfo = FPackageStoreExportInfo
				{
					FilePackageEntry.ExportCount,
					FilePackageEntry.ExportBundleCount
				};
				Entry.ImportedPackageIds = MakeArrayView<const FPackageId>(FilePackageEntry.ImportedPackages.Data(), FilePackageEntry.ImportedPackages.Num());

				PackageIdToEntry.Add(ContainerHeader.PackageIds[Idx++], &Entry);
			}
		}

		for (const FPackageStoreManifest::FPackageInfo& PackageInfo : PackageStoreManifest.GetPackages())
		{
			FName PackageName = FName(PackageInfo.PackageName);
			PackageNameToPackageInfoMap.Add(PackageName, &PackageInfo);
			if (PackageInfo.PackageChunkId.IsValid())
			{
				ChunkIdToPackageNameMap.Add(PackageInfo.PackageChunkId, PackageName);
			}
			for (const FIoChunkId& ChunkId : PackageInfo.BulkDataChunkIds)
			{
				ChunkIdToPackageNameMap.Add(ChunkId, PackageName);
			}
		}

		for (const FPackageStoreManifest::FFileInfo& FileInfo : PackageStoreManifest.GetFiles())
		{
			FilenameToChunkIdMap.Add(FileInfo.FileName, FileInfo.ChunkId);
			FName* FindPackageName = ChunkIdToPackageNameMap.Find(FileInfo.ChunkId);
			if (FindPackageName)
			{
				FString FilenameWithoutExtension = FPaths::ChangeExtension(FileInfo.FileName, FString());
				FilenameToPackageNameMap.Add(MoveTemp(FilenameWithoutExtension), *FindPackageName);
			}
		}

		return FIoStatus::Ok;
	}

	FIoChunkId GetChunkIdFromFileName(const FString& Filename) const
	{
		return FilenameToChunkIdMap.FindRef(Filename);
	}

	FName GetPackageNameFromChunkId(const FIoChunkId& ChunkId) const
	{
		return ChunkIdToPackageNameMap.FindRef(ChunkId);
	}

	FName GetPackageNameFromFileName(const FString& Filename) const
	{
		FString FilenameWithoutExtension = FPaths::ChangeExtension(Filename, FString());
		return FilenameToPackageNameMap.FindRef(FilenameWithoutExtension);
	}

	const FPackageStoreManifest::FPackageInfo* GetPackageInfoFromPackageName(FName PackageName)
	{
		return PackageNameToPackageInfoMap.FindRef(PackageName);
	}

	const FPackageStoreEntryResource* GetPackageStoreEntry(FPackageId PackageId) const
	{
		return PackageIdToEntry.FindRef(PackageId);
	}

	bool HasDataSource() const
	{
		return DataSource.IsValid();
	}

	TIoStatusOr<uint64> GetChunkSize(const FIoChunkId& ChunkId)
	{
		return DataSource->GetChunkSize(ChunkId);
	}

	TIoStatusOr<FIoBuffer> ReadChunk(const FIoChunkId& ChunkId)
	{
		return DataSource->ReadChunk(ChunkId, FIoReadOptions());
	}

	void ReadChunkAsync(const FIoChunkId& ChunkId, TFunction<void(TIoStatusOr<FIoBuffer>)>&& Callback)
	{
		class FReadChunkTask
			: public FNonAbandonableTask
		{
		public:
			FReadChunkTask(IDataSource* InDataSource, const FIoChunkId& InChunkId, TFunction<void(TIoStatusOr<FIoBuffer>)>&& InCallback)
				: DataSource(InDataSource)
				, ChunkId(InChunkId)
				, Callback(MoveTemp(InCallback))
			{
			}

			void DoWork()
			{
				Callback(DataSource->ReadChunk(ChunkId, FIoReadOptions()));
			}

			TStatId GetStatId() const
			{
				return TStatId();
			}

		private:
			IDataSource* DataSource;
			FIoChunkId ChunkId;
			TFunction<void(TIoStatusOr<FIoBuffer>)> Callback;
		};

		(new FAutoDeleteAsyncTask<FReadChunkTask>(DataSource.Get(), ChunkId, MoveTemp(Callback)))->StartBackgroundTask();
	}
	
	TIoStatusOr<FIoBuffer> ReadPackageHeader(FPackageId PackageId)
	{
		if (const FPackageStoreEntryResource* Entry = PackageIdToEntry.FindRef(PackageId))
		{
			FIoReadOptions ReadOptions;
			ReadOptions.SetRange(0, 64 << 10);
			
			TIoStatusOr<FIoBuffer> Status = DataSource->ReadChunk(CreateIoChunkId(PackageId.Value(), 0, EIoChunkType::ExportBundleData), ReadOptions);
			if (!Status.IsOk())
			{
				return Status;
			}

			FIoBuffer Buffer = Status.ConsumeValueOrDie();
			uint32 HeaderSize = reinterpret_cast<const FPackageSummary*>(Buffer.Data())->HeaderSize;
			if (HeaderSize > Buffer.DataSize())
			{
				ReadOptions.SetRange(0, HeaderSize);

				Status = DataSource->ReadChunk(CreateIoChunkId(PackageId.Value(), 0, EIoChunkType::ExportBundleData), ReadOptions);
				if (!Status.IsOk())
				{
					return Status;
				}
				Buffer = Status.ConsumeValueOrDie();
			}
			
			return FIoBuffer(Buffer.Data(), HeaderSize, Buffer);
		}

		return FIoStatus(EIoErrorCode::NotFound);
	}

private:
	class IDataSource
	{
	public:
		virtual ~IDataSource() = default;
		virtual TIoStatusOr<uint64> GetChunkSize(const FIoChunkId& ChunkId) = 0;
		virtual TIoStatusOr<FIoBuffer> ReadChunk(const FIoChunkId& ChunkId, const FIoReadOptions& ReadOptions) = 0;
	};

	class FZenStoreDataSource
		: public IDataSource
	{
	public:
		FZenStoreDataSource(const FPackageStoreManifest::FZenServerInfo& ZenServerInfo)
		{
			ZenStoreClient = MakeUnique<UE::FZenStoreHttpClient>(ZenServerInfo.HostName, ZenServerInfo.Port);
			ZenStoreClient->InitializeReadOnly(ZenServerInfo.ProjectId, ZenServerInfo.OplogId);
		}

		virtual TIoStatusOr<uint64> GetChunkSize(const FIoChunkId& ChunkId) override
		{
			return ZenStoreClient->GetChunkSize(ChunkId);
		}

		virtual TIoStatusOr<FIoBuffer> ReadChunk(const FIoChunkId& ChunkId, const FIoReadOptions& ReadOptions) override
		{
			return ZenStoreClient->ReadChunk(ChunkId, ReadOptions.GetOffset(), ReadOptions.GetSize());
		}

	private:
		TUniquePtr<UE::FZenStoreHttpClient> ZenStoreClient;
	};
	
	TUniquePtr<IDataSource> DataSource;
	FPackageStoreManifest PackageStoreManifest;
	TArray<FPackageStoreEntryResource> PackageEntries;
	TMap<FPackageId, const FPackageStoreEntryResource*> PackageIdToEntry;
	TMap<FString, FIoChunkId> FilenameToChunkIdMap;
	TMap<FIoChunkId, FName> ChunkIdToPackageNameMap;
	TMap<FString, FName> FilenameToPackageNameMap;
	TMap<FName, const FPackageStoreManifest::FPackageInfo*> PackageNameToPackageInfoMap;
};

struct FFileOrderMap
{
	TMap<FName, int64> PackageNameToOrder;
	FString Name;
	int32 Priority;
	int32 Index;

	FFileOrderMap(int32 InPriority, int32 InIndex)
		: Priority(InPriority)
		, Index(InIndex)
	{
	}
};

struct FIoStoreArguments
{
	FString GlobalContainerPath;
	FString CookedDir;
	TArray<FContainerSourceSpec> Containers;
	FCookedFileStatMap CookedFileStatMap;
	TArray<FFileOrderMap> OrderMaps;
	FKeyChain KeyChain;
	FKeyChain PatchKeyChain;
	FString DLCPluginPath;
	FString DLCName;
	FString BasedOnReleaseVersionPath;
	FAssetRegistryState ReleaseAssetRegistry;
	FReleasedPackages ReleasedPackages;
	TUniquePtr<FCookedPackageStore> PackageStore;
	TUniquePtr<FIoBuffer> ScriptObjects;
	bool bSign = false;
	bool bRemapPluginContentToGame = false;
	bool bCreateDirectoryIndex = true;
	bool bClusterByOrderFilePriority = false;
<<<<<<< HEAD
	bool bFileRegions = false;
=======

	bool ShouldCreateContainers() const
	{
		return GlobalContainerPath.Len() > 0 || DLCPluginPath.Len() > 0;
	}
>>>>>>> efc9b2f3

	bool IsDLC() const
	{
		return DLCPluginPath.Len() > 0;
	}
};

struct FContainerTargetSpec
{
	FIoContainerId ContainerId;
	FIoContainerHeader Header;
	FName Name;
	FGuid EncryptionKeyGuid;
	FString OutputPath;
	TSharedPtr<IIoStoreWriter> IoStoreWriter;
	TArray<FContainerTargetFile> TargetFiles;
	TArray<TUniquePtr<FIoStoreReader>> PatchSourceReaders;
	EIoContainerFlags ContainerFlags = EIoContainerFlags::None;
	TArray<FLegacyCookedPackage*> Packages;
	TArray<FShaderInfo> Shaders;
	bool bGenerateDiffPatch = false;
};

using FPackageNameMap = TMap<FName, FLegacyCookedPackage*>;
using FPackageIdMap = TMap<FPackageId, FLegacyCookedPackage*>;

#if OUTPUT_CHUNKID_DIRECTORY
class FChunkIdCsv
{
public:

	~FChunkIdCsv()
	{
		if (OutputArchive)
		{
			OutputArchive->Flush();
		}
	}

	void CreateOutputFile(const FString& RootPath)
	{
		const FString OutputFilename = RootPath / TEXT("chunkid_directory.csv");
		OutputArchive.Reset(IFileManager::Get().CreateFileWriter(*OutputFilename));
		if (OutputArchive)
		{
			const ANSICHAR* Output = "NameIndex,NameNumber,ChunkIndex,ChunkType,ChunkIdHash,DebugString\n";
			OutputArchive->Serialize((void*)Output, FPlatformString::Strlen(Output));
		}
	}

	void AddChunk(uint32 NameIndex, uint32 NameNumber, uint16 ChunkIndex, uint8 ChunkType, uint32 ChunkIdHash, const TCHAR* DebugString)
	{
		ANSICHAR Buffer[MAX_SPRINTF + 1] = { 0 };
		int32 NumOfCharacters = FCStringAnsi::Sprintf(Buffer, "%u,%u,%u,%u,%u,%s\n", NameIndex, NameNumber, ChunkIndex, ChunkType, ChunkIdHash, TCHAR_TO_ANSI(DebugString));
		OutputArchive->Serialize(Buffer, NumOfCharacters);
	}	

private:
	TUniquePtr<FArchive> OutputArchive;
};
FChunkIdCsv ChunkIdCsv;

#endif



class FClusterStatsCsv
{
public:

	~FClusterStatsCsv()
	{
		if (OutputArchive)
		{
			OutputArchive->Flush();
		}
	}

	void CreateOutputFile(const FString& Path)
	{
		OutputArchive.Reset(IFileManager::Get().CreateFileWriter(*Path));
		if (OutputArchive)
		{
			OutputArchive->Logf(TEXT("PackageName,ClusterUExpBytes,BytesToRead,ClustersToRead,ClusterOwner,OrderFile,OrderIndex"));
		}
	}

	void AddPackage(FName PackageName, int64 ClusterUExpBytes, int64 DepUExpBytes, uint32 NumTouchedClusters, FName ClusterOwner, const FFileOrderMap* BlameOrderMap, uint64 LocalOrder)
	{
		if (!OutputArchive.IsValid())
		{
			return;
		}
		OutputArchive->Logf(TEXT("%s,%lld,%lld,%u,%s,%s,%llu"),
			*PackageName.ToString(),
			ClusterUExpBytes,
			DepUExpBytes,
			NumTouchedClusters,
			*ClusterOwner.ToString(),
			BlameOrderMap ? *BlameOrderMap->Name : TEXT("None"),
			LocalOrder
		);
	}

	void Close()
	{
		OutputArchive.Reset();
	}

<<<<<<< HEAD
private:
	TUniquePtr<FArchive> OutputArchive;
};
FClusterStatsCsv ClusterStatsCsv;


=======
>>>>>>> efc9b2f3
// If bClusterByOrderFilePriority is false
//		Order packages by the order of OrderMaps with their associated priority 
//		e.g. Order map 1 with priority 0 (A, B, C) 
//			 Order map 2 with priority 10 (B, D)
//			Final order: (A, C, B, D)
//		Then cluster packages in this order. 
// If bClusterByOrderFilePriority is true
//		Cluster packages first by OrderMaps in priority order, then concatenate clusters in the array order of OrderMaps.
//		e.g. Order map 1 with priority 0 (A, B, C) 
//			 Order map 2 with priority 10 (B, D)
//			Cluster packages B, D, then A, C
//			Then reassemble clusters A, C, B, D
static void AssignPackagesDiskOrder(
	const TArray<FLegacyCookedPackage*>& Packages,
	const TArray<FFileOrderMap>& OrderMaps,
	const FPackageIdMap& PackageIdMap,
	bool bClusterByOrderFilePriority
	)
{
	IOSTORE_CPU_SCOPE(AssignPackagesDiskOrder);

	struct FCluster
	{
		TArray<FLegacyCookedPackage*> Packages;
		int32 OrderFileIndex; // Index in OrderMaps of the FFileOrderMap which contained Packages.Last()
<<<<<<< HEAD
		int32 ClusterSequence;

		FCluster(int32 InOrderFileIndex, int32 InClusterSequence)
			: OrderFileIndex(InOrderFileIndex)
			, ClusterSequence(InClusterSequence)
=======

		FCluster(int32 InOrderFileIndex)
			: OrderFileIndex(InOrderFileIndex)
>>>>>>> efc9b2f3
		{
		}
	};

	TArray<FCluster*> Clusters;
	TSet<FLegacyCookedPackage*> AssignedPackages;
	TArray<FLegacyCookedPackage*> ProcessStack;

	struct FPackageAndOrder
	{
		FLegacyCookedPackage* Package = nullptr;
		int64 LocalOrder;
		const FFileOrderMap* OrderMap;

		FPackageAndOrder(FLegacyCookedPackage* InPackage, int64 InLocalOrder, const FFileOrderMap* InOrderMap)
			: Package(InPackage)
			, LocalOrder(InLocalOrder)
			, OrderMap(InOrderMap)
		{
			check(OrderMap);
		}
	};

	// Order maps sorted by priority
	TArray<const FFileOrderMap*> PriorityOrderMaps;
	for (const FFileOrderMap& Map : OrderMaps)
	{
		PriorityOrderMaps.Add(&Map);
	}
	Algo::StableSortBy(PriorityOrderMaps, [](const FFileOrderMap* Map) { return Map->Priority; }, TGreater<int32>());

	// Create a fallback order map to avoid null checks later
	// Lowest priority, last index
	FFileOrderMap FallbackOrderMap(MIN_int32, MAX_int32);
<<<<<<< HEAD
	FallbackOrderMap.Name = TEXT("Fallback");
=======
>>>>>>> efc9b2f3

	TArray<FPackageAndOrder> SortedPackages;
	SortedPackages.Reserve(Packages.Num());
	for (FLegacyCookedPackage* Package : Packages)
	{
		if (!Package->OptimizedPackage->GetExportBundleCount())
		{
			continue;
		}

		// Default to the fallback order map 
		// Reverse the bundle load order for the fallback map (so that packages are considered before their imports)
		const FFileOrderMap* UsedOrderMap = &FallbackOrderMap;
		int64 LocalOrder = -int64(Package->OptimizedPackage->GetLoadOrder());

		for (const FFileOrderMap* OrderMap : PriorityOrderMaps)
		{
			if (const int64* Order = OrderMap->PackageNameToOrder.Find(Package->PackageName))
			{
				LocalOrder = *Order;
				UsedOrderMap = OrderMap;
				break;
			}
		}

		SortedPackages.Emplace(Package, LocalOrder, UsedOrderMap);
	}
	const FFileOrderMap* LastBlameOrderMap = nullptr;
	int32 LastAssignedCount = 0;
<<<<<<< HEAD
	int64 LastAssignedUExpSize = 0, AssignedUExpSize = 0;
	int64 LastAssignedBulkSize = 0, AssignedBulkSize = 0;
=======
>>>>>>> efc9b2f3

	if (bClusterByOrderFilePriority)
	{
		// Sort by priority of the order map
		Algo::Sort(SortedPackages, [](const FPackageAndOrder& A, const FPackageAndOrder& B) {
			// Packages in the same order map should be sorted by their local ordering
			if (A.OrderMap == B.OrderMap)
			{
				return A.LocalOrder < B.LocalOrder;
			}

			// First priority, then index
			if (A.OrderMap->Priority != B.OrderMap->Priority)
			{
				return A.OrderMap->Priority > B.OrderMap->Priority;
			}

			check(A.OrderMap->Index != B.OrderMap->Index);
			return A.OrderMap->Index < B.OrderMap->Index;
		});
	}
	else
	{
		// Sort by the order of the order map (...)
		Algo::Sort(SortedPackages, [](const FPackageAndOrder& A, const FPackageAndOrder& B) {
			// Packages in the same order map should be sorted by their local ordering
			if (A.OrderMap == B.OrderMap)
			{
				return A.LocalOrder < B.LocalOrder;
			}

			// Blame order priority is not considered for the order in which we cluster packages, only for the order in which we assign packages to an order map
			return A.OrderMap->Index < B.OrderMap->Index;
		});
	}

<<<<<<< HEAD
	int32 ClusterSequence = 0;
	TMap<FLegacyCookedPackage*, FCluster*> PackageToCluster;
=======
>>>>>>> efc9b2f3
	for (FPackageAndOrder& Entry : SortedPackages)
	{
		checkSlow(Entry.OrderMap); // Without this, Entry.OrderMap != LastBlameOrderMap convinces static analysis that Entry.OrderMap may be null
		if (Entry.OrderMap != LastBlameOrderMap)
		{
			if( LastBlameOrderMap != nullptr )
			{
				UE_LOG(LogIoStore, Display, TEXT("Ordered %d/%d packages using order file %s. %.2fMB UExp data. %.2fmb bulk data."), 
				AssignedPackages.Num() - LastAssignedCount, Packages.Num(), *LastBlameOrderMap->Name,
				(AssignedUExpSize - LastAssignedUExpSize) / 1024.0 / 1024.0,
				(AssignedBulkSize - LastAssignedBulkSize) / 1024.0 / 1024.0
				 );
			}
			LastAssignedCount = AssignedPackages.Num();
<<<<<<< HEAD
			LastAssignedUExpSize= AssignedUExpSize;
			LastAssignedBulkSize = AssignedBulkSize;
=======
>>>>>>> efc9b2f3
			LastBlameOrderMap = Entry.OrderMap;
		}
		if (!AssignedPackages.Contains(Entry.Package))
		{
<<<<<<< HEAD
			FCluster* Cluster = new FCluster(Entry.OrderMap->Index, ClusterSequence++);
=======
			FCluster* Cluster = new FCluster(Entry.OrderMap->Index);
>>>>>>> efc9b2f3
			Clusters.Add(Cluster);
			ProcessStack.Push(Entry.Package);

			int64 ClusterBytes = 0;
			while (ProcessStack.Num())
			{
				FLegacyCookedPackage* PackageToProcess = ProcessStack.Pop(false);
				if (!AssignedPackages.Contains(PackageToProcess))
				{
					AssignedPackages.Add(PackageToProcess);
					Cluster->Packages.Add(PackageToProcess);
					PackageToCluster.Add(PackageToProcess, Cluster);
					ClusterBytes += PackageToProcess->UExpSize;
					AssignedUExpSize += PackageToProcess->UExpSize;
					AssignedBulkSize += PackageToProcess->TotalBulkDataSize;
					
					TArray<FPackageId> AllReferencedPackageIds;
					AllReferencedPackageIds.Append(PackageToProcess->OptimizedPackage->GetImportedPackageIds());
					for (const FPackageId& ReferencedPackageId : AllReferencedPackageIds)
					{
						FLegacyCookedPackage* FindReferencedPackage = PackageIdMap.FindRef(ReferencedPackageId);
						if (FindReferencedPackage)
						{
							ProcessStack.Push(FindReferencedPackage);
						}
					}
				}
			}

			for (FLegacyCookedPackage* Package : Cluster->Packages)
			{
				int64 BytesToRead = 0;
				TSet<FCluster*> ClustersToRead;

				TSet<FLegacyCookedPackage*> VisitedDeps;
				TArray<FLegacyCookedPackage*> DepQueue;
				DepQueue.Push(Package);
				while (DepQueue.Num() > 0)
				{
					FLegacyCookedPackage* Cursor = DepQueue.Pop();
					if( VisitedDeps.Contains(Cursor) == false)
					{
						VisitedDeps.Add(Cursor);
						BytesToRead += Cursor->UExpSize;
						if (FCluster* ReadCluster = PackageToCluster.FindRef(Cursor))
						{
							ClustersToRead.Add(ReadCluster);
						}
						
						for (const FPackageId& ImportedPackageId : Cursor->OptimizedPackage->GetImportedPackageIds())
						{
							FLegacyCookedPackage* FindReferencedPackage = PackageIdMap.FindRef(ImportedPackageId);
							if (FindReferencedPackage)
							{
								DepQueue.Push(FindReferencedPackage);
							}
		}
	}
				}

				TArray<FCluster*> OrderedClustersToRead = ClustersToRead.Array();
				Algo::SortBy(OrderedClustersToRead, [](FCluster* C) { return C->ClusterSequence; }, TLess<int32>());

				int32 NumClustersToRead = 1; // Could replace with "min seeks"
				for (int32 i = 1; i < OrderedClustersToRead.Num(); ++i)
				{
					if (OrderedClustersToRead[i]->ClusterSequence != OrderedClustersToRead[i - 1]->ClusterSequence + 1)
					{
						++NumClustersToRead;
					}
				}

				FName ClusterOwner = Entry.Package->PackageName;
				ClusterStatsCsv.AddPackage(Package->PackageName, Package == Entry.Package ? ClusterBytes : 0, BytesToRead, NumClustersToRead, ClusterOwner, Entry.OrderMap, Entry.LocalOrder);
			}
		}
	}
	UE_LOG(LogIoStore, Display, TEXT("Ordered %d packages using fallback bundle order"), AssignedPackages.Num() - LastAssignedCount);

	check(AssignedPackages.Num() <= Packages.Num());
	
	if (bClusterByOrderFilePriority)
	{
		Algo::StableSortBy(Clusters, [](FCluster* Cluster) { return Cluster->OrderFileIndex; });
	}
	
	if (bClusterByOrderFilePriority)
	{
		Algo::StableSortBy(Clusters, [](FCluster* Cluster) { return Cluster->OrderFileIndex; });
	}
	
	for (FCluster* Cluster : Clusters)
	{
		Algo::Sort(Cluster->Packages, [](const FLegacyCookedPackage* A, const FLegacyCookedPackage* B)
		{
			return A->OptimizedPackage->GetLoadOrder() < B->OptimizedPackage->GetLoadOrder();
		});
	}

	uint64 LayoutIndex = 0;
	for (FCluster* Cluster : Clusters)
	{
		for (FLegacyCookedPackage* Package : Cluster->Packages)
		{
			Package->DiskLayoutOrder = LayoutIndex++;
		}
		delete Cluster;
	}
	
	ClusterStatsCsv.Close();
	if (AssignedPackages.Num() != Packages.Num())
	{
		UE_LOG(LogIoStore, Warning, TEXT(" %d/%d packages not assigned order"), Packages.Num()-AssignedPackages.Num(), Packages.Num());
	
		for (FLegacyCookedPackage* Package : Packages)
		{
			if (!AssignedPackages.Contains(Package))
			{
				Package->DiskLayoutOrder = LayoutIndex++;
			}
		}
	}
}

static void CreateDiskLayout(
	const TArray<FContainerTargetSpec*>& ContainerTargets,
	const TArray<FLegacyCookedPackage*>& Packages,
	const TArray<FFileOrderMap>& OrderMaps,
	const FPackageIdMap& PackageIdMap,
	bool bClusterByOrderFilePriority)
{
	IOSTORE_CPU_SCOPE(CreateDiskLayout);

	AssignPackagesDiskOrder(Packages, OrderMaps, PackageIdMap, bClusterByOrderFilePriority);

	for (FContainerTargetSpec* ContainerTarget : ContainerTargets)
	{
		TArray<FContainerTargetFile*> SortedTargetFiles;
		SortedTargetFiles.Reserve(ContainerTarget->TargetFiles.Num());
		TMap<FIoChunkId, FContainerTargetFile*> ShaderTargetFilesMap;
		ShaderTargetFilesMap.Reserve(ContainerTarget->Shaders.Num());
		for (FContainerTargetFile& TargetFile : ContainerTarget->TargetFiles)
		{
			if (TargetFile.ChunkType == EContainerChunkType::ShaderCode)
			{
				ShaderTargetFilesMap.Add(TargetFile.ChunkId, &TargetFile);
			}
			else
			{
				SortedTargetFiles.Add(&TargetFile);
			}
		}
		Algo::Sort(SortedTargetFiles, [](const FContainerTargetFile* A, const FContainerTargetFile* B)
		{
			if (A->ChunkType != B->ChunkType)
			{
				return A->ChunkType < B->ChunkType;
			}
			if (A->ChunkType == EContainerChunkType::ShaderCodeLibrary)
			{
				return A->DestinationPath < B->DestinationPath;
			}
			if (A->Package != B->Package)
			{
				return A->Package->DiskLayoutOrder < B->Package->DiskLayoutOrder;
			}
			check(A == B)
			return false;
		});

		TArray<const FShaderInfo*> SharedShaders;
		TSet<const FShaderInfo*> AddedSharedShaders;
		int32 Index = 0;
		int32 ShaderCodeInsertionIndex = -1;
		while (Index < SortedTargetFiles.Num())
		{
			FContainerTargetFile* TargetFile = SortedTargetFiles[Index];
			if (ShaderCodeInsertionIndex < 0 && TargetFile->ChunkType != EContainerChunkType::ShaderCodeLibrary)
			{
				ShaderCodeInsertionIndex = Index;
			}
			if (TargetFile->ChunkType == EContainerChunkType::PackageData)
			{
				TArray<FContainerTargetFile*, TInlineAllocator<1024>> PackageUniqueShaders;
				for (FShaderInfo* Shader : TargetFile->Package->Shaders)
				{
					if (Shader->ContainerTarget == ContainerTarget)
					{
						check(Shader->ReferencedByPackagesCount > 0);
						if (Shader->ReferencedByPackagesCount == 1)
						{
							FContainerTargetFile* ShaderTargetFile = ShaderTargetFilesMap.FindRef(Shader->ChunkId);
							check(ShaderTargetFile);
							PackageUniqueShaders.Add(ShaderTargetFile);
						}
						else if (!AddedSharedShaders.Contains(Shader))
						{
							SharedShaders.Add(Shader);
							AddedSharedShaders.Add(Shader);
						}
					}
				}
				if (!PackageUniqueShaders.IsEmpty())
				{
					SortedTargetFiles.Insert(PackageUniqueShaders, Index + 1);
					Index += PackageUniqueShaders.Num();
				}
			}
			++Index;
		}
		if (ShaderCodeInsertionIndex < 0)
		{
			ShaderCodeInsertionIndex = 0;
		}

		TArray<const FShaderInfo*> GlobalShaders;
		for (const FShaderInfo& Shader : ContainerTarget->Shaders)
		{
			if (Shader.ReferencedByPackagesCount == 0)
			{
				GlobalShaders.Add(&Shader);
			}
		}
		if (!GlobalShaders.IsEmpty())
		{
			TArray<FContainerTargetFile*> GlobalShaderTargetFiles;
			GlobalShaderTargetFiles.Reserve(GlobalShaders.Num());
			for (const FShaderInfo* ShaderInfo : GlobalShaders)
			{
				FContainerTargetFile* ShaderTargetFile = ShaderTargetFilesMap.FindRef(ShaderInfo->ChunkId);
				check(ShaderTargetFile);
				GlobalShaderTargetFiles.Add(ShaderTargetFile);
			}
			SortedTargetFiles.Insert(GlobalShaderTargetFiles, ShaderCodeInsertionIndex);
			ShaderCodeInsertionIndex += GlobalShaderTargetFiles.Num();
		}
		if (!SharedShaders.IsEmpty())
		{
			TArray<FContainerTargetFile*> SharedShaderTargetFiles;
			SharedShaderTargetFiles.Reserve(SharedShaders.Num());
			for (const FShaderInfo* ShaderInfo : SharedShaders)
			{
				FContainerTargetFile* ShaderTargetFile = ShaderTargetFilesMap.FindRef(ShaderInfo->ChunkId);
				check(ShaderTargetFile);
				SharedShaderTargetFiles.Add(ShaderTargetFile);
			}
			SortedTargetFiles.Insert(SharedShaderTargetFiles, ShaderCodeInsertionIndex);
		}

		check(SortedTargetFiles.Num() == ContainerTarget->TargetFiles.Num());

		uint64 IdealOrder = 0;
		for (FContainerTargetFile* TargetFile : SortedTargetFiles)
		{
			TargetFile->IdealOrder = IdealOrder++;
		}
	}
}

FContainerTargetSpec* AddContainer(
	FName Name,
	TArray<FContainerTargetSpec*>& Containers)
{
	FIoContainerId ContainerId = FIoContainerId::FromName(Name);
	for (FContainerTargetSpec* ExistingContainer : Containers)
	{
		if (ExistingContainer->Name == Name)
		{
			UE_LOG(LogIoStore, Fatal, TEXT("Duplicate container name: '%s'"), *Name.ToString());
			return nullptr;
		}
		if (ExistingContainer->ContainerId == ContainerId)
		{
			UE_LOG(LogIoStore, Fatal, TEXT("Hash collision for container names: '%s' and '%s'"), *Name.ToString(), *ExistingContainer->Name.ToString());
			return nullptr;
		}
	}
	
	FContainerTargetSpec* ContainerTargetSpec = new FContainerTargetSpec();
	ContainerTargetSpec->Name = Name;
	ContainerTargetSpec->ContainerId = ContainerId;
	Containers.Add(ContainerTargetSpec);
	return ContainerTargetSpec;
}

FLegacyCookedPackage* FindOrAddPackage(
	const FIoStoreArguments& Arguments,
	const FName& PackageName,
	TArray<FLegacyCookedPackage*>& Packages,
	FPackageNameMap& PackageNameMap,
	FPackageIdMap& PackageIdMap)
{
	FLegacyCookedPackage* Package = PackageNameMap.FindRef(PackageName);
	if (!Package)
	{
		FPackageId PackageId = FPackageId::FromName(PackageName);
		if (FLegacyCookedPackage* FindById = PackageIdMap.FindRef(PackageId))
		{
			UE_LOG(LogIoStore, Fatal, TEXT("Package name hash collision \"%s\" and \"%s"), *FindById->PackageName.ToString(), *PackageName.ToString());
		}

		if (const FName* ReleasedPackageName = Arguments.ReleasedPackages.PackageIdToName.Find(PackageId))
		{
			UE_LOG(LogIoStore, Fatal, TEXT("Package name hash collision \"%s\" and \"%s"), *ReleasedPackageName->ToString(), *PackageName.ToString());
		}

		Package = new FLegacyCookedPackage();
		Package->PackageName = PackageName;
		Package->GlobalPackageId = PackageId;
		Packages.Add(Package);
		PackageNameMap.Add(PackageName, Package);
		PackageIdMap.Add(PackageId, Package);
	}

	return Package;
}

FLegacyCookedPackage* FindOrAddPackage(
	const FIoStoreArguments& Arguments,
	const TCHAR* FileName,
	TArray<FLegacyCookedPackage*>& Packages,
	FPackageNameMap& PackageNameMap,
	FPackageIdMap& PackageIdMap)
{
	FName PackageName = Arguments.PackageStore->GetPackageNameFromFileName(FileName);
	if (PackageName.IsNone())
	{
		UE_LOG(LogIoStore, Fatal, TEXT("Failed to obtain package name from file name '%s'"), FileName);
		return nullptr;
	}

	return FindOrAddPackage(Arguments, PackageName, Packages, PackageNameMap, PackageIdMap);
}

static void ParsePackageAssetsFromFiles(TArray<FLegacyCookedPackage*>& Packages, const FPackageStoreOptimizer& PackageStoreOptimizer)
{
	IOSTORE_CPU_SCOPE(ParsePackageAssetsFromFiles);
	UE_LOG(LogIoStore, Display, TEXT("Parsing packages..."));

	TAtomic<int32> ReadCount {0};
	TAtomic<int32> ParseCount {0};
	const int32 TotalPackageCount = Packages.Num();

	TArray<FPackageFileSummary> PackageFileSummaries;
	PackageFileSummaries.SetNum(TotalPackageCount);

	uint8* UAssetMemory = nullptr;
	TArray<uint8*> PackageAssetBuffers;
	PackageAssetBuffers.SetNum(TotalPackageCount);

	UE_LOG(LogIoStore, Display, TEXT("Reading package assets..."));
	{
		IOSTORE_CPU_SCOPE(ReadUAssetFiles);

		uint64 TotalUAssetSize = 0;
		for (const FLegacyCookedPackage* Package : Packages)
		{
			TotalUAssetSize += Package->UAssetSize;
		}
		UAssetMemory = reinterpret_cast<uint8*>(FMemory::Malloc(TotalUAssetSize));
		uint8* UAssetMemoryPtr = UAssetMemory;
		for (int32 Index = 0; Index < TotalPackageCount; ++Index)
		{
			PackageAssetBuffers[Index] = UAssetMemoryPtr;
			UAssetMemoryPtr += Packages[Index]->UAssetSize;
		}

		TAtomic<uint64> CurrentFileIndex{ 0 };
		ParallelFor(TotalPackageCount, [&ReadCount, &PackageAssetBuffers, &Packages, &CurrentFileIndex](int32 Index)
		{
			TRACE_CPUPROFILER_EVENT_SCOPE(ReadUAssetFile);
			FLegacyCookedPackage* Package = Packages[Index];
			if (!Package->UAssetSize)
			{
				return;
			}
			uint8* Buffer = PackageAssetBuffers[Index];
			IFileHandle* FileHandle = FPlatformFileManager::Get().GetPlatformFile().OpenRead(*Package->FileName);
			if (FileHandle)
			{
				bool bSuccess = FileHandle->Read(Buffer, Package->UAssetSize);
				UE_CLOG(!bSuccess, LogIoStore, Warning, TEXT("Failed reading file '%s'"), *Package->FileName);
				delete FileHandle;
			}
			else
			{
				UE_LOG(LogIoStore, Warning, TEXT("Couldn't open file '%s'"), *Package->FileName);
			}
			uint64 LocalFileIndex = CurrentFileIndex.IncrementExchange() + 1;
			UE_CLOG(LocalFileIndex % 1000 == 0, LogIoStore, Display, TEXT("Reading %d/%d: '%s'"), LocalFileIndex, Packages.Num(), *Package->FileName);
		}, EParallelForFlags::Unbalanced);
	}

	{
		IOSTORE_CPU_SCOPE(SerializeSummaries);

		ParallelFor(TotalPackageCount, [
				&ReadCount,
				&PackageAssetBuffers,
				&PackageFileSummaries,
				&Packages,
				&PackageStoreOptimizer](int32 Index)
		{
			uint8* PackageBuffer = PackageAssetBuffers[Index];
			FLegacyCookedPackage* Package = Packages[Index];

			if (Package->UAssetSize)
			{
				FIoBuffer CookedHeaderBuffer = FIoBuffer(FIoBuffer::Wrap, PackageBuffer, Package->UAssetSize);
				Package->OptimizedPackage = PackageStoreOptimizer.CreatePackageFromCookedHeader(Package->PackageName, CookedHeaderBuffer);
			}
			else
			{
				Package->OptimizedPackage = PackageStoreOptimizer.CreateMissingPackage(Package->PackageName);
			}
			check(Package->OptimizedPackage->GetId() == Package->GlobalPackageId);
		}, EParallelForFlags::Unbalanced);
	}

	FMemory::Free(UAssetMemory);
}

static void ParsePackageAssetsFromPackageStore(FCookedPackageStore& PackageStore, TArray<FLegacyCookedPackage*>& Packages, const FPackageStoreOptimizer& PackageStoreOptimizer)
{
	IOSTORE_CPU_SCOPE(ParsePackageAssetsFromPackageStore);
	UE_LOG(LogIoStore, Display, TEXT("Parsing packages..."));

	const int32 TotalPackageCount = Packages.Num();
	
	ParallelFor(TotalPackageCount, [
		&PackageStore,
		&PackageStoreOptimizer,
		&Packages](int32 Index)
	{
		FLegacyCookedPackage* Package = Packages[Index];
		TIoStatusOr<FIoBuffer> HeaderBuffer = PackageStore.ReadPackageHeader(Package->GlobalPackageId);
		Package->UExpSize = Package->UAssetSize - HeaderBuffer.ValueOrDie().DataSize();
		Package->UAssetSize = HeaderBuffer.ValueOrDie().DataSize();
		Package->OptimizedPackage = PackageStoreOptimizer.CreatePackageFromPackageStoreHeader(Package->PackageName, HeaderBuffer.ValueOrDie(), *Package->PackageStoreEntry);
		check(Package->OptimizedPackage->GetId() == Package->GlobalPackageId);
	}, EParallelForFlags::Unbalanced);
}

TUniquePtr<FIoStoreReader> CreateIoStoreReader(const TCHAR* Path, const FKeyChain& KeyChain)
{
	TUniquePtr<FIoStoreReader> IoStoreReader(new FIoStoreReader());

	TMap<FGuid, FAES::FAESKey> DecryptionKeys;
	for (const auto& KV : KeyChain.EncryptionKeys)
	{
		DecryptionKeys.Add(KV.Key, KV.Value.Key);
	}
	FIoStatus Status = IoStoreReader->Initialize(*FPaths::ChangeExtension(Path, TEXT("")), DecryptionKeys);
	if (Status.IsOk())
	{
		return IoStoreReader;
	}
	else
	{
		UE_LOG(LogIoStore, Warning, TEXT("Failed creating IoStore reader '%s' [%s]"), Path, *Status.ToString())
		return nullptr;
	}
}

TArray<TUniquePtr<FIoStoreReader>> CreatePatchSourceReaders(const TArray<FString>& Files, const FIoStoreArguments& Arguments)
{
	TArray<TUniquePtr<FIoStoreReader>> Readers;
	for (const FString& PatchSourceContainerFile : Files)
	{
		TUniquePtr<FIoStoreReader> Reader = CreateIoStoreReader(*PatchSourceContainerFile, Arguments.PatchKeyChain);
		if (Reader.IsValid())
		{
			UE_LOG(LogIoStore, Display, TEXT("Loaded patch source container '%s'"), *PatchSourceContainerFile);
			Readers.Add(MoveTemp(Reader));
		}
	}
	return Readers;
}

bool LoadShaderAssetInfo(const FString& Filename, TMap<FSHAHash, TSet<FName>>& OutShaderCodeToAssets)
{
	FString JsonText; 
	if (!FFileHelper::LoadFileToString(JsonText, *Filename))
	{
		return false;
	}

	TSharedPtr<FJsonObject> JsonObject;
	TSharedRef<TJsonReader<TCHAR>> Reader = TJsonReaderFactory<TCHAR>::Create(JsonText);

	if (!FJsonSerializer::Deserialize(Reader, JsonObject) || !JsonObject.IsValid())
	{
		return false;
	}

	TSharedPtr<FJsonValue> AssetInfoArrayValue = JsonObject->Values.FindRef(TEXT("ShaderCodeToAssets"));
	if (!AssetInfoArrayValue.IsValid())
	{
		return false;
	}

	TArray<TSharedPtr<FJsonValue>> AssetInfoArray = AssetInfoArrayValue->AsArray();
	for (int32 IdxPair = 0, NumPairs = AssetInfoArray.Num(); IdxPair < NumPairs; ++IdxPair)
	{
		TSharedPtr<FJsonObject> Pair = AssetInfoArray[IdxPair]->AsObject();
		if (Pair.IsValid())
		{
			TSharedPtr<FJsonValue> ShaderMapHashJson = Pair->Values.FindRef(TEXT("ShaderMapHash"));
			if (!ShaderMapHashJson.IsValid())
			{
				continue;
			}
			FSHAHash ShaderMapHash;
			ShaderMapHash.FromString(ShaderMapHashJson->AsString());

			TSharedPtr<FJsonValue> AssetPathsArrayValue = Pair->Values.FindRef(TEXT("Assets"));
			if (!AssetPathsArrayValue.IsValid())
			{
				continue;
			}

			TSet<FName>& Assets = OutShaderCodeToAssets.Add(ShaderMapHash);
			TArray<TSharedPtr<FJsonValue>> AssetPathsArray = AssetPathsArrayValue->AsArray();
			for (int32 IdxAsset = 0, NumAssets = AssetPathsArray.Num(); IdxAsset < NumAssets; ++IdxAsset)
			{
				Assets.Add(FName(*AssetPathsArray[IdxAsset]->AsString()));
			}
		}
	}
	return true;
}

bool ConvertToIoStoreShaderLibrary(
	const TCHAR* FileName,
	TTuple<FIoChunkId, FIoBuffer>& OutLibraryIoChunk,
	TArray<TTuple<FIoChunkId, FIoBuffer, FSHAHash>>& OutCodeIoChunks,
	TArray<TTuple<FSHAHash, TArray<FIoChunkId>>>& OutShaderMaps,
	TArray<TTuple<FSHAHash, TSet<FName>>>& OutShaderMapAssetAssociations)
{
	TArray<FString> Components;
	if (FPaths::GetBaseFilename(FileName).ParseIntoArray(Components, TEXT("-")) != 3)
	{
		UE_LOG(LogIoStore, Error, TEXT("Invalid shader code library file name '%s'."), FileName);
		return false;
	}
	FString LibraryName = Components[1];
	FName FormatName(Components[2]);

	TUniquePtr<FArchive> LibraryAr(IFileManager::Get().CreateFileReader(FileName));
	if (!LibraryAr)
	{
		UE_LOG(LogIoStore, Error, TEXT("Missing shader code library file '%s'."), FileName);
		return false;
	}

	uint32 Version;
	(*LibraryAr) << Version;

	FSerializedShaderArchive SerializedShaders;
	(*LibraryAr) << SerializedShaders;
	int64 OffsetToShaderCode = LibraryAr->Tell();

	FString AssetInfoFileName = FPaths::GetPath(FileName) / FString::Printf(TEXT("ShaderAssetInfo-%s-%s.assetinfo.json"), *LibraryName, *FormatName.ToString());
	TMap<FSHAHash, FShaderMapAssetPaths> ShaderCodeToAssets;
	if (!LoadShaderAssetInfo(AssetInfoFileName, ShaderCodeToAssets))
	{
		UE_LOG(LogIoStore, Error, TEXT("Failed loading asset asset info file '%s'"), *AssetInfoFileName);
		return false;
	}

	FLargeMemoryWriter IoStoreLibraryAr(0, true);
	FIoStoreShaderCodeArchive::SaveIoStoreShaderCodeArchive(SerializedShaders, IoStoreLibraryAr);
	OutLibraryIoChunk.Key = FIoStoreShaderCodeArchive::GetShaderCodeArchiveChunkId(LibraryName, FormatName);
	int64 TotalSize = IoStoreLibraryAr.TotalSize();
	OutLibraryIoChunk.Value = FIoBuffer(FIoBuffer::AssumeOwnership, IoStoreLibraryAr.ReleaseOwnership(), TotalSize);

	int32 ShaderCount = SerializedShaders.ShaderEntries.Num();
	OutCodeIoChunks.Reserve(ShaderCount);
	for (int32 ShaderIndex = 0; ShaderIndex < ShaderCount; ++ShaderIndex)
	{
		const FSHAHash& ShaderHash = SerializedShaders.ShaderHashes[ShaderIndex];
		const FShaderCodeEntry& ShaderEntry = SerializedShaders.ShaderEntries[ShaderIndex];
		TTuple<FIoChunkId, FIoBuffer, FSHAHash>& OutCodeIoChunk = OutCodeIoChunks.Emplace_GetRef(FIoStoreShaderCodeArchive::GetShaderCodeChunkId(ShaderHash), ShaderEntry.Size, ShaderHash);
		LibraryAr->Seek(OffsetToShaderCode + ShaderEntry.Offset);
		LibraryAr->Serialize(OutCodeIoChunk.Get<1>().Data(), ShaderEntry.Size);
	}

	int32 ShaderMapCount = SerializedShaders.ShaderMapHashes.Num();
	OutShaderMaps.Reserve(ShaderMapCount);
	for (int32 ShaderMapIndex = 0; ShaderMapIndex < ShaderMapCount; ++ShaderMapIndex)
	{
		TTuple<FSHAHash, TArray<FIoChunkId>>& OutShaderMap = OutShaderMaps.AddDefaulted_GetRef();
		OutShaderMap.Key = SerializedShaders.ShaderMapHashes[ShaderMapIndex];
		const FShaderMapEntry& ShaderMapEntry = SerializedShaders.ShaderMapEntries[ShaderMapIndex];
		int32 LookupIndexEnd = ShaderMapEntry.ShaderIndicesOffset + ShaderMapEntry.NumShaders;
		OutShaderMap.Value.Reserve(ShaderMapEntry.NumShaders);
		for (int32 ShaderLookupIndex = ShaderMapEntry.ShaderIndicesOffset; ShaderLookupIndex < LookupIndexEnd; ++ShaderLookupIndex)
		{
			int32 ShaderIndex = SerializedShaders.ShaderIndices[ShaderLookupIndex];
			OutShaderMap.Value.Add(FIoStoreShaderCodeArchive::GetShaderCodeChunkId(SerializedShaders.ShaderHashes[ShaderIndex]));
		}
	}

	OutShaderMapAssetAssociations.Reserve(ShaderCodeToAssets.Num());
	for (auto& KV : ShaderCodeToAssets)
	{
		OutShaderMapAssetAssociations.Emplace(KV.Key, MoveTemp(KV.Value));
	}

	return true;
}

void ProcessShaderLibraries(const FIoStoreArguments& Arguments, TArray<FContainerTargetSpec*>& ContainerTargets)
{
	IOSTORE_CPU_SCOPE(ProcessShaderLibraries);

	TMap<FIoChunkId, FSHAHash> AllShaderCodeHashes;
	uint64 LibraryOrder = 0;
	for (FContainerTargetSpec* ContainerTarget : ContainerTargets)
	{
		TMap<FSHAHash, TArray<FIoChunkId>> ShaderChunkIdsByShaderMapHash;
		TSet<FIoChunkId> AddedShaderChunkIds;
		TArray<FContainerTargetFile> ShaderTargetFiles;
		TArray<FShaderInfo> Shaders;
		for (FContainerTargetFile& TargetFile : ContainerTarget->TargetFiles)
		{
			if (TargetFile.ChunkType == EContainerChunkType::ShaderCodeLibrary)
			{
				TArray<TTuple<FSHAHash, TArray<FIoChunkId>>> ShaderMaps;
				TMap<FIoChunkId, FIoBuffer> ShaderCodeMap;
				TTuple<FIoChunkId, FIoBuffer> LibraryChunk;
				TArray<TTuple<FIoChunkId, FIoBuffer, FSHAHash>> CodeChunks;
				TArray<TTuple<FSHAHash, TSet<FName>>> ShaderMapAssetAssociations;
				if (!ConvertToIoStoreShaderLibrary(*TargetFile.NormalizedSourcePath, LibraryChunk, CodeChunks, ShaderMaps, ShaderMapAssetAssociations))
				{
					UE_LOG(LogIoStore, Warning, TEXT("Failed converting shader library '%s'"), *TargetFile.NormalizedSourcePath);
					continue;
				}
				TargetFile.ChunkId = LibraryChunk.Key;
				TargetFile.SourceBuffer.Emplace(LibraryChunk.Value);
				for (const TTuple<FIoChunkId, FIoBuffer, FSHAHash>& CodeChunk : CodeChunks)
				{
					ShaderCodeMap.Add(CodeChunk.Get<0>(), CodeChunk.Get<1>());
					FSHAHash* FindShaderCodeHash = AllShaderCodeHashes.Find(CodeChunk.Get<0>());
					if (FindShaderCodeHash)
					{
						UE_CLOG(*FindShaderCodeHash != CodeChunk.Get<2>(), LogIoStore, Fatal, TEXT("Shader code chunk id collision"));
					}
					else
					{
						AllShaderCodeHashes.Add(CodeChunk.Get<0>(), CodeChunk.Get<2>());
					}
				}
				TMap<FName, TSet<FSHAHash>> PackageNameToShaderMaps;
				for (const TTuple<FSHAHash, TSet<FName>>& ShaderMapAssetAssociation : ShaderMapAssetAssociations)
				{
					for (const FName& PackageName : ShaderMapAssetAssociation.Value)
					{
						TSet<FSHAHash>& PackageShaderMaps = PackageNameToShaderMaps.FindOrAdd(PackageName);
						PackageShaderMaps.Add(ShaderMapAssetAssociation.Key);
					}
				}
				for (FLegacyCookedPackage* Package : ContainerTarget->Packages)
				{
					TSet<FSHAHash>* FindShaderMapHashes = PackageNameToShaderMaps.Find(Package->PackageName);
					if (FindShaderMapHashes)
					{
						for (const FSHAHash& ShaderMapHash : *FindShaderMapHashes)
						{
							Package->OptimizedPackage->AddShaderMapHash(ShaderMapHash);
						}
					}
				}

				for (TTuple<FSHAHash, TArray<FIoChunkId>>& ShaderMap : ShaderMaps)
				{
					for (const FIoChunkId& ShaderChunkId : ShaderMap.Value)
					{
						if (!AddedShaderChunkIds.Contains(ShaderChunkId))
						{
							FContainerTargetFile& ShaderTargetFile = ShaderTargetFiles.AddDefaulted_GetRef();
							ShaderTargetFile.ContainerTarget = ContainerTarget;
							ShaderTargetFile.ChunkId = ShaderChunkId;
							ShaderTargetFile.ChunkType = EContainerChunkType::ShaderCode;
							ShaderTargetFile.bForceUncompressed = true;
							
							FShaderInfo& ShaderInfo = Shaders.AddDefaulted_GetRef();
							ShaderInfo.ChunkId = ShaderChunkId;
							ShaderInfo.LibraryChunkId = TargetFile.ChunkId;
							ShaderInfo.ContainerTarget = ContainerTarget;
							ShaderInfo.LibraryOrder = LibraryOrder++;

							FIoBuffer* FindCodeIoBuffer = ShaderCodeMap.Find(ShaderChunkId);
							check(FindCodeIoBuffer);
							ShaderTargetFile.SourceBuffer.Emplace(*FindCodeIoBuffer);
							ShaderTargetFile.SourceSize = FindCodeIoBuffer->DataSize();
							ShaderInfo.Size = FindCodeIoBuffer->DataSize();
							
							AddedShaderChunkIds.Add(ShaderChunkId);
						}
					}
					ShaderChunkIdsByShaderMapHash.Add(ShaderMap.Key, MoveTemp(ShaderMap.Value));
				}
			}
		}

		check(ShaderTargetFiles.Num() == Shaders.Num());
		
		if (ShaderTargetFiles.Num() == 0)
		{
			continue;
		}

		ContainerTarget->TargetFiles.Append(ShaderTargetFiles);
		ContainerTarget->Shaders.Append(Shaders);

		TMap<FIoChunkId, FShaderInfo*> ShaderInfoByChunkIdMap;
		ShaderInfoByChunkIdMap.Reserve(ContainerTarget->Shaders.Num());
		for (FShaderInfo& ShaderInfo : ContainerTarget->Shaders)
		{
			ShaderInfoByChunkIdMap.Add(ShaderInfo.ChunkId, &ShaderInfo);
		}

		for (FLegacyCookedPackage* Package : ContainerTarget->Packages)
		{
			for (const FSHAHash& ShaderMapHash : Package->OptimizedPackage->GetShaderMapHashes())
			{
				const TArray<FIoChunkId>* FindChunkIds = ShaderChunkIdsByShaderMapHash.Find(ShaderMapHash);
				if (!FindChunkIds)
				{
					UE_LOG(LogIoStore, Warning, TEXT("Package '%s' in '%s' referencing missing shader map '%s'"), *Package->PackageName.ToString(), *ContainerTarget->Name.ToString(), *ShaderMapHash.ToString());
					continue;
				}
				for (const FIoChunkId& ShaderChunkId : *FindChunkIds)
				{
					FShaderInfo* ShaderInfo = ShaderInfoByChunkIdMap.FindRef(ShaderChunkId);
					check(ShaderInfo);
					Package->Shaders.Add(ShaderInfo);
					++ShaderInfo->ReferencedByPackagesCount;
				}
			}
		}
	}
}

void InitializeContainerTargetsAndPackages(
	const FIoStoreArguments& Arguments,
	TArray<FLegacyCookedPackage*>& Packages,
	FPackageNameMap& PackageNameMap,
	FPackageIdMap& PackageIdMap,
	TArray<FContainerTargetSpec*>& ContainerTargets,
	FPackageStoreOptimizer& PackageStoreOptimizer)
{
	auto CreateTargetFileFromCookedFile = [
		&Arguments,
		&Packages,
		&PackageNameMap,
		&PackageIdMap](const FContainerSourceFile& SourceFile, FContainerTargetFile& OutTargetFile) -> bool
	{
		const FCookedFileStatData* OriginalCookedFileStatData = Arguments.CookedFileStatMap.Find(SourceFile.NormalizedPath);
		if (!OriginalCookedFileStatData)
		{
			UE_LOG(LogIoStore, Warning, TEXT("File not found: '%s'"), *SourceFile.NormalizedPath);
			return false;
		}

		const FCookedFileStatData* CookedFileStatData = OriginalCookedFileStatData;
		if (CookedFileStatData->FileType == FCookedFileStatData::PackageHeader)
		{
			OutTargetFile.NormalizedSourcePath = FPaths::ChangeExtension(SourceFile.NormalizedPath, TEXT(".uexp"));
			CookedFileStatData = Arguments.CookedFileStatMap.Find(OutTargetFile.NormalizedSourcePath);
			if (!CookedFileStatData)
			{
				UE_LOG(LogIoStore, Warning, TEXT("File not found: '%s'"), *OutTargetFile.NormalizedSourcePath);
				return false;
			}
		}
		else
		{
			OutTargetFile.NormalizedSourcePath = SourceFile.NormalizedPath;
		}
		OutTargetFile.SourceSize = uint64(CookedFileStatData->FileSize);
		
		if (CookedFileStatData->FileType == FCookedFileStatData::ShaderLibrary)
		{
			OutTargetFile.ChunkType = EContainerChunkType::ShaderCodeLibrary;
		}
		else if (CookedFileStatData->FileExt == FCookedFileStatData::EFileExt::UMappedBulk)
		{
			OutTargetFile.ChunkType = EContainerChunkType::MemoryMappedBulkData;
			FString TmpFileName = FString(SourceFile.NormalizedPath.Len() - 8, GetData(SourceFile.NormalizedPath)) + TEXT(".ubulk");
			OutTargetFile.Package = FindOrAddPackage(Arguments, *TmpFileName, Packages, PackageNameMap, PackageIdMap);
		}
		else
		{
			OutTargetFile.Package = FindOrAddPackage(Arguments, *SourceFile.NormalizedPath, Packages, PackageNameMap, PackageIdMap);
			if (CookedFileStatData->FileExt == FCookedFileStatData::UPtnl)
			{
				OutTargetFile.ChunkType = EContainerChunkType::OptionalBulkData;
			}
			else if (CookedFileStatData->FileType == FCookedFileStatData::BulkData)
			{
				OutTargetFile.ChunkType = EContainerChunkType::BulkData;
			}
			else
			{
				OutTargetFile.ChunkType = EContainerChunkType::PackageData;
			}
		}

		switch (OutTargetFile.ChunkType)
		{
		case EContainerChunkType::OptionalBulkData:
		case EContainerChunkType::MemoryMappedBulkData:
		case EContainerChunkType::BulkData:
			OutTargetFile.Package->TotalBulkDataSize += CookedFileStatData->FileSize;
			break;
		}

		switch (OutTargetFile.ChunkType)
		{
		case EContainerChunkType::OptionalBulkData:
			OutTargetFile.ChunkId = CreateIoChunkId(OutTargetFile.Package->GlobalPackageId.Value(), 0, EIoChunkType::OptionalBulkData);
			break;
		case EContainerChunkType::MemoryMappedBulkData:
			OutTargetFile.ChunkId = CreateIoChunkId(OutTargetFile.Package->GlobalPackageId.Value(), 0, EIoChunkType::MemoryMappedBulkData);
			break;
		case EContainerChunkType::BulkData:
			OutTargetFile.ChunkId = CreateIoChunkId(OutTargetFile.Package->GlobalPackageId.Value(), 0, EIoChunkType::BulkData);
			break;
		case EContainerChunkType::PackageData:
			OutTargetFile.Package->FileName = SourceFile.NormalizedPath; // .uasset path
			OutTargetFile.Package->UAssetSize = OriginalCookedFileStatData->FileSize;
			OutTargetFile.Package->UExpSize = CookedFileStatData->FileSize;
			OutTargetFile.ChunkId = CreateIoChunkId(OutTargetFile.Package->GlobalPackageId.Value(), 0, EIoChunkType::ExportBundleData);
			break;
		}

		// Only keep the regions for the file if neither compression nor encryption are enabled, otherwise the regions will be meaningless.
		if (!SourceFile.bNeedsCompression && !SourceFile.bNeedsEncryption)
		{
			OutTargetFile.FileRegions = CookedFileStatData->FileRegions;
		}

		return true;
	};

	auto CreateTargetFileFromPackageStore = [
		&Arguments,
		&Packages,
		&PackageNameMap,
		&PackageIdMap](const FContainerSourceFile& SourceFile, FContainerTargetFile& OutTargetFile) -> bool
	{
		FCookedPackageStore& PackageStore = *Arguments.PackageStore;
		
		OutTargetFile.NormalizedSourcePath = SourceFile.NormalizedPath;
		
		if (SourceFile.NormalizedPath.EndsWith(TEXT(".ushaderbytecode")))
		{
			int64 FileSize = IFileManager::Get().FileSize(*SourceFile.NormalizedPath);
			if (FileSize == INDEX_NONE)
			{
				UE_LOG(LogIoStore, Warning, TEXT("File not found: '%s'"), *SourceFile.NormalizedPath);
				return false;
			}
			OutTargetFile.ChunkType = EContainerChunkType::ShaderCodeLibrary;
			OutTargetFile.SourceSize = FileSize;
			return true;
		}

		OutTargetFile.ChunkId = PackageStore.GetChunkIdFromFileName(SourceFile.NormalizedPath);
		if (!OutTargetFile.ChunkId.IsValid())
		{
			UE_LOG(LogIoStore, Warning, TEXT("File not found in manifest: '%s'"), *SourceFile.NormalizedPath);
			return false;
		}

		TIoStatusOr<uint64> ChunkSize = PackageStore.GetChunkSize(OutTargetFile.ChunkId);
		if (!ChunkSize.IsOk())
		{
			UE_LOG(LogIoStore, Warning, TEXT("Chunk size not found for: '%s'"), *SourceFile.NormalizedPath);
			return false;
		}
		OutTargetFile.SourceSize = ChunkSize.ValueOrDie();

		FName PackageName = PackageStore.GetPackageNameFromChunkId(OutTargetFile.ChunkId);
		if (!PackageName.IsNone())
		{
			OutTargetFile.Package = FindOrAddPackage(Arguments, PackageName, Packages, PackageNameMap, PackageIdMap);
		}

		if (SourceFile.NormalizedPath.EndsWith(TEXT(".m.ubulk")))
		{
			OutTargetFile.ChunkType = EContainerChunkType::MemoryMappedBulkData;
		}
		else if (SourceFile.NormalizedPath.EndsWith(TEXT(".ubulk")))
		{
			OutTargetFile.ChunkType = EContainerChunkType::BulkData;
		}
		else if (SourceFile.NormalizedPath.EndsWith(TEXT(".uptnl")))
		{
			OutTargetFile.ChunkType = EContainerChunkType::OptionalBulkData;
		}
		else
		{
			check(OutTargetFile.Package);
			OutTargetFile.Package->PackageStoreEntry = PackageStore.GetPackageStoreEntry(OutTargetFile.Package->GlobalPackageId);
			if (!OutTargetFile.Package->PackageStoreEntry)
			{
				UE_LOG(LogIoStore, Warning, TEXT("Failed to find package store entry for package: '%s'"), *PackageName.ToString());
				return false;
			}
			OutTargetFile.ChunkType = EContainerChunkType::PackageData;
			OutTargetFile.Package->FileName = SourceFile.NormalizedPath;
			OutTargetFile.Package->UAssetSize = OutTargetFile.SourceSize;
		}
		
		// Only keep the regions for the file if neither compression nor encryption are enabled, otherwise the regions will be meaningless.
		if (Arguments.bFileRegions && !SourceFile.bNeedsCompression && !SourceFile.bNeedsEncryption)
		{
			FString RegionsFilename = OutTargetFile.ChunkType == EContainerChunkType::PackageData
				? FPaths::ChangeExtension(SourceFile.NormalizedPath, FString(TEXT(".uexp")) + FFileRegion::RegionsFileExtension)
				: SourceFile.NormalizedPath + FFileRegion::RegionsFileExtension;
			TUniquePtr<FArchive> RegionsFile(IFileManager::Get().CreateFileReader(*RegionsFilename));
			if (RegionsFile.IsValid())
			{
				FFileRegion::SerializeFileRegions(*RegionsFile.Get(), OutTargetFile.FileRegions);
			}
		}
		
		return true;
	};
	
	for (const FContainerSourceSpec& ContainerSource : Arguments.Containers)
	{
		FContainerTargetSpec* ContainerTarget = AddContainer(ContainerSource.Name, ContainerTargets);
		ContainerTarget->OutputPath = ContainerSource.OutputPath;
		ContainerTarget->bGenerateDiffPatch = ContainerSource.bGenerateDiffPatch;
		if (Arguments.bSign)
		{
			ContainerTarget->ContainerFlags |= EIoContainerFlags::Signed;
		}

		if (!ContainerTarget->EncryptionKeyGuid.IsValid())
		{
			ContainerTarget->EncryptionKeyGuid = ContainerSource.EncryptionKeyOverrideGuid;
		}

		ContainerTarget->PatchSourceReaders = CreatePatchSourceReaders(ContainerSource.PatchSourceContainerFiles, Arguments);

		{
			IOSTORE_CPU_SCOPE(ProcessSourceFiles);
			for (const FContainerSourceFile& SourceFile : ContainerSource.SourceFiles)
			{
				FContainerTargetFile TargetFile;
				bool bIsValidTargetFile = Arguments.PackageStore->HasDataSource()
					? CreateTargetFileFromPackageStore(SourceFile, TargetFile)
					: CreateTargetFileFromCookedFile(SourceFile, TargetFile);

				if (!bIsValidTargetFile)
				{
					continue;
				}

				TargetFile.ContainerTarget			= ContainerTarget;
				TargetFile.DestinationPath			= SourceFile.DestinationPath;
				TargetFile.bForceUncompressed		= !SourceFile.bNeedsCompression;
				
				if (SourceFile.bNeedsCompression)
				{
					ContainerTarget->ContainerFlags |= EIoContainerFlags::Compressed;
				}

				if (SourceFile.bNeedsEncryption)
				{
					ContainerTarget->ContainerFlags |= EIoContainerFlags::Encrypted;
				}

				if (TargetFile.ChunkType == EContainerChunkType::PackageData)
				{
					check(TargetFile.Package);
					ContainerTarget->Packages.Add(TargetFile.Package);
				}

				ContainerTarget->TargetFiles.Emplace(MoveTemp(TargetFile));
			}
		}
	}

	Algo::Sort(Packages, [](const FLegacyCookedPackage* A, const FLegacyCookedPackage* B)
	{
		return A->GlobalPackageId < B->GlobalPackageId;
	});
};

void LogWriterResults(const TArray<FIoStoreWriterResult>& Results)
{
	UE_LOG(LogIoStore, Display, TEXT("--------------------------------------------------- IoDispatcher --------------------------------------------------------"));
	UE_LOG(LogIoStore, Display, TEXT(""));
	UE_LOG(LogIoStore, Display, TEXT("%-30s %10s %15s %15s %15s %25s"),
		TEXT("Container"), TEXT("Flags"), TEXT("TOC Size (KB)"), TEXT("TOC Entries"), TEXT("Size (MB)"), TEXT("Compressed (MB)"));
	UE_LOG(LogIoStore, Display, TEXT("-------------------------------------------------------------------------------------------------------------------------"));
	uint64 TotalTocSize = 0;
	uint64 TotalTocEntryCount = 0;
	uint64 TotalUncompressedContainerSize = 0;
	uint64 TotalPaddingSize = 0;
	for (const FIoStoreWriterResult& Result : Results)
	{
		FString CompressionInfo = TEXT("-");

		if (Result.CompressionMethod != NAME_None)
		{
			double Procentage = (double(Result.UncompressedContainerSize - Result.CompressedContainerSize) / double(Result.UncompressedContainerSize)) * 100.0;
			CompressionInfo = FString::Printf(TEXT("%.2lf (%.2lf%% %s)"),
				(double)Result.CompressedContainerSize / 1024.0 / 1024.0,
				Procentage,
				*Result.CompressionMethod.ToString());
		}

		FString ContainerSettings = FString::Printf(TEXT("%s/%s/%s/%s"),
			EnumHasAnyFlags(Result.ContainerFlags, EIoContainerFlags::Compressed) ? TEXT("C") : TEXT("-"),
			EnumHasAnyFlags(Result.ContainerFlags, EIoContainerFlags::Encrypted) ? TEXT("E") : TEXT("-"),
			EnumHasAnyFlags(Result.ContainerFlags, EIoContainerFlags::Signed) ? TEXT("S") : TEXT("-"),
			EnumHasAnyFlags(Result.ContainerFlags, EIoContainerFlags::Indexed) ? TEXT("I") : TEXT("-"));

		UE_LOG(LogIoStore, Display, TEXT("%-30s %10s %15.2lf %15llu %15.2lf %25s"),
			*Result.ContainerName,
			*ContainerSettings,
			(double)Result.TocSize / 1024.0,
			Result.TocEntryCount,
			(double)Result.UncompressedContainerSize / 1024.0 / 1024.0,
			*CompressionInfo);


		TotalTocSize += Result.TocSize;
		TotalTocEntryCount += Result.TocEntryCount;
		TotalUncompressedContainerSize += Result.UncompressedContainerSize;
		TotalPaddingSize += Result.PaddingSize;
	}

	UE_LOG(LogIoStore, Display, TEXT("%-30s %10s %15.2lf %15llu %15.2lf %25s"),
		TEXT("TOTAL"),
		TEXT(""),
		(double)TotalTocSize / 1024.0,
		TotalTocEntryCount,
		(double)TotalUncompressedContainerSize / 1024.0 / 1024.0,
		TEXT("-"));

	UE_LOG(LogIoStore, Display, TEXT(""));
	UE_LOG(LogIoStore, Display, TEXT("** Flags: (C)ompressed / (E)ncrypted / (S)igned) / (I)ndexed) **"));
	UE_LOG(LogIoStore, Display, TEXT(""));
	UE_LOG(LogIoStore, Display, TEXT("Compression block padding: %8.2lf MB"), (double)TotalPaddingSize / 1024.0 / 1024.0);
	UE_LOG(LogIoStore, Display, TEXT(""));

	UE_LOG(LogIoStore, Display, TEXT("-------------------------------------------- Container Directory Index --------------------------------------------------"));
	UE_LOG(LogIoStore, Display, TEXT("%-30s %15s"), TEXT("Container"), TEXT("Size (KB)"));
	for (const FIoStoreWriterResult& Result : Results)
	{
		UE_LOG(LogIoStore, Display, TEXT("%-30s %15.2lf"), *Result.ContainerName, double(Result.DirectoryIndexSize) / 1024.0);
	}

	UE_LOG(LogIoStore, Display, TEXT(""));
	UE_LOG(LogIoStore, Display, TEXT("---------------------------------------------- Container Patch Report ---------------------------------------------------"));
	UE_LOG(LogIoStore, Display, TEXT("%-30s %16s %16s %16s %16s %16s"), TEXT("Container"), TEXT("Total (count)"), TEXT("Modified (count)"), TEXT("Added (count)"), TEXT("Modified (MB)"), TEXT("Added (MB)"));
	for (const FIoStoreWriterResult& Result : Results)
	{
		UE_LOG(LogIoStore, Display, TEXT("%-30s %16d %16d %16d %16.2lf %16.2lf"), *Result.ContainerName, Result.TocEntryCount, Result.ModifiedChunksCount, Result.AddedChunksCount, Result.ModifiedChunksSize / 1024.0 / 1024.0, Result.AddedChunksSize / 1024.0 / 1024.0);
	}
}

void LogContainerPackageInfo(const TArray<FContainerTargetSpec*>& ContainerTargets)
{
	uint64 TotalStoreSize = 0;
	uint64 TotalPackageCount = 0;
	uint64 TotalLocalizedPackageCount = 0;

	UE_LOG(LogIoStore, Display, TEXT(""));
	UE_LOG(LogIoStore, Display, TEXT(""));
	UE_LOG(LogIoStore, Display, TEXT("--------------------------------------------------- PackageStore (KB) ---------------------------------------------------"));
	UE_LOG(LogIoStore, Display, TEXT(""));
	UE_LOG(LogIoStore, Display, TEXT("%-30s %20s %20s %20s"),
		TEXT("Container"),
		TEXT("Store Size"),
		TEXT("Packages"),
		TEXT("Localized"));
	UE_LOG(LogIoStore, Display, TEXT("-------------------------------------------------------------------------------------------------------------------------"));

	for (const FContainerTargetSpec* ContainerTarget : ContainerTargets)
	{
		uint64 StoreSize = ContainerTarget->Header.StoreEntries.Num();
		uint64 PackageCount = ContainerTarget->Packages.Num();
		uint64 LocalizedPackageCount = 0;

		for (const auto& KV : ContainerTarget->Header.CulturePackageMap)
		{
			LocalizedPackageCount += KV.Value.Num();
		}

		UE_LOG(LogIoStore, Display, TEXT("%-30s %20.0lf %20llu %20llu"),
			*ContainerTarget->Name.ToString(),
			(double)StoreSize / 1024.0,
			PackageCount,
			LocalizedPackageCount);

		TotalStoreSize += StoreSize;
		TotalPackageCount += PackageCount;
		TotalLocalizedPackageCount += LocalizedPackageCount;
	}
	UE_LOG(LogIoStore, Display, TEXT("%-30s %20.0lf %20llu %20llu"),
		TEXT("TOTAL"),
		(double)TotalStoreSize / 1024.0,
		TotalPackageCount,
		TotalLocalizedPackageCount);


	uint64 TotalHeaderSize = 0;
	uint64 TotalGraphSize = 0;
	uint64 TotalExportBundleEntriesSize = 0;
	uint64 TotalImportMapSize = 0;
	uint64 TotalExportMapSize = 0;
	uint64 TotalNameMapSize = 0;

	UE_LOG(LogIoStore, Display, TEXT(""));
	UE_LOG(LogIoStore, Display, TEXT(""));
	UE_LOG(LogIoStore, Display, TEXT("--------------------------------------------------- PackageHeader (KB) --------------------------------------------------"));
	UE_LOG(LogIoStore, Display, TEXT(""));
	UE_LOG(LogIoStore, Display, TEXT("%-30s %13s %13s %13s %13s %13s %13s"),
		TEXT("Container"),
		TEXT("Header"),
		TEXT("Graph"),
		TEXT("ExportBundleEntries"),
		TEXT("ImportMap"),
		TEXT("ExportMap"),
		TEXT("NameMap"));
	UE_LOG(LogIoStore, Display, TEXT("-------------------------------------------------------------------------------------------------------------------------"));
	for (const FContainerTargetSpec* ContainerTarget : ContainerTargets)
	{
		uint64 HeaderSize = 0;
		uint64 GraphSize = 0;
		uint64 ExportBundleEntriesSize = 0;
		uint64 ImportMapSize = 0;
		uint64 ExportMapSize = 0;
		uint64 NameMapSize = 0;

		for (const FLegacyCookedPackage* Package : ContainerTarget->Packages)
		{
			HeaderSize += Package->OptimizedPackage->GetHeaderSize();
			GraphSize += Package->OptimizedPackage->GetGraphDataSize();
			ExportBundleEntriesSize += Package->OptimizedPackage->GetExportBundleEntriesSize();
			ImportMapSize += Package->OptimizedPackage->GetImportMapSize();
			ExportMapSize += Package->OptimizedPackage->GetExportMapSize();
			NameMapSize += Package->OptimizedPackage->GetNameMapSize();
		}

		UE_LOG(LogIoStore, Display, TEXT("%-30s %13.0lf %13.0lf %13.0lf %13.0lf %13.0lf %13.0lf"),
			*ContainerTarget->Name.ToString(),
			(double)HeaderSize / 1024.0,
			(double)GraphSize / 1024.0,
			(double)ExportBundleEntriesSize / 1024.0,
			(double)ImportMapSize / 1024.0,
			(double)ExportMapSize / 1024.0,
			(double)NameMapSize / 1024.0);

		TotalHeaderSize += HeaderSize;
		TotalGraphSize += GraphSize;
		TotalExportBundleEntriesSize += ExportBundleEntriesSize;
		TotalImportMapSize += ImportMapSize;
		TotalExportMapSize += ExportMapSize;
		TotalNameMapSize += NameMapSize;
	}

	UE_LOG(LogIoStore, Display, TEXT("%-30s %13.0lf %13.0lf %13.0lf %13.0lf %13.0lf %13.0lf"),
		TEXT("TOTAL"),
		(double)TotalHeaderSize / 1024.0,
		(double)TotalGraphSize / 1024.0,
		(double)TotalExportBundleEntriesSize / 1024.0,
		(double)TotalImportMapSize / 1024.0,
		(double)TotalExportMapSize / 1024.0,
		(double)TotalNameMapSize / 1024.0);

	UE_LOG(LogIoStore, Display, TEXT(""));
	UE_LOG(LogIoStore, Display, TEXT(""));
}

class FIoStoreWriteRequestManager
{
public:
	FIoStoreWriteRequestManager(FPackageStoreOptimizer& InPackageStoreOptimizer, FCookedPackageStore* InPackageStore)
		: PackageStoreOptimizer(InPackageStoreOptimizer)
		, PackageStore(InPackageStore)
		, MemoryAvailableEvent(FPlatformProcess::GetSynchEventFromPool(false))
	{
		InitiatorThread = Async(EAsyncExecution::Thread, [this]() { InitiatorThreadFunc(); });
		RetirerThread = Async(EAsyncExecution::Thread, [this]() { RetirerThreadFunc(); });
	}

	~FIoStoreWriteRequestManager()
	{
		InitiatorQueue.CompleteAdding();
		RetirerQueue.CompleteAdding();
		InitiatorThread.Wait();
		RetirerThread.Wait();
		FPlatformProcess::ReturnSynchEventToPool(MemoryAvailableEvent);
	}

	IIoStoreWriteRequest* Read(const FContainerTargetFile& InTargetFile)
	{
		if (PackageStore->HasDataSource())
		{
			return new FCookedPackageStoreWriteRequest(*this, InTargetFile);
		}
		else
		{
			return new FLooseFileWriteRequest(*this, InTargetFile);
		}
	}

private:
	struct FQueueEntry;
	
	class FWriteContainerTargetFileRequest
		: public IIoStoreWriteRequest
	{
		friend class FIoStoreWriteRequestManager;

	public:
		virtual ~FWriteContainerTargetFileRequest()
		{
		}

		virtual void PrepareSourceBufferAsync(FGraphEventRef InCompletionEvent) override
		{
			CompletionEvent = InCompletionEvent;
			Manager.ScheduleLoad(this);
		}

		virtual uint64 GetOrderHint() override
		{
			return TargetFile.IdealOrder;
		}

		virtual TArrayView<const FFileRegion> GetRegions() override
		{
			return FileRegions;
		}

		virtual const FIoBuffer* GetSourceBuffer() override
		{
			return &SourceBuffer;
		}
		
		virtual void FreeSourceBuffer() override
		{
			SourceBuffer = FIoBuffer();
			Manager.OnBufferMemoryFreed(SourceBufferSize);
		}

		uint64 GetSourceBufferSize() const
		{
			return SourceBufferSize;
		}

		virtual void LoadSourceBufferAsync() = 0;

	protected:
		FWriteContainerTargetFileRequest(FIoStoreWriteRequestManager& InManager,const FContainerTargetFile& InTargetFile)
			: Manager(InManager)
			, TargetFile(InTargetFile)
			, FileRegions(TargetFile.FileRegions)
			, SourceBufferSize(TargetFile.SourceSize) { }

		void OnSourceBufferLoaded()
		{
			Manager.ScheduleRetire(this);
			CompletionEvent->DispatchSubsequents();
		}

		FIoStoreWriteRequestManager& Manager;
		const FContainerTargetFile& TargetFile;
		TArray<FFileRegion> FileRegions;
		uint64 SourceBufferSize;
		FGraphEventRef CompletionEvent;
		FIoBuffer SourceBuffer;
		bool bHasUpdatedExportBundleRegions = false;
		FQueueEntry* QueueEntry = nullptr;
	};

	// Used when staging from cooked files
	class FLooseFileWriteRequest
		: public FWriteContainerTargetFileRequest
	{
	public:
		FLooseFileWriteRequest(FIoStoreWriteRequestManager& InManager,const FContainerTargetFile& InTargetFile)
			: FWriteContainerTargetFileRequest(InManager, InTargetFile) { }

		virtual void LoadSourceBufferAsync() override
		{
			SourceBuffer = FIoBuffer(GetSourceBufferSize());

			QueueEntry->FileHandle.Reset(
				FPlatformFileManager::Get().GetPlatformFile().OpenAsyncRead(*TargetFile.NormalizedSourcePath));
			
			FAsyncFileCallBack Callback = [this](bool, IAsyncReadRequest* ReadRequest)
			{
				if (TargetFile.ChunkType == EContainerChunkType::PackageData)
				{
					SourceBuffer = Manager.PackageStoreOptimizer.CreatePackageBuffer(TargetFile.Package->OptimizedPackage, SourceBuffer, bHasUpdatedExportBundleRegions ? nullptr : &FileRegions);
					bHasUpdatedExportBundleRegions = true;
				}
				OnSourceBufferLoaded();
			};

			QueueEntry->ReadRequest.Reset(
				QueueEntry->FileHandle->ReadRequest(0, SourceBuffer.DataSize(), AIOP_Normal, &Callback, SourceBuffer.Data()));
		}
	};

	// Used when cooking directly to I/O store container file
	class FCookedPackageStoreWriteRequest
		: public FWriteContainerTargetFileRequest
	{
	public:
		FCookedPackageStoreWriteRequest(FIoStoreWriteRequestManager& InManager,const FContainerTargetFile& InTargetFile)
			: FWriteContainerTargetFileRequest(InManager, InTargetFile) {}

		virtual void LoadSourceBufferAsync() override
		{
			Manager.PackageStore->ReadChunkAsync(
				TargetFile.ChunkId,
				[this](TIoStatusOr<FIoBuffer> Status)
				{
					SourceBuffer = Status.ConsumeValueOrDie();
					if (TargetFile.ChunkType == EContainerChunkType::PackageData)
					{
						check(TargetFile.Package->UAssetSize > 0);
						const uint64 HeaderSize = TargetFile.Package->UAssetSize;
						FIoBuffer ExportsBuffer(SourceBuffer.Data() + HeaderSize, SourceBuffer.DataSize() - HeaderSize, SourceBuffer);
						SourceBuffer = Manager.PackageStoreOptimizer.CreatePackageBuffer(TargetFile.Package->OptimizedPackage, ExportsBuffer, bHasUpdatedExportBundleRegions ? nullptr : &FileRegions);
						bHasUpdatedExportBundleRegions = true;
					}
					OnSourceBufferLoaded();
				});
		}
	};

	struct FQueueEntry
	{
		FQueueEntry* Next = nullptr;
		TUniquePtr<IAsyncReadFileHandle> FileHandle;
		TUniquePtr<IAsyncReadRequest> ReadRequest;
		FWriteContainerTargetFileRequest* WriteRequest = nullptr;
	};

	class FQueue
	{
	public:
		FQueue()
			: Event(FPlatformProcess::GetSynchEventFromPool(false))
		{ }

		~FQueue()
		{
			check(Head == nullptr && Tail == nullptr);
			FPlatformProcess::ReturnSynchEventToPool(Event);
		}

		void Enqueue(FQueueEntry* Entry)
		{
			check(!bIsDoneAdding);
			{
				FScopeLock _(&CriticalSection);

				if (!Tail)
				{
					Head = Tail = Entry;
				}
				else
				{
					Tail->Next = Entry;
					Tail = Entry;
				}
				Entry->Next = nullptr;
			}

			Event->Trigger();
		}

		FQueueEntry* DequeueOrWait()
		{
			for (;;)
			{
				{
					FScopeLock _(&CriticalSection);
					if (Head)
					{
						FQueueEntry* Entry = Head;
						Head = Tail = nullptr;
						return Entry;
					}
				}

				if (bIsDoneAdding)
				{
					break;
				}

				Event->Wait();
			}

			return nullptr;
		}

		void CompleteAdding()
		{
			bIsDoneAdding = true;
			Event->Trigger();
		}

	private:
		FCriticalSection CriticalSection;
		FEvent* Event = nullptr;
		FQueueEntry* Head = nullptr;
		FQueueEntry* Tail = nullptr;
		TAtomic<bool> bIsDoneAdding{ false };
	};

	void ScheduleLoad(FWriteContainerTargetFileRequest* WriteRequest)
	{
		FQueueEntry* QueueEntry = new FQueueEntry();
		QueueEntry->WriteRequest = WriteRequest;
		WriteRequest->QueueEntry = QueueEntry;
		InitiatorQueue.Enqueue(QueueEntry);
	}

	void ScheduleRetire(FWriteContainerTargetFileRequest* WriteRequest)
	{
		RetirerQueue.Enqueue(WriteRequest->QueueEntry);
	}

	void Start(FQueueEntry* QueueEntry)
	{
		const uint64 SourceBufferSize = QueueEntry->WriteRequest->GetSourceBufferSize();

		uint64 LocalUsedBufferMemory = UsedBufferMemory.Load();
		while (LocalUsedBufferMemory > 0 && LocalUsedBufferMemory + SourceBufferSize > BufferMemoryLimit)
		{
			TRACE_CPUPROFILER_EVENT_SCOPE(WaitForBufferMemory);
			MemoryAvailableEvent->Wait();
			LocalUsedBufferMemory = UsedBufferMemory.Load();
		}

		UsedBufferMemory.AddExchange(SourceBufferSize);
		TRACE_COUNTER_ADD(IoStoreUsedFileBufferMemory, SourceBufferSize);
		QueueEntry->WriteRequest->LoadSourceBufferAsync();
	}

	void Retire(FQueueEntry* QueueEntry)
	{
		if (QueueEntry->ReadRequest.IsValid())
		{
			QueueEntry->ReadRequest->WaitCompletion();
			QueueEntry->ReadRequest.Reset();
			QueueEntry->FileHandle.Reset();
		}
		delete QueueEntry;
	}

	void OnBufferMemoryFreed(uint64 Count)
	{
		uint64 OldValue = UsedBufferMemory.SubExchange(Count);
		check(OldValue >= Count);
		TRACE_COUNTER_SUBTRACT(IoStoreUsedFileBufferMemory, Count);
		MemoryAvailableEvent->Trigger();
	}

	void InitiatorThreadFunc()
	{
		for (;;)
		{
			FQueueEntry* QueueEntry = InitiatorQueue.DequeueOrWait();
			if (!QueueEntry)
			{
				return;
			}
			while (QueueEntry)
			{
				FQueueEntry* Next = QueueEntry->Next;
				Start(QueueEntry);
				QueueEntry = Next;
			}
		}
	}

	void RetirerThreadFunc()
	{
		for (;;)
		{
			FQueueEntry* QueueEntry = RetirerQueue.DequeueOrWait();
			if (!QueueEntry)
			{
				return;
			}
			while (QueueEntry)
			{
				FQueueEntry* Next = QueueEntry->Next;
				Retire(QueueEntry);
				QueueEntry = Next;
			}
		}
	}

	FPackageStoreOptimizer& PackageStoreOptimizer;
	FCookedPackageStore* PackageStore;
	TFuture<void> InitiatorThread;
	TFuture<void> RetirerThread;
	FQueue InitiatorQueue;
	FQueue RetirerQueue;
	TAtomic<uint64> UsedBufferMemory { 0 };
	FEvent* MemoryAvailableEvent;

	static constexpr uint64 BufferMemoryLimit = 2ull << 30;
};

int32 CreateTarget(const FIoStoreArguments& Arguments, const FIoStoreWriterSettings& GeneralIoWriterSettings)
{
	TGuardValue<int32> GuardAllowUnversionedContentInEditor(GAllowUnversionedContentInEditor, 1);

#if OUTPUT_CHUNKID_DIRECTORY
	ChunkIdCsv.CreateOutputFile(CookedDir);
#endif

	TArray<FLegacyCookedPackage*> Packages;
	FPackageNameMap PackageNameMap;
	FPackageIdMap PackageIdMap;

	FPackageStoreOptimizer PackageStoreOptimizer;
	PackageStoreOptimizer.Initialize(*Arguments.ScriptObjects);
	FIoStoreWriteRequestManager WriteRequestManager(PackageStoreOptimizer, Arguments.PackageStore.Get());

	TArray<FContainerTargetSpec*> ContainerTargets;
	UE_LOG(LogIoStore, Display, TEXT("Creating container targets..."));
	{
		IOSTORE_CPU_SCOPE(CreateContainerTargets);
		InitializeContainerTargetsAndPackages(Arguments, Packages, PackageNameMap, PackageIdMap, ContainerTargets, PackageStoreOptimizer);
	}

	TUniquePtr<FIoStoreWriterContext> IoStoreWriterContext(new FIoStoreWriterContext());
	FIoStatus IoStatus = IoStoreWriterContext->Initialize(GeneralIoWriterSettings);
	check(IoStatus.IsOk());
	TArray<TSharedPtr<IIoStoreWriter>> IoStoreWriters;
	TSharedPtr<IIoStoreWriter> GlobalIoStoreWriter;
	{
		IOSTORE_CPU_SCOPE(InitializeIoStoreWriters);
		if (!Arguments.IsDLC())
		{
			FIoContainerSettings GlobalContainerSettings;
			if (Arguments.bSign)
			{
				GlobalContainerSettings.SigningKey = Arguments.KeyChain.SigningKey;
				GlobalContainerSettings.ContainerFlags |= EIoContainerFlags::Signed;
			}
			GlobalIoStoreWriter = IoStoreWriterContext->CreateContainer(*Arguments.GlobalContainerPath, GlobalContainerSettings);
			IoStoreWriters.Add(GlobalIoStoreWriter);
		}
		for (FContainerTargetSpec* ContainerTarget : ContainerTargets)
		{
			check(ContainerTarget->ContainerId.IsValid());
			if (!ContainerTarget->OutputPath.IsEmpty())
			{
				FIoContainerSettings ContainerSettings;
				ContainerSettings.ContainerId = ContainerTarget->ContainerId;
				if (Arguments.bCreateDirectoryIndex)
				{
					ContainerSettings.ContainerFlags = ContainerTarget->ContainerFlags | EIoContainerFlags::Indexed;
				}
				if (EnumHasAnyFlags(ContainerTarget->ContainerFlags, EIoContainerFlags::Encrypted))
				{
					const FNamedAESKey* Key = Arguments.KeyChain.EncryptionKeys.Find(ContainerTarget->EncryptionKeyGuid);
					check(Key);
					ContainerSettings.EncryptionKeyGuid = ContainerTarget->EncryptionKeyGuid;
					ContainerSettings.EncryptionKey = Key->Key;
				}
				if (EnumHasAnyFlags(ContainerTarget->ContainerFlags, EIoContainerFlags::Signed))
				{
					ContainerSettings.SigningKey = Arguments.KeyChain.SigningKey;
					ContainerSettings.ContainerFlags |= EIoContainerFlags::Signed;
				}
				ContainerSettings.bGenerateDiffPatch = ContainerTarget->bGenerateDiffPatch;
				ContainerTarget->IoStoreWriter = IoStoreWriterContext->CreateContainer(*ContainerTarget->OutputPath, ContainerSettings);
				ContainerTarget->IoStoreWriter->EnableDiskLayoutOrdering(ContainerTarget->PatchSourceReaders);
				IoStoreWriters.Add(ContainerTarget->IoStoreWriter);
			}
		}
	}

	if (Arguments.PackageStore->HasDataSource())
	{
		ParsePackageAssetsFromPackageStore(*Arguments.PackageStore, Packages, PackageStoreOptimizer);
	}
	else
	{
		ParsePackageAssetsFromFiles(Packages, PackageStoreOptimizer);
	}

	UE_LOG(LogIoStore, Display, TEXT("Processing shader libraries..."));
	ProcessShaderLibraries(Arguments, ContainerTargets);

	if (Arguments.IsDLC() && Arguments.bRemapPluginContentToGame)
	{
		for (FLegacyCookedPackage* Package : Packages)
		{
			const int32 DLCNameLen = Arguments.DLCName.Len() + 1;
			FString PackageNameStr = Package->PackageName.ToString();
			FString RedirectedPackageNameStr = TEXT("/Game");
			RedirectedPackageNameStr.AppendChars(*PackageNameStr + DLCNameLen, PackageNameStr.Len() - DLCNameLen);
			FName RedirectedPackageName = FName(*RedirectedPackageNameStr);
			if (Arguments.ReleasedPackages.PackageNames.Contains(RedirectedPackageName))
			{
				Package->OptimizedPackage->RedirectFrom(RedirectedPackageName);
			}
		}
	}

	for (FContainerTargetSpec* ContainerTarget : ContainerTargets)
	{
		if (ContainerTarget->IoStoreWriter)
		{
			for (FContainerTargetFile& TargetFile : ContainerTarget->TargetFiles)
			{
				if (TargetFile.ChunkType != EContainerChunkType::PackageData)
				{
					FIoWriteOptions WriteOptions;
					WriteOptions.DebugName = *TargetFile.DestinationPath;
					WriteOptions.bForceUncompressed = TargetFile.bForceUncompressed;
					WriteOptions.bIsMemoryMapped = TargetFile.ChunkType == EContainerChunkType::MemoryMappedBulkData;
					WriteOptions.FileName = TargetFile.DestinationPath;
					if (TargetFile.SourceBuffer.IsSet())
					{
						ContainerTarget->IoStoreWriter->Append(TargetFile.ChunkId, *TargetFile.SourceBuffer, WriteOptions, TargetFile.IdealOrder);
					}
					else
					{
						ContainerTarget->IoStoreWriter->Append(TargetFile.ChunkId, WriteRequestManager.Read(TargetFile), WriteOptions);
					}
				}
			}
		}
	}

	TMap<FPackageId, FPackageStorePackage*> OptimizedPackagesMap;
	for (FLegacyCookedPackage* Package : Packages)
	{
		check(Package->OptimizedPackage);
		OptimizedPackagesMap.Add(Package->OptimizedPackage->GetId(), Package->OptimizedPackage);
	}

	UE_LOG(LogIoStore, Display, TEXT("Processing redirects..."));
	PackageStoreOptimizer.ProcessRedirects(OptimizedPackagesMap, Arguments.IsDLC());

	UE_LOG(LogIoStore, Display, TEXT("Optimizing packages..."));
	PackageStoreOptimizer.OptimizeExportBundles(OptimizedPackagesMap);

	UE_LOG(LogIoStore, Display, TEXT("Finalizing packages..."));
	for (FLegacyCookedPackage* Package : Packages)
	{
		check(Package->OptimizedPackage);
		PackageStoreOptimizer.FinalizePackage(Package->OptimizedPackage);
	}

	UE_LOG(LogIoStore, Display, TEXT("Creating disk layout..."));
<<<<<<< HEAD
	FString ClusterCSVPath;
	if (FParse::Value(FCommandLine::Get(), TEXT("ClusterCSV="), ClusterCSVPath))
	{
		ClusterStatsCsv.CreateOutputFile(ClusterCSVPath);
	}
=======
>>>>>>> efc9b2f3
	CreateDiskLayout(ContainerTargets, Packages, Arguments.OrderMaps, PackageIdMap, Arguments.bClusterByOrderFilePriority);

	for (FContainerTargetSpec* ContainerTarget : ContainerTargets)
	{
		if (ContainerTarget->IoStoreWriter)
		{
			TArray<FPackageStoreEntryResource> PackageStoreEntries;
			for (FContainerTargetFile& TargetFile : ContainerTarget->TargetFiles)
			{
				if (TargetFile.ChunkType == EContainerChunkType::PackageData)
				{
					check(TargetFile.Package);
					FIoWriteOptions WriteOptions;
					WriteOptions.DebugName = *TargetFile.DestinationPath;
					WriteOptions.bForceUncompressed = TargetFile.bForceUncompressed;
					WriteOptions.FileName = TargetFile.DestinationPath;
					if (TargetFile.SourceBuffer.IsSet())
					{
						ContainerTarget->IoStoreWriter->Append(TargetFile.ChunkId, *TargetFile.SourceBuffer, WriteOptions, TargetFile.IdealOrder);
					}
					else
					{
						ContainerTarget->IoStoreWriter->Append(TargetFile.ChunkId, WriteRequestManager.Read(TargetFile), WriteOptions);
					}
					PackageStoreEntries.Add(PackageStoreOptimizer.CreatePackageStoreEntry(TargetFile.Package->OptimizedPackage));
				}
			}

			ContainerTarget->Header = PackageStoreOptimizer.CreateContainerHeader(ContainerTarget->ContainerId, PackageStoreEntries);
			FLargeMemoryWriter HeaderAr(0, true);
			HeaderAr << ContainerTarget->Header;
			int64 DataSize = HeaderAr.TotalSize();
			FIoBuffer ContainerHeaderBuffer(FIoBuffer::AssumeOwnership, HeaderAr.ReleaseOwnership(), DataSize);
			
			FIoWriteOptions WriteOptions;
			WriteOptions.DebugName = TEXT("ContainerHeader");
			WriteOptions.bForceUncompressed = true;
			ContainerTarget->IoStoreWriter->Append(
				CreateIoChunkId(ContainerTarget->ContainerId.Value(), 0, EIoChunkType::ContainerHeader),
				ContainerHeaderBuffer,
				WriteOptions);
		}

		// Check if we need to dump the final order of the packages. Useful, to debug packing.
		if (FParse::Param(FCommandLine::Get(), TEXT("writefinalorder")))
		{
			FString FinalContainerOrderFile = FPaths::GetPath(ContainerTarget->OutputPath) + FPaths::GetBaseFilename(ContainerTarget->OutputPath) + TEXT("-order.txt");
			TUniquePtr<FArchive> IoOrderListArchive(IFileManager::Get().CreateFileWriter(*FinalContainerOrderFile));
			if (IoOrderListArchive)
			{
				IoOrderListArchive->SetIsTextFormat(true);

				for (const FContainerTargetFile& TargetFile : ContainerTarget->TargetFiles)
				{
					if (TargetFile.Package)
					{
						FString Line = FString::Printf(TEXT("%s"), *TargetFile.Package->FileName);
						IoOrderListArchive->Logf(TEXT("%s"), *Line);
					}
				}

				IoOrderListArchive->Close();
			}
		}

	}

	uint64 InitialLoadSize = 0;
	if (GlobalIoStoreWriter)
	{
		FIoBuffer ScriptObjectsBuffer = PackageStoreOptimizer.CreateScriptObjectsBuffer();
		InitialLoadSize = ScriptObjectsBuffer.DataSize();
		FIoWriteOptions WriteOptions;
		WriteOptions.DebugName = TEXT("ScriptObjects");
		GlobalIoStoreWriter->Append(CreateIoChunkId(0, 0, EIoChunkType::ScriptObjects), ScriptObjectsBuffer, WriteOptions);
	}

	UE_LOG(LogIoStore, Display, TEXT("Serializing container(s)..."));

	TFuture<void> FlushTask = Async(EAsyncExecution::Thread, [&IoStoreWriterContext]()
	{
		IoStoreWriterContext->Flush();
	});

	while (!FlushTask.IsReady())
	{
		FlushTask.WaitFor(FTimespan::FromSeconds(2.0));
		FIoStoreWriterContext::FProgress Progress = IoStoreWriterContext->GetProgress();
		TStringBuilder<1024> ProgressStringBuilder;
		if (Progress.SerializedChunksCount >= Progress.TotalChunksCount)
		{
			ProgressStringBuilder.Appendf(TEXT("Writing tocs..."));
		}
		else if (Progress.SerializedChunksCount)
		{
			ProgressStringBuilder.Appendf(TEXT("Writing chunks (%llu/%llu)..."), Progress.SerializedChunksCount, Progress.TotalChunksCount);
			if (Progress.CompressedChunksCount)
			{
				ProgressStringBuilder.Appendf(TEXT(" [%llu compressed]"), Progress.CompressedChunksCount);
			}
			if (Progress.ScheduledCompressionTasksCount)
			{
				ProgressStringBuilder.Appendf(TEXT(" [%llu compression tasks scheduled]"), Progress.ScheduledCompressionTasksCount);
			}
			UE_LOG(LogIoStore, Display, TEXT("%s"), *ProgressStringBuilder);
		}
		else
		{
			UE_LOG(LogIoStore, Display, TEXT("Hashing chunks (%llu/%llu)..."), Progress.HashedChunksCount, Progress.TotalChunksCount);
		}
	}
	if (GeneralIoWriterSettings.bCompressionEnableDDC)
	{
		FIoStoreWriterContext::FProgress Progress = IoStoreWriterContext->GetProgress();
		uint64 TotalDDCAttempts = Progress.CompressionDDCHitCount + Progress.CompressionDDCMissCount;
		double DDCHitRate = double(Progress.CompressionDDCHitCount) / TotalDDCAttempts * 100.0;
		UE_LOG(LogIoStore, Display, TEXT("Compression DDC hits: %llu/%llu (%.2f%%)"), Progress.CompressionDDCHitCount, TotalDDCAttempts, DDCHitRate);
	}

	TArray<FIoStoreWriterResult> IoStoreWriterResults;
	IoStoreWriterResults.Reserve(IoStoreWriters.Num());
	for (TSharedPtr<IIoStoreWriter> IoStoreWriter : IoStoreWriters)
	{
		IoStoreWriterResults.Emplace(IoStoreWriter->GetResult().ConsumeValueOrDie());
	}
	IoStoreWriters.Empty();

	IOSTORE_CPU_SCOPE(CalculateStats);

	UE_LOG(LogIoStore, Display, TEXT("Calculating stats..."));
	uint64 UExpSize = 0;
	uint64 UAssetSize = 0;
	uint64 ImportedPackagesCount = 0;
	uint64 NoImportedPackagesCount = 0;
	uint64 NameMapCount = 0;
	
	for (const FLegacyCookedPackage* Package : Packages)
	{
		UExpSize += Package->UExpSize;
		UAssetSize += Package->UAssetSize;
		NameMapCount += Package->OptimizedPackage->GetNameCount();
		int32 PackageImportedPackagesCount = Package->OptimizedPackage->GetImportedPackageIds().Num();
		ImportedPackagesCount += PackageImportedPackagesCount;
		NoImportedPackagesCount += PackageImportedPackagesCount == 0;
	}
	
	uint64 GlobalShaderSize = 0;
	uint64 SharedShaderSize = 0;
	uint64 UniqueShaderSize = 0;
	for (const FContainerTargetSpec* ContainerTarget : ContainerTargets)
	{
		for (const FShaderInfo& ShaderInfo : ContainerTarget->Shaders)
		{
			if (ShaderInfo.ReferencedByPackagesCount == 0)
			{
				GlobalShaderSize += ShaderInfo.Size;
			}
			else if (ShaderInfo.ReferencedByPackagesCount == 1)
			{
				UniqueShaderSize += ShaderInfo.Size;
			}
			else
			{
				SharedShaderSize += ShaderInfo.Size;
			}
		}
	}

	LogWriterResults(IoStoreWriterResults);
	LogContainerPackageInfo(ContainerTargets);
	
	UE_LOG(LogIoStore, Display, TEXT("Input:  %8.2lf MB UExp"), (double)UExpSize / 1024.0 / 1024.0);
	UE_LOG(LogIoStore, Display, TEXT("Input:  %8.2lf MB UAsset"), (double)UAssetSize / 1024.0 / 1024.0);
	UE_LOG(LogIoStore, Display, TEXT("Input:  %8d Packages"), Packages.Num());
	UE_LOG(LogIoStore, Display, TEXT("Input:  %8.2f MB Global shaders"), (double)GlobalShaderSize / 1024.0 / 1024.0);
	UE_LOG(LogIoStore, Display, TEXT("Input:  %8.2f MB Shared shaders"), (double)SharedShaderSize / 1024.0 / 1024.0);
	UE_LOG(LogIoStore, Display, TEXT("Input:  %8.2f MB Unique shaders"), (double)UniqueShaderSize / 1024.0 / 1024.0);
	UE_LOG(LogIoStore, Display, TEXT(""));
	UE_LOG(LogIoStore, Display, TEXT("Output: %8llu Export bundle entries"), PackageStoreOptimizer.GetTotalExportBundleEntryCount());
	UE_LOG(LogIoStore, Display, TEXT("Output: %8llu Export bundles"), PackageStoreOptimizer.GetTotalExportBundleCount());
	UE_LOG(LogIoStore, Display, TEXT("Output: %8llu Internal export bundle arcs"), PackageStoreOptimizer.GetTotalInternalBundleArcsCount());
	UE_LOG(LogIoStore, Display, TEXT("Output: %8llu External export bundle arcs"), PackageStoreOptimizer.GetTotalExternalBundleArcsCount());
	UE_LOG(LogIoStore, Display, TEXT("Output: %8llu Name map entries"), NameMapCount);
	UE_LOG(LogIoStore, Display, TEXT("Output: %8llu Imported package entries"), ImportedPackagesCount);
	UE_LOG(LogIoStore, Display, TEXT("Output: %8llu Packages without imports"), NoImportedPackagesCount);
	UE_LOG(LogIoStore, Display, TEXT("Output: %8d Public runtime script objects"), PackageStoreOptimizer.GetTotalScriptObjectCount());
	UE_LOG(LogIoStore, Display, TEXT("Output: %8.2lf MB InitialLoadData"), (double)InitialLoadSize / 1024.0 / 1024.0);

	return 0;
}

int32 CreateContentPatch(const FIoStoreArguments& Arguments, const FIoStoreWriterSettings& GeneralIoWriterSettings)
{
	UE_LOG(LogIoStore, Display, TEXT("Building patch..."));
	TUniquePtr<FIoStoreWriterContext> IoStoreWriterContext(new FIoStoreWriterContext());
	FIoStatus IoStatus = IoStoreWriterContext->Initialize(GeneralIoWriterSettings);
	check(IoStatus.IsOk());
	TArray<TSharedPtr<IIoStoreWriter>> IoStoreWriters;
	for (const FContainerSourceSpec& Container : Arguments.Containers)
	{
		TArray<TUniquePtr<FIoStoreReader>> SourceReaders = CreatePatchSourceReaders(Container.PatchSourceContainerFiles, Arguments);
		TUniquePtr<FIoStoreReader> TargetReader = CreateIoStoreReader(*Container.PatchTargetFile, Arguments.KeyChain);
		if (!TargetReader.IsValid())
		{
			UE_LOG(LogIoStore, Error, TEXT("Failed loading target container"));
			return -1;
		}

		EIoContainerFlags TargetContainerFlags = TargetReader->GetContainerFlags();

		FIoContainerSettings ContainerSettings;
		if (Arguments.bCreateDirectoryIndex)
		{
			ContainerSettings.ContainerFlags |= EIoContainerFlags::Indexed;
		}

		ContainerSettings.ContainerId = TargetReader->GetContainerId();
		if (Arguments.bSign || EnumHasAnyFlags(TargetContainerFlags, EIoContainerFlags::Signed))
		{
			ContainerSettings.SigningKey = Arguments.KeyChain.SigningKey;
			ContainerSettings.ContainerFlags |= EIoContainerFlags::Signed;
		}

		if (EnumHasAnyFlags(TargetContainerFlags, EIoContainerFlags::Encrypted))
		{
			ContainerSettings.ContainerFlags |= EIoContainerFlags::Encrypted;
			const FNamedAESKey* Key = Arguments.KeyChain.EncryptionKeys.Find(TargetReader->GetEncryptionKeyGuid());
			if (!Key)
			{
				UE_LOG(LogIoStore, Error, TEXT("Missing encryption key for target container"));
				return -1;
			}
			ContainerSettings.EncryptionKeyGuid = Key->Guid;
			ContainerSettings.EncryptionKey = Key->Key;
		}

		TSharedPtr<IIoStoreWriter> IoStoreWriter = IoStoreWriterContext->CreateContainer(*Container.OutputPath, ContainerSettings);
		IoStoreWriters.Add(IoStoreWriter);
		TMap<FIoChunkId, FIoChunkHash> SourceHashByChunkId;
		for (const TUniquePtr<FIoStoreReader>& SourceReader : SourceReaders)
		{
			SourceReader->EnumerateChunks([&SourceHashByChunkId](const FIoStoreTocChunkInfo& ChunkInfo)
			{
				SourceHashByChunkId.Add(ChunkInfo.Id, ChunkInfo.Hash);
				return true;
			});
		}

		TMap<FIoChunkId, FString> ChunkFileNamesMap;
		TargetReader->GetDirectoryIndexReader().IterateDirectoryIndex(FIoDirectoryIndexHandle::RootDirectory(), TEXT(""),
		[&ChunkFileNamesMap, &TargetReader](FString Filename, uint32 TocEntryIndex) -> bool
		{
			TIoStatusOr<FIoStoreTocChunkInfo> ChunkInfo = TargetReader->GetChunkInfo(TocEntryIndex);
			if (ChunkInfo.IsOk())
			{
				ChunkFileNamesMap.Add(ChunkInfo.ValueOrDie().Id, Filename);
			}
			return true;
		});

		TargetReader->EnumerateChunks([&TargetReader, &SourceHashByChunkId, &IoStoreWriter, &ChunkFileNamesMap](const FIoStoreTocChunkInfo& ChunkInfo)
		{
			FIoChunkHash* FindSourceHash = SourceHashByChunkId.Find(ChunkInfo.Id);
			if (!FindSourceHash || *FindSourceHash != ChunkInfo.Hash)
			{
				FIoReadOptions ReadOptions;
				TIoStatusOr<FIoBuffer> ChunkBuffer = TargetReader->Read(ChunkInfo.Id, ReadOptions);
				FIoWriteOptions WriteOptions;
				FString* FindFileName = ChunkFileNamesMap.Find(ChunkInfo.Id);
				if (FindFileName)
				{
					WriteOptions.FileName = *FindFileName;
					if (FindSourceHash)
					{
						UE_LOG(LogIoStore, Display, TEXT("Modified: %s"), **FindFileName);
					}
					else
					{
						UE_LOG(LogIoStore, Display, TEXT("Added: %s"), **FindFileName);
					}
				}
				WriteOptions.bIsMemoryMapped = ChunkInfo.bIsMemoryMapped;
				WriteOptions.bForceUncompressed = ChunkInfo.bForceUncompressed; 
				IoStoreWriter->Append(ChunkInfo.Id, ChunkBuffer.ConsumeValueOrDie(), WriteOptions);
			}
			return true;
		});
	}

	IoStoreWriterContext->Flush();
	TArray<FIoStoreWriterResult> Results;
	for (TSharedPtr<IIoStoreWriter> IoStoreWriter : IoStoreWriters)
	{
		Results.Emplace(IoStoreWriter->GetResult().ConsumeValueOrDie());
	}

	LogWriterResults(Results);

	return 0;
}

using DirectoryIndexVisitorFunction = TFunctionRef<bool(FString, const uint32)>;

bool IterateDirectoryIndex(FIoDirectoryIndexHandle Directory, const FString& Path, const FIoDirectoryIndexReader& Reader, DirectoryIndexVisitorFunction Visit)
{
	FIoDirectoryIndexHandle File = Reader.GetFile(Directory);
	while (File.IsValid())
	{
		const uint32 TocEntryIndex = Reader.GetFileData(File);
		FStringView FileName = Reader.GetFileName(File);
		FString FilePath = Reader.GetMountPoint() / Path / FString(FileName);

		if (!Visit(MoveTemp(FilePath), TocEntryIndex))
		{
			return false;
		}

		File = Reader.GetNextFile(File);
	}

	FIoDirectoryIndexHandle ChildDirectory = Reader.GetChildDirectory(Directory);
	while (ChildDirectory.IsValid())
	{
		FStringView DirectoryName = Reader.GetDirectoryName(ChildDirectory);
		FString ChildDirectoryPath = Path / FString(DirectoryName);

		if (!IterateDirectoryIndex(ChildDirectory, ChildDirectoryPath, Reader, Visit))
		{
			return false;
		}

		ChildDirectory = Reader.GetNextDirectory(ChildDirectory);
	}

	return true;
}

int32 ListContainer(
	const FKeyChain& KeyChain,
	const FString& ContainerPathOrWildcard,
	const FString& CsvPath)
{
	struct FComputedChunkInfo
	{
		FIoChunkId Id;
		FIoChunkHash Hash;
		EIoChunkType ChunkType;
		uint64 Size;
		uint64 CompressedSize;
		uint64 Offset;
		uint64 OffsetOnDisk;
		int32 NumCompressedBlocks;
		bool bIsCompressed;
	};

	TArray<FString> ContainerFilePaths;

	if (IFileManager::Get().FileExists(*ContainerPathOrWildcard))
	{
		ContainerFilePaths.Add(ContainerPathOrWildcard);
	}
	else if (IFileManager::Get().DirectoryExists(*ContainerPathOrWildcard))
	{
		FString Directory = ContainerPathOrWildcard;
		FPaths::NormalizeDirectoryName(Directory);

		TArray<FString> FoundContainerFiles;
		IFileManager::Get().FindFiles(FoundContainerFiles, *(Directory / TEXT("*.utoc")), true, false);

		for (const FString& Filename : FoundContainerFiles)
		{
			ContainerFilePaths.Emplace(Directory / Filename);
		}
	}
	else
	{
		FString Directory = FPaths::GetPath(ContainerPathOrWildcard);
		FPaths::NormalizeDirectoryName(Directory);

		TArray<FString> FoundContainerFiles;
		IFileManager::Get().FindFiles(FoundContainerFiles, *ContainerPathOrWildcard, true, false);

		for (const FString& Filename : FoundContainerFiles)
		{
			ContainerFilePaths.Emplace(Directory / Filename);
		}
	}

	if (ContainerFilePaths.Num() == 0)
	{
		UE_LOG(LogIoStore, Error, TEXT("Container '%s' doesn't exist and no container matches wildcard."), *ContainerPathOrWildcard);
		return -1;
	}

	TArray<FString> CsvLines;
	
	TUniquePtr<FOutputDeviceFile> Out = MakeUnique<FOutputDeviceFile>(*CsvPath, true);
	Out->SetSuppressEventTag(true);

	Out->Log(TEXT("OrderInContainer, ChunkId, PackageId, PackageName, Filename, ContainerName, Offset, OffsetOnDisk, Size, CompressedSize, Hash, ChunkType"));

	for (const FString& ContainerFilePath : ContainerFilePaths)
	{
		TUniquePtr<FIoStoreReader> Reader = CreateIoStoreReader(*ContainerFilePath, KeyChain);
		if (!Reader.IsValid())
		{
			UE_LOG(LogIoStore, Warning, TEXT("Failed to read container '%s'"), *ContainerFilePath);
			continue;
		}

		if (!EnumHasAnyFlags(Reader->GetContainerFlags(), EIoContainerFlags::Indexed))
		{
			UE_LOG(LogIoStore, Warning, TEXT("Missing directory index for container '%s'"), *ContainerFilePath);
		}

		UE_LOG(LogIoStore, Display, TEXT("Listing container '%s'"), *ContainerFilePath);

		FString ContainerName = FPaths::GetBaseFilename(ContainerFilePath);
		const FIoDirectoryIndexReader& IndexReader = Reader->GetDirectoryIndexReader();
		TMap<FIoChunkId, FString> ChunkFileNamesMap;
		IterateDirectoryIndex(
			FIoDirectoryIndexHandle::RootDirectory(),
			TEXT(""),
			IndexReader,
			[&ChunkFileNamesMap, &Reader](FString Filename, uint32 TocEntryIndex) -> bool
		{
			TIoStatusOr<FIoStoreTocChunkInfo> ChunkInfo = Reader->GetChunkInfo(TocEntryIndex);
			if (ChunkInfo.IsOk())
			{
				ChunkFileNamesMap.Add(ChunkInfo.ValueOrDie().Id, Filename);
			}
			return true;
		});

		uint64 CompressionBlockSize = Reader->GetCompressionBlockSize();
		TArray<FIoStoreTocCompressedBlockInfo> CompressedBlocks;
		Reader->EnumerateCompressedBlocks([&CompressedBlocks](const FIoStoreTocCompressedBlockInfo& Block) {
			CompressedBlocks.Add(Block);
			return true;
			});


		TArray<FComputedChunkInfo> Chunks;
		Reader->EnumerateChunks([&Chunks, CompressionBlockSize, &CompressedBlocks](const FIoStoreTocChunkInfo& ChunkInfo) {

			int32 FirstBlockIndex = int32(ChunkInfo.Offset / CompressionBlockSize);
			int32 LastBlockIndex = int32((Align(ChunkInfo.Offset + ChunkInfo.Size, CompressionBlockSize) - 1) / CompressionBlockSize);
			int32 NumCompressedBlocks = LastBlockIndex - FirstBlockIndex + 1;
			uint64 OffsetOnDisk = CompressedBlocks[FirstBlockIndex].Offset;

			FComputedChunkInfo ComputedInfo{
				ChunkInfo.Id,
				ChunkInfo.Hash,
				ChunkInfo.ChunkType,
				ChunkInfo.Size,
				ChunkInfo.CompressedSize,
				ChunkInfo.Offset,
				OffsetOnDisk,
				NumCompressedBlocks,
				ChunkInfo.bIsCompressed
			};

			Chunks.Add(ComputedInfo);
			return true;
			});

		auto SortKey = [](const FComputedChunkInfo& ChunkInfo) { return ChunkInfo.OffsetOnDisk; };
		Algo::SortBy(Chunks, SortKey);

		for(int32 Index=0; Index < Chunks.Num(); ++Index)
		{
			const FComputedChunkInfo& ChunkInfo = Chunks[Index];
			FString PackageName;
			FPackageId PackageId;
			FString* FindFileName = ChunkFileNamesMap.Find(ChunkInfo.Id);
			if (FindFileName && FPackageName::TryConvertFilenameToLongPackageName(*FindFileName, PackageName, nullptr))
			{
				PackageId = FPackageId::FromName(FName(*PackageName));
			}


			const uint32* IdParts = (const uint32*)&ChunkInfo.Id;
			static_assert(sizeof(ChunkInfo.Id) == sizeof(uint32) * 3);
			FString ChunkIdString = FString::Printf(TEXT("%x%x%x"), IdParts[0], IdParts[1], IdParts[2]);

			Out->Logf(TEXT("%d, %s, 0x%llX, %s, %s, %s, %lld, %lld, %lld, %lld, 0x%s, %s"),
					Index,
					*ChunkIdString,
					PackageId.ValueForDebugging(),
					*PackageName,
					FindFileName ? **FindFileName : TEXT(""),
					*ContainerName,
					ChunkInfo.Offset,
					ChunkInfo.OffsetOnDisk,
					ChunkInfo.Size,
					ChunkInfo.CompressedSize,
					*ChunkInfo.Hash.ToString(),
					*LexToString(ChunkInfo.ChunkType)
					);
		}
	}

	return 0;
}

int32 Describe(
	const FString& GlobalContainerPath,
	const FKeyChain& KeyChain,
	const FString& PackageFilter,
	const FString& OutPath,
	bool bIncludeExportHashes)
{
	struct FPackageDesc;

	struct FPackageRedirect
	{
		FName Culture;
		FPackageDesc* Source = nullptr;
		FPackageDesc* Target = nullptr;
	};

	struct FContainerDesc
	{
		FName Name;
		FIoContainerId Id;
		FGuid EncryptionKeyGuid;
		TArray<FPackageRedirect> PackageRedirects;
		bool bCompressed;
		bool bSigned;
		bool bEncrypted;
		bool bIndexed;
	};

	struct FPackageLocation
	{
		FContainerDesc* Container = nullptr;
		uint64 Offset = -1;
	};

	struct FExportDesc
	{
		FPackageDesc* Package = nullptr;
		FName Name;
		FName FullName;
		uint32 ExportHash;
		FPackageObjectIndex OuterIndex;
		FPackageObjectIndex ClassIndex;
		FPackageObjectIndex SuperIndex;
		FPackageObjectIndex TemplateIndex;
		uint64 SerialOffset = 0;
		uint64 SerialSize = 0;
		FSHAHash Hash;
	};

	struct FExportBundleEntryDesc
	{
		FExportBundleEntry::EExportCommandType CommandType = FExportBundleEntry::ExportCommandType_Count;
		int32 LocalExportIndex = -1;
		FExportDesc* Export = nullptr;
	};

	struct FImportDesc
	{
		FName Name;
		FPackageObjectIndex GlobalImportIndex;
		FExportDesc* Export = nullptr;
	};

	struct FScriptObjectDesc
	{
		FName Name;
		FName FullName;
		FPackageObjectIndex GlobalImportIndex;
		FPackageObjectIndex OuterIndex;
	};

	struct FPackageDesc
	{
		FPackageId PackageId;
		FName PackageName;
		uint32 PackageFlags = 0;
		int32 NameCount = -1;
		int32 ExportBundleCount = -1;
		TArray<FPackageLocation, TInlineAllocator<1>> Locations;
		TArray<FPackageId> ImportedPackageIds;
		TArray<FImportDesc> Imports;
		TArray<FExportDesc> Exports;
		TArray<TArray<FExportBundleEntryDesc>, TInlineAllocator<1>> ExportBundles;
	};

	if (!IFileManager::Get().FileExists(*GlobalContainerPath))
	{
		UE_LOG(LogIoStore, Error, TEXT("Global container '%s' doesn't exist."), *GlobalContainerPath);
		return -1;
	}

	TUniquePtr<FIoStoreReader> GlobalReader = CreateIoStoreReader(*GlobalContainerPath, KeyChain);
	if (!GlobalReader.IsValid())
	{
		UE_LOG(LogIoStore, Warning, TEXT("Failed reading global container '%s'"), *GlobalContainerPath);
		return -1;
	}

	UE_LOG(LogIoStore, Display, TEXT("Loading script imports..."));

	TIoStatusOr<FIoBuffer> ScriptObjectsBuffer = GlobalReader->Read(CreateIoChunkId(0, 0, EIoChunkType::ScriptObjects), FIoReadOptions());
	if (!ScriptObjectsBuffer.IsOk())
	{
		UE_LOG(LogIoStore, Warning, TEXT("Failed reading initial load meta chunk from global container '%s'"), *GlobalContainerPath);
		return -1;
	}

	TMap<FPackageObjectIndex, FScriptObjectDesc> ScriptObjectByGlobalIdMap;
	FLargeMemoryReader ScriptObjectsArchive(ScriptObjectsBuffer.ValueOrDie().Data(), ScriptObjectsBuffer.ValueOrDie().DataSize());
	TArray<FNameEntryId> GlobalNameMap = LoadNameBatch(ScriptObjectsArchive);
	int32 NumScriptObjects = 0;
	ScriptObjectsArchive << NumScriptObjects;
	const FScriptObjectEntry* ScriptObjectEntries = reinterpret_cast<const FScriptObjectEntry*>(ScriptObjectsBuffer.ValueOrDie().Data() + ScriptObjectsArchive.Tell());
	for (int32 ScriptObjectIndex = 0; ScriptObjectIndex < NumScriptObjects; ++ScriptObjectIndex)
	{
		const FScriptObjectEntry& ScriptObjectEntry = ScriptObjectEntries[ScriptObjectIndex];
		const FMappedName& MappedName = FMappedName::FromMinimalName(ScriptObjectEntry.ObjectName);
		check(MappedName.IsGlobal());
		FScriptObjectDesc& ScriptObjectDesc = ScriptObjectByGlobalIdMap.Add(ScriptObjectEntry.GlobalIndex);
		ScriptObjectDesc.Name = FName::CreateFromDisplayId(GlobalNameMap[MappedName.GetIndex()], MappedName.GetNumber());
		ScriptObjectDesc.GlobalImportIndex = ScriptObjectEntry.GlobalIndex;
		ScriptObjectDesc.OuterIndex = ScriptObjectEntry.OuterIndex;
	}
	for (auto& KV : ScriptObjectByGlobalIdMap)
	{
		FScriptObjectDesc& ScriptObjectDesc = KV.Get<1>();
		if (ScriptObjectDesc.FullName.IsNone())
		{
			TArray<FScriptObjectDesc*> ScriptObjectStack;
			FScriptObjectDesc* Current = &ScriptObjectDesc;
			FString FullName;
			while (Current)
			{
				if (!Current->FullName.IsNone())
				{
					FullName = Current->FullName.ToString();
					break;
				}
				ScriptObjectStack.Push(Current);
				Current = ScriptObjectByGlobalIdMap.Find(Current->OuterIndex);
			}
			while (ScriptObjectStack.Num() > 0)
			{
				Current = ScriptObjectStack.Pop();
				FullName /= Current->Name.ToString();
				Current->FullName = FName(FullName);
			}
		}
	}

	FString Directory = FPaths::GetPath(GlobalContainerPath);
	FPaths::NormalizeDirectoryName(Directory);

	TArray<FString> FoundContainerFiles;
	IFileManager::Get().FindFiles(FoundContainerFiles, *(Directory / TEXT("*.utoc")), true, false);
	TArray<FString> ContainerFilePaths;
	for (const FString& Filename : FoundContainerFiles)
	{
		ContainerFilePaths.Emplace(Directory / Filename);
	}

	UE_LOG(LogIoStore, Display, TEXT("Loading containers..."));

	TArray<TUniquePtr<FIoStoreReader>> Readers;

	struct FLoadContainerHeaderJob
	{
		FName ContainerName;
		FContainerDesc* ContainerDesc = nullptr;
		TArray<FPackageDesc*> Packages;
		FIoStoreReader* Reader = nullptr;
		FCulturePackageMap RawCulturePackageMap;
		TArray<FIoContainerHeaderPackageRedirect> RawPackageRedirects;
	};

	TArray<FLoadContainerHeaderJob> LoadContainerHeaderJobs;

	for (const FString& ContainerFilePath : ContainerFilePaths)
	{
		TUniquePtr<FIoStoreReader> Reader = CreateIoStoreReader(*ContainerFilePath, KeyChain);
		if (!Reader.IsValid())
		{
			UE_LOG(LogIoStore, Warning, TEXT("Failed to read container '%s'"), *ContainerFilePath);
			continue;
		}

		FLoadContainerHeaderJob& LoadContainerHeaderJob = LoadContainerHeaderJobs.AddDefaulted_GetRef();
		LoadContainerHeaderJob.Reader = Reader.Get();
		LoadContainerHeaderJob.ContainerName = FName(FPaths::GetBaseFilename(ContainerFilePath));
		
		Readers.Emplace(MoveTemp(Reader));
	}
	
	TAtomic<int32> TotalPackageCount{ 0 };
	ParallelFor(LoadContainerHeaderJobs.Num(), [&LoadContainerHeaderJobs, &TotalPackageCount](int32 Index)
	{
		TRACE_CPUPROFILER_EVENT_SCOPE(LoadContainerHeader);

		FLoadContainerHeaderJob& Job = LoadContainerHeaderJobs[Index];

		FContainerDesc* ContainerDesc = new FContainerDesc();
		ContainerDesc->Name = Job.ContainerName;
		ContainerDesc->Id = Job.Reader->GetContainerId();
		ContainerDesc->EncryptionKeyGuid = Job.Reader->GetEncryptionKeyGuid();
		EIoContainerFlags Flags = Job.Reader->GetContainerFlags();
		ContainerDesc->bCompressed = bool(Flags & EIoContainerFlags::Compressed);
		ContainerDesc->bEncrypted = bool(Flags & EIoContainerFlags::Encrypted);
		ContainerDesc->bSigned = bool(Flags & EIoContainerFlags::Signed);
		ContainerDesc->bIndexed = bool(Flags & EIoContainerFlags::Indexed);
		Job.ContainerDesc = ContainerDesc;

		TIoStatusOr<FIoBuffer> IoBuffer = Job.Reader->Read(CreateIoChunkId(Job.Reader->GetContainerId().Value(), 0, EIoChunkType::ContainerHeader), FIoReadOptions());
		if (IoBuffer.IsOk())
		{
			FMemoryReaderView Ar(MakeArrayView(IoBuffer.ValueOrDie().Data(), IoBuffer.ValueOrDie().DataSize()));
			FIoContainerHeader ContainerHeader;
			Ar << ContainerHeader;

			Job.RawCulturePackageMap = ContainerHeader.CulturePackageMap;
			Job.RawPackageRedirects = ContainerHeader.PackageRedirects;

			TArrayView<FFilePackageStoreEntry> StoreEntries(reinterpret_cast<FFilePackageStoreEntry*>(ContainerHeader.StoreEntries.GetData()), ContainerHeader.PackageCount);

			int32 PackageIndex = 0;
			Job.Packages.Reserve(StoreEntries.Num());
			for (FFilePackageStoreEntry& ContainerEntry : StoreEntries)
			{
				const FPackageId& PackageId = ContainerHeader.PackageIds[PackageIndex++];
				FPackageDesc* PackageDesc = new FPackageDesc();
				PackageDesc->PackageId = PackageId;
				PackageDesc->Exports.SetNum(ContainerEntry.ExportCount);
				PackageDesc->ExportBundleCount = ContainerEntry.ExportBundleCount;
				PackageDesc->ImportedPackageIds = TArrayView<FPackageId>(ContainerEntry.ImportedPackages.Data(), ContainerEntry.ImportedPackages.Num());
				Job.Packages.Add(PackageDesc);
				++TotalPackageCount;
			}
		}
	}, EParallelForFlags::Unbalanced);

	struct FLoadPackageSummaryJob
	{
		FPackageDesc* PackageDesc = nullptr;
		FIoChunkId ChunkId;
		TArray<FLoadContainerHeaderJob*, TInlineAllocator<1>> Containers;
	};

	TArray<FLoadPackageSummaryJob> LoadPackageSummaryJobs;

	TArray<FContainerDesc*> Containers;
	TArray<FPackageDesc*> Packages;
	TMap<FPackageId, FPackageDesc*> PackageByIdMap;
	TMap<FPackageId, FLoadPackageSummaryJob*> PackageJobByIdMap;
	Containers.Reserve(LoadContainerHeaderJobs.Num());
	Packages.Reserve(TotalPackageCount);
	PackageByIdMap.Reserve(TotalPackageCount);
	PackageJobByIdMap.Reserve(TotalPackageCount);
	LoadPackageSummaryJobs.Reserve(TotalPackageCount);
	for (FLoadContainerHeaderJob& LoadContainerHeaderJob : LoadContainerHeaderJobs)
	{
		Containers.Add(LoadContainerHeaderJob.ContainerDesc);
		for (FPackageDesc* PackageDesc : LoadContainerHeaderJob.Packages)
		{
			FLoadPackageSummaryJob*& UniquePackageJob = PackageJobByIdMap.FindOrAdd(PackageDesc->PackageId);
			if (!UniquePackageJob)
			{
				Packages.Add(PackageDesc);
				PackageByIdMap.Add(PackageDesc->PackageId, PackageDesc);
				FLoadPackageSummaryJob& LoadPackageSummaryJob = LoadPackageSummaryJobs.AddDefaulted_GetRef();
				LoadPackageSummaryJob.PackageDesc = PackageDesc;
				LoadPackageSummaryJob.ChunkId = CreateIoChunkId(PackageDesc->PackageId.Value(), 0, EIoChunkType::ExportBundleData);
				UniquePackageJob = &LoadPackageSummaryJob;
			}
			UniquePackageJob->Containers.Add(&LoadContainerHeaderJob);
		}
	}
	for (FLoadContainerHeaderJob& LoadContainerHeaderJob : LoadContainerHeaderJobs)
	{
		for (const auto& RedirectPair : LoadContainerHeaderJob.RawPackageRedirects)
		{
			FPackageRedirect& PackageRedirect = LoadContainerHeaderJob.ContainerDesc->PackageRedirects.AddDefaulted_GetRef();
			PackageRedirect.Source = PackageByIdMap.FindRef(RedirectPair.SourcePackageId);
			PackageRedirect.Target = PackageByIdMap.FindRef(RedirectPair.TargetPackageId);
		}
		for (const auto& CultureRedirectsPair : LoadContainerHeaderJob.RawCulturePackageMap)
		{
			FName Culture(CultureRedirectsPair.Get<0>());
			for (const auto& RedirectPair : CultureRedirectsPair.Get<1>())
			{
				FPackageRedirect& PackageRedirect = LoadContainerHeaderJob.ContainerDesc->PackageRedirects.AddDefaulted_GetRef();
				PackageRedirect.Source = PackageByIdMap.FindRef(RedirectPair.SourcePackageId);
				PackageRedirect.Target = PackageByIdMap.FindRef(RedirectPair.TargetPackageId);
				PackageRedirect.Culture = Culture;
			}
		}
	}
	
	ParallelFor(LoadPackageSummaryJobs.Num(), [&LoadPackageSummaryJobs, bIncludeExportHashes](int32 Index)
	{
		TRACE_CPUPROFILER_EVENT_SCOPE(LoadPackageSummary);

		FLoadPackageSummaryJob& Job = LoadPackageSummaryJobs[Index];
		for (FLoadContainerHeaderJob* LoadContainerHeaderJob : Job.Containers)
		{
			TIoStatusOr<FIoStoreTocChunkInfo> ChunkInfo = LoadContainerHeaderJob->Reader->GetChunkInfo(Job.ChunkId);
			check(ChunkInfo.IsOk());
			FPackageLocation& Location = Job.PackageDesc->Locations.AddDefaulted_GetRef();
			Location.Container = LoadContainerHeaderJob->ContainerDesc;
			Location.Offset = ChunkInfo.ValueOrDie().Offset;
		}

		FIoStoreReader* Reader = Job.Containers[0]->Reader;
		FIoReadOptions ReadOptions;
		if (!bIncludeExportHashes)
		{
			ReadOptions.SetRange(0, 16 << 10);
		}
		TIoStatusOr<FIoBuffer> IoBuffer = Reader->Read(Job.ChunkId, ReadOptions);
		check(IoBuffer.IsOk());
		const uint8* PackageSummaryData = IoBuffer.ValueOrDie().Data();
		const FPackageSummary* PackageSummary = reinterpret_cast<const FPackageSummary*>(PackageSummaryData);
		if (PackageSummary->HeaderSize > IoBuffer.ValueOrDie().DataSize())
		{
			ReadOptions.SetRange(0, PackageSummary->HeaderSize);
			IoBuffer = Reader->Read(Job.ChunkId, ReadOptions);
			PackageSummaryData = IoBuffer.ValueOrDie().Data();
			PackageSummary = reinterpret_cast<const FPackageSummary*>(PackageSummaryData);
		}

		TArray<FNameEntryId> PackageNameMap;
		{
			TRACE_CPUPROFILER_EVENT_SCOPE(LoadNameBatch);
			TArrayView<const uint8> NameMapView(PackageSummaryData + sizeof(FPackageSummary), PackageSummary->HeaderSize - sizeof(FPackageSummary));
			FMemoryReaderView NameMapReader(NameMapView);
			PackageNameMap = LoadNameBatch(NameMapReader);
		}

		Job.PackageDesc->PackageName = FName::CreateFromDisplayId(PackageNameMap[PackageSummary->Name.GetIndex()], PackageSummary->Name.GetNumber());
		Job.PackageDesc->PackageFlags = PackageSummary->PackageFlags;
		Job.PackageDesc->NameCount = PackageNameMap.Num();

		const FPackageObjectIndex* ImportMap = reinterpret_cast<const FPackageObjectIndex*>(PackageSummaryData + PackageSummary->ImportMapOffset);
		Job.PackageDesc->Imports.SetNum((PackageSummary->ExportMapOffset - PackageSummary->ImportMapOffset) / sizeof(FPackageObjectIndex));
		for (int32 ImportIndex = 0; ImportIndex < Job.PackageDesc->Imports.Num(); ++ImportIndex)
		{
			FImportDesc& ImportDesc = Job.PackageDesc->Imports[ImportIndex];
			ImportDesc.GlobalImportIndex = ImportMap[ImportIndex];
		}

		const FExportMapEntry* ExportMap = reinterpret_cast<const FExportMapEntry*>(PackageSummaryData + PackageSummary->ExportMapOffset);
		for (int32 ExportIndex = 0; ExportIndex < Job.PackageDesc->Exports.Num(); ++ExportIndex)
		{
			const FExportMapEntry& ExportMapEntry = ExportMap[ExportIndex];
			FExportDesc& ExportDesc = Job.PackageDesc->Exports[ExportIndex];
			ExportDesc.Package = Job.PackageDesc;
			ExportDesc.Name = FName::CreateFromDisplayId(PackageNameMap[ExportMapEntry.ObjectName.GetIndex()], ExportMapEntry.ObjectName.GetNumber());
			ExportDesc.OuterIndex = ExportMapEntry.OuterIndex;
			ExportDesc.ClassIndex = ExportMapEntry.ClassIndex;
			ExportDesc.SuperIndex = ExportMapEntry.SuperIndex;
			ExportDesc.TemplateIndex = ExportMapEntry.TemplateIndex;
			ExportDesc.ExportHash = ExportMapEntry.ExportHash;
			ExportDesc.SerialSize = ExportMapEntry.CookedSerialSize;
		}

		const FExportBundleHeader* ExportBundleHeaders = reinterpret_cast<const FExportBundleHeader*>(PackageSummaryData + PackageSummary->GraphDataOffset);
		const FExportBundleEntry* ExportBundleEntries = reinterpret_cast<const FExportBundleEntry*>(PackageSummaryData + PackageSummary->ExportBundleEntriesOffset);
		uint64 CurrentExportOffset = PackageSummary->HeaderSize;
		for (int32 ExportBundleIndex = 0; ExportBundleIndex < Job.PackageDesc->ExportBundleCount; ++ExportBundleIndex)
		{
			TArray<FExportBundleEntryDesc>& ExportBundleDesc = Job.PackageDesc->ExportBundles.AddDefaulted_GetRef();
			const FExportBundleHeader* ExportBundle = ExportBundleHeaders + ExportBundleIndex;
			const FExportBundleEntry* BundleEntry = ExportBundleEntries + ExportBundle->FirstEntryIndex;
			const FExportBundleEntry* BundleEntryEnd = BundleEntry + ExportBundle->EntryCount;
			check(BundleEntry <= BundleEntryEnd);
			while (BundleEntry < BundleEntryEnd)
			{
				FExportBundleEntryDesc& EntryDesc = ExportBundleDesc.AddDefaulted_GetRef();
				EntryDesc.CommandType = FExportBundleEntry::EExportCommandType(BundleEntry->CommandType);
				EntryDesc.LocalExportIndex = BundleEntry->LocalExportIndex;
				EntryDesc.Export = &Job.PackageDesc->Exports[BundleEntry->LocalExportIndex];
				if (BundleEntry->CommandType == FExportBundleEntry::ExportCommandType_Serialize)
				{
					EntryDesc.Export->SerialOffset = CurrentExportOffset;
					CurrentExportOffset += EntryDesc.Export->SerialSize;

					if (bIncludeExportHashes)
					{
						check(EntryDesc.Export->SerialOffset + EntryDesc.Export->SerialSize <= IoBuffer.ValueOrDie().DataSize());
						FSHA1::HashBuffer(IoBuffer.ValueOrDie().Data() + EntryDesc.Export->SerialOffset, EntryDesc.Export->SerialSize, EntryDesc.Export->Hash.Hash);
					}
				}
				++BundleEntry;
			}
		}
	}, EParallelForFlags::Unbalanced);

	UE_LOG(LogIoStore, Display, TEXT("Connecting imports and exports..."));
	TMap<FPublicExportKey, FExportDesc*> ExportByKeyMap;
	{
		TRACE_CPUPROFILER_EVENT_SCOPE(ConnectImportsAndExports);

		for (FPackageDesc* PackageDesc : Packages)
		{
			for (FExportDesc& ExportDesc : PackageDesc->Exports)
			{
				if (ExportDesc.ExportHash)
				{
					FPublicExportKey Key = FPublicExportKey::MakeKey(PackageDesc->PackageId, ExportDesc.ExportHash);
					ExportByKeyMap.Add(Key, &ExportDesc);
				}
			}
		}

		ParallelFor(Packages.Num(), [&Packages](int32 Index)
		{
			FPackageDesc* PackageDesc = Packages[Index];
			for (FExportDesc& ExportDesc : PackageDesc->Exports)
			{
				if (ExportDesc.FullName.IsNone())
				{
					TRACE_CPUPROFILER_EVENT_SCOPE(GenerateExportFullName);

					TArray<FExportDesc*> ExportStack;
					
					FExportDesc* Current = &ExportDesc;
					TStringBuilder<2048> FullNameBuilder;
					TCHAR NameBuffer[FName::StringBufferSize];
					for (;;)
					{
						if (!Current->FullName.IsNone())
						{
							Current->FullName.ToString(NameBuffer);
							FullNameBuilder.Append(NameBuffer);
							break;
						}
						ExportStack.Push(Current);
						if (Current->OuterIndex.IsNull())
						{
							PackageDesc->PackageName.ToString(NameBuffer);
							FullNameBuilder.Append(NameBuffer);
							break;
						}
						Current = &PackageDesc->Exports[Current->OuterIndex.Value()];
					}
					while (ExportStack.Num() > 0)
					{
						Current = ExportStack.Pop(false);
						FullNameBuilder.Append(TEXT("/"));
						Current->Name.ToString(NameBuffer);
						FullNameBuilder.Append(NameBuffer);
						Current->FullName = FName(FullNameBuilder);
					}
				}
			}
		}, EParallelForFlags::Unbalanced);

		for (FPackageDesc* PackageDesc : Packages)
		{
			for (FImportDesc& Import : PackageDesc->Imports)
			{
				if (!Import.GlobalImportIndex.IsNull())
				{
					if (Import.GlobalImportIndex.IsPackageImport())
					{
						FPublicExportKey Key = FPublicExportKey::FromPackageImport(Import.GlobalImportIndex, PackageDesc->ImportedPackageIds);
						Import.Export = ExportByKeyMap.FindRef(Key);
						if (!Import.Export)
						{
							UE_LOG(LogIoStore, Warning, TEXT("Missing import: 0x%llX in package 0x%llX '%s'"), Import.GlobalImportIndex.Value(), PackageDesc->PackageId.ValueForDebugging(), *PackageDesc->PackageName.ToString());
						}
						else
						{
							Import.Name = Import.Export->FullName;
						}
					}
					else
					{
						FScriptObjectDesc* ScriptObjectDesc = ScriptObjectByGlobalIdMap.Find(Import.GlobalImportIndex);
						check(ScriptObjectDesc);
						Import.Name = ScriptObjectDesc->FullName;
					}
				}
			}
		}
	}

	UE_LOG(LogIoStore, Display, TEXT("Collecting output packages..."));
	TArray<const FPackageDesc*> OutputPackages;
	{
		TRACE_CPUPROFILER_EVENT_SCOPE(CollectOutputPackages);

		if (PackageFilter.IsEmpty())
		{
			OutputPackages.Append(Packages);
		}
		else
		{
			TArray<FString> SplitPackageFilters;
			const TCHAR* Delimiters[] = { TEXT(","), TEXT(" ") };
			PackageFilter.ParseIntoArray(SplitPackageFilters, Delimiters, UE_ARRAY_COUNT(Delimiters), true);

			TArray<FString> PackageNameFilter;
			TSet<FPackageId> PackageIdFilter;
			for (const FString& PackageNameOrId : SplitPackageFilters)
			{
				if (PackageNameOrId.Len() > 0 && FChar::IsDigit(PackageNameOrId[0]))
				{
					uint64 Value;
					LexFromString(Value, *PackageNameOrId);
					PackageIdFilter.Add(*(FPackageId*)(&Value));
				}
				else
				{
					PackageNameFilter.Add(PackageNameOrId);
				}
			}

			TArray<const FPackageDesc*> PackageStack;
			for (const FPackageDesc* PackageDesc : Packages)
			{
				bool bInclude = false;
				if (PackageIdFilter.Contains(PackageDesc->PackageId))
				{
					bInclude = true;
				}
				else
				{
					FString PackageName = PackageDesc->PackageName.ToString();
					for (const FString& Wildcard : PackageNameFilter)
					{
						if (PackageName.MatchesWildcard(Wildcard))
						{
							bInclude = true;
							break;
						}
					}
				}
				if (bInclude)
				{
					PackageStack.Push(PackageDesc);
				}
			}
			TSet<const FPackageDesc*> Visited;
			while (PackageStack.Num() > 0)
			{
				const FPackageDesc* PackageDesc = PackageStack.Pop();
				if (!Visited.Contains(PackageDesc))
				{
					Visited.Add(PackageDesc);
					OutputPackages.Add(PackageDesc);
					for (const FImportDesc& Import : PackageDesc->Imports)
					{
						if (Import.Export && Import.Export->Package)
						{
							PackageStack.Push(Import.Export->Package);
						}
					}
				}
			}
		}
	}

	UE_LOG(LogIoStore, Display, TEXT("Generating report..."));

	FOutputDevice* OutputOverride = GWarn;
	FString OutputFilename;
	TUniquePtr<FOutputDeviceFile> OutputBuffer;
	if (!OutPath.IsEmpty())
	{
		OutputBuffer = MakeUnique<FOutputDeviceFile>(*OutPath, true);
		OutputBuffer->SetSuppressEventTag(true);
		OutputOverride = OutputBuffer.Get();
	}
	{
		TRACE_CPUPROFILER_EVENT_SCOPE(GenerateReport);
		TGuardValue<ELogTimes::Type> GuardPrintLogTimes(GPrintLogTimes, ELogTimes::None);
		TGuardValue<bool> GuardPrintLogCategory(GPrintLogCategory, false);
		TGuardValue<bool> GuardPrintLogVerbosity(GPrintLogVerbosity, false);

		auto PackageObjectIndexToString = [&ScriptObjectByGlobalIdMap, &ExportByKeyMap](const FPackageDesc* Package, const FPackageObjectIndex& PackageObjectIndex, bool bIncludeName) -> FString
		{
			if (PackageObjectIndex.IsNull())
			{
				return TEXT("<null>");
			}
			else if (PackageObjectIndex.IsPackageImport())
			{
				FPublicExportKey Key = FPublicExportKey::FromPackageImport(PackageObjectIndex, Package->ImportedPackageIds);
				FExportDesc* ExportDesc = ExportByKeyMap.FindRef(Key);
				if (ExportDesc && bIncludeName)
				{
					return FString::Printf(TEXT("0x%llX '%s'"), PackageObjectIndex.Value(), *ExportDesc->FullName.ToString());
				}
				else
				{
					return FString::Printf(TEXT("0x%llX"), PackageObjectIndex.Value());
				}
			}
			else if (PackageObjectIndex.IsScriptImport())
			{
				FScriptObjectDesc* ScriptObjectDesc = ScriptObjectByGlobalIdMap.Find(PackageObjectIndex);
				if (ScriptObjectDesc && bIncludeName)
				{
					return FString::Printf(TEXT("0x%llX '%s'"), PackageObjectIndex.Value(), *ScriptObjectDesc->FullName.ToString());
				}
				else
				{
					return FString::Printf(TEXT("0x%llX"), PackageObjectIndex.Value());
				}
			}
			else if (PackageObjectIndex.IsExport())
			{
				return FString::Printf(TEXT("%d"), PackageObjectIndex.Value());
			}
			else
			{
				return FString::Printf(TEXT("0x%llX"), PackageObjectIndex.Value());
			}
		};

		for (const FContainerDesc* ContainerDesc : Containers)
		{
			OutputOverride->Logf(ELogVerbosity::Display, TEXT("********************************************"));
			OutputOverride->Logf(ELogVerbosity::Display, TEXT("Container '%s' Summary"), *ContainerDesc->Name.ToString());
			OutputOverride->Logf(ELogVerbosity::Display, TEXT("--------------------------------------------"));

			OutputOverride->Logf(ELogVerbosity::Display, TEXT("\t\t      ContainerId: 0x%llX"), ContainerDesc->Id.Value());
			OutputOverride->Logf(ELogVerbosity::Display, TEXT("\t\t       Compressed: %s"), ContainerDesc->bCompressed ? TEXT("Yes") : TEXT("No"));
			OutputOverride->Logf(ELogVerbosity::Display, TEXT("\t\t           Signed: %s"), ContainerDesc->bSigned ? TEXT("Yes") : TEXT("No"));
			OutputOverride->Logf(ELogVerbosity::Display, TEXT("\t\t          Indexed: %s"), ContainerDesc->bIndexed ? TEXT("Yes") : TEXT("No"));
			if (ContainerDesc->bEncrypted)
			{
				OutputOverride->Logf(ELogVerbosity::Display, TEXT("\t\tEncryptionKeyGuid: %s"), *ContainerDesc->EncryptionKeyGuid.ToString());
			}

			if (ContainerDesc->PackageRedirects.Num())
			{
				OutputOverride->Logf(ELogVerbosity::Display, TEXT("--------------------------------------------"));
				OutputOverride->Logf(ELogVerbosity::Display, TEXT("Package Redirects"));
				OutputOverride->Logf(ELogVerbosity::Display, TEXT("=========="));
				for (const FPackageRedirect& Redirect : ContainerDesc->PackageRedirects)
				{
					OutputOverride->Logf(ELogVerbosity::Display, TEXT("\t*************************"));
					if (!Redirect.Culture.IsNone())
					{
						OutputOverride->Logf(ELogVerbosity::Display, TEXT("\t\t          Culture: %s"), *Redirect.Culture.ToString());
					}
					OutputOverride->Logf(ELogVerbosity::Display, TEXT("\t\t           Source: 0x%llX '%s'"), Redirect.Source->PackageId.ValueForDebugging(), *Redirect.Source->PackageName.ToString());
					OutputOverride->Logf(ELogVerbosity::Display, TEXT("\t\t           Target: 0x%llX '%s'"), Redirect.Target->PackageId.ValueForDebugging(), *Redirect.Target->PackageName.ToString());
				}
			}
		}

		for (const FPackageDesc* PackageDesc : OutputPackages)
		{
			OutputOverride->Logf(ELogVerbosity::Display, TEXT("********************************************"));
			OutputOverride->Logf(ELogVerbosity::Display, TEXT("Package '%s' Summary"), *PackageDesc->PackageName.ToString());
			OutputOverride->Logf(ELogVerbosity::Display, TEXT("--------------------------------------------"));

			OutputOverride->Logf(ELogVerbosity::Display, TEXT("\t\t        PackageId: 0x%llX"), PackageDesc->PackageId.ValueForDebugging());
			OutputOverride->Logf(ELogVerbosity::Display, TEXT("\t\t     PackageFlags: %X"), PackageDesc->PackageFlags);
			OutputOverride->Logf(ELogVerbosity::Display, TEXT("\t\t        NameCount: %d"), PackageDesc->NameCount);
			OutputOverride->Logf(ELogVerbosity::Display, TEXT("\t\t      ImportCount: %d"), PackageDesc->Imports.Num());
			OutputOverride->Logf(ELogVerbosity::Display, TEXT("\t\t      ExportCount: %d"), PackageDesc->Exports.Num());
			OutputOverride->Logf(ELogVerbosity::Display, TEXT("\t\tExportBundleCount: %d"), PackageDesc->ExportBundleCount);

			OutputOverride->Logf(ELogVerbosity::Display, TEXT("--------------------------------------------"));
			OutputOverride->Logf(ELogVerbosity::Display, TEXT("Locations"));
			OutputOverride->Logf(ELogVerbosity::Display, TEXT("=========="));
			int32 Index = 0;
			for (const FPackageLocation& Location : PackageDesc->Locations)
			{
				OutputOverride->Logf(ELogVerbosity::Display, TEXT("\t*************************"));
				OutputOverride->Logf(ELogVerbosity::Display, TEXT("\tLocation %d: '%s'"), Index++, *Location.Container->Name.ToString());
				OutputOverride->Logf(ELogVerbosity::Display, TEXT("\t\t           Offset: %lld"), Location.Offset);
			}

			OutputOverride->Logf(ELogVerbosity::Display, TEXT("--------------------------------------------"));
			OutputOverride->Logf(ELogVerbosity::Display, TEXT("Imports"));
			OutputOverride->Logf(ELogVerbosity::Display, TEXT("=========="));
			Index = 0;
			for (const FImportDesc& Import : PackageDesc->Imports)
			{
				OutputOverride->Logf(ELogVerbosity::Display, TEXT("\t*************************"));
				OutputOverride->Logf(ELogVerbosity::Display, TEXT("\tImport %d: '%s'"), Index++, *Import.Name.ToString());
				OutputOverride->Logf(ELogVerbosity::Display, TEXT("\t\tGlobalImportIndex: %s"), *PackageObjectIndexToString(PackageDesc, Import.GlobalImportIndex, false));
			}

			OutputOverride->Logf(ELogVerbosity::Display, TEXT("--------------------------------------------"));
			OutputOverride->Logf(ELogVerbosity::Display, TEXT("Exports"));
			OutputOverride->Logf(ELogVerbosity::Display, TEXT("=========="));
			Index = 0;
			for (const FExportDesc& Export : PackageDesc->Exports)
			{
				OutputOverride->Logf(ELogVerbosity::Display, TEXT("\t*************************"));
				OutputOverride->Logf(ELogVerbosity::Display, TEXT("\tExport %d: '%s'"), Index++, *Export.Name.ToString());
				OutputOverride->Logf(ELogVerbosity::Display, TEXT("\t\t       OuterIndex: %s"), *PackageObjectIndexToString(PackageDesc, Export.OuterIndex, true));
				OutputOverride->Logf(ELogVerbosity::Display, TEXT("\t\t       ClassIndex: %s"), *PackageObjectIndexToString(PackageDesc, Export.ClassIndex, true));
				OutputOverride->Logf(ELogVerbosity::Display, TEXT("\t\t       SuperIndex: %s"), *PackageObjectIndexToString(PackageDesc, Export.SuperIndex, true));
				OutputOverride->Logf(ELogVerbosity::Display, TEXT("\t\t    TemplateIndex: %s"), *PackageObjectIndexToString(PackageDesc, Export.TemplateIndex, true));
				OutputOverride->Logf(ELogVerbosity::Display, TEXT("\t\t       ExportHash: %d"), Export.ExportHash);
				OutputOverride->Logf(ELogVerbosity::Display, TEXT("\t\t           Offset: %lld"), Export.SerialOffset);
				OutputOverride->Logf(ELogVerbosity::Display, TEXT("\t\t             Size: %lld"), Export.SerialSize);
				if (bIncludeExportHashes)
				{
					OutputOverride->Logf(ELogVerbosity::Display, TEXT("\t\t             Hash: %s"), *Export.Hash.ToString());
				}
			}

			OutputOverride->Logf(ELogVerbosity::Display, TEXT("--------------------------------------------"));
			OutputOverride->Logf(ELogVerbosity::Display, TEXT("Export Bundles"));
			OutputOverride->Logf(ELogVerbosity::Display, TEXT("=========="));
			Index = 0;
			for (const TArray<FExportBundleEntryDesc>& ExportBundle : PackageDesc->ExportBundles)
			{
				OutputOverride->Logf(ELogVerbosity::Display, TEXT("\t*************************"));
				OutputOverride->Logf(ELogVerbosity::Display, TEXT("\tExport Bundle %d"), Index++);
				for (const FExportBundleEntryDesc& ExportBundleEntry : ExportBundle)
				{
					if (ExportBundleEntry.CommandType == FExportBundleEntry::ExportCommandType_Create)
					{
						OutputOverride->Logf(ELogVerbosity::Display, TEXT("\t\t           Create: %d '%s'"), ExportBundleEntry.LocalExportIndex, *ExportBundleEntry.Export->Name.ToString());
					}
					else
					{
						OutputOverride->Logf(ELogVerbosity::Display, TEXT("\t\t        Serialize: %d '%s'"), ExportBundleEntry.LocalExportIndex, *ExportBundleEntry.Export->Name.ToString());
					}
				}
			}
		}
	}

	for (FPackageDesc* PackageDesc : Packages)
	{
		delete PackageDesc;
	}
	for (FContainerDesc* ContainerDesc : Containers)
	{
		delete ContainerDesc;
	}

	return 0;
}

static int32 Diff(
	const FString& SourcePath,
	const FKeyChain& SourceKeyChain,
	const FString& TargetPath,
	const FKeyChain& TargetKeyChain,
	const FString& OutPath)
{
	struct FContainerChunkInfo
	{
		FString ContainerName;
		TMap<FIoChunkId, FIoStoreTocChunkInfo> ChunkInfoById;
		int64 UncompressedContainerSize = 0;
		int64 CompressedContainerSize = 0;
	};

	struct FContainerDiff
	{
		TSet<FIoChunkId> Unmodified;
		TSet<FIoChunkId> Modified;
		TSet<FIoChunkId> Added;
		TSet<FIoChunkId> Removed;
		int64 UnmodifiedCompressedSize = 0;
		int64 ModifiedCompressedSize = 0;
		int64 AddedCompressedSize = 0;
		int64 RemovedCompressedSize = 0;
	};

	using FContainers = TMap<FString, FContainerChunkInfo>;

	auto ReadContainers = [](const FString& Directory, const FKeyChain& KeyChain, FContainers& OutContainers)
	{
		TArray<FString> ContainerFileNames;
		IFileManager::Get().FindFiles(ContainerFileNames, *(Directory / TEXT("*.utoc")), true, false);

		for (const FString& ContainerFileName : ContainerFileNames)
		{
			FString ContainerFilePath = Directory / ContainerFileName;
			UE_LOG(LogIoStore, Display, TEXT("Reading container '%s'"), *ContainerFilePath);

			TUniquePtr<FIoStoreReader> Reader = CreateIoStoreReader(*ContainerFilePath, KeyChain);
			if (!Reader.IsValid())
			{
				UE_LOG(LogIoStore, Warning, TEXT("Failed to read container '%s'"), *ContainerFilePath);
				continue;
			}

			FString ContainerName = FPaths::GetBaseFilename(ContainerFileName);
			FContainerChunkInfo& ContainerChunkInfo = OutContainers.FindOrAdd(ContainerName);
			ContainerChunkInfo.ContainerName = MoveTemp(ContainerName);

			Reader->EnumerateChunks([&ContainerChunkInfo](const FIoStoreTocChunkInfo& ChunkInfo)
			{
				ContainerChunkInfo.ChunkInfoById.Add(ChunkInfo.Id, ChunkInfo);
				ContainerChunkInfo.UncompressedContainerSize += ChunkInfo.Size;
				ContainerChunkInfo.CompressedContainerSize += ChunkInfo.CompressedSize;
				return true;
			});
		}
	};

	auto ComputeDiff = [](const FContainerChunkInfo& SourceContainer, const FContainerChunkInfo& TargetContainer) -> FContainerDiff 
	{
		check(SourceContainer.ContainerName == TargetContainer.ContainerName);

		FContainerDiff ContainerDiff;

		for (const auto& TargetChunkInfo : TargetContainer.ChunkInfoById)
		{
			if (const FIoStoreTocChunkInfo* SourceChunkInfo = SourceContainer.ChunkInfoById.Find(TargetChunkInfo.Key))
			{
				if (SourceChunkInfo->Hash != TargetChunkInfo.Value.Hash)
				{
					ContainerDiff.Modified.Add(TargetChunkInfo.Key);
					ContainerDiff.ModifiedCompressedSize += TargetChunkInfo.Value.CompressedSize;
				}
				else
				{
					ContainerDiff.Unmodified.Add(TargetChunkInfo.Key);
					ContainerDiff.UnmodifiedCompressedSize += TargetChunkInfo.Value.CompressedSize;
				}
			}
			else
			{
				ContainerDiff.Added.Add(TargetChunkInfo.Key);
				ContainerDiff.AddedCompressedSize += TargetChunkInfo.Value.CompressedSize;
			}
		}

		for (const auto& SourceChunkInfo : SourceContainer.ChunkInfoById)
		{
			if (!TargetContainer.ChunkInfoById.Contains(SourceChunkInfo.Key))
			{
				ContainerDiff.Removed.Add(SourceChunkInfo.Key);
				ContainerDiff.RemovedCompressedSize += SourceChunkInfo.Value.CompressedSize;
			}
		}

		return MoveTemp(ContainerDiff);
	};

	FOutputDevice* OutputDevice = GWarn;
	TUniquePtr<FOutputDeviceFile> FileOutputDevice;

	if (!OutPath.IsEmpty())
	{
		UE_LOG(LogIoStore, Error, TEXT("Redirecting output to: '%s'"), *OutPath);

		FileOutputDevice = MakeUnique<FOutputDeviceFile>(*OutPath, true);
		FileOutputDevice->SetSuppressEventTag(true);
		OutputDevice = FileOutputDevice.Get();
	}

	FContainers SourceContainers, TargetContainers;
	TArray<FString> AddedContainers, ModifiedContainers, RemovedContainers;
	TArray<FContainerDiff> ContainerDiffs;

	UE_LOG(LogIoStore, Display, TEXT("Reading source container(s) from '%s':"), *SourcePath);
	ReadContainers(SourcePath, SourceKeyChain, SourceContainers);

	if (!SourceContainers.Num())
	{
		UE_LOG(LogIoStore, Error, TEXT("Failed to read source container(s) from '%s':"), *SourcePath);
		return -1;
	}

	UE_LOG(LogIoStore, Display, TEXT("Reading target container(s) from '%s':"), *TargetPath);
	ReadContainers(TargetPath, TargetKeyChain, TargetContainers);

	if (!TargetContainers.Num())
	{
		UE_LOG(LogIoStore, Error, TEXT("Failed to read target container(s) from '%s':"), *SourcePath);
		return -1;
	}

	for (const auto& TargetContainer : TargetContainers)
	{
		if (SourceContainers.Contains(TargetContainer.Key))
		{
			ModifiedContainers.Add(TargetContainer.Key);
		}
		else
		{
			AddedContainers.Add(TargetContainer.Key);
		}
	}

	for (const auto& SourceContainer : SourceContainers)
	{
		if (!TargetContainers.Contains(SourceContainer.Key))
		{
			RemovedContainers.Add(SourceContainer.Key);
		}
	}

	for (const FString& ModifiedContainer : ModifiedContainers)
	{
		ContainerDiffs.Emplace(ComputeDiff(*SourceContainers.Find(ModifiedContainer), *TargetContainers.Find(ModifiedContainer)));
	}

	OutputDevice->Logf(ELogVerbosity::Display, TEXT(""));
	OutputDevice->Logf(ELogVerbosity::Display, TEXT("------------------------------ Container Diff Summary ------------------------------"));
	OutputDevice->Logf(ELogVerbosity::Display, TEXT("Source path '%s'"), *SourcePath);
	OutputDevice->Logf(ELogVerbosity::Display, TEXT("Target path '%s'"), *TargetPath);

	OutputDevice->Logf(ELogVerbosity::Display, TEXT(""));
	OutputDevice->Logf(ELogVerbosity::Display, TEXT("Source container file(s):"));
	OutputDevice->Logf(ELogVerbosity::Display, TEXT(""));
	OutputDevice->Logf(ELogVerbosity::Display, TEXT("%-40s %15s %15s"), TEXT("Container"), TEXT("Size (MB)"), TEXT("Chunks"));
	OutputDevice->Logf(ELogVerbosity::Display, TEXT("-------------------------------------------------------------------------"));

	{
		uint64 TotalSourceBytes = 0;
		uint64 TotalSourceChunks = 0;

		for (const auto& NameContainerPair : SourceContainers)
		{
			const FContainerChunkInfo& SourceContainer = NameContainerPair.Value;
			OutputDevice->Logf(ELogVerbosity::Display, TEXT("%-40s %15.2lf %15d"), *SourceContainer.ContainerName, double(SourceContainer.CompressedContainerSize) / 1024.0 / 1024.0, SourceContainer.ChunkInfoById.Num());

			TotalSourceBytes += SourceContainer.CompressedContainerSize;
			TotalSourceChunks += SourceContainer.ChunkInfoById.Num();
		}

		OutputDevice->Logf(ELogVerbosity::Display, TEXT("-------------------------------------------------------------------------"));
		OutputDevice->Logf(ELogVerbosity::Display, TEXT("%-40s %15.2lf %15d"), *FString::Printf(TEXT("Total of %d container file(s)"), SourceContainers.Num()), double(TotalSourceBytes) / 1024.0 / 1024.0, TotalSourceChunks);
	}

	{
		uint64 TotalTargetBytes = 0;
		uint64 TotalTargetChunks = 0;
		uint64 TotalUnmodifiedChunks = 0;
		uint64 TotalUnmodifiedCompressedBytes = 0;
		uint64 TotalModifiedChunks = 0;
		uint64 TotalModifiedCompressedBytes = 0;
		uint64 TotalAddedChunks = 0;
		uint64 TotalAddedCompressedBytes = 0;
		uint64 TotalRemovedChunks = 0;
		uint64 TotalRemovedCompressedBytes = 0;

		if (ModifiedContainers.Num())
		{
			OutputDevice->Logf(ELogVerbosity::Display, TEXT(""));
			OutputDevice->Logf(ELogVerbosity::Display, TEXT("Target container file(s):"));
			OutputDevice->Logf(ELogVerbosity::Display, TEXT(""));
			OutputDevice->Logf(ELogVerbosity::Display, TEXT("%-40s %15s %15s %25s %25s %25s %25s %25s %25s %25s %25s"), TEXT("Container"), TEXT("Size (MB)"), TEXT("Chunks"), TEXT("Unmodified"), TEXT("Unmodified (MB)"), TEXT("Modified"), TEXT("Modified (MB)"), TEXT("Added"), TEXT("Added (MB)"), TEXT("Removed"), TEXT("Removed (MB)"));
			OutputDevice->Logf(ELogVerbosity::Display, TEXT("----------------------------------------------------------------------------------------------------------------------------------------------------------------------------------------------------------------------------------------------------------------------------------------"));

			for (int32 Idx = 0; Idx < ModifiedContainers.Num(); Idx++)
			{
				const FContainerChunkInfo& SourceContainer = *SourceContainers.Find(ModifiedContainers[Idx]);
				const FContainerChunkInfo& TargetContainer = *TargetContainers.Find(ModifiedContainers[Idx]);
				const FContainerDiff& Diff = ContainerDiffs[Idx];

				const int32 NumChunks = TargetContainer.ChunkInfoById.Num();
				const int32 NumSourceChunks = SourceContainer.ChunkInfoById.Num();

				OutputDevice->Logf(ELogVerbosity::Display, TEXT("%-40s %15s %15d %25s %25s %25s %25s %25s %25s %25s %25s"),
					*TargetContainer.ContainerName,
					*FString::Printf(TEXT("%.2lf"),
						double(TargetContainer.CompressedContainerSize) / 1024.0 / 1024.0),
					NumChunks,
					*FString::Printf(TEXT("%d (%.2lf%%)"),
						Diff.Unmodified.Num(),
						100.0 * (double(Diff.Unmodified.Num()) / double(NumChunks))),
					*FString::Printf(TEXT("%.2lf (%.2lf%%)"),
						double(Diff.UnmodifiedCompressedSize) / 1024.0 / 1024.0,
						100.0 * (Diff.UnmodifiedCompressedSize) / double(TargetContainer.CompressedContainerSize)),
					*FString::Printf(TEXT("%d (%.2lf%%)"),
						Diff.Modified.Num(),
						100.0 * (double(Diff.Modified.Num()) / double(NumChunks))),
					*FString::Printf(TEXT("%.2lf (%.2lf%%)"),
						double(Diff.ModifiedCompressedSize) / 1024.0 / 1024.0,
						100.0 * (Diff.ModifiedCompressedSize) / double(TargetContainer.CompressedContainerSize)),
					*FString::Printf(TEXT("%d (%.2lf%%)"),
						Diff.Added.Num(),
						100.0 * (double(Diff.Added.Num()) / double(NumChunks))),
					*FString::Printf(TEXT("%.2lf (%.2lf%%)"),
						double(Diff.AddedCompressedSize) / 1024.0 / 1024.0,
						100.0 * (Diff.AddedCompressedSize) / double(TargetContainer.CompressedContainerSize)),
					*FString::Printf(TEXT("%d/%d (%.2lf%%)"),
						Diff.Removed.Num(),
						NumSourceChunks,
						100.0 * (double(Diff.Removed.Num()) / double(NumSourceChunks))),
					*FString::Printf(TEXT("%.2lf (%.2lf%%)"),
						double(Diff.RemovedCompressedSize) / 1024.0 / 1024.0,
						100.0 * (Diff.RemovedCompressedSize) / double(SourceContainer.CompressedContainerSize)));

				TotalTargetBytes += TargetContainer.CompressedContainerSize;
				TotalTargetChunks += NumChunks;
				TotalUnmodifiedChunks += Diff.Unmodified.Num();
				TotalUnmodifiedCompressedBytes += Diff.UnmodifiedCompressedSize;
				TotalModifiedChunks += Diff.Modified.Num();
				TotalModifiedCompressedBytes += Diff.ModifiedCompressedSize;
				TotalAddedChunks += Diff.Added.Num();
				TotalAddedCompressedBytes += Diff.AddedCompressedSize;
				TotalRemovedChunks += Diff.Removed.Num();
				TotalRemovedCompressedBytes += Diff.RemovedCompressedSize;
			}
		}

		if (AddedContainers.Num())
		{
			for (const FString& AddedContainer : AddedContainers)
			{
				const FContainerChunkInfo& TargetContainer = *TargetContainers.Find(AddedContainer);
				OutputDevice->Logf(ELogVerbosity::Display, TEXT("+%-39s %15.2lf %15d %25s %25s %25s %25s %25s %25s %25s %25s"),
					*TargetContainer.ContainerName,
					double(TargetContainer.CompressedContainerSize) / 1024.0 / 1024.0,
					TargetContainer.ChunkInfoById.Num(),
					TEXT("-"), TEXT("-"), TEXT("-"), TEXT("-"), TEXT("-"), TEXT("-"), TEXT("-"), TEXT("-"));

				TotalTargetBytes += TargetContainer.CompressedContainerSize;
				TotalTargetChunks += TargetContainer.ChunkInfoById.Num();
			}
		}

		OutputDevice->Logf(ELogVerbosity::Display, TEXT("----------------------------------------------------------------------------------------------------------------------------------------------------------------------------------------------------------------------------------------------------------------------------------------"));
		OutputDevice->Logf(ELogVerbosity::Display, TEXT("%-40s %15.2lf %15d %25d %25.2f %25d %25.2f %25d %25.2f %25d %25.2f"),
			*FString::Printf(TEXT("Total of %d container file(s)"), TargetContainers.Num()),
			double(TotalTargetBytes) / 1024.0 / 1024.0,
			TotalTargetChunks,
			TotalUnmodifiedChunks,
			double(TotalUnmodifiedCompressedBytes) / 1024.0 / 1024.0,
			TotalModifiedChunks,
			double(TotalModifiedCompressedBytes) / 1024.0 / 1024.0,
			TotalAddedChunks,
			double(TotalAddedCompressedBytes) / 1024.0 / 1024.0,
			TotalRemovedChunks,
			double(TotalRemovedCompressedBytes) / 1024.0 / 1024.0);
	}

	return 0;
}

int32 Staged2Zen(const FString& BuildPath, const FKeyChain& KeyChain, const FString& ProjectName, const ITargetPlatform* TargetPlatform)
{
	FString PlatformName = TargetPlatform->PlatformName();
	FString CookedOutputPath = FPaths::Combine(FPaths::ProjectDir(), TEXT("Saved"), TEXT("Cooked"), PlatformName);
	if (IFileManager::Get().DirectoryExists(*CookedOutputPath))
	{
		UE_LOG(LogIoStore, Error, TEXT("'%s' already exists"), *CookedOutputPath);
		return -1;
	}

	TArray<FString> ContainerFiles;
	IFileManager::Get().FindFilesRecursive(ContainerFiles, *BuildPath, TEXT("*.utoc"), true, false);
	if (ContainerFiles.IsEmpty())
	{
		UE_LOG(LogIoStore, Error, TEXT("No container files found"));
		return -1;
	}

	TArray<FString> PakFiles;
	IFileManager::Get().FindFilesRecursive(PakFiles, *BuildPath, TEXT("*.pak"), true, false);
	if (PakFiles.IsEmpty())
	{
		UE_LOG(LogIoStore, Error, TEXT("No pak files found"));
		return -1;
	}

	UE_LOG(LogIoStore, Display, TEXT("Extracting files from paks..."));
	FPakPlatformFile PakPlatformFile;
	for (const auto& KV : KeyChain.EncryptionKeys)
	{
		FCoreDelegates::GetRegisterEncryptionKeyMulticastDelegate().Broadcast(KV.Key, KV.Value.Key);
	}
	PakPlatformFile.Initialize(&FPlatformFileManager::Get().GetPlatformFile(), TEXT(""));
	FString CookedEngineContentPath = FPaths::Combine(CookedOutputPath, TEXT("Engine"), TEXT("Content"));
	IFileManager::Get().MakeDirectory(*CookedEngineContentPath, true);
	FString CookedProjectContentPath = FPaths::Combine(CookedOutputPath, ProjectName, TEXT("Content"));
	IFileManager::Get().MakeDirectory(*CookedProjectContentPath, true);
	FString EngineContentPakPath = TEXT("../../../Engine/Content/");
	FString ProjectContentPakPath = FPaths::Combine(TEXT("../../.."), ProjectName, TEXT("Content"));
	for (const FString& PakFilePath : PakFiles)
	{
		PakPlatformFile.Mount(*PakFilePath, 0);
		TArray<FString> FilesInPak;
		PakPlatformFile.GetPrunedFilenamesInPakFile(PakFilePath, FilesInPak);
		for (const FString& FileInPak : FilesInPak)
		{
			FString FileName = FPaths::GetCleanFilename(FileInPak);
			if (FileName == TEXT("AssetRegistry.bin"))
			{
				FString TargetPath = FPaths::Combine(CookedOutputPath, ProjectName, FileName);
				PakPlatformFile.CopyFile(*TargetPath, *FileInPak);
			}
			else if (FileName.EndsWith(TEXT(".ushaderbytecode")))
			{
				FString TargetPath = FPaths::Combine(CookedProjectContentPath, FileName);
				PakPlatformFile.CopyFile(*TargetPath, *FileInPak);
			}
			else if (FileName.StartsWith("GlobalShaderCache"))
			{
				FString TargetPath = FPaths::Combine(CookedOutputPath, TEXT("Engine"), FileName);
				PakPlatformFile.CopyFile(*TargetPath, *FileInPak);
			}
			else if (FileName.EndsWith(TEXT(".ufont")))
			{
				FString TargetPath;
				if (FileInPak.StartsWith(EngineContentPakPath))
				{
					TargetPath = FPaths::Combine(CookedEngineContentPath, *FileInPak + EngineContentPakPath.Len());
				}
				else if (FileInPak.StartsWith(ProjectContentPakPath))
				{
					TargetPath = FPaths::Combine(CookedProjectContentPath, *FileInPak + ProjectContentPakPath.Len());
				}
				else
				{
					UE_DEBUG_BREAK();
					continue;
				}
				IFileManager::Get().MakeDirectory(*FPaths::GetPath(TargetPath), true);
				PakPlatformFile.CopyFile(*TargetPath, *FileInPak);
			}
		}
	}

	struct FBulkDataInfo
	{
		FString FileName;
		IPackageWriter::FBulkDataInfo::EType BulkDataType;
		TTuple<FIoStoreReader*, FIoChunkId> Chunk;
	};

	struct FPackageInfo
	{
		FName PackageName;
		FString FileName;
		TTuple<FIoStoreReader*, FIoChunkId> Chunk;
		TArray<FBulkDataInfo> BulkData;
		FPackageStoreEntryResource PackageStoreEntry;
	};

	struct FCollectedData
	{
		TSet<FIoChunkId> SeenChunks;
		TMap<FName, FPackageInfo> Packages;
		TMap<FPackageId, FName> PackageIdToName;
		TArray<TTuple<FIoStoreReader*, FIoChunkId>> ContainerHeaderChunks;
	} CollectedData;

	UE_LOG(LogIoStore, Display, TEXT("Collecting chunks..."));
	TArray<TUniquePtr<FIoStoreReader>> IoStoreReaders;
	IoStoreReaders.Reserve(ContainerFiles.Num());
	for (const FString& ContainerFilePath : ContainerFiles)
	{
		TUniquePtr<FIoStoreReader> Reader = CreateIoStoreReader(*ContainerFilePath, KeyChain);
		if (!Reader.IsValid())
		{
			UE_LOG(LogIoStore, Warning, TEXT("Failed to read container '%s'"), *ContainerFilePath);
			continue;
		}

		TMap<FIoChunkId, FString> ChunkFileNamesMap;
		if (EnumHasAnyFlags(Reader->GetContainerFlags(), EIoContainerFlags::Indexed))
		{
			const FIoDirectoryIndexReader& IndexReader = Reader->GetDirectoryIndexReader();
			IterateDirectoryIndex(
				FIoDirectoryIndexHandle::RootDirectory(),
				TEXT(""),
				IndexReader,
				[&ChunkFileNamesMap, &Reader](FString Filename, uint32 TocEntryIndex) -> bool
				{
					TIoStatusOr<FIoStoreTocChunkInfo> ChunkInfo = Reader->GetChunkInfo(TocEntryIndex);
					if (ChunkInfo.IsOk())
					{
						ChunkFileNamesMap.Add(ChunkInfo.ValueOrDie().Id, Filename);
					}
					return true;
				});
		}
		Reader->EnumerateChunks([&ChunkFileNamesMap, &Reader, &CollectedData](const FIoStoreTocChunkInfo& ChunkInfo)
			{
				if (CollectedData.SeenChunks.Contains(ChunkInfo.Id))
				{
					return true;
				}
				CollectedData.SeenChunks.Add(ChunkInfo.Id);
				EIoChunkType ChunkType = static_cast<EIoChunkType>(ChunkInfo.Id.GetData()[11]);
				if (ChunkType == EIoChunkType::ExportBundleData ||
					ChunkType == EIoChunkType::BulkData ||
					ChunkType == EIoChunkType::OptionalBulkData ||
					ChunkType == EIoChunkType::MemoryMappedBulkData)
				{
					FString PackageNameStr;
					FString* FindFileName = ChunkFileNamesMap.Find(ChunkInfo.Id);
					UE_CLOG(!FindFileName, LogIoStore, Fatal, TEXT("Missing file name for package chunk"));
					if (FPackageName::TryConvertFilenameToLongPackageName(*FindFileName, PackageNameStr, nullptr))
					{
						FName PackageName(PackageNameStr);
						CollectedData.PackageIdToName.Add(FPackageId::FromName(PackageName), PackageName);
						FPackageInfo& PackageInfo = CollectedData.Packages.FindOrAdd(PackageName);
						if (ChunkType == EIoChunkType::ExportBundleData)
						{
							PackageInfo.FileName = *FindFileName;
							PackageInfo.PackageName = PackageName;
							PackageInfo.Chunk = MakeTuple(Reader.Get(), ChunkInfo.Id);
						}
						else
						{
							FBulkDataInfo& BulkDataInfo = PackageInfo.BulkData.AddDefaulted_GetRef();
							BulkDataInfo.FileName = *FindFileName;
							BulkDataInfo.Chunk = MakeTuple(Reader.Get(), ChunkInfo.Id);
							if (ChunkType == EIoChunkType::OptionalBulkData)
							{
								BulkDataInfo.BulkDataType = IPackageWriter::FBulkDataInfo::Optional;
							}
							else if (ChunkType == EIoChunkType::MemoryMappedBulkData)
							{
								BulkDataInfo.BulkDataType = IPackageWriter::FBulkDataInfo::Mmap;
							}
							else
							{
								BulkDataInfo.BulkDataType = IPackageWriter::FBulkDataInfo::Standard;
							}
						}
					}
					else
					{
						UE_LOG(LogIoStore, Warning, TEXT("Failed to convert file name '%s' to package name"), **FindFileName);
					}
				}
				else if (ChunkType == EIoChunkType::ContainerHeader)
				{
					CollectedData.ContainerHeaderChunks.Emplace(Reader.Get(), ChunkInfo.Id);
				}
				return true;
			});

		IoStoreReaders.Emplace(MoveTemp(Reader));
	}

	UE_LOG(LogIoStore, Display, TEXT("Reading container headers..."));
	for (const auto& ContainerHeaderChunk : CollectedData.ContainerHeaderChunks)
	{
		FIoBuffer ContainerHeaderBuffer = ContainerHeaderChunk.Key->Read(ContainerHeaderChunk.Value, FIoReadOptions()).ValueOrDie();
		FMemoryReaderView Ar(MakeArrayView(ContainerHeaderBuffer.Data(), ContainerHeaderBuffer.DataSize()));
		FIoContainerHeader ContainerHeader;
		Ar << ContainerHeader;
		
		const FFilePackageStoreEntry* StoreEntry = reinterpret_cast<const FFilePackageStoreEntry*>(ContainerHeader.StoreEntries.GetData());
		for (const FPackageId& PackageId : ContainerHeader.PackageIds)
		{
			const FName* FindPackageName = CollectedData.PackageIdToName.Find(PackageId);
			if (FindPackageName)
			{
				FPackageInfo* FindPackageInfo = CollectedData.Packages.Find(*FindPackageName);
				check(FindPackageInfo);
				
				FPackageStoreEntryResource& PackageStoreEntryResource = FindPackageInfo->PackageStoreEntry;
				PackageStoreEntryResource.PackageName = *FindPackageName;
				PackageStoreEntryResource.ExportInfo.ExportBundleCount = StoreEntry->ExportBundleCount;
				PackageStoreEntryResource.ExportInfo.ExportCount = StoreEntry->ExportCount;
				PackageStoreEntryResource.ImportedPackageIds.SetNum(StoreEntry->ImportedPackages.Num());
				FMemory::Memcpy(PackageStoreEntryResource.ImportedPackageIds.GetData(), StoreEntry->ImportedPackages.Data(), sizeof(FPackageId) * StoreEntry->ImportedPackages.Num());
			}
			++StoreEntry;
		}
	}

	FString MetaDataOutputPath = FPaths::Combine(CookedOutputPath, ProjectName, TEXT("Metadata"));
	TUniquePtr<FZenStoreWriter> ZenStoreWriter = MakeUnique<FZenStoreWriter>(CookedOutputPath, MetaDataOutputPath, TargetPlatform);
	
	ICookedPackageWriter::FCookInfo CookInfo;
	CookInfo.bFullBuild = true;
	ZenStoreWriter->BeginCook(CookInfo);
	int32 LocalPackageIndex = 0;
	TArray<FPackageInfo> PackagesArray;
	CollectedData.Packages.GenerateValueArray(PackagesArray);
	TAtomic<int32> UploadCount { 0 };
	ParallelFor(PackagesArray.Num(), [&UploadCount, &PackagesArray, &ZenStoreWriter](int32 Index)
	{
		const FPackageInfo& PackageInfo = PackagesArray[Index];

		IPackageWriter::FBeginPackageInfo BeginPackageInfo;
		BeginPackageInfo.PackageName = PackageInfo.PackageName;

		ZenStoreWriter->BeginPackage(BeginPackageInfo);

		IPackageWriter::FPackageInfo PackageStorePackageInfo;
		PackageStorePackageInfo.PackageName = PackageInfo.PackageName;
		PackageStorePackageInfo.LooseFilePath = PackageInfo.FileName;
		PackageStorePackageInfo.ChunkId = PackageInfo.Chunk.Value;

		FIoBuffer PackageDataBuffer = PackageInfo.Chunk.Key->Read(PackageInfo.Chunk.Value, FIoReadOptions()).ValueOrDie();
		ZenStoreWriter->WriteIoStorePackageData(PackageStorePackageInfo, PackageDataBuffer, PackageInfo.PackageStoreEntry, TArray<FFileRegion>());

		for (const FBulkDataInfo& BulkDataInfo : PackageInfo.BulkData)
		{
			IPackageWriter::FBulkDataInfo PackageStoreBulkDataInfo;
			PackageStoreBulkDataInfo.PackageName = PackageInfo.PackageName;
			PackageStoreBulkDataInfo.LooseFilePath = BulkDataInfo.FileName;
			PackageStoreBulkDataInfo.ChunkId = BulkDataInfo.Chunk.Value;
			PackageStoreBulkDataInfo.BulkdataType = BulkDataInfo.BulkDataType;
			FIoBuffer BulkDataBuffer = BulkDataInfo.Chunk.Key->Read(BulkDataInfo.Chunk.Value, FIoReadOptions()).ValueOrDie();
			ZenStoreWriter->WriteBulkdata(PackageStoreBulkDataInfo, BulkDataBuffer, TArray<FFileRegion>());
		}
		
		IPackageWriter::FCommitPackageInfo CommitInfo;
		CommitInfo.PackageName = PackageInfo.PackageName;
		ZenStoreWriter->CommitPackage(CommitInfo);

		int32 LocalUploadCount = UploadCount.IncrementExchange() + 1;
		UE_CLOG(LocalUploadCount % 1000 == 0, LogIoStore, Display, TEXT("Uploading package %d/%d"), LocalUploadCount, PackagesArray.Num());
	}, EParallelForFlags::ForceSingleThread); // Single threaded for now to limit memory usage

	UE_LOG(LogIoStore, Display, TEXT("Waiting for uploads to finish..."));
	ZenStoreWriter->EndCook();
	return 0;
}

static bool ParsePakResponseFile(const TCHAR* FilePath, TArray<FContainerSourceFile>& OutFiles)
{
	TArray<FString> ResponseFileContents;
	if (!FFileHelper::LoadFileToStringArray(ResponseFileContents, FilePath))
	{
		UE_LOG(LogIoStore, Error, TEXT("Failed to read response file '%s'."), FilePath);
		return false;
	}

	for (const FString& ResponseLine : ResponseFileContents)
	{
		TArray<FString> SourceAndDest;
		TArray<FString> Switches;

		FString NextToken;
		const TCHAR* ResponseLinePtr = *ResponseLine;
		while (FParse::Token(ResponseLinePtr, NextToken, false))
		{
			if ((**NextToken == TCHAR('-')))
			{
				new(Switches) FString(NextToken.Mid(1));
			}
			else
			{
				new(SourceAndDest) FString(NextToken);
			}
		}

		if (SourceAndDest.Num() == 0)
		{
			continue;
		}

		if (SourceAndDest.Num() != 2)
		{
			UE_LOG(LogIoStore, Error, TEXT("Invalid line in response file '%s'."), *ResponseLine);
			return false;
		}

		FPaths::NormalizeFilename(SourceAndDest[0]);

		FContainerSourceFile& FileEntry = OutFiles.AddDefaulted_GetRef();
		FileEntry.NormalizedPath = MoveTemp(SourceAndDest[0]);
		FileEntry.DestinationPath = MoveTemp(SourceAndDest[1]);

		for (int32 Index = 0; Index < Switches.Num(); ++Index)
		{
			if (Switches[Index] == TEXT("compress"))
			{
				FileEntry.bNeedsCompression = true;
			}
			if (Switches[Index] == TEXT("encrypt"))
			{
				FileEntry.bNeedsEncryption = true;
			}
		}
	}
	return true;
}

<<<<<<< HEAD
static bool ParsePakOrderFile(const TCHAR* FilePath, FFileOrderMap& Map, const FIoStoreArguments& Arguments)
=======
static bool ParsePakOrderFile(const TCHAR* FilePath, FFileOrderMap& Map)
>>>>>>> efc9b2f3
{
	IOSTORE_CPU_SCOPE(ParsePakOrderFile);

	TArray<FString> OrderFileContents;
	if (!FFileHelper::LoadFileToStringArray(OrderFileContents, FilePath))
	{
		UE_LOG(LogIoStore, Error, TEXT("Failed to read order file '%s'."), *FilePath);
		return false;
	}

	Map.Name = FPaths::GetCleanFilename(FilePath);
	UE_LOG(LogIoStore, Display, TEXT("Order file %s (short name %s) priority %d"), FilePath, *Map.Name, Map.Priority);
	int64 NextOrder = 0;
	for (const FString& OrderLine : OrderFileContents)
	{
		const TCHAR* OrderLinePtr = *OrderLine;
		FString PackageName;

		// Skip comments
		if (FCString::Strncmp(OrderLinePtr, TEXT("#"), 1) == 0 || FCString::Strncmp(OrderLinePtr, TEXT("//"), 2) == 0)
		{
			continue;
		}

		if (!FParse::Token(OrderLinePtr, PackageName, false))
		{
			UE_LOG(LogIoStore, Error, TEXT("Invalid line in order file '%s'."), *OrderLine);
			return false;
		}

		FName PackageFName;
		if (FPackageName::IsValidTextForLongPackageName(PackageName))
		{
			PackageFName = FName(PackageName);
		}
		else if (PackageName.StartsWith(TEXT("../../../")))
		{
			FString FullFileName = FPaths::Combine(Arguments.CookedDir, PackageName.RightChop(9));
			FPaths::NormalizeFilename(FullFileName);
			PackageFName = Arguments.PackageStore->GetPackageNameFromFileName(FullFileName);
		}

		if (!PackageFName.IsNone() && !Map.PackageNameToOrder.Contains(PackageFName))
		{
			Map.PackageNameToOrder.Emplace(PackageFName, NextOrder++);
		}
	}

	UE_LOG(LogIoStore, Display, TEXT("Order file %s (short name %s) contained %d valid entries"), FilePath, *Map.Name, Map.PackageNameToOrder.Num());
	return true;
}

class FCookedFileVisitor : public IPlatformFile::FDirectoryStatVisitor
{
	FCookedFileStatMap& CookedFileStatMap;
	FContainerSourceSpec* ContainerSpec = nullptr;
	bool bFileRegions;

public:
	FCookedFileVisitor(FCookedFileStatMap& InCookedFileSizes, FContainerSourceSpec* InContainerSpec, bool bInFileRegions)
		: CookedFileStatMap(InCookedFileSizes)
		, ContainerSpec(InContainerSpec)
		, bFileRegions(bInFileRegions)
	{}

	FCookedFileVisitor(FCookedFileStatMap& InFileSizes, bool bInFileRegions)
		: CookedFileStatMap(InFileSizes)
		, bFileRegions(bInFileRegions)
	{}

	virtual bool Visit(const TCHAR* FilenameOrDirectory, const FFileStatData& StatData)
	{
		// Should match FCookedFileStatData::EFileExt
		static const TCHAR* Extensions[] = { TEXT("umap"), TEXT("uasset"), TEXT("uexp"), TEXT("ubulk"), TEXT("uptnl"), TEXT("m.ubulk"), TEXT("ushaderbytecode") };
		static const int32 NumPackageExtensions = 2;
		static const int32 UExpExtensionIndex = 2;
		static const int32 UShaderByteCodeExtensionIndex = 6;

		if (StatData.bIsDirectory)
		{
			return true;
		}

		const TCHAR* Extension = FCString::Strrchr(FilenameOrDirectory, '.');
		if (!Extension || *(++Extension) == TEXT('\0'))
		{
			return true;
		}

		int32 ExtIndex = 0;
		if (0 == FCString::Stricmp(Extension, Extensions[3]))
		{
			ExtIndex = 3;
			if (0 == FCString::Stricmp(Extension - 3, TEXT(".m.ubulk")))
			{
				ExtIndex = 5;
			}
		}
		else
		{
			for (ExtIndex = 0; ExtIndex < UE_ARRAY_COUNT(Extensions); ++ExtIndex)
			{
				if (0 == FCString::Stricmp(Extension, Extensions[ExtIndex]))
					break;
			}
		}

		if (ExtIndex >= UE_ARRAY_COUNT(Extensions))
		{
			return true;
		}

		FString Path = FilenameOrDirectory;
		FPaths::NormalizeFilename(Path);

		if (ContainerSpec && ExtIndex != UExpExtensionIndex)
		{
			FContainerSourceFile& FileEntry = ContainerSpec->SourceFiles.AddDefaulted_GetRef();
			FileEntry.NormalizedPath = Path;
		}

		// Read the matching regions file, if it exists.
		TUniquePtr<FArchive> RegionsFile;
		if (bFileRegions)
		{
			RegionsFile.Reset(IFileManager::Get().CreateFileReader(*(Path + FFileRegion::RegionsFileExtension)));
		}

		FCookedFileStatData& CookedFileStatData = CookedFileStatMap.Add(MoveTemp(Path));
		CookedFileStatData.FileSize = StatData.FileSize;
		CookedFileStatData.FileExt = FCookedFileStatData::EFileExt(ExtIndex);
		if (ExtIndex < NumPackageExtensions)
		{
			CookedFileStatData.FileType = FCookedFileStatData::PackageHeader;
		}
		else if (ExtIndex == UExpExtensionIndex)
		{
			CookedFileStatData.FileType = FCookedFileStatData::PackageData;
		}
		else if (ExtIndex == UShaderByteCodeExtensionIndex)
		{
			CookedFileStatData.FileType = FCookedFileStatData::ShaderLibrary;
		}
		else
		{
			CookedFileStatData.FileType = FCookedFileStatData::BulkData;
		}

		if (RegionsFile.IsValid())
		{
			FFileRegion::SerializeFileRegions(*RegionsFile.Get(), CookedFileStatData.FileRegions);
		}

		return true;
	}
};

static bool ParseSizeArgument(const TCHAR* CmdLine, const TCHAR* Argument, uint64& OutSize, uint64 DefaultSize = 0)
{
	FString SizeString;
	if (FParse::Value(CmdLine, Argument, SizeString) && FParse::Value(CmdLine, Argument, OutSize))
	{
		if (SizeString.EndsWith(TEXT("MB")))
		{
			OutSize *= 1024*1024;
		}
		else if (SizeString.EndsWith(TEXT("KB")))
		{
			OutSize *= 1024;
		}
		return true;
	}
	else
	{
		OutSize = DefaultSize;
		return false;
	}
}

static bool ParseOrderFileArguments(FIoStoreArguments& Arguments)
{
	uint64 OrderMapStartIndex = 0;
	FString OrderFileStr;
	if (FParse::Value(FCommandLine::Get(), TEXT("Order="), OrderFileStr, false))
	{
		TArray<int32> OrderFilePriorities;
		TArray<FString> OrderFilePaths;
		OrderFileStr.ParseIntoArray(OrderFilePaths, TEXT(","), true);

		FString LegacyParam;
		if (FParse::Value(FCommandLine::Get(), TEXT("GameOrder="), LegacyParam, false))
		{
			UE_LOG(LogIoStore, Warning, TEXT("-GameOrder= and -CookerOrder= are deprecated in favor of -Order"));
			TArray<FString> LegacyPaths;
			LegacyParam.ParseIntoArray(LegacyPaths, TEXT(","), true);
			OrderFilePaths.Append(LegacyPaths);
		}
		if (FParse::Value(FCommandLine::Get(), TEXT("CookerOrder="), LegacyParam, false))
		{
			UE_LOG(LogIoStore, Warning, TEXT("-GameOrder= and -CookerOrder= are deprecated in favor of -Order"));
			TArray<FString> LegacyPaths;
			LegacyParam.ParseIntoArray(LegacyPaths, TEXT(","), true);
			OrderFilePaths.Append(LegacyPaths);
		}

		FString OrderPriorityString;
		if (FParse::Value(FCommandLine::Get(), TEXT("OrderPriority="), OrderPriorityString, false))
		{
			TArray<FString> PriorityStrings;
			OrderPriorityString.ParseIntoArray(PriorityStrings, TEXT(","), true);
			if (PriorityStrings.Num() != OrderFilePaths.Num())
			{
				UE_LOG(LogIoStore, Error, TEXT("Number of parameters to -Order= and -OrderPriority= do not match"));
<<<<<<< HEAD
				return false;
			}

			for (const FString& PriorityString : PriorityStrings)
			{
				int32 Priority = FCString::Atoi(*PriorityString);
				OrderFilePriorities.Add(Priority);
			}
		}
		else
		{
			OrderFilePriorities.AddZeroed(OrderFilePaths.Num());
		}

		check(OrderFilePaths.Num() == OrderFilePriorities.Num());

		bool bMerge = false;
		for (int32 i = 0; i < OrderFilePaths.Num(); ++i)
=======
				return -1;
			}

			for (const FString& PriorityString : PriorityStrings)
			{
				int32 Priority = FCString::Atoi(*PriorityString);
				OrderFilePriorities.Add(Priority);
			}
		}
		else
		{
			OrderFilePriorities.AddZeroed(OrderFilePaths.Num());
		}

		check(OrderFilePaths.Num() == OrderFilePriorities.Num());

		bool bMerge = false;
		for (int32 i=0; i < OrderFilePaths.Num(); ++i)
>>>>>>> efc9b2f3
		{
			FString& OrderFile = OrderFilePaths[i];
			int32 Priority = OrderFilePriorities[i];

			FFileOrderMap OrderMap(Priority, i);
<<<<<<< HEAD
			if (!ParsePakOrderFile(*OrderFile, OrderMap, Arguments))
=======
			if (!ParsePakOrderFile(*OrderFile, OrderMap))
>>>>>>> efc9b2f3
			{
				return false;
			}
			Arguments.OrderMaps.Add(OrderMap);
		}
	}

	Arguments.bClusterByOrderFilePriority = !FParse::Param(FCommandLine::Get(), TEXT("DoNotClusterByOrderPriority"));
	
	return true;
}

bool ParseContainerGenerationArguments(FIoStoreArguments& Arguments, FIoStoreWriterSettings& WriterSettings)
{
	if (FParse::Param(FCommandLine::Get(), TEXT("sign")))
	{
		Arguments.bSign = true;
	}

<<<<<<< HEAD
	UE_LOG(LogIoStore, Display, TEXT("Container signing - %s"), Arguments.bSign ? TEXT("ENABLED") : TEXT("DISABLED"));

	Arguments.bCreateDirectoryIndex = !FParse::Param(FCommandLine::Get(), TEXT("NoDirectoryIndex"));
	UE_LOG(LogIoStore, Display, TEXT("Directory index - %s"), Arguments.bCreateDirectoryIndex ? TEXT("ENABLED") : TEXT("DISABLED"));

	WriterSettings.CompressionMethod = DefaultCompressionMethod;
	WriterSettings.CompressionBlockSize = DefaultCompressionBlockSize;

	WriterSettings.bEnableCsvOutput = FParse::Param(FCommandLine::Get(), TEXT("csvoutput"));
=======
	Arguments.bClusterByOrderFilePriority = !FParse::Param(CmdLine, TEXT("DoNotClusterByOrderPriority"));

	FIoStoreWriterSettings GeneralIoWriterSettings { DefaultCompressionMethod, DefaultCompressionBlockSize, false };
	GeneralIoWriterSettings.bEnableCsvOutput = FParse::Param(CmdLine, TEXT("-csvoutput"));
>>>>>>> efc9b2f3

	TArray<FName> CompressionFormats;
	FString DesiredCompressionFormats;
	if (FParse::Value(FCommandLine::Get(), TEXT("-compressionformats="), DesiredCompressionFormats) ||
		FParse::Value(FCommandLine::Get(), TEXT("-compressionformat="), DesiredCompressionFormats))
	{
		TArray<FString> Formats;
		DesiredCompressionFormats.ParseIntoArray(Formats, TEXT(","));
		for (FString& Format : Formats)
		{
			// look until we have a valid format
			FName FormatName = *Format;

			if (FCompression::IsFormatValid(FormatName))
			{
				WriterSettings.CompressionMethod = FormatName;
				break;
			}
		}

		if (WriterSettings.CompressionMethod == NAME_None)
		{
			UE_LOG(LogIoStore, Warning, TEXT("Failed to find desired compression format(s) '%s'. Using falling back to '%s'"),
				*DesiredCompressionFormats, *DefaultCompressionMethod.ToString());
		}
		else
		{
			UE_LOG(LogIoStore, Display, TEXT("Using compression format '%s'"), *WriterSettings.CompressionMethod.ToString());
		}
	}

	ParseSizeArgument(FCommandLine::Get(), TEXT("-alignformemorymapping="), WriterSettings.MemoryMappingAlignment, DefaultMemoryMappingAlignment);
	ParseSizeArgument(FCommandLine::Get(), TEXT("-compressionblocksize="), WriterSettings.CompressionBlockSize, DefaultCompressionBlockSize);

	WriterSettings.CompressionBlockAlignment = DefaultCompressionBlockAlignment;

	uint64 BlockAlignment = 0;
	if (ParseSizeArgument(FCommandLine::Get(), TEXT("-blocksize="), BlockAlignment))
	{
		WriterSettings.CompressionBlockAlignment = BlockAlignment;
	}

	uint64 PatchPaddingAlignment = 0;
	if (ParseSizeArgument(FCommandLine::Get(), TEXT("-patchpaddingalign="), PatchPaddingAlignment))
	{
		if (PatchPaddingAlignment < WriterSettings.CompressionBlockAlignment)
		{
			WriterSettings.CompressionBlockAlignment = PatchPaddingAlignment;
		}
	}

	// Temporary, this command-line allows us to explicitly override the value otherwise shared between pak building and iostore
	uint64 IOStorePatchPaddingAlignment = 0;
	if (ParseSizeArgument(FCommandLine::Get(), TEXT("-iostorepatchpaddingalign="), IOStorePatchPaddingAlignment))
	{
		WriterSettings.CompressionBlockAlignment = IOStorePatchPaddingAlignment;
	}

	uint64 MaxPartitionSize = 0;
	if (ParseSizeArgument(FCommandLine::Get(), TEXT("-maxPartitionSize="), MaxPartitionSize))
	{
		WriterSettings.MaxPartitionSize = MaxPartitionSize;
	}

	int32 CompressionMinBytesSaved = 0;
	if (FParse::Value(FCommandLine::Get(), TEXT("-compressionMinBytesSaved="), CompressionMinBytesSaved))
	{
		WriterSettings.CompressionMinBytesSaved = CompressionMinBytesSaved;
	}

	int32 CompressionMinPercentSaved = 0;
	if (FParse::Value(FCommandLine::Get(), TEXT("-compressionMinPercentSaved="), CompressionMinPercentSaved))
	{
		WriterSettings.CompressionMinPercentSaved = CompressionMinPercentSaved;
	}

	WriterSettings.bCompressionEnableDDC = FParse::Param(FCommandLine::Get(), TEXT("compressionEnableDDC"));

	int32 CompressionMinSizeToConsiderDDC = 0;
	if (FParse::Value(FCommandLine::Get(), TEXT("-compressionMinSizeToConsiderDDC="), CompressionMinSizeToConsiderDDC))
	{
		WriterSettings.CompressionMinSizeToConsiderDDC = CompressionMinSizeToConsiderDDC;
	}

	UE_LOG(LogIoStore, Display, TEXT("Using memory mapping alignment '%ld'"), WriterSettings.MemoryMappingAlignment);
	UE_LOG(LogIoStore, Display, TEXT("Using compression block size '%ld'"), WriterSettings.CompressionBlockSize);
	UE_LOG(LogIoStore, Display, TEXT("Using compression block alignment '%ld'"), WriterSettings.CompressionBlockAlignment);
	UE_LOG(LogIoStore, Display, TEXT("Using compression min bytes saved '%d'"), WriterSettings.CompressionMinBytesSaved);
	UE_LOG(LogIoStore, Display, TEXT("Using compression min percent saved '%d'"), WriterSettings.CompressionMinPercentSaved);
	UE_LOG(LogIoStore, Display, TEXT("Using max partition size '%lld'"), WriterSettings.MaxPartitionSize);
	if (WriterSettings.bCompressionEnableDDC)
	{
		UE_LOG(LogIoStore, Display, TEXT("Using DDC for compression with min size '%d'"), WriterSettings.CompressionMinSizeToConsiderDDC);
	}
	else
	{
		UE_LOG(LogIoStore, Display, TEXT("Not using DDC for compression"));
	}

	FString CommandListFile;
	if (FParse::Value(FCommandLine::Get(), TEXT("Commands="), CommandListFile))
	{
		UE_LOG(LogIoStore, Display, TEXT("Using command list file: '%s'"), *CommandListFile);
		TArray<FString> Commands;
		if (!FFileHelper::LoadFileToStringArray(Commands, *CommandListFile))
		{
			UE_LOG(LogIoStore, Error, TEXT("Failed to read command list file '%s'."), *CommandListFile);
			return false;
		}

		Arguments.Containers.Reserve(Commands.Num());
		for (const FString& Command : Commands)
		{
			FContainerSourceSpec& ContainerSpec = Arguments.Containers.AddDefaulted_GetRef();

			if (!FParse::Value(*Command, TEXT("Output="), ContainerSpec.OutputPath))
			{
				UE_LOG(LogIoStore, Error, TEXT("Output argument missing from command '%s'"), *Command);
				return false;
			}
			ContainerSpec.OutputPath = FPaths::ChangeExtension(ContainerSpec.OutputPath, TEXT(""));

			FString ContainerName;
			if (FParse::Value(*Command, TEXT("ContainerName="), ContainerName))
			{
				ContainerSpec.Name = FName(ContainerName);
			}

			FString PatchSourceWildcard;
			if (FParse::Value(*Command, TEXT("PatchSource="), PatchSourceWildcard))
			{
				IFileManager::Get().FindFiles(ContainerSpec.PatchSourceContainerFiles, *PatchSourceWildcard, true, false);
				FString PatchSourceContainersDirectory = FPaths::GetPath(*PatchSourceWildcard);
				for (FString& PatchSourceContainerFile : ContainerSpec.PatchSourceContainerFiles)
				{
					PatchSourceContainerFile = PatchSourceContainersDirectory / PatchSourceContainerFile;
					FPaths::NormalizeFilename(PatchSourceContainerFile);
				}
			}

			ContainerSpec.bGenerateDiffPatch = FParse::Param(*Command, TEXT("GenerateDiffPatch"));

			FParse::Value(*Command, TEXT("PatchTarget="), ContainerSpec.PatchTargetFile);

			FString ResponseFilePath;
			if (FParse::Value(*Command, TEXT("ResponseFile="), ResponseFilePath))
			{
				if (!ParsePakResponseFile(*ResponseFilePath, ContainerSpec.SourceFiles))
				{
					UE_LOG(LogIoStore, Error, TEXT("Failed to parse Pak response file '%s'"), *ResponseFilePath);
					return false;
				}

				FString EncryptionKeyOverrideGuidString;
				if (FParse::Value(*Command, TEXT("EncryptionKeyOverrideGuid="), EncryptionKeyOverrideGuidString))
				{
					FGuid::Parse(EncryptionKeyOverrideGuidString, ContainerSpec.EncryptionKeyOverrideGuid);
				}
			}
		}
	}

	for (const FContainerSourceSpec& Container : Arguments.Containers)
	{
		if (Container.Name.IsNone())
		{
			UE_LOG(LogIoStore, Error, TEXT("ContainerName argument missing for container '%s'"), *Container.OutputPath);
			return false;
		}
	}

	Arguments.bFileRegions = FParse::Param(FCommandLine::Get(), TEXT("FileRegions"));
	WriterSettings.bEnableFileRegions = Arguments.bFileRegions;

	FString PatchReferenceCryptoKeysFilename;
	FKeyChain PatchKeyChain;
	if (FParse::Value(FCommandLine::Get(), TEXT("PatchCryptoKeys="), PatchReferenceCryptoKeysFilename))
	{
		KeyChainUtilities::LoadKeyChainFromFile(PatchReferenceCryptoKeysFilename, Arguments.PatchKeyChain);
	}

	return true;
}

int32 CreateIoStoreContainerFiles(const TCHAR* CmdLine)
{
	IOSTORE_CPU_SCOPE(CreateIoStoreContainerFiles);

	UE_LOG(LogIoStore, Display, TEXT("==================== IoStore Utils ===================="));

	FIoStoreArguments Arguments;
	FIoStoreWriterSettings WriterSettings;

	LoadKeyChain(FCommandLine::Get(), Arguments.KeyChain);
	
	FString ArgumentValue;
	if (FParse::Value(FCommandLine::Get(), TEXT("List="), ArgumentValue))
	{
		FString ContainerPathOrWildcard = MoveTemp(ArgumentValue);
		FString CsvPath;
		if (!FParse::Value(FCommandLine::Get(), TEXT("csv="), CsvPath))
		{
			UE_LOG(LogIoStore, Error, TEXT("Incorrect arguments. Expected: -list=<ContainerFile> -csv=<path>"));
		}

		return ListContainer(Arguments.KeyChain, ContainerPathOrWildcard, CsvPath);
	}
	else if (FParse::Value(FCommandLine::Get(), TEXT("Describe="), ArgumentValue))
	{
		FString ContainerPathOrWildcard = ArgumentValue;
		FString PackageFilter;
		FParse::Value(FCommandLine::Get(), TEXT("PackageFilter="), PackageFilter);
		FString OutPath;
		FParse::Value(FCommandLine::Get(), TEXT("DumpToFile="), OutPath);
		bool bIncludeExportHashes = FParse::Param(FCommandLine::Get(), TEXT("IncludeExportHashes"));
		return Describe(ContainerPathOrWildcard, Arguments.KeyChain, PackageFilter, OutPath, bIncludeExportHashes);
	}
	else if (FParse::Param(FCommandLine::Get(), TEXT("Diff")))
	{
		FString SourcePath, TargetPath, OutPath;
		FKeyChain SourceKeyChain, TargetKeyChain;

		if (!FParse::Value(FCommandLine::Get(), TEXT("Source="), SourcePath))
		{
			UE_LOG(LogIoStore, Error, TEXT("Incorrect arguments. Expected: -Diff -Source=<Path> -Target=<path>"));
			return -1;
		}

		if (!IFileManager::Get().DirectoryExists(*SourcePath))
		{
			UE_LOG(LogIoStore, Error, TEXT("Source directory '%s' doesn't exist"), *SourcePath);
			return -1;
		}

		if (!FParse::Value(FCommandLine::Get(), TEXT("Target="), TargetPath))
		{
			UE_LOG(LogIoStore, Error, TEXT("Incorrect arguments. Expected: -Diff -Source=<Path> -Target=<path>"));
		}

		if (!IFileManager::Get().DirectoryExists(*TargetPath))
		{
			UE_LOG(LogIoStore, Error, TEXT("Target directory '%s' doesn't exist"), *TargetPath);
			return -1;
		}

		FParse::Value(FCommandLine::Get(), TEXT("DumpToFile="), OutPath);

		FString CryptoKeysCacheFilename;
		if (FParse::Value(CmdLine, TEXT("SourceCryptoKeys="), CryptoKeysCacheFilename))
		{
			UE_LOG(LogIoStore, Display, TEXT("Parsing source crypto keys from '%s'"), *CryptoKeysCacheFilename);
			KeyChainUtilities::LoadKeyChainFromFile(CryptoKeysCacheFilename, SourceKeyChain);
		}

		if (FParse::Value(CmdLine, TEXT("TargetCryptoKeys="), CryptoKeysCacheFilename))
		{
			UE_LOG(LogIoStore, Display, TEXT("Parsing target crypto keys from '%s'"), *CryptoKeysCacheFilename);
			KeyChainUtilities::LoadKeyChainFromFile(CryptoKeysCacheFilename, TargetKeyChain);
		}

		return Diff(SourcePath, SourceKeyChain, TargetPath, TargetKeyChain, OutPath);
	}
	else if (FParse::Param(FCommandLine::Get(), TEXT("Staged2Zen")))
	{
		ITargetPlatform* TargetPlatform = nullptr;
		FString TargetPlatformName;
		if (FParse::Value(FCommandLine::Get(), TEXT("TargetPlatform="), TargetPlatformName))
		{
			ITargetPlatformManagerModule& TPM = GetTargetPlatformManagerRef();
			TargetPlatform = TPM.FindTargetPlatform(TargetPlatformName);
			if (!TargetPlatform)
			{
				UE_LOG(LogIoStore, Error, TEXT("Invalid TargetPlatform: '%s'"), *TargetPlatformName);
				return 1;
			}
		}

		FString BuildPath;
		FString ProjectName;
		if (!FParse::Value(FCommandLine::Get(), TEXT("BuildPath="), BuildPath) ||
			!FParse::Value(FCommandLine::Get(), TEXT("ProjectName="), ProjectName) ||
			!TargetPlatform)
		{
			UE_LOG(LogIoStore, Error, TEXT("Incorrect arguments. Expected: -Staged2Zen -BuildPath=<Path> -ProjectName=<ProjectName> -TargetPlatform=<Platform>"));
		}
		return Staged2Zen(BuildPath, Arguments.KeyChain, ProjectName, TargetPlatform);
	}
	else if (FParse::Param(FCommandLine::Get(), TEXT("CreateContentPatch")))
	{
		if (!ParseContainerGenerationArguments(Arguments, WriterSettings))
		{
			return -1;
		}

		for (const FContainerSourceSpec& Container : Arguments.Containers)
		{
			if (Container.PatchTargetFile.IsEmpty())
			{
				UE_LOG(LogIoStore, Error, TEXT("PatchTarget argument missing for container '%s'"), *Container.OutputPath);
				return -1;
			}
		}

		return CreateContentPatch(Arguments, WriterSettings);
	}
	else if (FParse::Value(FCommandLine::Get(), TEXT("CreateDLCContainer="), Arguments.DLCPluginPath))
	{
		if (!ParseContainerGenerationArguments(Arguments, WriterSettings))
		{
			return -1;
		}
		
		Arguments.DLCName = FPaths::GetBaseFilename(*Arguments.DLCPluginPath);
		Arguments.bRemapPluginContentToGame = FParse::Param(FCommandLine::Get(), TEXT("RemapPluginContentToGame"));

		UE_LOG(LogIoStore, Display, TEXT("DLC: '%s'"), *Arguments.DLCPluginPath);
		UE_LOG(LogIoStore, Display, TEXT("Remapping plugin content to game: '%s'"), Arguments.bRemapPluginContentToGame ? TEXT("True") : TEXT("False"));

		if (FParse::Value(FCommandLine::Get(), TEXT("BasedOnReleaseVersionPath="), Arguments.BasedOnReleaseVersionPath))
		{
			UE_LOG(LogIoStore, Display, TEXT("Based on release version path: '%s'"), *Arguments.BasedOnReleaseVersionPath);
		}
		if (Arguments.BasedOnReleaseVersionPath.IsEmpty())
		{
			UE_LOG(LogIoStore, Error, TEXT("Based on release version path is needed for DLC"));
			return -1;
		}

		FString DevelopmentAssetRegistryPath = FPaths::Combine(Arguments.BasedOnReleaseVersionPath, TEXT("Metadata"), GetDevelopmentAssetRegistryFilename());

		bool bAssetRegistryLoaded = false;
		FArrayReader SerializedAssetData;
		if (FFileHelper::LoadFileToArray(SerializedAssetData, *DevelopmentAssetRegistryPath))
		{
			FAssetRegistrySerializationOptions Options;
			if (Arguments.ReleaseAssetRegistry.Serialize(SerializedAssetData, Options))
			{
				UE_LOG(LogIoStore, Display, TEXT("Loaded asset registry '%s'"), *DevelopmentAssetRegistryPath);
				bAssetRegistryLoaded = true;

				TArray<FName> PackageNames;
				Arguments.ReleaseAssetRegistry.GetPackageNames(PackageNames);
				Arguments.ReleasedPackages.PackageNames.Reserve(PackageNames.Num());
				Arguments.ReleasedPackages.PackageIdToName.Reserve(PackageNames.Num());

				for (FName PackageName : PackageNames)
				{
					Arguments.ReleasedPackages.PackageNames.Add(PackageName);
					Arguments.ReleasedPackages.PackageIdToName.Add(FPackageId::FromName(PackageName), PackageName);
				}
			}
		}

		if (!bAssetRegistryLoaded)
		{
			UE_LOG(LogIoStore, Warning, TEXT("Failed to load Asset registry '%s'. Needed to verify DLC package names"), *DevelopmentAssetRegistryPath);
		}
	}
	else if (FParse::Value(FCommandLine::Get(), TEXT("CreateGlobalContainer="), Arguments.GlobalContainerPath))
	{
		Arguments.GlobalContainerPath = FPaths::ChangeExtension(Arguments.GlobalContainerPath, TEXT(""));

		if (!ParseContainerGenerationArguments(Arguments, WriterSettings))
		{
			return -1;
		}
	}
	else
	{
		UE_LOG(LogIoStore, Display, TEXT("Usage:"));
		UE_LOG(LogIoStore, Display, TEXT(" -List=</path/to/[container.utoc|*.utoc]> -CSV=<list.csv> [-CryptoKeys=</path/to/crypto.json>]"));
		UE_LOG(LogIoStore, Display, TEXT(" -Describe=</path/to/global.utoc> [-PackageFilter=<PackageName>] [-DumpToFile=<describe.txt>] [-CryptoKeys=</path/to/crypto.json>]"));
		return -1;
	}

	// Common path for creating containers
	FParse::Value(FCommandLine::Get(), TEXT("CookedDirectory="), Arguments.CookedDir);
	if (Arguments.CookedDir.IsEmpty())
	{
		UE_LOG(LogIoStore, Error, TEXT("CookedDirectory must be specified"));
		return -1;
	}

	FString PackageStoreManifestFilename;
	if (FParse::Value(FCommandLine::Get(), TEXT("PackageStoreManifest="), PackageStoreManifestFilename))
	{
		TUniquePtr<FCookedPackageStore> PackageStore = MakeUnique<FCookedPackageStore>(Arguments.CookedDir);
		FIoStatus Status = PackageStore->Load(*PackageStoreManifestFilename);
		if (Status.IsOk())
		{
			Arguments.PackageStore = MoveTemp(PackageStore);
		}
		else
		{
			UE_LOG(LogIoStore, Fatal, TEXT("Failed loading package store manifest '%s'"), *PackageStoreManifestFilename);
		}
	}
	else
	{
		UE_LOG(LogIoStore, Error, TEXT("Expected -PackageStoreManifest=<path to package store manifest>"));
		return -1;
	}

	if (!ParseOrderFileArguments(Arguments))
	{
		return false;
	}

	FString ScriptObjectsFile;
	if (FParse::Value(FCommandLine::Get(), TEXT("ScriptObjects="), ScriptObjectsFile))
	{
		TArray<uint8> ScriptObjectsData;
		if (!FFileHelper::LoadFileToArray(ScriptObjectsData, *ScriptObjectsFile))
		{
			UE_LOG(LogIoStore, Fatal, TEXT("Failed reading script objects file '%s'"), *ScriptObjectsFile);
		}
		Arguments.ScriptObjects = MakeUnique<FIoBuffer>(FIoBuffer::Clone, ScriptObjectsData.GetData(), ScriptObjectsData.Num());
	}
	else
	{
		UE_CLOG(!Arguments.PackageStore->HasDataSource(), LogIoStore, Fatal, TEXT("Expected -ScriptObjects=<path to script objects file> argument"));
		TIoStatusOr<FIoBuffer> Status = Arguments.PackageStore->ReadChunk(CreateIoChunkId(0, 0, EIoChunkType::ScriptObjects));
		UE_CLOG(!Status.IsOk(), LogIoStore, Fatal, TEXT("Failed reading script objects chunk '%s'"), *Status.Status().ToString());
		Arguments.ScriptObjects = MakeUnique<FIoBuffer>(Status.ConsumeValueOrDie());
	}

	{
		IOSTORE_CPU_SCOPE(FindCookedAssets);
		UE_LOG(LogIoStore, Display, TEXT("Searching for cooked assets in folder '%s'"), *Arguments.CookedDir);
		FCookedFileVisitor CookedFileVistor(Arguments.CookedFileStatMap, nullptr, Arguments.bFileRegions);
		IFileManager::Get().IterateDirectoryStatRecursively(*Arguments.CookedDir, CookedFileVistor);
		UE_LOG(LogIoStore, Display, TEXT("Found '%d' files"), Arguments.CookedFileStatMap.Num());
	}

	return CreateTarget(Arguments, WriterSettings);
}<|MERGE_RESOLUTION|>--- conflicted
+++ resolved
@@ -49,13 +49,9 @@
 #include "Misc/StringBuilder.h"
 #include "Async/Future.h"
 #include "Algo/MaxElement.h"
-<<<<<<< HEAD
 #include "Algo/Sort.h"
 #include "Algo/StableSort.h"
 #include "Algo/IsSorted.h"
-=======
-#include "Algo/StableSort.h"
->>>>>>> efc9b2f3
 #include "PackageStoreOptimizer.h"
 #include "ShaderCodeArchive.h"
 #include "ZenStoreHttpClient.h"
@@ -63,12 +59,11 @@
 #include "ZenStoreWriter.h"
 #include "IO/IoContainerHeader.h"
 #include "ProfilingDebugging/CountersTrace.h"
+#include "IO/IoStore.h"
 
 //PRAGMA_DISABLE_OPTIMIZATION
 
 IMPLEMENT_MODULE(FDefaultModuleImpl, IoStoreUtilities);
-
-DEFINE_LOG_CATEGORY_STATIC(LogIoStore, Log, All);
 
 #define IOSTORE_CPU_SCOPE(NAME) TRACE_CPUPROFILER_EVENT_SCOPE(IoStore##NAME);
 #define IOSTORE_CPU_SCOPE_DATA(NAME, DATA) TRACE_CPUPROFILER_EVENT_SCOPE(IoStore##NAME);
@@ -530,7 +525,7 @@
 			}
 
 			FIoBuffer Buffer = Status.ConsumeValueOrDie();
-			uint32 HeaderSize = reinterpret_cast<const FPackageSummary*>(Buffer.Data())->HeaderSize;
+			uint32 HeaderSize = reinterpret_cast<const FZenPackageSummary*>(Buffer.Data())->HeaderSize;
 			if (HeaderSize > Buffer.DataSize())
 			{
 				ReadOptions.SetRange(0, HeaderSize);
@@ -626,15 +621,7 @@
 	bool bRemapPluginContentToGame = false;
 	bool bCreateDirectoryIndex = true;
 	bool bClusterByOrderFilePriority = false;
-<<<<<<< HEAD
 	bool bFileRegions = false;
-=======
-
-	bool ShouldCreateContainers() const
-	{
-		return GlobalContainerPath.Len() > 0 || DLCPluginPath.Len() > 0;
-	}
->>>>>>> efc9b2f3
 
 	bool IsDLC() const
 	{
@@ -744,15 +731,12 @@
 		OutputArchive.Reset();
 	}
 
-<<<<<<< HEAD
 private:
 	TUniquePtr<FArchive> OutputArchive;
 };
 FClusterStatsCsv ClusterStatsCsv;
 
 
-=======
->>>>>>> efc9b2f3
 // If bClusterByOrderFilePriority is false
 //		Order packages by the order of OrderMaps with their associated priority 
 //		e.g. Order map 1 with priority 0 (A, B, C) 
@@ -778,17 +762,11 @@
 	{
 		TArray<FLegacyCookedPackage*> Packages;
 		int32 OrderFileIndex; // Index in OrderMaps of the FFileOrderMap which contained Packages.Last()
-<<<<<<< HEAD
 		int32 ClusterSequence;
 
 		FCluster(int32 InOrderFileIndex, int32 InClusterSequence)
 			: OrderFileIndex(InOrderFileIndex)
 			, ClusterSequence(InClusterSequence)
-=======
-
-		FCluster(int32 InOrderFileIndex)
-			: OrderFileIndex(InOrderFileIndex)
->>>>>>> efc9b2f3
 		{
 		}
 	};
@@ -823,10 +801,7 @@
 	// Create a fallback order map to avoid null checks later
 	// Lowest priority, last index
 	FFileOrderMap FallbackOrderMap(MIN_int32, MAX_int32);
-<<<<<<< HEAD
 	FallbackOrderMap.Name = TEXT("Fallback");
-=======
->>>>>>> efc9b2f3
 
 	TArray<FPackageAndOrder> SortedPackages;
 	SortedPackages.Reserve(Packages.Num());
@@ -856,11 +831,8 @@
 	}
 	const FFileOrderMap* LastBlameOrderMap = nullptr;
 	int32 LastAssignedCount = 0;
-<<<<<<< HEAD
 	int64 LastAssignedUExpSize = 0, AssignedUExpSize = 0;
 	int64 LastAssignedBulkSize = 0, AssignedBulkSize = 0;
-=======
->>>>>>> efc9b2f3
 
 	if (bClusterByOrderFilePriority)
 	{
@@ -897,11 +869,8 @@
 		});
 	}
 
-<<<<<<< HEAD
 	int32 ClusterSequence = 0;
 	TMap<FLegacyCookedPackage*, FCluster*> PackageToCluster;
-=======
->>>>>>> efc9b2f3
 	for (FPackageAndOrder& Entry : SortedPackages)
 	{
 		checkSlow(Entry.OrderMap); // Without this, Entry.OrderMap != LastBlameOrderMap convinces static analysis that Entry.OrderMap may be null
@@ -916,20 +885,13 @@
 				 );
 			}
 			LastAssignedCount = AssignedPackages.Num();
-<<<<<<< HEAD
 			LastAssignedUExpSize= AssignedUExpSize;
 			LastAssignedBulkSize = AssignedBulkSize;
-=======
->>>>>>> efc9b2f3
 			LastBlameOrderMap = Entry.OrderMap;
 		}
 		if (!AssignedPackages.Contains(Entry.Package))
 		{
-<<<<<<< HEAD
 			FCluster* Cluster = new FCluster(Entry.OrderMap->Index, ClusterSequence++);
-=======
-			FCluster* Cluster = new FCluster(Entry.OrderMap->Index);
->>>>>>> efc9b2f3
 			Clusters.Add(Cluster);
 			ProcessStack.Push(Entry.Package);
 
@@ -1016,11 +978,6 @@
 		Algo::StableSortBy(Clusters, [](FCluster* Cluster) { return Cluster->OrderFileIndex; });
 	}
 	
-	if (bClusterByOrderFilePriority)
-	{
-		Algo::StableSortBy(Clusters, [](FCluster* Cluster) { return Cluster->OrderFileIndex; });
-	}
-	
 	for (FCluster* Cluster : Clusters)
 	{
 		Algo::Sort(Cluster->Packages, [](const FLegacyCookedPackage* A, const FLegacyCookedPackage* B)
@@ -2021,12 +1978,7 @@
 	{
 		uint64 StoreSize = ContainerTarget->Header.StoreEntries.Num();
 		uint64 PackageCount = ContainerTarget->Packages.Num();
-		uint64 LocalizedPackageCount = 0;
-
-		for (const auto& KV : ContainerTarget->Header.CulturePackageMap)
-		{
-			LocalizedPackageCount += KV.Value.Num();
-		}
+		uint64 LocalizedPackageCount = ContainerTarget->Header.LocalizedPackages.Num();
 
 		UE_LOG(LogIoStore, Display, TEXT("%-30s %20.0lf %20llu %20llu"),
 			*ContainerTarget->Name.ToString(),
@@ -2600,14 +2552,11 @@
 	}
 
 	UE_LOG(LogIoStore, Display, TEXT("Creating disk layout..."));
-<<<<<<< HEAD
 	FString ClusterCSVPath;
 	if (FParse::Value(FCommandLine::Get(), TEXT("ClusterCSV="), ClusterCSVPath))
 	{
 		ClusterStatsCsv.CreateOutputFile(ClusterCSVPath);
 	}
-=======
->>>>>>> efc9b2f3
 	CreateDiskLayout(ContainerTargets, Packages, Arguments.OrderMaps, PackageIdMap, Arguments.bClusterByOrderFilePriority);
 
 	for (FContainerTargetSpec* ContainerTarget : ContainerTargets)
@@ -3124,7 +3073,6 @@
 
 	struct FPackageRedirect
 	{
-		FName Culture;
 		FPackageDesc* Source = nullptr;
 		FPackageDesc* Target = nullptr;
 	};
@@ -3134,6 +3082,7 @@
 		FName Name;
 		FIoContainerId Id;
 		FGuid EncryptionKeyGuid;
+		TArray<FPackageDesc*> LocalizedPackages;
 		TArray<FPackageRedirect> PackageRedirects;
 		bool bCompressed;
 		bool bSigned;
@@ -3284,7 +3233,7 @@
 		FContainerDesc* ContainerDesc = nullptr;
 		TArray<FPackageDesc*> Packages;
 		FIoStoreReader* Reader = nullptr;
-		FCulturePackageMap RawCulturePackageMap;
+		TArray<FIoContainerHeaderLocalizedPackage> RawLocalizedPackages;
 		TArray<FIoContainerHeaderPackageRedirect> RawPackageRedirects;
 	};
 
@@ -3331,7 +3280,7 @@
 			FIoContainerHeader ContainerHeader;
 			Ar << ContainerHeader;
 
-			Job.RawCulturePackageMap = ContainerHeader.CulturePackageMap;
+			Job.RawLocalizedPackages = ContainerHeader.LocalizedPackages;
 			Job.RawPackageRedirects = ContainerHeader.PackageRedirects;
 
 			TArrayView<FFilePackageStoreEntry> StoreEntries(reinterpret_cast<FFilePackageStoreEntry*>(ContainerHeader.StoreEntries.GetData()), ContainerHeader.PackageCount);
@@ -3396,16 +3345,9 @@
 			PackageRedirect.Source = PackageByIdMap.FindRef(RedirectPair.SourcePackageId);
 			PackageRedirect.Target = PackageByIdMap.FindRef(RedirectPair.TargetPackageId);
 		}
-		for (const auto& CultureRedirectsPair : LoadContainerHeaderJob.RawCulturePackageMap)
-		{
-			FName Culture(CultureRedirectsPair.Get<0>());
-			for (const auto& RedirectPair : CultureRedirectsPair.Get<1>())
-			{
-				FPackageRedirect& PackageRedirect = LoadContainerHeaderJob.ContainerDesc->PackageRedirects.AddDefaulted_GetRef();
-				PackageRedirect.Source = PackageByIdMap.FindRef(RedirectPair.SourcePackageId);
-				PackageRedirect.Target = PackageByIdMap.FindRef(RedirectPair.TargetPackageId);
-				PackageRedirect.Culture = Culture;
-			}
+		for (const auto& LocalizedPackage : LoadContainerHeaderJob.RawLocalizedPackages)
+		{
+			LoadContainerHeaderJob.ContainerDesc->LocalizedPackages.Add(PackageByIdMap.FindRef(LocalizedPackage.SourcePackageId));
 		}
 	}
 	
@@ -3432,21 +3374,28 @@
 		TIoStatusOr<FIoBuffer> IoBuffer = Reader->Read(Job.ChunkId, ReadOptions);
 		check(IoBuffer.IsOk());
 		const uint8* PackageSummaryData = IoBuffer.ValueOrDie().Data();
-		const FPackageSummary* PackageSummary = reinterpret_cast<const FPackageSummary*>(PackageSummaryData);
+		const FZenPackageSummary* PackageSummary = reinterpret_cast<const FZenPackageSummary*>(PackageSummaryData);
 		if (PackageSummary->HeaderSize > IoBuffer.ValueOrDie().DataSize())
 		{
 			ReadOptions.SetRange(0, PackageSummary->HeaderSize);
 			IoBuffer = Reader->Read(Job.ChunkId, ReadOptions);
 			PackageSummaryData = IoBuffer.ValueOrDie().Data();
-			PackageSummary = reinterpret_cast<const FPackageSummary*>(PackageSummaryData);
+			PackageSummary = reinterpret_cast<const FZenPackageSummary*>(PackageSummaryData);
+		}
+
+		TArrayView<const uint8> HeaderDataView(PackageSummaryData + sizeof(FZenPackageSummary), PackageSummary->HeaderSize - sizeof(FZenPackageSummary));
+		FMemoryReaderView HeaderDataReader(HeaderDataView);
+
+		FZenPackageVersioningInfo VersioningInfo;
+		if (PackageSummary->bHasVersioningInfo)
+		{
+			HeaderDataReader << VersioningInfo;
 		}
 
 		TArray<FNameEntryId> PackageNameMap;
 		{
 			TRACE_CPUPROFILER_EVENT_SCOPE(LoadNameBatch);
-			TArrayView<const uint8> NameMapView(PackageSummaryData + sizeof(FPackageSummary), PackageSummary->HeaderSize - sizeof(FPackageSummary));
-			FMemoryReaderView NameMapReader(NameMapView);
-			PackageNameMap = LoadNameBatch(NameMapReader);
+			PackageNameMap = LoadNameBatch(HeaderDataReader);
 		}
 
 		Job.PackageDesc->PackageName = FName::CreateFromDisplayId(PackageNameMap[PackageSummary->Name.GetIndex()], PackageSummary->Name.GetNumber());
@@ -3747,6 +3696,18 @@
 				OutputOverride->Logf(ELogVerbosity::Display, TEXT("\t\tEncryptionKeyGuid: %s"), *ContainerDesc->EncryptionKeyGuid.ToString());
 			}
 
+			if (ContainerDesc->LocalizedPackages.Num())
+			{
+				OutputOverride->Logf(ELogVerbosity::Display, TEXT("--------------------------------------------"));
+				OutputOverride->Logf(ELogVerbosity::Display, TEXT("Localized Packages"));
+				OutputOverride->Logf(ELogVerbosity::Display, TEXT("=========="));
+				for (const FPackageDesc* LocalizedPackage : ContainerDesc->LocalizedPackages)
+				{
+					OutputOverride->Logf(ELogVerbosity::Display, TEXT("\t*************************"));
+					OutputOverride->Logf(ELogVerbosity::Display, TEXT("\t\t           Source: 0x%llX '%s'"), LocalizedPackage->PackageId.ValueForDebugging(), *LocalizedPackage->PackageName.ToString());
+				}
+			}
+
 			if (ContainerDesc->PackageRedirects.Num())
 			{
 				OutputOverride->Logf(ELogVerbosity::Display, TEXT("--------------------------------------------"));
@@ -3755,10 +3716,6 @@
 				for (const FPackageRedirect& Redirect : ContainerDesc->PackageRedirects)
 				{
 					OutputOverride->Logf(ELogVerbosity::Display, TEXT("\t*************************"));
-					if (!Redirect.Culture.IsNone())
-					{
-						OutputOverride->Logf(ELogVerbosity::Display, TEXT("\t\t          Culture: %s"), *Redirect.Culture.ToString());
-					}
 					OutputOverride->Logf(ELogVerbosity::Display, TEXT("\t\t           Source: 0x%llX '%s'"), Redirect.Source->PackageId.ValueForDebugging(), *Redirect.Source->PackageName.ToString());
 					OutputOverride->Logf(ELogVerbosity::Display, TEXT("\t\t           Target: 0x%llX '%s'"), Redirect.Target->PackageId.ValueForDebugging(), *Redirect.Target->PackageName.ToString());
 				}
@@ -4488,11 +4445,7 @@
 	return true;
 }
 
-<<<<<<< HEAD
 static bool ParsePakOrderFile(const TCHAR* FilePath, FFileOrderMap& Map, const FIoStoreArguments& Arguments)
-=======
-static bool ParsePakOrderFile(const TCHAR* FilePath, FFileOrderMap& Map)
->>>>>>> efc9b2f3
 {
 	IOSTORE_CPU_SCOPE(ParsePakOrderFile);
 
@@ -4706,7 +4659,6 @@
 			if (PriorityStrings.Num() != OrderFilePaths.Num())
 			{
 				UE_LOG(LogIoStore, Error, TEXT("Number of parameters to -Order= and -OrderPriority= do not match"));
-<<<<<<< HEAD
 				return false;
 			}
 
@@ -4725,36 +4677,12 @@
 
 		bool bMerge = false;
 		for (int32 i = 0; i < OrderFilePaths.Num(); ++i)
-=======
-				return -1;
-			}
-
-			for (const FString& PriorityString : PriorityStrings)
-			{
-				int32 Priority = FCString::Atoi(*PriorityString);
-				OrderFilePriorities.Add(Priority);
-			}
-		}
-		else
-		{
-			OrderFilePriorities.AddZeroed(OrderFilePaths.Num());
-		}
-
-		check(OrderFilePaths.Num() == OrderFilePriorities.Num());
-
-		bool bMerge = false;
-		for (int32 i=0; i < OrderFilePaths.Num(); ++i)
->>>>>>> efc9b2f3
 		{
 			FString& OrderFile = OrderFilePaths[i];
 			int32 Priority = OrderFilePriorities[i];
 
 			FFileOrderMap OrderMap(Priority, i);
-<<<<<<< HEAD
 			if (!ParsePakOrderFile(*OrderFile, OrderMap, Arguments))
-=======
-			if (!ParsePakOrderFile(*OrderFile, OrderMap))
->>>>>>> efc9b2f3
 			{
 				return false;
 			}
@@ -4774,7 +4702,6 @@
 		Arguments.bSign = true;
 	}
 
-<<<<<<< HEAD
 	UE_LOG(LogIoStore, Display, TEXT("Container signing - %s"), Arguments.bSign ? TEXT("ENABLED") : TEXT("DISABLED"));
 
 	Arguments.bCreateDirectoryIndex = !FParse::Param(FCommandLine::Get(), TEXT("NoDirectoryIndex"));
@@ -4784,12 +4711,6 @@
 	WriterSettings.CompressionBlockSize = DefaultCompressionBlockSize;
 
 	WriterSettings.bEnableCsvOutput = FParse::Param(FCommandLine::Get(), TEXT("csvoutput"));
-=======
-	Arguments.bClusterByOrderFilePriority = !FParse::Param(CmdLine, TEXT("DoNotClusterByOrderPriority"));
-
-	FIoStoreWriterSettings GeneralIoWriterSettings { DefaultCompressionMethod, DefaultCompressionBlockSize, false };
-	GeneralIoWriterSettings.bEnableCsvOutput = FParse::Param(CmdLine, TEXT("-csvoutput"));
->>>>>>> efc9b2f3
 
 	TArray<FName> CompressionFormats;
 	FString DesiredCompressionFormats;
