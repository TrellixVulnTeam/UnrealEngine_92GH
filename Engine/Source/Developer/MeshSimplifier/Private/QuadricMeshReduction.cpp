// Copyright 1998-2018 Epic Games, Inc. All Rights Reserved.

#include "CoreMinimal.h"
#include "Modules/ModuleManager.h"
#include "Templates/ScopedPointer.h"
#include "MeshUtilities.h"
#include "MeshBuild.h"
#include "RawMesh.h"
#include "MeshSimplify.h"
#include "Templates/UniquePtr.h"
#include "Features/IModularFeatures.h"
#include "IMeshReductionInterfaces.h"
#include "MeshDescription.h"
#include "MeshAttributes.h"
#include "RenderUtils.h"

class FQuadricSimplifierMeshReductionModule : public IMeshReductionModule
{
public:
	virtual ~FQuadricSimplifierMeshReductionModule() {}

	// IModuleInterface interface.
	virtual void StartupModule() override;
	virtual void ShutdownModule() override;

	// IMeshReductionModule interface.
	virtual class IMeshReduction* GetStaticMeshReductionInterface() override;
	virtual class IMeshReduction* GetSkeletalMeshReductionInterface() override;
	virtual class IMeshMerging* GetMeshMergingInterface() override;
	virtual class IMeshMerging* GetDistributedMeshMergingInterface() override;	
	virtual FString GetName() override;
};


DEFINE_LOG_CATEGORY_STATIC(LogQuadricSimplifier, Log, All);
IMPLEMENT_MODULE(FQuadricSimplifierMeshReductionModule, QuadricMeshReduction);

template< uint32 NumTexCoords >
class TVertSimp
{
	typedef TVertSimp< NumTexCoords > VertType;
public:
	uint32			MaterialIndex;
	FVector			Position;
	FVector			Normal;
	FVector			Tangents[2];
	FLinearColor	Color;
	FVector2D		TexCoords[ NumTexCoords ];

	uint32			GetMaterialIndex() const	{ return MaterialIndex; }
	FVector&		GetPos()					{ return Position; }
	const FVector&	GetPos() const				{ return Position; }
	float*			GetAttributes()				{ return (float*)&Normal; }
	const float*	GetAttributes() const		{ return (const float*)&Normal; }

	void		Correct()
	{
		Normal.Normalize();
		Tangents[0] -= ( Tangents[0] * Normal ) * Normal;
		Tangents[0].Normalize();
		Tangents[1] -= ( Tangents[1] * Normal ) * Normal;
		Tangents[1] -= ( Tangents[1] * Tangents[0] ) * Tangents[0];
		Tangents[1].Normalize();
		Color = Color.GetClamped();
	}

	bool		Equals(	const VertType& a ) const
	{
		if( MaterialIndex != a.MaterialIndex ||
			!PointsEqual(  Position,	a.Position ) ||
			!NormalsEqual( Tangents[0],	a.Tangents[0] ) ||
			!NormalsEqual( Tangents[1],	a.Tangents[1] ) ||
			!NormalsEqual( Normal,		a.Normal ) ||
			!Color.Equals( a.Color ) )
		{
			return false;
		}

		// UVs
		for( int32 UVIndex = 0; UVIndex < NumTexCoords; UVIndex++ )
		{
			if( !UVsEqual( TexCoords[ UVIndex ], a.TexCoords[ UVIndex ] ) )
			{
				return false;
			}
		}

		return true;
	}

	bool		operator==(	const VertType& a ) const
	{
		if( MaterialIndex	!= a.MaterialIndex ||
			Position		!= a.Position ||
			Normal			!= a.Normal ||
			Tangents[0]		!= a.Tangents[0] ||
			Tangents[1]		!= a.Tangents[1] ||
			Color			!= a.Color )
		{
			return false;
		}

		for( uint32 i = 0; i < NumTexCoords; i++ )
		{
			if( TexCoords[i] != a.TexCoords[i] )
			{
				return false;
			}
		}
		return true;
	}

	VertType	operator+( const VertType& a ) const
	{
		VertType v;
		v.MaterialIndex	= MaterialIndex;
		v.Position		= Position + a.Position;
		v.Normal		= Normal + a.Normal;
		v.Tangents[0]	= Tangents[0] + a.Tangents[0];
		v.Tangents[1]	= Tangents[1] + a.Tangents[1];
		v.Color			= Color + a.Color;

		for( uint32 i = 0; i < NumTexCoords; i++ )
		{
			v.TexCoords[i] = TexCoords[i] + a.TexCoords[i];
		}
		return v;
	}

	VertType	operator-( const VertType& a ) const
	{
		VertType v;
		v.MaterialIndex	= MaterialIndex;
		v.Position		= Position - a.Position;
		v.Normal		= Normal - a.Normal;
		v.Tangents[0]	= Tangents[0] - a.Tangents[0];
		v.Tangents[1]	= Tangents[1] - a.Tangents[1];
		v.Color			= Color - a.Color;
		
		for( uint32 i = 0; i < NumTexCoords; i++ )
		{
			v.TexCoords[i] = TexCoords[i] - a.TexCoords[i];
		}
		return v;
	}

	VertType	operator*( const float a ) const
	{
		VertType v;
		v.MaterialIndex	= MaterialIndex;
		v.Position		= Position * a;
		v.Normal		= Normal * a;
		v.Tangents[0]	= Tangents[0] * a;
		v.Tangents[1]	= Tangents[1] * a;
		v.Color			= Color * a;
		
		for( uint32 i = 0; i < NumTexCoords; i++ )
		{
			v.TexCoords[i] = TexCoords[i] * a;
		}
		return v;
	}

	VertType	operator/( const float a ) const
	{
		float ia = 1.0f / a;
		return (*this) * ia;
	}
};

class FQuadricSimplifierMeshReduction : public IMeshReduction
{
public:
	virtual const FString& GetVersionString() const override
	{
		static FString Version = TEXT("1.0");
		return Version;
	}

	virtual void Reduce(
		FRawMesh& OutReducedMesh,
		float& OutMaxDeviation,
		const FRawMesh& InMesh,
		const FOverlappingCorners& InOverlappingCorners,
		const FMeshReductionSettings& InSettings
		) override
	{
		IMeshUtilities& MeshUtilities = FModuleManager::Get().LoadModuleChecked<IMeshUtilities>("MeshUtilities");

		TArray<FVector> VertexPositions;
		TArray<uint32> Indices;
		if (InSettings.WeldingThreshold > 0.0f)
		{
			WeldVertexPositions(InMesh, InSettings.WeldingThreshold, VertexPositions, Indices);
		}

		const uint32 NumTexCoords = MAX_STATIC_TEXCOORDS;

		TArray< TVertSimp< NumTexCoords > >	Verts;
		TArray< uint32 >					Indexes;

		TMap< int32, int32 > VertsMap;

		int32 NumWedges = InMesh.WedgeIndices.Num();
		int32 NumFaces = NumWedges / 3;

		// Process each face, build vertex buffer and index buffer
		for (int32 FaceIndex = 0; FaceIndex < NumFaces; FaceIndex++)
		{
			FVector Positions[3];
			for (int32 CornerIndex = 0; CornerIndex < 3; CornerIndex++)
			{
				if (InSettings.WeldingThreshold > 0.0f)
				{
					Positions[CornerIndex] = VertexPositions[Indices[FaceIndex * 3 + CornerIndex]];
				}
				else
				{
					Positions[CornerIndex] = InMesh.VertexPositions[InMesh.WedgeIndices[FaceIndex * 3 + CornerIndex]];
				}
			}

			// Don't process degenerate triangles.
			if( PointsEqual( Positions[0], Positions[1] ) ||
				PointsEqual( Positions[0], Positions[2] ) ||
				PointsEqual( Positions[1], Positions[2] ) )
			{
				continue;
			}

			int32 VertexIndices[3];
			for (int32 CornerIndex = 0; CornerIndex < 3; CornerIndex++)
			{
				int32 WedgeIndex = FaceIndex * 3 + CornerIndex;

				TVertSimp< NumTexCoords > NewVert;
				NewVert.MaterialIndex	= InMesh.FaceMaterialIndices[ FaceIndex ];
				NewVert.Position		= Positions[ CornerIndex ];
				NewVert.Tangents[0]		= InMesh.WedgeTangentX[ WedgeIndex ];
				NewVert.Tangents[1]		= InMesh.WedgeTangentY[ WedgeIndex ];
				NewVert.Normal			= InMesh.WedgeTangentZ[ WedgeIndex ];

				// Fix bad tangents
				NewVert.Tangents[0] = NewVert.Tangents[0].ContainsNaN() ? FVector::ZeroVector : NewVert.Tangents[0];
				NewVert.Tangents[1] = NewVert.Tangents[1].ContainsNaN() ? FVector::ZeroVector : NewVert.Tangents[1];
				NewVert.Normal		= NewVert.Normal.ContainsNaN()		? FVector::ZeroVector : NewVert.Normal;

				if( InMesh.WedgeColors.Num() == NumWedges )
				{
					NewVert.Color = FLinearColor::FromSRGBColor( InMesh.WedgeColors[ WedgeIndex ] );
				}
				else
				{
					NewVert.Color = FLinearColor::Transparent;
				}

				for( int32 UVIndex = 0; UVIndex < NumTexCoords; UVIndex++ )
				{
					if( InMesh.WedgeTexCoords[ UVIndex ].Num() == NumWedges )
					{
						NewVert.TexCoords[ UVIndex ] = InMesh.WedgeTexCoords[ UVIndex ][ WedgeIndex ];
					}
					else
					{
						NewVert.TexCoords[ UVIndex ] = FVector2D::ZeroVector;
					}
				}

				// Make sure this vertex is valid from the start
				NewVert.Correct();

				const TArray<int32>& DupVerts = InOverlappingCorners.FindIfOverlapping(WedgeIndex);

				int32 Index = INDEX_NONE;
				for (int32 k = 0; k < DupVerts.Num(); k++)
				{
					if( DupVerts[k] >= WedgeIndex )
					{
						// the verts beyond me haven't been placed yet, so these duplicates are not relevant
						break;
					}

					int32* Location = VertsMap.Find( DupVerts[k] );
					if( Location )
					{
						TVertSimp< NumTexCoords >& FoundVert = Verts[ *Location ];

						if( NewVert.Equals( FoundVert ) )
						{
							Index = *Location;
							break;
						}
					}
				}
				if( Index == INDEX_NONE )
				{
					Index = Verts.Add( NewVert );
					VertsMap.Add( WedgeIndex, Index );
				}
				VertexIndices[ CornerIndex ] = Index;
			}

			// Reject degenerate triangles.
			if( VertexIndices[0] == VertexIndices[1] ||
				VertexIndices[1] == VertexIndices[2] ||
				VertexIndices[0] == VertexIndices[2] )
			{
				continue;
			}

			Indexes.Add( VertexIndices[0] );
			Indexes.Add( VertexIndices[1] );
			Indexes.Add( VertexIndices[2] );
		}

		uint32 NumVerts = Verts.Num();
		uint32 NumIndexes = Indexes.Num();
		uint32 NumTris = NumIndexes / 3;

		static_assert( NumTexCoords == 8, "NumTexCoords changed, fix AttributeWeights" );
		const uint32 NumAttributes = ( sizeof( TVertSimp< NumTexCoords > ) - sizeof( uint32 ) - sizeof( FVector ) ) / sizeof(float);
		float AttributeWeights[] =
		{
			16.0f, 16.0f, 16.0f,	// Normal
			0.1f, 0.1f, 0.1f,		// Tangent[0]
			0.1f, 0.1f, 0.1f,		// Tangent[1]
			0.1f, 0.1f, 0.1f, 0.1f,	// Color
			0.5f, 0.5f,				// TexCoord[0]
			0.5f, 0.5f,				// TexCoord[1]
			0.5f, 0.5f,				// TexCoord[2]
			0.5f, 0.5f,				// TexCoord[3]
			0.5f, 0.5f,				// TexCoord[4]
			0.5f, 0.5f,				// TexCoord[5]
			0.5f, 0.5f,				// TexCoord[6]
			0.5f, 0.5f,				// TexCoord[7]
		};
		float* ColorWeights = AttributeWeights + 3 + 3 + 3;
		float* TexCoordWeights = ColorWeights + 4;

		// Zero out weights that aren't used
		{
			if( InMesh.WedgeColors.Num() != NumWedges )
			{
				ColorWeights[0] = 0.0f;
				ColorWeights[1] = 0.0f;
				ColorWeights[2] = 0.0f;
				ColorWeights[3] = 0.0f;
			}

			for( int32 TexCoordIndex = 0; TexCoordIndex < NumTexCoords; TexCoordIndex++ )
			{
				if( InMesh.WedgeTexCoords[ TexCoordIndex ].Num() != NumWedges )
				{
					TexCoordWeights[ 2 * TexCoordIndex + 0 ] = 0.0f;
					TexCoordWeights[ 2 * TexCoordIndex + 1 ] = 0.0f;
				}
				else if (InMesh.WedgeTexCoords[TexCoordIndex].Num() > 0)
				{
					// Normalize TexCoordWeights using min/max TexCoord range, with assumption that value ranges above 2 aren't standard UV values

					float MinVal = +FLT_MAX;
					float MaxVal = -FLT_MAX;

					for (int32 VertexIndex = 0; VertexIndex < InMesh.WedgeTexCoords[TexCoordIndex].Num(); ++VertexIndex)
					{
						MinVal = FMath::Min(MinVal, InMesh.WedgeTexCoords[TexCoordIndex][VertexIndex].X);
						MinVal = FMath::Min(MinVal, InMesh.WedgeTexCoords[TexCoordIndex][VertexIndex].Y);
						MaxVal = FMath::Max(MaxVal, InMesh.WedgeTexCoords[TexCoordIndex][VertexIndex].X);
						MaxVal = FMath::Max(MaxVal, InMesh.WedgeTexCoords[TexCoordIndex][VertexIndex].Y);
					}

					TexCoordWeights[2 * TexCoordIndex + 0] = 1.0f / FMath::Max(2.0f, MaxVal - MinVal);
					TexCoordWeights[2 * TexCoordIndex + 1] = 1.0f / FMath::Max(2.0f, MaxVal - MinVal);
				}
			}
		}
		
		TMeshSimplifier< TVertSimp< NumTexCoords >, NumAttributes >* MeshSimp = new TMeshSimplifier< TVertSimp< NumTexCoords >, NumAttributes >( Verts.GetData(), NumVerts, Indexes.GetData(), NumIndexes );

		MeshSimp->SetAttributeWeights( AttributeWeights );
		//MeshSimp->SetBoundaryLocked();
		MeshSimp->InitCosts();

		float MaxErrorSqr = MeshSimp->SimplifyMesh( MAX_FLT, NumTris * InSettings.PercentTriangles );

		NumVerts = MeshSimp->GetNumVerts();
		NumTris = MeshSimp->GetNumTris();
		NumIndexes = NumTris * 3;

		MeshSimp->OutputMesh( Verts.GetData(), Indexes.GetData() );
		delete MeshSimp;

		//Reorder the face to use the material in the correct order
		TArray<int32> ReduceMeshUsedMaterialIndex;
		bool bDoRemap = false;
		for (uint32 TriIndex = 0; TriIndex < NumTris; TriIndex++)
		{
			int32 ReduceMaterialIndex = Verts[Indexes[3 * TriIndex]].MaterialIndex;
			int32 FinalMaterialIndex = ReduceMeshUsedMaterialIndex.AddUnique(ReduceMaterialIndex);
			bDoRemap |= ReduceMaterialIndex != FinalMaterialIndex;
		}
		if (bDoRemap)
		{
			int32 MaximumIndex = 0;
			int32 MaxMaterialIndex = FMath::Max(ReduceMeshUsedMaterialIndex, &MaximumIndex);
			TArray<TArray<int32>> MaterialSectionIndexes;
			//We need to add up to the maximum material index
			MaterialSectionIndexes.AddDefaulted(MaxMaterialIndex+1);
			//Reorder the Indexes according to the remap array
			//First, sort them by section in the material index order
			for (uint32 IndexesIndex = 0; IndexesIndex < NumIndexes; IndexesIndex++)
			{
				int32 ReduceMaterialIndex = Verts[Indexes[IndexesIndex]].MaterialIndex;
				MaterialSectionIndexes[ReduceMaterialIndex].Add(Indexes[IndexesIndex]);
			}
			//Update the Indexes array by placing all triangles in section index order
			//This will make sure that the reduce LOD mesh will have the same material order
			//as the reference LOD, even if some sections disappear because all triangles was remove.
			int32 IndexOffset = 0;
			for (const TArray<int32>& RemapSectionIndexes : MaterialSectionIndexes)
			{
				for (int32 IndexOfIndex = 0; IndexOfIndex < RemapSectionIndexes.Num(); ++IndexOfIndex)
				{
					int32 SortedIndex = IndexOfIndex + IndexOffset;
					Indexes[SortedIndex] = RemapSectionIndexes[IndexOfIndex];
				}
				IndexOffset += RemapSectionIndexes.Num();
			}
		}


		OutMaxDeviation = FMath::Sqrt( MaxErrorSqr ) / 8.0f;

		{
			// Output FRawMesh
			OutReducedMesh.VertexPositions.Empty( NumVerts );
			OutReducedMesh.VertexPositions.AddUninitialized( NumVerts );
			for( uint32 i= 0; i < NumVerts; i++ )
			{
				OutReducedMesh.VertexPositions[i] = Verts[i].Position;
			}

			OutReducedMesh.WedgeIndices.Empty( NumIndexes );
			OutReducedMesh.WedgeIndices.AddUninitialized( NumIndexes );

			for( uint32 i = 0; i < NumIndexes; i++ )
			{
				OutReducedMesh.WedgeIndices[i] = Indexes[i];
			}

			OutReducedMesh.WedgeTangentX.Empty( NumIndexes );
			OutReducedMesh.WedgeTangentY.Empty( NumIndexes );
			OutReducedMesh.WedgeTangentZ.Empty( NumIndexes );
			OutReducedMesh.WedgeTangentX.AddUninitialized( NumIndexes );
			OutReducedMesh.WedgeTangentY.AddUninitialized( NumIndexes );
			OutReducedMesh.WedgeTangentZ.AddUninitialized( NumIndexes );
			for( uint32 i= 0; i < NumIndexes; i++ )
			{
				OutReducedMesh.WedgeTangentX[i] = Verts[ Indexes[i] ].Tangents[0];
				OutReducedMesh.WedgeTangentY[i] = Verts[ Indexes[i] ].Tangents[1];
				OutReducedMesh.WedgeTangentZ[i] = Verts[ Indexes[i] ].Normal;
			}

			if( InMesh.WedgeColors.Num() == NumWedges )
			{
				OutReducedMesh.WedgeColors.Empty( NumIndexes );
				OutReducedMesh.WedgeColors.AddUninitialized( NumIndexes );
				for( uint32 i= 0; i < NumIndexes; i++ )
				{
					OutReducedMesh.WedgeColors[i] = Verts[ Indexes[i] ].Color.ToFColor(true);
				}
			}
			else
			{
				OutReducedMesh.WedgeColors.Empty();
			}

			for( int32 TexCoordIndex = 0; TexCoordIndex < NumTexCoords; TexCoordIndex++ )
			{
				if( InMesh.WedgeTexCoords[ TexCoordIndex ].Num() == NumWedges )
				{
					OutReducedMesh.WedgeTexCoords[ TexCoordIndex ].Empty( NumIndexes );
					OutReducedMesh.WedgeTexCoords[ TexCoordIndex ].AddUninitialized( NumIndexes );
					for( uint32 i= 0; i < NumIndexes; i++ )
					{
						OutReducedMesh.WedgeTexCoords[ TexCoordIndex ][i] = Verts[ Indexes[i] ].TexCoords[ TexCoordIndex ];
					}
				}
				else
				{
					OutReducedMesh.WedgeTexCoords[ TexCoordIndex ].Empty();
				}
			}

			OutReducedMesh.FaceMaterialIndices.Empty( NumTris );
			OutReducedMesh.FaceMaterialIndices.AddUninitialized( NumTris );
			for( uint32 i= 0; i < NumTris; i++ )
			{
				OutReducedMesh.FaceMaterialIndices[i] = Verts[ Indexes[3*i] ].MaterialIndex;
			}

			OutReducedMesh.FaceSmoothingMasks.Empty( NumTris );
			OutReducedMesh.FaceSmoothingMasks.AddZeroed( NumTris );

			Verts.Empty();
			Indexes.Empty();
		}
	}

	virtual void ReduceMeshDescription(
		FMeshDescription& OutReducedMesh,
		float& OutMaxDeviation,
		const FMeshDescription& InMesh,
		const TMultiMap<int32, int32>& InOverlappingCorners,
		const struct FMeshReductionSettings& ReductionSettings
	) override
	{
		check(&InMesh != &OutReducedMesh);	// can't reduce in-place

		const uint32 NumTexCoords = MAX_STATIC_TEXCOORDS;
		int32 InMeshNumTexCoords = 1;

		TArray< TVertSimp< NumTexCoords > >	Verts;
		TArray< uint32 >					Indexes;

		TMap< int32, int32 > VertsMap;
		TArray<int32> DupVerts;

<<<<<<< HEAD
		int32 NumWedges = InMesh.VertexInstances().Num();
		int32 NumFaces = NumWedges / 3;
		check(InMesh.Polygons().Num() == NumFaces);

		const TVertexAttributeArray<FVector>& InVertexPositions = InMesh.VertexAttributes().GetAttributes<FVector>(MeshAttribute::Vertex::Position);
		const TVertexInstanceAttributeArray<FVector>& InVertexNormals = InMesh.VertexInstanceAttributes().GetAttributes<FVector>(MeshAttribute::VertexInstance::Normal);
		const TVertexInstanceAttributeArray<FVector>& InVertexTangents = InMesh.VertexInstanceAttributes().GetAttributes<FVector>(MeshAttribute::VertexInstance::Tangent);
		const TVertexInstanceAttributeArray<float>& InVertexBinormalSigns = InMesh.VertexInstanceAttributes().GetAttributes<float>(MeshAttribute::VertexInstance::BinormalSign);
		const TVertexInstanceAttributeArray<FVector4>& InVertexColors = InMesh.VertexInstanceAttributes().GetAttributes<FVector4>(MeshAttribute::VertexInstance::Color);
		const TVertexInstanceAttributeIndicesArray<FVector2D>& InVertexUVs = InMesh.VertexInstanceAttributes().GetAttributesSet<FVector2D>(MeshAttribute::VertexInstance::TextureCoordinate);
=======
		int32 NumFaces = 0;
		for (const FPolygonID& PolygonID : InMesh->Polygons().GetElementIDs())
		{
			NumFaces += InMesh->GetPolygonTriangles(PolygonID).Num();
		}
		int32 NumWedges = NumFaces * 3;

		const TVertexAttributeArray<FVector>& InVertexPositions = InMesh->VertexAttributes().GetAttributes<FVector>(MeshAttribute::Vertex::Position);
		const TVertexInstanceAttributeArray<FVector>& InVertexNormals = InMesh->VertexInstanceAttributes().GetAttributes<FVector>(MeshAttribute::VertexInstance::Normal);
		const TVertexInstanceAttributeArray<FVector>& InVertexTangents = InMesh->VertexInstanceAttributes().GetAttributes<FVector>(MeshAttribute::VertexInstance::Tangent);
		const TVertexInstanceAttributeArray<float>& InVertexBinormalSigns = InMesh->VertexInstanceAttributes().GetAttributes<float>(MeshAttribute::VertexInstance::BinormalSign);
		const TVertexInstanceAttributeArray<FVector4>& InVertexColors = InMesh->VertexInstanceAttributes().GetAttributes<FVector4>(MeshAttribute::VertexInstance::Color);
		const TVertexInstanceAttributeIndicesArray<FVector2D>& InVertexUVs = InMesh->VertexInstanceAttributes().GetAttributesSet<FVector2D>(MeshAttribute::VertexInstance::TextureCoordinate);
>>>>>>> 91f58038
		
		const TPolygonGroupAttributeArray<FName>& InPolygonGroupMaterialNames = InMesh.PolygonGroupAttributes().GetAttributes<FName>(MeshAttribute::PolygonGroup::ImportedMaterialSlotName);
		TPolygonGroupAttributeArray<FName>& OutPolygonGroupMaterialNames = OutReducedMesh.PolygonGroupAttributes().GetAttributes<FName>(MeshAttribute::PolygonGroup::ImportedMaterialSlotName);

		int32 FaceIndex = 0;
		for (const FPolygonID& PolygonID : InMesh->Polygons().GetElementIDs())
		{
			const TArray<FMeshTriangle>& Triangles = InMesh->GetPolygonTriangles(PolygonID);

			FVertexInstanceID VertexInstanceIDs[3];
			FVertexID VertexIDs[3];
			FVector Positions[3];
<<<<<<< HEAD
			for (int32 CornerIndex = 0; CornerIndex < 3; CornerIndex++)
			{
				VertexInstanceIDs[CornerIndex] = FVertexInstanceID((FaceIndex * 3) + CornerIndex);
				VertexIDs[CornerIndex] = InMesh.GetVertexInstanceVertex(VertexInstanceIDs[CornerIndex]);
				Positions[CornerIndex] = InVertexPositions[VertexIDs[CornerIndex]];
			}

			// Don't process degenerate triangles.
			if (PointsEqual(Positions[0], Positions[1]) ||
				PointsEqual(Positions[0], Positions[2]) ||
				PointsEqual(Positions[1], Positions[2]))
			{
				continue;
			}
=======
>>>>>>> 91f58038

			for (const FMeshTriangle& MeshTriangle : Triangles)
			{
<<<<<<< HEAD
				int32 WedgeIndex = FaceIndex * 3 + CornerIndex;

				TVertSimp< NumTexCoords > NewVert;

				const TArray<FPolygonID>& VertexInstanceConnectedPolygons = InMesh.GetVertexInstanceConnectedPolygons(VertexInstanceIDs[CornerIndex]);
				if (VertexInstanceConnectedPolygons.Num() > 0)
				{
					const FPolygonID PolygonID = VertexInstanceConnectedPolygons[0];
					NewVert.MaterialIndex = InMesh.GetPolygonPolygonGroup(PolygonID).GetValue();
					// @todo: check with Alexis: OK to conflate material index with polygon group ID? (what if there are gaps in the polygon group array?)
=======
				int32 CurrentFaceIndex = FaceIndex;
				//Increment face index here because there is many continue in this for loop
				++FaceIndex;
				for (int32 CornerIndex = 0; CornerIndex < 3; ++CornerIndex)
				{
					VertexInstanceIDs[CornerIndex] = MeshTriangle.GetVertexInstanceID(CornerIndex);
					VertexIDs[CornerIndex] = InMesh->GetVertexInstanceVertex(VertexInstanceIDs[CornerIndex]);
					Positions[CornerIndex] = InVertexPositions[VertexIDs[CornerIndex]];
>>>>>>> 91f58038
				}

				// Don't process degenerate triangles.
				if (PointsEqual(Positions[0], Positions[1]) ||
					PointsEqual(Positions[0], Positions[2]) ||
					PointsEqual(Positions[1], Positions[2]))
				{
					continue;
				}

				int32 VertexIndices[3];
				for (int32 CornerIndex = 0; CornerIndex < 3; CornerIndex++)
				{
					int32 WedgeIndex = CurrentFaceIndex * 3 + CornerIndex;

					TVertSimp< NumTexCoords > NewVert;

					const TArray<FPolygonID>& VertexInstanceConnectedPolygons = InMesh->GetVertexInstanceConnectedPolygons(VertexInstanceIDs[CornerIndex]);
					if (VertexInstanceConnectedPolygons.Num() > 0)
					{
						const FPolygonID ConnectedPolygonID = VertexInstanceConnectedPolygons[0];
						NewVert.MaterialIndex = InMesh->GetPolygonPolygonGroup(ConnectedPolygonID).GetValue();
						// @todo: check with Alexis: OK to conflate material index with polygon group ID? (what if there are gaps in the polygon group array?)
					}

					NewVert.Position = Positions[CornerIndex];
					NewVert.Tangents[0] = InVertexTangents[VertexInstanceIDs[CornerIndex]];
					NewVert.Normal = InVertexNormals[VertexInstanceIDs[CornerIndex]];
					NewVert.Tangents[1] = FVector(0.0f);
					if (!NewVert.Normal.IsNearlyZero(SMALL_NUMBER) && !NewVert.Tangents[0].IsNearlyZero(SMALL_NUMBER))
					{
						NewVert.Tangents[1] = FVector::CrossProduct(NewVert.Normal, NewVert.Tangents[0]).GetSafeNormal() * InVertexBinormalSigns[VertexInstanceIDs[CornerIndex]];
					}

					// Fix bad tangents
					NewVert.Tangents[0] = NewVert.Tangents[0].ContainsNaN() ? FVector::ZeroVector : NewVert.Tangents[0];
					NewVert.Tangents[1] = NewVert.Tangents[1].ContainsNaN() ? FVector::ZeroVector : NewVert.Tangents[1];
					NewVert.Normal = NewVert.Normal.ContainsNaN() ? FVector::ZeroVector : NewVert.Normal;
					NewVert.Color = FLinearColor(InVertexColors[VertexInstanceIDs[CornerIndex]]);

					for (int32 UVIndex = 0; UVIndex < NumTexCoords; UVIndex++)
					{
						if (UVIndex < InVertexUVs.GetNumIndices())
						{
							NewVert.TexCoords[UVIndex] = InVertexUVs.GetArrayForIndex(UVIndex)[VertexInstanceIDs[CornerIndex]];
							InMeshNumTexCoords = FMath::Max(UVIndex+1, InMeshNumTexCoords);
						}
						else
						{
							NewVert.TexCoords[UVIndex] = FVector2D::ZeroVector;
						}
					}

					// Make sure this vertex is valid from the start
					NewVert.Correct();

					DupVerts.Reset();
					InOverlappingCorners.MultiFind(WedgeIndex, DupVerts);
					DupVerts.Sort();

					int32 Index = INDEX_NONE;
					for (int32 k = 0; k < DupVerts.Num(); k++)
					{
						if (DupVerts[k] >= WedgeIndex)
						{
							// the verts beyond me haven't been placed yet, so these duplicates are not relevant
							break;
						}

						int32* Location = VertsMap.Find(DupVerts[k]);
						if (Location)
						{
							TVertSimp< NumTexCoords >& FoundVert = Verts[*Location];

							if (NewVert.Equals(FoundVert))
							{
								Index = *Location;
								break;
							}
						}
					}
					if (Index == INDEX_NONE)
					{
						Index = Verts.Add(NewVert);
						VertsMap.Add(WedgeIndex, Index);
					}
					VertexIndices[CornerIndex] = Index;
				}

				// Reject degenerate triangles.
				if (VertexIndices[0] == VertexIndices[1] ||
					VertexIndices[1] == VertexIndices[2] ||
					VertexIndices[0] == VertexIndices[2])
				{
					continue;
				}

				Indexes.Add(VertexIndices[0]);
				Indexes.Add(VertexIndices[1]);
				Indexes.Add(VertexIndices[2]);
			}
		}

		uint32 NumVerts = Verts.Num();
		uint32 NumIndexes = Indexes.Num();
		uint32 NumTris = NumIndexes / 3;

		static_assert(NumTexCoords == 8, "NumTexCoords changed, fix AttributeWeights");
		const uint32 NumAttributes = (sizeof(TVertSimp< NumTexCoords >) - sizeof(uint32) - sizeof(FVector)) / sizeof(float);
		float AttributeWeights[] =
		{
			16.0f, 16.0f, 16.0f,	// Normal
			0.1f, 0.1f, 0.1f,		// Tangent[0]
			0.1f, 0.1f, 0.1f,		// Tangent[1]
			0.1f, 0.1f, 0.1f, 0.1f,	// Color
			0.5f, 0.5f,				// TexCoord[0]
			0.5f, 0.5f,				// TexCoord[1]
			0.5f, 0.5f,				// TexCoord[2]
			0.5f, 0.5f,				// TexCoord[3]
			0.5f, 0.5f,				// TexCoord[4]
			0.5f, 0.5f,				// TexCoord[5]
			0.5f, 0.5f,				// TexCoord[6]
			0.5f, 0.5f,				// TexCoord[7]
		};
		float* ColorWeights = AttributeWeights + 3 + 3 + 3;
		float* TexCoordWeights = ColorWeights + 4;

		// Zero out weights that aren't used
		{
			//TODO Check if we have vertex color

			for (int32 TexCoordIndex = 0; TexCoordIndex < NumTexCoords; TexCoordIndex++)
			{
				if (TexCoordIndex >= InVertexUVs.GetNumIndices())
				{
					TexCoordWeights[2 * TexCoordIndex + 0] = 0.0f;
					TexCoordWeights[2 * TexCoordIndex + 1] = 0.0f;
				}
			}
		}

		TMeshSimplifier< TVertSimp< NumTexCoords >, NumAttributes >* MeshSimp = new TMeshSimplifier< TVertSimp< NumTexCoords >, NumAttributes >(Verts.GetData(), NumVerts, Indexes.GetData(), NumIndexes);

		MeshSimp->SetAttributeWeights(AttributeWeights);
		//MeshSimp->SetBoundaryLocked();
		MeshSimp->InitCosts();
		//We need a minimum of 2 triangles, to see the object on both side. If we use one, we will end up with zero triangle when we will remove a shared edge
		float MaxErrorSqr = MeshSimp->SimplifyMesh(MAX_FLT, FMath::Max(2, int32(NumTris * ReductionSettings.PercentTriangles)));

		NumVerts = MeshSimp->GetNumVerts();
		NumTris = MeshSimp->GetNumTris();
		NumIndexes = NumTris * 3;

		MeshSimp->OutputMesh(Verts.GetData(), Indexes.GetData());
		delete MeshSimp;

		OutMaxDeviation = FMath::Sqrt(MaxErrorSqr) / 8.0f;

		{
			//Empty the destination mesh
			OutReducedMesh.PolygonGroups().Reset();
			OutReducedMesh.Polygons().Reset();
			OutReducedMesh.Edges().Reset();
			OutReducedMesh.VertexInstances().Reset();
			OutReducedMesh.Vertices().Reset();

			//Fill the PolygonGroups from the InMesh
			for (const FPolygonGroupID& PolygonGroupID : InMesh.PolygonGroups().GetElementIDs())
			{
				OutReducedMesh.CreatePolygonGroupWithID(PolygonGroupID);
				OutPolygonGroupMaterialNames[PolygonGroupID] = InPolygonGroupMaterialNames[PolygonGroupID];
			}

			TVertexAttributeArray<FVector>& OutVertexPositions = OutReducedMesh.VertexAttributes().GetAttributes<FVector>(MeshAttribute::Vertex::Position);

			//Fill the vertex array
			for (int32 VertexIndex = 0; VertexIndex < (int32)NumVerts; ++VertexIndex)
			{
				FVertexID AddedVertexId = OutReducedMesh.CreateVertex();
				OutVertexPositions[AddedVertexId] = Verts[VertexIndex].Position;
				check(AddedVertexId.GetValue() == VertexIndex);
			}

			TMap<int32, FPolygonGroupID> PolygonGroupMapping;

			TVertexInstanceAttributeArray<FVector>& OutVertexNormals = OutReducedMesh.VertexInstanceAttributes().GetAttributes<FVector>(MeshAttribute::VertexInstance::Normal);
			TVertexInstanceAttributeArray<FVector>& OutVertexTangents = OutReducedMesh.VertexInstanceAttributes().GetAttributes<FVector>(MeshAttribute::VertexInstance::Tangent);
			TVertexInstanceAttributeArray<float>& OutVertexBinormalSigns = OutReducedMesh.VertexInstanceAttributes().GetAttributes<float>(MeshAttribute::VertexInstance::BinormalSign);
			TVertexInstanceAttributeArray<FVector4>& OutVertexColors = OutReducedMesh.VertexInstanceAttributes().GetAttributes<FVector4>(MeshAttribute::VertexInstance::Color);
			TVertexInstanceAttributeIndicesArray<FVector2D>& OutVertexUVs = OutReducedMesh.VertexInstanceAttributes().GetAttributesSet<FVector2D>(MeshAttribute::VertexInstance::TextureCoordinate);

			//Specify the number of texture coords in this mesh description
			OutVertexUVs.SetNumIndices(InMeshNumTexCoords);

			//Vertex instances and Polygons
			for (int32 TriangleIndex = 0; TriangleIndex < (int32)NumTris; TriangleIndex++)
			{
				FVertexInstanceID CornerInstanceIDs[3];
				FVertexID CornerVerticesIDs[3];
				for (int32 CornerIndex = 0; CornerIndex < 3; CornerIndex++)
				{
					int32 VertexInstanceIndex = TriangleIndex * 3 + CornerIndex;
					const FVertexInstanceID VertexInstanceID(VertexInstanceIndex);
					CornerInstanceIDs[CornerIndex] = VertexInstanceID;
					int32 ControlPointIndex = Indexes[VertexInstanceIndex];
					const FVertexID VertexID(ControlPointIndex);
					//FVector VertexPosition = OutReducedMesh.GetVertex(VertexID).VertexPosition;
					CornerVerticesIDs[CornerIndex] = VertexID;
					FVertexInstanceID AddedVertexInstanceId = OutReducedMesh.CreateVertexInstance(VertexID);
					//Make sure the Added vertex instance ID is matching the expected vertex instance ID
					check(AddedVertexInstanceId == VertexInstanceID);
					check(AddedVertexInstanceId.GetValue() == VertexInstanceIndex);

					//NTBs information
					OutVertexTangents[AddedVertexInstanceId] = Verts[Indexes[VertexInstanceIndex]].Tangents[0];
					OutVertexBinormalSigns[AddedVertexInstanceId] = GetBasisDeterminantSign(Verts[Indexes[VertexInstanceIndex]].Tangents[0].GetSafeNormal(), Verts[Indexes[VertexInstanceIndex]].Tangents[1].GetSafeNormal(), Verts[Indexes[VertexInstanceIndex]].Normal.GetSafeNormal());
					OutVertexNormals[AddedVertexInstanceId] = Verts[Indexes[VertexInstanceIndex]].Normal;

					//Vertex Color
					OutVertexColors[AddedVertexInstanceId] = Verts[Indexes[VertexInstanceIndex]].Color;

					//Texture coord
					for (int32 TexCoordIndex = 0; TexCoordIndex < InMeshNumTexCoords; TexCoordIndex++)
					{
						OutVertexUVs.GetArrayForIndex(TexCoordIndex)[AddedVertexInstanceId] = Verts[Indexes[VertexInstanceIndex]].TexCoords[TexCoordIndex];
					}
				}
				
				// material index
				int32 MaterialIndex = Verts[Indexes[3 * TriangleIndex]].MaterialIndex;
				FPolygonGroupID MaterialPolygonGroupID = FPolygonGroupID::Invalid;
				if (!PolygonGroupMapping.Contains(MaterialIndex))
				{
					FPolygonGroupID PolygonGroupID(MaterialIndex);
					check(InMesh.PolygonGroups().IsValid(PolygonGroupID));
					MaterialPolygonGroupID = OutReducedMesh.PolygonGroups().Num() > MaterialIndex ? PolygonGroupID : OutReducedMesh.CreatePolygonGroup();

					// Copy all attributes from the base polygon group to the new polygon group
					InMesh.PolygonGroupAttributes().ForEachAttributeIndicesArray(
						[&OutReducedMesh, PolygonGroupID, MaterialPolygonGroupID](const FName Name, const auto& AttributeIndicesArray)
						{
							for (int32 Index = 0; Index < AttributeIndicesArray.GetNumIndices(); ++Index)
							{
<<<<<<< HEAD
								OutReducedMesh.PolygonGroupAttributes().SetAttribute(MaterialPolygonGroupID, Name, Index, AttributeIndicesArray.GetArrayForIndex(Index)[PolygonGroupID]);
=======
								// Only copy shared attribute values, since input mesh description can differ from output mesh description
								const auto& Value = AttributeIndicesArray.GetArrayForIndex(Index)[PolygonGroupID];
								using AttributeType = typename TDecay<decltype( Value )>::Type;
								if (OutReducedMesh->PolygonGroupAttributes().HasAttribute<AttributeType>(Name))
								{
									OutReducedMesh->PolygonGroupAttributes().SetAttribute(MaterialPolygonGroupID, Name, Index, Value);
								}
>>>>>>> 91f58038
							}
						}
					);
					PolygonGroupMapping.Add(MaterialIndex, MaterialPolygonGroupID);
				}
				else
				{
					MaterialPolygonGroupID = PolygonGroupMapping[MaterialIndex];
				}

				// Create polygon edges
				TArray<FMeshDescription::FContourPoint> Contours;
				{
					// Add the edges of this triangle
					for (uint32 TriangleEdgeNumber = 0; TriangleEdgeNumber < 3; ++TriangleEdgeNumber)
					{
						int32 ContourPointIndex = Contours.AddDefaulted();
						FMeshDescription::FContourPoint& ContourPoint = Contours[ContourPointIndex];
						//Find the matching edge ID
						uint32 CornerIndices[2];
						CornerIndices[0] = (TriangleEdgeNumber + 0) % 3;
						CornerIndices[1] = (TriangleEdgeNumber + 1) % 3;

						FVertexID EdgeVertexIDs[2];
						EdgeVertexIDs[0] = CornerVerticesIDs[CornerIndices[0]];
						EdgeVertexIDs[1] = CornerVerticesIDs[CornerIndices[1]];

						FEdgeID MatchEdgeId = OutReducedMesh.GetVertexPairEdge(EdgeVertexIDs[0], EdgeVertexIDs[1]);
						if (MatchEdgeId == FEdgeID::Invalid)
						{
							MatchEdgeId = OutReducedMesh.CreateEdge(EdgeVertexIDs[0], EdgeVertexIDs[1]);
							// @todo: set edge hardness?
						}
						ContourPoint.EdgeID = MatchEdgeId;
						ContourPoint.VertexInstanceID = CornerInstanceIDs[CornerIndices[0]];
					}
				}

				// Insert a polygon into the mesh
				const FPolygonID NewPolygonID = OutReducedMesh.CreatePolygon(MaterialPolygonGroupID, Contours);
				const int32 NewTriangleIndex = OutReducedMesh.GetPolygonTriangles(NewPolygonID).AddDefaulted();
				FMeshTriangle& NewTriangle = OutReducedMesh.GetPolygonTriangles(NewPolygonID)[NewTriangleIndex];
				for (int32 TriangleVertexIndex = 0; TriangleVertexIndex < 3; ++TriangleVertexIndex)
				{
					const FVertexInstanceID VertexInstanceID = CornerInstanceIDs[TriangleVertexIndex];
					NewTriangle.SetVertexInstanceID(TriangleVertexIndex, VertexInstanceID);
				}
			}
			Verts.Empty();
			Indexes.Empty();

			//Remove the unused polygon group (reduce can remove all polygons from a group)
			TArray<FPolygonGroupID> ToDeletePolygonGroupIDs;
			for (const FPolygonGroupID& PolygonGroupID : OutReducedMesh.PolygonGroups().GetElementIDs())
			{
				FMeshPolygonGroup& PolygonGroup = OutReducedMesh.GetPolygonGroup(PolygonGroupID);
				if (PolygonGroup.Polygons.Num() == 0)
				{
					ToDeletePolygonGroupIDs.Add(PolygonGroupID);
				}
			}
			for (const FPolygonGroupID& PolygonGroupID : ToDeletePolygonGroupIDs)
			{
				OutReducedMesh.DeletePolygonGroup(PolygonGroupID);
			}
		}
	}

	virtual bool ReduceSkeletalMesh(
		USkeletalMesh* SkeletalMesh,
		int32 LODIndex,
		bool bReregisterComponent = true
		) override
	{
		return false;
	}

	virtual bool IsSupported() const override
	{
		return true;
	}

	virtual ~FQuadricSimplifierMeshReduction() {}

	static FQuadricSimplifierMeshReduction* Create()
	{
		return new FQuadricSimplifierMeshReduction;
	}
private:
	void WeldVertexPositions(const FRawMesh& InMesh, const float WeldingThreshold, TArray<FVector>& OutVertexPositions, TArray<uint32>& OutIndices)
	{
		//The remap use to fix the indices after welding the vertex position buffer
		TArray<int32> VertexRemap;
		//Initialize some arrays
		VertexRemap.AddZeroed(InMesh.VertexPositions.Num());
		for (int32 VertexIndexRef = 0; VertexIndexRef < InMesh.VertexPositions.Num(); ++VertexIndexRef)
		{
			VertexRemap[VertexIndexRef] = INDEX_NONE;
		}
		OutVertexPositions.Reserve(InMesh.VertexPositions.Num());
		//Weld overlapping vertex position
		for (int32 VertexIndexRef = 0; VertexIndexRef < InMesh.VertexPositions.Num(); ++VertexIndexRef)
		{
			//Skip already remap vertex
			if (VertexRemap[VertexIndexRef] != INDEX_NONE)
			{
				continue;
			}
			const FVector& PositionA = InMesh.VertexPositions[VertexIndexRef];
			//Add this vertex to the new vertex buffer
			VertexRemap[VertexIndexRef] = OutVertexPositions.Add(InMesh.VertexPositions[VertexIndexRef]);
			//Find vertex to weld, search forward VertexIndexRef
			for (int32 VertexIndex = VertexIndexRef + 1; VertexIndex < InMesh.VertexPositions.Num(); ++VertexIndex)
			{
				//skip already remap vertex
				if (VertexRemap[VertexIndex] != INDEX_NONE)
				{
					continue;
				}
				const FVector& PositionB = InMesh.VertexPositions[VertexIndex];
				if (PositionA.Equals(PositionB, WeldingThreshold))
				{
					//Remap this vertex to the "reference remapped vertex"
					VertexRemap[VertexIndex] = VertexRemap[VertexIndexRef];
				}
			}
		}
		//Remap the indices to the new vertex position buffer
		OutIndices.AddZeroed(InMesh.WedgeIndices.Num());
		for (int32 WedgeIndex = 0; WedgeIndex < InMesh.WedgeIndices.Num(); ++WedgeIndex)
		{
			int32 VertexIndex = InMesh.WedgeIndices[WedgeIndex];
			OutIndices[WedgeIndex] = VertexRemap[VertexIndex] == INDEX_NONE ? VertexIndex : VertexRemap[VertexIndex];
		}
	}
};
TUniquePtr<FQuadricSimplifierMeshReduction> GQuadricSimplifierMeshReduction;

void FQuadricSimplifierMeshReductionModule::StartupModule()
{
	GQuadricSimplifierMeshReduction.Reset(FQuadricSimplifierMeshReduction::Create());
	IModularFeatures::Get().RegisterModularFeature(IMeshReductionModule::GetModularFeatureName(), this);
}

void FQuadricSimplifierMeshReductionModule::ShutdownModule()
{
	GQuadricSimplifierMeshReduction = nullptr;
	IModularFeatures::Get().UnregisterModularFeature(IMeshReductionModule::GetModularFeatureName(), this);
}

IMeshReduction* FQuadricSimplifierMeshReductionModule::GetStaticMeshReductionInterface()
{
	return GQuadricSimplifierMeshReduction.Get();
}

IMeshReduction* FQuadricSimplifierMeshReductionModule::GetSkeletalMeshReductionInterface()
{
	return nullptr;
}

IMeshMerging* FQuadricSimplifierMeshReductionModule::GetMeshMergingInterface()
{
	return nullptr;
}

class IMeshMerging* FQuadricSimplifierMeshReductionModule::GetDistributedMeshMergingInterface()
{
	return nullptr;
}

FString FQuadricSimplifierMeshReductionModule::GetName()
{
	return FString("QuadricMeshReduction");	
}<|MERGE_RESOLUTION|>--- conflicted
+++ resolved
@@ -526,10 +526,12 @@
 		TMap< int32, int32 > VertsMap;
 		TArray<int32> DupVerts;
 
-<<<<<<< HEAD
-		int32 NumWedges = InMesh.VertexInstances().Num();
-		int32 NumFaces = NumWedges / 3;
-		check(InMesh.Polygons().Num() == NumFaces);
+		int32 NumFaces = 0;
+		for (const FPolygonID PolygonID : InMesh.Polygons().GetElementIDs())
+		{
+			NumFaces += InMesh.GetPolygonTriangles(PolygonID).Num();
+		}
+		int32 NumWedges = NumFaces * 3;
 
 		const TVertexAttributeArray<FVector>& InVertexPositions = InMesh.VertexAttributes().GetAttributes<FVector>(MeshAttribute::Vertex::Position);
 		const TVertexInstanceAttributeArray<FVector>& InVertexNormals = InMesh.VertexInstanceAttributes().GetAttributes<FVector>(MeshAttribute::VertexInstance::Normal);
@@ -537,74 +539,29 @@
 		const TVertexInstanceAttributeArray<float>& InVertexBinormalSigns = InMesh.VertexInstanceAttributes().GetAttributes<float>(MeshAttribute::VertexInstance::BinormalSign);
 		const TVertexInstanceAttributeArray<FVector4>& InVertexColors = InMesh.VertexInstanceAttributes().GetAttributes<FVector4>(MeshAttribute::VertexInstance::Color);
 		const TVertexInstanceAttributeIndicesArray<FVector2D>& InVertexUVs = InMesh.VertexInstanceAttributes().GetAttributesSet<FVector2D>(MeshAttribute::VertexInstance::TextureCoordinate);
-=======
-		int32 NumFaces = 0;
-		for (const FPolygonID& PolygonID : InMesh->Polygons().GetElementIDs())
-		{
-			NumFaces += InMesh->GetPolygonTriangles(PolygonID).Num();
-		}
-		int32 NumWedges = NumFaces * 3;
-
-		const TVertexAttributeArray<FVector>& InVertexPositions = InMesh->VertexAttributes().GetAttributes<FVector>(MeshAttribute::Vertex::Position);
-		const TVertexInstanceAttributeArray<FVector>& InVertexNormals = InMesh->VertexInstanceAttributes().GetAttributes<FVector>(MeshAttribute::VertexInstance::Normal);
-		const TVertexInstanceAttributeArray<FVector>& InVertexTangents = InMesh->VertexInstanceAttributes().GetAttributes<FVector>(MeshAttribute::VertexInstance::Tangent);
-		const TVertexInstanceAttributeArray<float>& InVertexBinormalSigns = InMesh->VertexInstanceAttributes().GetAttributes<float>(MeshAttribute::VertexInstance::BinormalSign);
-		const TVertexInstanceAttributeArray<FVector4>& InVertexColors = InMesh->VertexInstanceAttributes().GetAttributes<FVector4>(MeshAttribute::VertexInstance::Color);
-		const TVertexInstanceAttributeIndicesArray<FVector2D>& InVertexUVs = InMesh->VertexInstanceAttributes().GetAttributesSet<FVector2D>(MeshAttribute::VertexInstance::TextureCoordinate);
->>>>>>> 91f58038
 		
 		const TPolygonGroupAttributeArray<FName>& InPolygonGroupMaterialNames = InMesh.PolygonGroupAttributes().GetAttributes<FName>(MeshAttribute::PolygonGroup::ImportedMaterialSlotName);
 		TPolygonGroupAttributeArray<FName>& OutPolygonGroupMaterialNames = OutReducedMesh.PolygonGroupAttributes().GetAttributes<FName>(MeshAttribute::PolygonGroup::ImportedMaterialSlotName);
 
 		int32 FaceIndex = 0;
-		for (const FPolygonID& PolygonID : InMesh->Polygons().GetElementIDs())
-		{
-			const TArray<FMeshTriangle>& Triangles = InMesh->GetPolygonTriangles(PolygonID);
+		for (const FPolygonID PolygonID : InMesh.Polygons().GetElementIDs())
+		{
+			const TArray<FMeshTriangle>& Triangles = InMesh.GetPolygonTriangles(PolygonID);
 
 			FVertexInstanceID VertexInstanceIDs[3];
 			FVertexID VertexIDs[3];
 			FVector Positions[3];
-<<<<<<< HEAD
-			for (int32 CornerIndex = 0; CornerIndex < 3; CornerIndex++)
-			{
-				VertexInstanceIDs[CornerIndex] = FVertexInstanceID((FaceIndex * 3) + CornerIndex);
-				VertexIDs[CornerIndex] = InMesh.GetVertexInstanceVertex(VertexInstanceIDs[CornerIndex]);
-				Positions[CornerIndex] = InVertexPositions[VertexIDs[CornerIndex]];
-			}
-
-			// Don't process degenerate triangles.
-			if (PointsEqual(Positions[0], Positions[1]) ||
-				PointsEqual(Positions[0], Positions[2]) ||
-				PointsEqual(Positions[1], Positions[2]))
-			{
-				continue;
-			}
-=======
->>>>>>> 91f58038
 
 			for (const FMeshTriangle& MeshTriangle : Triangles)
 			{
-<<<<<<< HEAD
-				int32 WedgeIndex = FaceIndex * 3 + CornerIndex;
-
-				TVertSimp< NumTexCoords > NewVert;
-
-				const TArray<FPolygonID>& VertexInstanceConnectedPolygons = InMesh.GetVertexInstanceConnectedPolygons(VertexInstanceIDs[CornerIndex]);
-				if (VertexInstanceConnectedPolygons.Num() > 0)
-				{
-					const FPolygonID PolygonID = VertexInstanceConnectedPolygons[0];
-					NewVert.MaterialIndex = InMesh.GetPolygonPolygonGroup(PolygonID).GetValue();
-					// @todo: check with Alexis: OK to conflate material index with polygon group ID? (what if there are gaps in the polygon group array?)
-=======
 				int32 CurrentFaceIndex = FaceIndex;
 				//Increment face index here because there is many continue in this for loop
 				++FaceIndex;
 				for (int32 CornerIndex = 0; CornerIndex < 3; ++CornerIndex)
 				{
 					VertexInstanceIDs[CornerIndex] = MeshTriangle.GetVertexInstanceID(CornerIndex);
-					VertexIDs[CornerIndex] = InMesh->GetVertexInstanceVertex(VertexInstanceIDs[CornerIndex]);
+					VertexIDs[CornerIndex] = InMesh.GetVertexInstanceVertex(VertexInstanceIDs[CornerIndex]);
 					Positions[CornerIndex] = InVertexPositions[VertexIDs[CornerIndex]];
->>>>>>> 91f58038
 				}
 
 				// Don't process degenerate triangles.
@@ -622,11 +579,11 @@
 
 					TVertSimp< NumTexCoords > NewVert;
 
-					const TArray<FPolygonID>& VertexInstanceConnectedPolygons = InMesh->GetVertexInstanceConnectedPolygons(VertexInstanceIDs[CornerIndex]);
+					const TArray<FPolygonID>& VertexInstanceConnectedPolygons = InMesh.GetVertexInstanceConnectedPolygons(VertexInstanceIDs[CornerIndex]);
 					if (VertexInstanceConnectedPolygons.Num() > 0)
 					{
 						const FPolygonID ConnectedPolygonID = VertexInstanceConnectedPolygons[0];
-						NewVert.MaterialIndex = InMesh->GetPolygonPolygonGroup(ConnectedPolygonID).GetValue();
+						NewVert.MaterialIndex = InMesh.GetPolygonPolygonGroup(ConnectedPolygonID).GetValue();
 						// @todo: check with Alexis: OK to conflate material index with polygon group ID? (what if there are gaps in the polygon group array?)
 					}
 
@@ -848,17 +805,13 @@
 						{
 							for (int32 Index = 0; Index < AttributeIndicesArray.GetNumIndices(); ++Index)
 							{
-<<<<<<< HEAD
-								OutReducedMesh.PolygonGroupAttributes().SetAttribute(MaterialPolygonGroupID, Name, Index, AttributeIndicesArray.GetArrayForIndex(Index)[PolygonGroupID]);
-=======
 								// Only copy shared attribute values, since input mesh description can differ from output mesh description
 								const auto& Value = AttributeIndicesArray.GetArrayForIndex(Index)[PolygonGroupID];
 								using AttributeType = typename TDecay<decltype( Value )>::Type;
-								if (OutReducedMesh->PolygonGroupAttributes().HasAttribute<AttributeType>(Name))
+								if (OutReducedMesh.PolygonGroupAttributes().HasAttribute<AttributeType>(Name))
 								{
-									OutReducedMesh->PolygonGroupAttributes().SetAttribute(MaterialPolygonGroupID, Name, Index, Value);
+									OutReducedMesh.PolygonGroupAttributes().SetAttribute(MaterialPolygonGroupID, Name, Index, Value);
 								}
->>>>>>> 91f58038
 							}
 						}
 					);
