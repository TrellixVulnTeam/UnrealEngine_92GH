--- conflicted
+++ resolved
@@ -760,17 +760,6 @@
 	}
 }
 
-<<<<<<< HEAD
-TSharedRef<SWidget> UToolMenus::GenerateToolbarComboButtonMenu(TWeakObjectPtr<UToolMenu> InParent, const FName InBlockName)
-{
-	if (UToolMenu* GeneratedMenu = GenerateSubMenu(InParent.Get(), InBlockName))
-	{
-		return GenerateWidget(GeneratedMenu);
-	}
-
-	return SNullWidget::NullWidget;
-}
-=======
 void UToolMenus::PopulateSubMenuWithoutName(FMenuBuilder& MenuBuilder, TWeakObjectPtr<UToolMenu> InParent, const FNewToolMenuDelegate InNewToolMenuDelegate)
 {
 	const UToolMenu* InGeneratedParent = InParent.Get();
@@ -778,7 +767,6 @@
 	{
 		return;
 	}
->>>>>>> 875978bd
 
 	if (InNewToolMenuDelegate.IsBound())
 	{
