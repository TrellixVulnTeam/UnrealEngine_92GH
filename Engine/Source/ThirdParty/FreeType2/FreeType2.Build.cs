// Copyright 1998-2019 Epic Games, Inc. All Rights Reserved.

using UnrealBuildTool;
using System;
using System.IO;

public class FreeType2 : ModuleRules
{
	public FreeType2(ReadOnlyTargetRules Target) : base(Target)
	{
		Type = ModuleType.External;

		PublicDefinitions.Add("WITH_FREETYPE=1");

		string FreeType2Path;
		string FreeType2LibPath;

<<<<<<< HEAD
		if (Target.Platform == UnrealTargetPlatform.Win32 || Target.Platform == UnrealTargetPlatform.Win64 || Target.Platform == UnrealTargetPlatform.XboxOne ||
			Target.Platform == UnrealTargetPlatform.Switch || Target.Platform == UnrealTargetPlatform.PS4 || Target.IsInPlatformGroup(UnrealPlatformGroup.Linux) ||
			Target.Platform == UnrealTargetPlatform.HTML5 || Target.Platform == UnrealTargetPlatform.HoloLens)
=======
		if (Target.Platform == UnrealTargetPlatform.IOS ||
			Target.Platform == UnrealTargetPlatform.Mac ||
			Target.Platform == UnrealTargetPlatform.PS4 ||
			Target.Platform == UnrealTargetPlatform.Switch ||
			Target.Platform == UnrealTargetPlatform.Win32 ||
			Target.Platform == UnrealTargetPlatform.Win64 ||
			Target.Platform == UnrealTargetPlatform.XboxOne ||
			Target.IsInPlatformGroup(UnrealPlatformGroup.Android) ||
			Target.IsInPlatformGroup(UnrealPlatformGroup.Unix)
			)
		{
			// FreeType needs these to deal with bitmap fonts
			AddEngineThirdPartyPrivateStaticDependencies(Target, "zlib");
			AddEngineThirdPartyPrivateStaticDependencies(Target, "UElibPNG");

			FreeType2Path = Target.UEThirdPartySourceDirectory + "FreeType2/FreeType2-2.10.0/";
			FreeType2LibPath = FreeType2Path + "lib/";
			PublicSystemIncludePaths.Add(FreeType2Path + "include");
			PublicDefinitions.Add("WITH_FREETYPE_V210=1"); // TODO: Remove this once everything is using FreeType 2.10.0
		}
		else if (Target.Platform == UnrealTargetPlatform.TVOS)
		{
			FreeType2Path = Target.UEThirdPartySourceDirectory + "FreeType2/FreeType2-2.4.12/";
			FreeType2LibPath = FreeType2Path + "Lib/";
			PublicSystemIncludePaths.Add(FreeType2Path + "include");
		}
		else
>>>>>>> 10aebf89
		{
			FreeType2Path = Target.UEThirdPartySourceDirectory + "FreeType2/FreeType2-2.6/";
			FreeType2LibPath = FreeType2Path + "Lib/";
			PublicSystemIncludePaths.Add(FreeType2Path + "Include");
		}

		if (Target.Platform == UnrealTargetPlatform.Win32 || Target.Platform == UnrealTargetPlatform.Win64)
		{
			FreeType2LibPath += (Target.Platform == UnrealTargetPlatform.Win64) ? "Win64/" : "Win32/";
			FreeType2LibPath += "VS" + Target.WindowsPlatform.GetVisualStudioCompilerVersionName();
			FreeType2LibPath += "/";

			string FreeType2LibName = "freetype.lib";
			if (Target.Configuration == UnrealTargetConfiguration.Debug && Target.bDebugBuildsActuallyUseDebugCRT)
			{
				FreeType2LibPath += "Debug";
				FreeType2LibName = "freetyped.lib";
			}
			else
			{
				FreeType2LibPath += "Release";
				//FreeType2LibPath += "RelWithDebInfo";
			}

			PublicAdditionalLibraries.Add(Path.Combine(FreeType2LibPath, FreeType2LibName));
		}
		else if (Target.Platform == UnrealTargetPlatform.HoloLens)
		{
			string PlatformSubpath = Target.WindowsPlatform.Architecture == WindowsArchitecture.ARM32 || Target.WindowsPlatform.Architecture == WindowsArchitecture.x86 ? "Win32" : "Win64";

			string LibDir;
			if (Target.WindowsPlatform.Architecture == WindowsArchitecture.ARM32 || Target.WindowsPlatform.Architecture == WindowsArchitecture.ARM64)
			{
				LibDir = System.String.Format("{0}Lib/{1}/VS{2}/{3}/", FreeType2Path, PlatformSubpath, Target.WindowsPlatform.GetVisualStudioCompilerVersionName(), Target.WindowsPlatform.GetArchitectureSubpath());
			}
			else
			{
				LibDir = System.String.Format("{0}Lib/{1}/VS{2}/", FreeType2Path, PlatformSubpath, Target.WindowsPlatform.GetVisualStudioCompilerVersionName());
			}

			PublicAdditionalLibraries.Add(Path.Combine(LibDir, "freetype26MT.lib"));
		}
		else if (Target.Platform == UnrealTargetPlatform.Mac)
		{
			FreeType2LibPath += "Mac/";

			string FreeType2LibName = Target.Configuration == UnrealTargetConfiguration.Debug && Target.bDebugBuildsActuallyUseDebugCRT ? "libfreetyped.a" : "libfreetype.a";
			PublicAdditionalLibraries.Add(Path.Combine(FreeType2LibPath, FreeType2LibName));
		}
		else if (Target.Platform == UnrealTargetPlatform.IOS)
		{
			FreeType2LibPath += "IOS/";

			string FreeType2LibName = "libfreetype.a";
			if (Target.Configuration == UnrealTargetConfiguration.Debug && Target.bDebugBuildsActuallyUseDebugCRT)
			{
				FreeType2LibPath += "Debug";
				FreeType2LibName = "libfreetyped.a";
			}
			else
			{
				FreeType2LibPath += "Release";
			}

			PublicAdditionalLibraries.Add(Path.Combine(FreeType2LibPath, FreeType2LibName));
		}
		else if (Target.Platform == UnrealTargetPlatform.TVOS)
		{
			string LibDir;
			if (Target.Architecture == "-simulator")
			{
				LibDir = FreeType2LibPath + "TVOS/Simulator";
			}
			else
			{
				LibDir = FreeType2LibPath + "TVOS/Device";
			}

			PublicAdditionalLibraries.Add(Path.Combine(LibDir, "libfreetype2412.a"));
		}
		else if (Target.IsInPlatformGroup(UnrealPlatformGroup.Android))
		{
			FreeType2LibPath += "Android/";

			string FreeType2LibFolder = "Release";
			string FreeType2LibName = "libfreetype.a";
			if (Target.Configuration == UnrealTargetConfiguration.Debug && Target.bDebugBuildsActuallyUseDebugCRT)
			{
				FreeType2LibFolder = "Debug";
				FreeType2LibName = "libfreetyped.a";
			}

			// filtered out in the toolchain
			PublicAdditionalLibraries.Add(Path.Combine(FreeType2LibPath, "ARMv7", FreeType2LibFolder, FreeType2LibName));
			PublicAdditionalLibraries.Add(Path.Combine(FreeType2LibPath, "ARM64", FreeType2LibFolder, FreeType2LibName));
			PublicAdditionalLibraries.Add(Path.Combine(FreeType2LibPath, "x86", FreeType2LibFolder, FreeType2LibName));
			PublicAdditionalLibraries.Add(Path.Combine(FreeType2LibPath, "x64", FreeType2LibFolder, FreeType2LibName));
		}
		else if (Target.IsInPlatformGroup(UnrealPlatformGroup.Unix))
		{
			if (Target.Type == TargetType.Server)
			{
				string Err = string.Format("{0} dedicated server is made to depend on {1}. We want to avoid this, please correct module dependencies.", Target.Platform.ToString(), this.ToString());
				System.Console.WriteLine(Err);
				throw new BuildException(Err);
			}

			FreeType2LibPath += "Linux/";

			string FreeType2LibName = Target.Configuration == UnrealTargetConfiguration.Debug && Target.bDebugBuildsActuallyUseDebugCRT ? "libfreetyped_fPIC.a" : "libfreetype_fPIC.a";
			PublicAdditionalLibraries.Add(Path.Combine(FreeType2LibPath, Target.Architecture, FreeType2LibName));
		}
		else if (Target.Platform == UnrealTargetPlatform.HTML5)
		{
			string OpimizationSuffix = "";
			if (Target.bCompileForSize)
			{
				OpimizationSuffix = "_Oz";
			}
			else
			{
				if (Target.Configuration == UnrealTargetConfiguration.Development)
				{
					OpimizationSuffix = "_O2";
				}
				else if (Target.Configuration == UnrealTargetConfiguration.Shipping)
				{
					OpimizationSuffix = "_O3";
				}
			}
			PublicAdditionalLibraries.Add(FreeType2Path + "Lib/HTML5/libfreetype260" + OpimizationSuffix + ".bc");
		}
		else if (Target.Platform == UnrealTargetPlatform.PS4)
		{
			FreeType2LibPath += "PS4/";

			if (Target.Configuration == UnrealTargetConfiguration.Debug && Target.bDebugBuildsActuallyUseDebugCRT)
			{
				FreeType2LibPath += "Debug";
			}
			else
			{
				FreeType2LibPath += "Release";
			}

			PublicAdditionalLibraries.Add(Path.Combine(FreeType2LibPath, "libfreetype.a"));
		}
		else if (Target.Platform == UnrealTargetPlatform.XboxOne)
		{
			// Use reflection to allow type not to exist if console code is not present
			System.Type XboxOnePlatformType = System.Type.GetType("UnrealBuildTool.XboxOnePlatform,UnrealBuildTool");
			if (XboxOnePlatformType != null)
			{
				System.Object VersionName = XboxOnePlatformType.GetMethod("GetVisualStudioCompilerVersionName").Invoke(null, null);

				FreeType2LibPath += "XboxOne/";
				FreeType2LibPath += "VS" + VersionName.ToString();
				FreeType2LibPath += "/";

				string FreeType2LibName = "freetype.lib";
				if (Target.Configuration == UnrealTargetConfiguration.Debug && Target.bDebugBuildsActuallyUseDebugCRT)
				{
					FreeType2LibPath += "Debug";
					FreeType2LibName = "freetyped.lib";
				}
				else
				{
					FreeType2LibPath += "Release";
				}

				PublicAdditionalLibraries.Add(Path.Combine(FreeType2LibPath, FreeType2LibName));
			}
		}
		else if (Target.Platform == UnrealTargetPlatform.Switch)
		{
			FreeType2LibPath += "Switch/";

			if (Target.Configuration == UnrealTargetConfiguration.Debug && Target.bDebugBuildsActuallyUseDebugCRT)
			{
				FreeType2LibPath += "Debug";
			}
			else
			{
				FreeType2LibPath += "Release";
			}

			PublicAdditionalLibraries.Add(Path.Combine(FreeType2LibPath, "libfreetype.a"));
		}
	}
}<|MERGE_RESOLUTION|>--- conflicted
+++ resolved
@@ -15,11 +15,6 @@
 		string FreeType2Path;
 		string FreeType2LibPath;
 
-<<<<<<< HEAD
-		if (Target.Platform == UnrealTargetPlatform.Win32 || Target.Platform == UnrealTargetPlatform.Win64 || Target.Platform == UnrealTargetPlatform.XboxOne ||
-			Target.Platform == UnrealTargetPlatform.Switch || Target.Platform == UnrealTargetPlatform.PS4 || Target.IsInPlatformGroup(UnrealPlatformGroup.Linux) ||
-			Target.Platform == UnrealTargetPlatform.HTML5 || Target.Platform == UnrealTargetPlatform.HoloLens)
-=======
 		if (Target.Platform == UnrealTargetPlatform.IOS ||
 			Target.Platform == UnrealTargetPlatform.Mac ||
 			Target.Platform == UnrealTargetPlatform.PS4 ||
@@ -47,7 +42,6 @@
 			PublicSystemIncludePaths.Add(FreeType2Path + "include");
 		}
 		else
->>>>>>> 10aebf89
 		{
 			FreeType2Path = Target.UEThirdPartySourceDirectory + "FreeType2/FreeType2-2.6/";
 			FreeType2LibPath = FreeType2Path + "Lib/";
