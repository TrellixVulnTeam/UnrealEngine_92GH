--- conflicted
+++ resolved
@@ -7,12 +7,6 @@
 #endif
 
 #define LWS_INSTALL_DATADIR "C:/Program Files/libwebsockets/share"
-
-#define LWS_ROLE_H1
-#define LWS_ROLE_WS
-#define LWS_ROLE_RAW
-/* #undef LWS_ROLE_H2 */
-/* #undef LWS_ROLE_CGI */
 
 #define LWS_ROLE_H1
 #define LWS_ROLE_WS
@@ -62,11 +56,7 @@
 #define LWS_WITHOUT_EXTENSIONS
 
 /* notice if client or server gone */
-<<<<<<< HEAD
-#define LWS_WITHOUT_SERVER
-=======
 /* #undef LWS_WITHOUT_SERVER */
->>>>>>> f96a7c0d
 /* #undef LWS_WITHOUT_CLIENT */
 
 #define LWS_WITH_POLL
@@ -96,7 +86,7 @@
 #define LWS_NO_DAEMONIZE
 
 /* Build without server support */
-#define LWS_NO_SERVER
+/* #undef LWS_NO_SERVER */
 
 /* Build without client support */
 /* #undef LWS_NO_CLIENT */
