--- conflicted
+++ resolved
@@ -973,9 +973,9 @@
 
 		/// <summary>
 		/// Returns the Mac architectures that should be configured for the provided target. If the target has a project we'll adhere
-		/// to whether it's set as Intel/Universal/Apple unless the type is blacklisted (pretty much just Editor)
+		/// to whether it's set as Intel/Universal/Apple unless the type is denied (pretty much just Editor)
 		/// 
-		/// If the target has no project we'll support whitelisted targets for installed builds and all non-editor architectures 
+		/// If the target has no project we'll support allow-listed targets for installed builds and all non-editor architectures 
 		/// for source builds. Not all programs are going to compile for Apple Silicon, but being able to build and fail is useful...
 		/// </summary>
 		/// <param name="Config">Build config for the target we're generating</param>
@@ -1003,25 +1003,25 @@
 				// Default to Intel
 				IEnumerable<string> TargetArchitectures = new[] { MacExports.IntelArchitecture };
 
-				// These targets are known to work so are whitelisted
-				bool IsWhiteListed = MacExports.TargetsWhitelistedForAppleSilicon.Contains(TargetName, StringComparer.OrdinalIgnoreCase);
-
-				// These target types are known to never work so are blacklisted. This is mostly to avoid generating an arm64 editor config for 
+				// These targets are known to work so are allow-listed
+				bool IsAllowed = MacExports.TargetsAllowedForAppleSilicon.Contains(TargetName, StringComparer.OrdinalIgnoreCase);
+
+				// These target types are known to never work so are denied. This is mostly to avoid generating an arm64 editor config for 
 				// a code project that is set to be universal
-				bool IsBlacklisted = MacExports.TargetTypesBlacklistedForAppleSilicon.Contains(Config.ProjectTarget.TargetRules.Type);
-
-				// check whitelists and blacklists
-				if (IsWhiteListed)
+				bool IsDenied = MacExports.TargetTypesDeniedForAppleSilicon.Contains(Config.ProjectTarget.TargetRules.Type);
+
+				// determine the target architectures based on what's allowed/denied
+				if (IsAllowed)
 				{
 					TargetArchitectures = AllArchitectures;
 				}
-				else if (IsBlacklisted)
+				else if (IsDenied)
 				{
 					TargetArchitectures = new[] { MacExports.IntelArchitecture };
 				}
 				else
 				{
-					// if no project file then this is a non-whitelisted tool/program. Default to Intel for installed builds because we know all of that works. 
+					// if no project file then this is an unspecified tool/program. Default to Intel for installed builds because we know all of that works. 
 					if (InProjectFile == null)
 					{
 						// For misc tools we default to Intel for installed builds because we know all of that works. 
@@ -1030,7 +1030,7 @@
 					else
 					{
 						// For project targets we default to Intel then check the project settings. Note the editor target will have
-						// been blacklisted above already.
+						// been denied above already.
 						TargetArchitectures = new[] { MacExports.IntelArchitecture };
 
 						// Look at the project engine config to see if it has specified a default editor target
@@ -1613,15 +1613,11 @@
 												// Figure out what the compiled binary will be called so that we can point the IDE to the correct file
 												if (ProjectTarget.TargetRules.Type != TargetType.Game)
 												{
-<<<<<<< HEAD
 													// Only if shared - unique retains the Target Name
 													if(ProjectTarget.TargetRules.BuildEnvironment == TargetBuildEnvironment.Shared)
 													{
 														ExeName = "Unreal" + ProjectTarget.TargetRules.Type.ToString();
 													}
-=======
-													ExeName = "Unreal" + ProjectTarget.TargetRules.Type.ToString();
->>>>>>> efc9b2f3
 												}
 											}
 
