// Copyright 1998-2019 Epic Games, Inc. All Rights Reserved.


using System;
using System.Collections;
using System.Collections.Generic;
using System.Linq;
using System.IO;
using System.Diagnostics;
using System.Security.AccessControl;
using System.Xml;
using System.Xml.Linq;
using System.Text;
using Ionic.Zip;
using Ionic.Zlib;
using Tools.DotNETCommon;
using System.Security.Cryptography.X509Certificates;

namespace UnrealBuildTool
{
	class IOSToolChainSettings : AppleToolChainSettings
	{
		/// <summary>
		/// Which version of the iOS SDK to target at build time
		/// </summary>
		[XmlConfigFile(Category = "IOSToolChain")]
		public string IOSSDKVersion = "latest";
		public readonly float IOSSDKVersionFloat = 0.0f;

		/// <summary>
		/// Which version of the iOS to allow at build time
		/// </summary>
		[XmlConfigFile(Category = "IOSToolChain")]
		public string BuildIOSVersion = "7.0";

		/// <summary>
		/// Directory for the developer binaries
		/// </summary>
		public string ToolchainDir = "";

		/// <summary>
		/// Location of the SDKs
		/// </summary>
		public readonly string BaseSDKDir;
		public readonly string BaseSDKDirSim;

		public readonly string DevicePlatformName;
		public readonly string SimulatorPlatformName;

		public IOSToolChainSettings() : this("iPhoneOS", "iPhoneSimulator")
		{
		}

		protected IOSToolChainSettings(string DevicePlatformName, string SimulatorPlatformName) : base(true)
		{
			XmlConfig.ApplyTo(this);

			this.DevicePlatformName = DevicePlatformName;
			this.SimulatorPlatformName = SimulatorPlatformName;

			// update cached paths
			BaseSDKDir = XcodeDeveloperDir + "Platforms/" + DevicePlatformName + ".platform/Developer/SDKs";
			BaseSDKDirSim = XcodeDeveloperDir + "Platforms/" + SimulatorPlatformName + ".platform/Developer/SDKs";
			ToolchainDir = XcodeDeveloperDir + "Toolchains/XcodeDefault.xctoolchain/usr/bin/";

			// make sure SDK is selected
			SelectSDK(BaseSDKDir, DevicePlatformName, ref IOSSDKVersion, true);

			// convert to float for easy comparison
			IOSSDKVersionFloat = float.Parse(IOSSDKVersion, System.Globalization.CultureInfo.InvariantCulture);
		}
	}

	class IOSToolChain : AppleToolChain
	{
		public readonly ReadOnlyTargetRules Target;
		protected IOSProjectSettings ProjectSettings;

		public IOSToolChain(ReadOnlyTargetRules Target, IOSProjectSettings InProjectSettings)
			: this(Target, InProjectSettings, () => new IOSToolChainSettings())
		{
		}

		protected IOSToolChain(ReadOnlyTargetRules Target, IOSProjectSettings InProjectSettings, Func<IOSToolChainSettings> InCreateSettings)
			: base((Target == null) ? null : Target.ProjectFile)
		{
			this.Target = Target;
			ProjectSettings = InProjectSettings;
			Settings = new Lazy<IOSToolChainSettings>(InCreateSettings);
		}

		// ***********************************************************************
		// * NOTE:
		// *  Do NOT change the defaults to set your values, instead you should set the environment variables
		// *  properly in your system, as other tools make use of them to work properly!
		// *  The defaults are there simply for examples so you know what to put in your env vars...
		// ***********************************************************************

		// If you are looking for where to change the remote compile server name, look in RemoteToolChain.cs

		/// <summary>
		/// If this is set, then we don't do any post-compile steps except moving the executable into the proper spot on the Mac
		/// </summary>
		[XmlConfigFile]
		public static bool bUseDangerouslyFastMode = false;

		/// <summary>
		/// The lazily constructed settings for the toolchain
		/// </summary>
		private Lazy<IOSToolChainSettings> Settings;

		/// <summary>
		/// Which compiler frontend to use
		/// </summary>
		private const string IOSCompiler = "clang++";

		/// <summary>
		/// Which linker frontend to use
		/// </summary>
		private const string IOSLinker = "clang++";

		/// <summary>
		/// Which library archiver to use
		/// </summary>
		private const string IOSArchiver = "libtool";

        public override string GetSDKVersion()
        {
            return Settings.Value.IOSSDKVersionFloat.ToString();
        }

		public override void ModifyBuildProducts(ReadOnlyTargetRules Target, UEBuildBinary Binary, List<string> Libraries, List<UEBuildBundleResource> BundleResources, Dictionary<FileReference, BuildProductType> BuildProducts)
		{
			if (Target.IOSPlatform.bCreateStubIPA && Binary.Type != UEBuildBinaryType.StaticLibrary)
			{
				FileReference StubFile = FileReference.Combine(Binary.OutputFilePath.Directory, Binary.OutputFilePath.GetFileNameWithoutExtension() + ".stub");
				BuildProducts.Add(StubFile, BuildProductType.Package);

                if (Target.Platform == UnrealTargetPlatform.TVOS)
                {
					FileReference AssetFile = FileReference.Combine(Binary.OutputFilePath.Directory, "AssetCatalog", "Assets.car");
                    BuildProducts.Add(AssetFile, BuildProductType.RequiredResource);
                }
				else if (Target.Platform == UnrealTargetPlatform.IOS && Settings.Value.IOSSDKVersionFloat >= 11.0f)
				{
					int Index = Binary.OutputFilePath.GetFileNameWithoutExtension().IndexOf("-");
					string OutputFile = Binary.OutputFilePath.GetFileNameWithoutExtension().Substring(0, Index > 0 ? Index : Binary.OutputFilePath.GetFileNameWithoutExtension().Length);
					FileReference AssetFile = FileReference.Combine(Binary.OutputFilePath.Directory, "Payload", OutputFile + ".app", "Assets.car");
					BuildProducts.Add(AssetFile, BuildProductType.RequiredResource);
					AssetFile = FileReference.Combine(Binary.OutputFilePath.Directory, "Payload", OutputFile + ".app", "AppIcon20x20@2x.png");
					BuildProducts.Add(AssetFile, BuildProductType.RequiredResource);
					AssetFile = FileReference.Combine(Binary.OutputFilePath.Directory, "Payload", OutputFile + ".app", "AppIcon20x20@2x~ipad.png");
					BuildProducts.Add(AssetFile, BuildProductType.RequiredResource);
					AssetFile = FileReference.Combine(Binary.OutputFilePath.Directory, "Payload", OutputFile + ".app", "AppIcon20x20@3x.png");
					BuildProducts.Add(AssetFile, BuildProductType.RequiredResource);
					AssetFile = FileReference.Combine(Binary.OutputFilePath.Directory, "Payload", OutputFile + ".app", "AppIcon20x20~ipad.png");
					BuildProducts.Add(AssetFile, BuildProductType.RequiredResource);
					AssetFile = FileReference.Combine(Binary.OutputFilePath.Directory, "Payload", OutputFile + ".app", "AppIcon29x29@2x.png");
					BuildProducts.Add(AssetFile, BuildProductType.RequiredResource);
					AssetFile = FileReference.Combine(Binary.OutputFilePath.Directory, "Payload", OutputFile + ".app", "AppIcon29x29@2x~ipad.png");
					BuildProducts.Add(AssetFile, BuildProductType.RequiredResource);
					AssetFile = FileReference.Combine(Binary.OutputFilePath.Directory, "Payload", OutputFile + ".app", "AppIcon29x29@3x.png");
					BuildProducts.Add(AssetFile, BuildProductType.RequiredResource);
					AssetFile = FileReference.Combine(Binary.OutputFilePath.Directory, "Payload", OutputFile + ".app", "AppIcon29x29~ipad.png");
					BuildProducts.Add(AssetFile, BuildProductType.RequiredResource);
					AssetFile = FileReference.Combine(Binary.OutputFilePath.Directory, "Payload", OutputFile + ".app", "AppIcon40x40@2x.png");
					BuildProducts.Add(AssetFile, BuildProductType.RequiredResource);
					AssetFile = FileReference.Combine(Binary.OutputFilePath.Directory, "Payload", OutputFile + ".app", "AppIcon40x40@2x~ipad.png");
					BuildProducts.Add(AssetFile, BuildProductType.RequiredResource);
					AssetFile = FileReference.Combine(Binary.OutputFilePath.Directory, "Payload", OutputFile + ".app", "AppIcon40x40@3x.png");
					BuildProducts.Add(AssetFile, BuildProductType.RequiredResource);
					AssetFile = FileReference.Combine(Binary.OutputFilePath.Directory, "Payload", OutputFile + ".app", "AppIcon40x40~ipad.png");
					BuildProducts.Add(AssetFile, BuildProductType.RequiredResource);
					AssetFile = FileReference.Combine(Binary.OutputFilePath.Directory, "Payload", OutputFile + ".app", "AppIcon60x60@2x.png");
					BuildProducts.Add(AssetFile, BuildProductType.RequiredResource);
					AssetFile = FileReference.Combine(Binary.OutputFilePath.Directory, "Payload", OutputFile + ".app", "AppIcon76x76@2x~ipad.png");
					BuildProducts.Add(AssetFile, BuildProductType.RequiredResource);
					AssetFile = FileReference.Combine(Binary.OutputFilePath.Directory, "Payload", OutputFile + ".app", "AppIcon76x76~ipad.png");
					BuildProducts.Add(AssetFile, BuildProductType.RequiredResource);
					AssetFile = FileReference.Combine(Binary.OutputFilePath.Directory, "Payload", OutputFile + ".app", "AppIcon83.5x83.5@2x~ipad.png");
					BuildProducts.Add(AssetFile, BuildProductType.RequiredResource);
				}
			}
            if (Target.IOSPlatform.bGeneratedSYM && (ProjectSettings.bGenerateCrashReportSymbols || Target.bUseMallocProfiler) && Binary.Type == UEBuildBinaryType.StaticLibrary)
            {
                FileReference DebugFile = FileReference.Combine(Binary.OutputFilePath.Directory, Binary.OutputFilePath.GetFileNameWithoutExtension() + ".udebugsymbols");
                BuildProducts.Add(DebugFile, BuildProductType.SymbolFile);
            }
        }

		/// <summary>
		/// Adds a build product and its associated debug file to a receipt.
		/// </summary>
		/// <param name="OutputFile">Build product to add</param>
		/// <param name="OutputType">Type of build product</param>
		public override bool ShouldAddDebugFileToReceipt(FileReference OutputFile, BuildProductType OutputType)
		{
			return OutputType == BuildProductType.Executable || OutputType == BuildProductType.DynamicLibrary;
		}

		public override FileReference GetDebugFile(FileReference OutputFile, string DebugExtension)
		{
			if (OutputFile.FullName.Contains(".framework"))
			{
				// need to put the debug info outside of the framework
				return FileReference.Combine(OutputFile.Directory.ParentDirectory, OutputFile.ChangeExtension(DebugExtension).GetFileName());
			}
			//  by default, just change the extension to the debug extension
			return OutputFile.ChangeExtension(DebugExtension);
		}


		string GetCompileArguments_Global(CppCompileEnvironment CompileEnvironment)
		{
            string Result = "";

			Result += " -fmessage-length=0";
			Result += " -pipe";
			Result += " -fpascal-strings";

			if (!Utils.IsRunningOnMono)
			{
				Result += " -fdiagnostics-format=msvc";
			}

			// Optionally enable exception handling (off by default since it generates extra code needed to propagate exceptions)
			if (CompileEnvironment.bEnableExceptions)
			{
				Result += " -fexceptions";
			}
			else
			{
				Result += " -fno-exceptions";
			}

			string SanitizerMode = Environment.GetEnvironmentVariable("ENABLE_ADDRESS_SANITIZER");
			if(SanitizerMode != null && SanitizerMode == "YES")
			{
				Result += " -fsanitize=address";
			}
			
			string UndefSanitizerMode = Environment.GetEnvironmentVariable("ENABLE_UNDEFINED_BEHAVIOR_SANITIZER");
			if(UndefSanitizerMode != null && UndefSanitizerMode == "YES")
			{
				Result += " -fsanitize=undefined -fno-sanitize=bounds,enum,return,float-divide-by-zero";
			}

			Result += GetRTTIFlag(CompileEnvironment);
			Result += " -fvisibility=hidden"; // hides the linker warnings with PhysX

			// use LTO if desired (like VCToolchain does)
			if (CompileEnvironment.bAllowLTCG)
 			{
 				Result += " -flto";
 			}

			Result += " -Wall -Werror";
			Result += " -Wdelete-non-virtual-dtor";

			if (CompileEnvironment.bEnableShadowVariableWarnings)
			{
				Result += " -Wshadow" + (CompileEnvironment.bShadowVariableWarningsAsErrors? "" : " -Wno-error=shadow");
			}

			if (CompileEnvironment.bEnableUndefinedIdentifierWarnings)
			{
				Result += " -Wundef" + (CompileEnvironment.bUndefinedIdentifierWarningsAsErrors ? "" : " -Wno-error=undef");
			}

			// fix for Xcode 8.3 enabling nonportable include checks, but p4 has some invalid cases in it
			if (Settings.Value.IOSSDKVersionFloat >= 10.3)
			{
				Result += " -Wno-nonportable-include-path";
			}

			if (IsBitcodeCompilingEnabled(CompileEnvironment.Configuration))
			{
				Result += " -fembed-bitcode";
			}

			Result += " -c";

			// What architecture(s) to build for
			Result += GetArchitectureArgument(CompileEnvironment.Configuration, CompileEnvironment.Architecture);

			if (CompileEnvironment.Architecture == "-simulator")
			{
				Result += " -isysroot " + Settings.Value.BaseSDKDirSim + "/" + Settings.Value.SimulatorPlatformName + Settings.Value.IOSSDKVersion + ".sdk";
			}
			else
			{
				Result += " -isysroot " + Settings.Value.BaseSDKDir + "/" +  Settings.Value.DevicePlatformName + Settings.Value.IOSSDKVersion + ".sdk";
			}

			Result += " -m" + GetXcodeMinVersionParam() + "=" + ProjectSettings.RuntimeVersion;
			
			bool bStaticAnalysis = false;
			string StaticAnalysisMode = Environment.GetEnvironmentVariable("CLANG_STATIC_ANALYZER_MODE");
			if(StaticAnalysisMode != null && StaticAnalysisMode != "")
			{
				bStaticAnalysis = true;
			}

			// Optimize non- debug builds.
			if (CompileEnvironment.bOptimizeCode && !bStaticAnalysis)
			{
				if (CompileEnvironment.bOptimizeForSize)
				{
					Result += " -Oz";
				}
				else
				{
					Result += " -O3";
				}
			}
			else
			{
				Result += " -O0";
			}

			if (!CompileEnvironment.bUseInlining)
			{
				Result += " -fno-inline-functions";
			}

			// Create DWARF format debug info if wanted,
			if (CompileEnvironment.bCreateDebugInfo)
			{
				Result += " -gdwarf-2";
			}

			// Add additional frameworks so that their headers can be found
			foreach (UEBuildFramework Framework in CompileEnvironment.AdditionalFrameworks)
			{
				if(Framework.OutputDirectory != null)
				{
					string FrameworkDir = Framework.OutputDirectory.FullName;
					// embedded frameworks have a framework inside of this directory, so we use this directory. regular frameworks need to go one up to point to the 
					// directory containing the framework. -F gives a path to look for the -framework
					if (FrameworkDir.Contains("embeddedframework") == false)
					{
						FrameworkDir = Path.GetDirectoryName(FrameworkDir);
					}
					Result += String.Format(" -F\"{0}\"", FrameworkDir);
				}
			}

			return Result;
		}

		static string GetCompileArguments_CPP()
		{
			string Result = "";
			Result += " -x objective-c++";
			Result += " -fobjc-abi-version=2";
			Result += " -fobjc-legacy-dispatch";
			Result += " -std=c++14";
			Result += " -stdlib=libc++";
			return Result;
		}

		static string GetCompileArguments_MM()
		{
			string Result = "";
			Result += " -x objective-c++";
			Result += " -fobjc-abi-version=2";
			Result += " -fobjc-legacy-dispatch";
			Result += " -std=c++14";
			Result += " -stdlib=libc++";
			return Result;
		}

		static string GetCompileArguments_M()
		{
			string Result = "";
			Result += " -x objective-c";
			Result += " -fobjc-abi-version=2";
			Result += " -fobjc-legacy-dispatch";
			Result += " -std=c++14";
			Result += " -stdlib=libc++";
			return Result;
		}

		static string GetCompileArguments_C()
		{
			string Result = "";
			Result += " -x c";
			return Result;
		}

		static string GetCompileArguments_PCH()
		{
			string Result = "";
			Result += " -x objective-c++-header";
			Result += " -std=c++14";
			Result += " -stdlib=libc++";
			return Result;
		}

		// Conditionally enable (default disabled) generation of information about every class with virtual functions for use by the C++ runtime type identification features 
		// (`dynamic_cast' and `typeid'). If you don't use those parts of the language, you can save some space by using -fno-rtti. 
		// Note that exception handling uses the same information, but it will generate it as needed. 
		static string GetRTTIFlag(CppCompileEnvironment CompileEnvironment)
		{
			string Result = "";

			if (CompileEnvironment.bUseRTTI)
			{
				Result = " -frtti";
			}
			else
			{
				Result = " -fno-rtti";
			}

			return Result;
		}

		// Conditionally enable (default disabled) Objective-C exceptions
		static string GetObjCExceptionsFlag(CppCompileEnvironment CompileEnvironment)
		{
			string Result = "";

			if (CompileEnvironment.bEnableObjCExceptions)
			{
				Result += " -fobjc-exceptions";
			}
			else
			{
				Result += " -fno-objc-exceptions";
			}

			return Result;
		}

		static void CleanIntermediateDirectory(string Path)
		{
			string ResultsText;

			// Delete the local dest directory if it exists
			if (Directory.Exists(Path))
			{
				// this can deal with linked files
				RunExecutableAndWait("rm", String.Format("-rf \"{0}\"", Path), out ResultsText);
			}

			// Create the intermediate local directory
			RunExecutableAndWait("mkdir", String.Format("-p \"{0}\"", Path), out ResultsText);
		}

		bool IsBitcodeCompilingEnabled(CppConfiguration Configuration)
		{
			return Configuration == CppConfiguration.Shipping && ProjectSettings.bShipForBitcode;
		}

		public virtual string GetXcodeMinVersionParam()
		{
			return "iphoneos-version-min";
		}

		public virtual string GetArchitectureArgument(CppConfiguration Configuration, string UBTArchitecture)
		{
            // get the list of architectures to compile
            string Archs =
				UBTArchitecture == "-simulator" ? "i386" :
				String.Join(",", (Configuration == CppConfiguration.Shipping) ? ProjectSettings.ShippingArchitectures : ProjectSettings.NonShippingArchitectures);

			Log.TraceLogOnce("Compiling with these architectures: " + Archs);

			// parse the string
			string[] Tokens = Archs.Split(",".ToCharArray());


			string Result = "";

			foreach (string Token in Tokens)
			{
				Result += " -arch " + Token;
			}

            //  Remove this in 4.16 
            //  Commented this out, for now. @Pete let's conditionally check this when we re-implement this fix. 
            //  Result += " -mcpu=cortex-a9";

			return Result;
		}

		public string GetAdditionalLinkerFlags(CppConfiguration InConfiguration)
		{
			if (InConfiguration != CppConfiguration.Shipping)
			{
				return ProjectSettings.AdditionalLinkerFlags;
			}
			else
			{
				return ProjectSettings.AdditionalShippingLinkerFlags;
			}
		}

		string GetLinkArguments_Global(LinkEnvironment LinkEnvironment)
		{
            string Result = "";

			Result += GetArchitectureArgument(LinkEnvironment.Configuration, LinkEnvironment.Architecture);

			bool bIsDevice = (LinkEnvironment.Architecture != "-simulator");
			Result += String.Format(" -isysroot {0}Platforms/{1}.platform/Developer/SDKs/{1}{2}.sdk",
				Settings.Value.XcodeDeveloperDir, bIsDevice? Settings.Value.DevicePlatformName : Settings.Value.SimulatorPlatformName, Settings.Value.IOSSDKVersion);

			if(IsBitcodeCompilingEnabled(LinkEnvironment.Configuration))
			{
				FileItem OutputFile = FileItem.GetItemByFileReference(LinkEnvironment.OutputFilePath);

				Result += " -fembed-bitcode -Xlinker -bitcode_verify -Xlinker -bitcode_hide_symbols -Xlinker -bitcode_symbol_map ";
				Result += " -Xlinker \"" + Path.GetDirectoryName(OutputFile.AbsolutePath) + "\"";
			}

			Result += " -dead_strip";
			Result += " -m" + GetXcodeMinVersionParam() + "=" + ProjectSettings.RuntimeVersion;
			Result += " -Wl";
			if(!IsBitcodeCompilingEnabled(LinkEnvironment.Configuration))
			{
				Result += "-no_pie";
			}
			Result += " -stdlib=libc++";
			Result += " -ObjC";
			//			Result += " -v";

			// use LTO if desired (like VCToolchain does)
			if (LinkEnvironment.bAllowLTCG)
			{
				Result += " -flto";
			}
			
			string SanitizerMode = Environment.GetEnvironmentVariable("ENABLE_ADDRESS_SANITIZER");
			if(SanitizerMode != null && SanitizerMode == "YES")
			{
				Result += " -rpath \"@executable_path/Frameworks\"";
				Result += " -fsanitize=address";
			}
			
			string UndefSanitizerMode = Environment.GetEnvironmentVariable("ENABLE_UNDEFINED_BEHAVIOR_SANITIZER");
			if(UndefSanitizerMode != null && UndefSanitizerMode == "YES")
			{
				Result += " -rpath \"@executable_path/libclang_rt.ubsan_ios_dynamic.dylib\"";
				Result += " -fsanitize=undefined";
			}

			// need to tell where to load Framework dylibs
			Result += " -rpath @executable_path/Frameworks";

			Result += " " + GetAdditionalLinkerFlags(LinkEnvironment.Configuration);

			// link in the frameworks
			foreach (string Framework in LinkEnvironment.Frameworks)
			{
                if (Framework != "ARKit" || Settings.Value.IOSSDKVersionFloat >= 11.0f)
                {
                    Result += " -framework " + Framework;
                }
			}
			foreach (UEBuildFramework Framework in LinkEnvironment.AdditionalFrameworks)
			{
				if(Framework.OutputDirectory != null)
				{
					// If this framework has a zip specified, we'll need to setup the path as well
					string FrameworkDir = Framework.OutputDirectory.FullName;

					// embedded frameworks have a framework inside of this directory, so we use this directory. regular frameworks need to go one up to point to the 
					// directory containing the framework. -F gives a path to look for the -framework
					if (FrameworkDir.Contains("embeddedframework") == false)
					{
						FrameworkDir = Path.GetDirectoryName(FrameworkDir);
					}
					Result += String.Format(" -F\"{0}\"", FrameworkDir);
				}

				Result += " -framework " + Framework.Name;
			}
			foreach (string Framework in LinkEnvironment.WeakFrameworks)
			{
				Result += " -weak_framework " + Framework;
			}

			return Result;
		}

		static string GetArchiveArguments_Global(LinkEnvironment LinkEnvironment)
		{
			string Result = "";

			Result += " -static";

			return Result;
		}

		public override CPPOutput CompileCPPFiles(CppCompileEnvironment CompileEnvironment, List<FileItem> InputFiles, DirectoryReference OutputDir, string ModuleName, List<Action> Actions)
		{
			string Arguments = GetCompileArguments_Global(CompileEnvironment);
			string PCHArguments = "";

			if (CompileEnvironment.PrecompiledHeaderAction == PrecompiledHeaderAction.Include)
			{
				PCHArguments += string.Format(" -include \"{0}\"", CompileEnvironment.PrecompiledHeaderIncludeFilename.FullName);
			}

			foreach(FileItem ForceIncludeFile in CompileEnvironment.ForceIncludeFiles)
			{
				Arguments += String.Format(" -include \"{0}\"", ForceIncludeFile.Location.FullName);
			}

			// Add include paths to the argument list.
			HashSet<DirectoryReference> AllIncludes = new HashSet<DirectoryReference>(CompileEnvironment.UserIncludePaths);
			AllIncludes.UnionWith(CompileEnvironment.SystemIncludePaths);
			foreach (DirectoryReference IncludePath in AllIncludes)
			{
				Arguments += string.Format(" -I\"{0}\"", IncludePath.FullName);
			}

			foreach (string Definition in CompileEnvironment.Definitions)
			{
				Arguments += string.Format(" -D\"{0}\"", Definition);
			}

			CPPOutput Result = new CPPOutput();
			// Create a compile action for each source file.
			foreach (FileItem SourceFile in InputFiles)
			{
				Action CompileAction = new Action(ActionType.Compile);
				string FilePCHArguments = "";
				string FileArguments = "";
				string Extension = Path.GetExtension(SourceFile.AbsolutePath).ToUpperInvariant();

				if (CompileEnvironment.PrecompiledHeaderAction == PrecompiledHeaderAction.Create)
				{
					// Compile the file as a C++ PCH.
					FileArguments += GetCompileArguments_PCH();
					FileArguments += GetRTTIFlag(CompileEnvironment);
					FileArguments += GetObjCExceptionsFlag(CompileEnvironment);
				}
				else if (Extension == ".C")
				{
					// Compile the file as C code.
					FileArguments += GetCompileArguments_C();
				}
				else if (Extension == ".MM")
				{
					// Compile the file as Objective-C++ code.
					FileArguments += GetCompileArguments_MM();
					FileArguments += GetRTTIFlag(CompileEnvironment);
					FileArguments += GetObjCExceptionsFlag(CompileEnvironment);
				}
				else if (Extension == ".M")
				{
					// Compile the file as Objective-C code.
					FileArguments += GetCompileArguments_M();
					FileArguments += GetObjCExceptionsFlag(CompileEnvironment);
				}
				else
				{
					// Compile the file as C++ code.
					FileArguments += GetCompileArguments_CPP();
					FileArguments += GetRTTIFlag(CompileEnvironment);
					FileArguments += GetObjCExceptionsFlag(CompileEnvironment);

					// only use PCH for .cpp files
					FilePCHArguments = PCHArguments;
				}

				// Add the C++ source file and its included files to the prerequisite item list.
				CompileAction.PrerequisiteItems.Add(SourceFile);

				// Add the precompiled header
				if (CompileEnvironment.PrecompiledHeaderAction == PrecompiledHeaderAction.Include)
				{
					CompileAction.PrerequisiteItems.Add(CompileEnvironment.PrecompiledHeaderFile);
				}

				// Upload the force included files
				foreach(FileItem ForceIncludeFile in CompileEnvironment.ForceIncludeFiles)
				{
					CompileAction.PrerequisiteItems.Add(ForceIncludeFile);
				}

				string OutputFilePath = null;
				if (CompileEnvironment.PrecompiledHeaderAction == PrecompiledHeaderAction.Create)
				{
					// Add the precompiled header file to the produced item list.
					FileItem PrecompiledHeaderFile = FileItem.GetItemByFileReference(FileReference.Combine(OutputDir, Path.GetFileName(SourceFile.AbsolutePath) + ".gch"));

					CompileAction.ProducedItems.Add(PrecompiledHeaderFile);
					Result.PrecompiledHeaderFile = PrecompiledHeaderFile;

					// Add the parameters needed to compile the precompiled header file to the command-line.
					FileArguments += string.Format(" -o \"{0}\"", PrecompiledHeaderFile.AbsolutePath);
				}
				else
				{
					if (CompileEnvironment.PrecompiledHeaderAction == PrecompiledHeaderAction.Include)
					{
						CompileAction.PrerequisiteItems.Add(CompileEnvironment.PrecompiledHeaderFile);
					}

					string ObjectFileExtension;
					if (CompileEnvironment.AdditionalArguments != null && CompileEnvironment.AdditionalArguments.Contains("-emit-llvm"))
					{
						ObjectFileExtension = ".bc";
					}
					else
					{
						ObjectFileExtension = ".o";
					}

					// Add the object file to the produced item list.
					FileItem ObjectFile = FileItem.GetItemByFileReference(FileReference.Combine(OutputDir, Path.GetFileName(SourceFile.AbsolutePath) + ObjectFileExtension));

					CompileAction.ProducedItems.Add(ObjectFile);
					Result.ObjectFiles.Add(ObjectFile);
					FileArguments += string.Format(" -o \"{0}\"", ObjectFile.AbsolutePath);
					OutputFilePath = ObjectFile.AbsolutePath;
				}

				// Add the source file path to the command-line.
				FileArguments += string.Format(" \"{0}\"", SourceFile.AbsolutePath);

				// Generate the included header dependency list
				if(CompileEnvironment.bGenerateDependenciesFile)
				{
					FileItem DependencyListFile = FileItem.GetItemByFileReference(FileReference.Combine(OutputDir, Path.GetFileName(SourceFile.AbsolutePath) + ".d"));
					FileArguments += string.Format(" -MD -MF\"{0}\"", DependencyListFile.AbsolutePath.Replace('\\', '/'));
					CompileAction.DependencyListFile = DependencyListFile;
					CompileAction.ProducedItems.Add(DependencyListFile);
				}

				string CompilerPath = Settings.Value.ToolchainDir + IOSCompiler;

				string AllArgs = FilePCHArguments + Arguments + FileArguments + CompileEnvironment.AdditionalArguments;
/*				string SourceText = System.IO.File.ReadAllText(SourceFile.AbsolutePath);
				if (CompileEnvironment.bOptimizeForSize && (SourceFile.AbsolutePath.Contains("ElementBatcher.cpp") || SourceText.Contains("ElementBatcher.cpp") || SourceFile.AbsolutePath.Contains("AnimationRuntime.cpp") || SourceText.Contains("AnimationRuntime.cpp")
					|| SourceFile.AbsolutePath.Contains("AnimEncoding.cpp") || SourceText.Contains("AnimEncoding.cpp") || SourceFile.AbsolutePath.Contains("TextRenderComponent.cpp") || SourceText.Contains("TextRenderComponent.cpp")
					|| SourceFile.AbsolutePath.Contains("SWidget.cpp") || SourceText.Contains("SWidget.cpp") || SourceFile.AbsolutePath.Contains("SCanvas.cpp") || SourceText.Contains("SCanvas.cpp") || SourceFile.AbsolutePath.Contains("ShaderCore.cpp") || SourceText.Contains("ShaderCore.cpp")
                    || SourceFile.AbsolutePath.Contains("ParticleSystemRender.cpp") || SourceText.Contains("ParticleSystemRender.cpp")))
				{
					Log.TraceInformation("Forcing {0} to --O3!", SourceFile.AbsolutePath);

					AllArgs = AllArgs.Replace("-Oz", "-O3");
				}*/
				
				// Analyze and then compile using the shell to perform the indirection
				string StaticAnalysisMode = Environment.GetEnvironmentVariable("CLANG_STATIC_ANALYZER_MODE");
				if(StaticAnalysisMode != null && StaticAnalysisMode != "" && OutputFilePath != null)
				{
					string TempArgs = "-c \"" + CompilerPath + " " + AllArgs + " --analyze -Wno-unused-command-line-argument -Xclang -analyzer-output=html -Xclang -analyzer-config -Xclang path-diagnostics-alternate=true -Xclang -analyzer-config -Xclang report-in-main-source-file=true -Xclang -analyzer-disable-checker -Xclang deadcode.DeadStores -o " + OutputFilePath.Replace(".o", ".html") + "; " + CompilerPath + " " + AllArgs + "\"";
					AllArgs = TempArgs;
					CompilerPath = "/bin/sh";
				}

				// RPC utility parameters are in terms of the Mac side
				CompileAction.WorkingDirectory = GetMacDevSrcRoot();
				CompileAction.CommandPath = new FileReference(CompilerPath);
				CompileAction.CommandArguments = AllArgs; // Arguments + FileArguments + CompileEnvironment.AdditionalArguments;
				CompileAction.CommandDescription = "Compile";
				CompileAction.StatusDescription = string.Format("{0}", Path.GetFileName(SourceFile.AbsolutePath));
				CompileAction.bIsGCCCompiler = true;
				// We're already distributing the command by execution on Mac.
				CompileAction.bCanExecuteRemotely = false;
				CompileAction.bShouldOutputStatusDescription = true;

				foreach(UEBuildFramework Framework in CompileEnvironment.AdditionalFrameworks)
			{
					if(Framework.ZipFile != null)
				{
						FileItem ExtractedTokenFile = ExtractFramework(Framework, Actions);
						CompileAction.PrerequisiteItems.Add(ExtractedTokenFile);
				}
				}

				Actions.Add(CompileAction);
			}
			return Result;
		}

		public override FileItem LinkFiles(LinkEnvironment LinkEnvironment, bool bBuildImportLibraryOnly, List<Action> Actions)
		{
			string LinkerPath = Settings.Value.ToolchainDir +
				(LinkEnvironment.bIsBuildingLibrary ? IOSArchiver : IOSLinker);

			// Create an action that invokes the linker.
			Action LinkAction = new Action(ActionType.Link);

			// RPC utility parameters are in terms of the Mac side
			LinkAction.WorkingDirectory = GetMacDevSrcRoot();

			// build this up over the rest of the function
			string LinkCommandArguments = LinkEnvironment.bIsBuildingLibrary ? GetArchiveArguments_Global(LinkEnvironment) : GetLinkArguments_Global(LinkEnvironment);
			if (LinkEnvironment.bIsBuildingDLL)
			{
				// @todo roll this put into GetLinkArguments_Global
				LinkerPath = IOSLinker;
				LinkCommandArguments += " -dynamiclib -Xlinker -export_dynamic -Xlinker -no_deduplicate";

				string InstallName = LinkEnvironment.InstallName ?? String.Format("@executable_path/Frameworks/{0}", LinkEnvironment.OutputFilePath.MakeRelativeTo(LinkEnvironment.OutputFilePath.Directory.ParentDirectory));
				LinkCommandArguments += string.Format(" -Xlinker -install_name -Xlinker {0}", InstallName);

				LinkCommandArguments += " -Xlinker -rpath -Xlinker @executable_path/Frameworks";
				LinkCommandArguments += " -Xlinker -rpath -Xlinker @loader_path/Frameworks";
			}

			if (!LinkEnvironment.bIsBuildingLibrary)
			{
				// Add the library paths to the argument list.
				foreach (DirectoryReference LibraryPath in LinkEnvironment.LibraryPaths)
				{
					LinkCommandArguments += string.Format(" -L\"{0}\"", LibraryPath.FullName);
				}

				// Add the additional libraries to the argument list.
				foreach (string AdditionalLibrary in LinkEnvironment.AdditionalLibraries)
				{
					// for absolute library paths, convert to remote filename
					if (!String.IsNullOrEmpty(Path.GetDirectoryName(AdditionalLibrary)))
					{
						// add it to the prerequisites to make sure it's built first (this should be the case of non-system libraries)
						FileItem LibFile = FileItem.GetItemByPath(AdditionalLibrary);
						LinkAction.PrerequisiteItems.Add(LibFile);

						// and add to the commandline
						LinkCommandArguments += string.Format(" \"{0}\"", Path.GetFullPath(AdditionalLibrary));
					}
					else
					{
						LinkCommandArguments += string.Format(" -l\"{0}\"", AdditionalLibrary);
					}
				}
			}

			// Handle additional framework assets that might need to be shadowed
			foreach(UEBuildFramework Framework in LinkEnvironment.AdditionalFrameworks)
			{
				if(Framework.ZipFile != null)
				{
					FileItem ExtractedTokenFile = ExtractFramework(Framework, Actions);
					LinkAction.PrerequisiteItems.Add(ExtractedTokenFile);
				}
			}

			// Add the output file as a production of the link action.
			FileItem OutputFile = FileItem.GetItemByFileReference(LinkEnvironment.OutputFilePath);
			LinkAction.ProducedItems.Add(OutputFile);

			// Add arguments to generate a map file too
			if ((!LinkEnvironment.bIsBuildingLibrary || LinkEnvironment.bIsBuildingDLL) && LinkEnvironment.bCreateMapFile)
			{
				FileItem MapFile = FileItem.GetItemByFileReference(new FileReference(OutputFile.Location.FullName + ".map"));
				LinkCommandArguments += string.Format(" -Wl,-map,\"{0}\"", MapFile.Location.FullName);
				LinkAction.ProducedItems.Add(MapFile);
			}

			// Add the input files to a response file, and pass the response file on the command-line.
			List<string> InputFileNames = new List<string>();
			foreach (FileItem InputFile in LinkEnvironment.InputFiles)
			{
				string FileNamePath = string.Format("\"{0}\"", InputFile.AbsolutePath);
				InputFileNames.Add(FileNamePath);
				LinkAction.PrerequisiteItems.Add(InputFile);
			}

			// Write the list of input files to a response file, with a tempfilename, on remote machine
			if (LinkEnvironment.bIsBuildingLibrary)
			{
				foreach (string Filename in InputFileNames)
				{
					LinkCommandArguments += " " + Filename;
				}
				// @todo rocket lib: the -filelist command should take a response file (see else condition), except that it just says it can't
				// find the file that's in there. Rocket.lib may overflow the commandline by putting all files on the commandline, so this 
				// may be needed:
				// LinkCommandArguments += string.Format(" -filelist \"{0}\"", ConvertPath(ResponsePath));
			}
			else
			{
				bool bIsUE4Game = LinkEnvironment.OutputFilePath.FullName.Contains("UE4Game");
				FileReference ResponsePath = FileReference.Combine(((!bIsUE4Game && ProjectFile != null) ? ProjectFile.Directory : UnrealBuildTool.EngineDirectory), "Intermediate", "Build", LinkEnvironment.Platform.ToString(), "LinkFileList_" + LinkEnvironment.OutputFilePath.GetFileNameWithoutExtension() + ".tmp");
				FileItem.CreateIntermediateTextFile(ResponsePath, InputFileNames);
				LinkCommandArguments += string.Format(" @\"{0}\"", ResponsePath.FullName);
			}

			// if we are making an LTO build, write the lto file next to build so dsymutil can find it
			if (LinkEnvironment.bAllowLTCG)
			{
				string LtoObjectFile;
				if (Target.bShouldCompileAsDLL)
				{
					// go up a directory so we don't put this big file into the framework
					LtoObjectFile = Path.Combine(Path.GetDirectoryName(Path.GetDirectoryName(OutputFile.AbsolutePath)), Path.GetFileName(OutputFile.AbsolutePath) + ".lto.o");
				}
				else
				{
					LtoObjectFile = OutputFile.AbsolutePath + ".lto.o";
				}
				LinkCommandArguments += string.Format(" -flto -Xlinker -object_path_lto -Xlinker \"{0}\"", LtoObjectFile);
			}

			// Add the output file to the command-line.
			LinkCommandArguments += string.Format(" -o \"{0}\"", OutputFile.AbsolutePath);

			// Add the additional arguments specified by the environment.
			LinkCommandArguments += LinkEnvironment.AdditionalArguments;

			// Only execute linking on the local PC.
			LinkAction.bCanExecuteRemotely = false;

			LinkAction.StatusDescription = string.Format("{0}", OutputFile.AbsolutePath);

			LinkAction.CommandPath = BuildHostPlatform.Current.Shell;
			if(LinkEnvironment.Configuration == CppConfiguration.Shipping && Path.GetExtension(OutputFile.AbsolutePath) != ".a")
			{
				// When building a shipping package, symbols are stripped from the exe as the last build step. This is a problem
				// when re-packaging and no source files change because the linker skips symbol generation and dsymutil will 
				// recreate a new .dsym file from a symboless exe file. It's just sad. To make things happy we need to delete 
				// the output file to force the linker to recreate it with symbols again.
				string	linkCommandArguments = "-c '";

				linkCommandArguments += string.Format("rm -f \"{0}\";", OutputFile.AbsolutePath);
				linkCommandArguments += string.Format("rm -f \"{0}\\*.bcsymbolmap\";", Path.GetDirectoryName(OutputFile.AbsolutePath));
				linkCommandArguments += "\"" + LinkerPath + "\" " + LinkCommandArguments + ";";

				linkCommandArguments += "'";

				LinkAction.CommandArguments = linkCommandArguments;
			}
			else
			{
				// This is not a shipping build so no need to delete the output file since symbols will not have been stripped from it.
				LinkAction.CommandArguments = string.Format("-c '\"{0}\" {1}'", LinkerPath, LinkCommandArguments);
			}
			Actions.Add(LinkAction);

			return OutputFile;
		}

		static string GetAppBundleName(FileReference Executable)
		{
			// Get the app bundle name
			string AppBundleName = Executable.GetFileNameWithoutExtension();

			// Strip off any platform suffix
			int SuffixIdx = AppBundleName.IndexOf('-');
			if(SuffixIdx != -1)
			{
				AppBundleName = AppBundleName.Substring(0, SuffixIdx);
			}

			// Append the .app suffix
			return AppBundleName + ".app";
		}

		public static FileReference GetAssetCatalogFile(UnrealTargetPlatform Platform, FileReference Executable)
		{
			// Get the output file
            if (Platform == UnrealTargetPlatform.IOS)
            {
                return FileReference.Combine(Executable.Directory, "Payload", GetAppBundleName(Executable), "Assets.car");
            }
			else
			{
				return FileReference.Combine(Executable.Directory, "AssetCatalog", "Assets.car");
			}
		}

		public static string GetAssetCatalogArgs(UnrealTargetPlatform Platform, string InputDir, string OutputDir)
		{
			StringBuilder Arguments = new StringBuilder("actool");
            Arguments.Append(" --output-format human-readable-text");
			Arguments.Append(" --notices");
			Arguments.Append(" --warnings");
            Arguments.AppendFormat(" --output-partial-info-plist '{0}/assetcatalog_generated_info.plist'", InputDir);
			if(Platform == UnrealTargetPlatform.TVOS)
			{
				Arguments.Append(" --app-icon 'App Icon & Top Shelf Image'");
				Arguments.Append(" --launch-image 'Launch Image'");
				Arguments.Append(" --filter-for-device-model AppleTV5,3");
				//Arguments.Append(" --filter-for-device-os-version 10.0");
				Arguments.Append(" --target-device tv");
				Arguments.Append(" --minimum-deployment-target 10.0");
				Arguments.Append(" --platform appletvos");
			}
			else
			{
				Arguments.Append(" --app-icon AppIcon");
				Arguments.Append(" --product-type com.apple.product-type.application");
				Arguments.Append(" --target-device iphone");
				Arguments.Append(" --target-device ipad");
				Arguments.Append(" --minimum-deployment-target 10.0");
				Arguments.Append(" --platform iphoneos");
			}
            Arguments.Append(" --enable-on-demand-resources YES");
            Arguments.AppendFormat(" --compile '{0}'", OutputDir);
			Arguments.AppendFormat(" '{0}/Assets.xcassets'", InputDir);
			return Arguments.ToString();
		}

		private static bool IsCompiledAsFramework(string ExecutablePath)
		{
			// @todo ios: Get the receipt to here which has the property
			return ExecutablePath.Contains(".framework");
		}

		private static string GetdSYMPath(FileItem Executable)
		{
			string ExecutablePath = Executable.AbsolutePath;
			// for frameworks, we want to put the .dSYM outside of the framework, and the executable is inside the .framework
			if (IsCompiledAsFramework(ExecutablePath))
			{
				return Path.Combine(Path.GetDirectoryName(ExecutablePath), "..", Path.GetFileName(ExecutablePath) + ".dSYM");
			}

			// return standard dSYM location
			return Path.Combine(Path.GetDirectoryName(ExecutablePath), Path.GetFileName(ExecutablePath) + ".dSYM");
		}

		/// <summary>
		/// Generates debug info for a given executable
		/// </summary>
		/// <param name="Executable">FileItem describing the executable to generate debug info for</param>
		/// <param name="Actions">List of actions to be executed. Additional actions will be added to this list.</param>
		/// <param name="bIsForLTOBuild">Was this build made with LTO enabled?</param>
		private List<FileItem> GenerateDebugInfo(FileItem Executable, List<Action> Actions, bool bIsForLTOBuild)
		{
            // Make a file item for the source and destination files
			string FullDestPathRoot = GetdSYMPath(Executable);

            FileItem OutputFile = FileItem.GetItemByPath(FullDestPathRoot);
            FileItem ZipOutputFile = FileItem.GetItemByPath(FullDestPathRoot + ".zip");

            // Make the compile action
            Action GenDebugAction = new Action(ActionType.GenerateDebugInfo);

			GenDebugAction.WorkingDirectory = GetMacDevSrcRoot();
			GenDebugAction.CommandPath = BuildHostPlatform.Current.Shell;
			string ExtraOptions;
			string DsymutilPath = GetDsymutilPath(out ExtraOptions, bIsForLTOBuild:bIsForLTOBuild);
			if(ProjectSettings.bGeneratedSYMBundle)
			{
				GenDebugAction.CommandArguments = string.Format("-c 'rm -rf \"{2}\"; \"{0}\" \"{1}\" {4} -o \"{2}\"; cd \"{2}/..\"; zip -r -y -1 {3}.zip {3}'",
                    DsymutilPath,
					Executable.AbsolutePath,
                    OutputFile.AbsolutePath,
					Path.GetFileName(FullDestPathRoot),
					ExtraOptions);
                GenDebugAction.ProducedItems.Add(ZipOutputFile);
                Log.TraceInformation("Zip file: " + ZipOutputFile.AbsolutePath);
            }
            else
			{
				GenDebugAction.CommandArguments = string.Format("-c 'rm -rf \"{2}\"; \"{0}\" \"{1}\" {3} -f -o \"{2}\"'",
						DsymutilPath,
						Executable.AbsolutePath,
						OutputFile.AbsolutePath,
						ExtraOptions);
			}
			GenDebugAction.PrerequisiteItems.Add(Executable);
            GenDebugAction.ProducedItems.Add(OutputFile);
            GenDebugAction.StatusDescription = GenDebugAction.CommandArguments;// string.Format("Generating debug info for {0}", Path.GetFileName(Executable.AbsolutePath));
			GenDebugAction.bCanExecuteRemotely = false;
			Actions.Add(GenDebugAction);

			return GenDebugAction.ProducedItems; // (ProjectSettings.bGeneratedSYMBundle ? ZipOutputFile : OutputFile);
		}

        /// <summary>
        /// Generates pseudo pdb info for a given executable
        /// </summary>
        /// <param name="Executable">FileItem describing the executable to generate debug info for</param>
		/// <param name="Actions">List of actions to be executed. Additional actions will be added to this list.</param>
        public FileItem GeneratePseudoPDB(FileItem Executable, List<Action> Actions)
        {
            // Make a file item for the source and destination files
			string FulldSYMPathRoot = GetdSYMPath(Executable);
			string FullDestPathRoot = Path.ChangeExtension(FulldSYMPathRoot, ".udebugsymbols");
            string PathToDWARF = Path.Combine(FulldSYMPathRoot, "Contents", "Resources", "DWARF", Path.GetFileName(Executable.AbsolutePath));

            FileItem dSYMFile = FileItem.GetItemByPath(FulldSYMPathRoot);

            FileItem DWARFFile = FileItem.GetItemByPath(PathToDWARF);

            FileItem OutputFile = FileItem.GetItemByPath(FullDestPathRoot);

            // Make the compile action
            Action GenDebugAction = new Action(ActionType.GenerateDebugInfo);
            GenDebugAction.WorkingDirectory = DirectoryReference.Combine(UnrealBuildTool.EngineDirectory, "Binaries", "Mac");

            GenDebugAction.CommandPath = BuildHostPlatform.Current.Shell;
            GenDebugAction.CommandArguments = string.Format("-c 'rm -rf \"{1}\"; dwarfdump --uuid \"{3}\" | cut -d\" \" -f2; chmod 777 ./DsymExporter; ./DsymExporter -UUID=$(dwarfdump --uuid \"{3}\" | cut -d\" \" -f2) \"{0}\" \"{2}\"'",
                    DWARFFile.AbsolutePath,
                    OutputFile.AbsolutePath,
                    Path.GetDirectoryName(OutputFile.AbsolutePath),
                    dSYMFile.AbsolutePath);
            GenDebugAction.PrerequisiteItems.Add(dSYMFile);
            GenDebugAction.ProducedItems.Add(OutputFile);
            GenDebugAction.StatusDescription = GenDebugAction.CommandArguments;// string.Format("Generating debug info for {0}", Path.GetFileName(Executable.AbsolutePath));
            GenDebugAction.bCanExecuteRemotely = false;
			Actions.Add(GenDebugAction);

            return OutputFile;
        }

        private static void PackageStub(string BinaryPath, string GameName, string ExeName)
		{
			// create the ipa
			string IPAName = BinaryPath + "/" + ExeName + ".stub";
			// delete the old one
			if (File.Exists(IPAName))
			{
				File.Delete(IPAName);
			}

			// make the subdirectory if needed
			string DestSubdir = Path.GetDirectoryName(IPAName);
			if (!Directory.Exists(DestSubdir))
			{
				Directory.CreateDirectory(DestSubdir);
			}

			// set up the directories
			string ZipWorkingDir = String.Format("Payload/{0}.app/", GameName);
			string ZipSourceDir = string.Format("{0}/Payload/{1}.app", BinaryPath, GameName);

			// create the file
			using (ZipFile Zip = new ZipFile())
			{
				// add the entire directory
				Zip.AddDirectory(ZipSourceDir, ZipWorkingDir);

				// Update permissions to be UNIX-style
				// Modify the file attributes of any added file to unix format
				foreach (ZipEntry E in Zip.Entries)
				{
					const byte FileAttributePlatform_NTFS = 0x0A;
					const byte FileAttributePlatform_UNIX = 0x03;
					const byte FileAttributePlatform_FAT = 0x00;

					const int UNIX_FILETYPE_NORMAL_FILE = 0x8000;
					//const int UNIX_FILETYPE_SOCKET = 0xC000;
					//const int UNIX_FILETYPE_SYMLINK = 0xA000;
					//const int UNIX_FILETYPE_BLOCKSPECIAL = 0x6000;
					const int UNIX_FILETYPE_DIRECTORY = 0x4000;
					//const int UNIX_FILETYPE_CHARSPECIAL = 0x2000;
					//const int UNIX_FILETYPE_FIFO = 0x1000;

					const int UNIX_EXEC = 1;
					const int UNIX_WRITE = 2;
					const int UNIX_READ = 4;


					int MyPermissions = UNIX_READ | UNIX_WRITE;
					int OtherPermissions = UNIX_READ;

					int PlatformEncodedBy = (E.VersionMadeBy >> 8) & 0xFF;
					int LowerBits = 0;

					// Try to preserve read-only if it was set
					bool bIsDirectory = E.IsDirectory;

					// Check to see if this 
					bool bIsExecutable = false;
					if (Path.GetFileNameWithoutExtension(E.FileName).Equals(GameName, StringComparison.InvariantCultureIgnoreCase))
					{
						bIsExecutable = true;
					}

					if (bIsExecutable)
					{
						// The executable will be encrypted in the final distribution IPA and will compress very poorly, so keeping it
						// uncompressed gives a better indicator of IPA size for our distro builds
						E.CompressionLevel = CompressionLevel.None;
					}

					if ((PlatformEncodedBy == FileAttributePlatform_NTFS) || (PlatformEncodedBy == FileAttributePlatform_FAT))
					{
						FileAttributes OldAttributes = E.Attributes;
						//LowerBits = ((int)E.Attributes) & 0xFFFF;

						if ((OldAttributes & FileAttributes.Directory) != 0)
						{
							bIsDirectory = true;
						}

						// Permissions
						if ((OldAttributes & FileAttributes.ReadOnly) != 0)
						{
							MyPermissions &= ~UNIX_WRITE;
							OtherPermissions &= ~UNIX_WRITE;
						}
					}

					if (bIsDirectory || bIsExecutable)
					{
						MyPermissions |= UNIX_EXEC;
						OtherPermissions |= UNIX_EXEC;
					}

					// Re-jigger the external file attributes to UNIX style if they're not already that way
					if (PlatformEncodedBy != FileAttributePlatform_UNIX)
					{
						int NewAttributes = bIsDirectory ? UNIX_FILETYPE_DIRECTORY : UNIX_FILETYPE_NORMAL_FILE;

						NewAttributes |= (MyPermissions << 6);
						NewAttributes |= (OtherPermissions << 3);
						NewAttributes |= (OtherPermissions << 0);

						// Now modify the properties
						E.AdjustExternalFileAttributes(FileAttributePlatform_UNIX, (NewAttributes << 16) | LowerBits);
					}
				}

				// Save it out
				Zip.Save(IPAName);
			}
		}

		FileItem ExtractFramework(UEBuildFramework Framework, List<Action> Actions)
		{
			if(Framework.ZipFile == null)
			{
				throw new BuildException("Unable to extract framework '{0}' - no zip file specified", Framework.Name);
			}
			if(Framework.ExtractedTokenFile == null)
				{
				FileItem InputFile = FileItem.GetItemByFileReference(Framework.ZipFile);
				Framework.ExtractedTokenFile = FileItem.GetItemByFileReference(new FileReference(Framework.OutputDirectory.FullName + ".extracted"));

				StringBuilder ExtractScript = new StringBuilder();
				ExtractScript.AppendLine("#!/bin/sh");
				ExtractScript.AppendLine("set -e");
				// ExtractScript.AppendLine("set -x"); // For debugging
				ExtractScript.AppendLine(String.Format("[ -d {0} ] && rm -rf {0}", Utils.EscapeShellArgument(Framework.OutputDirectory.FullName)));
				ExtractScript.AppendLine(String.Format("unzip -q -o {0} -d {1}", Utils.EscapeShellArgument(Framework.ZipFile.FullName), Utils.EscapeShellArgument(Framework.OutputDirectory.ParentDirectory.FullName))); // Zip contains folder with the same name, hence ParentDirectory
				ExtractScript.AppendLine(String.Format("touch {0}", Utils.EscapeShellArgument(Framework.ExtractedTokenFile.AbsolutePath)));

				FileItem ExtractScriptFileItem = FileItem.CreateIntermediateTextFile(new FileReference(Framework.OutputDirectory.FullName + ".sh"), ExtractScript.ToString());

				Action UnzipAction = new Action(ActionType.BuildProject);
				UnzipAction.CommandPath = new FileReference("/bin/sh");
				UnzipAction.CommandArguments = Utils.EscapeShellArgument(ExtractScriptFileItem.AbsolutePath);
				UnzipAction.WorkingDirectory = UnrealBuildTool.EngineDirectory;
				UnzipAction.PrerequisiteItems.Add(InputFile);
				UnzipAction.PrerequisiteItems.Add(ExtractScriptFileItem);
				UnzipAction.ProducedItems.Add(Framework.ExtractedTokenFile);
				UnzipAction.DeleteItems.Add(Framework.ExtractedTokenFile);
				UnzipAction.StatusDescription = String.Format("Unzipping: {0} -> {1}", Framework.ZipFile, Framework.OutputDirectory);
				UnzipAction.bCanExecuteRemotely = false;
				Actions.Add(UnzipAction);
			}
			return Framework.ExtractedTokenFile;
        }

        public static DirectoryReference GenerateAssetCatalog(FileReference ProjectFile, UnrealTargetPlatform Platform, ref bool bUserImagesExist)
        {
            string EngineDir = UnrealBuildTool.EngineDirectory.ToString();
            string BuildDir = (((ProjectFile != null) ? ProjectFile.Directory.ToString() : (string.IsNullOrEmpty(UnrealBuildTool.GetRemoteIniPath()) ? UnrealBuildTool.EngineDirectory.ToString() : UnrealBuildTool.GetRemoteIniPath()))) + "/Build/" + (Platform == UnrealTargetPlatform.IOS ? "IOS" : "TVOS");
            string IntermediateDir = (((ProjectFile != null) ? ProjectFile.Directory.ToString() : UnrealBuildTool.EngineDirectory.ToString())) + "/Intermediate/" + (Platform == UnrealTargetPlatform.IOS ? "IOS" : "TVOS");

            bUserImagesExist = false;

			string ResourcesDir = Path.Combine(IntermediateDir, "Resources");
            if (Platform == UnrealTargetPlatform.TVOS)
            {
				// copy the template asset catalog to the appropriate directory
				string Dir = Path.Combine(ResourcesDir, "Assets.xcassets");
				if (!Directory.Exists(Dir))
				{
					Directory.CreateDirectory(Dir);
				}
				// create the directories
				foreach (string directory in Directory.EnumerateDirectories(Path.Combine(EngineDir, "Build", "TVOS", "Resources", "Assets.xcassets"), "*", SearchOption.AllDirectories))
				{
					Dir = directory.Replace(Path.Combine(EngineDir, "Build", "TVOS"), IntermediateDir);
					if (!Directory.Exists(Dir))
					{
						Directory.CreateDirectory(Dir);
					}
				}
				// copy the default files
				foreach (string file in Directory.EnumerateFiles(Path.Combine(EngineDir, "Build", "TVOS", "Resources", "Assets.xcassets"), "*", SearchOption.AllDirectories))
				{
					Dir = file.Replace(Path.Combine(EngineDir, "Build", "TVOS"), IntermediateDir);
					File.Copy(file, Dir, true);
					FileInfo DestFileInfo = new FileInfo(Dir);
					DestFileInfo.Attributes = DestFileInfo.Attributes & ~FileAttributes.ReadOnly;
				}
				// copy the icons from the game directory if it has any
				string[][] Images = {
<<<<<<< HEAD
					new string []{ "Icon_Large_Back-1280x768.png", "App Icon & Top Shelf Image.brandassets/App Icon - Large.imagestack/Back.imagestacklayer/Content.imageset" },
					new string []{ "Icon_Large_Front-1280x768.png", "App Icon & Top Shelf Image.brandassets/App Icon - Large.imagestack/Front.imagestacklayer/Content.imageset" },
					new string []{ "Icon_Large_Middle-1280x768.png", "App Icon & Top Shelf Image.brandassets/App Icon - Large.imagestack/Middle.imagestacklayer/Content.imageset" },
					new string []{ "Icon_Small_Back-400x240.png", "App Icon & Top Shelf Image.brandassets/App Icon.imagestack/Back.imagestacklayer/Content.imageset" },
					new string []{ "Icon_Small_Back-800x480.png", "App Icon & Top Shelf Image.brandassets/App Icon.imagestack/Back.imagestacklayer/Content.imageset" },
					new string []{ "Icon_Small_Front-400x240.png", "App Icon & Top Shelf Image.brandassets/App Icon.imagestack/Front.imagestacklayer/Content.imageset" },
					new string []{ "Icon_Small_Front-800x480.png", "App Icon & Top Shelf Image.brandassets/App Icon.imagestack/Front.imagestacklayer/Content.imageset" },
					new string []{ "Icon_Small_Middle-400x240.png", "App Icon & Top Shelf Image.brandassets/App Icon.imagestack/Middle.imagestacklayer/Content.imageset" },
					new string []{ "Icon_Small_Middle-800x480.png", "App Icon & Top Shelf Image.brandassets/App Icon.imagestack/Middle.imagestacklayer/Content.imageset" },
					new string []{ "TopShelfWide-1920x720@2x.png", "App Icon & Top Shelf Image.brandassets/Top Shelf Image Wide.imageset" },
					new string []{ "TopShelfWide-1920x720.png", "App Icon & Top Shelf Image.brandassets/Top Shelf Image Wide.imageset" },
					new string []{ "TopShelf.png", "App Icon & Top Shelf Image.brandassets/Top Shelf Image.imageset" },
					new string []{ "TopShelf@2x.png", "App Icon & Top Shelf Image.brandassets/Top Shelf Image.imageset" },
					new string []{ "Launch.png", "Launch Image.launchimage" },
					new string []{ "Launch@2x.png", "Launch Image.launchimage" },
				};
				Dir = Path.Combine(IntermediateDir, "Resources", "Assets.xcassets");

				string BuildResourcesGraphicsDir = Path.Combine(BuildDir, "Resources", "Assets.xcassets");
				for (int Index = 0; Index < Images.Length; ++Index)
				{
					string SourceDir = Path.Combine((Directory.Exists(BuildResourcesGraphicsDir) ? (BuildDir) : (Path.Combine(EngineDir, "Build", "TVOS"))),
						"Resources",
						"Assets.xcassets");
					string Image = Path.Combine(SourceDir, Images[Index][1], Images[Index][0]);

					if (File.Exists(Image))
					{
						bUserImagesExist |= Image.StartsWith(BuildResourcesGraphicsDir);

=======
					new string []{ "Icon_Large_Back-1280x768.png", "AppIcon.brandassets/App Icon - Large.imagestack/Back.imagestacklayer/Content.imageset" },
					new string []{ "Icon_Large_Front-1280x768.png", "AppIcon.brandassets/App Icon - Large.imagestack/Front.imagestacklayer/Content.imageset" },
					new string []{ "Icon_Large_Middle-1280x768.png", "AppIcon.brandassets/App Icon - Large.imagestack/Middle.imagestacklayer/Content.imageset" },
					new string []{ "Icon_Small_Back-400x240.png", "AppIcon.brandassets/App Icon - Small.imagestack/Back.imagestacklayer/Content.imageset" },
					new string []{ "Icon_Small_Back-800x480.png", "AppIcon.brandassets/App Icon - Small.imagestack/Back.imagestacklayer/Content.imageset" },
					new string []{ "Icon_Small_Front-400x240.png", "AppIcon.brandassets/App Icon - Small.imagestack/Front.imagestacklayer/Content.imageset" },
					new string []{ "Icon_Small_Front-800x480.png", "AppIcon.brandassets/App Icon - Small.imagestack/Front.imagestacklayer/Content.imageset" },
					new string []{ "Icon_Small_Middle-400x240.png", "AppIcon.brandassets/App Icon - Small.imagestack/Middle.imagestacklayer/Content.imageset" },
					new string []{ "Icon_Small_Middle-800x480.png", "AppIcon.brandassets/App Icon - Small.imagestack/Middle.imagestacklayer/Content.imageset" },
					//new string []{ "TopShelfMarketWide.png", "AppIcon.brandassets/Top Shelf Image Wide.imageset" },
					//new string []{ "TopShelfMarketWide@2x.png", "AppIcon.brandassets/Top Shelf Image Wide.imageset" },
					new string []{ "TopShelfWide-1920x720@2x.png", "AppIcon.brandassets/Top Shelf Image Wide.imageset" },
					new string []{ "TopShelfWide-1920x720.png", "AppIcon.brandassets/Top Shelf Image Wide.imageset" },
					//new string []{ "TopShelfMarket.png", "AppIcon.brandassets/Top Shelf Image.imageset" },
					//new string []{ "TopShelfMarket@2x.png", "AppIcon.brandassets/Top Shelf Image.imageset" },
					new string []{ "TopShelf.png", "AppIcon.brandassets/Top Shelf Image.imageset" },
					new string []{ "TopShelf@2x.png", "AppIcon.brandassets/Top Shelf Image.imageset" },
					new string []{ "Launch.png", "LaunchImage.launchimage" },
					new string []{ "Launch@2x.png", "LaunchImage.launchimage" },
				};
				Dir = Path.Combine(IntermediateDir, "Resources", "Assets.xcassets");

				string BuildResourcesGraphicsDir = Path.Combine(BuildDir, "Resources", "Graphics");
				for (int Index = 0; Index < Images.Length; ++Index)
				{
					string Image = Path.Combine((Directory.Exists(Path.Combine(BuildDir, "Resources", "Graphics")) ? (BuildDir) : (Path.Combine(EngineDir, "Build", "TVOS"))), "Resources", "Graphics", Images[Index][0]);
					if (File.Exists(Image))
					{
						bUserImagesExist |= Image.StartsWith(BuildResourcesGraphicsDir);

>>>>>>> 271e2139
						File.Copy(Image, Path.Combine(Dir, Images[Index][1], Images[Index][0]), true);
						FileInfo DestFileInfo = new FileInfo(Path.Combine(Dir, Images[Index][1], Images[Index][0]));
						DestFileInfo.Attributes = DestFileInfo.Attributes & ~FileAttributes.ReadOnly;
					}
				}
			}
			else
            {
                // copy the template asset catalog to the appropriate directory
                string Dir = Path.Combine(ResourcesDir, "Assets.xcassets");
                if (!Directory.Exists(Dir))
                {
                    Directory.CreateDirectory(Dir);
                }
                // create the directories
                foreach (string directory in Directory.EnumerateDirectories(Path.Combine(EngineDir, "Build", "IOS", "Resources", "Assets.xcassets"), "*", SearchOption.AllDirectories))
                {
                    Dir = directory.Replace(Path.Combine(EngineDir, "Build", "IOS"), IntermediateDir);
                    if (!Directory.Exists(Dir))
                    {
                        Directory.CreateDirectory(Dir);
                    }
                }
                // copy the default files
                foreach (string file in Directory.EnumerateFiles(Path.Combine(EngineDir, "Build", "IOS", "Resources", "Assets.xcassets"), "*", SearchOption.AllDirectories))
                {
                    Dir = file.Replace(Path.Combine(EngineDir, "Build", "IOS"), IntermediateDir);
                    File.Copy(file, Dir, true);
                    FileInfo DestFileInfo = new FileInfo(Dir);
                    DestFileInfo.Attributes = DestFileInfo.Attributes & ~FileAttributes.ReadOnly;
                }
                // copy the icons from the game directory if it has any
                string[][] Images = {
                    new string []{ "IPhoneIcon20@2x.png", "Icon20@2x.png", "Icon40.png" },
                    new string []{ "IPhoneIcon20@3x.png", "Icon20@3x.png", "Icon60.png" },
                    new string []{ "IPhoneIcon29@2x.png", "Icon29@2x.png", "Icon58.png" },
                    new string []{ "IPhoneIcon29@3x.png", "Icon29@3x.png", "Icon87.png" },
                    new string []{ "IPhoneIcon40@2x.png", "Icon40@2x.png", "Icon80.png" },
                    new string []{ "IPhoneIcon40@3x.png", "Icon40@3x.png", "Icon60@2x.png", "Icon120.png" },
                    new string []{ "IPhoneIcon60@2x.png", "Icon60@2x.png", "Icon40@3x.png", "Icon120.png" },
                    new string []{ "IPhoneIcon60@3x.png", "Icon60@3x.png", "Icon180.png" },
                    new string []{ "IPadIcon20.png", "Icon20.png" },
                    new string []{ "IPadIcon20@2x.png", "Icon20@2x.png", "Icon40.png" },
					new string []{ "IPadIcon29.png", "Icon29.png" },
                    new string []{ "IPadIcon29@2x.png", "Icon29@2x.png", "Icon58.png" },
                    new string []{ "IPadIcon40.png", "Icon40.png", "Icon20@2x.png" },
					new string []{ "IPadIcon40@2x.png", "Icon80.png", "Icon40@2x.png" },
					new string []{ "IPadIcon76.png", "Icon76.png" },
                    new string []{ "IPadIcon76@2x.png", "Icon76@2x.png", "Icon152.png" },
                    new string []{ "IPadIcon83.5@2x.png", "Icon83.5@2x.png", "Icon167.png" },
                    new string []{ "Icon1024.png", "Icon1024.png" },
                };
                Dir = Path.Combine(IntermediateDir, "Resources", "Assets.xcassets", "AppIcon.appiconset");

                string BuildResourcesGraphicsDir = Path.Combine(BuildDir, "Resources", "Graphics");
                for (int Index = 0; Index < Images.Length; ++Index)
                {
                    string Image = Path.Combine((Directory.Exists(Path.Combine(BuildDir, "Resources", "Graphics")) ? (BuildDir) : (Path.Combine(EngineDir, "Build", "IOS"))), "Resources", "Graphics", Images[Index][1]);
                    if (!File.Exists(Image) && Images[Index].Length > 2)
                    {
                        Image = Path.Combine((Directory.Exists(Path.Combine(BuildDir, "Resources", "Graphics")) ? (BuildDir) : (Path.Combine(EngineDir, "Build", "IOS"))), "Resources", "Graphics", Images[Index][2]);
                    }
                    if (!File.Exists(Image) && Images[Index].Length > 3)
                    {
                        Image = Path.Combine((Directory.Exists(Path.Combine(BuildDir, "Resources", "Graphics")) ? (BuildDir) : (Path.Combine(EngineDir, "Build", "IOS"))), "Resources", "Graphics", Images[Index][3]);
                    }
                    if (File.Exists(Image))
                    {
                        bUserImagesExist |= Image.StartsWith(BuildResourcesGraphicsDir);

                        File.Copy(Image, Path.Combine(Dir, Images[Index][0]), true);
                        FileInfo DestFileInfo = new FileInfo(Path.Combine(Dir, Images[Index][0]));
                        DestFileInfo.Attributes = DestFileInfo.Attributes & ~FileAttributes.ReadOnly;
                    }
                }
            }
			return new DirectoryReference(ResourcesDir);
        }

        public override ICollection<FileItem> PostBuild(FileItem Executable, LinkEnvironment BinaryLinkEnvironment, List<Action> Actions)
        {
            List<FileItem> OutputFiles = new List<FileItem>(base.PostBuild(Executable, BinaryLinkEnvironment, Actions));

            if (BinaryLinkEnvironment.bIsBuildingLibrary)
            {
                return OutputFiles;
            }

            // For IOS/tvOS, generate the dSYM file if needed or requested
			if (Target.IOSPlatform.bGeneratedSYM)
            {
 				List<FileItem> Files = GenerateDebugInfo(Executable, Actions, BinaryLinkEnvironment.bAllowLTCG);
				foreach (FileItem item in Files)
				{
					OutputFiles.Add(item);
				}
               	if (ProjectSettings.bGenerateCrashReportSymbols || Target.bUseMallocProfiler)
                {
                    OutputFiles.Add(GeneratePseudoPDB(Executable, Actions));
                }
            }

			// strip the debug info from the executable if needed. creates a dummy output file for the action graph to track that it's out of date.
			if (Target.IOSPlatform.bStripSymbols || (Target.Configuration == UnrealTargetConfiguration.Shipping))
			{
				FileItem StripCompleteFile = FileItem.GetItemByFileReference(FileReference.Combine(BinaryLinkEnvironment.IntermediateDirectory, Executable.Location.GetFileName() + ".stripped"));

				// If building a framework we can only strip local symbols, need to leave global in place
				string StripArguments = BinaryLinkEnvironment.bIsBuildingDLL ? "-x" : "";

				Action StripAction = new Action(ActionType.CreateAppBundle);
				StripAction.WorkingDirectory = GetMacDevSrcRoot();
				StripAction.CommandPath = BuildHostPlatform.Current.Shell;
				StripAction.CommandArguments = String.Format("-c '\"{0}strip\" {1} \"{2}\" && touch \"{3}\"'", Settings.Value.ToolchainDir, StripArguments, Executable.Location, StripCompleteFile);
				StripAction.PrerequisiteItems.Add(Executable);
				StripAction.PrerequisiteItems.AddRange(OutputFiles);
				StripAction.ProducedItems.Add(StripCompleteFile);
				StripAction.StatusDescription = String.Format("Stripping symbols from {0}", Executable.AbsolutePath);
				StripAction.bCanExecuteRemotely = false;
				Actions.Add(StripAction);

				OutputFiles.Add(StripCompleteFile);
			}

			if(!BinaryLinkEnvironment.bIsBuildingDLL && ShouldCompileAssetCatalog())
			{
				// generate the asset catalog
				bool bUserImagesExist = false;
				DirectoryReference ResourcesDir = GenerateAssetCatalog(ProjectFile, BinaryLinkEnvironment.Platform, ref bUserImagesExist);

				// Get the output location for the asset catalog
				FileItem AssetCatalogFile = FileItem.GetItemByFileReference(GetAssetCatalogFile(BinaryLinkEnvironment.Platform, Executable.Location));

				// Make the compile action
				Action CompileAssetAction = new Action(ActionType.CreateAppBundle);
				CompileAssetAction.WorkingDirectory = GetMacDevSrcRoot();
				CompileAssetAction.CommandPath = new FileReference("/usr/bin/xcrun");
				CompileAssetAction.CommandArguments = GetAssetCatalogArgs(BinaryLinkEnvironment.Platform, ResourcesDir.FullName, Path.GetDirectoryName(AssetCatalogFile.AbsolutePath));
				CompileAssetAction.PrerequisiteItems.Add(Executable);
				CompileAssetAction.ProducedItems.Add(AssetCatalogFile);
				CompileAssetAction.DeleteItems.Add(AssetCatalogFile);
				CompileAssetAction.StatusDescription = CompileAssetAction.CommandArguments;// string.Format("Generating debug info for {0}", Path.GetFileName(Executable.AbsolutePath));
				CompileAssetAction.bCanExecuteRemotely = false;
				Actions.Add(CompileAssetAction);

				// Add it to the output files so it's always built
				OutputFiles.Add(AssetCatalogFile);
			}

			// Generate the app bundle
			if(!Target.bDisableLinking)
			{
				Log.TraceInformation("Adding PostBuildSync action");
			
				List<string> UPLScripts = UEDeployIOS.CollectPluginDataPaths(BinaryLinkEnvironment.AdditionalProperties);
				VersionNumber SdkVersion = VersionNumber.Parse(Settings.Value.IOSSDKVersion);

				Dictionary<string, DirectoryReference> FrameworkNameToSourceDir = new Dictionary<string, DirectoryReference>();
				foreach (UEBuildFramework Framework in BinaryLinkEnvironment.AdditionalFrameworks)
				{
					if (Framework.OutputDirectory != null && !String.IsNullOrEmpty(Framework.CopyBundledAssets))
					{
						// For now, this is hard coded, but we need to loop over all modules, and copy bundled assets that need it
						DirectoryReference LocalSource = DirectoryReference.Combine(Framework.OutputDirectory, Framework.CopyBundledAssets);
						string BundleName = Framework.CopyBundledAssets.Substring(Framework.CopyBundledAssets.LastIndexOf('/') + 1);
						FrameworkNameToSourceDir[BundleName] = LocalSource;
					}
				}

				IOSPostBuildSyncTarget PostBuildSyncTarget = new IOSPostBuildSyncTarget(Target, Executable.Location, BinaryLinkEnvironment.IntermediateDirectory, UPLScripts, SdkVersion, FrameworkNameToSourceDir);
				FileReference PostBuildSyncFile = FileReference.Combine(BinaryLinkEnvironment.IntermediateDirectory, "PostBuildSync.dat");
				BinaryFormatterUtils.Save(PostBuildSyncFile, PostBuildSyncTarget);

				string PostBuildSyncArguments = String.Format("-Input=\"{0}\" -XmlConfigCache=\"{1}\" -remoteini={2}", PostBuildSyncFile, XmlConfig.CacheFile, UnrealBuildTool.GetRemoteIniPath());

				Action PostBuildSyncAction = Action.CreateRecursiveAction<IOSPostBuildSyncMode>(ActionType.CreateAppBundle, PostBuildSyncArguments);
				PostBuildSyncAction.WorkingDirectory = UnrealBuildTool.EngineSourceDirectory;
				PostBuildSyncAction.PrerequisiteItems.Add(Executable);
				PostBuildSyncAction.PrerequisiteItems.AddRange(OutputFiles);
				PostBuildSyncAction.ProducedItems.Add(FileItem.GetItemByFileReference(GetStagedExecutablePath(Executable.Location, Target.Name)));
				PostBuildSyncAction.DeleteItems.AddRange(PostBuildSyncAction.ProducedItems);
				PostBuildSyncAction.StatusDescription = "Executing PostBuildSync";
				PostBuildSyncAction.bCanExecuteRemotely = false;
				Actions.Add(PostBuildSyncAction);

				OutputFiles.AddRange(PostBuildSyncAction.ProducedItems);
			}

			return OutputFiles;
        }

		public bool ShouldCompileAssetCatalog()
		{
            return Target.Platform == UnrealTargetPlatform.TVOS || (Target.Platform == UnrealTargetPlatform.IOS && Settings.Value.IOSSDKVersionFloat >= 11.0f);
		}

		public static string GetCodesignPlatformName(UnrealTargetPlatform Platform)
		{
			if (Platform == UnrealTargetPlatform.TVOS)
			{
				return "appletvos";
			}
			if (Platform == UnrealTargetPlatform.IOS)
			{
				return "iphoneos";
			}

			throw new BuildException("Invalid platform for GetCodesignPlatformName()");
		}

		class ProcessOutput
		{
			/// <summary>
			/// Substrings that indicate a line contains an error
			/// </summary>
			protected static readonly string[] ErrorMessageTokens =
			{
				"ERROR ",
				"** BUILD FAILED **",
				"[BEROR]",
				"IPP ERROR",
				"System.Net.Sockets.SocketException"
			};

			/// <summary>
			/// Helper function to sync source files to and from the local system and a remote Mac
			/// </summary>
			//This chunk looks to be required to pipe output to VS giving information on the status of a remote build.
			public bool OutputReceivedDataEventHandlerEncounteredError = false;
			public string OutputReceivedDataEventHandlerEncounteredErrorMessage = "";
			public void OutputReceivedDataEventHandler(Object Sender, DataReceivedEventArgs Line)
			{
				if ((Line != null) && (Line.Data != null))
				{
					Log.TraceInformation(Line.Data);

					foreach (string ErrorToken in ErrorMessageTokens)
					{
						if (Line.Data.Contains(ErrorToken))
						{
							OutputReceivedDataEventHandlerEncounteredError = true;
							OutputReceivedDataEventHandlerEncounteredErrorMessage += Line.Data;
							break;
						}
					}
				}
			}

			public void OutputReceivedDataEventLogger(Object Sender, DataReceivedEventArgs Line)
			{
				if ((Line != null) && (Line.Data != null))
				{
					Log.TraceInformation(Line.Data);
				}
			}
		}

		private static void GenerateCrashlyticsData(string DsymZip, string ProjectDir, string ProjectName)
        {
			Log.TraceInformation("Generating and uploading Crashlytics Data");

			// Clean this folder as it's used for extraction
			string TempPath = Path.Combine(UnrealBuildTool.EngineDirectory.FullName, "Intermediate", "Unzipped");

			if (Directory.Exists(TempPath))
			{
				Log.TraceInformation("Deleting temp path {0}", TempPath);
				Directory.Delete(TempPath, true);
			}

			string FabricPath = UnrealBuildTool.EngineDirectory + "/Intermediate/UnzippedFrameworks/Crashlytics/Fabric.embeddedframework";
            if (Directory.Exists(FabricPath) && Environment.GetEnvironmentVariable("IsBuildMachine") == "1")
            {
				string PlistFile = ProjectDir + "/Intermediate/IOS/" + ProjectName + "-Info.plist";
                Process FabricProcess = new Process();
                FabricProcess.StartInfo.WorkingDirectory = Path.GetDirectoryName(DsymZip);
                FabricProcess.StartInfo.FileName = "/bin/sh";
				FabricProcess.StartInfo.Arguments = string.Format("-c 'chmod 777 \"{0}/Fabric.framework/upload-symbols\"; \"{0}/Fabric.framework/upload-symbols\" -a 7a4cebd0324af21696e5e321802c5e26ba541cad -p ios {1}'",
                    FabricPath,
					DsymZip);

				ProcessOutput Output = new ProcessOutput();

                FabricProcess.OutputDataReceived += new DataReceivedEventHandler(Output.OutputReceivedDataEventHandler);
                FabricProcess.ErrorDataReceived += new DataReceivedEventHandler(Output.OutputReceivedDataEventHandler);

                Utils.RunLocalProcess(FabricProcess);
                if (Output.OutputReceivedDataEventHandlerEncounteredError)
                {
                    throw new Exception(Output.OutputReceivedDataEventHandlerEncounteredErrorMessage);
                }
            }
        }

		internal static bool GenerateProjectFiles(FileReference ProjectFile, string[] Arguments)
		{
			ProjectFileGenerator.bGenerateProjectFiles = true;
			try
			{
				CommandLineArguments CmdLine = new CommandLineArguments(Arguments);

				PlatformProjectGeneratorCollection PlatformProjectGenerators = new PlatformProjectGeneratorCollection();
				PlatformProjectGenerators.RegisterPlatformProjectGenerator(UnrealTargetPlatform.IOS, new IOSProjectGenerator(CmdLine));
				PlatformProjectGenerators.RegisterPlatformProjectGenerator(UnrealTargetPlatform.TVOS, new TVOSProjectGenerator(CmdLine));

				XcodeProjectFileGenerator Generator = new XcodeProjectFileGenerator(ProjectFile, CmdLine);
				return Generator.GenerateProjectFiles(PlatformProjectGenerators, Arguments);
			}
			finally
			{
				ProjectFileGenerator.bGenerateProjectFiles = false;
			}
			}

		public static FileReference GetStagedExecutablePath(FileReference Executable, string TargetName)
		{
			return FileReference.Combine(Executable.Directory, "Payload", TargetName + ".app", TargetName);
		}

		private static void WriteEntitlements(IOSPostBuildSyncTarget Target)
		{
			string AppName = Target.TargetName;
			FileReference MobileProvisionFile;
			IOSProjectSettings ProjectSettings = ((IOSPlatform)UEBuildPlatform.GetBuildPlatform(Target.Platform)).ReadProjectSettings(Target.ProjectFile);

			if (Target.ImportProvision == null)
			{
				IOSProvisioningData ProvisioningData = ((IOSPlatform)UEBuildPlatform.GetBuildPlatform(Target.Platform)).ReadProvisioningData(ProjectSettings, Target.bForDistribution);
				MobileProvisionFile = ProvisioningData.MobileProvisionFile;
			}
			else
			{
				MobileProvisionFile = new FileReference(Target.ImportProvision);
			}

			string IntermediateDir = (((Target.ProjectFile != null) ? Target.ProjectFile.Directory.ToString() :
				UnrealBuildTool.EngineDirectory.ToString())) + "/Intermediate/" + (Target.Platform == UnrealTargetPlatform.IOS ? "IOS" : "TVOS");
			// get the settings from the ini file
			ConfigHierarchy Ini = ConfigCache.ReadHierarchy(ConfigHierarchyType.Engine, DirectoryReference.FromFile(Target.ProjectFile), UnrealTargetPlatform.IOS);

			IOSExports.WriteEntitlements(Target.Platform, Ini, AppName, MobileProvisionFile, Target.bForDistribution, IntermediateDir);
		}

	
        public static void PostBuildSync(IOSPostBuildSyncTarget Target)
        {
			ConfigHierarchy Ini = ConfigCache.ReadHierarchy(ConfigHierarchyType.Engine, Target.ProjectFile == null ? DirectoryReference.FromString(UnrealBuildTool.GetRemoteIniPath()): DirectoryReference.FromFile(Target.ProjectFile), UnrealTargetPlatform.IOS);
			string BundleID;
			Ini.GetString("/Script/IOSRuntimeSettings.IOSRuntimeSettings", "BundleIdentifier", out BundleID);

			IOSProjectSettings ProjectSettings = ((IOSPlatform)UEBuildPlatform.GetBuildPlatform(Target.Platform)).ReadProjectSettings(Target.ProjectFile);

			bool bPerformFullAppCreation = true;
			string PathToDsymZip = Target.OutputPath.FullName + ".dSYM.zip";
			if (BuildHostPlatform.Current.Platform == UnrealTargetPlatform.Mac)
			{
				if (IsCompiledAsFramework(Target.OutputPath.FullName))
				{
					// make sure the framework has a plist
					FileReference PlistSrcLocation = FileReference.Combine(Target.ProjectFile.Directory, "Build", "IOS", "Embedded.plist");
					if (!FileReference.Exists(PlistSrcLocation))
					{
						throw new BuildException("Unable to find plist for output framework ({0})", PlistSrcLocation);
					}
					
					FileReference PlistDstLocation = FileReference.Combine(Target.OutputPath.Directory, "Info.plist");
					if (FileReference.Exists(PlistDstLocation))
					{
						FileReference.SetAttributes(PlistDstLocation, FileAttributes.Normal);
					}

					FileReference.Copy(PlistSrcLocation, PlistDstLocation, true);

					// do not perform any of the .app creation below
					bPerformFullAppCreation = false;
					PathToDsymZip = Path.Combine(Target.OutputPath.Directory.ParentDirectory.FullName, Target.OutputPath.GetFileName() + ".dSYM.zip");
				}
			}

			string AppName = Target.TargetName;

			if (!Target.bSkipCrashlytics)
			{
				GenerateCrashlyticsData(PathToDsymZip, Target.ProjectDirectory.FullName, AppName);
			}

			// only make the app if needed
			if (!bPerformFullAppCreation)
			{
				return;
			}
			
			// copy the executable
			FileReference StagedExecutablePath = GetStagedExecutablePath(Target.OutputPath, Target.TargetName);
			DirectoryReference.CreateDirectory(StagedExecutablePath.Directory);
			FileReference.Copy(Target.OutputPath, StagedExecutablePath, true);
			string RemoteShadowDirectoryMac = Target.OutputPath.Directory.FullName;

			if (Target.bCreateStubIPA)
			{
				// generate the dummy project so signing works
				DirectoryReference XcodeWorkspaceDir;
				if (AppName == "UE4Game" || AppName == "UE4Client" || Target.ProjectFile == null || Target.ProjectFile.IsUnderDirectory(UnrealBuildTool.EngineDirectory))
				{
					XcodeWorkspaceDir = DirectoryReference.Combine(UnrealBuildTool.RootDirectory, String.Format("UE4_{0}.xcworkspace", (Target.Platform == UnrealTargetPlatform.IOS ? "IOS" : "TVOS")));
				}
				else
				{
<<<<<<< HEAD
					XcodeWorkspaceDir = DirectoryReference.Combine(Target.ProjectDirectory, String.Format("{0}_{1}.xcworkspace", Target.ProjectFile.GetFileNameWithoutExtension(), (Target.Platform == UnrealTargetPlatform.IOS ? "IOS" : "TVOS")));
=======
					UnrealBuildTool.GenerateProjectFiles(new XcodeProjectFileGenerator(Target.ProjectFile), new string[] { "-platforms=" + (Target.Platform == UnrealTargetPlatform.IOS ? "IOS" : "TVOS"), "-NoIntellIsense", (Target.Platform == UnrealTargetPlatform.IOS ? "-iosdeployonly" : "-tvosdeployonly"), "-ignorejunk", String.Format("-project={0}", Target.ProjectFile), "-game" });
					XcodeWorkspaceDir = DirectoryReference.Combine(Target.ProjectDirectory, String.Format("{0}_{1}.xcworkspace", Target.ProjectFile.GetFileNameWithoutExtension(), (Target.Platform == UnrealTargetPlatform.IOS ? "IOS" : "TVOS")));
				}

				// Make sure it exists
				if (!DirectoryReference.Exists(XcodeWorkspaceDir))
				{
					throw new BuildException("Unable to create stub IPA; Xcode workspace not found at {0}", XcodeWorkspaceDir);
>>>>>>> 271e2139
				}

				// Path to the temporary keychain. When -ImportCertificate is specified, we will temporarily add this to the list of keychains to search, and remove it later.
				FileReference TempKeychain = FileReference.Combine(Target.ProjectIntermediateDirectory, "TempKeychain.keychain");

				FileReference SignProjectScript = FileReference.Combine(Target.ProjectIntermediateDirectory, "SignProject.sh");
				using(StreamWriter Writer = new StreamWriter(SignProjectScript.FullName))
				{
					// Boilerplate
					Writer.WriteLine("#!/bin/sh");
					Writer.WriteLine("set -e");
					Writer.WriteLine("set -x");

					// Copy the mobile provision into the system store
					if(Target.ImportProvision != null)
					{
						Writer.WriteLine("cp -f {0} ~/Library/MobileDevice/Provisioning\\ Profiles/", Utils.EscapeShellArgument(Target.ImportProvision));
					}

					// Get the signing certificate to use
					string SigningCertificate;
					if(Target.ImportCertificate == null)
					{
						// Take it from the standard settings
						IOSProvisioningData ProvisioningData = ((IOSPlatform)UEBuildPlatform.GetBuildPlatform(Target.Platform)).ReadProvisioningData(Target.ProjectFile, Target.bForDistribution);
						SigningCertificate = ProvisioningData.SigningCertificate;

						// Set the identity on the command line
						if(!ProjectSettings.bAutomaticSigning)
						{
							Writer.WriteLine("CODE_SIGN_IDENTITY='{0}'", String.IsNullOrEmpty(SigningCertificate)? "IPhoneDeveloper" : SigningCertificate);
						}
					}
					else
					{
						// Read the name from the certificate
						X509Certificate2 Certificate;
						try
						{
							Certificate = new X509Certificate2(Target.ImportCertificate, Target.ImportCertificatePassword ?? "");
						}
						catch(Exception Ex)
						{
							throw new BuildException(Ex, "Unable to read certificate '{0}': {1}", Target.ImportCertificate, Ex.Message);
						}
						SigningCertificate = Certificate.GetNameInfo(X509NameType.SimpleName, false);

						// Install a certificate given on the command line to a temporary keychain
						Writer.WriteLine("security delete-keychain \"{0}\" || true", TempKeychain);
						Writer.WriteLine("security create-keychain -p \"A\" \"{0}\"", TempKeychain);
						Writer.WriteLine("security list-keychains -s \"{0}\"", TempKeychain);
						Writer.WriteLine("security list-keychains");
						Writer.WriteLine("security set-keychain-settings -t 3600 -l  \"{0}\"", TempKeychain);
						Writer.WriteLine("security -v unlock-keychain -p \"A\" \"{0}\"", TempKeychain);
						Writer.WriteLine("security import {0} -P {1} -k \"{2}\" -T /usr/bin/codesign -T /usr/bin/security -t agg", Utils.EscapeShellArgument(Target.ImportCertificate), Utils.EscapeShellArgument(Target.ImportCertificatePassword), TempKeychain);
						Writer.WriteLine("security set-key-partition-list -S apple-tool:,apple:,codesign: -s -k \"A\" -D '{0}' -t private {1}", SigningCertificate, TempKeychain);

						// Set parameters to make sure it uses the correct identity and keychain
						Writer.WriteLine("CERT_IDENTITY='{0}'", SigningCertificate);
						Writer.WriteLine("CODE_SIGN_IDENTITY='{0}'", SigningCertificate);
						Writer.WriteLine("CODE_SIGN_KEYCHAIN='{0}'", TempKeychain);
					}

					FileReference MobileProvisionFile;
					string MobileProvisionUUID;
					string TeamUUID;
					if(Target.ImportProvision == null)
					{
						IOSProvisioningData ProvisioningData = ((IOSPlatform)UEBuildPlatform.GetBuildPlatform(Target.Platform)).ReadProvisioningData(ProjectSettings, Target.bForDistribution);
						MobileProvisionFile = ProvisioningData.MobileProvisionFile;
						MobileProvisionUUID = ProvisioningData.MobileProvisionUUID;
						TeamUUID = ProvisioningData.TeamUUID;
					}
					else
					{
						MobileProvisionFile = new FileReference(Target.ImportProvision);

						MobileProvisionContents MobileProvision = MobileProvisionContents.Read(MobileProvisionFile);
						MobileProvisionUUID = MobileProvision.GetUniqueId();
						MobileProvision.TryGetTeamUniqueId(out TeamUUID);
					}

					string ConfigName = Target.Configuration.ToString();
					if (Target.TargetType != TargetType.Game && Target.TargetType != TargetType.Program)
					{
						ConfigName += " " + Target.TargetType.ToString();
					}

					string SchemeName;
					if (AppName == "UE4Game" || AppName == "UE4Client")
					{
						SchemeName = "UE4";
					}
					else
					{
						SchemeName = Target.ProjectFile.GetFileNameWithoutExtension();
					}

					// code sign the project
					Console.WriteLine("Provisioning: {0}, {1}, {2}", MobileProvisionFile, MobileProvisionFile.GetFileName(), MobileProvisionUUID);
					string CmdLine = new IOSToolChainSettings().XcodeDeveloperDir + "usr/bin/xcodebuild" +
									" -workspace \"" + XcodeWorkspaceDir + "\"" +
									" -configuration \"" + ConfigName + "\"" +
									" -scheme '" + SchemeName + "'" +
									" -sdk " + GetCodesignPlatformName(Target.Platform) +
									" -destination generic/platform=" + (Target.Platform == UnrealTargetPlatform.IOS ? "iOS" : "tvOS") + 
									(!string.IsNullOrEmpty(TeamUUID) ? " DEVELOPMENT_TEAM=" + TeamUUID : "");
					CmdLine += String.Format(" CODE_SIGN_IDENTITY='{0}'", SigningCertificate);
					if (!ProjectSettings.bAutomaticSigning)
					{
						CmdLine += (!string.IsNullOrEmpty(MobileProvisionUUID) ? (" PROVISIONING_PROFILE_SPECIFIER=" + MobileProvisionUUID) : "");
					}
					Writer.WriteLine("/usr/bin/xcrun {0}", CmdLine);

				}

				if (AppName == "UE4Game" || AppName == "UE4Client" || Target.ProjectFile == null || Target.ProjectFile.IsUnderDirectory(UnrealBuildTool.EngineDirectory))
				{
					GenerateProjectFiles(Target.ProjectFile, new string[] { "-platforms=" + (Target.Platform == UnrealTargetPlatform.IOS ? "IOS" : "TVOS"), "-NoIntellIsense", (Target.Platform == UnrealTargetPlatform.IOS ? "-iosdeployonly" : "-tvosdeployonly"), "-ignorejunk", (Target.bForDistribution ? "-distribution" : "-development"), "-bundleID=" + BundleID, "-includetemptargets" });
				}
				else
				{
					GenerateProjectFiles(Target.ProjectFile, new string[] { "-platforms=" + (Target.Platform == UnrealTargetPlatform.IOS ? "IOS" : "TVOS"), "-NoIntellIsense", (Target.Platform == UnrealTargetPlatform.IOS ? "-iosdeployonly" : "-tvosdeployonly"), "-ignorejunk", (Target.bForDistribution ? "-distribution" : "-development"), String.Format("-project={0}", Target.ProjectFile), "-game", "-bundleID=" + BundleID, "-includetemptargets" });
				}
				// Make sure it exists
				if (!DirectoryReference.Exists(XcodeWorkspaceDir))
				{
					throw new BuildException("Unable to create stub IPA; Xcode workspace not found at {0}", XcodeWorkspaceDir);
				}

				// ensure the plist, entitlements, and provision files are properly copied
				UEDeployIOS DeployHandler = (Target.Platform == UnrealTargetPlatform.IOS ? new UEDeployIOS() : new UEDeployTVOS());
				DeployHandler.ForDistribution = Target.bForDistribution;
				DeployHandler.PrepTargetForDeployment(Target.ProjectFile, Target.TargetName, Target.Platform, Target.Configuration, Target.UPLScripts, Target.SdkVersion, Target.bCreateStubIPA, BundleID);

				Log.TraceInformation("Executing {0}", SignProjectScript);

				// write the entitlements file (building remotely)
				WriteEntitlements(Target);

				Process SignProcess = new Process();
				SignProcess.StartInfo.WorkingDirectory = RemoteShadowDirectoryMac;
				SignProcess.StartInfo.FileName = "/bin/sh";
				SignProcess.StartInfo.Arguments = SignProjectScript.FullName;

				ProcessOutput Output = new ProcessOutput();

				SignProcess.OutputDataReceived += new DataReceivedEventHandler(Output.OutputReceivedDataEventHandler);
				SignProcess.ErrorDataReceived += new DataReceivedEventHandler(Output.OutputReceivedDataEventHandler);
				
				Output.OutputReceivedDataEventHandlerEncounteredError = false;
				Output.OutputReceivedDataEventHandlerEncounteredErrorMessage = "";
				Utils.RunLocalProcess(SignProcess);

				// cleanup
				if (Target.ImportCertificate != null)
				{
					FileReference CleanProjectScript = FileReference.Combine(Target.ProjectIntermediateDirectory, "CleanProject.sh");
					using (StreamWriter CleanWriter = new StreamWriter(CleanProjectScript.FullName))
					{
						// Remove the temporary keychain from the search list
						CleanWriter.WriteLine("security delete-keychain \"{0}\" || true", TempKeychain);
						CleanWriter.WriteLine("security list-keychain -s login.keychain");
					}
					
					Log.TraceInformation("Executing {0}", CleanProjectScript);

					Process CleanProcess = new Process();
					CleanProcess.StartInfo.WorkingDirectory = RemoteShadowDirectoryMac;
					CleanProcess.StartInfo.FileName = "/bin/sh";
					CleanProcess.StartInfo.Arguments = CleanProjectScript.FullName;

					ProcessOutput CleanOutput = new ProcessOutput();

					SignProcess.OutputDataReceived += new DataReceivedEventHandler(CleanOutput.OutputReceivedDataEventLogger);
					SignProcess.ErrorDataReceived += new DataReceivedEventHandler(CleanOutput.OutputReceivedDataEventLogger);

					Utils.RunLocalProcess(CleanProcess);
				}

				// delete the temp project
				DirectoryReference.Delete(XcodeWorkspaceDir, true);

				if (Output.OutputReceivedDataEventHandlerEncounteredError)
				{
					throw new Exception(Output.OutputReceivedDataEventHandlerEncounteredErrorMessage);
				}

				// Package the stub
				PackageStub(RemoteShadowDirectoryMac, AppName, Target.OutputPath.GetFileNameWithoutExtension());
			}
			else
			{
				// ensure the plist, entitlements, and provision files are properly copied
				UEDeployIOS DeployHandler = (Target.Platform == UnrealTargetPlatform.IOS ? new UEDeployIOS() : new UEDeployTVOS());
				DeployHandler.ForDistribution = Target.bForDistribution;
				DeployHandler.PrepTargetForDeployment(Target.ProjectFile, Target.TargetName, Target.Platform, Target.Configuration, Target.UPLScripts, Target.SdkVersion, Target.bCreateStubIPA, BundleID);

				// write the entitlements file (building on Mac)
				WriteEntitlements(Target);
			}
			

			{
				// Copy bundled assets from additional frameworks to the intermediate assets directory (so they can get picked up during staging)
				String LocalFrameworkAssets = Path.GetFullPath(Target.ProjectDirectory + "/Intermediate/" + (Target.Platform == UnrealTargetPlatform.IOS ? "IOS" : "TVOS") + "/FrameworkAssets");

				// Clean the local dest directory if it exists
				CleanIntermediateDirectory(LocalFrameworkAssets);

				foreach (KeyValuePair<string, DirectoryReference> Pair in Target.FrameworkNameToSourceDir)
					{
					string UnpackedZipPath = Pair.Value.FullName;

					// For now, this is hard coded, but we need to loop over all modules, and copy bundled assets that need it
					string LocalDest = LocalFrameworkAssets + "/" + Pair.Key;

					Log.TraceInformation("Copying bundled asset... LocalSource: {0}, LocalDest: {1}", Pair.Value, LocalDest);

					string ResultsText;
                    RunExecutableAndWait("cp", String.Format("-R -L \"{0}\" \"{1}\"", Pair.Value, LocalDest), out ResultsText);
                }
            }
		}

		public static int RunExecutableAndWait(string ExeName, string ArgumentList, out string StdOutResults)
		{
			// Create the process
			ProcessStartInfo PSI = new ProcessStartInfo(ExeName, ArgumentList);
			PSI.RedirectStandardOutput = true;
			PSI.UseShellExecute = false;
			PSI.CreateNoWindow = true;
			Process NewProcess = Process.Start(PSI);

			// Wait for the process to exit and grab it's output
			StdOutResults = NewProcess.StandardOutput.ReadToEnd();
			NewProcess.WaitForExit();
			return NewProcess.ExitCode;
		}

		public void StripSymbols(FileReference SourceFile, FileReference TargetFile)
		{
			StripSymbolsWithXcode(SourceFile, TargetFile, Settings.Value.ToolchainDir);
		}
	};
}<|MERGE_RESOLUTION|>--- conflicted
+++ resolved
@@ -1226,7 +1226,7 @@
 				throw new BuildException("Unable to extract framework '{0}' - no zip file specified", Framework.Name);
 			}
 			if(Framework.ExtractedTokenFile == null)
-				{
+			{
 				FileItem InputFile = FileItem.GetItemByFileReference(Framework.ZipFile);
 				Framework.ExtractedTokenFile = FileItem.GetItemByFileReference(new FileReference(Framework.OutputDirectory.FullName + ".extracted"));
 
@@ -1234,21 +1234,21 @@
 				ExtractScript.AppendLine("#!/bin/sh");
 				ExtractScript.AppendLine("set -e");
 				// ExtractScript.AppendLine("set -x"); // For debugging
-				ExtractScript.AppendLine(String.Format("[ -d {0} ] && rm -rf {0}", Utils.EscapeShellArgument(Framework.OutputDirectory.FullName)));
-				ExtractScript.AppendLine(String.Format("unzip -q -o {0} -d {1}", Utils.EscapeShellArgument(Framework.ZipFile.FullName), Utils.EscapeShellArgument(Framework.OutputDirectory.ParentDirectory.FullName))); // Zip contains folder with the same name, hence ParentDirectory
-				ExtractScript.AppendLine(String.Format("touch {0}", Utils.EscapeShellArgument(Framework.ExtractedTokenFile.AbsolutePath)));
+				ExtractScript.AppendLine(String.Format("[ -d {0} ] && rm -rf {0}", Utils.MakePathSafeToUseWithCommandLine(Framework.OutputDirectory.FullName)));
+				ExtractScript.AppendLine(String.Format("unzip -q -o {0} -d {1}", Utils.MakePathSafeToUseWithCommandLine(Framework.ZipFile.FullName), Utils.MakePathSafeToUseWithCommandLine(Framework.OutputDirectory.ParentDirectory.FullName))); // Zip contains folder with the same name, hence ParentDirectory
+				ExtractScript.AppendLine(String.Format("touch {0}", Utils.MakePathSafeToUseWithCommandLine(Framework.ExtractedTokenFile.AbsolutePath)));
 
 				FileItem ExtractScriptFileItem = FileItem.CreateIntermediateTextFile(new FileReference(Framework.OutputDirectory.FullName + ".sh"), ExtractScript.ToString());
 
 				Action UnzipAction = new Action(ActionType.BuildProject);
 				UnzipAction.CommandPath = new FileReference("/bin/sh");
-				UnzipAction.CommandArguments = Utils.EscapeShellArgument(ExtractScriptFileItem.AbsolutePath);
+				UnzipAction.CommandArguments = Utils.MakePathSafeToUseWithCommandLine(ExtractScriptFileItem.AbsolutePath);
 				UnzipAction.WorkingDirectory = UnrealBuildTool.EngineDirectory;
 				UnzipAction.PrerequisiteItems.Add(InputFile);
 				UnzipAction.PrerequisiteItems.Add(ExtractScriptFileItem);
 				UnzipAction.ProducedItems.Add(Framework.ExtractedTokenFile);
 				UnzipAction.DeleteItems.Add(Framework.ExtractedTokenFile);
-				UnzipAction.StatusDescription = String.Format("Unzipping: {0} -> {1}", Framework.ZipFile, Framework.OutputDirectory);
+				UnzipAction.StatusDescription = String.Format("Unzipping : {0} -> {1}", Framework.ZipFile, Framework.OutputDirectory);
 				UnzipAction.bCanExecuteRemotely = false;
 				Actions.Add(UnzipAction);
 			}
@@ -1291,7 +1291,6 @@
 				}
 				// copy the icons from the game directory if it has any
 				string[][] Images = {
-<<<<<<< HEAD
 					new string []{ "Icon_Large_Back-1280x768.png", "App Icon & Top Shelf Image.brandassets/App Icon - Large.imagestack/Back.imagestacklayer/Content.imageset" },
 					new string []{ "Icon_Large_Front-1280x768.png", "App Icon & Top Shelf Image.brandassets/App Icon - Large.imagestack/Front.imagestacklayer/Content.imageset" },
 					new string []{ "Icon_Large_Middle-1280x768.png", "App Icon & Top Shelf Image.brandassets/App Icon - Large.imagestack/Middle.imagestacklayer/Content.imageset" },
@@ -1322,38 +1321,6 @@
 					{
 						bUserImagesExist |= Image.StartsWith(BuildResourcesGraphicsDir);
 
-=======
-					new string []{ "Icon_Large_Back-1280x768.png", "AppIcon.brandassets/App Icon - Large.imagestack/Back.imagestacklayer/Content.imageset" },
-					new string []{ "Icon_Large_Front-1280x768.png", "AppIcon.brandassets/App Icon - Large.imagestack/Front.imagestacklayer/Content.imageset" },
-					new string []{ "Icon_Large_Middle-1280x768.png", "AppIcon.brandassets/App Icon - Large.imagestack/Middle.imagestacklayer/Content.imageset" },
-					new string []{ "Icon_Small_Back-400x240.png", "AppIcon.brandassets/App Icon - Small.imagestack/Back.imagestacklayer/Content.imageset" },
-					new string []{ "Icon_Small_Back-800x480.png", "AppIcon.brandassets/App Icon - Small.imagestack/Back.imagestacklayer/Content.imageset" },
-					new string []{ "Icon_Small_Front-400x240.png", "AppIcon.brandassets/App Icon - Small.imagestack/Front.imagestacklayer/Content.imageset" },
-					new string []{ "Icon_Small_Front-800x480.png", "AppIcon.brandassets/App Icon - Small.imagestack/Front.imagestacklayer/Content.imageset" },
-					new string []{ "Icon_Small_Middle-400x240.png", "AppIcon.brandassets/App Icon - Small.imagestack/Middle.imagestacklayer/Content.imageset" },
-					new string []{ "Icon_Small_Middle-800x480.png", "AppIcon.brandassets/App Icon - Small.imagestack/Middle.imagestacklayer/Content.imageset" },
-					//new string []{ "TopShelfMarketWide.png", "AppIcon.brandassets/Top Shelf Image Wide.imageset" },
-					//new string []{ "TopShelfMarketWide@2x.png", "AppIcon.brandassets/Top Shelf Image Wide.imageset" },
-					new string []{ "TopShelfWide-1920x720@2x.png", "AppIcon.brandassets/Top Shelf Image Wide.imageset" },
-					new string []{ "TopShelfWide-1920x720.png", "AppIcon.brandassets/Top Shelf Image Wide.imageset" },
-					//new string []{ "TopShelfMarket.png", "AppIcon.brandassets/Top Shelf Image.imageset" },
-					//new string []{ "TopShelfMarket@2x.png", "AppIcon.brandassets/Top Shelf Image.imageset" },
-					new string []{ "TopShelf.png", "AppIcon.brandassets/Top Shelf Image.imageset" },
-					new string []{ "TopShelf@2x.png", "AppIcon.brandassets/Top Shelf Image.imageset" },
-					new string []{ "Launch.png", "LaunchImage.launchimage" },
-					new string []{ "Launch@2x.png", "LaunchImage.launchimage" },
-				};
-				Dir = Path.Combine(IntermediateDir, "Resources", "Assets.xcassets");
-
-				string BuildResourcesGraphicsDir = Path.Combine(BuildDir, "Resources", "Graphics");
-				for (int Index = 0; Index < Images.Length; ++Index)
-				{
-					string Image = Path.Combine((Directory.Exists(Path.Combine(BuildDir, "Resources", "Graphics")) ? (BuildDir) : (Path.Combine(EngineDir, "Build", "TVOS"))), "Resources", "Graphics", Images[Index][0]);
-					if (File.Exists(Image))
-					{
-						bUserImagesExist |= Image.StartsWith(BuildResourcesGraphicsDir);
-
->>>>>>> 271e2139
 						File.Copy(Image, Path.Combine(Dir, Images[Index][1], Images[Index][0]), true);
 						FileInfo DestFileInfo = new FileInfo(Path.Combine(Dir, Images[Index][1], Images[Index][0]));
 						DestFileInfo.Attributes = DestFileInfo.Attributes & ~FileAttributes.ReadOnly;
@@ -1762,18 +1729,7 @@
 				}
 				else
 				{
-<<<<<<< HEAD
 					XcodeWorkspaceDir = DirectoryReference.Combine(Target.ProjectDirectory, String.Format("{0}_{1}.xcworkspace", Target.ProjectFile.GetFileNameWithoutExtension(), (Target.Platform == UnrealTargetPlatform.IOS ? "IOS" : "TVOS")));
-=======
-					UnrealBuildTool.GenerateProjectFiles(new XcodeProjectFileGenerator(Target.ProjectFile), new string[] { "-platforms=" + (Target.Platform == UnrealTargetPlatform.IOS ? "IOS" : "TVOS"), "-NoIntellIsense", (Target.Platform == UnrealTargetPlatform.IOS ? "-iosdeployonly" : "-tvosdeployonly"), "-ignorejunk", String.Format("-project={0}", Target.ProjectFile), "-game" });
-					XcodeWorkspaceDir = DirectoryReference.Combine(Target.ProjectDirectory, String.Format("{0}_{1}.xcworkspace", Target.ProjectFile.GetFileNameWithoutExtension(), (Target.Platform == UnrealTargetPlatform.IOS ? "IOS" : "TVOS")));
-				}
-
-				// Make sure it exists
-				if (!DirectoryReference.Exists(XcodeWorkspaceDir))
-				{
-					throw new BuildException("Unable to create stub IPA; Xcode workspace not found at {0}", XcodeWorkspaceDir);
->>>>>>> 271e2139
 				}
 
 				// Path to the temporary keychain. When -ImportCertificate is specified, we will temporarily add this to the list of keychains to search, and remove it later.
@@ -1856,6 +1812,11 @@
 						MobileProvision.TryGetTeamUniqueId(out TeamUUID);
 					}
 
+					if(MobileProvisionFile == null)
+					{
+						throw new BuildException("Unable to find valid certificate/mobile provision pair.");
+					}
+
 					string ConfigName = Target.Configuration.ToString();
 					if (Target.TargetType != TargetType.Game && Target.TargetType != TargetType.Program)
 					{
