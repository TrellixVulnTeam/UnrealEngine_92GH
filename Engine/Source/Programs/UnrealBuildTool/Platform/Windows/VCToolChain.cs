// Copyright 1998-2018 Epic Games, Inc. All Rights Reserved.

using System;
using System.Collections.Generic;
using System.Text.RegularExpressions;
using System.Diagnostics;
using System.IO;
using System.Linq;
using Microsoft.Win32;
using System.Text;
using Tools.DotNETCommon;

namespace UnrealBuildTool
{
	class VCToolChain : UEToolChain
	{
		/// <summary>
		/// The target being built
		/// </summary>
		protected ReadOnlyTargetRules Target;

		/// <summary>
		/// The Visual C++ environment
		/// </summary>
		protected VCEnvironment EnvVars;

		public VCToolChain(CppPlatform Platform, ReadOnlyTargetRules Target)
			: base(Platform)
		{
			this.Target = Target;
			this.EnvVars = Target.WindowsPlatform.Environment;

			if (Target.WindowsPlatform.ObjSrcMapFile != null)
			{
				try
				{
					File.Delete(Target.WindowsPlatform.ObjSrcMapFile);
				}
				catch
				{
				}
			}
		}

		public override void PrintVersionInfo()
		{
			if(EnvVars.Compiler == EnvVars.ToolChain)
			{
				Log.TraceInformation("Using {0} {1} toolchain ({2}) and Windows {3} SDK ({4}).", WindowsPlatform.GetCompilerName(EnvVars.Compiler), EnvVars.ToolChainVersion, EnvVars.ToolChainDir, EnvVars.WindowsSdkVersion, EnvVars.WindowsSdkDir);
			}
			else
			{
				Log.TraceInformation("Using {0} {1} compiler ({2}) with {3} {4} runtime ({5}) and Windows {6} SDK ({7}).", WindowsPlatform.GetCompilerName(EnvVars.Compiler), EnvVars.CompilerVersion, EnvVars.CompilerDir, WindowsPlatform.GetCompilerName(EnvVars.ToolChain), EnvVars.ToolChainVersion, EnvVars.ToolChainDir, EnvVars.WindowsSdkVersion, EnvVars.WindowsSdkDir);
			}
			Log.TraceLog("Compiler: {0}", EnvVars.CompilerPath);
			Log.TraceLog("Linker: {0}", EnvVars.LinkerPath);
			Log.TraceLog("Library Manager: {0}", EnvVars.LibraryManagerPath);
			Log.TraceLog("Resource Compiler: {0}", EnvVars.ResourceCompilerPath);
		}

		static void AddDefinition(List<string> Arguments, string Definition)
		{
			// Split the definition into name and value
			int ValueIdx = Definition.IndexOf('=');
			if (ValueIdx == -1)
			{
				AddDefinition(Arguments, Definition, null);
			}
			else
			{
				AddDefinition(Arguments, Definition.Substring(0, ValueIdx), Definition.Substring(ValueIdx + 1));
			}
		}


		static void AddDefinition(List<string> Arguments, string Variable, string Value)
		{
			// If the value has a space in it and isn't wrapped in quotes, do that now
			if (Value != null && !Value.StartsWith("\"") && (Value.Contains(" ") || Value.Contains("$")))
			{
				Value = "\"" + Value + "\"";
			}

			if (Value != null)
			{
				Arguments.Add("/D" + Variable + "=" + Value);
			}
			else
			{
				Arguments.Add("/D" + Variable);
			}
		}


		void AddIncludePath(List<string> Arguments, DirectoryReference IncludePath)
		{
			// If the value has a space in it and isn't wrapped in quotes, do that now. Make sure it doesn't include a trailing slash, because that will escape the closing quote.
			string IncludePathString;
			if(IncludePath.IsUnderDirectory(UnrealBuildTool.RootDirectory) && Target.WindowsPlatform.Compiler != WindowsCompiler.Clang)
			{
				IncludePathString = IncludePath.MakeRelativeTo(UnrealBuildTool.EngineSourceDirectory);
			}
			else
			{
				IncludePathString = IncludePath.FullName;
			}

			if(IncludePathString.Contains(" "))
			{
				IncludePathString = "\"" + IncludePathString + "\"";
			}

			Arguments.Add("/I " + IncludePathString);
		}

		void AddSystemIncludePath(List<string> Arguments, DirectoryReference IncludePath)
		{
			if (Target.WindowsPlatform.Compiler == WindowsCompiler.Clang)
			{
				// Clang has special treatment for system headers; only system include directories are searched when include directives use angle brackets,
				// and warnings are disabled to allow compiler toolchains to be upgraded separately.
				Arguments.Add(String.Format("/imsvc \"{0}\"", IncludePath));
			}
			else
			{
				AddIncludePath(Arguments, IncludePath);
			}
		}


		void AppendCLArguments_Global(CppCompileEnvironment CompileEnvironment, List<string> Arguments)
		{
			// NOTE: Uncommenting this line will print includes as they are encountered by the preprocessor.  This can help with diagnosing include order problems.
			//Arguments.Add("/showIncludes");

			// Suppress generation of object code for unreferenced inline functions. Enabling this option is more standards compliant, and causes a big reduction
			// in object file sizes (and link times) due to the amount of stuff we inline.
			if(Target.WindowsPlatform.Compiler >= WindowsCompiler.VisualStudio2015)
			{
				Arguments.Add("/Zc:inline");
			}

			if (Target.WindowsPlatform.Compiler == WindowsCompiler.Clang)
			{
				Arguments.Add("-fms-compatibility-version=19.1");
			}

			// @todo clang: Clang on Windows doesn't respect "#pragma warning (error: ####)", and we're not passing "/WX", so warnings are not
			// treated as errors when compiling on Windows using Clang right now.

			// NOTE re: clang: the arguments for clang-cl can be found at http://llvm.org/viewvc/llvm-project/cfe/trunk/include/clang/Driver/CLCompatOptions.td?view=markup
			// This will show the cl.exe options that map to clang.exe ones, which ones are ignored and which ones are unsupported.

			if (Target.WindowsPlatform.StaticAnalyzer == WindowsStaticAnalyzer.VisualCpp)
			{
				Arguments.Add("/analyze");

				// Don't cause analyze warnings to be errors
				Arguments.Add("/analyze:WX-");

				// Report functions that use a LOT of stack space.  You can lower this value if you
				// want more aggressive checking for functions that use a lot of stack memory.
				Arguments.Add("/analyze:stacksize81940");

				// Don't bother generating code, only analyze code (may report fewer warnings though.)
				//Arguments.Add("/analyze:only");
			}

			// Prevents the compiler from displaying its logo for each invocation.
			Arguments.Add("/nologo");

			// Enable intrinsic functions.
			Arguments.Add("/Oi");


			if (Target.WindowsPlatform.Compiler == WindowsCompiler.Clang)
			{
				// Tell the Clang compiler whether we want to generate 32-bit code or 64-bit code
				if (CompileEnvironment.Platform == CppPlatform.Win64)
				{
					Arguments.Add("--target=x86_64-pc-windows-msvc");
				}
				else
				{
					Arguments.Add("--target=i686-pc-windows-msvc");
				}
			}

			// Compile into an .obj file, and skip linking.
			Arguments.Add("/c");

			// Separate functions for linker.
			Arguments.Add("/Gy");

			// Allow 750% of the default memory allocation limit when using the static analyzer, and 850% at other times.
			if(Target.WindowsPlatform.PCHMemoryAllocationFactor == 0)
			{
				if (Target.WindowsPlatform.StaticAnalyzer == WindowsStaticAnalyzer.VisualCpp)
				{
					Arguments.Add("/Zm750");
				}
				else
				{
					Arguments.Add("/Zm850");
				}
<<<<<<< HEAD
=======
			}
			else
			{
				if(Target.WindowsPlatform.PCHMemoryAllocationFactor > 0)
				{
					Arguments.Add(String.Format("/Zm{0}", Target.WindowsPlatform.PCHMemoryAllocationFactor));
				}
>>>>>>> 15f50b57
			}
			else
			{
				if(Target.WindowsPlatform.PCHMemoryAllocationFactor > 0)
				{
					Arguments.Add(String.Format("/Zm{0}", Target.WindowsPlatform.PCHMemoryAllocationFactor));
				}
			}

			// Disable "The file contains a character that cannot be represented in the current code page" warning for non-US windows.
			Arguments.Add("/wd4819");

			// Disable "The file contains a character that cannot be represented in the current code page" warning for non-US windows.
			Arguments.Add("/wd4819");

			// Disable Microsoft extensions on VS2017+ for improved standards compliance.
			if (Target.WindowsPlatform.Compiler >= WindowsCompiler.VisualStudio2017 && Target.WindowsPlatform.bStrictConformanceMode)
			{
				Arguments.Add("/permissive-");
				Arguments.Add("/Zc:strictStrings-"); // Have to disable strict const char* semantics due to Windows headers not being compliant.
			}

			// @todo UWP: UE4 is non-compliant when it comes to use of %s and %S
			// Previously %s meant "the current character set" and %S meant "the other one".
			// Now %s means multibyte and %S means wide. %Ts means "natural width".
			// Reverting this behaviour until the UE4 source catches up.
			if (Target.WindowsPlatform.Compiler >= WindowsCompiler.VisualStudio2015 || Target.WindowsPlatform.Compiler == WindowsCompiler.Clang)
			{
				AddDefinition(Arguments, "_CRT_STDIO_LEGACY_WIDE_SPECIFIERS=1");
			}

			// @todo UWP: Silence the hash_map deprecation errors for now. This should be replaced with unordered_map for the real fix.
			if (Target.WindowsPlatform.Compiler >= WindowsCompiler.VisualStudio2015 || Target.WindowsPlatform.Compiler == WindowsCompiler.Clang)
			{
				AddDefinition(Arguments, "_SILENCE_STDEXT_HASH_DEPRECATION_WARNINGS=1");
			}

			// Ignore secure CRT warnings on Clang
			if(Target.WindowsPlatform.Compiler == WindowsCompiler.Clang)
			{
				AddDefinition(Arguments, "_CRT_SECURE_NO_WARNINGS");
			}

			// If compiling as a DLL, set the relevant defines
			if (CompileEnvironment.bIsBuildingDLL)
			{
				AddDefinition(Arguments, "_WINDLL");
			}

			// Maintain the old std::aligned_storage behavior from VS from v15.8 onwards, in case of prebuilt third party libraries are reliant on it
			AddDefinition(Arguments, "_DISABLE_EXTENDED_ALIGNED_STORAGE");

			// Fix Incredibuild errors with helpers using heterogeneous character sets
			if (Target.WindowsPlatform.Compiler >= WindowsCompiler.VisualStudio2015)
            {
                Arguments.Add("/source-charset:utf-8 /execution-charset:utf-8");
            }

			//
			//	Debug
			//
			if (CompileEnvironment.Configuration == CppConfiguration.Debug)
			{
				// Disable compiler optimization.
				Arguments.Add("/Od");

				// Favor code size (especially useful for embedded platforms).
				Arguments.Add("/Os");

				// Allow inline method expansion unless E&C support is requested
				if (!CompileEnvironment.bSupportEditAndContinue && CompileEnvironment.bUseInlining)
				{
					Arguments.Add("/Ob2");
				}

				if ((CompileEnvironment.Platform == CppPlatform.Win32) ||
					(CompileEnvironment.Platform == CppPlatform.Win64))
				{
					Arguments.Add("/RTCs");
				}
			}
			//
			//	Development and LTCG
			//
			else
			{
				if(!CompileEnvironment.bOptimizeCode)
				{
					// Disable compiler optimization.
					Arguments.Add("/Od");
				}
				else
				{
					// Maximum optimizations.
					Arguments.Add("/Ox");

					// Favor code speed.
					Arguments.Add("/Ot");

					// Only omit frame pointers on the PC (which is implied by /Ox) if wanted.
					if (CompileEnvironment.bOmitFramePointers == false
					&& ((CompileEnvironment.Platform == CppPlatform.Win32) ||
						(CompileEnvironment.Platform == CppPlatform.Win64)))
					{
						Arguments.Add("/Oy-");
					}
				}

				// Allow inline method expansion
				Arguments.Add("/Ob2");

				//
				// LTCG
				//
				if (CompileEnvironment.bAllowLTCG)
				{
					// Enable link-time code generation.
					Arguments.Add("/GL");
				}
			}

			//
			//	PC
			//
			if ((CompileEnvironment.Platform == CppPlatform.Win32) ||
				(CompileEnvironment.Platform == CppPlatform.Win64))
			{
				if (CompileEnvironment.bUseAVX)
				{
					// Allow the compiler to generate AVX instructions.
					Arguments.Add("/arch:AVX");
				}
				// SSE options are not allowed when using the 64 bit toolchain
				// (enables SSE2 automatically)
				else if (CompileEnvironment.Platform != CppPlatform.Win64)
				{
					// Allow the compiler to generate SSE2 instructions.
					Arguments.Add("/arch:SSE2");
				}

				if (Target.WindowsPlatform.Compiler != WindowsCompiler.Intel)
				{
					// Prompt the user before reporting internal errors to Microsoft.
					Arguments.Add("/errorReport:prompt");
				}

				// Enable C++ exceptions when building with the editor or when building UHT.
				if (CompileEnvironment.bEnableExceptions)
				{
					// Enable C++ exception handling, but not C exceptions.
					Arguments.Add("/EHsc");
				}
				else
				{
					// This is required to disable exception handling in VC platform headers.
					CompileEnvironment.Definitions.Add("_HAS_EXCEPTIONS=0");
				}
			}
			else if (CompileEnvironment.Platform == CppPlatform.HTML5)
			{
				Arguments.Add("/EHsc");
			}

			// If enabled, create debug information.
			if (CompileEnvironment.bCreateDebugInfo)
			{
				// Store debug info in .pdb files.
				// @todo clang: PDB files are emited from Clang but do not fully work with Visual Studio yet (breakpoints won't hit due to "symbol read error")
				// @todo clang (update): as of clang 3.9 breakpoints work with PDBs, and the callstack is correct, so could be used for crash dumps. However debugging is still impossible due to the large amount of unreadable variables and unpredictable breakpoint stepping behaviour
				if (CompileEnvironment.bUsePDBFiles || CompileEnvironment.bSupportEditAndContinue)
				{
					// Create debug info suitable for E&C if wanted.
					if (CompileEnvironment.bSupportEditAndContinue)
					{
						Arguments.Add("/ZI");
					}
					// Regular PDB debug information.
					else
					{
						Arguments.Add("/Zi");
<<<<<<< HEAD
					}
					// We need to add this so VS won't lock the PDB file and prevent synchronous updates. This forces serialization through MSPDBSRV.exe.
					// See http://msdn.microsoft.com/en-us/library/dn502518.aspx for deeper discussion of /FS switch.
					if (CompileEnvironment.bUseIncrementalLinking)
					{
						Arguments.Add("/FS");
=======
>>>>>>> 15f50b57
					}
					// We need to add this so VS won't lock the PDB file and prevent synchronous updates. This forces serialization through MSPDBSRV.exe.
					// See http://msdn.microsoft.com/en-us/library/dn502518.aspx for deeper discussion of /FS switch.
					if (CompileEnvironment.bUseIncrementalLinking)
					{
						Arguments.Add("/FS");
					}
				}
				// Store C7-format debug info in the .obj files, which is faster.
				else
				{
					Arguments.Add("/Z7");
				}
				// Store C7-format debug info in the .obj files, which is faster.
				else
				{
					Arguments.Add("/Z7");
				}
			}

			// Specify the appropriate runtime library based on the platform and config.
			if (CompileEnvironment.bUseStaticCRT)
			{
				if (CompileEnvironment.bUseDebugCRT)
				{
					Arguments.Add("/MTd");
				}
				else
				{
					Arguments.Add("/MT");
				}
			}
			else
			{
				if (CompileEnvironment.bUseDebugCRT)
				{
					Arguments.Add("/MDd");
				}
				else
				{
					Arguments.Add("/MD");
				}
			}

			if (Target.WindowsPlatform.Compiler != WindowsCompiler.Clang)
			{
				// Allow large object files to avoid hitting the 2^16 section limit when running with -StressTestUnity.
				// Note: not needed for clang, it implicitly upgrades COFF files to bigobj format when necessary.
				Arguments.Add("/bigobj");
			}

			if (Target.WindowsPlatform.Compiler != WindowsCompiler.Intel)
			{
				// Relaxes floating point precision semantics to allow more optimization.
				Arguments.Add("/fp:fast");
			}

			if (CompileEnvironment.bOptimizeCode)
			{
				// Allow optimized code to be debugged more easily.  This makes PDBs a bit larger, but doesn't noticeably affect
				// compile times.  The executable code is not affected at all by this switch, only the debugging information.
				Arguments.Add("/Zo");
			}

			if (CompileEnvironment.Platform == CppPlatform.Win64)
			{
				// Pack struct members on 8-byte boundaries.
				Arguments.Add("/Zp8");
			}
			else
			{
				// Pack struct members on 4-byte boundaries.
				Arguments.Add("/Zp4");
			}

			//@todo: Disable warnings for VS2015. These should be reenabled as we clear the reasons for them out of the engine source and the VS2015 toolchain evolves.
			if (Target.WindowsPlatform.Compiler >= WindowsCompiler.VisualStudio2015)
			{
				// Disable shadow variable warnings
				if (CompileEnvironment.bEnableShadowVariableWarnings == false)
				{
					Arguments.Add("/wd4456"); // 4456 - declaration of 'LocalVariable' hides previous local declaration
					Arguments.Add("/wd4458"); // 4458 - declaration of 'parameter' hides class member
					Arguments.Add("/wd4459"); // 4459 - declaration of 'LocalVariable' hides global declaration
				}

				Arguments.Add("/wd4463"); // 4463 - overflow; assigning 1 to bit-field that can only hold values from -1 to 0

				Arguments.Add("/wd4838"); // 4838: conversion from 'type1' to 'type2' requires a narrowing conversion
			}

			if(CompileEnvironment.bEnableUndefinedIdentifierWarnings)
			{
				if (CompileEnvironment.bUndefinedIdentifierWarningsAsErrors)
				{
					Arguments.Add("/we4668");
				}
				else
				{
					Arguments.Add("/w44668");
				}
			}
		}

		void AppendCLArguments_CPP(CppCompileEnvironment CompileEnvironment, List<string> Arguments)
		{
			if (Target.WindowsPlatform.Compiler != WindowsCompiler.Clang)
			{
				// Explicitly compile the file as C++.
				Arguments.Add("/TP");
			}
			else
			{
				string FileSpecifier = "c++";
				if (CompileEnvironment.PrecompiledHeaderAction == PrecompiledHeaderAction.Create)
				{
					// Tell Clang to generate a PCH header
					FileSpecifier += "-header";
				}
				
				Arguments.Add(String.Format("-Xclang -x -Xclang \"{0}\"", FileSpecifier));
			}


			if (!CompileEnvironment.bEnableBufferSecurityChecks)
			{
				// This will disable buffer security checks (which are enabled by default) that the MS compiler adds around arrays on the stack,
				// Which can add some performance overhead, especially in performance intensive code
				// Only disable this if you know what you are doing, because it will be disabled for the entire module!
				Arguments.Add("/GS-");
			}

			// Configure RTTI
			if (CompileEnvironment.bUseRTTI)
			{
				// Enable C++ RTTI.
				Arguments.Add("/GR");
			}
			else
			{
				// Disable C++ RTTI.
				Arguments.Add("/GR-");
			}

			// Set warning level.
			if (Target.WindowsPlatform.Compiler != WindowsCompiler.Intel)
			{
				// Restrictive during regular compilation.
				Arguments.Add("/W4");
			}
			else
			{
				// If we had /W4 with clang or Intel on windows we would be flooded with warnings. This will be fixed incrementally.
				Arguments.Add("/W0");
			}

			// Intel compiler options.
			if (Target.WindowsPlatform.Compiler == WindowsCompiler.Intel)
			{
				Arguments.Add("/Qstd=c++14");
				Arguments.Add("/fp:precise");
				Arguments.Add("/nologo");
			}

			if (Target.WindowsPlatform.Compiler == WindowsCompiler.Clang)
			{
				// Disable specific warnings that cause problems with Clang
				// NOTE: These must appear after we set the MSVC warning level

				// @todo clang: Ideally we want as few warnings disabled as possible
				// 

				// Allow Microsoft-specific syntax to slide, even though it may be non-standard.  Needed for Windows headers.
				Arguments.Add("-Wno-microsoft");

				// @todo clang: Hack due to how we have our 'DummyPCH' wrappers setup when using unity builds.  This warning should not be disabled!!
				Arguments.Add("-Wno-msvc-include");

				if (CompileEnvironment.bEnableShadowVariableWarnings)
				{
					Arguments.Add("-Wshadow" + (CompileEnvironment.bShadowVariableWarningsAsErrors ? "" : " -Wno-error=shadow"));
				}

				if (CompileEnvironment.bEnableUndefinedIdentifierWarnings)
				{
					Arguments.Add(" -Wundef" + (CompileEnvironment.bUndefinedIdentifierWarningsAsErrors ? "" : " -Wno-error=undef"));
				}

				// @todo clang: Kind of a shame to turn these off.  We'd like to catch unused variables, but it is tricky with how our assertion macros work.
				Arguments.Add("-Wno-inconsistent-missing-override");
				Arguments.Add("-Wno-unused-variable");
				Arguments.Add("-Wno-unused-local-typedefs");
				Arguments.Add("-Wno-unused-function");
				Arguments.Add("-Wno-unused-private-field");
				Arguments.Add("-Wno-unused-value");

				Arguments.Add("-Wno-inline-new-delete");	// @todo clang: We declare operator new as inline.  Clang doesn't seem to like that.
				Arguments.Add("-Wno-implicit-exception-spec-mismatch");

				// Sometimes we compare 'this' pointers against nullptr, which Clang warns about by default
				Arguments.Add("-Wno-undefined-bool-conversion");

				// @todo clang: Disabled warnings were copied from MacToolChain for the most part
				Arguments.Add("-Wno-deprecated-declarations");
				Arguments.Add("-Wno-deprecated-writable-strings");
				Arguments.Add("-Wno-deprecated-register");
				Arguments.Add("-Wno-switch-enum");
				Arguments.Add("-Wno-logical-op-parentheses");	// needed for external headers we shan't change
				Arguments.Add("-Wno-null-arithmetic");			// needed for external headers we shan't change
				Arguments.Add("-Wno-deprecated-declarations");	// needed for wxWidgets
				Arguments.Add("-Wno-return-type-c-linkage");	// needed for PhysX
				Arguments.Add("-Wno-ignored-attributes");		// needed for nvtesslib
				Arguments.Add("-Wno-uninitialized");
				Arguments.Add("-Wno-tautological-compare");
				Arguments.Add("-Wno-switch");
				Arguments.Add("-Wno-invalid-offsetof"); // needed to suppress warnings about using offsetof on non-POD types.

				// @todo clang: Sorry for adding more of these, but I couldn't read my output log. Most should probably be looked at
				Arguments.Add("-Wno-unused-parameter");			// Unused function parameter. A lot are named 'bUnused'...
				Arguments.Add("-Wno-ignored-qualifiers");		// const ignored when returning by value e.g. 'const int foo() { return 4; }'
				Arguments.Add("-Wno-expansion-to-defined");		// Usage of 'defined(X)' in a macro definition. Gives different results under MSVC
				Arguments.Add("-Wno-gnu-string-literal-operator-template");	// String literal operator"" in template, used by delegates
				Arguments.Add("-Wno-sign-compare");				// Signed/unsigned comparison - millions of these
				Arguments.Add("-Wno-undefined-var-template");	// Variable template instantiation required but no definition available
				Arguments.Add("-Wno-missing-field-initializers"); // Stupid warning, generated when you initialize with MyStruct A = {0};
				Arguments.Add("-Wno-unused-lambda-capture");
				Arguments.Add("-Wno-nonportable-include-path");
				Arguments.Add("-Wno-invalid-token-paste");
				Arguments.Add("-Wno-null-pointer-arithmetic");
			}
		}

		static void AppendCLArguments_C(List<string> Arguments)
		{
			// Explicitly compile the file as C.
			Arguments.Add("/TC");

			// Level 0 warnings.  Needed for external C projects that produce warnings at higher warning levels.
			Arguments.Add("/W0");
		}

		void AppendLinkArguments(LinkEnvironment LinkEnvironment, List<string> Arguments)
		{
			if (Target.WindowsPlatform.Compiler == WindowsCompiler.Clang && WindowsPlatform.bAllowClangLinker)
			{
				// This tells LLD to run in "Windows emulation" mode, meaning that it will accept MSVC Link arguments
				Arguments.Add("-flavor link");

				// @todo clang: The following static libraries aren't linking correctly with Clang:
				//		tbbmalloc.lib, zlib_64.lib, libpng_64.lib, freetype2412MT.lib, IlmImf.lib
				//		LLD: Assertion failed: result.size() == 1, file ..\tools\lld\lib\ReaderWriter\FileArchive.cpp, line 71
				//		

				// Only omit frame pointers on the PC (which is implied by /Ox) if wanted.
				if (!LinkEnvironment.bOmitFramePointers)
				{
					Arguments.Add("--disable-fp-elim");
				}
			}

			// Don't create a side-by-side manifest file for the executable.
			Arguments.Add("/MANIFEST:NO");

			// Prevents the linker from displaying its logo for each invocation.
			Arguments.Add("/NOLOGO");

			if (LinkEnvironment.bCreateDebugInfo)
			{
				// Output debug info for the linked executable.
				Arguments.Add("/DEBUG");

				// Allow partial PDBs for faster linking
				if (Target.WindowsPlatform.Compiler >= WindowsCompiler.VisualStudio2015 && LinkEnvironment.bUseFastPDBLinking)
				{
					Arguments[Arguments.Count - 1] += ":FASTLINK";
				}
			}

			// Prompt the user before reporting internal errors to Microsoft.
			Arguments.Add("/errorReport:prompt");

			//
			//	PC
			//
			if ((LinkEnvironment.Platform == CppPlatform.Win32) ||
				(LinkEnvironment.Platform == CppPlatform.Win64))
			{
				// Set machine type/ architecture to be 64 bit.
				if (LinkEnvironment.Platform == CppPlatform.Win64)
				{
					Arguments.Add("/MACHINE:x64");
				}
				// 32 bit executable/ target.
				else
				{
					Arguments.Add("/MACHINE:x86");
				}

				{
					if (LinkEnvironment.bIsBuildingConsoleApplication)
					{
						Arguments.Add("/SUBSYSTEM:CONSOLE");
					}
					else
					{
						Arguments.Add("/SUBSYSTEM:WINDOWS");
					}
				}

				if (LinkEnvironment.bIsBuildingConsoleApplication && !LinkEnvironment.bIsBuildingDLL && !String.IsNullOrEmpty(LinkEnvironment.WindowsEntryPointOverride))
				{
					// Use overridden entry point
					Arguments.Add("/ENTRY:" + LinkEnvironment.WindowsEntryPointOverride);
				}

				// Allow the OS to load the EXE at different base addresses than its preferred base address.
				Arguments.Add("/FIXED:No");

				// Option is only relevant with 32 bit toolchain.
				if ((LinkEnvironment.Platform == CppPlatform.Win32) && Target.WindowsPlatform.bBuildLargeAddressAwareBinary)
				{
					// Disables the 2GB address space limit on 64-bit Windows and 32-bit Windows with /3GB specified in boot.ini
					Arguments.Add("/LARGEADDRESSAWARE");
				}

				// Explicitly declare that the executable is compatible with Data Execution Prevention.
				Arguments.Add("/NXCOMPAT");

				// Set the default stack size.
				if (LinkEnvironment.DefaultStackSizeCommit > 0)
				{
					Arguments.Add("/STACK:" + LinkEnvironment.DefaultStackSize + "," + LinkEnvironment.DefaultStackSizeCommit);
				}
				else
				{
					Arguments.Add("/STACK:" + LinkEnvironment.DefaultStackSize);
				}

				// E&C can't use /SAFESEH.  Also, /SAFESEH isn't compatible with 64-bit linking
				if (!LinkEnvironment.bSupportEditAndContinue &&
					LinkEnvironment.Platform != CppPlatform.Win64)
				{
					// Generates a table of Safe Exception Handlers.  Documentation isn't clear whether they actually mean
					// Structured Exception Handlers.
					Arguments.Add("/SAFESEH");
				}

				// Allow delay-loaded DLLs to be explicitly unloaded.
				Arguments.Add("/DELAY:UNLOAD");

				if (LinkEnvironment.bIsBuildingDLL)
				{
					Arguments.Add("/DLL");
				}
			}

			// Don't embed the full PDB path; we want to be able to move binaries elsewhere. They will always be side by side.
			Arguments.Add("/PDBALTPATH:%_PDB%");

			//
			//	Shipping & LTCG
			//
			if (LinkEnvironment.bAllowLTCG)
			{
				// Use link-time code generation.
				Arguments.Add("/LTCG");

				// This is where we add in the PGO-Lite linkorder.txt if we are using PGO-Lite
				//Result += " /ORDER:@linkorder.txt";
				//Result += " /VERBOSE";
			}

			//
			//	Shipping binary
			//
			if (LinkEnvironment.Configuration == CppConfiguration.Shipping)
			{
				// Generate an EXE checksum.
				Arguments.Add("/RELEASE");

				// Eliminate unreferenced symbols.
				Arguments.Add("/OPT:REF");

				// Remove redundant COMDATs.
				Arguments.Add("/OPT:ICF");
			}
			//
			//	Regular development binary. 
			//
			else
			{
				// Keep symbols that are unreferenced.
				Arguments.Add("/OPT:NOREF");

				// Disable identical COMDAT folding.
				Arguments.Add("/OPT:NOICF");
			}

			// Enable incremental linking if wanted.
			if (LinkEnvironment.bUseIncrementalLinking)
			{
				Arguments.Add("/INCREMENTAL");
			}
			else
			{
				Arguments.Add("/INCREMENTAL:NO");
			}

			// Disable 
			//LINK : warning LNK4199: /DELAYLOAD:nvtt_64.dll ignored; no imports found from nvtt_64.dll
			// type warning as we leverage the DelayLoad option to put third-party DLLs into a 
			// non-standard location. This requires the module(s) that use said DLL to ensure that it 
			// is loaded prior to using it.
			Arguments.Add("/ignore:4199");

			// Suppress warnings about missing PDB files for statically linked libraries.  We often don't want to distribute
			// PDB files for these libraries.
			Arguments.Add("/ignore:4099");		// warning LNK4099: PDB '<file>' was not found with '<file>'
		}

		void AppendLibArguments(LinkEnvironment LinkEnvironment, List<string> Arguments)
		{
			// Prevents the linker from displaying its logo for each invocation.
			Arguments.Add("/NOLOGO");

			// Prompt the user before reporting internal errors to Microsoft.
			Arguments.Add("/errorReport:prompt");

			//
			//	PC
			//
			if (LinkEnvironment.Platform == CppPlatform.Win32 || LinkEnvironment.Platform == CppPlatform.Win64)
			{
				// Set machine type/ architecture to be 64 bit.
				if (LinkEnvironment.Platform == CppPlatform.Win64)
				{
					Arguments.Add("/MACHINE:x64");
				}
				// 32 bit executable/ target.
				else
				{
					Arguments.Add("/MACHINE:x86");
				}

				{
					if (LinkEnvironment.bIsBuildingConsoleApplication)
					{
						Arguments.Add("/SUBSYSTEM:CONSOLE");
					}
					else
					{
						Arguments.Add("/SUBSYSTEM:WINDOWS");
					}
				}
			}

			//
			//	Shipping & LTCG
			//
			if (LinkEnvironment.Configuration == CppConfiguration.Shipping)
			{
				// Use link-time code generation.
				Arguments.Add("/LTCG");
			}
		}

		public override CPPOutput CompileCPPFiles(CppCompileEnvironment CompileEnvironment, List<FileItem> InputFiles, DirectoryReference OutputDir, string ModuleName, ActionGraph ActionGraph)
		{
			List<string> SharedArguments = new List<string>();
			AppendCLArguments_Global(CompileEnvironment, SharedArguments);

			// Add include paths to the argument list.
			foreach (DirectoryReference IncludePath in CompileEnvironment.IncludePaths.UserIncludePaths)
			{
				AddIncludePath(SharedArguments, IncludePath);
			}

			foreach (DirectoryReference IncludePath in CompileEnvironment.IncludePaths.SystemIncludePaths)
			{
				AddSystemIncludePath(SharedArguments, IncludePath);
			}

			foreach (DirectoryReference IncludePath in EnvVars.IncludePaths)
			{
				AddSystemIncludePath(SharedArguments, IncludePath);
			}

			if (CompileEnvironment.bPrintTimingInfo)
			{
				if(Target.WindowsPlatform.Compiler == WindowsCompiler.VisualStudio2015 || Target.WindowsPlatform.Compiler == WindowsCompiler.VisualStudio2017)
				{
					SharedArguments.Add("/Bt+ /d2cgsummary");
					if(EnvVars.ToolChainVersion >= VersionNumber.Parse("14.14.26316"))
					{
						SharedArguments.Add("/d1reportTime");
					}
				}
			}

			// Add preprocessor definitions to the argument list.
			foreach (string Definition in CompileEnvironment.Definitions)
			{
				// Escape all quotation marks so that they get properly passed with the command line.
				string DefinitionArgument = Definition.Contains("\"") ? Definition.Replace("\"", "\\\"") : Definition;
				AddDefinition(SharedArguments, DefinitionArgument);
			}

			// Create a compile action for each source file.
			CPPOutput Result = new CPPOutput();
			foreach (FileItem SourceFile in InputFiles)
			{
				Action CompileAction = ActionGraph.Add(ActionType.Compile);
				CompileAction.CommandDescription = "Compile";

				// ensure compiler timings are captured when we execute the action.
				if (Target.WindowsPlatform.Compiler != WindowsCompiler.Clang && CompileEnvironment.bPrintTimingInfo)
				{
					CompileAction.bPrintDebugInfo = true;
				}

				List<string> FileArguments = new List<string>();
				bool bIsPlainCFile = Path.GetExtension(SourceFile.AbsolutePath).ToUpperInvariant() == ".C";

				// Add the C++ source file and its included files to the prerequisite item list.
				AddPrerequisiteSourceFile(CompileEnvironment, SourceFile, CompileAction.PrerequisiteItems);

				bool bEmitsObjectFile = true;
				if (CompileEnvironment.PrecompiledHeaderAction == PrecompiledHeaderAction.Create)
				{
					// Generate a CPP File that just includes the precompiled header.
					FileReference PCHCPPPath = CompileEnvironment.PrecompiledHeaderIncludeFilename.ChangeExtension(".cpp");
					FileItem PCHCPPFile = FileItem.CreateIntermediateTextFile(
						PCHCPPPath,
						string.Format("#include \"{0}\"\r\n", CompileEnvironment.PrecompiledHeaderIncludeFilename.FullName.Replace('\\', '/'))
						);

					// Make sure the original source directory the PCH header file existed in is added as an include
					// path -- it might be a private PCH header and we need to make sure that its found!
					AddIncludePath(FileArguments, SourceFile.Location.Directory);

					// Add the precompiled header file to the produced items list.
					FileItem PrecompiledHeaderFile = FileItem.GetItemByFileReference(
						FileReference.Combine(
							OutputDir,
							Path.GetFileName(SourceFile.AbsolutePath) + ".pch"
							)
						);
					CompileAction.ProducedItems.Add(PrecompiledHeaderFile);
					Result.PrecompiledHeaderFile = PrecompiledHeaderFile;

					// Add the parameters needed to compile the precompiled header file to the command-line.
					FileArguments.Add(String.Format("/Yc\"{0}\"", CompileEnvironment.PrecompiledHeaderIncludeFilename));
					FileArguments.Add(String.Format("/Fp\"{0}\"", PrecompiledHeaderFile.AbsolutePath));

					// If we're creating a PCH that will be used to compile source files for a library, we need
					// the compiled modules to retain a reference to PCH's module, so that debugging information
					// will be included in the library.  This is also required to avoid linker warning "LNK4206"
					// when linking an application that uses this library.
					if (CompileEnvironment.bIsBuildingLibrary)
					{
						// NOTE: The symbol name we use here is arbitrary, and all that matters is that it is
						// unique per PCH module used in our library
						string FakeUniquePCHSymbolName = CompileEnvironment.PrecompiledHeaderIncludeFilename.GetFileNameWithoutExtension();
						FileArguments.Add(String.Format("/Yl{0}", FakeUniquePCHSymbolName));
					}

					FileArguments.Add(String.Format("\"{0}\"", PCHCPPFile.AbsolutePath));

					CompileAction.StatusDescription = PCHCPPPath.GetFileName();
				}
				else
				{
					if (CompileEnvironment.PrecompiledHeaderAction == PrecompiledHeaderAction.Include)
					{
						CompileAction.bIsUsingPCH = true;
						CompileAction.PrerequisiteItems.Add(CompileEnvironment.PrecompiledHeaderFile);

						if (Target.WindowsPlatform.Compiler == WindowsCompiler.Clang)
						{
							FileArguments.Add(String.Format("/FI\"{0}\"", Path.ChangeExtension(CompileEnvironment.PrecompiledHeaderFile.AbsolutePath, null)));
						}
						else
						{
							FileArguments.Add(String.Format("/FI\"{0}\"", CompileEnvironment.PrecompiledHeaderIncludeFilename.FullName));
							FileArguments.Add(String.Format("/Yu\"{0}\"", CompileEnvironment.PrecompiledHeaderIncludeFilename.FullName));
							FileArguments.Add(String.Format("/Fp\"{0}\"", CompileEnvironment.PrecompiledHeaderFile.AbsolutePath));
						}
					}

					// Add the source file path to the command-line.
					FileArguments.Add(String.Format("\"{0}\"", SourceFile.AbsolutePath));

					CompileAction.StatusDescription = Path.GetFileName(SourceFile.AbsolutePath);
				}

				foreach(FileItem ForceIncludeFile in CompileEnvironment.ForceIncludeFiles)
				{
					FileArguments.Add(String.Format("/FI\"{0}\"", ForceIncludeFile.Location));
				}

				if (bEmitsObjectFile)
				{
					// Add the object file to the produced item list.
					string ObjectLeafFilename = Path.GetFileName(SourceFile.AbsolutePath) + ".obj";
					FileItem ObjectFile = FileItem.GetItemByFileReference(FileReference.Combine(OutputDir, ObjectLeafFilename));
					if (Target.WindowsPlatform.ObjSrcMapFile != null)
					{
						using (StreamWriter Writer = File.AppendText(Target.WindowsPlatform.ObjSrcMapFile))
						{
							Writer.WriteLine(string.Format("\"{0}\" -> \"{1}\"", ObjectLeafFilename, SourceFile.AbsolutePath));
						}
					}
					CompileAction.ProducedItems.Add(ObjectFile);
					Result.ObjectFiles.Add(ObjectFile);
					FileArguments.Add(String.Format("/Fo\"{0}\"", ObjectFile.AbsolutePath));
				}

				// Don't farm out creation of precompiled headers as it is the critical path task.
				CompileAction.bCanExecuteRemotely =
					CompileEnvironment.PrecompiledHeaderAction != PrecompiledHeaderAction.Create ||
					CompileEnvironment.bAllowRemotelyCompiledPCHs
					;

				// Create PDB files if we were configured to do that.
				if (CompileEnvironment.bUsePDBFiles || CompileEnvironment.bSupportEditAndContinue)
				{
					FileReference PDBLocation;
					if (CompileEnvironment.PrecompiledHeaderAction == PrecompiledHeaderAction.Include)
					{
						// All files using the same PCH are required to share the same PDB that was used when compiling the PCH
						PDBLocation = CompileEnvironment.PrecompiledHeaderFile.Location.ChangeExtension(".pdb");

						// Enable synchronous file writes, since we'll be modifying the existing PDB
						FileArguments.Add("/FS");
					}
					else if (CompileEnvironment.PrecompiledHeaderAction == PrecompiledHeaderAction.Create)
					{
						// Files creating a PCH use a PDB per file.
						PDBLocation = FileReference.Combine(OutputDir, CompileEnvironment.PrecompiledHeaderIncludeFilename.GetFileName() + ".pdb");

						// Enable synchronous file writes, since we'll be modifying the existing PDB
						FileArguments.Add("/FS");
					}
					else if (!bIsPlainCFile)
					{
						// Ungrouped C++ files use a PDB per file.
						PDBLocation = FileReference.Combine(OutputDir, SourceFile.Location.GetFileName() + ".pdb");
					}
					else
					{
						// Group all plain C files that doesn't use PCH into the same PDB
						PDBLocation = FileReference.Combine(OutputDir, "MiscPlainC.pdb");
					}

					// Specify the PDB file that the compiler should write to.
					FileArguments.Add(String.Format("/Fd\"{0}\"", PDBLocation));

					// Don't add the PDB as an output file because it's modified multiple times. This will break timestamp dependency tracking.
					FileItem PDBFile = FileItem.GetItemByFileReference(PDBLocation);
					Result.DebugDataFiles.Add(PDBFile);

					// Don't allow remote execution when PDB files are enabled; we need to modify the same files. XGE works around this by generating separate
					// PDB files per agent, but this functionality is only available with the Visual C++ extension package (via the VCCompiler=true tool option).
					CompileAction.bCanExecuteRemotely = false;
				}

				// Add C or C++ specific compiler arguments.
				if (bIsPlainCFile)
				{
					AppendCLArguments_C(FileArguments);
				}
				else
				{
					AppendCLArguments_CPP(CompileEnvironment, FileArguments);
				}

				CompileAction.WorkingDirectory = UnrealBuildTool.EngineSourceDirectory.FullName;
				CompileAction.CommandPath = EnvVars.CompilerPath.FullName;
				CompileAction.PrerequisiteItems.AddRange(CompileEnvironment.ForceIncludeFiles);

				string[] AdditionalArguments = String.IsNullOrEmpty(CompileEnvironment.AdditionalArguments)? new string[0] : new string[] { CompileEnvironment.AdditionalArguments };

				if (!ProjectFileGenerator.bGenerateProjectFiles
					&& Target.WindowsPlatform.Compiler != WindowsCompiler.Clang
					&& CompileAction.ProducedItems.Count > 0)
				{
					FileItem TargetFile = CompileAction.ProducedItems[0];
					FileReference ResponseFileName = new FileReference(TargetFile.AbsolutePath + ".response");
					FileItem ResponseFileItem = FileItem.CreateIntermediateTextFile(ResponseFileName, SharedArguments.Concat(FileArguments).Concat(AdditionalArguments).Select(x => ActionThread.ExpandEnvironmentVariables(x)));
					CompileAction.CommandArguments = " @\"" + ResponseFileName + "\"";
					CompileAction.PrerequisiteItems.Add(ResponseFileItem);
				}
				else
				{
					CompileAction.CommandArguments = String.Join(" ", SharedArguments.Concat(FileArguments).Concat(AdditionalArguments));
				}

				if (CompileEnvironment.PrecompiledHeaderAction == PrecompiledHeaderAction.Create)
				{
					Log.TraceVerbose("Creating PCH " + CompileEnvironment.PrecompiledHeaderIncludeFilename + ": \"" + CompileAction.CommandPath + "\"" + CompileAction.CommandArguments);
				}
				else
				{
					Log.TraceVerbose("   Compiling " + CompileAction.StatusDescription + ": \"" + CompileAction.CommandPath + "\"" + CompileAction.CommandArguments);
				}

				if (Target.WindowsPlatform.Compiler == WindowsCompiler.Clang)
				{
					// Clang doesn't print the file names by default, so we'll do it ourselves
					CompileAction.bShouldOutputStatusDescription = true;
				}
				else
				{
					// VC++ always outputs the source file name being compiled, so we don't need to emit this ourselves
					CompileAction.bShouldOutputStatusDescription = false;
				}

				// When compiling with SN-DBS, modules that contain a #import must be built locally
				if (CompileEnvironment.bBuildLocallyWithSNDBS == true)
				{
					CompileAction.bCanExecuteRemotelyWithSNDBS = false;
				}
			}
			return Result;
		}

		public override CPPOutput CompileRCFiles(CppCompileEnvironment CompileEnvironment, List<FileItem> InputFiles, DirectoryReference OutputDir, ActionGraph ActionGraph)
		{
			CPPOutput Result = new CPPOutput();

			foreach (FileItem RCFile in InputFiles)
			{
				Action CompileAction = ActionGraph.Add(ActionType.Compile);
				CompileAction.CommandDescription = "Resource";
				CompileAction.WorkingDirectory = UnrealBuildTool.EngineSourceDirectory.FullName;
				CompileAction.CommandPath = EnvVars.ResourceCompilerPath.FullName;
				CompileAction.StatusDescription = Path.GetFileName(RCFile.AbsolutePath);
				CompileAction.PrerequisiteItems.AddRange(CompileEnvironment.ForceIncludeFiles);

				// Resource tool can run remotely if possible
				CompileAction.bCanExecuteRemotely = true;

				List<string> Arguments = new List<string>();

				// Suppress header spew
				Arguments.Add("/nologo");

				// If we're compiling for 64-bit Windows, also add the _WIN64 definition to the resource
				// compiler so that we can switch on that in the .rc file using #ifdef.
				if (CompileEnvironment.Platform == CppPlatform.Win64)
				{
					AddDefinition(Arguments, "_WIN64");
				}

				// Language
				Arguments.Add("/l 0x409");

				// Include paths. Don't use AddIncludePath() here, since it uses the full path and exceeds the max command line length.
				foreach (DirectoryReference IncludePath in CompileEnvironment.IncludePaths.UserIncludePaths)
				{
					Arguments.Add(String.Format("/I \"{0}\"", IncludePath));
				}

				// System include paths.
				foreach (DirectoryReference SystemIncludePath in CompileEnvironment.IncludePaths.SystemIncludePaths)
				{
					Arguments.Add(String.Format("/I \"{0}\"", SystemIncludePath));
				}
				foreach (DirectoryReference SystemIncludePath in EnvVars.IncludePaths)
				{
					Arguments.Add(String.Format("/I \"{0}\"", SystemIncludePath));
				}

				// Preprocessor definitions.
				foreach (string Definition in CompileEnvironment.Definitions)
				{
					if (!Definition.Contains("_API"))
					{
						AddDefinition(Arguments, Definition);
					}
				}

				// Add the RES file to the produced item list.
				FileItem CompiledResourceFile = FileItem.GetItemByFileReference(
					FileReference.Combine(
						OutputDir,
						Path.GetFileName(RCFile.AbsolutePath) + ".res"
						)
					);
				CompileAction.ProducedItems.Add(CompiledResourceFile);
				Arguments.Add(String.Format("/fo \"{0}\"", CompiledResourceFile.AbsolutePath));
				Result.ObjectFiles.Add(CompiledResourceFile);

				// Add the RC file as a prerequisite of the action.
				Arguments.Add(String.Format(" \"{0}\"", RCFile.AbsolutePath));

				CompileAction.CommandArguments = String.Join(" ", Arguments);

				// Add the C++ source file and its included files to the prerequisite item list.
				AddPrerequisiteSourceFile(CompileEnvironment, RCFile, CompileAction.PrerequisiteItems);
			}

			return Result;
		}

		public override FileItem LinkFiles(LinkEnvironment LinkEnvironment, bool bBuildImportLibraryOnly, ActionGraph ActionGraph)
		{
			if (LinkEnvironment.bIsBuildingDotNetAssembly)
			{
				return FileItem.GetItemByFileReference(LinkEnvironment.OutputFilePath);
			}

			bool bIsBuildingLibraryOrImportLibrary = LinkEnvironment.bIsBuildingLibrary || bBuildImportLibraryOnly;

			// Get link arguments.
			List<string> Arguments = new List<string>();
			if (bIsBuildingLibraryOrImportLibrary)
			{
				AppendLibArguments(LinkEnvironment, Arguments);
			}
			else
			{
				AppendLinkArguments(LinkEnvironment, Arguments);
			}

			if (Target.WindowsPlatform.Compiler != WindowsCompiler.Clang && LinkEnvironment.bPrintTimingInfo)
			{
				Arguments.Add("/time+");
			}

			// If we're only building an import library, add the '/DEF' option that tells the LIB utility
			// to simply create a .LIB file and .EXP file, and don't bother validating imports
			if (bBuildImportLibraryOnly)
			{
				Arguments.Add("/DEF");

				// Ensure that the import library references the correct filename for the linked binary.
				Arguments.Add(String.Format("/NAME:\"{0}\"", LinkEnvironment.OutputFilePath.GetFileName()));

				// Ignore warnings about object files with no public symbols.
				Arguments.Add("/IGNORE:4221");
			}


			if (!bIsBuildingLibraryOrImportLibrary)
			{
				// Delay-load these DLLs.
				foreach (string DelayLoadDLL in LinkEnvironment.DelayLoadDLLs.Distinct())
				{
					Arguments.Add(String.Format("/DELAYLOAD:\"{0}\"", DelayLoadDLL));
				}

				// Pass the module definition file to the linker if we have one
				if (LinkEnvironment.ModuleDefinitionFile != null && LinkEnvironment.ModuleDefinitionFile.Length > 0)
				{
					Arguments.Add(String.Format("/DEF:\"{0}\"", LinkEnvironment.ModuleDefinitionFile));
				}
			}

			// Set up the library paths for linking this binary
			if(bBuildImportLibraryOnly)
			{
				// When building an import library, ignore all the libraries included via embedded #pragma lib declarations. 
				// We shouldn't need them to generate exports.
				Arguments.Add("/NODEFAULTLIB");
			}
			else if (!LinkEnvironment.bIsBuildingLibrary)
			{
				// Add the library paths to the argument list.
				foreach (DirectoryReference LibraryPath in LinkEnvironment.LibraryPaths)
				{
					Arguments.Add(String.Format("/LIBPATH:\"{0}\"", LibraryPath));
				}
				foreach (DirectoryReference LibraryPath in EnvVars.LibraryPaths)
				{
					Arguments.Add(String.Format("/LIBPATH:\"{0}\"", LibraryPath));
				}

				// Add the excluded default libraries to the argument list.
				foreach (string ExcludedLibrary in LinkEnvironment.ExcludedLibraries)
				{
					Arguments.Add(String.Format("/NODEFAULTLIB:\"{0}\"", ExcludedLibrary));
				}
			}

			// For targets that are cross-referenced, we don't want to write a LIB file during the link step as that
			// file will clobber the import library we went out of our way to generate during an earlier step.  This
			// file is not needed for our builds, but there is no way to prevent MSVC from generating it when
			// linking targets that have exports.  We don't want this to clobber our LIB file and invalidate the
			// existing timstamp, so instead we simply emit it with a different name
			FileReference ImportLibraryFilePath = FileReference.Combine(LinkEnvironment.IntermediateDirectory,
														 LinkEnvironment.OutputFilePath.GetFileNameWithoutExtension() + ".lib");

			if (LinkEnvironment.bIsCrossReferenced && !bBuildImportLibraryOnly)
			{
				ImportLibraryFilePath = ImportLibraryFilePath.ChangeExtension(".suppressed" + ImportLibraryFilePath.GetExtension());
			}

			FileItem OutputFile;
			if (bBuildImportLibraryOnly)
			{
				OutputFile = FileItem.GetItemByFileReference(ImportLibraryFilePath);
			}
			else
			{
				OutputFile = FileItem.GetItemByFileReference(LinkEnvironment.OutputFilePath);
				OutputFile.bNeedsHotReloadNumbersDLLCleanUp = LinkEnvironment.bIsBuildingDLL;
			}

			List<FileItem> ProducedItems = new List<FileItem>();
			ProducedItems.Add(OutputFile);

			List<FileItem> PrerequisiteItems = new List<FileItem>();

			// Add the input files to a response file, and pass the response file on the command-line.
			List<string> InputFileNames = new List<string>();
			foreach (FileItem InputFile in LinkEnvironment.InputFiles)
			{
				InputFileNames.Add(string.Format("\"{0}\"", InputFile.AbsolutePath));
				PrerequisiteItems.Add(InputFile);
			}

			if (!bBuildImportLibraryOnly)
			{
				// Add input libraries as prerequisites, too!
				foreach (FileItem InputLibrary in LinkEnvironment.InputLibraries)
				{
					InputFileNames.Add(string.Format("\"{0}\"", InputLibrary.AbsolutePath));
					PrerequisiteItems.Add(InputLibrary);
				}
			}

			if (!bIsBuildingLibraryOrImportLibrary)
			{
				foreach (string AdditionalLibrary in LinkEnvironment.AdditionalLibraries)
				{
					InputFileNames.Add(string.Format("\"{0}\"", AdditionalLibrary));

					// If the library file name has a relative path attached (rather than relying on additional
					// lib directories), then we'll add it to our prerequisites list.  This will allow UBT to detect
					// when the binary needs to be relinked because a dependent external library has changed.
					//if( !String.IsNullOrEmpty( Path.GetDirectoryName( AdditionalLibrary ) ) )
					{
						PrerequisiteItems.Add(FileItem.GetItemByPath(AdditionalLibrary));
					}
				}
			}

			Arguments.AddRange(InputFileNames);

			// Add the output file to the command-line.
			Arguments.Add(String.Format("/OUT:\"{0}\"", OutputFile.AbsolutePath));

			// For import libraries and exports generated by cross-referenced builds, we don't track output files. VS 15.3+ doesn't touch timestamps for libs
			// and exp files with no modifications, breaking our dependency checking, but incremental linking will fall back to a full link if we delete it.
			// Since all DLLs are typically marked as cross referenced now anyway, we can just ignore this file to allow incremental linking to work.
			if(LinkEnvironment.bHasExports && !LinkEnvironment.bIsBuildingLibrary && !LinkEnvironment.bIsCrossReferenced)
			{
				FileReference ExportFilePath = ImportLibraryFilePath.ChangeExtension(".exp");
				FileItem ExportFile = FileItem.GetItemByFileReference(ExportFilePath);
				ProducedItems.Add(ExportFile);
			}

			if (!bIsBuildingLibraryOrImportLibrary)
			{
				// There is anything to export
				if (LinkEnvironment.bHasExports)
				{
					// Write the import library to the output directory for nFringe support.
					FileItem ImportLibraryFile = FileItem.GetItemByFileReference(ImportLibraryFilePath);
					Arguments.Add(String.Format("/IMPLIB:\"{0}\"", ImportLibraryFilePath));

					// Like the export file above, don't add the import library as a produced item when it's cross referenced.
					if(!LinkEnvironment.bIsCrossReferenced)
					{
					    ProducedItems.Add(ImportLibraryFile);
					}
				}

				if (LinkEnvironment.bCreateDebugInfo)
				{
					// Write the PDB file to the output directory.			
					{
						FileReference PDBFilePath = FileReference.Combine(LinkEnvironment.OutputDirectory, Path.GetFileNameWithoutExtension(OutputFile.AbsolutePath) + ".pdb");
						FileItem PDBFile = FileItem.GetItemByFileReference(PDBFilePath);
						Arguments.Add(String.Format("/PDB:\"{0}\"", PDBFilePath));
						ProducedItems.Add(PDBFile);
					}

					// Write the MAP file to the output directory.			
					if (LinkEnvironment.bCreateMapFile)
					{
						FileReference MAPFilePath = FileReference.Combine(LinkEnvironment.OutputDirectory, Path.GetFileNameWithoutExtension(OutputFile.AbsolutePath) + ".map");
						FileItem MAPFile = FileItem.GetItemByFileReference(MAPFilePath);
						Arguments.Add(String.Format("/MAP:\"{0}\"", MAPFilePath));
						ProducedItems.Add(MAPFile);

						// Export a list of object file paths, so we can locate the object files referenced by the map file
						ExportObjectFilePaths(LinkEnvironment, Path.ChangeExtension(MAPFilePath.FullName, ".objpaths"), EnvVars);
					}
				}

				// Add the additional arguments specified by the environment.
				if(!String.IsNullOrEmpty(LinkEnvironment.AdditionalArguments))
				{
					Arguments.Add(LinkEnvironment.AdditionalArguments.Trim());
				}
			}

			// Create a response file for the linker, unless we're generating IntelliSense data
			FileReference ResponseFileName = GetResponseFileName(LinkEnvironment, OutputFile);
			if (!ProjectFileGenerator.bGenerateProjectFiles)
			{
				FileItem ResponseFile = FileItem.CreateIntermediateTextFile(ResponseFileName, String.Join(Environment.NewLine, Arguments));
				PrerequisiteItems.Add(ResponseFile);
			}

			// Create an action that invokes the linker.
			Action LinkAction = ActionGraph.Add(ActionType.Link);
			LinkAction.CommandDescription = "Link";
			LinkAction.WorkingDirectory = UnrealBuildTool.EngineSourceDirectory.FullName;
			LinkAction.CommandPath = bIsBuildingLibraryOrImportLibrary ? EnvVars.LibraryManagerPath.FullName : EnvVars.LinkerPath.FullName;
			LinkAction.CommandArguments = String.Format("@\"{0}\"", ResponseFileName);
			LinkAction.ProducedItems.AddRange(ProducedItems);
			LinkAction.PrerequisiteItems.AddRange(PrerequisiteItems);
			LinkAction.StatusDescription = Path.GetFileName(OutputFile.AbsolutePath);

			// ensure compiler timings are captured when we execute the action.
			if (Target.WindowsPlatform.Compiler != WindowsCompiler.Clang && LinkEnvironment.bPrintTimingInfo)
			{
				LinkAction.bPrintDebugInfo = true;
			}

			// VS 15.3+ does not touch lib files if they do not contain any modifications, but we need to ensure the timestamps are updated to avoid repeatedly building them.
			if (bBuildImportLibraryOnly || (LinkEnvironment.bHasExports && !bIsBuildingLibraryOrImportLibrary))
			{
				LinkAction.DeleteItems.AddRange(LinkAction.ProducedItems.Where(x => x.Location.HasExtension(".lib") || x.Location.HasExtension(".exp")));
			}

			// Delete PDB files for all produced items, since incremental updates are slower than full ones.
			if (!LinkEnvironment.bUseIncrementalLinking)
			{
				LinkAction.DeleteItems.AddRange(LinkAction.ProducedItems.Where(x => x.Location.HasExtension(".pdb")));
			}

			// Tell the action that we're building an import library here and it should conditionally be
			// ignored as a prerequisite for other actions
			LinkAction.bProducesImportLibrary = bBuildImportLibraryOnly || LinkEnvironment.bIsBuildingDLL;

			// Allow remote linking.  Especially in modular builds with many small DLL files, this is almost always very efficient
			LinkAction.bCanExecuteRemotely = true;

			Log.TraceVerbose("     Linking: " + LinkAction.StatusDescription);
			Log.TraceVerbose("     Command: " + LinkAction.CommandArguments);

			return OutputFile;
		}

		private void ExportObjectFilePaths(LinkEnvironment LinkEnvironment, string FileName, VCEnvironment EnvVars)
		{
			// Write the list of object file directories
			HashSet<DirectoryReference> ObjectFileDirectories = new HashSet<DirectoryReference>();
			foreach(FileItem InputFile in LinkEnvironment.InputFiles)
			{
				ObjectFileDirectories.Add(InputFile.Location.Directory);
			}
			foreach(FileItem InputLibrary in LinkEnvironment.InputLibraries)
			{
				ObjectFileDirectories.Add(InputLibrary.Location.Directory);
			}
			foreach(string AdditionalLibrary in LinkEnvironment.AdditionalLibraries)
			{
				// Need to handle import libraries that are about to be built (but may not exist yet), third party libraries with relative paths in the UE4 tree, and system libraries in the system path
				FileReference AdditionalLibraryLocation = new FileReference(AdditionalLibrary);
				if(Path.IsPathRooted(AdditionalLibrary) || FileReference.Exists(AdditionalLibraryLocation))
				{
					ObjectFileDirectories.Add(AdditionalLibraryLocation.Directory);
				}
			}
			foreach(DirectoryReference LibraryPath in LinkEnvironment.LibraryPaths)
			{
				ObjectFileDirectories.Add(LibraryPath);
			}
			foreach(string LibraryPath in (Environment.GetEnvironmentVariable("LIB") ?? "").Split(new char[]{ ';' }, StringSplitOptions.RemoveEmptyEntries))
			{
				ObjectFileDirectories.Add(new DirectoryReference(LibraryPath));
			}
			foreach (DirectoryReference LibraryPath in EnvVars.LibraryPaths)
			{
				ObjectFileDirectories.Add(LibraryPath);
			}
			Directory.CreateDirectory(Path.GetDirectoryName(FileName));
			File.WriteAllLines(FileName, ObjectFileDirectories.Select(x => x.FullName).OrderBy(x => x).ToArray());
		}

		/// <summary>
		/// Gets the default include paths for the given platform.
		/// </summary>
		public static string GetVCIncludePaths(CppPlatform Platform, WindowsCompiler Compiler, string CompilerVersion)
		{
			Debug.Assert(Platform == CppPlatform.Win32 || Platform == CppPlatform.Win64);

			// Make sure we've got the environment variables set up for this target
			VCEnvironment EnvVars = VCEnvironment.Create(Compiler, Platform, CompilerVersion, null);

			// Also add any include paths from the INCLUDE environment variable.  MSVC is not necessarily running with an environment that
			// matches what UBT extracted from the vcvars*.bat using SetEnvironmentVariablesFromBatchFile().  We'll use the variables we
			// extracted to populate the project file's list of include paths
			// @todo projectfiles: Should we only do this for VC++ platforms?
			StringBuilder IncludePaths = new StringBuilder();
			foreach(DirectoryReference IncludePath in EnvVars.IncludePaths)
			{
				IncludePaths.AppendFormat("{0};", IncludePath);
			}
			return IncludePaths.ToString();
		}

		public override void ModifyBuildProducts(ReadOnlyTargetRules Target, UEBuildBinary Binary, List<string> Libraries, List<UEBuildBundleResource> BundleResources, Dictionary<FileReference, BuildProductType> BuildProducts)
		{
			if (Binary.Type == UEBuildBinaryType.DynamicLinkLibrary)
			{
				BuildProducts.Add(FileReference.Combine(Binary.IntermediateDirectory, Binary.OutputFilePath.GetFileNameWithoutExtension() + ".lib"), BuildProductType.BuildResource);
			}
			if(Binary.Type == UEBuildBinaryType.Executable && Target.bCreateMapFile)
			{
				foreach(FileReference OutputFilePath in Binary.OutputFilePaths)
				{
					BuildProducts.Add(FileReference.Combine(OutputFilePath.Directory, OutputFilePath.GetFileNameWithoutExtension() + ".map"), BuildProductType.MapFile);
					BuildProducts.Add(FileReference.Combine(OutputFilePath.Directory, OutputFilePath.GetFileNameWithoutExtension() + ".objpaths"), BuildProductType.MapFile);
				}
			}
		}
    }
}<|MERGE_RESOLUTION|>--- conflicted
+++ resolved
@@ -203,8 +203,6 @@
 				{
 					Arguments.Add("/Zm850");
 				}
-<<<<<<< HEAD
-=======
 			}
 			else
 			{
@@ -212,18 +210,7 @@
 				{
 					Arguments.Add(String.Format("/Zm{0}", Target.WindowsPlatform.PCHMemoryAllocationFactor));
 				}
->>>>>>> 15f50b57
-			}
-			else
-			{
-				if(Target.WindowsPlatform.PCHMemoryAllocationFactor > 0)
-				{
-					Arguments.Add(String.Format("/Zm{0}", Target.WindowsPlatform.PCHMemoryAllocationFactor));
-				}
-			}
-
-			// Disable "The file contains a character that cannot be represented in the current code page" warning for non-US windows.
-			Arguments.Add("/wd4819");
+			}
 
 			// Disable "The file contains a character that cannot be represented in the current code page" warning for non-US windows.
 			Arguments.Add("/wd4819");
@@ -393,27 +380,13 @@
 					else
 					{
 						Arguments.Add("/Zi");
-<<<<<<< HEAD
 					}
 					// We need to add this so VS won't lock the PDB file and prevent synchronous updates. This forces serialization through MSPDBSRV.exe.
 					// See http://msdn.microsoft.com/en-us/library/dn502518.aspx for deeper discussion of /FS switch.
 					if (CompileEnvironment.bUseIncrementalLinking)
 					{
 						Arguments.Add("/FS");
-=======
->>>>>>> 15f50b57
-					}
-					// We need to add this so VS won't lock the PDB file and prevent synchronous updates. This forces serialization through MSPDBSRV.exe.
-					// See http://msdn.microsoft.com/en-us/library/dn502518.aspx for deeper discussion of /FS switch.
-					if (CompileEnvironment.bUseIncrementalLinking)
-					{
-						Arguments.Add("/FS");
-					}
-				}
-				// Store C7-format debug info in the .obj files, which is faster.
-				else
-				{
-					Arguments.Add("/Z7");
+					}
 				}
 				// Store C7-format debug info in the .obj files, which is faster.
 				else
