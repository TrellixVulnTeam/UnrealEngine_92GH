// Copyright 1998-2019 Epic Games, Inc. All Rights Reserved.

using System;
using System.Collections.Generic;
using System.Linq;
using System.Reflection;
using Tools.DotNETCommon;

namespace UnrealBuildTool
{
	/// <summary>
	/// The type of target
	/// </summary>
	[Serializable]
	public enum TargetType
	{
		/// <summary>
		/// Cooked monolithic game executable (GameName.exe).  Also used for a game-agnostic engine executable (UE4Game.exe or RocketGame.exe)
		/// </summary>
		Game,

		/// <summary>
		/// Uncooked modular editor executable and DLLs (UE4Editor.exe, UE4Editor*.dll, GameName*.dll)
		/// </summary>
		Editor,

		/// <summary>
		/// Cooked monolithic game client executable (GameNameClient.exe, but no server code)
		/// </summary>
		Client,

		/// <summary>
		/// Cooked monolithic game server executable (GameNameServer.exe, but no client code)
		/// </summary>
		Server,

		/// <summary>
		/// Program (standalone program, e.g. ShaderCompileWorker.exe, can be modular or monolithic depending on the program)
		/// </summary>
		Program,
	}

	/// <summary>
	/// Specifies how to link all the modules in this target
	/// </summary>
	[Serializable]
	public enum TargetLinkType
	{
		/// <summary>
		/// Use the default link type based on the current target type
		/// </summary>
		Default,

		/// <summary>
		/// Link all modules into a single binary
		/// </summary>
		Monolithic,

		/// <summary>
		/// Link modules into individual dynamic libraries
		/// </summary>
		Modular,
	}

	/// <summary>
	/// Specifies whether to share engine binaries and intermediates with other projects, or to create project-specific versions. By default,
	/// editor builds always use the shared build environment (and engine binaries are written to Engine/Binaries/Platform), but monolithic builds
	/// and programs do not (except in installed builds). Using the shared build environment prevents target-specific modifications to the build
	/// environment.
	/// </summary>
	[Serializable]
	public enum TargetBuildEnvironment
	{
		/// <summary>
		/// Engine binaries and intermediates are output to the engine folder. Target-specific modifications to the engine build environment will be ignored.
		/// </summary>
		Shared,

		/// <summary>
		/// Engine binaries and intermediates are specific to this target
		/// </summary>
		Unique,
	}

	/// <summary>
	/// Attribute used to mark fields which much match between targets in the shared build environment
	/// </summary>
	[AttributeUsage(AttributeTargets.Field | AttributeTargets.Property, AllowMultiple = false)]
	class RequiresUniqueBuildEnvironmentAttribute : Attribute
	{
	}

	/// <summary>
	/// Attribute used to mark configurable sub-objects
	/// </summary>
	[AttributeUsage(AttributeTargets.Field, AllowMultiple = false)]
	class ConfigSubObjectAttribute : Attribute
	{
	}

	/// <summary>
	/// TargetRules is a data structure that contains the rules for defining a target (application/executable)
	/// </summary>
	public abstract partial class TargetRules
	{
		/// <summary>
		/// Static class wrapping constants aliasing the global TargetType enum.
		/// </summary>
		public static class TargetType
		{
			/// <summary>
			/// Alias for TargetType.Game
			/// </summary>
			public const global::UnrealBuildTool.TargetType Game = global::UnrealBuildTool.TargetType.Game;

			/// <summary>
			/// Alias for TargetType.Editor
			/// </summary>
			public const global::UnrealBuildTool.TargetType Editor = global::UnrealBuildTool.TargetType.Editor;

			/// <summary>
			/// Alias for TargetType.Client
			/// </summary>
			public const global::UnrealBuildTool.TargetType Client = global::UnrealBuildTool.TargetType.Client;

			/// <summary>
			/// Alias for TargetType.Server
			/// </summary>
			public const global::UnrealBuildTool.TargetType Server = global::UnrealBuildTool.TargetType.Server;

			/// <summary>
			/// Alias for TargetType.Program
			/// </summary>
			public const global::UnrealBuildTool.TargetType Program = global::UnrealBuildTool.TargetType.Program;
		}

		/// <summary>
		/// The name of this target.
		/// </summary>
		public readonly string Name;

		/// <summary>
		/// File containing this target
		/// </summary>
		internal FileReference File;

		/// <summary>
		/// Platform that this target is being built for.
		/// </summary>
		public readonly UnrealTargetPlatform Platform;

		/// <summary>
		/// The configuration being built.
		/// </summary>
		public readonly UnrealTargetConfiguration Configuration;

		/// <summary>
		/// Architecture that the target is being built for (or an empty string for the default).
		/// </summary>
		public readonly string Architecture;

		/// <summary>
		/// Path to the project file for the project containing this target.
		/// </summary>
		public readonly FileReference ProjectFile;

		/// <summary>
		/// The current build version
		/// </summary>
		public readonly ReadOnlyBuildVersion Version;

		/// <summary>
		/// The type of target.
		/// </summary>
		public global::UnrealBuildTool.TargetType Type = global::UnrealBuildTool.TargetType.Game;

		/// <summary>
		/// Tracks a list of config values read while constructing this target
		/// </summary>
		internal ConfigValueTracker ConfigValueTracker = new ConfigValueTracker();

		/// <summary>
		/// Whether the target uses Steam.
		/// </summary>
		public bool bUsesSteam;

		/// <summary>
		/// Whether the target uses CEF3.
		/// </summary>
		public bool bUsesCEF3;

		/// <summary>
		/// Whether the project uses visual Slate UI (as opposed to the low level windowing/messaging, which is always available).
		/// </summary>
		public bool bUsesSlate = true;

		/// <summary>
		/// Forces linking against the static CRT. This is not fully supported across the engine due to the need for allocator implementations to be shared (for example), and TPS 
		/// libraries to be consistent with each other, but can be used for utility programs.
		/// </summary>
		[RequiresUniqueBuildEnvironment]
		public bool bUseStaticCRT = false;

		/// <summary>
		/// Enables the debug C++ runtime (CRT) for debug builds. By default we always use the release runtime, since the debug
		/// version isn't particularly useful when debugging Unreal Engine projects, and linking against the debug CRT libraries forces
		/// our third party library dependencies to also be compiled using the debug CRT (and often perform more slowly). Often
		/// it can be inconvenient to require a separate copy of the debug versions of third party static libraries simply
		/// so that you can debug your program's code.
		/// </summary>
		[RequiresUniqueBuildEnvironment]
		[XmlConfigFile(Category = "BuildConfiguration")]
		public bool bDebugBuildsActuallyUseDebugCRT = false;

		/// <summary>
		/// Whether the output from this target can be publicly distributed, even if it has dependencies on modules that are in folders 
		/// with special restrictions (eg. CarefullyRedist, NotForLicensees, NoRedist).
		/// </summary>
		public bool bOutputPubliclyDistributable = false;

		/// <summary>
		/// Specifies the configuration whose binaries do not require a "-Platform-Configuration" suffix.
		/// </summary>
		[RequiresUniqueBuildEnvironment]
		public UnrealTargetConfiguration UndecoratedConfiguration = UnrealTargetConfiguration.Development;

		/// <summary>
		/// Build all the plugins that we can find, even if they're not enabled. This is particularly useful for content-only projects, 
		/// where you're building the UE4Editor target but running it with a game that enables a plugin.
		/// </summary>
		[Obsolete("bBuildAllPlugins has been deprecated. Use bPrecompile to build all modules which are not part of the target.")]
		public bool bBuildAllPlugins = false;

		/// <summary>
		/// Build all the modules that are valid for this target type. Used for CIS and making installed engine builds.
		/// </summary>
		[CommandLine("-AllModules")]
		public bool bBuildAllModules = false;

		/// <summary>
		/// A list of additional plugins which need to be included in this target. This allows referencing non-optional plugin modules
		/// which cannot be disabled, and allows building against specific modules in program targets which do not fit the categories
		/// in ModuleHostType.
		/// </summary>
		public List<string> AdditionalPlugins = new List<string>();

		/// <summary>
		/// Additional plugins that should be included for this target.
		/// </summary>
		[CommandLine("-EnablePlugin=", ListSeparator = '+')]
		public List<string> EnablePlugins = new List<string>();

		/// <summary>
		/// List of plugins to be disabled for this target. Note that the project file may still reference them, so they should be marked
		/// as optional to avoid failing to find them at runtime.
		/// </summary>
		[CommandLine("-DisablePlugin=", ListSeparator = '+')]
		public List<string> DisablePlugins = new List<string>();

		/// <summary>
		/// Accessor for
		/// </summary>
		[Obsolete("The ExcludePlugins setting has been renamed to DisablePlugins. Please update your code to avoid build failures in future versions of the engine.")]
		public List<string> ExcludePlugins
		{
			get { return DisablePlugins; }
		}

		/// <summary>
		/// Path to the set of pak signing keys to embed in the executable.
		/// </summary>
		public string PakSigningKeysFile = "";

		/// <summary>
		/// Allows a Program Target to specify it's own solution folder path.
		/// </summary>
		public string SolutionDirectory = String.Empty;

		/// <summary>
		/// Whether the target should be included in the default solution build configuration
		/// </summary>
		public bool? bBuildInSolutionByDefault = null;

		/// <summary>
		/// Whether this target should be compiled as a DLL.  Requires LinkType to be set to TargetLinkType.Monolithic.
		/// </summary>
		[RequiresUniqueBuildEnvironment]
		[CommandLine("-CompileAsDll")]
		public bool bShouldCompileAsDLL = false;
		
		/// <summary>
		/// Subfolder to place executables in, relative to the default location.
		/// </summary>
		[RequiresUniqueBuildEnvironment]
		public string ExeBinariesSubFolder = String.Empty;

		/// <summary>
		/// Allow target module to override UHT code generation version.
		/// </summary>
		public EGeneratedCodeVersion GeneratedCodeVersion = EGeneratedCodeVersion.None;

		/// <summary>
		/// Whether to enable the mesh editor.
		/// </summary>
		[RequiresUniqueBuildEnvironment]
<<<<<<< HEAD
		public bool bEnableMeshEditor = true;
=======
		public bool bEnableMeshEditor = false;
>>>>>>> 710d7cac

		/// <summary>
		/// Whether to compile the Chaos physics plugin.
		/// </summary>
		[RequiresUniqueBuildEnvironment]
		public bool bCompileChaos = false;

		/// <summary>
		/// Whether to use the Chaos physics interface. This overrides the physx flags to disable APEX and NvCloth
		/// </summary>
		[RequiresUniqueBuildEnvironment]
        public bool bUseChaos = false;

		/// <summary>
		/// Whether to include the immediate mode physics interface. This overrides the physx flags to disable APEX and NvCloth
		/// </summary>
		[RequiresUniqueBuildEnvironment]
		public bool bCompileImmediatePhysics = false;

		/// <summary>
		/// Whether scene query acceleration is done by UE4. The physx scene query structure is still created, but we do not use it.
		/// </summary>
		[RequiresUniqueBuildEnvironment]
		public bool bCustomSceneQueryStructure = false;

		/// <summary>
		/// Whether to include PhysX support.
		/// </summary>
		[RequiresUniqueBuildEnvironment]
		public bool bCompilePhysX = true;

		/// <summary>
		/// Whether to include PhysX APEX support.
		/// </summary>
		[RequiresUniqueBuildEnvironment]
		[ConfigFile(ConfigHierarchyType.Engine, "/Script/BuildSettings.BuildSettings", "bCompileApex")]
		public bool bCompileAPEX = true;

		/// <summary>
		/// Whether to include NvCloth.
		/// </summary>
		[RequiresUniqueBuildEnvironment]
		public bool bCompileNvCloth = true;
        
		/// <summary>
		/// Whether to include ICU unicode/i18n support in Core.
		/// </summary>
		[RequiresUniqueBuildEnvironment]
		[ConfigFile(ConfigHierarchyType.Engine, "/Script/BuildSettings.BuildSettings", "bCompileICU")]
		public bool bCompileICU = true;

		/// <summary>
		/// Whether to compile CEF3 support.
		/// </summary>
		[RequiresUniqueBuildEnvironment]
		[ConfigFile(ConfigHierarchyType.Engine, "/Script/BuildSettings.BuildSettings", "bCompileCEF3")]
		public bool bCompileCEF3 = true;

		/// <summary>
		/// Whether to compile the editor or not. Only desktop platforms (Windows or Mac) will use this, other platforms force this to false.
		/// </summary>
		public bool bBuildEditor
		{
			get { return (Type == TargetType.Editor); }
			set { Log.TraceWarning("Setting {0}.bBuildEditor is deprecated. Set {0}.Type instead.", GetType().Name); }
		}

		/// <summary>
		/// Whether to compile code related to building assets. Consoles generally cannot build assets. Desktop platforms generally can.
		/// </summary>
		[RequiresUniqueBuildEnvironment]
		public bool bBuildRequiresCookedData = false;

		/// <summary>
		/// Whether to compile WITH_EDITORONLY_DATA disabled. Only Windows will use this, other platforms force this to false.
		/// </summary>
		[RequiresUniqueBuildEnvironment]
		[CommandLine("-NoEditorOnlyData", Value = "false")]
		public bool bBuildWithEditorOnlyData = true;

		/// <summary>
		/// Manually specified value for bBuildDeveloperTools.
		/// </summary>
		bool? bBuildDeveloperToolsOverride;

		/// <summary>
		/// Whether to compile the developer tools.
		/// </summary>
		[RequiresUniqueBuildEnvironment]
		public bool bBuildDeveloperTools
		{
			set { bBuildDeveloperToolsOverride = value; }
			get { return bBuildDeveloperToolsOverride ?? (bCompileAgainstEngine && (Type == TargetType.Editor || Type == TargetType.Program)); }
		}

		/// <summary>
		/// Whether to force compiling the target platform modules, even if they wouldn't normally be built.
		/// </summary>
		public bool bForceBuildTargetPlatforms = false;

		/// <summary>
		/// Whether to force compiling shader format modules, even if they wouldn't normally be built.
		/// </summary>
		public bool bForceBuildShaderFormats = false;

		/// <summary>
		/// Whether we should compile SQLite using the custom "Unreal" platform (true), or using the native platform (false).
		/// </summary>
		[RequiresUniqueBuildEnvironment]
		[ConfigFile(ConfigHierarchyType.Engine, "/Script/BuildSettings.BuildSettings", "bCompileCustomSQLitePlatform")]
		public bool bCompileCustomSQLitePlatform = true;

		/// <summary>
		/// Whether to compile lean and mean version of UE.
		/// </summary>
		[Obsolete("bCompileLeanAndMeanUE is deprecated. Set bBuildDeveloperTools to the opposite value instead.")]
		public bool bCompileLeanAndMeanUE
		{
			get { return !bBuildDeveloperTools; }
			set { bBuildDeveloperTools = !value; }
		}

        /// <summary>
		/// Whether to utilize cache freed OS allocs with MallocBinned
		/// </summary>
		[RequiresUniqueBuildEnvironment]
		[ConfigFile(ConfigHierarchyType.Engine, "/Script/BuildSettings.BuildSettings", "bUseCacheFreedOSAllocs")]
        public bool bUseCacheFreedOSAllocs = true;

        /// <summary>
        /// Enabled for all builds that include the engine project.  Disabled only when building standalone apps that only link with Core.
        /// </summary>
		[RequiresUniqueBuildEnvironment]
        public bool bCompileAgainstEngine = true;

		/// <summary>
		/// Enabled for all builds that include the CoreUObject project.  Disabled only when building standalone apps that only link with Core.
		/// </summary>
		[RequiresUniqueBuildEnvironment]
		public bool bCompileAgainstCoreUObject = true;

		/// <summary>
		/// Enabled for builds that need to initialize the ApplicationCore module. Command line utilities do not normally need this.
		/// </summary>
		[RequiresUniqueBuildEnvironment]
		public bool bCompileAgainstApplicationCore = true;

		/// <summary>
		/// Whether to compile Recast navmesh generation.
		/// </summary>
		[RequiresUniqueBuildEnvironment]
		[ConfigFile(ConfigHierarchyType.Engine, "/Script/BuildSettings.BuildSettings", "bCompileRecast")]
		public bool bCompileRecast = true;

		/// <summary>
		/// Whether to compile SpeedTree support.
		/// </summary>
		[ConfigFile(ConfigHierarchyType.Engine, "/Script/BuildSettings.BuildSettings", "bCompileSpeedTree")]
		bool? bOverrideCompileSpeedTree;

		/// <summary>
		/// Whether we should compile in support for Simplygon or not.
		/// </summary>
		[RequiresUniqueBuildEnvironment]
		public bool bCompileSpeedTree
		{
			set { bOverrideCompileSpeedTree = value; }
			get { return bOverrideCompileSpeedTree ?? Type == TargetType.Editor; }
		}

		/// <summary>
		/// Enable exceptions for all modules.
		/// </summary>
		[RequiresUniqueBuildEnvironment]
		public bool bForceEnableExceptions = false;

		/// <summary>
		/// Enable inlining for all modules.
		/// </summary>
		[RequiresUniqueBuildEnvironment]
		[XmlConfigFile(Category = "BuildConfiguration")]
		public bool bUseInlining = true;

		/// <summary>
		/// Enable exceptions for all modules.
		/// </summary>
		[RequiresUniqueBuildEnvironment]
		public bool bForceEnableObjCExceptions = false;

		/// <summary>
		/// Enable RTTI for all modules.
		/// </summary>
		[RequiresUniqueBuildEnvironment]
		public bool bForceEnableRTTI = false;

		/// <summary>
		/// Compile server-only code.
		/// </summary>
		[RequiresUniqueBuildEnvironment]
		public bool bWithServerCode = true;

		/// <summary>
		/// Whether to include stats support even without the engine.
		/// </summary>
		[RequiresUniqueBuildEnvironment]
		public bool bCompileWithStatsWithoutEngine = false;

		/// <summary>
		/// Whether to include plugin support.
		/// </summary>
		[RequiresUniqueBuildEnvironment]
		[ConfigFile(ConfigHierarchyType.Engine, "/Script/BuildSettings.BuildSettings", "bCompileWithPluginSupport")]
		public bool bCompileWithPluginSupport = false;

		/// <summary>
		/// Whether to allow plugins which support all target platforms.
		/// </summary>
		[RequiresUniqueBuildEnvironment]
		public bool bIncludePluginsForTargetPlatforms = false;

		/// <summary>
		/// Whether to allow accessibility code in both Slate and the OS layer.
		/// </summary>
		[RequiresUniqueBuildEnvironment]
		public bool bCompileWithAccessibilitySupport = true;

		/// <summary>
		/// Whether to include PerfCounters support.
		/// </summary>
		[RequiresUniqueBuildEnvironment]
		[ConfigFile(ConfigHierarchyType.Engine, "/Script/BuildSettings.BuildSettings", "bWithPerfCounters")]
        public bool bWithPerfCounters = false;

		/// <summary>
		/// Whether to enable support for live coding
		/// </summary>
		[RequiresUniqueBuildEnvironment]
		public bool bWithLiveCoding
		{
			get { return bWithLiveCodingPrivate ?? (Platform == UnrealTargetPlatform.Win64 && Configuration != UnrealTargetConfiguration.Shipping && Type != TargetType.Program); }
			set { bWithLiveCodingPrivate = value; }
		}
		bool? bWithLiveCodingPrivate;

		/// <summary>
		/// Whether to enable support for live coding
		/// </summary>
		[RequiresUniqueBuildEnvironment]
		[XmlConfigFile(Category = "BuildConfiguration")]
		public bool bUseDebugLiveCodingConsole = false;

		/// <summary>
		/// Whether to turn on logging for test/shipping builds.
		/// </summary>
		[RequiresUniqueBuildEnvironment]
        public bool bUseLoggingInShipping = false;

		/// <summary>
		/// Whether to turn on logging to memory for test/shipping builds.
		/// </summary>
		[RequiresUniqueBuildEnvironment]
		public bool bLoggingToMemoryEnabled;

		/// <summary>
		/// Whether to check that the process was launched through an external launcher.
		/// </summary>
        public bool bUseLauncherChecks = false;

		/// <summary>
		/// Whether to turn on checks (asserts) for test/shipping builds.
		/// </summary>
		[RequiresUniqueBuildEnvironment]
		public bool bUseChecksInShipping = false;

		/// <summary>
		/// True if we need FreeType support.
		/// </summary>
		[RequiresUniqueBuildEnvironment]
		[ConfigFile(ConfigHierarchyType.Engine, "/Script/BuildSettings.BuildSettings", "bCompileFreeType")]
		public bool bCompileFreeType = true;

		/// <summary>
		/// True if we want to favor optimizing size over speed.
		/// </summary>
		[RequiresUniqueBuildEnvironment]
		[ConfigFile(ConfigHierarchyType.Engine, "/Script/BuildSettings.BuildSettings", "bCompileForSize")]
		public bool bCompileForSize = false;

        /// <summary>
        /// Whether to compile development automation tests.
        /// </summary>
        public bool bForceCompileDevelopmentAutomationTests = false;

        /// <summary>
        /// Whether to compile performance automation tests.
        /// </summary>
        public bool bForceCompilePerformanceAutomationTests = false;

		/// <summary>
		/// If true, event driven loader will be used in cooked builds. @todoio This needs to be replaced by a runtime solution after async loading refactor.
		/// </summary>
		[RequiresUniqueBuildEnvironment]
		public bool bEventDrivenLoader;

		/// <summary>
		/// Whether the XGE controller worker and modules should be included in the engine build.
		/// These are required for distributed shader compilation using the XGE interception interface.
		/// </summary>
		[XmlConfigFile(Category = "BuildConfiguration")]
		public bool bUseXGEController = true;

		/// <summary>
		/// Whether to use backwards compatible defaults for this module. By default, engine modules always use the latest default settings, while project modules do not (to support
		/// an easier migration path).
		/// </summary>
		public bool bUseBackwardsCompatibleDefaults = true;

		/// <summary>
		/// Enables "include what you use" by default for modules in this target. Changes the default PCH mode for any module in this project to PCHUsageModule.UseExplicitOrSharedPCHs.
		/// </summary>
		[CommandLine("-IWYU")]
		public bool bIWYU = false;

		/// <summary>
		/// Enforce "include what you use" rules; warns if monolithic headers (Engine.h, UnrealEd.h, etc...) are used, and checks that source files include their matching header first.
		/// </summary>
		public bool bEnforceIWYU = true;

		/// <summary>
		/// Whether the final executable should export symbols.
		/// </summary>
		public bool bHasExports = false;

		/// <summary>
		/// Make static libraries for all engine modules as intermediates for this target.
		/// </summary>
		[CommandLine("-Precompile")]
		public bool bPrecompile = false;

		/// <summary>
		/// Whether we should compile with support for OS X 10.9 Mavericks. Used for some tools that we need to be compatible with this version of OS X.
		/// </summary>
		public bool bEnableOSX109Support = false;

		/// <summary>
		/// True if this is a console application that's being built.
		/// </summary>
		public bool bIsBuildingConsoleApplication = false;

		/// <summary>
		/// If true, creates an additional console application. Hack for Windows, where it's not possible to conditionally inherit a parent's console Window depending on how
		/// the application is invoked; you have to link the same executable with a different subsystem setting.
		/// </summary>
		public bool bBuildAdditionalConsoleApp = false;

		/// <summary>
		/// True if debug symbols that are cached for some platforms should not be created.
		/// </summary>
		public bool bDisableSymbolCache = true;

		/// <summary>
		/// Whether to unify C++ code into larger files for faster compilation.
		/// </summary>
		[CommandLine("-DisableUnity", Value = "false")]
		[XmlConfigFile(Category = "BuildConfiguration")]
		public bool bUseUnityBuild = true;

		/// <summary>
		/// Whether to force C++ source files to be combined into larger files for faster compilation.
		/// </summary>
		[CommandLine("-ForceUnity")]
		[XmlConfigFile(Category = "BuildConfiguration")]
		public bool bForceUnityBuild = false;

		/// <summary>
		/// Use a heuristic to determine which files are currently being iterated on and exclude them from unity blobs, result in faster
		/// incremental compile times. The current implementation uses the read-only flag to distinguish the working set, assuming that files will
		/// be made writable by the source control system if they are being modified. This is true for Perforce, but not for Git.
		/// </summary>
		[XmlConfigFile(Category = "BuildConfiguration")]
		public bool bUseAdaptiveUnityBuild = true;

		/// <summary>
		/// Disable optimization for files that are in the adaptive non-unity working set.
		/// </summary>
		[XmlConfigFile(Category = "BuildConfiguration")]
		public bool bAdaptiveUnityDisablesOptimizations = false;

		/// <summary>
		/// Disables force-included PCHs for files that are in the adaptive non-unity working set.
		/// </summary>
		[XmlConfigFile(Category = "BuildConfiguration")]
		public bool bAdaptiveUnityDisablesPCH = false;

		/// <summary>
		/// Backing storage for bAdaptiveUnityDisablesProjectPCH.
		/// </summary>
		[XmlConfigFile(Category = "BuildConfiguration")]
		bool? bAdaptiveUnityDisablesProjectPCHForProjectPrivate;

		/// <summary>
		/// Whether to disable force-included PCHs for project source files in the adaptive non-unity working set. Defaults to bAdaptiveUnityDisablesPCH;
		/// </summary>
		public bool bAdaptiveUnityDisablesPCHForProject
		{
			get { return bAdaptiveUnityDisablesProjectPCHForProjectPrivate ?? bAdaptiveUnityDisablesPCH; }
			set { bAdaptiveUnityDisablesProjectPCHForProjectPrivate = value; }
		}

		/// <summary>
		/// Creates a dedicated PCH for each source file in the working set, allowing faster iteration on cpp-only changes.
		/// </summary>
		[XmlConfigFile(Category = "BuildConfiguration")]
		public bool bAdaptiveUnityCreatesDedicatedPCH = false;

		/// <summary>
		/// Creates a dedicated PCH for each source file in the working set, allowing faster iteration on cpp-only changes.
		/// </summary>
		[XmlConfigFile(Category = "BuildConfiguration")]
		public bool bAdaptiveUnityEnablesEditAndContinue = false;

		/// <summary>
		/// The number of source files in a game module before unity build will be activated for that module.  This
		/// allows small game modules to have faster iterative compile times for single files, at the expense of slower full
		/// rebuild times.  This setting can be overridden by the bFasterWithoutUnity option in a module's Build.cs file.
		/// </summary>
		[XmlConfigFile(Category = "BuildConfiguration")]
		public int MinGameModuleSourceFilesForUnityBuild = 32;

		/// <summary>
		/// Forces shadow variable warnings to be treated as errors on platforms that support it.
		/// </summary>
		[CommandLine("-ShadowVariableErrors")]
		[XmlConfigFile(Category = "BuildConfiguration")]
		public bool bShadowVariableErrors = false;

		/// <summary>
		/// Forces the use of undefined identifiers in conditional expressions to be treated as errors.
		/// </summary>
		[XmlConfigFile(Category = "BuildConfiguration")]
		public bool bUndefinedIdentifierErrors = true;

		/// <summary>
		/// New Monolithic Graphics drivers have optional "fast calls" replacing various D3d functions
		/// </summary>
		[CommandLine("-FastMonoCalls", Value = "true")]
		[CommandLine("-NoFastMonoCalls", Value = "false")]
		[XmlConfigFile(Category = "BuildConfiguration")]
		public bool bUseFastMonoCalls = true;

		/// <summary>
		/// New Xbox driver supports a "fast semantics" context type. This switches it on for the immediate and deferred contexts
		/// Try disabling this if you see rendering issues and/or crashes inthe Xbox RHI.
		/// </summary>
		[XmlConfigFile(Category = "BuildConfiguration")]
		public bool bUseFastSemanticsRenderContexts = true;

		/// <summary>
		/// An approximate number of bytes of C++ code to target for inclusion in a single unified C++ file.
		/// </summary>
		[XmlConfigFile(Category = "BuildConfiguration")]
		public int NumIncludedBytesPerUnityCPP = 384 * 1024;

		/// <summary>
		/// Whether to stress test the C++ unity build robustness by including all C++ files files in a project from a single unified file.
		/// </summary>
		[CommandLine("-StressTestUnity")]
		[XmlConfigFile(Category = "BuildConfiguration")]
		public bool bStressTestUnity = false;

		/// <summary>
		/// Whether to force debug info to be generated.
		/// </summary>
		[CommandLine("-ForceDebugInfo")]
		public bool bForceDebugInfo = false;

		/// <summary>
		/// Whether to globally disable debug info generation; see DebugInfoHeuristics.cs for per-config and per-platform options.
		/// </summary>
		[CommandLine("-NoDebugInfo")]
		[XmlConfigFile(Category = "BuildConfiguration")]
		public bool bDisableDebugInfo = false;

		/// <summary>
		/// Whether to disable debug info generation for generated files. This improves link times for modules that have a lot of generated glue code.
		/// </summary>
		[XmlConfigFile(Category = "BuildConfiguration")]
		public bool bDisableDebugInfoForGeneratedCode = false;

		/// <summary>
		/// Whether to disable debug info on PC in development builds (for faster developer iteration, as link times are extremely fast with debug info disabled).
		/// </summary>
		[XmlConfigFile(Category = "BuildConfiguration")]
		public bool bOmitPCDebugInfoInDevelopment = false;

		/// <summary>
		/// Whether PDB files should be used for Visual C++ builds.
		/// </summary>
		[CommandLine("-NoPDB", Value = "false")]
		[XmlConfigFile(Category = "BuildConfiguration")]
		public bool bUsePDBFiles = false;

		/// <summary>
		/// Whether PCH files should be used.
		/// </summary>
		[CommandLine("-NoPCH", Value = "false")]
		[XmlConfigFile(Category = "BuildConfiguration")]
		public bool bUsePCHFiles = true;

		/// <summary>
		/// The minimum number of files that must use a pre-compiled header before it will be created and used.
		/// </summary>
		[XmlConfigFile(Category = "BuildConfiguration")]
		public int MinFilesUsingPrecompiledHeader = 6;

		/// <summary>
		/// When enabled, a precompiled header is always generated for game modules, even if there are only a few source files
		/// in the module.  This greatly improves compile times for iterative changes on a few files in the project, at the expense of slower
		/// full rebuild times for small game projects.  This can be overridden by setting MinFilesUsingPrecompiledHeaderOverride in
		/// a module's Build.cs file.
		/// </summary>
		[XmlConfigFile(Category = "BuildConfiguration")]
		public bool bForcePrecompiledHeaderForGameModules = true;

		/// <summary>
		/// Whether to use incremental linking or not. Incremental linking can yield faster iteration times when making small changes.
		/// Currently disabled by default because it tends to behave a bit buggy on some computers (PDB-related compile errors).
		/// </summary>
		[CommandLine("-IncrementalLinking")]
		[CommandLine("-NoIncrementalLinking", Value = "false")]
		[XmlConfigFile(Category = "BuildConfiguration")]
		public bool bUseIncrementalLinking = false;

		/// <summary>
		/// Whether to allow the use of link time code generation (LTCG).
		/// </summary>
		[CommandLine("-LTCG")]
		[XmlConfigFile(Category = "BuildConfiguration")]
		public bool bAllowLTCG = false;

        /// <summary>
        /// Whether to enable Profile Guided Optimization (PGO) instrumentation in this build.
        /// </summary>
        [CommandLine("-PGOProfile", Value = "true")]
        [XmlConfigFile(Category = "BuildConfiguration")]
        public bool bPGOProfile = false;

        /// <summary>
        /// Whether to optimize this build with Profile Guided Optimization (PGO).
        /// </summary>
        [CommandLine("-PGOOptimize", Value = "true")]
        [XmlConfigFile(Category = "BuildConfiguration")]
        public bool bPGOOptimize = false;

        /// <summary>
        /// Whether to allow the use of ASLR (address space layout randomization) if supported. Only
        /// applies to shipping builds.
        /// </summary>
        [XmlConfigFile(Category = "BuildConfiguration")]
		public bool bAllowASLRInShipping = true;

		/// <summary>
		/// Whether to support edit and continue.  Only works on Microsoft compilers.
		/// </summary>
		[XmlConfigFile(Category = "BuildConfiguration")]
		public bool bSupportEditAndContinue = false;

		/// <summary>
		/// Whether to omit frame pointers or not. Disabling is useful for e.g. memory profiling on the PC.
		/// </summary>
		[XmlConfigFile(Category = "BuildConfiguration")]
		public bool bOmitFramePointers = true;

		/// <summary>
		/// Whether to strip iOS symbols or not (implied by bGeneratedSYMFile).
		/// </summary>
		[Obsolete("bStripSymbolsOnIOS has been deprecated. Use IOSPlatform.bStripSymbols instead.")]
		public bool bStripSymbolsOnIOS
		{
			get { return IOSPlatform.bStripSymbols; }
			set { IOSPlatform.bStripSymbols = value; }
		}

		/// <summary>
		/// If true, then a stub IPA will be generated when compiling is done (minimal files needed for a valid IPA).
		/// </summary>
		[Obsolete("bCreateStubIPA has been deprecated. Use IOSPlatform.bCreateStubIPA instead.")]
		public bool bCreateStubIPA
		{
			get { return IOSPlatform.bCreateStubIPA; }
			set { IOSPlatform.bCreateStubIPA = value; }
		}

		/// <summary>
		/// If true, then enable memory profiling in the build (defines USE_MALLOC_PROFILER=1 and forces bOmitFramePointers=false).
		/// </summary>
		[XmlConfigFile(Category = "BuildConfiguration")]
		public bool bUseMallocProfiler = false;

		/// <summary>
		/// Enables "Shared PCHs", a feature which significantly speeds up compile times by attempting to
		/// share certain PCH files between modules that UBT detects is including those PCH's header files.
		/// </summary>
		[CommandLine("-NoSharedPCH", Value = "false")]
		[XmlConfigFile(Category = "BuildConfiguration")]
		public bool bUseSharedPCHs = true;

		/// <summary>
		/// True if Development and Release builds should use the release configuration of PhysX/APEX.
		/// </summary>
		[XmlConfigFile(Category = "BuildConfiguration")]
		public bool bUseShippingPhysXLibraries = false;

        /// <summary>
        /// True if Development and Release builds should use the checked configuration of PhysX/APEX. if bUseShippingPhysXLibraries is true this is ignored.
        /// </summary>
		[XmlConfigFile(Category = "BuildConfiguration")]
        public bool bUseCheckedPhysXLibraries = false;

		/// <summary>
		/// Tells the UBT to check if module currently being built is violating EULA.
		/// </summary>
		[XmlConfigFile(Category = "BuildConfiguration")]
		public bool bCheckLicenseViolations = true;

		/// <summary>
		/// Tells the UBT to break build if module currently being built is violating EULA.
		/// </summary>
		[XmlConfigFile(Category = "BuildConfiguration")]
		public bool bBreakBuildOnLicenseViolation = true;

		/// <summary>
		/// Whether to use the :FASTLINK option when building with /DEBUG to create local PDBs on Windows. Fast, but currently seems to have problems finding symbols in the debugger.
		/// </summary>
		[CommandLine("-FastPDB")]
		[XmlConfigFile(Category = "BuildConfiguration")]
		public bool? bUseFastPDBLinking;

		/// <summary>
		/// Outputs a map file as part of the build.
		/// </summary>
		[CommandLine("-MapFile")]
		[XmlConfigFile(Category = "BuildConfiguration")]
		public bool bCreateMapFile = false;

		/// <summary>
		/// Bundle version for Mac apps.
		/// </summary>
		[CommandLine("-BundleVersion")]
		public string BundleVersion = null;

		/// <summary>
		/// Whether to deploy the executable after compilation on platforms that require deployment.
		/// </summary>
		[CommandLine("-Deploy")]
		[CommandLine("-SkipDeploy", Value = "false")]
		public bool bDeployAfterCompile = false;

		/// <summary>
		/// When enabled, allows XGE to compile pre-compiled header files on remote machines.  Otherwise, PCHs are always generated locally.
		/// </summary>
		public bool bAllowRemotelyCompiledPCHs = false;

		/// <summary>
		/// Whether headers in system paths should be checked for modification when determining outdated actions.
		/// </summary>
		[XmlConfigFile(Category = "BuildConfiguration")]
		public bool bCheckSystemHeadersForModification;

		/// <summary>
		/// Whether to disable linking for this target.
		/// </summary>
		[CommandLine("-NoLink")]
		public bool bDisableLinking = false;

		/// <summary>
		/// Indicates that this is a formal build, intended for distribution. This flag is automatically set to true when Build.version has a changelist set.
		/// The only behavior currently bound to this flag is to compile the default resource file separately for each binary so that the OriginalFilename field is set correctly. 
		/// By default, we only compile the resource once to reduce build times.
		/// </summary>
		[CommandLine("-Formal")]
		public bool bFormalBuild = false;

		/// <summary>
		/// Whether to clean Builds directory on a remote Mac before building.
		/// </summary>
		[CommandLine("-FlushMac")]
		[XmlConfigFile(Category = "BuildConfiguration")]
		public bool bFlushBuildDirOnRemoteMac = false;

		/// <summary>
		/// Whether to write detailed timing info from the compiler and linker.
		/// </summary>
		[CommandLine("-Timing")]
		[XmlConfigFile(Category = "BuildConfiguration")]
		public bool bPrintToolChainTimingInfo = false;

		/// <summary>
		/// Whether to parse timing data into a tracing file compatible with chrome://tracing.
		/// </summary>
		[CommandLine("-Tracing")]
		[XmlConfigFile(Category = "BuildConfiguration")]
		public bool bParseTimingInfoForTracing = false;

		/// <summary>
		/// Whether to expose all symbols as public by default on POSIX platforms
		/// </summary>
		[CommandLine("-PublicSymbolsByDefault")]
		[XmlConfigFile(Category = "BuildConfiguration")]
		public bool bPublicSymbolsByDefault = false;

		/// <summary>
		/// Allows overriding the toolchain to be created for this target. This must match the name of a class declared in the UnrealBuildTool assembly.
		/// </summary>
		[CommandLine("-ToolChain")]
		public string ToolChainName = null;

		/// <summary>
		/// Whether to allow engine configuration to determine if we can load unverified certificates.
		/// </summary>
		public bool bDisableUnverifiedCertificates = false;

		/// <summary>
		/// Whether to load generated ini files in cooked build, (GameUserSettings.ini loaded either way)
		/// </summary>
		public bool bAllowGeneratedIniWhenCooked = true;

		/// <summary>
		/// Whether to load non-ufs ini files in cooked build, (GameUserSettings.ini loaded either way)
		/// </summary>
		public bool bAllowNonUFSIniWhenCooked = true;

		/// <summary>
		/// Add all the public folders as include paths for the compile environment.
		/// </summary>
		public bool bLegacyPublicIncludePaths = true;

		/// <summary>
		/// Which C++ stanard to use for compiling this target
		/// </summary>
		[RequiresUniqueBuildEnvironment]
		[XmlConfigFile(Category = "BuildConfiguration")]
		public CppStandardVersion CppStandard = CppStandardVersion.Default;

		/// <summary>
		/// Do not allow manifest changes when building this target. Used to cause earlier errors when building multiple targets with a shared build environment.
		/// </summary>
		[CommandLine("-NoManifestChanges")]
		internal bool bNoManifestChanges = false;

		/// <summary>
		/// The build version string
		/// </summary>
		[CommandLine("-BuildVersion")]
		public string BuildVersion;

		/// <summary>
		/// Specifies how to link modules in this target (monolithic or modular). This is currently protected for backwards compatibility. Call the GetLinkType() accessor
		/// until support for the deprecated ShouldCompileMonolithic() override has been removed.
		/// </summary>
		public TargetLinkType LinkType
		{
			get
			{
				return (LinkTypePrivate != TargetLinkType.Default) ? LinkTypePrivate : ((Type == global::UnrealBuildTool.TargetType.Editor) ? TargetLinkType.Modular : TargetLinkType.Monolithic);
			}
			set
			{
				LinkTypePrivate = value;
			}
		}

		/// <summary>
		/// Backing storage for the LinkType property.
		/// </summary>
		[RequiresUniqueBuildEnvironment]
		[CommandLine("-Monolithic", Value ="Monolithic")]
		[CommandLine("-Modular", Value ="Modular")]
		TargetLinkType LinkTypePrivate = TargetLinkType.Default;

		/// <summary>
		/// Macros to define globally across the whole target.
		/// </summary>
		[RequiresUniqueBuildEnvironment]
		[CommandLine("-Define:")]
		public List<string> GlobalDefinitions = new List<string>();

		/// <summary>
		/// Macros to define across all macros in the project.
		/// </summary>
		public List<string> ProjectDefinitions = new List<string>();

		/// <summary>
		/// Specifies the name of the launch module. For modular builds, this is the module that is compiled into the target's executable.
		/// </summary>
		public string LaunchModuleName
		{
			get
			{
				return (LaunchModuleNamePrivate == null && Type != global::UnrealBuildTool.TargetType.Program)? "Launch" : LaunchModuleNamePrivate;
			}
			set
			{
				LaunchModuleNamePrivate = value;
			}
		}

		/// <summary>
		/// Backing storage for the LaunchModuleName property.
		/// </summary>
		private string LaunchModuleNamePrivate;

		/// <summary>
		/// Specifies the path to write a header containing public definitions for this target. Useful when building a DLL to be consumed by external build processes.
		/// </summary>
		public string ExportPublicHeader;

		/// <summary>
		/// List of additional modules to be compiled into the target.
		/// </summary>
		public List<string> ExtraModuleNames = new List<string>();

		/// <summary>
		/// Path to a manifest to output for this target
		/// </summary>
		[CommandLine("-Manifest")]
		public List<FileReference> ManifestFileNames = new List<FileReference>();

		/// <summary>
		/// Path to a list of dependencies for this target, when precompiling
		/// </summary>
		[CommandLine("-DependencyList")]
		public List<FileReference> DependencyListFileNames = new List<FileReference>();

		/// <summary>
		/// Backing storage for the BuildEnvironment property
		/// </summary>
		[CommandLine("-SharedBuildEnvironment", Value = "Shared")]
		[CommandLine("-UniqueBuildEnvironment", Value = "Unique")]
		private TargetBuildEnvironment? BuildEnvironmentOverride;

		/// <summary>
		/// Specifies the build environment for this target. See TargetBuildEnvironment for more information on the available options.
		/// </summary>
		public TargetBuildEnvironment BuildEnvironment
		{
			get
			{
				if(BuildEnvironmentOverride.HasValue)
				{
					return BuildEnvironmentOverride.Value;
				}
				if (Type == TargetType.Program && ProjectFile != null && File.IsUnderDirectory(ProjectFile.Directory))
				{
					return TargetBuildEnvironment.Unique;
				}
				else if (UnrealBuildTool.IsEngineInstalled() || LinkType != TargetLinkType.Monolithic)
				{
					return TargetBuildEnvironment.Shared;
				}
				else
				{
					return TargetBuildEnvironment.Unique;
				}
			}
			set 
			{ 
				BuildEnvironmentOverride = value; 
			}
		}

		/// <summary>
		/// Whether to ignore violations to the shared build environment (eg. editor targets modifying definitions)
		/// </summary>
		[CommandLine("-OverrideBuildEnvironment")]
		public bool bOverrideBuildEnvironment = false;

		/// <summary>
		/// Specifies a list of steps which should be executed before this target is built, in the context of the host platform's shell.
		/// The following variables will be expanded before execution: 
		/// $(EngineDir), $(ProjectDir), $(TargetName), $(TargetPlatform), $(TargetConfiguration), $(TargetType), $(ProjectFile).
		/// </summary>
		public List<string> PreBuildSteps = new List<string>();

		/// <summary>
		/// Specifies a list of steps which should be executed after this target is built, in the context of the host platform's shell.
		/// The following variables will be expanded before execution: 
		/// $(EngineDir), $(ProjectDir), $(TargetName), $(TargetPlatform), $(TargetConfiguration), $(TargetType), $(ProjectFile).
		/// </summary>
		public List<string> PostBuildSteps = new List<string>();

		/// <summary>
		/// Specifies additional build products produced as part of this target.
		/// </summary>
		public List<string> AdditionalBuildProducts = new List<string>();

		/// <summary>
		/// Additional arguments to pass to the compiler
		/// </summary>
		[RequiresUniqueBuildEnvironment]
		[CommandLine("-CompilerArguments=")]
		public string AdditionalCompilerArguments;

		/// <summary>
		/// Additional arguments to pass to the linker
		/// </summary>
		[RequiresUniqueBuildEnvironment]
		[CommandLine("-LinkerArguments=")]
		public string AdditionalLinkerArguments;

		/// <summary>
		/// When generating project files, specifies the name of the project file to use when there are multiple targets of the same type.
		/// </summary>
		public string GeneratedProjectName;

		/// <summary>
		/// Android-specific target settings.
		/// </summary>
		[ConfigSubObject]
		public AndroidTargetRules AndroidPlatform = new AndroidTargetRules();

		/// <summary>
		/// HTML5-specific target settings.
		/// </summary>
		[ConfigSubObject]
		public HTML5TargetRules HTML5Platform = new HTML5TargetRules();

		/// <summary>
		/// IOS-specific target settings.
		/// </summary>
		[ConfigSubObject]
		public IOSTargetRules IOSPlatform = new IOSTargetRules();

		/// <summary>
		/// Lumin-specific target settings.
		/// </summary>
		[ConfigSubObject]
		public LuminTargetRules LuminPlatform = new LuminTargetRules();

		/// <summary>
		/// Linux-specific target settings.
		/// </summary>
		[ConfigSubObject]
		public LinuxTargetRules LinuxPlatform = new LinuxTargetRules();

		/// <summary>
		/// Mac-specific target settings.
		/// </summary>
		[ConfigSubObject]
		public MacTargetRules MacPlatform = new MacTargetRules();

		/// <summary>
		/// PS4-specific target settings.
		/// </summary>
		[ConfigSubObject]
		public PS4TargetRules PS4Platform = new PS4TargetRules();

		/// <summary>
		/// Switch-specific target settings.
		/// </summary>
		[ConfigSubObject]
		public SwitchTargetRules SwitchPlatform = new SwitchTargetRules();

		/// <summary>
		/// Windows-specific target settings.
		/// </summary>
		[ConfigSubObject]
		public WindowsTargetRules WindowsPlatform; // Requires 'this' parameter; initialized in constructor

		/// <summary>
		/// Xbox One-specific target settings.
		/// </summary>
		[ConfigSubObject]
		public XboxOneTargetRules XboxOnePlatform = new XboxOneTargetRules();

		/// <summary>
		/// HoloLens-specific target settings.
		/// </summary>
		public HoloLensTargetRules HoloLensPlatform = new HoloLensTargetRules();

		/// <summary>
		/// Constructor.
		/// </summary>
		/// <param name="Target">Information about the target being built</param>
		public TargetRules(TargetInfo Target)
		{
			this.Name = Target.Name;
			this.Platform = Target.Platform;
			this.Configuration = Target.Configuration;
			this.Architecture = Target.Architecture;
			this.ProjectFile = Target.ProjectFile;
			this.Version = Target.Version;
			this.WindowsPlatform = new WindowsTargetRules(this);

			// Read settings from config files
			foreach(object ConfigurableObject in GetConfigurableObjects())
			{
				ConfigCache.ReadSettings(DirectoryReference.FromFile(ProjectFile), Platform, ConfigurableObject, ConfigValueTracker);
				XmlConfig.ApplyTo(ConfigurableObject);
			}

			// If we've got a changelist set, set that we're making a formal build
			bFormalBuild = (Version.Changelist != 0 && Version.IsPromotedBuild);

			// Allow the build platform to set defaults for this target
			UEBuildPlatform.GetBuildPlatform(Platform).ResetTarget(this);

			// Set the default build version
			if(String.IsNullOrEmpty(BuildVersion))
			{
				if(String.IsNullOrEmpty(Target.Version.BuildVersionString))
				{
					BuildVersion = String.Format("{0}-CL-{1}", Target.Version.BranchName, Target.Version.Changelist);
				}
				else
				{
					BuildVersion = Target.Version.BuildVersionString;
				}
			}

			// Setup macros for signing and encryption keys
			EncryptionAndSigning.CryptoSettings CryptoSettings = EncryptionAndSigning.ParseCryptoSettings(DirectoryReference.FromFile(ProjectFile), Platform);
			if (CryptoSettings.IsAnyEncryptionEnabled())
			{
				ProjectDefinitions.Add(String.Format("IMPLEMENT_ENCRYPTION_KEY_REGISTRATION()=UE_REGISTER_ENCRYPTION_KEY({0})", FormatHexBytes(CryptoSettings.EncryptionKey.Key)));
			}
			else
			{
				ProjectDefinitions.Add("IMPLEMENT_ENCRYPTION_KEY_REGISTRATION()=");
			}

			if (CryptoSettings.IsPakSigningEnabled())
			{
				ProjectDefinitions.Add(String.Format("IMPLEMENT_SIGNING_KEY_REGISTRATION()=UE_REGISTER_SIGNING_KEY(UE_LIST_ARGUMENT({0}), UE_LIST_ARGUMENT({1}))", FormatHexBytes(CryptoSettings.SigningKey.PublicKey.Exponent), FormatHexBytes(CryptoSettings.SigningKey.PublicKey.Modulus)));
			}
			else
			{
				ProjectDefinitions.Add("IMPLEMENT_SIGNING_KEY_REGISTRATION()=");
			}
		}

		/// <summary>
		/// Formats an array of bytes as a sequence of values
		/// </summary>
		/// <param name="Data">The data to convert into a string</param>
		/// <returns>List of hexadecimal bytes</returns>
		private static string FormatHexBytes(byte[] Data)
		{
			return String.Join(",", Data.Select(x => String.Format("0x{0:X2}", x)));
		}

		/// <summary>
		/// Override any settings required for the selected target type
		/// </summary>
		internal void SetOverridesForTargetType()
		{
			if(Type == global::UnrealBuildTool.TargetType.Game)
			{
				// Do not include the editor
				bBuildWithEditorOnlyData = false;

				// Require cooked data
				bBuildRequiresCookedData = true;

				// Compile the engine
				bCompileAgainstEngine = true;

				// only have exports in modular builds
				bHasExports = (LinkType == TargetLinkType.Modular);

				// Tag it as a 'Game' build
				GlobalDefinitions.Add("UE_GAME=1");
			}
			else if(Type == global::UnrealBuildTool.TargetType.Client)
			{
				// Do not include the editor
				bBuildWithEditorOnlyData = false;

				// Require cooked data
				bBuildRequiresCookedData = true;

				// Compile the engine
				bCompileAgainstEngine = true;

				// Disable server code
				bWithServerCode = false;

				// only have exports in modular builds
				bHasExports = (LinkType == TargetLinkType.Modular);

				// Tag it as a 'Game' build
				GlobalDefinitions.Add("UE_GAME=1");
			}
			else if(Type == global::UnrealBuildTool.TargetType.Editor)
			{
				// Do not include the editor
				bBuildWithEditorOnlyData = true;

				// Require cooked data
				bBuildRequiresCookedData = false;

				// Compile the engine
				bCompileAgainstEngine = true;

				//enable PerfCounters
				bWithPerfCounters = true;

				// Include all plugins
				bIncludePluginsForTargetPlatforms = true;

				// Create an additional console app for the editor
				bBuildAdditionalConsoleApp = true;

				// only have exports in modular builds
				bHasExports = (LinkType == TargetLinkType.Modular);

				// Tag it as a 'Editor' build
				GlobalDefinitions.Add("UE_EDITOR=1");
			}
			else if(Type == global::UnrealBuildTool.TargetType.Server)
			{
				// Do not include the editor
				bBuildWithEditorOnlyData = false;

				// Require cooked data
				bBuildRequiresCookedData = true;

				// Compile the engine
				bCompileAgainstEngine = true;
			
				//enable PerfCounters
				bWithPerfCounters = true;

				// only have exports in modular builds
				bHasExports = (LinkType == TargetLinkType.Modular);

				// Tag it as a 'Server' build
				GlobalDefinitions.Add("UE_SERVER=1");
				GlobalDefinitions.Add("USE_NULL_RHI=1");
			}
		}

		/// <summary>
		/// Checks whether nativization is enabled for this target, and determine the path for the nativized plugin
		/// </summary>
		/// <returns>The nativized plugin file, or null if nativization is not enabled</returns>
		internal FileReference GetNativizedPlugin()
		{
			if (ProjectFile != null && (Type == TargetType.Game || Type == TargetType.Client || Type == TargetType.Server))
			{
				// Read the config files for this project
				ConfigHierarchy Config = ConfigCache.ReadHierarchy(ConfigHierarchyType.Game, ProjectFile.Directory, BuildHostPlatform.Current.Platform);
				if (Config != null)
				{
					// Determine whether or not the user has enabled nativization of Blueprint assets at cook time (default is 'Disabled')
					string NativizationMethod;
					if (Config.TryGetValue("/Script/UnrealEd.ProjectPackagingSettings", "BlueprintNativizationMethod", out NativizationMethod) && NativizationMethod != "Disabled")
					{
						string PlatformName;
						if (Platform == UnrealTargetPlatform.Win32 || Platform == UnrealTargetPlatform.Win64)
						{
							PlatformName = "Windows";
						}
						else
						{
							PlatformName = Platform.ToString();
						}

						// Temp fix to force platforms that only support "Game" configurations at cook time to the correct path.
						string ProjectTargetType;
						if (Platform == UnrealTargetPlatform.Win32 || Platform == UnrealTargetPlatform.Win64 || Platform == UnrealTargetPlatform.Linux || Platform == UnrealTargetPlatform.Mac)
						{
							ProjectTargetType = Type.ToString();
						}
						else
						{
							ProjectTargetType = "Game";
						}

						FileReference PluginFile = FileReference.Combine(ProjectFile.Directory, "Intermediate", "Plugins", "NativizedAssets", PlatformName, ProjectTargetType, "NativizedAssets.uplugin");
						if (FileReference.Exists(PluginFile))
						{
							return PluginFile;
						}
						else
						{
							Log.TraceWarning("{0} is configured for nativization, but is missing the generated code plugin at \"{1}\". Make sure to cook {2} data before attempting to build the {3} target. If data was cooked with nativization enabled, this can also mean there were no Blueprint assets that required conversion, in which case this warning can be safely ignored.", Name, PluginFile.FullName, Type.ToString(), Platform.ToString());
						}
					}
				}
			}
			return null;
		}

		/// <summary>
		/// Gets a list of platforms that this target supports
		/// </summary>
		/// <returns>Array of platforms that the target supports</returns>
		internal UnrealTargetPlatform[] GetSupportedPlatforms()
		{
			// Otherwise take the SupportedPlatformsAttribute from the first type in the inheritance chain that supports it
			for (Type CurrentType = GetType(); CurrentType != null; CurrentType = CurrentType.BaseType)
			{
				object[] Attributes = GetType().GetCustomAttributes(typeof(SupportedPlatformsAttribute), false);
				if (Attributes.Length > 0)
				{
					return Attributes.OfType<SupportedPlatformsAttribute>().SelectMany(x => x.Platforms).Distinct().ToArray();
				}
			}

			// Otherwise, get the default for the target type
			if (Type == TargetType.Program)
			{
				return Utils.GetPlatformsInClass(UnrealPlatformClass.Desktop);
			}
			else if (Type == TargetType.Editor)
			{
				return Utils.GetPlatformsInClass(UnrealPlatformClass.Editor);
			}
			else
			{
				return Utils.GetPlatformsInClass(UnrealPlatformClass.All);
			}
		}

		/// <summary>
		/// Finds all the subobjects which can be configured by command line options and config files
		/// </summary>
		/// <returns>Sequence of objects</returns>
		internal IEnumerable<object> GetConfigurableObjects()
		{
			yield return this;

			foreach(FieldInfo Field in GetType().GetFields(BindingFlags.Public | BindingFlags.Instance))
			{
				if(Field.GetCustomAttribute<ConfigSubObjectAttribute>() != null)
				{
					yield return Field.GetValue(this);
				}
			}
		}

		/// <summary>
		/// Gets the host platform being built on
		/// </summary>
		public UnrealTargetPlatform HostPlatform
		{
			get { return BuildHostPlatform.Current.Platform; }
		}

		/// <summary>
		/// Expose the bGenerateProjectFiles flag to targets, so we can modify behavior as appropriate for better intellisense
		/// </summary>
		public bool bGenerateProjectFiles
		{
			get { return ProjectFileGenerator.bGenerateProjectFiles; }
		}

		/// <summary>
		/// Expose a setting for whether or not the engine is installed
		/// </summary>
		/// <returns>Flag for whether the engine is installed</returns>
		public bool bIsEngineInstalled
		{
			get { return UnrealBuildTool.IsEngineInstalled(); }
		}
	}

	/// <summary>
	/// Read-only wrapper around an existing TargetRules instance. This exposes target settings to modules without letting them to modify the global environment.
	/// </summary>
	public partial class ReadOnlyTargetRules
	{
		/// <summary>
		/// The writeable TargetRules instance
		/// </summary>
		TargetRules Inner;

		/// <summary>
		/// Constructor
		/// </summary>
		/// <param name="Inner">The TargetRules instance to wrap around</param>
		public ReadOnlyTargetRules(TargetRules Inner)
		{
			this.Inner = Inner;
			AndroidPlatform = new ReadOnlyAndroidTargetRules(Inner.AndroidPlatform);
			HTML5Platform = new ReadOnlyHTML5TargetRules(Inner.HTML5Platform);
			IOSPlatform = new ReadOnlyIOSTargetRules(Inner.IOSPlatform);
			LuminPlatform = new ReadOnlyLuminTargetRules(Inner.LuminPlatform);
			LinuxPlatform = new ReadOnlyLinuxTargetRules(Inner.LinuxPlatform);
			MacPlatform = new ReadOnlyMacTargetRules(Inner.MacPlatform);
			PS4Platform = new ReadOnlyPS4TargetRules(Inner.PS4Platform);
			SwitchPlatform = new ReadOnlySwitchTargetRules(Inner.SwitchPlatform);
			WindowsPlatform = new ReadOnlyWindowsTargetRules(Inner.WindowsPlatform);
			XboxOnePlatform = new ReadOnlyXboxOneTargetRules(Inner.XboxOnePlatform);
			HoloLensPlatform = new ReadOnlyHoloLensTargetRules(Inner.HoloLensPlatform);
		}

		/// <summary>
		/// Accessors for fields on the inner TargetRules instance
		/// </summary>
		#region Read-only accessor properties 
		#if !__MonoCS__
		#pragma warning disable CS1591
		#endif

		public string Name
		{
			get { return Inner.Name; }
		}

		internal FileReference File
		{
			get { return Inner.File; }
		}

		public UnrealTargetPlatform Platform
		{
			get { return Inner.Platform; }
		}

		public UnrealTargetConfiguration Configuration
		{
			get { return Inner.Configuration; }
		}

		public string Architecture
		{
			get { return Inner.Architecture; }
		}

		public FileReference ProjectFile
		{
			get { return Inner.ProjectFile; }
		}

		public ReadOnlyBuildVersion Version
		{
			get { return Inner.Version; }
		}

		public TargetType Type
		{
			get { return Inner.Type; }
		}

		internal ConfigValueTracker ConfigValueTracker
		{
			get { return Inner.ConfigValueTracker; }
		}

		public bool bUsesSteam
		{
			get { return Inner.bUsesSteam; }
		}

		public bool bUsesCEF3
		{
			get { return Inner.bUsesCEF3; }
		}

		public bool bUsesSlate
		{
			get { return Inner.bUsesSlate; }
		}

		public bool bUseStaticCRT
		{
			get { return Inner.bUseStaticCRT; }
		}

		public bool bDebugBuildsActuallyUseDebugCRT
		{
			get { return Inner.bDebugBuildsActuallyUseDebugCRT; }
		}

		public bool bOutputPubliclyDistributable
		{
			get { return Inner.bOutputPubliclyDistributable; }
		}

		public UnrealTargetConfiguration UndecoratedConfiguration
		{
			get { return Inner.UndecoratedConfiguration; }
		}

		[Obsolete("bBuildAllPlugins has been deprecated. Use bPrecompile to build all modules which are not part of the target.")]
		public bool bBuildAllPlugins
		{
			get { return Inner.bBuildAllPlugins; }
		}

		public bool bBuildAllModules
		{
			get { return Inner.bBuildAllModules; }
		}

		public IEnumerable<string> AdditionalPlugins
		{
			get { return Inner.AdditionalPlugins; }
		}

		public IEnumerable<string> EnablePlugins
		{
			get { return Inner.EnablePlugins; }
		}

		public IEnumerable<string> DisablePlugins
		{
			get { return Inner.DisablePlugins; }
		}

		public string PakSigningKeysFile
		{
			get { return Inner.PakSigningKeysFile; }
		}

		public string SolutionDirectory
		{
			get { return Inner.SolutionDirectory; }
		}

		public bool? bBuildInSolutionByDefault
		{
			get { return Inner.bBuildInSolutionByDefault; }
		}

		public string ExeBinariesSubFolder
		{
			get { return Inner.ExeBinariesSubFolder; }
		}

		public EGeneratedCodeVersion GeneratedCodeVersion
		{
			get { return Inner.GeneratedCodeVersion; }
		}
		public bool bEnableMeshEditor
		{
			get { return Inner.bEnableMeshEditor; }
		}

		public bool bCompileChaos
		{
			get { return Inner.bCompileChaos; }
		}

        public bool bUseChaos
        {
            get { return Inner.bUseChaos; }
        }

        public bool bCompileImmediatePhysics
		{
			get { return Inner.bCompileImmediatePhysics; }
		}

		public bool bCustomSceneQueryStructure
		{
			get { return Inner.bCustomSceneQueryStructure; }
		}

		public bool bCompilePhysX
		{
			get { return Inner.bCompilePhysX; }
		}

		public bool bCompileAPEX
		{
			get { return Inner.bCompileAPEX; }
		}

		public bool bCompileNvCloth
		{
			get { return Inner.bCompileNvCloth; }
		}

		public bool bCompileICU
		{
			get { return Inner.bCompileICU; }
		}

		public bool bCompileCEF3
		{
			get { return Inner.bCompileCEF3; }
		}

		public bool bBuildEditor
		{
			get { return Inner.bBuildEditor; }
		}

		public bool bBuildRequiresCookedData
		{
			get { return Inner.bBuildRequiresCookedData; }
		}

		public bool bBuildWithEditorOnlyData
		{
			get { return Inner.bBuildWithEditorOnlyData; }
		}

		public bool bBuildDeveloperTools
		{
			get { return Inner.bBuildDeveloperTools; }
		}

		public bool bForceBuildTargetPlatforms
		{
			get { return Inner.bForceBuildTargetPlatforms; }
		}

		public bool bForceBuildShaderFormats
		{
			get { return Inner.bForceBuildShaderFormats; }
		}

		public bool bCompileCustomSQLitePlatform
		{
			get { return Inner.bCompileCustomSQLitePlatform; }
		}

		[Obsolete("bCompileLeanAndMeanUE is deprecated. Use bBuildDeveloperTools instead.")]
		public bool bCompileLeanAndMeanUE
		{
			get { return Inner.bCompileLeanAndMeanUE; }
		}

        public bool bUseCacheFreedOSAllocs
        {
            get { return Inner.bUseCacheFreedOSAllocs; }
        }

        public bool bCompileAgainstEngine
		{
			get { return Inner.bCompileAgainstEngine; }
		}

		public bool bCompileAgainstCoreUObject
		{
			get { return Inner.bCompileAgainstCoreUObject; }
		}

		public bool bCompileAgainstApplicationCore
		{
			get { return Inner.bCompileAgainstApplicationCore; }
		}

		public bool bCompileRecast
		{
			get { return Inner.bCompileRecast; }
		}

		public bool bCompileSpeedTree
		{
			get { return Inner.bCompileSpeedTree; }
		}

		public bool bForceEnableExceptions
		{
			get { return Inner.bForceEnableExceptions; }
		}

		public bool bForceEnableObjCExceptions
		{
			get { return Inner.bForceEnableObjCExceptions; }
		}

		public bool bForceEnableRTTI
		{
			get { return Inner.bForceEnableRTTI; }
		}

		public bool bUseInlining
		{
			get { return Inner.bUseInlining; }
		}

		public bool bWithServerCode
		{
			get { return Inner.bWithServerCode; }
		}

		public bool bCompileWithStatsWithoutEngine
		{
			get { return Inner.bCompileWithStatsWithoutEngine; }
		}

		public bool bCompileWithPluginSupport
		{
			get { return Inner.bCompileWithPluginSupport; }
		}

		public bool bIncludePluginsForTargetPlatforms
		{
			get { return Inner.bIncludePluginsForTargetPlatforms; }
		}

		public bool bCompileWithAccessibilitySupport
		{
			get { return Inner.bCompileWithAccessibilitySupport; }
		}

		public bool bWithPerfCounters
		{
			get { return Inner.bWithPerfCounters; }
		}

		public bool bWithLiveCoding
		{
			get { return Inner.bWithLiveCoding; }
		}

		public bool bUseDebugLiveCodingConsole
		{
			get { return Inner.bUseDebugLiveCodingConsole; }
		}

		public bool bUseLoggingInShipping
		{
			get { return Inner.bUseLoggingInShipping; }
		}

		public bool bLoggingToMemoryEnabled
		{
			get { return Inner.bLoggingToMemoryEnabled; }
		}

        public bool bUseLauncherChecks
		{
			get { return Inner.bUseLauncherChecks; }
		}

		public bool bUseChecksInShipping
		{
			get { return Inner.bUseChecksInShipping; }
		}

		public bool bCompileFreeType
		{
			get { return Inner.bCompileFreeType; }
		}

		public bool bCompileForSize
		{
			get { return Inner.bCompileForSize; }
		}

        public bool bForceCompileDevelopmentAutomationTests
		{
			get { return Inner.bForceCompileDevelopmentAutomationTests; }
		}

        public bool bForceCompilePerformanceAutomationTests
		{
			get { return Inner.bForceCompilePerformanceAutomationTests; }
		}

		public bool bUseXGEController
		{
			get { return Inner.bUseXGEController; }
		}

		public bool bEventDrivenLoader
		{
			get { return Inner.bEventDrivenLoader; }
		}

		public bool bUseBackwardsCompatibleDefaults
		{
			get { return Inner.bUseBackwardsCompatibleDefaults; }
		}

		public bool bIWYU
		{
			get { return Inner.bIWYU; }
		}

		public bool bEnforceIWYU
		{
			get { return Inner.bEnforceIWYU; }
		}

		public bool bHasExports
		{
			get { return Inner.bHasExports; }
		}

		public bool bPrecompile
		{
			get { return Inner.bPrecompile; }
		}

		public bool bEnableOSX109Support
		{
			get { return Inner.bEnableOSX109Support; }
		}

		public bool bIsBuildingConsoleApplication
		{
			get { return Inner.bIsBuildingConsoleApplication; }
		}

		public bool bBuildAdditionalConsoleApp
		{
			get { return Inner.bBuildAdditionalConsoleApp; }
		}
		
		public bool bDisableSymbolCache
		{
			get { return Inner.bDisableSymbolCache; }
		}

		public bool bUseUnityBuild
		{
			get { return Inner.bUseUnityBuild; }
		}

		public bool bForceUnityBuild
		{
			get { return Inner.bForceUnityBuild; }
		}

		public bool bAdaptiveUnityDisablesOptimizations
		{
			get { return Inner.bAdaptiveUnityDisablesOptimizations; }
		}

		public bool bAdaptiveUnityDisablesPCH
		{
			get { return Inner.bAdaptiveUnityDisablesPCH; }
		}

		public bool bAdaptiveUnityDisablesPCHForProject
		{
			get { return Inner.bAdaptiveUnityDisablesPCHForProject; }
		}

		public bool bAdaptiveUnityCreatesDedicatedPCH
		{
			get { return Inner.bAdaptiveUnityCreatesDedicatedPCH; }
		}

		public bool bAdaptiveUnityEnablesEditAndContinue
		{
			get { return Inner.bAdaptiveUnityEnablesEditAndContinue; }
		}

		public int MinGameModuleSourceFilesForUnityBuild
		{
			get { return Inner.MinGameModuleSourceFilesForUnityBuild; }
		}

		public bool bShadowVariableErrors
		{
			get { return Inner.bShadowVariableErrors; }
		}

		public bool bUndefinedIdentifierErrors
		{
			get { return Inner.bUndefinedIdentifierErrors; }
		}

		public bool bUseFastMonoCalls
		{
			get { return Inner.bUseFastMonoCalls; }
		}

		public bool bUseFastSemanticsRenderContexts
		{
			get { return Inner.bUseFastSemanticsRenderContexts; }
		}

		public int NumIncludedBytesPerUnityCPP
		{
			get { return Inner.NumIncludedBytesPerUnityCPP; }
		}

		public bool bStressTestUnity
		{
			get { return Inner.bStressTestUnity; }
		}

		public bool bDisableDebugInfo
		{
			get { return Inner.bDisableDebugInfo; }
		}

		public bool bDisableDebugInfoForGeneratedCode
		{
			get { return Inner.bDisableDebugInfoForGeneratedCode; }
		}

		public bool bOmitPCDebugInfoInDevelopment
		{
			get { return Inner.bOmitPCDebugInfoInDevelopment; }
		}

		public bool bUsePDBFiles
		{
			get { return Inner.bUsePDBFiles; }
		}

		public bool bUsePCHFiles
		{
			get { return Inner.bUsePCHFiles; }
		}

		public int MinFilesUsingPrecompiledHeader
		{
			get { return Inner.MinFilesUsingPrecompiledHeader; }
		}

		public bool bForcePrecompiledHeaderForGameModules
		{
			get { return Inner.bForcePrecompiledHeaderForGameModules; }
		}

		public bool bUseIncrementalLinking
		{
			get { return Inner.bUseIncrementalLinking; }
		}

		public bool bAllowLTCG
		{
			get { return Inner.bAllowLTCG; }
		}
        public bool bPGOProfile
        {
            get { return Inner.bPGOProfile; }
        }

        public bool bPGOOptimize
        {
            get { return Inner.bPGOOptimize; }
        }

        public bool bAllowASLRInShipping
		{
			get { return Inner.bAllowASLRInShipping; }
		}

		public bool bSupportEditAndContinue
		{
			get { return Inner.bSupportEditAndContinue; }
		}

		public bool bOmitFramePointers
		{
			get { return Inner.bOmitFramePointers; }
		}

		[Obsolete("bStripSymbolsOnIOS has been deprecated. Use IOSPlatform.bStripSymbols instead.")]
		public bool bStripSymbolsOnIOS
		{
			get { return IOSPlatform.bStripSymbols; }
		}

		public bool bUseMallocProfiler
		{
			get { return Inner.bUseMallocProfiler; }
		}

		public bool bUseSharedPCHs
		{
			get { return Inner.bUseSharedPCHs; }
		}

		public bool bUseShippingPhysXLibraries
		{
			get { return Inner.bUseShippingPhysXLibraries; }
		}

        public bool bUseCheckedPhysXLibraries
		{
			get { return Inner.bUseCheckedPhysXLibraries; }
		}

		public bool bCheckLicenseViolations
		{
			get { return Inner.bCheckLicenseViolations; }
		}

		public bool bBreakBuildOnLicenseViolation
		{
			get { return Inner.bBreakBuildOnLicenseViolation; }
		}

		public bool? bUseFastPDBLinking
		{
			get { return Inner.bUseFastPDBLinking; }
		}

		public bool bCreateMapFile
		{
			get { return Inner.bCreateMapFile; }
		}

		public string BundleVersion
		{
			get { return Inner.BundleVersion; }
		}

		public bool bDeployAfterCompile
		{
			get { return Inner.bDeployAfterCompile; }
		}

		[Obsolete("bCreateStubIPA has been deprecated. Use IOSPlatform.bCreateStubIPA instead.")]
		public bool bCreateStubIPA
		{
			get { return IOSPlatform.bCreateStubIPA; }
		}

		public bool bAllowRemotelyCompiledPCHs
		{
			get { return Inner.bAllowRemotelyCompiledPCHs; }
		}

		public bool bCheckSystemHeadersForModification
		{
			get { return Inner.bCheckSystemHeadersForModification; }
		}

		public bool bDisableLinking
		{
			get { return Inner.bDisableLinking; }
		}

		public bool bFormalBuild
		{
			get { return Inner.bFormalBuild; }
		}

		public bool bUseAdaptiveUnityBuild
		{
			get { return Inner.bUseAdaptiveUnityBuild; }
		}

		public bool bFlushBuildDirOnRemoteMac
		{
			get { return Inner.bFlushBuildDirOnRemoteMac; }
		}

		public bool bPrintToolChainTimingInfo
		{
			get { return Inner.bPrintToolChainTimingInfo; }
		}

		public bool bParseTimingInfoForTracing
		{
			get { return Inner.bParseTimingInfoForTracing; }
		}

		public bool bPublicSymbolsByDefault
		{
			get { return Inner.bPublicSymbolsByDefault; }
		}

		public string ToolChainName
		{
			get { return Inner.ToolChainName; }
		}

		public bool bLegacyPublicIncludePaths
		{
			get { return Inner.bLegacyPublicIncludePaths; }
		}

		public CppStandardVersion CppStandard
		{
			get { return Inner.CppStandard; }
		}

		internal bool bNoManifestChanges
		{
			get { return Inner.bNoManifestChanges; }
		}

		public string BuildVersion
		{
			get { return Inner.BuildVersion; }
		}

		public TargetLinkType LinkType
		{
			get { return Inner.LinkType; }
		}

		public IReadOnlyList<string> GlobalDefinitions
		{
			get { return Inner.GlobalDefinitions.AsReadOnly(); }
		}

		public IReadOnlyList<string> ProjectDefinitions
		{
			get { return Inner.ProjectDefinitions.AsReadOnly(); }
		}

		public string LaunchModuleName
		{
			get { return Inner.LaunchModuleName; }
		}

		public string ExportPublicHeader
		{
			get { return Inner.ExportPublicHeader; }
		}

		public IReadOnlyList<string> ExtraModuleNames
		{
			get { return Inner.ExtraModuleNames.AsReadOnly(); }
		}

		public IReadOnlyList<FileReference> ManifestFileNames
		{
			get { return Inner.ManifestFileNames.AsReadOnly(); }
		}

		public IReadOnlyList<FileReference> DependencyListFileNames
		{
			get { return Inner.DependencyListFileNames.AsReadOnly(); }
		}

		public TargetBuildEnvironment BuildEnvironment
		{
			get { return Inner.BuildEnvironment; }
		}

		public bool bOverrideBuildEnvironment
		{
			get { return Inner.bOverrideBuildEnvironment; }
		}

		public IReadOnlyList<string> PreBuildSteps
		{
			get { return Inner.PreBuildSteps; }
		}

		public IReadOnlyList<string> PostBuildSteps
		{
			get { return Inner.PostBuildSteps; }
		}

		public IReadOnlyList<string> AdditionalBuildProducts
		{
			get { return Inner.AdditionalBuildProducts; }
		}

		public string AdditionalCompilerArguments
		{
			get { return Inner.AdditionalCompilerArguments; }
		}

		public string AdditionalLinkerArguments
		{
			get { return Inner.AdditionalLinkerArguments; }
		}

		public string GeneratedProjectName
		{
			get { return Inner.GeneratedProjectName; }
		}

		public ReadOnlyAndroidTargetRules AndroidPlatform
		{
			get;
			private set;
		}

		public ReadOnlyLuminTargetRules LuminPlatform
		{
			get;
			private set;
		}

		public ReadOnlyLinuxTargetRules LinuxPlatform
		{
			get;
			private set;
		}

		public ReadOnlyHTML5TargetRules HTML5Platform
		{
			get;
			private set;
		}

		public ReadOnlyIOSTargetRules IOSPlatform
		{
			get;
			private set;
		}

		public ReadOnlyMacTargetRules MacPlatform
		{
			get;
			private set;
		}

		public ReadOnlyPS4TargetRules PS4Platform
		{
			get;
			private set;
		}

		public ReadOnlySwitchTargetRules SwitchPlatform
		{
			get;
			private set;
		}

		public ReadOnlyWindowsTargetRules WindowsPlatform
		{
			get;
			private set;
		}

		public ReadOnlyHoloLensTargetRules HoloLensPlatform
		{
			get;
			private set;
		}

		public ReadOnlyXboxOneTargetRules XboxOnePlatform
		{
			get;
			private set;
		}

		public bool bShouldCompileAsDLL
		{
			get { return Inner.bShouldCompileAsDLL; }
		}

		public bool bGenerateProjectFiles
		{
			get { return Inner.bGenerateProjectFiles; }
		}

		public bool bIsEngineInstalled
		{
			get { return Inner.bIsEngineInstalled; }
		}

		#if !__MonoCS__
		#pragma warning restore C1591
		#endif
		#endregion

		/// <summary>
		/// Provide access to the RelativeEnginePath property for code referencing ModuleRules.BuildConfiguration.
		/// </summary>
		public string RelativeEnginePath
		{
			get { return UnrealBuildTool.EngineDirectory.MakeRelativeTo(DirectoryReference.GetCurrentDirectory()); }
		}

		/// <summary>
		/// Provide access to the UEThirdPartySourceDirectory property for code referencing ModuleRules.UEBuildConfiguration.
		/// </summary>
		public string UEThirdPartySourceDirectory
		{
			get { return "ThirdParty/"; }
		}

		/// <summary>
		/// Provide access to the UEThirdPartyBinariesDirectory property for code referencing ModuleRules.UEBuildConfiguration.
		/// </summary>
		public string UEThirdPartyBinariesDirectory
		{
			get { return "../Binaries/ThirdParty/"; }
		}

		/// <summary>
		/// Checks if current platform is part of a given platform group
		/// </summary>
		/// <param name="Group">The platform group to check</param>
		/// <returns>True if current platform is part of a platform group</returns>
		public bool IsInPlatformGroup(UnrealPlatformGroup Group)
		{
			return UEBuildPlatform.IsPlatformInGroup(Platform, Group);
		}
	}
}<|MERGE_RESOLUTION|>--- conflicted
+++ resolved
@@ -303,11 +303,7 @@
 		/// Whether to enable the mesh editor.
 		/// </summary>
 		[RequiresUniqueBuildEnvironment]
-<<<<<<< HEAD
 		public bool bEnableMeshEditor = true;
-=======
-		public bool bEnableMeshEditor = false;
->>>>>>> 710d7cac
 
 		/// <summary>
 		/// Whether to compile the Chaos physics plugin.
