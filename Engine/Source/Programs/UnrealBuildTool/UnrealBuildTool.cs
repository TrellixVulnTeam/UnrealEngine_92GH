--- conflicted
+++ resolved
@@ -875,12 +875,9 @@
 								case ProjectFileFormat.CLion:
 									Generator = new CLionGenerator(ProjectFile);
 									break;
-<<<<<<< HEAD
-=======
 								case ProjectFileFormat.VisualStudioMac:
 									Generator = new VCMacProjectFileGenerator(ProjectFile, OverrideWindowsCompiler);
 									break;
->>>>>>> 8e4a36c9
 								default:
 									throw new BuildException("Unhandled project file type '{0}", ProjectFileFormat);
 							}
