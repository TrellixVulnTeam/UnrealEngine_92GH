// Copyright 1998-2018 Epic Games, Inc. All Rights Reserved.


#include "HeaderParser.h"
#include "UnrealHeaderTool.h"
#include "HAL/FileManager.h"
#include "Misc/CommandLine.h"
#include "Misc/ConfigCacheIni.h"
#include "Misc/FeedbackContext.h"
#include "UObject/Interface.h"
#include "ParserClass.h"
#include "GeneratedCodeVersion.h"
#include "ClassDeclarationMetaData.h"
#include "ProfilingDebugging/ScopedTimers.h"
#include "NativeClassExporter.h"
#include "Classes.h"
#include "StringUtils.h"
#include "Misc/DefaultValueHelper.h"
#include "Manifest.h"
#include "Math/UnitConversion.h"
#include "FileLineException.h"
#include "UnrealTypeDefinitionInfo.h"
#include "Containers/EnumAsByte.h"
#include "Algo/AllOf.h"
#include "Algo/FindSortedStringCaseInsensitive.h"

#include "Specifiers/CheckedMetadataSpecifiers.h"
#include "Specifiers/FunctionSpecifiers.h"
#include "Specifiers/InterfaceSpecifiers.h"
#include "Specifiers/StructSpecifiers.h"
#include "Specifiers/VariableSpecifiers.h"

double GPluginOverheadTime = 0.0;
double GHeaderCodeGenTime = 0.0;

/*-----------------------------------------------------------------------------
	Constants & declarations.
-----------------------------------------------------------------------------*/

/**
 * Data struct that annotates source files that failed during parsing.
 */
class FFailedFilesAnnotation
{
public:
	/**
	 * Gets annotation state for given source file.
	 */
	bool Get(FUnrealSourceFile* SourceFile) const
	{
		return AnnotatedSet.Contains(SourceFile);
	}

	/**
	 * Sets annotation state to true for given source file.
	 */
	void Set(FUnrealSourceFile* SourceFile)
	{
		AnnotatedSet.Add(SourceFile);
	}

private:
	// Annotation set.
	TSet<FUnrealSourceFile*> AnnotatedSet;
} static FailedFilesAnnotation;

enum {MAX_ARRAY_SIZE=2048};

static const FName NAME_ToolTip(TEXT("ToolTip"));
EGeneratedCodeVersion FHeaderParser::DefaultGeneratedCodeVersion = EGeneratedCodeVersion::V1;
TArray<FString> FHeaderParser::StructsWithNoPrefix;
TArray<FString> FHeaderParser::StructsWithTPrefix;
TArray<FString> FHeaderParser::DelegateParameterCountStrings;
TMap<FString, FString> FHeaderParser::TypeRedirectMap;
TMap<UClass*, ClassDefinitionRange> ClassDefinitionRanges;
/**
 * Dirty hack global variable to allow different result codes passed through
 * exceptions. Needs to be fixed in future versions of UHT.
 */
extern ECompilationResult::Type GCompilationResult;

/*-----------------------------------------------------------------------------
	Utility functions.
-----------------------------------------------------------------------------*/

namespace
{
	bool ProbablyAMacro(const TCHAR* Identifier)
	{
		// Macros must start with a capitalized alphanumeric character or underscore
		TCHAR FirstChar = Identifier[0];
		if (FirstChar != TEXT('_') && (FirstChar < TEXT('A') || FirstChar > TEXT('Z')))
		{
			return false;
		}

		// Test for known delegate and event macros.
		TCHAR MulticastDelegateStart[] = TEXT("DECLARE_MULTICAST_DELEGATE");
		if (!FCString::Strncmp(Identifier, MulticastDelegateStart, ARRAY_COUNT(MulticastDelegateStart) - 1))
		{
			return true;
		}

		TCHAR DelegateStart[] = TEXT("DECLARE_DELEGATE");
		if (!FCString::Strncmp(Identifier, DelegateStart, ARRAY_COUNT(DelegateStart) - 1))
		{
			return true;
		}

		TCHAR DelegateEvent[] = TEXT("DECLARE_EVENT");
		if (!FCString::Strncmp(Identifier, DelegateEvent, ARRAY_COUNT(DelegateEvent) - 1))
		{
			return true;
		}

		// Failing that, we'll guess about it being a macro based on it being a fully-capitalized identifier.
		while (TCHAR Ch = *++Identifier)
		{
			if (Ch != TEXT('_') && (Ch < TEXT('A') || Ch > TEXT('Z')) && (Ch < TEXT('0') || Ch > TEXT('9')))
			{
				return false;
			}
		}

		return true;
	}

	/**
	 * Tests if an identifier looks like a macro which doesn't have a following open parenthesis.
	 *
	 * @param HeaderParser  The parser to retrieve the next token.
	 * @param Token         The token to test for being callable-macro-like.
	 *
	 * @return true if it looks like a non-callable macro, false otherwise.
	 */
	bool ProbablyAnUnknownObjectLikeMacro(FHeaderParser& HeaderParser, FToken Token)
	{
		// Non-identifiers are not macros
		if (Token.TokenType != TOKEN_Identifier)
		{
			return false;
		}

		// Macros must start with a capitalized alphanumeric character or underscore
		TCHAR FirstChar = Token.Identifier[0];
		if (FirstChar != TEXT('_') && (FirstChar < TEXT('A') || FirstChar > TEXT('Z')))
		{
			return false;
		}

		// We'll guess about it being a macro based on it being fully-capitalized with at least one underscore.
		const TCHAR* IdentPtr = Token.Identifier;
		int32 UnderscoreCount = 0;
		while (TCHAR Ch = *++IdentPtr)
		{
			if (Ch == TEXT('_'))
			{
				++UnderscoreCount;
			}
			else if ((Ch < TEXT('A') || Ch > TEXT('Z')) && (Ch < TEXT('0') || Ch > TEXT('9')))
			{
				return false;
			}
		}

		// We look for at least one underscore as a convenient way of whitelisting many known macros
		// like FORCEINLINE and CONSTEXPR, and non-macros like FPOV and TCHAR.
		if (UnderscoreCount == 0)
		{
			return false;
		}

		// Identifiers which end in _API are known
		if (IdentPtr - Token.Identifier > 4 && IdentPtr[-4] == TEXT('_') && IdentPtr[-3] == TEXT('A') && IdentPtr[-2] == TEXT('P') && IdentPtr[-1] == TEXT('I'))
		{
			return false;
		}

		// Ignore certain known macros or identifiers that look like macros.
		// IMPORTANT: needs to be in lexicographical order.
		static const TCHAR* Whitelist[] =
		{
			TEXT("FORCEINLINE_DEBUGGABLE"),
			TEXT("FORCEINLINE_STATS"),
			TEXT("SIZE_T")
		};
		if (Algo::FindSortedStringCaseInsensitive(Token.Identifier, Whitelist, ARRAY_COUNT(Whitelist)) >= 0)
		{
			return false;
		}

		// Check if there's an open parenthesis following the token.
		//
		// Rather than ungetting the bracket token, we unget the original identifier token,
		// then get it again, so we don't lose any comments which may exist between the token 
		// and the non-bracket.
		FToken PossibleBracketToken;
		HeaderParser.GetToken(PossibleBracketToken);
		HeaderParser.UngetToken(Token);
		HeaderParser.GetToken(Token);

		bool bResult = PossibleBracketToken.TokenType != TOKEN_Symbol || FCString::Strcmp(PossibleBracketToken.Identifier, TEXT("("));
		return bResult;
	}

	/**
	 * Parse and validate an array of identifiers (inside FUNC_NetRequest, FUNC_NetResponse) 
	 * @param FuncInfo function info for the current function
	 * @param Identifiers identifiers inside the net service declaration
	 */
	void ParseNetServiceIdentifiers(FFuncInfo& FuncInfo, const TArray<FString>& Identifiers)
	{
		static const TCHAR IdTag        [] = TEXT("Id");
		static const TCHAR ResponseIdTag[] = TEXT("ResponseId");

		for (const FString& Identifier : Identifiers)
		{
			const TCHAR* IdentifierPtr = *Identifier;

			if (const TCHAR* Equals = FCString::Strchr(IdentifierPtr, TEXT('=')))
			{
				// It's a tag with an argument

				if (FCString::Strnicmp(IdentifierPtr, IdTag, ARRAY_COUNT(IdTag) - 1) == 0)
				{
					int32 TempInt = FCString::Atoi(Equals + 1);
					if (TempInt <= 0 || TempInt > MAX_uint16)
					{
						FError::Throwf(TEXT("Invalid network identifier %s for function"), IdentifierPtr);
					}
					FuncInfo.RPCId = TempInt;
				}
				else if (FCString::Strnicmp(IdentifierPtr, ResponseIdTag, ARRAY_COUNT(ResponseIdTag) - 1) == 0)
				{
					int32 TempInt = FCString::Atoi(Equals + 1);
					if (TempInt <= 0 || TempInt > MAX_uint16)
					{
						FError::Throwf(TEXT("Invalid network identifier %s for function"), IdentifierPtr);
					}
					FuncInfo.RPCResponseId = TempInt;
				}
			}
			else
			{
				// Assume it's an endpoint name

				if (FuncInfo.EndpointName.Len())
				{
					FError::Throwf(TEXT("Function should not specify multiple endpoints - '%s' found but already using '%s'"), *Identifier);
				}

				FuncInfo.EndpointName = Identifier;
			}
		}
	}

	/**
	 * Processes a set of UFUNCTION or UDELEGATE specifiers into an FFuncInfo struct.
	 *
	 * @param FuncInfo   - The FFuncInfo object to populate.
	 * @param Specifiers - The specifiers to process.
	 */
	void ProcessFunctionSpecifiers(FFuncInfo& FuncInfo, const TArray<FPropertySpecifier>& Specifiers, TMap<FName, FString>& MetaData)
	{
		bool bSpecifiedUnreliable = false;
		bool bSawPropertyAccessor = false;

		for (const FPropertySpecifier& Specifier : Specifiers)
		{
			switch ((EFunctionSpecifier)Algo::FindSortedStringCaseInsensitive(*Specifier.Key, GFunctionSpecifierStrings))
			{
				default:
				{
					FError::Throwf(TEXT("Unknown function specifier '%s'"), *Specifier.Key);
				}
				break;

				case EFunctionSpecifier::BlueprintNativeEvent:
				{
					if (FuncInfo.FunctionFlags & FUNC_Net)
					{
						UE_LOG_ERROR_UHT(TEXT("BlueprintNativeEvent functions cannot be replicated!") );
					}
					else if ( (FuncInfo.FunctionFlags & FUNC_BlueprintEvent) && !(FuncInfo.FunctionFlags & FUNC_Native) )
					{
						// already a BlueprintImplementableEvent
						UE_LOG_ERROR_UHT(TEXT("A function cannot be both BlueprintNativeEvent and BlueprintImplementableEvent!") );
					}
					else if (bSawPropertyAccessor)
					{
						UE_LOG_ERROR_UHT(TEXT("A function cannot be both BlueprintNativeEvent and a Blueprint Property accessor!"));
					}
					else if ( (FuncInfo.FunctionFlags & FUNC_Private) )
					{
						UE_LOG_ERROR_UHT(TEXT("A Private function cannot be a BlueprintNativeEvent!") );
					}

					FuncInfo.FunctionFlags |= FUNC_Event;
					FuncInfo.FunctionFlags |= FUNC_BlueprintEvent;
				}
				break;

				case EFunctionSpecifier::BlueprintImplementableEvent:
				{
					if (FuncInfo.FunctionFlags & FUNC_Net)
					{
						UE_LOG_ERROR_UHT(TEXT("BlueprintImplementableEvent functions cannot be replicated!") );
					}
					else if ( (FuncInfo.FunctionFlags & FUNC_BlueprintEvent) && (FuncInfo.FunctionFlags & FUNC_Native) )
					{
						// already a BlueprintNativeEvent
						UE_LOG_ERROR_UHT(TEXT("A function cannot be both BlueprintNativeEvent and BlueprintImplementableEvent!") );
					}
					else if (bSawPropertyAccessor)
					{
						UE_LOG_ERROR_UHT(TEXT("A function cannot be both BlueprintImplementableEvent and a Blueprint Property accessor!"));
					}
					else if ( (FuncInfo.FunctionFlags & FUNC_Private) )
					{
						UE_LOG_ERROR_UHT(TEXT("A Private function cannot be a BlueprintImplementableEvent!") );
					}

					FuncInfo.FunctionFlags |= FUNC_Event;
					FuncInfo.FunctionFlags |= FUNC_BlueprintEvent;
					FuncInfo.FunctionFlags &= ~FUNC_Native;
				}
				break;

				case EFunctionSpecifier::Exec:
				{
					FuncInfo.FunctionFlags |= FUNC_Exec;
					if( FuncInfo.FunctionFlags & FUNC_Net )
					{
						UE_LOG_ERROR_UHT(TEXT("Exec functions cannot be replicated!") );
					}
				}
				break;

				case EFunctionSpecifier::SealedEvent:
				{
					FuncInfo.bSealedEvent = true;
				}
				break;

				case EFunctionSpecifier::Server:
				{
					if ((FuncInfo.FunctionFlags & FUNC_BlueprintEvent) != 0)
					{
						FError::Throwf(TEXT("BlueprintImplementableEvent or BlueprintNativeEvent functions cannot be declared as Client or Server"));
					}

					FuncInfo.FunctionFlags |= FUNC_Net;
					FuncInfo.FunctionFlags |= FUNC_NetServer;

					if (Specifier.Values.Num())
					{
						FuncInfo.CppImplName = Specifier.Values[0];
					}

					if( FuncInfo.FunctionFlags & FUNC_Exec )
					{
						UE_LOG_ERROR_UHT(TEXT("Exec functions cannot be replicated!") );
					}
				}
				break;

				case EFunctionSpecifier::Client:
				{
					if ((FuncInfo.FunctionFlags & FUNC_BlueprintEvent) != 0)
					{
						FError::Throwf(TEXT("BlueprintImplementableEvent or BlueprintNativeEvent functions cannot be declared as Client or Server"));
					}

					FuncInfo.FunctionFlags |= FUNC_Net;
					FuncInfo.FunctionFlags |= FUNC_NetClient;

					if (Specifier.Values.Num())
					{
						FuncInfo.CppImplName = Specifier.Values[0];
					}
				}
				break;

				case EFunctionSpecifier::NetMulticast:
				{
					if ((FuncInfo.FunctionFlags & FUNC_BlueprintEvent) != 0)
					{
						FError::Throwf(TEXT("BlueprintImplementableEvent or BlueprintNativeEvent functions cannot be declared as Multicast"));
					}

					FuncInfo.FunctionFlags |= FUNC_Net;
					FuncInfo.FunctionFlags |= FUNC_NetMulticast;
				}
				break;

				case EFunctionSpecifier::ServiceRequest:
				{
					if ((FuncInfo.FunctionFlags & FUNC_BlueprintEvent) != 0)
					{
						FError::Throwf(TEXT("BlueprintImplementableEvent or BlueprintNativeEvent functions cannot be declared as a ServiceRequest"));
					}

					FuncInfo.FunctionFlags |= FUNC_Net;
					FuncInfo.FunctionFlags |= FUNC_NetReliable;
					FuncInfo.FunctionFlags |= FUNC_NetRequest;
					FuncInfo.FunctionExportFlags |= FUNCEXPORT_CustomThunk;

					ParseNetServiceIdentifiers(FuncInfo, Specifier.Values);

					if (FuncInfo.EndpointName.Len() == 0)
					{
						FError::Throwf(TEXT("ServiceRequest needs to specify an endpoint name"));
					}
				}
				break;

				case EFunctionSpecifier::ServiceResponse:
				{
					if ((FuncInfo.FunctionFlags & FUNC_BlueprintEvent) != 0)
					{
						FError::Throwf(TEXT("BlueprintImplementableEvent or BlueprintNativeEvent functions cannot be declared as a ServiceResponse"));
					}

					FuncInfo.FunctionFlags |= FUNC_Net;
					FuncInfo.FunctionFlags |= FUNC_NetReliable;
					FuncInfo.FunctionFlags |= FUNC_NetResponse;

					ParseNetServiceIdentifiers(FuncInfo, Specifier.Values);

					if (FuncInfo.EndpointName.Len() == 0)
					{
						FError::Throwf(TEXT("ServiceResponse needs to specify an endpoint name"));
					}
				}
				break;

				case EFunctionSpecifier::Reliable:
				{
					FuncInfo.FunctionFlags |= FUNC_NetReliable;
				}
				break;

				case EFunctionSpecifier::Unreliable:
				{
					bSpecifiedUnreliable = true;
				}
				break;

				case EFunctionSpecifier::CustomThunk:
				{
					FuncInfo.FunctionExportFlags |= FUNCEXPORT_CustomThunk;
				}
				break;

				case EFunctionSpecifier::BlueprintCallable:
				{
					FuncInfo.FunctionFlags |= FUNC_BlueprintCallable;
				}
				break;

				case EFunctionSpecifier::BlueprintGetter:
				{
					if (FuncInfo.FunctionFlags & FUNC_Event)
					{
						UE_LOG_ERROR_UHT(TEXT("Function cannot be a blueprint event and a blueprint getter."));
					}

					bSawPropertyAccessor = true;
					FuncInfo.FunctionFlags |= FUNC_BlueprintCallable;
					FuncInfo.FunctionFlags |= FUNC_BlueprintPure;
					MetaData.Add(TEXT("BlueprintGetter"));
				}
				break;

				case EFunctionSpecifier::BlueprintSetter:
				{
					if (FuncInfo.FunctionFlags & FUNC_Event)
					{
						UE_LOG_ERROR_UHT(TEXT("Function cannot be a blueprint event and a blueprint setter."));
					}

					bSawPropertyAccessor = true;
					FuncInfo.FunctionFlags |= FUNC_BlueprintCallable;
					MetaData.Add(TEXT("BlueprintSetter"));
				}
				break;

				case EFunctionSpecifier::BlueprintPure:
				{
					bool bIsPure = true;
					if (Specifier.Values.Num() == 1)
					{
						FString IsPureStr = Specifier.Values[0];
						bIsPure = IsPureStr.ToBool();
					}

					// This function can be called, and is also pure.
					FuncInfo.FunctionFlags |= FUNC_BlueprintCallable;

					if (bIsPure)
					{
						FuncInfo.FunctionFlags |= FUNC_BlueprintPure;
					}
					else
					{
						FuncInfo.bForceBlueprintImpure = true;
					}
				}
				break;

				case EFunctionSpecifier::BlueprintAuthorityOnly:
				{
					FuncInfo.FunctionFlags |= FUNC_BlueprintAuthorityOnly;
				}
				break;

				case EFunctionSpecifier::BlueprintCosmetic:
				{
					FuncInfo.FunctionFlags |= FUNC_BlueprintCosmetic;
				}
				break;

				case EFunctionSpecifier::WithValidation:
				{
					FuncInfo.FunctionFlags |= FUNC_NetValidate;

					if (Specifier.Values.Num())
					{
						FuncInfo.CppValidationImplName = Specifier.Values[0];
					}
				}
				break;
			}
		}

		if (FuncInfo.FunctionFlags & FUNC_Net)
		{
			// Network replicated functions are always events
			FuncInfo.FunctionFlags |= FUNC_Event;

			check(!(FuncInfo.FunctionFlags & (FUNC_BlueprintEvent | FUNC_Exec)));

			bool bIsNetService  = !!(FuncInfo.FunctionFlags & (FUNC_NetRequest | FUNC_NetResponse));
			bool bIsNetReliable = !!(FuncInfo.FunctionFlags & FUNC_NetReliable);

			if (FuncInfo.FunctionFlags & FUNC_Static)
			{
				UE_LOG_ERROR_UHT(TEXT("Static functions can't be replicated"));
			}

			if (!bIsNetReliable && !bSpecifiedUnreliable && !bIsNetService)
			{
				UE_LOG_ERROR_UHT(TEXT("Replicated function: 'reliable' or 'unreliable' is required"));
			}

			if (bIsNetReliable && bSpecifiedUnreliable && !bIsNetService)
			{
				UE_LOG_ERROR_UHT(TEXT("'reliable' and 'unreliable' are mutually exclusive"));
			}
		}
		else if (FuncInfo.FunctionFlags & FUNC_NetReliable)
		{
			UE_LOG_ERROR_UHT(TEXT("'reliable' specified without 'client' or 'server'"));
		}
		else if (bSpecifiedUnreliable)
		{
			UE_LOG_ERROR_UHT(TEXT("'unreliable' specified without 'client' or 'server'"));
		}

		if (FuncInfo.bSealedEvent && !(FuncInfo.FunctionFlags & FUNC_Event))
		{
			UE_LOG_ERROR_UHT(TEXT("SealedEvent may only be used on events"));
		}

		if (FuncInfo.bSealedEvent && FuncInfo.FunctionFlags & FUNC_BlueprintEvent)
		{
			UE_LOG_ERROR_UHT(TEXT("SealedEvent cannot be used on Blueprint events"));
		}

		if (FuncInfo.bForceBlueprintImpure && (FuncInfo.FunctionFlags & FUNC_BlueprintPure) != 0)
		{
			UE_LOG_ERROR_UHT(TEXT("BlueprintPure (or BlueprintPure=true) and BlueprintPure=false should not both appear on the same function, they are mutually exclusive"));
		}
	}

	void AddEditInlineMetaData(TMap<FName, FString>& MetaData)
	{
		MetaData.Add(TEXT("EditInline"), TEXT("true"));
	}

	const TCHAR* GetHintText(EVariableCategory::Type VariableCategory)
	{
		switch (VariableCategory)
		{
			case EVariableCategory::ReplicatedParameter:
			case EVariableCategory::RegularParameter:
				return TEXT("Function parameter");

			case EVariableCategory::Return:
				return TEXT("Function return type");

			case EVariableCategory::Member:
				return TEXT("Member variable declaration");

			default:
				FError::Throwf(TEXT("Unknown variable category"));
		}

		// Unreachable
		check(false);
		return nullptr;
	}

	// Check to see if anything in the class hierarchy passed in has CLASS_DefaultToInstanced
	bool DoesAnythingInHierarchyHaveDefaultToInstanced(UClass* TestClass)
	{
		bool bDefaultToInstanced = false;

		UClass* Search = TestClass;
		while (!bDefaultToInstanced && (Search != NULL))
		{
			bDefaultToInstanced = Search->HasAnyClassFlags(CLASS_DefaultToInstanced);
			if (!bDefaultToInstanced && !Search->HasAnyClassFlags(CLASS_Intrinsic | CLASS_Parsed))
			{
				// The class might not have been parsed yet, look for declaration data.
				TSharedRef<FClassDeclarationMetaData>* ClassDeclarationDataPtr = GClassDeclarations.Find(Search->GetFName());
				if (ClassDeclarationDataPtr)
				{
					bDefaultToInstanced = !!((*ClassDeclarationDataPtr)->ClassFlags & CLASS_DefaultToInstanced);
				}
			}
			Search = Search->GetSuperClass();
		}

		return bDefaultToInstanced;
	}

	UProperty* CreateVariableProperty(FPropertyBase& VarProperty, UObject* Scope, FName Name, EObjectFlags ObjectFlags, EVariableCategory::Type VariableCategory, FUnrealSourceFile* UnrealSourceFile)
	{
		// Check if it's an enum class property
		if (const EUnderlyingEnumType* EnumPropType = GEnumUnderlyingTypes.Find(VarProperty.Enum))
		{
			FPropertyBase UnderlyingProperty = VarProperty;
			UnderlyingProperty.Enum = nullptr;
			switch (*EnumPropType)
			{
				case EUnderlyingEnumType::int8:        UnderlyingProperty.Type = CPT_Int8;   break;
				case EUnderlyingEnumType::int16:       UnderlyingProperty.Type = CPT_Int16;  break;
				case EUnderlyingEnumType::int32:       UnderlyingProperty.Type = CPT_Int;    break;
				case EUnderlyingEnumType::int64:       UnderlyingProperty.Type = CPT_Int64;  break;
				case EUnderlyingEnumType::uint8:       UnderlyingProperty.Type = CPT_Byte;   break;
				case EUnderlyingEnumType::uint16:      UnderlyingProperty.Type = CPT_UInt16; break;
				case EUnderlyingEnumType::uint32:      UnderlyingProperty.Type = CPT_UInt32; break;
				case EUnderlyingEnumType::uint64:      UnderlyingProperty.Type = CPT_UInt64; break;
				case EUnderlyingEnumType::Unspecified: UnderlyingProperty.Type = CPT_Int;    break;

				default:
					check(false);
			}

			if (*EnumPropType == EUnderlyingEnumType::Unspecified)
			{
				UnderlyingProperty.IntType = EIntType::Unsized;
			}

			UEnumProperty* Result = new (EC_InternalUseOnlyConstructor, Scope, Name, ObjectFlags) UEnumProperty(FObjectInitializer());
			UNumericProperty* UnderlyingProp = CastChecked<UNumericProperty>(CreateVariableProperty(UnderlyingProperty, Result, TEXT("UnderlyingType"), ObjectFlags, VariableCategory, UnrealSourceFile));
			Result->UnderlyingProp = UnderlyingProp;
			Result->Enum = VarProperty.Enum;

			return Result;
		}

		switch (VarProperty.Type)
		{
			case CPT_Byte:
			{
				UByteProperty* Result = new (EC_InternalUseOnlyConstructor, Scope, Name, ObjectFlags) UByteProperty(FObjectInitializer());
				Result->Enum = VarProperty.Enum;
				check(VarProperty.IntType == EIntType::Sized);
				return Result;
			}

			case CPT_Int8:
			{
				UInt8Property* Result = new (EC_InternalUseOnlyConstructor, Scope, Name, ObjectFlags) UInt8Property(FObjectInitializer());
				check(VarProperty.IntType == EIntType::Sized);
				return Result;
			}

			case CPT_Int16:
			{
				UInt16Property* Result = new (EC_InternalUseOnlyConstructor, Scope, Name, ObjectFlags) UInt16Property(FObjectInitializer());
				check(VarProperty.IntType == EIntType::Sized);
				return Result;
			}

			case CPT_Int:
			{
				UIntProperty* Result = new (EC_InternalUseOnlyConstructor, Scope, Name, ObjectFlags) UIntProperty(FObjectInitializer());
				if (VarProperty.IntType == EIntType::Unsized)
				{
					GUnsizedProperties.Add(Result);
				}
				return Result;
			}

			case CPT_Int64:
			{
				UInt64Property* Result = new (EC_InternalUseOnlyConstructor, Scope, Name, ObjectFlags) UInt64Property(FObjectInitializer());
				check(VarProperty.IntType == EIntType::Sized);
				return Result;
			}

			case CPT_UInt16:
			{
				UUInt16Property* Result = new (EC_InternalUseOnlyConstructor, Scope, Name, ObjectFlags) UUInt16Property(FObjectInitializer());
				check(VarProperty.IntType == EIntType::Sized);
				return Result;
			}

			case CPT_UInt32:
			{
				UUInt32Property* Result = new (EC_InternalUseOnlyConstructor, Scope, Name, ObjectFlags) UUInt32Property(FObjectInitializer());
				if (VarProperty.IntType == EIntType::Unsized)
				{
					GUnsizedProperties.Add(Result);
				}
				return Result;
			}

			case CPT_UInt64:
			{
				UUInt64Property* Result = new (EC_InternalUseOnlyConstructor, Scope, Name, ObjectFlags) UUInt64Property(FObjectInitializer());
				check(VarProperty.IntType == EIntType::Sized);
				return Result;
			}

			case CPT_Bool:
			{
				UBoolProperty* Result = new (EC_InternalUseOnlyConstructor, Scope, Name, ObjectFlags) UBoolProperty(FObjectInitializer());
				Result->SetBoolSize(sizeof(bool), true);
				return Result;
			}

			case CPT_Bool8:
			{
				UBoolProperty* Result = new (EC_InternalUseOnlyConstructor, Scope, Name, ObjectFlags) UBoolProperty(FObjectInitializer());
				Result->SetBoolSize((VariableCategory == EVariableCategory::Return) ? sizeof(bool) : sizeof(uint8), VariableCategory == EVariableCategory::Return);
				return Result;
			}

			case CPT_Bool16:
			{
				UBoolProperty* Result = new (EC_InternalUseOnlyConstructor, Scope, Name, ObjectFlags) UBoolProperty(FObjectInitializer());
				Result->SetBoolSize((VariableCategory == EVariableCategory::Return) ? sizeof(bool) : sizeof(uint16), VariableCategory == EVariableCategory::Return);
				return Result;
			}

			case CPT_Bool32:
			{
				UBoolProperty* Result = new (EC_InternalUseOnlyConstructor, Scope, Name, ObjectFlags) UBoolProperty(FObjectInitializer());
				Result->SetBoolSize((VariableCategory == EVariableCategory::Return) ? sizeof(bool) : sizeof(uint32), VariableCategory == EVariableCategory::Return);
				return Result;
			}

			case CPT_Bool64:
			{
				UBoolProperty* Result = new (EC_InternalUseOnlyConstructor, Scope, Name, ObjectFlags) UBoolProperty(FObjectInitializer());
				Result->SetBoolSize((VariableCategory == EVariableCategory::Return) ? sizeof(bool) : sizeof(uint64), VariableCategory == EVariableCategory::Return);
				return Result;
			}

			case CPT_Float:
			{
				UFloatProperty* Result = new (EC_InternalUseOnlyConstructor, Scope, Name, ObjectFlags) UFloatProperty(FObjectInitializer());
				return Result;
			}

			case CPT_Double:
			{
				UDoubleProperty* Result = new (EC_InternalUseOnlyConstructor, Scope, Name, ObjectFlags) UDoubleProperty(FObjectInitializer());
				return Result;
			}

			case CPT_ObjectReference:
				check(VarProperty.PropertyClass);

				if (VarProperty.PropertyClass->IsChildOf(UClass::StaticClass()))
				{
					UClassProperty* Result = new (EC_InternalUseOnlyConstructor, Scope, Name, ObjectFlags) UClassProperty(FObjectInitializer());
					Result->MetaClass     = VarProperty.MetaClass;
					Result->PropertyClass = VarProperty.PropertyClass;
					return Result;
				}
				else
				{
					if (DoesAnythingInHierarchyHaveDefaultToInstanced(VarProperty.PropertyClass))
					{
						VarProperty.PropertyFlags |= CPF_InstancedReference;
						AddEditInlineMetaData(VarProperty.MetaData);
					}

					UObjectProperty* Result = new (EC_InternalUseOnlyConstructor, Scope, Name, ObjectFlags) UObjectProperty(FObjectInitializer());
					Result->PropertyClass = VarProperty.PropertyClass;
					return Result;
				}

			case CPT_WeakObjectReference:
			{
				check(VarProperty.PropertyClass);

				UWeakObjectProperty* Result = new (EC_InternalUseOnlyConstructor, Scope, Name, ObjectFlags) UWeakObjectProperty(FObjectInitializer());
				Result->PropertyClass = VarProperty.PropertyClass;
				return Result;
			}

			case CPT_LazyObjectReference:
			{
				check(VarProperty.PropertyClass);

				ULazyObjectProperty* Result = new (EC_InternalUseOnlyConstructor, Scope, Name, ObjectFlags) ULazyObjectProperty(FObjectInitializer());
				Result->PropertyClass = VarProperty.PropertyClass;
				return Result;
			}

			case CPT_SoftObjectReference:
				check(VarProperty.PropertyClass);

				if (VarProperty.PropertyClass->IsChildOf(UClass::StaticClass()))
				{
					USoftClassProperty* Result = new (EC_InternalUseOnlyConstructor, Scope, Name, ObjectFlags) USoftClassProperty(FObjectInitializer());
					Result->MetaClass     = VarProperty.MetaClass;
					Result->PropertyClass = VarProperty.PropertyClass;
					return Result;
				}
				else
				{
					USoftObjectProperty* Result = new (EC_InternalUseOnlyConstructor, Scope, Name, ObjectFlags) USoftObjectProperty(FObjectInitializer());
					Result->PropertyClass = VarProperty.PropertyClass;
					return Result;
				}

			case CPT_Interface:
			{
				check(VarProperty.PropertyClass);
				check(VarProperty.PropertyClass->HasAnyClassFlags(CLASS_Interface));

				UInterfaceProperty* Result = new (EC_InternalUseOnlyConstructor, Scope, Name, ObjectFlags)  UInterfaceProperty(FObjectInitializer());
				Result->InterfaceClass = VarProperty.PropertyClass;
				return Result;
			}

			case CPT_Name:
			{
				UNameProperty* Result = new (EC_InternalUseOnlyConstructor, Scope, Name, ObjectFlags) UNameProperty(FObjectInitializer());
				return Result;
			}

			case CPT_String:
			{
				UStrProperty* Result = new (EC_InternalUseOnlyConstructor, Scope, Name, ObjectFlags) UStrProperty(FObjectInitializer());
				return Result;
			}

			case CPT_Text:
			{
				UTextProperty* Result = new (EC_InternalUseOnlyConstructor, Scope, Name, ObjectFlags) UTextProperty(FObjectInitializer());
				return Result;
			}

			case CPT_Struct:
			{
				if (VarProperty.Struct->StructFlags & STRUCT_HasInstancedReference)
				{
					VarProperty.PropertyFlags |= CPF_ContainsInstancedReference;
				}

				UStructProperty* Result = new (EC_InternalUseOnlyConstructor, Scope, Name, ObjectFlags) UStructProperty(FObjectInitializer());
				Result->Struct = VarProperty.Struct;
				return Result;
			}

			case CPT_Delegate:
			{
				UDelegateProperty* Result = new (EC_InternalUseOnlyConstructor, Scope, Name, ObjectFlags) UDelegateProperty(FObjectInitializer());
				return Result;
			}

			case CPT_MulticastDelegate:
			{
				UMulticastDelegateProperty* Result = new (EC_InternalUseOnlyConstructor, Scope, Name, ObjectFlags) UMulticastDelegateProperty(FObjectInitializer());
				return Result;
			}

			default:
				FError::Throwf(TEXT("Unknown property type %i"), (uint8)VarProperty.Type);
		}

		// Unreachable
		check(false); //-V779
		return nullptr;
	}

	/**
	 * Ensures at script compile time that the metadata formatting is correct
	 * @param	InKey			the metadata key being added
	 * @param	InValue			the value string that will be associated with the InKey
	 */
	void ValidateMetaDataFormat(UField* Field, const FString& InKey, const FString& InValue)
	{
		switch ((ECheckedMetadataSpecifier)Algo::FindSortedStringCaseInsensitive(*InKey, GCheckedMetadataSpecifierStrings))
		{
			default:
			{
				// Don't need to validate this specifier
			}
			break;

			case ECheckedMetadataSpecifier::UIMin:
			case ECheckedMetadataSpecifier::UIMax:
			case ECheckedMetadataSpecifier::ClampMin:
			case ECheckedMetadataSpecifier::ClampMax:
			{
				if (!InValue.IsNumeric())
				{
					FError::Throwf(TEXT("Metadata value for '%s' is non-numeric : '%s'"), *InKey, *InValue);
				}
			}
			break;

			case ECheckedMetadataSpecifier::BlueprintProtected:
			{
				if (UFunction* Function = Cast<UFunction>(Field))
				{
					if (Function->HasAnyFunctionFlags(FUNC_Static))
					{
						// Determine if it's a function library
						UClass* Class = Function->GetOuterUClass();
						while (Class != nullptr && Class->GetSuperClass() != UObject::StaticClass())
						{
							Class = Class->GetSuperClass();
						}

						if (Class != nullptr && Class->GetName() == TEXT("BlueprintFunctionLibrary"))
						{
							FError::Throwf(TEXT("%s doesn't make sense on static method '%s' in a blueprint function library"), *InKey, *Function->GetName());
						}
					}
				}
			}
			break;

			case ECheckedMetadataSpecifier::CommutativeAssociativeBinaryOperator:
			{
				if (UFunction* Function = Cast<UFunction>(Field))
				{
					bool bGoodParams = (Function->NumParms == 3);
					if (bGoodParams)
					{
						UProperty* FirstParam = nullptr;
						UProperty* SecondParam = nullptr;
						UProperty* ReturnValue = nullptr;

						TFieldIterator<UProperty> It(Function);

						auto GetNextParam = [&]()
						{
							if (It)
							{
								if (It->HasAnyPropertyFlags(CPF_ReturnParm))
								{
									ReturnValue = *It;
								}
								else
								{
									if (FirstParam == nullptr)
									{
										FirstParam = *It;
									}
									else if (SecondParam == nullptr)
									{
										SecondParam = *It;
									}
								}
								++It;
							}
						};

						GetNextParam();
						GetNextParam();
						GetNextParam();
						ensure(!It);

						if (ReturnValue == nullptr || SecondParam == nullptr || !SecondParam->SameType(FirstParam))
						{
							bGoodParams = false;
						}
					}

					if (!bGoodParams)
					{
						UE_LOG_ERROR_UHT(TEXT("Commutative asssociative binary operators must have exactly 2 parameters of the same type and a return value."));
					}
				}
			}
			break;

			case ECheckedMetadataSpecifier::ExpandEnumAsExecs:
			{
				if (UFunction* Function = Cast<UFunction>(Field))
				{
					if (FHeaderParser::FindField(Function, *InValue, false) == nullptr)
					{
						UE_LOG_ERROR_UHT(TEXT("Function does not have a parameter named '%s'"), *InValue);
					}
				}
			}
			break;

			case ECheckedMetadataSpecifier::DevelopmentStatus:
			{
				const FString EarlyAccessValue(TEXT("EarlyAccess"));
				const FString ExperimentalValue(TEXT("Experimental"));
				if ((InValue != EarlyAccessValue) && (InValue != ExperimentalValue))
				{
					FError::Throwf(TEXT("'%s' metadata was '%s' but it must be %s or %s"), *InKey, *InValue, *ExperimentalValue, *EarlyAccessValue);
				}
			}
			break;

			case ECheckedMetadataSpecifier::Units:
			{
				// Check for numeric property
				if (!Field->IsA<UNumericProperty>() && !Field->IsA<UStructProperty>())
				{
					FError::Throwf(TEXT("'Units' meta data can only be applied to numeric and struct properties"));
				}

				if (!FUnitConversion::UnitFromString(*InValue))
				{
					FError::Throwf(TEXT("Unrecognized units (%s) specified for property '%s'"), *InValue, *Field->GetDisplayNameText().ToString());
				}
			}
			break;
		}
	}

	// Ensures at script compile time that the metadata formatting is correct
	void ValidateMetaDataFormat(UField* Field, const TMap<FName, FString>& MetaData)
	{
		for (const auto& Pair : MetaData)
		{
			ValidateMetaDataFormat(Field, Pair.Key.ToString(), Pair.Value);
		}
	}

	// Validates the metadata, then adds it to the class data
	void AddMetaDataToClassData(UField* Field, const TMap<FName, FString>& InMetaData)
	{
		// Evaluate any key redirects on the passed in pairs
		TMap<FName, FString> RemappedPairs;
		RemappedPairs.Empty(InMetaData.Num());

		for (const auto& Pair : InMetaData)
		{
			FName CurrentKey = Pair.Key;
			FName NewKey = UMetaData::GetRemappedKeyName(CurrentKey);

			if (NewKey != NAME_None)
			{
				UE_LOG_WARNING_UHT(TEXT("Remapping old metadata key '%s' to new key '%s', please update the declaration."), *CurrentKey.ToString(), *NewKey.ToString());
				CurrentKey = NewKey;
			}

			RemappedPairs.Add(CurrentKey, Pair.Value);
		}

		// Finish validating and associate the metadata with the field
		ValidateMetaDataFormat(Field, RemappedPairs);
		FClassMetaData::AddMetaData(Field, RemappedPairs);
	}

	bool IsPropertySupportedByBlueprint(const UProperty* Property, bool bMemberVariable)
	{
		if (Property == NULL)
		{
			return false;
		}
		if (const UArrayProperty* ArrayProperty = Cast<const UArrayProperty>(Property))
		{
			// Script VM doesn't support array of weak ptrs.
			return IsPropertySupportedByBlueprint(ArrayProperty->Inner, false);
		}
		else if (const USetProperty* SetProperty = Cast<const USetProperty>(Property))
		{
			return IsPropertySupportedByBlueprint(SetProperty->ElementProp, false);
		}
		else if (const UMapProperty* MapProperty = Cast<const UMapProperty>(Property))
		{
			return IsPropertySupportedByBlueprint(MapProperty->KeyProp, false) &&
				IsPropertySupportedByBlueprint(MapProperty->ValueProp, false);
		}
		else if (const UStructProperty* StructProperty = Cast<const UStructProperty>(Property))
		{
			return (StructProperty->Struct->GetBoolMetaDataHierarchical(TEXT("BlueprintType")));
		}

		const bool bSupportedType = Property->IsA<UInterfaceProperty>()
			|| Property->IsA<UClassProperty>()
			|| Property->IsA<USoftObjectProperty>()
			|| Property->IsA<UObjectProperty>()
			|| Property->IsA<UFloatProperty>()
			|| Property->IsA<UIntProperty>()
			|| Property->IsA<UByteProperty>()
			|| Property->IsA<UNameProperty>()
			|| Property->IsA<UBoolProperty>()
			|| Property->IsA<UStrProperty>()
			|| Property->IsA<UTextProperty>()
			|| Property->IsA<UDelegateProperty>()
			|| Property->IsA<UEnumProperty>();

		const bool bIsSupportedMemberVariable = Property->IsA<UWeakObjectProperty>() || Property->IsA<UMulticastDelegateProperty>();

		return bSupportedType || (bIsSupportedMemberVariable && bMemberVariable);
	}

	void SkipAlignasIfNecessary(FBaseParser& Parser)
	{
		if (Parser.MatchIdentifier(TEXT("alignas")))
		{
			Parser.RequireSymbol(TEXT("("), TEXT("'alignas'"));
			Parser.RequireAnyConstInt(TEXT("'alignas'"));
			Parser.RequireSymbol(TEXT(")"), TEXT("'alignas'"));
		}
	}

	void SkipDeprecatedMacroIfNecessary(FBaseParser& Parser)
	{
		if (!Parser.MatchIdentifier(TEXT("DEPRECATED")))
		{
			return;
		}

		FToken Token;
		// DEPRECATED(Version, "Message")
		Parser.RequireSymbol(TEXT("("), TEXT("DEPRECATED macro"));
		if (Parser.GetToken(Token) && (Token.Type != CPT_Float || Token.TokenType != TOKEN_Const))
		{
			FError::Throwf(TEXT("Expected engine version in DEPRECATED macro"));
		}

		Parser.RequireSymbol(TEXT(","), TEXT("DEPRECATED macro"));
		if (Parser.GetToken(Token) && (Token.Type != CPT_String || Token.TokenType != TOKEN_Const))
		{
			FError::Throwf(TEXT("Expected deprecation message in DEPRECATED macro"));
		}

		Parser.RequireSymbol(TEXT(")"), TEXT("DEPRECATED macro"));
	}
}

/////////////////////////////////////////////////////
// FScriptLocation

FHeaderParser* FScriptLocation::Compiler = NULL;

FScriptLocation::FScriptLocation()
{
	if ( Compiler != NULL )
	{
		Compiler->InitScriptLocation(*this);
	}
}

/////////////////////////////////////////////////////
// FHeaderParser

FString FHeaderParser::GetContext()
{
	FFileScope* FileScope = GetCurrentFileScope();
	FUnrealSourceFile* SourceFile = FileScope ? FileScope->GetSourceFile() : GetCurrentSourceFile();
	FString ScopeFilename = SourceFile
		? IFileManager::Get().ConvertToAbsolutePathForExternalAppForRead(*SourceFile->GetFilename())
		: TEXT("UNKNOWN");

	return FString::Printf(TEXT("%s(%i)"), *ScopeFilename, InputLine);
}

/*-----------------------------------------------------------------------------
	Code emitting.
-----------------------------------------------------------------------------*/


//
// Get a qualified class.
//
FClass* FHeaderParser::GetQualifiedClass(const FClasses& AllClasses, const TCHAR* Thing)
{
	TCHAR ClassName[256]=TEXT("");

	FToken Token;
	if (GetIdentifier(Token))
	{
		RedirectTypeIdentifier(Token);

		FCString::Strncat( ClassName, Token.Identifier, ARRAY_COUNT(ClassName) );
	}

	if (!ClassName[0])
	{
		FError::Throwf(TEXT("%s: Missing class name"), Thing );
	}

	return AllClasses.FindScriptClassOrThrow(ClassName);
}

/*-----------------------------------------------------------------------------
	Fields.
-----------------------------------------------------------------------------*/

/**
 * Find a field in the specified context.  Starts with the specified scope, then iterates
 * through the Outer chain until the field is found.
 * 
 * @param	InScope				scope to start searching for the field in 
 * @param	InIdentifier		name of the field we're searching for
 * @param	bIncludeParents		whether to allow searching in the scope of a parent struct
 * @param	FieldClass			class of the field to search for.  used to e.g. search for functions only
 * @param	Thing				hint text that will be used in the error message if an error is encountered
 *
 * @return	a pointer to a UField with a name matching InIdentifier, or NULL if it wasn't found
 */
UField* FHeaderParser::FindField
(
	UStruct*		Scope,
	const TCHAR*	InIdentifier,
	bool			bIncludeParents,
	UClass*			FieldClass,
	const TCHAR*	Thing
)
{
	check(InIdentifier);
	FName InName(InIdentifier, FNAME_Find);
	if (InName != NAME_None)
	{
		for( ; Scope; Scope = Cast<UStruct>(Scope->GetOuter()) )
		{
			for( TFieldIterator<UField> It(Scope); It; ++It )
			{
				if (It->GetFName() == InName)
				{
					if (!It->IsA(FieldClass))
					{
						if (Thing)
						{
							FError::Throwf(TEXT("%s: expecting %s, got %s"), Thing, *FieldClass->GetName(), *It->GetClass()->GetName() );
						}
						return NULL;
					}
					return *It;
				}
			}

			if (!bIncludeParents)
			{
				break;
			}
		}
	}

	return NULL;
}

/**
 * @return	true if Scope has UProperty objects in its list of fields
 */
bool FHeaderParser::HasMemberProperties( const UStruct* Scope )
{
	// it's safe to pass a NULL Scope to TFieldIterator, but this function shouldn't be called with a NULL Scope
	checkSlow(Scope);
	TFieldIterator<UProperty> It(Scope,EFieldIteratorFlags::ExcludeSuper);
	return It ? true : false;
}

/**
 * Get the parent struct specified.
 *
 * @param	CurrentScope	scope to start in
 * @param	SearchName		parent scope to search for
 *
 * @return	a pointer to the parent struct with the specified name, or NULL if the parent couldn't be found
 */
UStruct* FHeaderParser::GetSuperScope( UStruct* CurrentScope, const FName& SearchName )
{
	UStruct* SuperScope = CurrentScope;
	while (SuperScope && !SuperScope->GetInheritanceSuper())
	{
		SuperScope = CastChecked<UStruct>(SuperScope->GetOuter());
	}
	if (SuperScope != NULL)
	{
		// iterate up the inheritance chain looking for one that has the desired name
		do
		{
			UStruct* NextScope = SuperScope->GetInheritanceSuper();
			if (NextScope)
			{
				SuperScope = NextScope;
			}
			else
			{
				// otherwise we've failed
				SuperScope = NULL;
			}
		} while (SuperScope != NULL && SuperScope->GetFName() != SearchName);
	}

	return SuperScope;
}

/**
 * Adds source file's include path to given metadata.
 *
 * @param Type Type for which to add include path.
 * @param MetaData Meta data to fill the information.
 */
void AddIncludePathToMetadata(UField* Type, TMap<FName, FString> &MetaData)
{
	// Add metadata for the include path.
	TSharedRef<FUnrealTypeDefinitionInfo>* TypeDefinitionPtr = GTypeDefinitionInfoMap.Find(Type);
	if (TypeDefinitionPtr != nullptr)
	{
		MetaData.Add(TEXT("IncludePath"), *(*TypeDefinitionPtr)->GetUnrealSourceFile().GetIncludePath());
	}
}

/**
 * Adds module's relative path from given file.
 *
 * @param SourceFile Given source file.
 * @param MetaData Meta data to fill the information.
 */
void AddModuleRelativePathToMetadata(FUnrealSourceFile& SourceFile, TMap<FName, FString> &MetaData)
{
	MetaData.Add(TEXT("ModuleRelativePath"), *SourceFile.GetModuleRelativePath());
}

/**
 * Adds module's relative path to given metadata.
 *
 * @param Type Type for which to add module's relative path.
 * @param MetaData Meta data to fill the information.
 */
void AddModuleRelativePathToMetadata(UField* Type, TMap<FName, FString> &MetaData)
{
	// Add metadata for the module relative path.
	TSharedRef<FUnrealTypeDefinitionInfo>* TypeDefinitionPtr = GTypeDefinitionInfoMap.Find(Type);
	if (TypeDefinitionPtr != nullptr)
	{
		MetaData.Add(TEXT("ModuleRelativePath"), *(*TypeDefinitionPtr)->GetUnrealSourceFile().GetModuleRelativePath());
	}
}

/*-----------------------------------------------------------------------------
	Variables.
-----------------------------------------------------------------------------*/

//
// Compile an enumeration definition.
//
UEnum* FHeaderParser::CompileEnum()
{
	FUnrealSourceFile* CurrentSrcFile = GetCurrentSourceFile();
	TSharedPtr<FFileScope> Scope = CurrentSrcFile->GetScope();

	CheckAllow( TEXT("'Enum'"), ENestAllowFlags::TypeDecl );

	// Get the enum specifier list
	FToken                     EnumToken;
	TArray<FPropertySpecifier> SpecifiersFound;
	ReadSpecifierSetInsideMacro(SpecifiersFound, TEXT("Enum"), EnumToken.MetaData);

	// We don't handle any non-metadata enum specifiers at the moment
	if (SpecifiersFound.Num() != 0)
	{
		FError::Throwf(TEXT("Unknown enum specifier '%s'"), *SpecifiersFound[0].Key);
	}

	FScriptLocation DeclarationPosition;

	// Check enum type. This can be global 'enum', 'namespace' or 'enum class' enums.
	bool            bReadEnumName = false;
	UEnum::ECppForm CppForm       = UEnum::ECppForm::Regular;
	if (!GetIdentifier(EnumToken))
	{
		FError::Throwf(TEXT("Missing identifier after UENUM()") );
	}

	if (EnumToken.Matches(TEXT("namespace"), ESearchCase::CaseSensitive))
	{
		CppForm      = UEnum::ECppForm::Namespaced;
		bReadEnumName = GetIdentifier(EnumToken);
	}
	else if (EnumToken.Matches(TEXT("enum"), ESearchCase::CaseSensitive))
	{
		SkipAlignasIfNecessary(*this);

		if (!GetIdentifier(EnumToken))
		{
			FError::Throwf(TEXT("Missing identifier after enum") );
		}

		if (EnumToken.Matches(TEXT("class"), ESearchCase::CaseSensitive) || EnumToken.Matches(TEXT("struct"), ESearchCase::CaseSensitive))
		{
			// You can't actually have an alignas() before the class/struct keyword, but this
			// makes the parsing easier and illegal syntax will be caught by the compiler anyway.
			SkipAlignasIfNecessary(*this);

			CppForm       = UEnum::ECppForm::EnumClass;
			bReadEnumName = GetIdentifier(EnumToken);
		}
		else
		{
			CppForm       = UEnum::ECppForm::Regular;
			bReadEnumName = true;
		}
	}
	else
	{
		FError::Throwf(TEXT("UENUM() should be followed by \'enum\' or \'namespace\' keywords.") );
	}

	// Get enumeration name.
	if (!bReadEnumName)
	{
		FError::Throwf(TEXT("Missing enumeration name") );
	}

	// Verify that the enumeration definition is unique within this scope.
	UField* Existing = Scope->FindTypeByName(EnumToken.Identifier);
	if (Existing)
	{
		FError::Throwf(TEXT("enum: '%s' already defined here"), *EnumToken.TokenName.ToString());
	}

	ParseFieldMetaData(EnumToken.MetaData, EnumToken.Identifier);
	// Create enum definition.
	UEnum* Enum = new(EC_InternalUseOnlyConstructor, CurrentSrcFile->GetPackage(), EnumToken.Identifier, RF_Public) UEnum(FObjectInitializer());
	Scope->AddType(Enum);

	if (CompilerDirectiveStack.Num() > 0 && (CompilerDirectiveStack.Last() & ECompilerDirective::WithEditorOnlyData) != 0)
	{
		GEditorOnlyDataTypes.Add(Enum);
	}

	GTypeDefinitionInfoMap.Add(Enum, MakeShared<FUnrealTypeDefinitionInfo>(*CurrentSrcFile, InputLine));

	// Validate the metadata for the enum
	ValidateMetaDataFormat(Enum, EnumToken.MetaData);

	// Read base for enum class
	EUnderlyingEnumType UnderlyingType = EUnderlyingEnumType::uint8;
	if (CppForm == UEnum::ECppForm::EnumClass)
	{
		if (MatchSymbol(TEXT(":")))
		{
			FToken BaseToken;
			if (!GetIdentifier(BaseToken))
			{
				FError::Throwf(TEXT("Missing enum base") );
			}

			if (!FCString::Strcmp(BaseToken.Identifier, TEXT("uint8")))
			{
				UnderlyingType = EUnderlyingEnumType::uint8;
			}
			else if (!FCString::Strcmp(BaseToken.Identifier, TEXT("uint16")))
			{
				UnderlyingType = EUnderlyingEnumType::uint16;
			}
			else if (!FCString::Strcmp(BaseToken.Identifier, TEXT("uint32")))
			{
				UnderlyingType = EUnderlyingEnumType::uint32;
			}
			else if (!FCString::Strcmp(BaseToken.Identifier, TEXT("uint64")))
			{
				UnderlyingType = EUnderlyingEnumType::uint64;
			}
			else if (!FCString::Strcmp(BaseToken.Identifier, TEXT("int8")))
			{
				UnderlyingType = EUnderlyingEnumType::int8;
			}
			else if (!FCString::Strcmp(BaseToken.Identifier, TEXT("int16")))
			{
				UnderlyingType = EUnderlyingEnumType::int16;
			}
			else if (!FCString::Strcmp(BaseToken.Identifier, TEXT("int32")))
			{
				UnderlyingType = EUnderlyingEnumType::int32;
			}
			else if (!FCString::Strcmp(BaseToken.Identifier, TEXT("int64")))
			{
				UnderlyingType = EUnderlyingEnumType::int64;
			}
			else
			{
				FError::Throwf(TEXT("Unsupported enum class base type: %s"), BaseToken.Identifier);
			}
		}
		else
		{
			UnderlyingType = EUnderlyingEnumType::Unspecified;
		}

		GEnumUnderlyingTypes.Add(Enum, UnderlyingType);
	}

	static const FName BlueprintTypeName = TEXT("BlueprintType");
	if (UnderlyingType != EUnderlyingEnumType::uint8 && EnumToken.MetaData.Contains(BlueprintTypeName))
	{
		FError::Throwf(TEXT("Invalid BlueprintType enum base - currently only uint8 supported"));
	}

	// Get opening brace.
	RequireSymbol( TEXT("{"), TEXT("'Enum'") );

	switch (CppForm)
	{
		case UEnum::ECppForm::Namespaced:
		{
			// Now handle the inner true enum portion
			RequireIdentifier(TEXT("enum"), TEXT("'Enum'"));

			SkipAlignasIfNecessary(*this);

			FToken InnerEnumToken;
			if (!GetIdentifier(InnerEnumToken))
			{
				FError::Throwf(TEXT("Missing enumeration name") );
			}

			Enum->CppType = FString::Printf(TEXT("%s::%s"), EnumToken.Identifier, InnerEnumToken.Identifier);

			RequireSymbol( TEXT("{"), TEXT("'Enum'") );
		}
		break;

		case UEnum::ECppForm::Regular:
		case UEnum::ECppForm::EnumClass:
		{
			Enum->CppType = EnumToken.Identifier;
		}
		break;
	}

	// List of all metadata generated for this enum
	TMap<FName,FString> EnumValueMetaData = EnumToken.MetaData;

	AddModuleRelativePathToMetadata(Enum, EnumValueMetaData);
	AddFormattedPrevCommentAsTooltipMetaData(EnumValueMetaData);

	// Parse all enums tags.
	FToken TagToken;

	TArray<TPair<FName, int64>> EnumNames;
	int64 CurrentEnumValue = 0;
	while (GetIdentifier(TagToken))
	{
		AddFormattedPrevCommentAsTooltipMetaData(TagToken.MetaData);

		// Try to read an optional explicit enum value specification
		if (MatchSymbol(TEXT("=")))
		{
			FToken InitToken;
			if (!GetToken(InitToken))
			{
				FError::Throwf(TEXT("UENUM: missing enumerator initializer"));
			}

			int64 NewEnumValue = -1;
			if (!InitToken.GetConstInt64(NewEnumValue))
			{
				// We didn't parse a literal, so set an invalid value
				NewEnumValue = -1;
			}

			// Skip tokens until we encounter a comma, a closing brace or a UMETA declaration
			for (;;)
			{
				if (!GetToken(InitToken))
				{
					FError::Throwf(TEXT("Enumerator: end of file encountered while parsing the initializer"));
				}

				if (InitToken.TokenType == TOKEN_Symbol)
				{
					if (FCString::Stricmp(InitToken.Identifier, TEXT(",")) == 0 || FCString::Stricmp(InitToken.Identifier, TEXT("}")) == 0)
					{
						UngetToken(InitToken);
						break;
					}
				}
				else if (InitToken.TokenType == TOKEN_Identifier)
				{
					if (FCString::Stricmp(InitToken.Identifier, TEXT("UMETA")) == 0)
					{
						UngetToken(InitToken);
						break;
					}
				}

				// There are tokens after the initializer so it's not a standalone literal,
				// so set it to an invalid value.
				NewEnumValue = -1;
			}

			CurrentEnumValue = NewEnumValue;
		}

		FName NewTag;
		switch (CppForm)
		{
			case UEnum::ECppForm::Namespaced:
			case UEnum::ECppForm::EnumClass:
			{
				NewTag = FName(*FString::Printf(TEXT("%s::%s"), EnumToken.Identifier, TagToken.Identifier), FNAME_Add);
			}
			break;

			case UEnum::ECppForm::Regular:
			{
				NewTag = FName(TagToken.Identifier, FNAME_Add);
			}
			break;
		}

		// Save the new tag
		EnumNames.Emplace(NewTag, CurrentEnumValue);

		// Autoincrement the current enumeration value
		if (CurrentEnumValue != -1)
		{
			++CurrentEnumValue;
		}

		// check for metadata on this enum value
		ParseFieldMetaData(TagToken.MetaData, TagToken.Identifier);
		if (TagToken.MetaData.Num() > 0)
		{
			// special case for enum value metadata - we need to prepend the key name with the enum value name
			const FString TokenString = TagToken.Identifier;
			for (const auto& MetaData : TagToken.MetaData)
			{
				FString KeyString = TokenString + TEXT(".") + MetaData.Key.ToString();
				EnumValueMetaData.Emplace(*KeyString, MetaData.Value);
			}

			// now clear the metadata because we're going to reuse this token for parsing the next enum value
			TagToken.MetaData.Empty();
		}

		if (!MatchSymbol(TEXT(",")))
		{
			FToken ClosingBrace;
			if (!GetToken(ClosingBrace))
			{
				FError::Throwf(TEXT("UENUM: end of file encountered"));
			}

			if (ClosingBrace.TokenType == TOKEN_Symbol && !FCString::Stricmp(ClosingBrace.Identifier, TEXT("}")))
			{
				UngetToken(ClosingBrace);
				break;
			}
		}
	}

	// Add the metadata gathered for the enum to the package
	if (EnumValueMetaData.Num() > 0)
	{
		UMetaData* PackageMetaData = Enum->GetOutermost()->GetMetaData();
		checkSlow(PackageMetaData);

		PackageMetaData->SetObjectValues(Enum, EnumValueMetaData);
	}

	// Trailing brace and semicolon for the enum
	RequireSymbol( TEXT("}"), TEXT("'Enum'") );
	MatchSemi();

	if (CppForm == UEnum::ECppForm::Namespaced)
	{
		// Trailing brace for the namespace.
		RequireSymbol( TEXT("}"), TEXT("'Enum'") );
	}

	// Register the list of enum names.
	if (!Enum->SetEnums(EnumNames, CppForm, false))
	{
		const FName MaxEnumItem      = *(Enum->GenerateEnumPrefix() + TEXT("_MAX"));
		const int32 MaxEnumItemIndex = Enum->GetIndexByName(MaxEnumItem);
		if (MaxEnumItemIndex != INDEX_NONE)
		{
			FError::Throwf(TEXT("Illegal enumeration tag specified.  Conflicts with auto-generated tag '%s'"), *MaxEnumItem.ToString());
		}

		FError::Throwf(TEXT("Unable to generate enum MAX entry '%s' due to name collision"), *MaxEnumItem.ToString());
	}

	return Enum;
}

/**
 * Checks if a string is made up of all the same character.
 *
 * @param  Str The string to check for all
 * @param  Ch  The character to check for
 *
 * @return True if the string is made up only of Ch characters.
 */
bool IsAllSameChar(const TCHAR* Str, TCHAR Ch)
{
	check(Str);

	while (TCHAR StrCh = *Str++)
	{
		if (StrCh != Ch)
			return false;
	}

	return true;
}

/**
 * Checks if a string is made up of all the same character.
 *
 * @param  Str The string to check for all
 * @param  Ch  The character to check for
 *
 * @return True if the string is made up only of Ch characters.
 */
bool IsLineSeparator(const TCHAR* Str)
{
	check(Str);

	return IsAllSameChar(Str, TEXT('-')) || IsAllSameChar(Str, TEXT('=')) || IsAllSameChar(Str, TEXT('*'));
}

/**
 * @param		Input		An input string, expected to be a script comment.
 * @return					The input string, reformatted in such a way as to be appropriate for use as a tooltip.
 */
FString FHeaderParser::FormatCommentForToolTip(const FString& Input)
{
	// Return an empty string if there are no alpha-numeric characters or a Unicode characters above 0xFF
	// (which would be the case for pure CJK comments) in the input string.
	bool bFoundAlphaNumericChar = false;
	for ( int32 i = 0 ; i < Input.Len() ; ++i )
	{
		if ( FChar::IsAlnum(Input[i]) || (Input[i] > 0xFF) )
		{
			bFoundAlphaNumericChar = true;
			break;
		}
	}

	if ( !bFoundAlphaNumericChar )
	{
		return FString( TEXT("") );
	}

	FString Result(Input);

	// Sweep out comments marked to be ignored.
	{
		int32 CommentStart, CommentEnd;
		// Block comments go first
		for (CommentStart = Result.Find(TEXT("/*~")); CommentStart != INDEX_NONE; CommentStart = Result.Find(TEXT("/*~")))
		{
			CommentEnd = Result.Find(TEXT("*/"), ESearchCase::CaseSensitive, ESearchDir::FromStart, CommentStart);
			if (CommentEnd != INDEX_NONE)
			{
				Result.RemoveAt(CommentStart, (CommentEnd + 2) - CommentStart, false);
			}
			else
			{
				// This looks like an error - an unclosed block comment.
				break;
			}
		}
		// Leftover line comments go next
		for (CommentStart = Result.Find(TEXT("//~")); CommentStart != INDEX_NONE; CommentStart = Result.Find(TEXT("//~")))
		{
			CommentEnd = Result.Find(TEXT("\n"), ESearchCase::CaseSensitive, ESearchDir::FromStart, CommentStart);
			if (CommentEnd != INDEX_NONE)
			{
				Result.RemoveAt(CommentStart, (CommentEnd + 1) - CommentStart, false);
			}
			else
			{
				Result.RemoveAt(CommentStart, Result.Len() - CommentStart, false);
				break;
			}
		}
		// Finish by shrinking if anything was removed, since we deferred this during the search.
		Result.Shrink();
	}

	// Check for known commenting styles.
	const bool bJavaDocStyle = Result.Contains(TEXT("/**"));
	const bool bCStyle = Result.Contains(TEXT("/*"));
	const bool bCPPStyle = Result.StartsWith(TEXT("//"));

	if ( bJavaDocStyle || bCStyle)
	{
		// Remove beginning and end markers.
		Result = Result.Replace( TEXT("/**"), TEXT("") );
		Result = Result.Replace( TEXT("/*"), TEXT("") );
		Result = Result.Replace( TEXT("*/"), TEXT("") );
	}

	if ( bCPPStyle )
	{
		// Remove c++-style comment markers.  Also handle javadoc-style comments by replacing
		// all triple slashes with double-slashes
		Result = Result.Replace(TEXT("///"), TEXT("//")).Replace( TEXT("//"), TEXT("") );

		// Parser strips cpptext and replaces it with "// (cpptext)" -- prevent
		// this from being treated as a comment on variables declared below the
		// cpptext section
		Result = Result.Replace( TEXT("(cpptext)"), TEXT("") );
	}

	// Get rid of carriage return or tab characters, which mess up tooltips.
	Result = Result.Replace( TEXT( "\r" ), TEXT( "" ) );

	//wx widgets has a hard coded tab size of 8
	{
		const int32 SpacesPerTab = 8;
		Result = Result.ConvertTabsToSpaces (SpacesPerTab);
	}

	// get rid of uniform leading whitespace and all trailing whitespace, on each line
	TArray<FString> Lines;
	Result.ParseIntoArray(Lines, TEXT("\n"), false);

	for (FString& Line : Lines)
	{
		// Remove trailing whitespace
		Line.TrimEndInline();

		// Remove leading "*" and "* " in javadoc comments.
		if (bJavaDocStyle)
		{
			// Find first non-whitespace character
			int32 Pos = 0;
			while (Pos < Line.Len() && FChar::IsWhitespace(Line[Pos]))
			{
				++Pos;
			}

			// Is it a *?
			if (Pos < Line.Len() && Line[Pos] == '*')
			{
				// Eat next space as well
				if (Pos+1 < Line.Len() && FChar::IsWhitespace(Line[Pos+1]))
				{
					++Pos;
				}

				Line = Line.RightChop(Pos + 1);
			}
		}
	}

	// Find first meaningful line
	int32 FirstIndex = 0;
	for (FString Line : Lines)
	{
		Line.TrimStartInline();

		if (Line.Len() && !IsLineSeparator(*Line))
			break;

		++FirstIndex;
	}

	int32 LastIndex = Lines.Num();
	while (LastIndex != FirstIndex)
	{
		FString Line = Lines[LastIndex - 1];
		Line.TrimStartInline();

		if (Line.Len() && !IsLineSeparator(*Line))
			break;

		--LastIndex;
	}

	Result.Empty();

	if (FirstIndex != LastIndex)
	{
		FString& FirstLine = Lines[FirstIndex];

		// Figure out how much whitespace is on the first line
		int32 MaxNumWhitespaceToRemove;
		for (MaxNumWhitespaceToRemove = 0; MaxNumWhitespaceToRemove < FirstLine.Len(); MaxNumWhitespaceToRemove++)
		{
			if (!FChar::IsLinebreak(FirstLine[MaxNumWhitespaceToRemove]) && !FChar::IsWhitespace(FirstLine[MaxNumWhitespaceToRemove]))
			{
				break;
			}
		}

		for (int32 Index = FirstIndex; Index != LastIndex; ++Index)
		{
			FString Line = Lines[Index];

			int32 TemporaryMaxWhitespace = MaxNumWhitespaceToRemove;

			// Allow eating an extra tab on subsequent lines if it's present
			if ((Index > 0) && (Line.Len() > 0) && (Line[0] == '\t'))
			{
				TemporaryMaxWhitespace++;
			}

			// Advance past whitespace
			int32 Pos = 0;
			while (Pos < TemporaryMaxWhitespace && Pos < Line.Len() && FChar::IsWhitespace(Line[Pos]))
			{
				++Pos;
			}

			if (Pos > 0)
			{
				Line = Line.Mid(Pos);
			}

			if (Index > 0)
			{
				Result += TEXT("\n");
			}

			if (Line.Len() && !IsAllSameChar(*Line, TEXT('=')))
			{
				Result += Line;
			}
		}
	}

	//@TODO: UCREMOVAL: Really want to trim an arbitrary number of newlines above and below, but keep multiple newlines internally
	// Make sure it doesn't start with a newline
	if (!Result.IsEmpty() && FChar::IsLinebreak(Result[0]))
	{
		Result = Result.Mid(1);
	}

	// Make sure it doesn't end with a dead newline
	if (!Result.IsEmpty() && FChar::IsLinebreak(Result[Result.Len() - 1]))
	{
		Result = Result.Left(Result.Len() - 1);
	}

	// Done.
	return Result;
}

void FHeaderParser::AddFormattedPrevCommentAsTooltipMetaData(TMap<FName, FString>& MetaData)
{
	// Don't add a tooltip if one already exists.
	if (MetaData.Find(NAME_ToolTip))
	{
		return;
	}

	// Don't add a tooltip if the comment is empty after formatting.
	FString FormattedComment = FormatCommentForToolTip(PrevComment);
	if (!FormattedComment.Len())
	{
		return;
	}

	MetaData.Add(NAME_ToolTip, *FormattedComment);

	// We've already used this comment as a tooltip, so clear it so that it doesn't get used again
	PrevComment.Empty();
}

static const TCHAR* GetAccessSpecifierName(EAccessSpecifier AccessSpecifier)
{
	switch (AccessSpecifier)
	{
		case ACCESS_Public:
			return TEXT("public");
		case ACCESS_Protected:
			return TEXT("protected");
		case ACCESS_Private:
			return TEXT("private");
		default:
			check(0);
	}
	return TEXT("");
}

// Tries to parse the token as an access protection specifier (public:, protected:, or private:)
EAccessSpecifier FHeaderParser::ParseAccessProtectionSpecifier(FToken& Token)
{
	EAccessSpecifier ResultAccessSpecifier = ACCESS_NotAnAccessSpecifier;

	for (EAccessSpecifier Test = EAccessSpecifier(ACCESS_NotAnAccessSpecifier + 1); Test != ACCESS_Num; Test = EAccessSpecifier(Test + 1))
	{
		if (Token.Matches(GetAccessSpecifierName(Test)) || (Token.Matches(TEXT("private_subobject")) && Test == ACCESS_Public))
		{
			// Consume the colon after the specifier
			RequireSymbol(TEXT(":"), *FString::Printf(TEXT("after %s"), Token.Identifier));
			return Test;
		}
	}
	return ACCESS_NotAnAccessSpecifier;
}


/**
 * Compile a struct definition.
 */
UScriptStruct* FHeaderParser::CompileStructDeclaration(FClasses& AllClasses)
{
	FUnrealSourceFile* CurrentSrcFile = GetCurrentSourceFile();
	TSharedPtr<FFileScope> Scope = CurrentSrcFile->GetScope();

	// Make sure structs can be declared here.
	CheckAllow( TEXT("'struct'"), ENestAllowFlags::TypeDecl );

	FScriptLocation StructDeclaration;

	bool IsNative = false;
	bool IsExport = false;
	bool IsTransient = false;
	uint32 StructFlags = STRUCT_Native;
	TMap<FName, FString> MetaData;

	// Get the struct specifier list
	TArray<FPropertySpecifier> SpecifiersFound;
	ReadSpecifierSetInsideMacro(SpecifiersFound, TEXT("Struct"), MetaData);

	// Consume the struct keyword
	RequireIdentifier(TEXT("struct"), TEXT("Struct declaration specifier"));

	// The struct name as parsed in script and stripped of it's prefix
	FString StructNameInScript;

	// The struct name stripped of it's prefix
	FString StructNameStripped;

	// The required API module for this struct, if any
	FString RequiredAPIMacroIfPresent;

	// alignas() can come before or after the deprecation macro.
	// We can't have both, but the compiler will catch that anyway.
	SkipAlignasIfNecessary(*this);
	SkipDeprecatedMacroIfNecessary(*this);
	SkipAlignasIfNecessary(*this);

	// Read the struct name
	ParseNameWithPotentialAPIMacroPrefix(/*out*/ StructNameInScript, /*out*/ RequiredAPIMacroIfPresent, TEXT("struct"));

	// Record that this struct is RequiredAPI if the CORE_API style macro was present
	if (!RequiredAPIMacroIfPresent.IsEmpty())
	{
		StructFlags |= STRUCT_RequiredAPI;
	}

	StructNameStripped = GetClassNameWithPrefixRemoved(StructNameInScript);

	// Effective struct name
	const FString EffectiveStructName = *StructNameStripped;

	// Process the list of specifiers
	for (const FPropertySpecifier& Specifier : SpecifiersFound)
	{
		switch ((EStructSpecifier)Algo::FindSortedStringCaseInsensitive(*Specifier.Key, GStructSpecifierStrings))
		{
			default:
			{
				FError::Throwf(TEXT("Unknown struct specifier '%s'"), *Specifier.Key);
			}
			break;

			case EStructSpecifier::NoExport:
			{
				//UE_LOG_WARNING_UHT(TEXT("Struct named %s in %s is still marked noexport"), *EffectiveStructName, *(Class->GetName()));//@TODO: UCREMOVAL: Debug printing
				StructFlags &= ~STRUCT_Native;
				StructFlags |= STRUCT_NoExport;
			}
			break;

			case EStructSpecifier::Atomic:
			{
				StructFlags |= STRUCT_Atomic;
			}
			break;

			case EStructSpecifier::Immutable:
			{
				StructFlags |= STRUCT_Immutable | STRUCT_Atomic;

				if (!FPaths::IsSamePath(Filename, GTypeDefinitionInfoMap[UObject::StaticClass()]->GetUnrealSourceFile().GetFilename()))
				{
					UE_LOG_ERROR_UHT(TEXT("Immutable is being phased out in favor of SerializeNative, and is only legal on the mirror structs declared in UObject"));
				}
			}
			break;
		}
	}

	// Verify uniqueness (if declared within UClass).
	{
		UField* Existing = Scope->FindTypeByName(*EffectiveStructName);
		if (Existing)
		{
			FError::Throwf(TEXT("struct: '%s' already defined here"), *EffectiveStructName);
		}

		if (UStruct* FoundType = FindObject<UStruct>(ANY_PACKAGE, *EffectiveStructName))
		{
			if (TTuple<TSharedRef<FUnrealSourceFile>, int32>* FoundTypeInfo = GStructToSourceLine.Find(FoundType))
			{
				FError::Throwf(
					TEXT("struct: '%s' conflicts with another type of the same name defined at %s(%d)"),
					*EffectiveStructName,
					*FoundTypeInfo->Get<0>()->GetFilename(),
					FoundTypeInfo->Get<1>()
				);
			}
			else
			{
				FError::Throwf(TEXT("struct: '%s' conflicts with another type of the same name"), *EffectiveStructName);
			}

		}
	}

	// Get optional superstruct.
	bool bExtendsBaseStruct = false;
	
	if (MatchSymbol(TEXT(":")))
	{
		RequireIdentifier(TEXT("public"), TEXT("struct inheritance"));
		bExtendsBaseStruct = true;
	}

	UScriptStruct* BaseStruct = NULL;
	if (bExtendsBaseStruct)
	{
		FToken ParentScope, ParentName;
		if (GetIdentifier( ParentScope ))
		{
			RedirectTypeIdentifier(ParentScope);

			TSharedPtr<FScope> StructScope = Scope;
			FString ParentStructNameInScript = FString(ParentScope.Identifier);
			if (MatchSymbol(TEXT(".")))
			{
				if (GetIdentifier(ParentName))
				{
					RedirectTypeIdentifier(ParentName);

					ParentStructNameInScript = FString(ParentName.Identifier);
					FString ParentNameStripped = GetClassNameWithPrefixRemoved(ParentScope.Identifier);
					FClass* StructClass = AllClasses.FindClass(*ParentNameStripped);
					if( !StructClass )
					{
						// If we find the literal class name, the user didn't use a prefix
						StructClass = AllClasses.FindClass(ParentScope.Identifier);
						if( StructClass )
						{
							FError::Throwf(TEXT("'struct': Parent struct class '%s' is missing a prefix, expecting '%s'"), ParentScope.Identifier, *FString::Printf(TEXT("%s%s"),StructClass->GetPrefixCPP(),ParentScope.Identifier) );
						}
						else
						{
							FError::Throwf(TEXT("'struct': Can't find parent struct class '%s'"), ParentScope.Identifier );
						}
					}

					StructScope = FScope::GetTypeScope(StructClass);
				}
				else
				{
					FError::Throwf( TEXT("'struct': Missing parent struct type after '%s.'"), ParentScope.Identifier );
				}
			}
			
			FString ParentStructNameStripped;
			const UField* Type = nullptr;
			bool bOverrideParentStructName = false;

			if( !StructsWithNoPrefix.Contains(ParentStructNameInScript) )
			{
				bOverrideParentStructName = true;
				ParentStructNameStripped = GetClassNameWithPrefixRemoved(ParentStructNameInScript);
			}

			// If we're expecting a prefix, first try finding the correct field with the stripped struct name
			if (bOverrideParentStructName)
			{
				Type = StructScope->FindTypeByName(*ParentStructNameStripped);
			}

			// If it wasn't found, try to find the literal name given
			if (Type == NULL)
			{
				Type = StructScope->FindTypeByName(*ParentStructNameInScript);
			}

			// Resolve structs declared in another class  //@TODO: UCREMOVAL: This seems extreme
			if (Type == NULL)
			{
				if (bOverrideParentStructName)
				{
					Type = FindObject<UScriptStruct>(ANY_PACKAGE, *ParentStructNameStripped);
				}

				if (Type == NULL)
				{
					Type = FindObject<UScriptStruct>(ANY_PACKAGE, *ParentStructNameInScript);
				}
			}

			// If the struct still wasn't found, throw an error
			if (Type == NULL)
			{
				FError::Throwf(TEXT("'struct': Can't find struct '%s'"), *ParentStructNameInScript );
			}
			else
			{
				// If the struct was found, confirm it adheres to the correct syntax. This should always fail if we were expecting an override that was not found.
				BaseStruct = ((UScriptStruct*)Type);
				if( bOverrideParentStructName )
				{
					const TCHAR* PrefixCPP = StructsWithTPrefix.Contains(ParentStructNameStripped) ? TEXT("T") : BaseStruct->GetPrefixCPP();
					if( ParentStructNameInScript != FString::Printf(TEXT("%s%s"), PrefixCPP, *ParentStructNameStripped) )
					{
						BaseStruct = NULL;
						FError::Throwf(TEXT("Parent Struct '%s' is missing a valid Unreal prefix, expecting '%s'"), *ParentStructNameInScript, *FString::Printf(TEXT("%s%s"), PrefixCPP, *Type->GetName()));
					}
				}
			}
		}
		else
		{
			FError::Throwf(TEXT("'struct': Missing parent struct after ': public'") );
		}
	}

	// if we have a base struct, propagate inherited struct flags now
	if (BaseStruct != NULL)
	{
		StructFlags |= (BaseStruct->StructFlags&STRUCT_Inherit);
	}
	// Create.
	UScriptStruct* Struct = new(EC_InternalUseOnlyConstructor, CurrentSrcFile->GetPackage(), *EffectiveStructName, RF_Public) UScriptStruct(FObjectInitializer(), BaseStruct);

	Scope->AddType(Struct);
	GTypeDefinitionInfoMap.Add(Struct, MakeShared<FUnrealTypeDefinitionInfo>(*CurrentSrcFile, InputLine));
	FScope::AddTypeScope(Struct, &CurrentSrcFile->GetScope().Get());

	AddModuleRelativePathToMetadata(Struct, MetaData);

	// Check to make sure the syntactic native prefix was set-up correctly.
	// If this check results in a false positive, it will be flagged as an identifier failure.
	FString DeclaredPrefix = GetClassPrefix( StructNameInScript );
	if( DeclaredPrefix == Struct->GetPrefixCPP() || DeclaredPrefix == TEXT("T") )
	{
		// Found a prefix, do a basic check to see if it's valid
		const TCHAR* ExpectedPrefixCPP = StructsWithTPrefix.Contains(StructNameStripped) ? TEXT("T") : Struct->GetPrefixCPP();
		FString ExpectedStructName = FString::Printf(TEXT("%s%s"), ExpectedPrefixCPP, *StructNameStripped);
		if (StructNameInScript != ExpectedStructName)
		{
			FError::Throwf(TEXT("Struct '%s' has an invalid Unreal prefix, expecting '%s'"), *StructNameInScript, *ExpectedStructName);
		}
	}
	else
	{
		const TCHAR* ExpectedPrefixCPP = StructsWithTPrefix.Contains(StructNameInScript) ? TEXT("T") : Struct->GetPrefixCPP();
		FString ExpectedStructName = FString::Printf(TEXT("%s%s"), ExpectedPrefixCPP, *StructNameInScript);
		FError::Throwf(TEXT("Struct '%s' is missing a valid Unreal prefix, expecting '%s'"), *StructNameInScript, *ExpectedStructName);
	}

	Struct->StructFlags = EStructFlags(Struct->StructFlags | StructFlags);

	AddFormattedPrevCommentAsTooltipMetaData(MetaData);

	// Register the metadata
	AddMetaDataToClassData(Struct, MetaData);

	// Get opening brace.
	RequireSymbol( TEXT("{"), TEXT("'struct'") );

	// Members of structs have a default public access level in c++
	// Assume that, but restore the parser state once we finish parsing this struct
	TGuardValue<EAccessSpecifier> HoldFromClass(CurrentAccessSpecifier, ACCESS_Public);

	{
		FToken StructToken;
		StructToken.Struct = Struct;

		// add this struct to the compiler's persistent tracking system
		FClassMetaData* ClassMetaData = GScriptHelper.AddClassData(StructToken.Struct, CurrentSrcFile);
	}

	int32 SavedLineNumber = InputLine;

	// Clear comment before parsing body of the struct.
	

	// Parse all struct variables.
	FToken Token;
	while (1)
	{
		ClearComment();
		GetToken( Token );

		if (EAccessSpecifier AccessSpecifier = ParseAccessProtectionSpecifier(Token))
		{
			CurrentAccessSpecifier = AccessSpecifier;
		}
		else if (Token.Matches(TEXT("UPROPERTY"), ESearchCase::CaseSensitive))
		{
			CompileVariableDeclaration(AllClasses, Struct);
		}
		else if (Token.Matches(TEXT("UFUNCTION"), ESearchCase::CaseSensitive))
		{
			FError::Throwf(TEXT("USTRUCTs cannot contain UFUNCTIONs."));
		}
		else if (Token.Matches(TEXT("GENERATED_USTRUCT_BODY")) || Token.Matches(TEXT("GENERATED_BODY")))
		{
			// Match 'GENERATED_USTRUCT_BODY' '(' [StructName] ')' or 'GENERATED_BODY' '(' [StructName] ')'
			if (CurrentAccessSpecifier != ACCESS_Public)
			{
				FError::Throwf(TEXT("%s must be in the public scope of '%s', not private or protected."), Token.Identifier, *StructNameInScript);
			}

			if (Struct->StructMacroDeclaredLineNumber != INDEX_NONE)
			{
				FError::Throwf(TEXT("Multiple %s declarations found in '%s'"), Token.Identifier, *StructNameInScript);
			}

			Struct->StructMacroDeclaredLineNumber = InputLine;
			RequireSymbol(TEXT("("), TEXT("'struct'"));

			CompileVersionDeclaration(Struct);

			RequireSymbol(TEXT(")"), TEXT("'struct'"));

			// Eat a semicolon if present (not required)
			SafeMatchSymbol(TEXT(";"));
		}
		else if ( Token.Matches(TEXT("#")) && MatchIdentifier(TEXT("ifdef")) )
		{
			PushCompilerDirective(ECompilerDirective::Insignificant);
		}
		else if ( Token.Matches(TEXT("#")) && MatchIdentifier(TEXT("ifndef")) )
		{
			PushCompilerDirective(ECompilerDirective::Insignificant);
		}
		else if (Token.Matches(TEXT("#")) && MatchIdentifier(TEXT("endif")))
		{
			if (CompilerDirectiveStack.Num() < 1)
			{
				FError::Throwf(TEXT("Unmatched '#endif' in class or global scope"));
			}
			CompilerDirectiveStack.Pop();
			// Do nothing and hope that the if code below worked out OK earlier
		}
		else if ( Token.Matches(TEXT("#")) && MatchIdentifier(TEXT("if")) )
		{
			//@TODO: This parsing should be combined with CompileDirective and probably happen much much higher up!
			bool bInvertConditional = MatchSymbol(TEXT("!"));
			bool bConsumeAsCppText = false;

			if (MatchIdentifier(TEXT("WITH_EDITORONLY_DATA")) )
			{
				if (bInvertConditional)
				{
					FError::Throwf(TEXT("Cannot use !WITH_EDITORONLY_DATA"));
				}

				PushCompilerDirective(ECompilerDirective::WithEditorOnlyData);
			}
			else if (MatchIdentifier(TEXT("WITH_EDITOR")) )
			{
				if (bInvertConditional)
				{
					FError::Throwf(TEXT("Cannot use !WITH_EDITOR"));
				}
				PushCompilerDirective(ECompilerDirective::WithEditor);
			}
			else if (MatchIdentifier(TEXT("CPP")) || MatchConstInt(TEXT("0")) || MatchConstInt(TEXT("1")) || MatchIdentifier(TEXT("WITH_HOT_RELOAD")) || MatchIdentifier(TEXT("WITH_HOT_RELOAD_CTORS")))
			{
				bConsumeAsCppText = !bInvertConditional;
				PushCompilerDirective(ECompilerDirective::Insignificant);
			}
			else
			{
				FError::Throwf(TEXT("'struct': Unsupported preprocessor directive inside a struct.") );
			}

			if (bConsumeAsCppText)
			{
				// Skip over the text, it is not recorded or processed
				int32 nest = 1;
				while (nest > 0)
				{
					TCHAR ch = GetChar(1);

					if ( ch==0 )
					{
						FError::Throwf(TEXT("Unexpected end of struct definition %s"), *Struct->GetName());
					}
					else if ( ch=='{' || (ch=='#' && (PeekIdentifier(TEXT("if")) || PeekIdentifier(TEXT("ifdef")))) )
					{
						nest++;
					}
					else if ( ch=='}' || (ch=='#' && PeekIdentifier(TEXT("endif"))) )
					{
						nest--;
					}

					if (nest==0)
					{
						RequireIdentifier(TEXT("endif"),TEXT("'if'"));
					}
				}
			}
		}
		else if (Token.Matches(TEXT("#")) && MatchIdentifier(TEXT("pragma")))
		{
			// skip it and skip over the text, it is not recorded or processed
			TCHAR c;
			while (!IsEOL(c = GetChar()))
			{
			}
		}
		else if (ProbablyAnUnknownObjectLikeMacro(*this, Token))
		{
			// skip it
		}
		else
		{
			if ( !Token.Matches( TEXT("}") ) )
			{
				FToken DeclarationFirstToken = Token;
				if (!SkipDeclaration(Token))
				{
					FError::Throwf(TEXT("'struct': Unexpected '%s'"), DeclarationFirstToken.Identifier );
				}	
			}
			else
			{
				MatchSemi();
				break;
			}
		}
	}

	// Validation
	bool bStructBodyFound = Struct->StructMacroDeclaredLineNumber != INDEX_NONE;
	bool bExported        = !!(StructFlags & STRUCT_Native);
	if (!bStructBodyFound && bExported)
	{
		// Roll the line number back to the start of the struct body and error out
		InputLine = SavedLineNumber;
		FError::Throwf(TEXT("Expected a GENERATED_BODY() at the start of struct"));
	}

	// Link the properties within the struct
	Struct->StaticLink(true);

	return Struct;
}

/*-----------------------------------------------------------------------------
	Retry management.
-----------------------------------------------------------------------------*/

/**
 * Remember the current compilation points, both in the source being
 * compiled and the object code being emitted.
 *
 * @param	Retry	[out] filled in with current compiler position information
 */
void FHeaderParser::InitScriptLocation( FScriptLocation& Retry )
{
	Retry.Input = Input;
	Retry.InputPos = InputPos;
	Retry.InputLine	= InputLine;
}

/**
 * Return to a previously-saved retry point.
 *
 * @param	Retry	the point to return to
 * @param	Binary	whether to modify the compiled bytecode
 * @param	bText	whether to modify the compiler's current location in the text
 */
void FHeaderParser::ReturnToLocation(const FScriptLocation& Retry, bool Binary, bool bText)
{
	if (bText)
	{
		Input = Retry.Input;
		InputPos = Retry.InputPos;
		InputLine = Retry.InputLine;
	}
}

/*-----------------------------------------------------------------------------
	Nest information.
-----------------------------------------------------------------------------*/

//
// Return the name for a nest type.
//
const TCHAR *FHeaderParser::NestTypeName( ENestType NestType )
{
	switch( NestType )
	{
		case ENestType::GlobalScope:
			return TEXT("Global Scope");
		case ENestType::Class:
			return TEXT("Class");
		case ENestType::NativeInterface:
		case ENestType::Interface:
			return TEXT("Interface");
		case ENestType::FunctionDeclaration:
			return TEXT("Function");
		default:
			check(false);
			return TEXT("Unknown");
	}
}

// Checks to see if a particular kind of command is allowed on this nesting level.
bool FHeaderParser::IsAllowedInThisNesting(ENestAllowFlags AllowFlags)
{
	return (TopNest->Allow & AllowFlags) != ENestAllowFlags::None;
}

//
// Make sure that a particular kind of command is allowed on this nesting level.
// If it's not, issues a compiler error referring to the token and the current
// nesting level.
//
void FHeaderParser::CheckAllow( const TCHAR* Thing, ENestAllowFlags AllowFlags )
{
	if (!IsAllowedInThisNesting(AllowFlags))
	{
		if (TopNest->NestType == ENestType::GlobalScope)
		{
			FError::Throwf(TEXT("%s is not allowed before the Class definition"), Thing );
		}
		else
		{
			FError::Throwf(TEXT("%s is not allowed here"), Thing );
		}
	}
}

bool FHeaderParser::AllowReferenceToClass(UStruct* Scope, UClass* CheckClass) const
{
	check(CheckClass);

	return	(Scope->GetOutermost() == CheckClass->GetOutermost())
		|| ((CheckClass->ClassFlags&CLASS_Parsed) != 0)
		|| ((CheckClass->ClassFlags&CLASS_Intrinsic) != 0);
}

/*-----------------------------------------------------------------------------
	Nest management.
-----------------------------------------------------------------------------*/

void FHeaderParser::PushNest(ENestType NestType, UStruct* InNode, FUnrealSourceFile* SourceFile)
{
	// Update pointer to top nesting level.
	TopNest = &Nest[NestLevel++];
	TopNest->SetScope(NestType == ENestType::GlobalScope ? &SourceFile->GetScope().Get() : &FScope::GetTypeScope(InNode).Get());
	TopNest->NestType = NestType;

	// Prevent overnesting.
	if (NestLevel >= MAX_NEST_LEVELS)
	{
		FError::Throwf(TEXT("Maximum nesting limit exceeded"));
	}

	// Inherit info from stack node above us.
	if (NestLevel > 1 && NestType == ENestType::GlobalScope)
	{
		// Use the existing stack node.
		TopNest->SetScope(TopNest[-1].GetScope());
	}

	// NestType specific logic.
	switch (NestType)
	{
	case ENestType::GlobalScope:
		TopNest->Allow = ENestAllowFlags::Class | ENestAllowFlags::TypeDecl | ENestAllowFlags::ImplicitDelegateDecl;
		break;

	case ENestType::Class:
		TopNest->Allow = ENestAllowFlags::VarDecl | ENestAllowFlags::Function | ENestAllowFlags::ImplicitDelegateDecl;
		break;

	case ENestType::NativeInterface:
	case ENestType::Interface:
		TopNest->Allow = ENestAllowFlags::Function;
		break;

	case ENestType::FunctionDeclaration:
		TopNest->Allow = ENestAllowFlags::VarDecl;

		break;

	default:
		FError::Throwf(TEXT("Internal error in PushNest, type %i"), (uint8)NestType);
		break;
	}
}

/**
 * Decrease the nesting level and handle any errors that result.
 *
 * @param	NestType	nesting type of the current node
 * @param	Descr		text to use in error message if any errors are encountered
 */
void FHeaderParser::PopNest(ENestType NestType, const TCHAR* Descr)
{
	// Validate the nesting state.
	if (NestLevel <= 0)
	{
		FError::Throwf(TEXT("Unexpected '%s' at global scope"), Descr, NestTypeName(NestType));
	}
	else if (TopNest->NestType != NestType)
	{
		FError::Throwf(TEXT("Unexpected end of %s in '%s' block"), Descr, NestTypeName(TopNest->NestType));
	}

	if (NestType != ENestType::GlobalScope && NestType != ENestType::Class && NestType != ENestType::Interface && NestType != ENestType::NativeInterface && NestType != ENestType::FunctionDeclaration)
	{
		FError::Throwf(TEXT("Bad first pass NestType %i"), (uint8)NestType);
	}

	bool bLinkProps = true;
	if (NestType == ENestType::Class)
	{
		UClass* TopClass = GetCurrentClass();
		bLinkProps = !TopClass->HasAnyClassFlags(CLASS_Intrinsic);
	}

	if (NestType != ENestType::GlobalScope)
	{
		GetCurrentClass()->StaticLink(bLinkProps);
	}

	// Pop the nesting level.
	NestType = TopNest->NestType;
	NestLevel--;
	if (NestLevel == 0)
	{
		TopNest = nullptr;
	}
	else
	{
		TopNest--;
		check(TopNest >= Nest);

	}
}

void FHeaderParser::FixupDelegateProperties( FClasses& AllClasses, UStruct* Struct, FScope& Scope, TMap<FName, UFunction*>& DelegateCache )
{
	check(Struct);

	for ( UField* Field = Struct->Children; Field; Field = Field->Next )
	{
		UProperty* Property = Cast<UProperty>(Field);
		if ( Property != NULL )
		{
			UDelegateProperty* DelegateProperty = Cast<UDelegateProperty>(Property);
			UMulticastDelegateProperty* MulticastDelegateProperty = Cast<UMulticastDelegateProperty>(Property);
			if ( DelegateProperty == NULL && MulticastDelegateProperty == NULL )
			{
				// if this is an array property, see if the array's type is a delegate
				UArrayProperty* ArrayProp = Cast<UArrayProperty>(Property);
				if ( ArrayProp != NULL )
				{
					DelegateProperty = Cast<UDelegateProperty>(ArrayProp->Inner);
					MulticastDelegateProperty = Cast<UMulticastDelegateProperty>(ArrayProp->Inner);
				}
			}
			if (DelegateProperty != nullptr || MulticastDelegateProperty != nullptr)
			{
				// this UDelegateProperty corresponds to an actual delegate variable (i.e. delegate<SomeDelegate> Foo); we need to lookup the token data for
				// this property and verify that the delegate property's "type" is an actual delegate function
				FClassMetaData* StructData = GScriptHelper.FindClassData(Struct);
				check(StructData);
				FTokenData* DelegatePropertyToken = StructData->FindTokenData(Property);
				check(DelegatePropertyToken);

				// attempt to find the delegate function in the map of functions we've already found
				UFunction* SourceDelegateFunction = DelegateCache.FindRef(DelegatePropertyToken->Token.DelegateName);
				if (SourceDelegateFunction == nullptr)
				{
					FString NameOfDelegateFunction = DelegatePropertyToken->Token.DelegateName.ToString() + FString( HEADER_GENERATED_DELEGATE_SIGNATURE_SUFFIX );
					if ( !NameOfDelegateFunction.Contains(TEXT(".")) )
					{
						// an unqualified delegate function name - search for a delegate function by this name within the current scope
						SourceDelegateFunction = Cast<UFunction>(Scope.FindTypeByName(*NameOfDelegateFunction));
						if (SourceDelegateFunction == nullptr)
						{
							// Try to find in other packages.
							UObject* DelegateSignatureOuter = DelegatePropertyToken->Token.DelegateSignatureOwnerClass 
								? ((UObject*)DelegatePropertyToken->Token.DelegateSignatureOwnerClass) 
								: ((UObject*)ANY_PACKAGE);
							SourceDelegateFunction = Cast<UFunction>(StaticFindObject(UFunction::StaticClass(), DelegateSignatureOuter, *NameOfDelegateFunction));

							if (SourceDelegateFunction == nullptr)
							{
								// convert this into a fully qualified path name for the error message.
								NameOfDelegateFunction = Scope.GetName().ToString() + TEXT(".") + NameOfDelegateFunction;
							}
						}
					}
					else
					{
						FString DelegateClassName, DelegateName;
						NameOfDelegateFunction.Split(TEXT("."), &DelegateClassName, &DelegateName);

						// verify that we got a valid string for the class name
						if ( DelegateClassName.Len() == 0 )
						{
							UngetToken(DelegatePropertyToken->Token);
							FError::Throwf(TEXT("Invalid scope specified in delegate property function reference: '%s'"), *NameOfDelegateFunction);
						}

						// verify that we got a valid string for the name of the function
						if ( DelegateName.Len() == 0 )
						{
							UngetToken(DelegatePropertyToken->Token);
							FError::Throwf(TEXT("Invalid delegate name specified in delegate property function reference '%s'"), *NameOfDelegateFunction);
						}

						// make sure that the class that contains the delegate can be referenced here
						UClass* DelegateOwnerClass = AllClasses.FindScriptClassOrThrow(DelegateClassName);
						if (FScope::GetTypeScope(DelegateOwnerClass)->FindTypeByName(*DelegateName) != nullptr)
						{
							FError::Throwf(TEXT("Inaccessible type: '%s'"), *DelegateOwnerClass->GetPathName());
						}
						SourceDelegateFunction = Cast<UFunction>(FindField(DelegateOwnerClass, *DelegateName, false, UFunction::StaticClass(), NULL));	
					}

					if ( SourceDelegateFunction == NULL )
					{
						UngetToken(DelegatePropertyToken->Token);
						FError::Throwf(TEXT("Failed to find delegate function '%s'"), *NameOfDelegateFunction);
					}
					else if ( (SourceDelegateFunction->FunctionFlags&FUNC_Delegate) == 0 )
					{
						UngetToken(DelegatePropertyToken->Token);
						FError::Throwf(TEXT("Only delegate functions can be used as the type for a delegate property; '%s' is not a delegate."), *NameOfDelegateFunction);
					}
				}

				// successfully found the delegate function that this delegate property corresponds to

				// save this into the delegate cache for faster lookup later
				DelegateCache.Add(DelegatePropertyToken->Token.DelegateName, SourceDelegateFunction);

				// bind it to the delegate property
				if( DelegateProperty != NULL )
				{
					if( !SourceDelegateFunction->HasAnyFunctionFlags( FUNC_MulticastDelegate ) )
					{
						DelegateProperty->SignatureFunction = DelegatePropertyToken->Token.Function = SourceDelegateFunction;
					}
					else
					{
						FError::Throwf(TEXT("Unable to declare a single-cast delegate property for a multi-cast delegate type '%s'.  Either add a 'multicast' qualifier to the property or change the delegate type to be single-cast as well."), *SourceDelegateFunction->GetName());
					}
				}
				else if( MulticastDelegateProperty != NULL )
				{
					if( SourceDelegateFunction->HasAnyFunctionFlags( FUNC_MulticastDelegate ) )
					{
						MulticastDelegateProperty->SignatureFunction = DelegatePropertyToken->Token.Function = SourceDelegateFunction;

						if(MulticastDelegateProperty->HasAnyPropertyFlags(CPF_BlueprintAssignable | CPF_BlueprintCallable))
						{
							for (TFieldIterator<UProperty> PropIt(SourceDelegateFunction); PropIt && (PropIt->PropertyFlags & CPF_Parm); ++PropIt)
							{
								UProperty* FuncParam = *PropIt;

								if (!IsPropertySupportedByBlueprint(FuncParam, false))
								{
									FString ExtendedCPPType;
									FString CPPType = FuncParam->GetCPPType(&ExtendedCPPType);
									UE_LOG_ERROR_UHT(TEXT("Type '%s%s' is not supported by blueprint. %s.%s"), *CPPType, *ExtendedCPPType, *SourceDelegateFunction->GetName(), *FuncParam->GetName());
								}

								if(FuncParam->HasAllPropertyFlags(CPF_OutParm) && !FuncParam->HasAllPropertyFlags(CPF_ConstParm)  )
								{
									const bool bClassGeneratedFromBP = FClass::IsDynamic(Struct);
									const bool bAllowedArrayRefFromBP = bClassGeneratedFromBP && FuncParam->IsA<UArrayProperty>();
									if (!bAllowedArrayRefFromBP)
									{
										UE_LOG_ERROR_UHT(TEXT("BlueprintAssignable delegates do not support non-const references at the moment. Function: %s Parameter: '%s'"), *SourceDelegateFunction->GetName(), *FuncParam->GetName());
									}
								}
							}
						}

					}
					else
					{
						FError::Throwf(TEXT("Unable to declare a multi-cast delegate property for a single-cast delegate type '%s'.  Either remove the 'multicast' qualifier from the property or change the delegate type to be 'multicast' as well."), *SourceDelegateFunction->GetName());
					}
				}
			}
		}
		else
		{
			// if this is a state, function, or script struct, it might have its own delegate properties which need to be validated
			UStruct* InternalStruct = Cast<UStruct>(Field);
			if ( InternalStruct != NULL )
			{
				FixupDelegateProperties(AllClasses, InternalStruct, Scope, DelegateCache);
			}
		}
	}
}

void FHeaderParser::VerifyBlueprintPropertyGetter(UProperty* Prop, UFunction* TargetFunc)
{
	check(TargetFunc);

	UProperty* ReturnProp = TargetFunc->GetReturnProperty();
	if (TargetFunc->NumParms > 1 || (TargetFunc->NumParms == 1 && ReturnProp == nullptr))
	{
		UE_LOG_ERROR_UHT(TEXT("Blueprint Property getter function %s must not have parameters."), *TargetFunc->GetName());
	}

	if (ReturnProp == nullptr || !Prop->SameType(ReturnProp))
	{
		FString ExtendedCPPType;
		FString CPPType = Prop->GetCPPType(&ExtendedCPPType);
		UE_LOG_ERROR_UHT(TEXT("Blueprint Property getter function %s must have return value of type %s%s."), *TargetFunc->GetName(), *CPPType, *ExtendedCPPType);
	}

	if (TargetFunc->HasAnyFunctionFlags(FUNC_Event))
	{
		UE_LOG_ERROR_UHT(TEXT("Blueprint Property setter function cannot be a blueprint event."));
	}
	else if (!TargetFunc->HasAnyFunctionFlags(FUNC_BlueprintPure))
	{
		UE_LOG_ERROR_UHT(TEXT("Blueprint Property getter function must be pure."));
	}
}

void FHeaderParser::VerifyBlueprintPropertySetter(UProperty* Prop, UFunction* TargetFunc)
{
	check(TargetFunc);
	UProperty* ReturnProp = TargetFunc->GetReturnProperty();

	if (ReturnProp)
	{
		UE_LOG_ERROR_UHT(TEXT("Blueprint Property setter function %s must not have a return value."), *TargetFunc->GetName());
	}
	else
	{
		TFieldIterator<UProperty> Parm(TargetFunc);
		if (TargetFunc->NumParms != 1 || !Prop->SameType(*Parm))
		{
			FString ExtendedCPPType;
			FString CPPType = Prop->GetCPPType(&ExtendedCPPType);
			UE_LOG_ERROR_UHT(TEXT("Blueprint Property setter function %s must have exactly one parameter of type %s%s."), *TargetFunc->GetName(), *CPPType, *ExtendedCPPType);
		}
	}

	if (TargetFunc->HasAnyFunctionFlags(FUNC_Event))
	{
		UE_LOG_ERROR_UHT(TEXT("Blueprint Property setter function cannot be a blueprint event."));
	}
	else if (!TargetFunc->HasAnyFunctionFlags(FUNC_BlueprintCallable))
	{
		UE_LOG_ERROR_UHT(TEXT("Blueprint Property setter function must be blueprint callable."));
	}
	else if (TargetFunc->HasAnyFunctionFlags(FUNC_BlueprintPure))
	{
		UE_LOG_ERROR_UHT(TEXT("Blueprint Property setter function must not be pure."));
	}
}

void FHeaderParser::VerifyRepNotifyCallback(UProperty* Prop, UFunction* TargetFunc)
{
	if( TargetFunc )
	{
		if (TargetFunc->GetReturnProperty())
		{
			UE_LOG_ERROR_UHT(TEXT("Replication notification function %s must not have return value."), *TargetFunc->GetName());
		}

		const bool bIsArrayProperty = ( Prop->ArrayDim > 1 || Cast<UArrayProperty>(Prop) );
		const int32 MaxParms = bIsArrayProperty ? 2 : 1;

		if ( TargetFunc->NumParms > MaxParms)
		{
			UE_LOG_ERROR_UHT(TEXT("Replication notification function %s has too many parameters."), *TargetFunc->GetName());
		}

		TFieldIterator<UProperty> Parm(TargetFunc);
		if ( TargetFunc->NumParms >= 1 && Parm)
		{
			// First parameter is always the old value:
			if ( !Prop->SameType(*Parm) )
			{
				FString ExtendedCPPType;
				FString CPPType = Prop->GetCPPType(&ExtendedCPPType);
				UE_LOG_ERROR_UHT(TEXT("Replication notification function %s has invalid parameter for property %s. First (optional) parameter must be of type %s%s."), *TargetFunc->GetName(), *Prop->GetName(), *CPPType, *ExtendedCPPType);
			}

			++Parm;
		}

		if ( TargetFunc->NumParms >= 2 && Parm)
		{
			// A 2nd parameter for arrays can be specified as a const TArray<uint8>&. This is a list of element indices that have changed
			UArrayProperty *ArrayProp = Cast<UArrayProperty>(*Parm);
			if (!(ArrayProp && Cast<UByteProperty>(ArrayProp->Inner)) || !(Parm->GetPropertyFlags() & CPF_ConstParm) || !(Parm->GetPropertyFlags() & CPF_ReferenceParm))
			{
				UE_LOG_ERROR_UHT(TEXT("Replication notification function %s (optional) second parameter must be of type 'const TArray<uint8>&'"), *TargetFunc->GetName());
			}
		}
	}
	else
	{
		// Couldn't find a valid function...
		UE_LOG_ERROR_UHT(TEXT("Replication notification function %s not found"), *Prop->RepNotifyFunc.ToString() );
	}
}
void FHeaderParser::VerifyPropertyMarkups( UClass* TargetClass )
{
	// Iterate over all properties, looking for those flagged as CPF_RepNotify
	for ( UField* Field = TargetClass->Children; Field; Field = Field->Next )
	{
		if (UProperty* Prop = Cast<UProperty>(Field))
		{
			auto FindTargetFunction = [&](const FName FuncName)
			{
				// Search through this class and its superclasses looking for the specified callback
				UFunction* TargetFunc = nullptr;
				UClass* SearchClass = TargetClass;
				while( SearchClass && !TargetFunc )
				{
					// Since the function map is not valid yet, we have to iterate over the fields to look for the function
					for( UField* TestField = SearchClass->Children; TestField; TestField = TestField->Next )
					{
						UFunction* TestFunc = Cast<UFunction>(TestField);
						if (TestFunc && FNativeClassHeaderGenerator::GetOverriddenFName(TestFunc) == FuncName)
						{
							TargetFunc = TestFunc;
							break;
						}
					}
					SearchClass = SearchClass->GetSuperClass();
				}

				return TargetFunc;
			};

			FClassMetaData* TargetClassData = GScriptHelper.FindClassData(TargetClass);
			check(TargetClassData);
			FTokenData* PropertyToken = TargetClassData->FindTokenData(Prop);
			check(PropertyToken);

			TGuardValue<int32> GuardedInputPos(InputPos, PropertyToken->Token.StartPos);
			TGuardValue<int32> GuardedInputLine(InputLine, PropertyToken->Token.StartLine);

			if (Prop->HasAnyPropertyFlags(CPF_RepNotify))
			{
				VerifyRepNotifyCallback(Prop, FindTargetFunction(Prop->RepNotifyFunc));
			}

			if (Prop->HasAnyPropertyFlags(CPF_BlueprintVisible))
			{
				const FString& GetterFuncName = Prop->GetMetaData(TEXT("BlueprintGetter"));
				if (!GetterFuncName.IsEmpty())
				{
					if (UFunction* TargetFunc = FindTargetFunction(*GetterFuncName))
					{
						VerifyBlueprintPropertyGetter(Prop, TargetFunc);
					}
					else
					{
						// Couldn't find a valid function...
						UE_LOG_ERROR_UHT(TEXT("Blueprint Property getter function %s not found"), *GetterFuncName);
					}
				}

				if (!Prop->HasAnyPropertyFlags(CPF_BlueprintReadOnly))
				{
					const FString& SetterFuncName = Prop->GetMetaData(TEXT("BlueprintSetter"));
					if (!SetterFuncName.IsEmpty())
					{
						if (UFunction* TargetFunc = FindTargetFunction(*SetterFuncName))
						{
							VerifyBlueprintPropertySetter(Prop, TargetFunc);
						}
						else
						{
							// Couldn't find a valid function...
							UE_LOG_ERROR_UHT(TEXT("Blueprint Property setter function %s not found"), *SetterFuncName);
						}
					}
				}
			}
		}
	}
}


/*-----------------------------------------------------------------------------
	Compiler directives.
-----------------------------------------------------------------------------*/

//
// Process a compiler directive.
//
void FHeaderParser::CompileDirective(FClasses& AllClasses)
{
	FUnrealSourceFile* CurrentSourceFilePtr = GetCurrentSourceFile();
	TSharedRef<FUnrealSourceFile> CurrentSrcFile = CurrentSourceFilePtr->AsShared();
	FToken Directive;

	int32 LineAtStartOfDirective = InputLine;
	// Define directive are skipped but they can be multiline.
	bool bDefineDirective = false;

	if (!GetIdentifier(Directive))
	{
		FError::Throwf(TEXT("Missing compiler directive after '#'") );
	}
	else if (Directive.Matches(TEXT("Error")))
	{
		FError::Throwf(TEXT("#Error directive encountered") );
	}
	else if (Directive.Matches(TEXT("pragma")))
	{
		// Ignore all pragmas
	}
	else if (Directive.Matches(TEXT("linenumber")))
	{
		FToken Number;
		if (!GetToken(Number) || (Number.TokenType != TOKEN_Const) || (Number.Type != CPT_Int && Number.Type != CPT_Int64))
		{
			FError::Throwf(TEXT("Missing line number in line number directive"));
		}

		int32 newInputLine;
		if ( Number.GetConstInt(newInputLine) )
		{
			InputLine = newInputLine;
		}
	}
	else if (Directive.Matches(TEXT("include")))
	{
		FString ExpectedHeaderName = CurrentSrcFile->GetGeneratedHeaderFilename();
		FToken IncludeName;
		if (GetToken(IncludeName) && (IncludeName.TokenType == TOKEN_Const) && (IncludeName.Type == CPT_String))
		{
			if (FCString::Stricmp(IncludeName.String, *ExpectedHeaderName) == 0)
			{
				bSpottedAutogeneratedHeaderInclude = true;
			}
		}
	}
	else if (Directive.Matches(TEXT("if")))
	{
		// Eat the ! if present
		bool bNotDefined = MatchSymbol(TEXT("!"));

		int32 TempInt;
		const bool bParsedInt = GetConstInt(TempInt);
		if (bParsedInt && (TempInt == 0 || TempInt == 1))
		{
			PushCompilerDirective(ECompilerDirective::Insignificant);
		}
		else
		{
			FToken Define;
			if (!GetIdentifier(Define))
			{
				FError::Throwf(TEXT("Missing define name '#if'") );
			}

			if ( Define.Matches(TEXT("WITH_EDITORONLY_DATA")) )
			{
				PushCompilerDirective(ECompilerDirective::WithEditorOnlyData);
			}
			else if ( Define.Matches(TEXT("WITH_EDITOR")) )
			{
				PushCompilerDirective(ECompilerDirective::WithEditor);
			}
			else if (Define.Matches(TEXT("WITH_HOT_RELOAD")) || Define.Matches(TEXT("WITH_HOT_RELOAD_CTORS")) || Define.Matches(TEXT("1")))
			{
				PushCompilerDirective(ECompilerDirective::Insignificant);
			}
			else if ( Define.Matches(TEXT("CPP")) && bNotDefined)
			{
				PushCompilerDirective(ECompilerDirective::Insignificant);
			}
			else
			{
				FError::Throwf(TEXT("Unknown define '#if %s' in class or global scope"), Define.Identifier);
			}
		}
	}
	else if (Directive.Matches(TEXT("endif")))
	{
		if (CompilerDirectiveStack.Num() < 1)
		{
			FError::Throwf(TEXT("Unmatched '#endif' in class or global scope"));
		}
		CompilerDirectiveStack.Pop();
	}
	else if (Directive.Matches(TEXT("define")))
	{
		// Ignore the define directive (can be multiline).
		bDefineDirective = true;
	}
	else if (Directive.Matches(TEXT("ifdef")) || Directive.Matches(TEXT("ifndef")))
	{
		PushCompilerDirective(ECompilerDirective::Insignificant);
	}
	else if (Directive.Matches(TEXT("undef")) || Directive.Matches(TEXT("else")))
	{
		// Ignore. UHT can only handle #if directive
	}
	else
	{
		FError::Throwf(TEXT("Unrecognized compiler directive %s"), Directive.Identifier );
	}

	// Skip to end of line (or end of multiline #define).
	if (LineAtStartOfDirective == InputLine)
	{
		TCHAR LastCharacter = '\0';
		TCHAR c;
		do
		{			
			while ( !IsEOL( c=GetChar() ) )
			{
				LastCharacter = c;
			}
		} 
		// Continue until the entire multiline directive has been skipped.
		while (LastCharacter == '\\' && bDefineDirective);

		if (c == 0)
		{
			UngetChar();
		}
	}
}

/*-----------------------------------------------------------------------------
	Variable declaration parser.
-----------------------------------------------------------------------------*/

void FHeaderParser::GetVarType(
	FClasses&                       AllClasses,
	FScope*                         Scope,
	FPropertyBase&                  VarProperty,
	EPropertyFlags                  Disallow,
	const FToken*                   OuterPropertyType,
	EPropertyDeclarationStyle::Type PropertyDeclarationStyle,
	EVariableCategory::Type         VariableCategory,
	FIndexRange*                    ParsedVarIndexRange
)
{
	UStruct* OwnerStruct = Scope->IsFileScope() ? nullptr : ((FStructScope*)Scope)->GetStruct();
	FName RepCallbackName = FName(NAME_None);

	// Get flags.
	EPropertyFlags Flags        = CPF_None;
	EPropertyFlags ImpliedFlags = CPF_None;

	// force members to be 'blueprint read only' if in a const class
	if (VariableCategory == EVariableCategory::Member)
	{
		if (UClass* OwnerClass = Cast<UClass>(OwnerStruct))
		{
			if (OwnerClass->ClassFlags & CLASS_Const)
			{
				ImpliedFlags |= CPF_BlueprintReadOnly;
			}
		}
	}
	uint32 ExportFlags = PROPEXPORT_Public;

	// Build up a list of specifiers
	TArray<FPropertySpecifier> SpecifiersFound;

	TMap<FName, FString> MetaDataFromNewStyle;
	bool bNativeConst = false;
	bool bNativeConstTemplateArg = false;

	const bool bIsParamList = (VariableCategory != EVariableCategory::Member) && MatchIdentifier(TEXT("UPARAM"));

	// No specifiers are allowed inside a TArray
	if ((OuterPropertyType == NULL) || !OuterPropertyType->Matches(TEXT("TArray")))
	{
		// New-style UPROPERTY() syntax 
		if (PropertyDeclarationStyle == EPropertyDeclarationStyle::UPROPERTY || bIsParamList)
		{
			ReadSpecifierSetInsideMacro(SpecifiersFound, TEXT("Variable"), MetaDataFromNewStyle);
		}
	}

	if (VariableCategory != EVariableCategory::Member)
	{
		// const before the variable type support (only for params)
		if (MatchIdentifier(TEXT("const")))
		{
			Flags |= CPF_ConstParm;
			bNativeConst = true;
		}
	}

	if (CompilerDirectiveStack.Num() > 0 && (CompilerDirectiveStack.Last()&ECompilerDirective::WithEditorOnlyData) != 0)
	{
		Flags |= CPF_EditorOnly;
	}

	// Store the start and end positions of the parsed type
	if (ParsedVarIndexRange)
	{
		ParsedVarIndexRange->StartIndex = InputPos;
	}

	// Process the list of specifiers
	bool bSeenEditSpecifier = false;
	bool bSeenBlueprintWriteSpecifier = false;
	bool bSeenBlueprintReadOnlySpecifier = false;
	bool bSeenBlueprintGetterSpecifier = false;
	for (const FPropertySpecifier& Specifier : SpecifiersFound)
	{
		EVariableSpecifier SpecID = (EVariableSpecifier)Algo::FindSortedStringCaseInsensitive(*Specifier.Key, GVariableSpecifierStrings);
		if (VariableCategory == EVariableCategory::Member)
		{
			switch (SpecID)
			{
				case EVariableSpecifier::EditAnywhere:
				{
					if (bSeenEditSpecifier)
					{
						UE_LOG_ERROR_UHT(TEXT("Found more than one edit/visibility specifier (%s), only one is allowed"), *Specifier.Key);
					}
					Flags |= CPF_Edit;
					bSeenEditSpecifier = true;
				}
				break;

				case EVariableSpecifier::EditInstanceOnly:
				{
					if (bSeenEditSpecifier)
					{
						UE_LOG_ERROR_UHT(TEXT("Found more than one edit/visibility specifier (%s), only one is allowed"), *Specifier.Key);
					}
					Flags |= CPF_Edit | CPF_DisableEditOnTemplate;
					bSeenEditSpecifier = true;
				}
				break;

				case EVariableSpecifier::EditDefaultsOnly:
				{
					if (bSeenEditSpecifier)
					{
						UE_LOG_ERROR_UHT(TEXT("Found more than one edit/visibility specifier (%s), only one is allowed"), *Specifier.Key);
					}
					Flags |= CPF_Edit | CPF_DisableEditOnInstance;
					bSeenEditSpecifier = true;
				}
				break;

				case EVariableSpecifier::VisibleAnywhere:
				{
					if (bSeenEditSpecifier)
					{
						UE_LOG_ERROR_UHT(TEXT("Found more than one edit/visibility specifier (%s), only one is allowed"), *Specifier.Key);
					}
					Flags |= CPF_Edit | CPF_EditConst;
					bSeenEditSpecifier = true;
				}
				break;

				case EVariableSpecifier::VisibleInstanceOnly:
				{
					if (bSeenEditSpecifier)
					{
						UE_LOG_ERROR_UHT(TEXT("Found more than one edit/visibility specifier (%s), only one is allowed"), *Specifier.Key);
					}
					Flags |= CPF_Edit | CPF_EditConst | CPF_DisableEditOnTemplate;
					bSeenEditSpecifier = true;
				}
				break;

				case EVariableSpecifier::VisibleDefaultsOnly:
				{
					if (bSeenEditSpecifier)
					{
						UE_LOG_ERROR_UHT(TEXT("Found more than one edit/visibility specifier (%s), only one is allowed"), *Specifier.Key);
					}
					Flags |= CPF_Edit | CPF_EditConst | CPF_DisableEditOnInstance;
					bSeenEditSpecifier = true;
				}
				break;

				case EVariableSpecifier::BlueprintReadWrite:
				{
					if (bSeenBlueprintReadOnlySpecifier)
					{
						UE_LOG_ERROR_UHT(TEXT("Cannot specify a property as being both BlueprintReadOnly and BlueprintReadWrite."));
					}

					const FString* PrivateAccessMD = MetaDataFromNewStyle.Find(TEXT("AllowPrivateAccess"));  // FBlueprintMetadata::MD_AllowPrivateAccess
					const bool bAllowPrivateAccess = PrivateAccessMD ? (*PrivateAccessMD == TEXT("true")) : false;
					if (CurrentAccessSpecifier == ACCESS_Private && !bAllowPrivateAccess)
					{
						UE_LOG_ERROR_UHT(TEXT("BlueprintReadWrite should not be used on private members"));
					}

					if ((Flags & CPF_EditorOnly) != 0 && OwnerStruct->IsA<UScriptStruct>())
					{
						UE_LOG_ERROR_UHT(TEXT("Blueprint exposed struct members cannot be editor only"));
					}

					Flags |= CPF_BlueprintVisible;
					bSeenBlueprintWriteSpecifier = true;
				}
				break;

				case EVariableSpecifier::BlueprintSetter:
				{
					if (bSeenBlueprintReadOnlySpecifier)
					{
						UE_LOG_ERROR_UHT(TEXT("Cannot specify a property as being both BlueprintReadOnly and having a BlueprintSetter."));
					}

					if (OwnerStruct->IsA<UScriptStruct>())
					{
						UE_LOG_ERROR_UHT(TEXT("Cannot specify BlueprintSetter for a struct member."))
					}

					const FString BlueprintSetterFunction = RequireExactlyOneSpecifierValue(Specifier);
					MetaDataFromNewStyle.Add(TEXT("BlueprintSetter"), BlueprintSetterFunction);

					Flags |= CPF_BlueprintVisible;
					bSeenBlueprintWriteSpecifier = true;
				}
				break;

				case EVariableSpecifier::BlueprintReadOnly:
				{
					if (bSeenBlueprintWriteSpecifier)
					{
						UE_LOG_ERROR_UHT(TEXT("Cannot specify both BlueprintReadOnly and BlueprintReadWrite or BlueprintSetter."), *Specifier.Key);
					}

					const FString* PrivateAccessMD = MetaDataFromNewStyle.Find(TEXT("AllowPrivateAccess"));  // FBlueprintMetadata::MD_AllowPrivateAccess
					const bool bAllowPrivateAccess = PrivateAccessMD ? (*PrivateAccessMD == TEXT("true")) : false;
					if (CurrentAccessSpecifier == ACCESS_Private && !bAllowPrivateAccess)
					{
						UE_LOG_ERROR_UHT(TEXT("BlueprintReadOnly should not be used on private members"));
					}

					if ((Flags & CPF_EditorOnly) != 0 && OwnerStruct->IsA<UScriptStruct>())
					{
						UE_LOG_ERROR_UHT(TEXT("Blueprint exposed struct members cannot be editor only"));
					}

					Flags        |= CPF_BlueprintVisible | CPF_BlueprintReadOnly;
					ImpliedFlags &= ~CPF_BlueprintReadOnly;
					bSeenBlueprintReadOnlySpecifier = true;
				}
				break;

				case EVariableSpecifier::BlueprintGetter:
				{
					if (OwnerStruct->IsA<UScriptStruct>())
					{
						UE_LOG_ERROR_UHT(TEXT("Cannot specify BlueprintGetter for a struct member."))
					}

					const FString BlueprintGetterFunction = RequireExactlyOneSpecifierValue(Specifier);
					MetaDataFromNewStyle.Add(TEXT("BlueprintGetter"), BlueprintGetterFunction);

					Flags        |= CPF_BlueprintVisible;
					bSeenBlueprintGetterSpecifier = true;
				}
				break;

				case EVariableSpecifier::Config:
				{
					Flags |= CPF_Config;
				}
				break;

				case EVariableSpecifier::GlobalConfig:
				{
					Flags |= CPF_GlobalConfig | CPF_Config;
				}
				break;

				case EVariableSpecifier::Localized:
				{
					UE_LOG_ERROR_UHT(TEXT("The Localized specifier is deprecated"));
				}
				break;

				case EVariableSpecifier::Transient:
				{
					Flags |= CPF_Transient;
				}
				break;

				case EVariableSpecifier::DuplicateTransient:
				{
					Flags |= CPF_DuplicateTransient;
				}
				break;

				case EVariableSpecifier::TextExportTransient:
				{
					Flags |= CPF_TextExportTransient;
				}
				break;

				case EVariableSpecifier::NonPIETransient:
				{
					UE_LOG_WARNING_UHT(TEXT("NonPIETransient is deprecated - NonPIEDuplicateTransient should be used instead"));
					Flags |= CPF_NonPIEDuplicateTransient;
				}
				break;

				case EVariableSpecifier::NonPIEDuplicateTransient:
				{
					Flags |= CPF_NonPIEDuplicateTransient;
				}
				break;

				case EVariableSpecifier::Export:
				{
					Flags |= CPF_ExportObject;
				}
				break;

				case EVariableSpecifier::EditInline:
				{
					UE_LOG_ERROR_UHT(TEXT("EditInline is deprecated. Remove it, or use Instanced instead."));
				}
				break;

				case EVariableSpecifier::NoClear:
				{
					Flags |= CPF_NoClear;
				}
				break;

				case EVariableSpecifier::EditFixedSize:
				{
					Flags |= CPF_EditFixedSize;
				}
				break;

				case EVariableSpecifier::Replicated:
				case EVariableSpecifier::ReplicatedUsing:
				{
					if (OwnerStruct->IsA<UScriptStruct>())
					{
						UE_LOG_ERROR_UHT(TEXT("Struct members cannot be replicated"));
					}

					Flags |= CPF_Net;

					// See if we've specified a rep notification function
					if (SpecID == EVariableSpecifier::ReplicatedUsing)
					{
						RepCallbackName = FName(*RequireExactlyOneSpecifierValue(Specifier));
						Flags |= CPF_RepNotify;
					}
				}
				break;

				case EVariableSpecifier::NotReplicated:
				{
					if (!OwnerStruct->IsA<UScriptStruct>())
					{
						UE_LOG_ERROR_UHT(TEXT("Only Struct members can be marked NotReplicated"));
					}

					Flags |= CPF_RepSkip;
				}
				break;

				case EVariableSpecifier::RepRetry:
				{
					UE_LOG_ERROR_UHT(TEXT("'RepRetry' is deprecated."));
				}
				break;

				case EVariableSpecifier::Interp:
				{
					Flags |= CPF_Edit;
					Flags |= CPF_BlueprintVisible;
					Flags |= CPF_Interp;
				}
				break;

				case EVariableSpecifier::NonTransactional:
				{
					Flags |= CPF_NonTransactional;
				}
				break;

				case EVariableSpecifier::Instanced:
				{
					Flags |= CPF_PersistentInstance | CPF_ExportObject | CPF_InstancedReference;
					AddEditInlineMetaData(MetaDataFromNewStyle);
				}
				break;

				case EVariableSpecifier::BlueprintAssignable:
				{
					Flags |= CPF_BlueprintAssignable;
				}
				break;

				case EVariableSpecifier::BlueprintCallable:
				{
					Flags |= CPF_BlueprintCallable;
				}
				break;

				case EVariableSpecifier::BlueprintAuthorityOnly:
				{
					Flags |= CPF_BlueprintAuthorityOnly;
				}
				break;

				case EVariableSpecifier::AssetRegistrySearchable:
				{
					Flags |= CPF_AssetRegistrySearchable;
				}
				break;

				case EVariableSpecifier::SimpleDisplay:
				{
					Flags |= CPF_SimpleDisplay;
				}
				break;

				case EVariableSpecifier::AdvancedDisplay:
				{
					Flags |= CPF_AdvancedDisplay;
				}
				break;

				case EVariableSpecifier::SaveGame:
				{
					Flags |= CPF_SaveGame;
				}
				break;

				case EVariableSpecifier::SkipSerialization:
				{
					Flags |= CPF_SkipSerialization;
				}
				break;

				default:
				{
					UE_LOG_ERROR_UHT(TEXT("Unknown variable specifier '%s'"), *Specifier.Key);
				}
				break;
			}
		}
		else
		{
			switch (SpecID)
			{
				case EVariableSpecifier::Const:
				{
					Flags |= CPF_ConstParm;
				}
				break;

				case EVariableSpecifier::Ref:
				{
					Flags |= CPF_OutParm | CPF_ReferenceParm;
				}
				break;

				case EVariableSpecifier::NotReplicated:
				{
					if (VariableCategory == EVariableCategory::ReplicatedParameter)
					{
						VariableCategory = EVariableCategory::RegularParameter;
						Flags |= CPF_RepSkip;
					}
					else
					{
						UE_LOG_ERROR_UHT(TEXT("Only parameters in service request functions can be marked NotReplicated"));
					}
				}
				break;

				default:
				{
					UE_LOG_ERROR_UHT(TEXT("Unknown variable specifier '%s'"), *Specifier.Key);
				}
				break;
			}
		}
	}

	// If we saw a BlueprintGetter but did not see BlueprintSetter or 
	// or BlueprintReadWrite then treat as BlueprintReadOnly
	if (bSeenBlueprintGetterSpecifier && !bSeenBlueprintWriteSpecifier)
	{
		Flags |= CPF_BlueprintReadOnly;
		ImpliedFlags &= ~CPF_BlueprintReadOnly;
	}

	{
		const FString* ExposeOnSpawnStr = MetaDataFromNewStyle.Find(TEXT("ExposeOnSpawn"));
		const bool bExposeOnSpawn = (NULL != ExposeOnSpawnStr);
		if (bExposeOnSpawn)
		{
			if (0 != (CPF_DisableEditOnInstance & Flags))
			{
				UE_LOG_WARNING_UHT(TEXT("Property cannot have both 'DisableEditOnInstance' and 'ExposeOnSpawn' flags"));
			}
			if (0 == (CPF_BlueprintVisible & Flags))
			{
				UE_LOG_WARNING_UHT(TEXT("Property cannot have 'ExposeOnSpawn' without 'BlueprintVisible' flag."));
			}
			Flags |= CPF_ExposeOnSpawn;
		}
	}

	if (CurrentAccessSpecifier == ACCESS_Public || VariableCategory != EVariableCategory::Member)
	{
		Flags       &= ~CPF_Protected;
		ExportFlags |= PROPEXPORT_Public;
		ExportFlags &= ~(PROPEXPORT_Private|PROPEXPORT_Protected);

		Flags &= ~CPF_NativeAccessSpecifiers;
		Flags |= CPF_NativeAccessSpecifierPublic;
	}
	else if (CurrentAccessSpecifier == ACCESS_Protected)
	{
		Flags       |= CPF_Protected;
		ExportFlags |= PROPEXPORT_Protected;
		ExportFlags &= ~(PROPEXPORT_Public|PROPEXPORT_Private);

		Flags &= ~CPF_NativeAccessSpecifiers;
		Flags |= CPF_NativeAccessSpecifierProtected;
	}
	else if (CurrentAccessSpecifier == ACCESS_Private)
	{
		Flags       &= ~CPF_Protected;
		ExportFlags |= PROPEXPORT_Private;
		ExportFlags &= ~(PROPEXPORT_Public|PROPEXPORT_Protected);

		Flags &= ~CPF_NativeAccessSpecifiers;
		Flags |= CPF_NativeAccessSpecifierPrivate;
	}
	else
	{
		FError::Throwf(TEXT("Unknown access level"));
	}

	// Swallow inline keywords
	if (VariableCategory == EVariableCategory::Return)
	{
		FToken InlineToken;
		if (!GetIdentifier(InlineToken, true))
		{
			FError::Throwf(TEXT("%s: Missing variable type"), GetHintText(VariableCategory));
		}

		if (FCString::Strcmp(InlineToken.Identifier, TEXT("inline")) != 0
			&& FCString::Strcmp(InlineToken.Identifier, TEXT("FORCENOINLINE")) != 0
			&& FCString::Strncmp(InlineToken.Identifier, TEXT("FORCEINLINE"), 11) != 0)
		{
			UngetToken(InlineToken);
		}
	}

	// Get variable type.
	bool bUnconsumedStructKeyword = false;
	bool bUnconsumedClassKeyword  = false;
	bool bUnconsumedEnumKeyword   = false;
	bool bUnconsumedConstKeyword  = false;

	if (MatchIdentifier(TEXT("const")))
	{
		//@TODO: UCREMOVAL: Should use this to set the new (currently non-existent) CPF_Const flag appropriately!
		bUnconsumedConstKeyword = true;
		bNativeConst = true;
	}

	if (MatchIdentifier(TEXT("mutable")))
	{
		//@TODO: Should flag as settable from a const context, but this is at least good enough to allow use for C++ land
	}

	if (MatchIdentifier(TEXT("struct")))
	{
		bUnconsumedStructKeyword = true;
	}
	else if (MatchIdentifier(TEXT("class")))
	{
		bUnconsumedClassKeyword = true;
	}
	else if (MatchIdentifier(TEXT("enum")))
	{
		if (VariableCategory == EVariableCategory::Member)
		{
			FError::Throwf(TEXT("%s: Cannot declare enum at variable declaration"), GetHintText(VariableCategory));
		}

		bUnconsumedEnumKeyword = true;
	}

	//
	FToken VarType;
	if ( !GetIdentifier(VarType,1) )
	{
		FError::Throwf(TEXT("%s: Missing variable type"), GetHintText(VariableCategory));
	}

	RedirectTypeIdentifier(VarType);

	if ( VarType.Matches(TEXT("int8")) )
	{
		VarProperty = FPropertyBase(CPT_Int8);
	}
	else if ( VarType.Matches(TEXT("int16")) )
	{
		VarProperty = FPropertyBase(CPT_Int16);
	}
	else if ( VarType.Matches(TEXT("int32")) )
	{
		VarProperty = FPropertyBase(CPT_Int);
	}
	else if ( VarType.Matches(TEXT("int64")) )
	{
		VarProperty = FPropertyBase(CPT_Int64);
	}
	else if ( VarType.Matches(TEXT("uint32")) && IsBitfieldProperty() )
	{
		// 32-bit bitfield (bool) type, treat it like 8 bit type
		VarProperty = FPropertyBase(CPT_Bool8);
	}
	else if ( VarType.Matches(TEXT("uint16")) && IsBitfieldProperty() )
	{
		// 16-bit bitfield (bool) type, treat it like 8 bit type.
		VarProperty = FPropertyBase(CPT_Bool8);
	}
	else if ( VarType.Matches(TEXT("uint8")) && IsBitfieldProperty() )
	{
		// 8-bit bitfield (bool) type
		VarProperty = FPropertyBase(CPT_Bool8);
	}
	else if ( VarType.Matches(TEXT("int")) )
	{
		VarProperty = FPropertyBase(CPT_Int, EIntType::Unsized);
	}
	else if ( VarType.Matches(TEXT("signed")) )
	{
		MatchIdentifier(TEXT("int"));
		VarProperty = FPropertyBase(CPT_Int, EIntType::Unsized);
	}
	else if (VarType.Matches(TEXT("unsigned")))
	{
		MatchIdentifier(TEXT("int"));
		VarProperty = FPropertyBase(CPT_UInt32, EIntType::Unsized);
	}
	else if ( VarType.Matches(TEXT("bool")) )
	{
		if (IsBitfieldProperty())
		{
			UE_LOG_ERROR_UHT(TEXT("bool bitfields are not supported."));
		}
		// C++ bool type
		VarProperty = FPropertyBase(CPT_Bool);
	}
	else if ( VarType.Matches(TEXT("uint8")) )
	{
		// Intrinsic Byte type.
		VarProperty = FPropertyBase(CPT_Byte);
	}
	else if ( VarType.Matches(TEXT("uint16")) )
	{
		VarProperty = FPropertyBase(CPT_UInt16);
	}
	else if ( VarType.Matches(TEXT("uint32")) )
	{
		VarProperty = FPropertyBase(CPT_UInt32);
	}
	else if ( VarType.Matches(TEXT("uint64")) )
	{
		VarProperty = FPropertyBase(CPT_UInt64);
	}
	else if ( VarType.Matches(TEXT("float")) )
	{
		// Intrinsic single precision floating point type.
		VarProperty = FPropertyBase(CPT_Float);
	}
	else if ( VarType.Matches(TEXT("double")) )
	{
		// Intrinsic double precision floating point type type.
		VarProperty = FPropertyBase(CPT_Double);
	}
	else if ( VarType.Matches(TEXT("FName")) )
	{
		// Intrinsic Name type.
		VarProperty = FPropertyBase(CPT_Name);
	}
	else if ( VarType.Matches(TEXT("TArray")) )
	{
		RequireSymbol( TEXT("<"), TEXT("'tarray'") );

		VarType.PropertyFlags = Flags;

		GetVarType(AllClasses, Scope, VarProperty, Disallow, &VarType, EPropertyDeclarationStyle::None, VariableCategory);
		if (VarProperty.IsContainer())
		{
			FError::Throwf(TEXT("Nested containers are not supported.") );
		}

		if (VarProperty.MetaData.Find(TEXT("NativeConst")))
		{
			bNativeConstTemplateArg = true;
		}

		VarType.PropertyFlags = VarProperty.PropertyFlags & (CPF_ContainsInstancedReference | CPF_InstancedReference); // propagate these to the array, we will fix them later
		VarProperty.ArrayType = EArrayType::Dynamic;

		FToken CloseTemplateToken;
		if (!GetToken(CloseTemplateToken, /*bNoConsts=*/ true, ESymbolParseOption::CloseTemplateBracket))
		{
			FError::Throwf(TEXT("Missing token while parsing TArray."));
		}

		if (CloseTemplateToken.TokenType != TOKEN_Symbol || FCString::Stricmp(CloseTemplateToken.Identifier, TEXT(">")))
		{
			// If we didn't find a comma, report it
			if (FCString::Stricmp(CloseTemplateToken.Identifier, TEXT(",")))
			{
				FError::Throwf(TEXT("Expected '>' but found '%s'"), CloseTemplateToken.Identifier);
			}

			// If we found a comma, read the next thing, assume it's an allocator, and report that
			FToken AllocatorToken;
			if (!GetToken(AllocatorToken, /*bNoConsts=*/ true, ESymbolParseOption::CloseTemplateBracket))
			{
				FError::Throwf(TEXT("Expected '>' but found '%s'"), CloseTemplateToken.Identifier);
			}

			FError::Throwf(TEXT("Found '%s' - explicit allocators are not supported in TArray properties."), AllocatorToken.Identifier);
		}
	}
	else if ( VarType.Matches(TEXT("TMap")) )
	{
		RequireSymbol( TEXT("<"), TEXT("'tmap'") );

		VarType.PropertyFlags = Flags;

		FToken MapKeyType;
		GetVarType(AllClasses, Scope, MapKeyType, Disallow, &VarType, EPropertyDeclarationStyle::None, VariableCategory);
		if (MapKeyType.IsContainer())
		{
			FError::Throwf(TEXT("Nested containers are not supported.") );
		}

		if (MapKeyType.Type == CPT_Interface)
		{
			FError::Throwf(TEXT("UINTERFACEs are not currently supported as key types."));
		}

		if (MapKeyType.Type == CPT_Text)
		{
			FError::Throwf(TEXT("FText is not currently supported as a key type."));
		}

		FToken CommaToken;
		if (!GetToken(CommaToken, /*bNoConsts=*/ true) || CommaToken.TokenType != TOKEN_Symbol || FCString::Stricmp(CommaToken.Identifier, TEXT(",")))
		{
			FError::Throwf(TEXT("Missing value type while parsing TMap."));
		}

		GetVarType(AllClasses, Scope, VarProperty, Disallow, &VarType, EPropertyDeclarationStyle::None, VariableCategory);
		if (VarProperty.IsContainer())
		{
			FError::Throwf(TEXT("Nested containers are not supported.") );
		}

		EPropertyFlags InnerFlags = (MapKeyType.PropertyFlags | VarProperty.PropertyFlags) & (CPF_ContainsInstancedReference | CPF_InstancedReference); // propagate these to the map value, we will fix them later
		VarType.PropertyFlags = InnerFlags;
		VarProperty.MapKeyProp = MakeShared<FToken>(MapKeyType);
		VarProperty.MapKeyProp->PropertyFlags = InnerFlags | (VarProperty.MapKeyProp->PropertyFlags & CPF_UObjectWrapper); // Make sure the 'UObjectWrapper' flag is maintained so that 'TMap<TSubclassOf<...>, ...>' works

		FToken CloseTemplateToken;
		if (!GetToken(CloseTemplateToken, /*bNoConsts=*/ true, ESymbolParseOption::CloseTemplateBracket))
		{
			FError::Throwf(TEXT("Missing token while parsing TMap."));
		}

		if (CloseTemplateToken.TokenType != TOKEN_Symbol || FCString::Stricmp(CloseTemplateToken.Identifier, TEXT(">")))
		{
			// If we didn't find a comma, report it
			if (FCString::Stricmp(CloseTemplateToken.Identifier, TEXT(",")))
			{
				FError::Throwf(TEXT("Expected '>' but found '%s'"), CloseTemplateToken.Identifier);
			}

			// If we found a comma, read the next thing, assume it's an allocator, and report that
			FToken AllocatorToken;
			if (!GetToken(AllocatorToken, /*bNoConsts=*/ true, ESymbolParseOption::CloseTemplateBracket))
			{
				FError::Throwf(TEXT("Expected '>' but found '%s'"), CloseTemplateToken.Identifier);
			}

			FError::Throwf(TEXT("Found '%s' - explicit allocators are not supported in TMap properties."), AllocatorToken.Identifier);
		}
	}
	else if ( VarType.Matches(TEXT("TSet")) )
	{
		RequireSymbol( TEXT("<"), TEXT("'tset'") );

		VarType.PropertyFlags = Flags;

		GetVarType(AllClasses, Scope, VarProperty, Disallow, &VarType, EPropertyDeclarationStyle::None, VariableCategory);
		if (VarProperty.IsContainer())
		{
			FError::Throwf(TEXT("Nested containers are not supported.") );
		}

		if (VarProperty.Type == CPT_Interface)
		{
			FError::Throwf(TEXT("UINTERFACEs are not currently supported as element types."));
		}

		if (VarProperty.Type == CPT_Text)
		{
			FError::Throwf(TEXT("FText is not currently supported as an element type."));
		}

		VarType.PropertyFlags = VarProperty.PropertyFlags & (CPF_ContainsInstancedReference | CPF_InstancedReference); // propagate these to the set, we will fix them later
		VarProperty.ArrayType = EArrayType::Set;

		FToken CloseTemplateToken;
		if (!GetToken(CloseTemplateToken, /*bNoConsts=*/ true, ESymbolParseOption::CloseTemplateBracket))
		{
			FError::Throwf(TEXT("Missing token while parsing TArray."));
		}

		if (CloseTemplateToken.TokenType != TOKEN_Symbol || FCString::Stricmp(CloseTemplateToken.Identifier, TEXT(">")))
		{
			// If we didn't find a comma, report it
			if (FCString::Stricmp(CloseTemplateToken.Identifier, TEXT(",")))
			{
				FError::Throwf(TEXT("Expected '>' but found '%s'"), CloseTemplateToken.Identifier);
			}

			// If we found a comma, read the next thing, assume it's a keyfuncs, and report that
			FToken AllocatorToken;
			if (!GetToken(AllocatorToken, /*bNoConsts=*/ true, ESymbolParseOption::CloseTemplateBracket))
			{
				FError::Throwf(TEXT("Expected '>' but found '%s'"), CloseTemplateToken.Identifier);
			}

			FError::Throwf(TEXT("Found '%s' - explicit KeyFuncs are not supported in TSet properties."), AllocatorToken.Identifier);
		}
	}
	else if ( VarType.Matches(TEXT("FString")) )
	{
		VarProperty = FPropertyBase(CPT_String);

		if (VariableCategory != EVariableCategory::Member)
		{
			if (MatchSymbol(TEXT("&")))
			{
				if (Flags & CPF_ConstParm)
				{
					// 'const FString& Foo' came from 'FString' in .uc, no flags
					Flags &= ~CPF_ConstParm;

					// We record here that we encountered a const reference, because we need to remove that information from flags for code generation purposes.
					VarProperty.RefQualifier = ERefQualifier::ConstRef;
				}
				else
				{
					// 'FString& Foo' came from 'out FString' in .uc
					Flags |= CPF_OutParm;

					// And we record here that we encountered a non-const reference here too.
					VarProperty.RefQualifier = ERefQualifier::NonConstRef;
				}
			}
		}
	}
	else if ( VarType.Matches(TEXT("Text") ) )
	{
		FError::Throwf(TEXT("%s' is missing a prefix, expecting 'FText'"), VarType.Identifier);
	}
	else if ( VarType.Matches(TEXT("FText") ) )
	{
		VarProperty = FPropertyBase(CPT_Text);
	}
	else if (VarType.Matches(TEXT("TEnumAsByte")))
	{
		RequireSymbol(TEXT("<"), VarType.Identifier);

		// Eat the forward declaration enum text if present
		MatchIdentifier(TEXT("enum"));

		bool bFoundEnum = false;

		FToken InnerEnumType;
		if (GetIdentifier(InnerEnumType, true))
		{
			if (UEnum* Enum = FindObject<UEnum>(ANY_PACKAGE, InnerEnumType.Identifier))
			{
				// In-scope enumeration.
				VarProperty = FPropertyBase(Enum, CPT_Byte);
				bFoundEnum  = true;
			}
		}

		// Try to handle namespaced enums
		// Note: We do not verify the scoped part is correct, and trust in the C++ compiler to catch that sort of mistake
		if (MatchSymbol(TEXT("::")))
		{
			FToken ScopedTrueEnumName;
			if (!GetIdentifier(ScopedTrueEnumName, true))
			{
				FError::Throwf(TEXT("Expected a namespace scoped enum name.") );
			}
		}

		if (!bFoundEnum)
		{
			FError::Throwf(TEXT("Expected the name of a previously defined enum"));
		}

		RequireSymbol(TEXT(">"), VarType.Identifier, ESymbolParseOption::CloseTemplateBracket);
	}
	else if (UEnum* Enum = FindObject<UEnum>(ANY_PACKAGE, VarType.Identifier))
	{
		EPropertyType UnderlyingType = CPT_Byte;

		if (VariableCategory == EVariableCategory::Member)
		{
			EUnderlyingEnumType* EnumUnderlyingType = GEnumUnderlyingTypes.Find(Enum);
			if (!EnumUnderlyingType)
			{
				FError::Throwf(TEXT("You cannot use the raw enum name as a type for member variables, instead use TEnumAsByte or a C++11 enum class with an explicit underlying type."), *Enum->CppType);
			}
		}

		// Try to handle namespaced enums
		// Note: We do not verify the scoped part is correct, and trust in the C++ compiler to catch that sort of mistake
		if (MatchSymbol(TEXT("::")))
		{
			FToken ScopedTrueEnumName;
			if (!GetIdentifier(ScopedTrueEnumName, true))
			{
				FError::Throwf(TEXT("Expected a namespace scoped enum name.") );
			}
		}

		// In-scope enumeration.
		VarProperty            = FPropertyBase(Enum, UnderlyingType);
		bUnconsumedEnumKeyword = false;
	}
	else
	{
		// Check for structs/classes
		bool bHandledType = false;
		FString IdentifierStripped = GetClassNameWithPrefixRemoved(VarType.Identifier);
		bool bStripped = false;
		UScriptStruct* Struct = FindObject<UScriptStruct>( ANY_PACKAGE, VarType.Identifier );
		if (!Struct)
		{
			Struct = FindObject<UScriptStruct>( ANY_PACKAGE, *IdentifierStripped );
			bStripped = true;
		}

		auto SetDelegateType = [&](UFunction* InFunction, const FString& InIdentifierStripped)
		{
			bHandledType = true;

			VarProperty = FPropertyBase(InFunction->HasAnyFunctionFlags(FUNC_MulticastDelegate) ? CPT_MulticastDelegate : CPT_Delegate);
			VarProperty.DelegateName = *InIdentifierStripped;

			if (!(Disallow & CPF_InstancedReference))
			{
				Flags |= CPF_InstancedReference;
			}
		};

		if (!Struct && MatchSymbol(TEXT("::")))
		{
			FToken DelegateName;
			if (GetIdentifier(DelegateName))
			{
				UClass* LocalOwnerClass = AllClasses.FindClass(*IdentifierStripped);
				if (LocalOwnerClass)
				{
					TSharedRef<FScope> LocScope = FScope::GetTypeScope(LocalOwnerClass);
					const FString DelegateIdentifierStripped = GetClassNameWithPrefixRemoved(DelegateName.Identifier);
					if (UFunction* DelegateFunc = Cast<UFunction>(LocScope->FindTypeByName(*(DelegateIdentifierStripped + HEADER_GENERATED_DELEGATE_SIGNATURE_SUFFIX))))
					{
						SetDelegateType(DelegateFunc, DelegateIdentifierStripped);
						VarProperty.DelegateSignatureOwnerClass = LocalOwnerClass;
					}
				}
				else
				{
					FError::Throwf(TEXT("Cannot find class '%s', to resolve delegate '%s'"), *IdentifierStripped, DelegateName.Identifier);
				}
			}
		}

		if (bHandledType)
		{
		}
		else if (Struct)
		{
			if (bStripped)
			{
				const TCHAR* PrefixCPP = StructsWithTPrefix.Contains(IdentifierStripped) ? TEXT("T") : Struct->GetPrefixCPP();
				FString ExpectedStructName = FString::Printf(TEXT("%s%s"), PrefixCPP, *Struct->GetName() );
				if( FString(VarType.Identifier) != ExpectedStructName )
				{
					FError::Throwf( TEXT("Struct '%s' is missing or has an incorrect prefix, expecting '%s'"), VarType.Identifier, *ExpectedStructName );
				}
			}
			else if( !StructsWithNoPrefix.Contains(VarType.Identifier) )
			{
				const TCHAR* PrefixCPP = StructsWithTPrefix.Contains(VarType.Identifier) ? TEXT("T") : Struct->GetPrefixCPP();
				FError::Throwf(TEXT("Struct '%s' is missing a prefix, expecting '%s'"), VarType.Identifier, *FString::Printf(TEXT("%s%s"), PrefixCPP, *Struct->GetName()) );
			}

			bHandledType = true;

			VarProperty = FPropertyBase( Struct );
			if((Struct->StructFlags & STRUCT_HasInstancedReference) && !(Disallow & CPF_ContainsInstancedReference))
			{
				Flags |= CPF_ContainsInstancedReference;
			}
			// Struct keyword in front of a struct is legal, we 'consume' it
			bUnconsumedStructKeyword = false;
		}
		else if ( FindObject<UScriptStruct>( ANY_PACKAGE, *IdentifierStripped ) != nullptr)
		{
			bHandledType = true;

			// Struct keyword in front of a struct is legal, we 'consume' it
			bUnconsumedStructKeyword = false;
		}
		else if (UFunction* DelegateFunc = Cast<UFunction>(Scope->FindTypeByName(*(IdentifierStripped + HEADER_GENERATED_DELEGATE_SIGNATURE_SUFFIX))))
		{
			SetDelegateType(DelegateFunc, IdentifierStripped);
		}
		else
		{
			// An object reference of some type (maybe a restricted class?)
			UClass* TempClass = NULL;

			const bool bIsLazyPtrTemplate        = VarType.Matches(TEXT("TLazyObjectPtr"));
			const bool bIsSoftObjectPtrTemplate  = VarType.Matches(TEXT("TSoftObjectPtr"));
			const bool bIsSoftClassPtrTemplate   = VarType.Matches(TEXT("TSoftClassPtr"));
			const bool bIsWeakPtrTemplate        = VarType.Matches(TEXT("TWeakObjectPtr"));
			const bool bIsAutoweakPtrTemplate    = VarType.Matches(TEXT("TAutoWeakObjectPtr"));
			const bool bIsScriptInterfaceWrapper = VarType.Matches(TEXT("TScriptInterface"));
			const bool bIsSubobjectPtrTemplate   = VarType.Matches(TEXT("TSubobjectPtr"));

			bool bIsWeak     = false;
			bool bIsLazy     = false;
			bool bIsSoft     = false;
			bool bWeakIsAuto = false;

			if (VarType.Matches(TEXT("TSubclassOf")))
			{
				TempClass = UClass::StaticClass();
			}
			else if (VarType.Matches(TEXT("FScriptInterface")))
			{
				TempClass = UInterface::StaticClass();
				Flags |= CPF_UObjectWrapper;
			}
			else if (bIsSoftClassPtrTemplate)
			{
				TempClass = UClass::StaticClass();
				bIsSoft = true;
			}
			else if (bIsLazyPtrTemplate || bIsWeakPtrTemplate || bIsAutoweakPtrTemplate || bIsScriptInterfaceWrapper || bIsSoftObjectPtrTemplate || bIsSubobjectPtrTemplate)
			{
				RequireSymbol(TEXT("<"), VarType.Identifier);

				// Consume a forward class declaration 'class' if present
				MatchIdentifier(TEXT("class"));

				// Also consume const
				bNativeConstTemplateArg |= MatchIdentifier(TEXT("const"));
				
				// Find the lazy/weak class
				FToken InnerClass;
				if (GetIdentifier(InnerClass))
				{
					RedirectTypeIdentifier(InnerClass);

					TempClass = AllClasses.FindScriptClass(InnerClass.Identifier);
					if (TempClass == nullptr)
					{
						FError::Throwf(TEXT("Unrecognized type '%s' (in expression %s<%s>) - type must be a UCLASS"), InnerClass.Identifier, VarType.Identifier, InnerClass.Identifier);
					}

					if (bIsAutoweakPtrTemplate)
					{
						bIsWeak = true;
						bWeakIsAuto = true;
					}
					else if (bIsLazyPtrTemplate)
					{
						bIsLazy = true;
					}
					else if (bIsWeakPtrTemplate)
					{
						bIsWeak = true;
					}
					else if (bIsSoftObjectPtrTemplate)
					{
						bIsSoft = true;
					}
					else if (bIsSubobjectPtrTemplate)
					{
						Flags |= CPF_SubobjectReference | CPF_InstancedReference;
					}

					Flags |= CPF_UObjectWrapper;
				}
				else
				{
					FError::Throwf(TEXT("%s: Missing template type"), VarType.Identifier);
				}

				RequireSymbol(TEXT(">"), VarType.Identifier, ESymbolParseOption::CloseTemplateBracket);
			}
			else
			{
				TempClass = AllClasses.FindScriptClass(VarType.Identifier);
			}

			if (TempClass != NULL)
			{
				bHandledType = true;

				bool bAllowWeak = !(Disallow & CPF_AutoWeak); // if it is not allowing anything, force it strong. this is probably a function arg
				VarProperty = FPropertyBase(TempClass, bAllowWeak && bIsWeak, bWeakIsAuto, bIsLazy, bIsSoft);
				if (TempClass->IsChildOf(UClass::StaticClass()))
				{
					if ( MatchSymbol(TEXT("<")) )
					{
						Flags |= CPF_UObjectWrapper;

						// Consume a forward class declaration 'class' if present
						MatchIdentifier(TEXT("class"));

						// Get the actual class type to restrict this to
						FToken Limitor;
						if( !GetIdentifier(Limitor) )
						{
							FError::Throwf(TEXT("'class': Missing class limitor"));
						}

						RedirectTypeIdentifier(Limitor);

						VarProperty.MetaClass = AllClasses.FindScriptClassOrThrow(Limitor.Identifier);

						RequireSymbol( TEXT(">"), TEXT("'class limitor'"), ESymbolParseOption::CloseTemplateBracket );
					}
					else
					{
						VarProperty.MetaClass = UObject::StaticClass();
					}

					if (bIsWeak)
					{
						FError::Throwf(TEXT("Class variables cannot be weak, they are always strong."));
					}

					if (bIsLazy)
					{
						FError::Throwf(TEXT("Class variables cannot be lazy, they are always strong."));
					}

					if (bIsSoftObjectPtrTemplate)
					{
						FError::Throwf(TEXT("Class variables cannot be stored in TSoftObjectPtr, use TSoftClassPtr instead."));
					}
				}

				// Inherit instancing flags
				if (DoesAnythingInHierarchyHaveDefaultToInstanced(TempClass))
				{
					Flags |= ((CPF_InstancedReference|CPF_ExportObject) & (~Disallow)); 
				}

				// Eat the star that indicates this is a pointer to the UObject
				if (!(Flags & CPF_UObjectWrapper))
				{
					// Const after variable type but before pointer symbol
					bNativeConst |= MatchIdentifier(TEXT("const"));

					RequireSymbol(TEXT("*"), TEXT("Expected a pointer type"));

					// Swallow trailing 'const' after pointer properties
					if (VariableCategory == EVariableCategory::Member)
					{
						MatchIdentifier(TEXT("const"));
					}

					VarProperty.PointerType = EPointerType::Native;
				}

				// Imply const if it's a parameter that is a pointer to a const class
				if (VariableCategory != EVariableCategory::Member && (TempClass != NULL) && (TempClass->HasAnyClassFlags(CLASS_Const)))
				{
					Flags |= CPF_ConstParm;
				}

				// Class keyword in front of a class is legal, we 'consume' it
				bUnconsumedClassKeyword = false;
				bUnconsumedConstKeyword = false;
			}
		}

		// Resolve delegates declared in another class  //@TODO: UCREMOVAL: This seems extreme
		if (!bHandledType)
		{
			if (UFunction* DelegateFunc = (UFunction*)StaticFindObject(UFunction::StaticClass(), ANY_PACKAGE, *(IdentifierStripped + HEADER_GENERATED_DELEGATE_SIGNATURE_SUFFIX)))
			{
				SetDelegateType(DelegateFunc, IdentifierStripped);
			}

			if (!bHandledType)
			{
				FError::Throwf(TEXT("Unrecognized type '%s' - type must be a UCLASS, USTRUCT or UENUM"), VarType.Identifier );
			}
		}
	}

	if (VariableCategory != EVariableCategory::Member)
	{
		// const after the variable type support (only for params)
		if (MatchIdentifier(TEXT("const")))
		{
			Flags |= CPF_ConstParm;
			bNativeConst = true;
		}
	}

	if (bUnconsumedConstKeyword)
	{
		if (VariableCategory == EVariableCategory::Member)
		{
			FError::Throwf(TEXT("Const properties are not supported."));
		}
		else
		{
			FError::Throwf(TEXT("Inappropriate keyword 'const' on variable of type '%s'"), VarType.Identifier);
		}
	}

	if (bUnconsumedClassKeyword)
	{
		FError::Throwf(TEXT("Inappropriate keyword 'class' on variable of type '%s'"), VarType.Identifier );
	}

	if (bUnconsumedStructKeyword)
	{
		FError::Throwf(TEXT("Inappropriate keyword 'struct' on variable of type '%s'"), VarType.Identifier );
	}

	if (bUnconsumedEnumKeyword)
	{
		FError::Throwf(TEXT("Inappropriate keyword 'enum' on variable of type '%s'"), VarType.Identifier );
	}

	if (MatchSymbol(TEXT("*")))
	{
		FError::Throwf(TEXT("Inappropriate '*' on variable of type '%s', cannot have an exposed pointer to this type."), VarType.Identifier );
	}

	//@TODO: UCREMOVAL: 'const' member variables that will get written post-construction by defaultproperties
	if (VariableCategory == EVariableCategory::Member && OwnerStruct->IsA<UClass>() && ((UClass*)OwnerStruct)->HasAnyClassFlags(CLASS_Const))
	{
		// Eat a 'not quite truthful' const after the type; autogenerated for member variables of const classes.
		bNativeConst |= MatchIdentifier(TEXT("const"));
	}

	// Arrays are passed by reference but are only implicitly so; setting it explicitly could cause a problem with replicated functions
	if (MatchSymbol(TEXT("&")))
	{
		switch (VariableCategory)
		{
			case EVariableCategory::RegularParameter:
			case EVariableCategory::Return:
			{
				Flags |= CPF_OutParm;

				//@TODO: UCREMOVAL: How to determine if we have a ref param?
				if (Flags & CPF_ConstParm)
				{
					Flags |= CPF_ReferenceParm;
				}
			}
			break;

			case EVariableCategory::ReplicatedParameter:
			{
				if (!(Flags & CPF_ConstParm))
				{
					FError::Throwf(TEXT("Replicated %s parameters cannot be passed by non-const reference"), VarType.Identifier);
				}

				Flags |= CPF_ReferenceParm;
			}
			break;

			default:
			{
			}
			break;
		}

		if (Flags & CPF_ConstParm)
		{
			VarProperty.RefQualifier = ERefQualifier::ConstRef;
		}
		else
		{
			VarProperty.RefQualifier = ERefQualifier::NonConstRef;
		}
	}

	VarProperty.PropertyExportFlags = ExportFlags;

	// Set FPropertyBase info.
	VarProperty.PropertyFlags        |= Flags | ImpliedFlags;
	VarProperty.ImpliedPropertyFlags |= ImpliedFlags;

	// Set the RepNotify name, if the variable needs it
	if( VarProperty.PropertyFlags & CPF_RepNotify )
	{
		if( RepCallbackName != NAME_None )
		{
			VarProperty.RepNotifyName = RepCallbackName;
		}
		else
		{
			FError::Throwf(TEXT("Must specify a valid function name for replication notifications"));
		}
	}

	// Perform some more specific validation on the property flags
	if (VarProperty.PropertyFlags & CPF_PersistentInstance)
	{
		if (VarProperty.Type == CPT_ObjectReference)
		{
			if (VarProperty.PropertyClass->IsChildOf<UClass>())
			{
				FError::Throwf(TEXT("'Instanced' cannot be applied to class properties (UClass* or TSubclassOf<>)"));
			}
		}
		else
		{
			FError::Throwf(TEXT("'Instanced' is only allowed on object property (or array of objects)"));
		}
	}

	if ( VarProperty.IsObject() && VarProperty.Type != CPT_SoftObjectReference && VarProperty.MetaClass == nullptr && (VarProperty.PropertyFlags&CPF_Config) != 0 )
	{
		FError::Throwf(TEXT("Not allowed to use 'config' with object variables"));
	}

	if ((VarProperty.PropertyFlags & CPF_BlueprintAssignable) && VarProperty.Type != CPT_MulticastDelegate)
	{
		FError::Throwf(TEXT("'BlueprintAssignable' is only allowed on multicast delegate properties"));
	}

	if ((VarProperty.PropertyFlags & CPF_BlueprintCallable) && VarProperty.Type != CPT_MulticastDelegate)
	{
		FError::Throwf(TEXT("'BlueprintCallable' is only allowed on a property when it is a multicast delegate"));
	}

	if ((VarProperty.PropertyFlags & CPF_BlueprintAuthorityOnly) && VarProperty.Type != CPT_MulticastDelegate)
	{
		FError::Throwf(TEXT("'BlueprintAuthorityOnly' is only allowed on a property when it is a multicast delegate"));
	}
	
	if (VariableCategory != EVariableCategory::Member)
	{
		// These conditions are checked externally for struct/member variables where the flag can be inferred later on from the variable name itself
		ValidatePropertyIsDeprecatedIfNecessary(VarProperty, OuterPropertyType);
	}

	// Check for invalid transients
	EPropertyFlags Transients = VarProperty.PropertyFlags & (CPF_DuplicateTransient | CPF_TextExportTransient | CPF_NonPIEDuplicateTransient);
	if (Transients && !Cast<UClass>(OwnerStruct))
	{
		TArray<const TCHAR*> FlagStrs = ParsePropertyFlags(Transients);
		FError::Throwf(TEXT("'%s' specifier(s) are only allowed on class member variables"), *FString::Join(FlagStrs, TEXT(", ")));
	}

	// Make sure the overrides are allowed here.
	if( VarProperty.PropertyFlags & Disallow )
	{
		FError::Throwf(TEXT("Specified type modifiers not allowed here") );
	}

	// For now, copy the flags that a TMap value has to the key
	if (FPropertyBase* KeyProp = VarProperty.MapKeyProp.Get())
	{
		// Make sure the 'UObjectWrapper' flag is maintained so that both 'TMap<TSubclassOf<...>, ...>' and 'TMap<UClass*, TSubclassOf<...>>' works correctly
		KeyProp->PropertyFlags = (VarProperty.PropertyFlags & ~CPF_UObjectWrapper) | (KeyProp->PropertyFlags & CPF_UObjectWrapper);
	}

	VarProperty.MetaData = MetaDataFromNewStyle;
	if (bNativeConst)
	{
		VarProperty.MetaData.Add(TEXT("NativeConst"), TEXT(""));
	}
	if (bNativeConstTemplateArg)
	{
		VarProperty.MetaData.Add(TEXT("NativeConstTemplateArg"), TEXT(""));
	}
	
	if (ParsedVarIndexRange)
	{
		ParsedVarIndexRange->Count = InputPos - ParsedVarIndexRange->StartIndex;
	}
}

/**
 * If the property has already been seen during compilation, then return add. If not,
 * then return replace so that INI files don't mess with header exporting
 *
 * @param PropertyName the string token for the property
 *
 * @return FNAME_Replace_Not_Safe_For_Threading or FNAME_Add
 */
EFindName FHeaderParser::GetFindFlagForPropertyName(const TCHAR* PropertyName)
{
	static TMap<FString,int32> PreviousNames;
	FString PropertyStr(PropertyName);
	FString UpperPropertyStr = PropertyStr.ToUpper();
	// See if it's in the list already
	if (PreviousNames.Find(UpperPropertyStr))
	{
		return FNAME_Add;
	}
	// Add it to the list for future look ups
	PreviousNames.Add(UpperPropertyStr,1);
	FName CurrentText(PropertyName,FNAME_Find); // keep generating this FName in case it has been affecting the case of future FNames.
	return FNAME_Replace_Not_Safe_For_Threading;
}

UProperty* FHeaderParser::GetVarNameAndDim
(
	UStruct*                Scope,
	FToken&                 VarProperty,
	EVariableCategory::Type VariableCategory
)
{
	check(Scope);

	FUnrealSourceFile* CurrentSrcFile = GetCurrentSourceFile();
	EObjectFlags ObjectFlags = RF_Public;
	if (VariableCategory == EVariableCategory::Member && CurrentAccessSpecifier == ACCESS_Private)
	{
		ObjectFlags = RF_NoFlags;
	}

	const TCHAR* HintText = GetHintText(VariableCategory);

	AddModuleRelativePathToMetadata(Scope, VarProperty.MetaData);

	// Get variable name.
	if (VariableCategory == EVariableCategory::Return)
	{
		// Hard-coded variable name, such as with return value.
		VarProperty.TokenType = TOKEN_Identifier;
		FCString::Strcpy( VarProperty.Identifier, TEXT("ReturnValue") );
	}
	else
	{
		FToken VarToken;
		if (!GetIdentifier(VarToken))
		{
			FError::Throwf(TEXT("Missing variable name") );
		}

		VarProperty.TokenType = TOKEN_Identifier;
		FCString::Strcpy(VarProperty.Identifier, VarToken.Identifier);
	}

	// Check to see if the variable is deprecated, and if so set the flag
	{
		FString VarName(VarProperty.Identifier);

		const int32 DeprecatedIndex = VarName.Find(TEXT("_DEPRECATED"));
		const int32 NativizedPropertyPostfixIndex = VarName.Find(TEXT("__pf")); //TODO: check OverrideNativeName in Meta Data, to be sure it's not a random occurrence of the "__pf" string.
		bool bIgnoreDeprecatedWord = (NativizedPropertyPostfixIndex != INDEX_NONE) && (NativizedPropertyPostfixIndex > DeprecatedIndex);
		if ((DeprecatedIndex != INDEX_NONE) && !bIgnoreDeprecatedWord)
		{
			if (DeprecatedIndex != VarName.Len() - 11)
			{
				FError::Throwf(TEXT("Deprecated variables must end with _DEPRECATED"));
			}

			// We allow deprecated properties in blueprints that have getters and setters assigned as they may be part of a backwards compatibility path
			const bool bBlueprintVisible = (VarProperty.PropertyFlags & CPF_BlueprintVisible) > 0;
			const bool bWarnOnGetter = bBlueprintVisible && !VarProperty.MetaData.Contains(TEXT("BlueprintGetter"));
			const bool bWarnOnSetter = bBlueprintVisible && !(VarProperty.PropertyFlags & CPF_BlueprintReadOnly) && !VarProperty.MetaData.Contains(TEXT("BlueprintSetter"));

			if (bWarnOnGetter)
			{
				UE_LOG_WARNING_UHT(TEXT("%s: Deprecated property '%s' should not be marked as blueprint visible without having a BlueprintGetter"), HintText, *VarName);
			}

			if (bWarnOnSetter)
			{
				UE_LOG_WARNING_UHT(TEXT("%s: Deprecated property '%s' should not be marked as blueprint writeable without having a BlueprintSetter"), HintText, *VarName);
			}


			// Warn if a deprecated property is visible
			if (VarProperty.PropertyFlags & (CPF_Edit | CPF_EditConst) || // Property is marked as editable
				(!bBlueprintVisible && (VarProperty.PropertyFlags & CPF_BlueprintReadOnly) && !(VarProperty.ImpliedPropertyFlags & CPF_BlueprintReadOnly)) ) // Is BPRO, but not via Implied Flags and not caught by Getter/Setter path above
			{
				UE_LOG_WARNING_UHT(TEXT("%s: Deprecated property '%s' should not be marked as visible or editable"), HintText, *VarName);
			}

			VarProperty.PropertyFlags |= CPF_Deprecated;
			VarName = VarName.Mid(0, DeprecatedIndex);

			FCString::Strcpy(VarProperty.Identifier, *VarName);
		}
	}

	// Make sure it doesn't conflict.
	int32 OuterContextCount = 0;
	UField* Existing = FindField(Scope, VarProperty.Identifier, true, UField::StaticClass(), NULL);

	if (Existing != nullptr)
	{
		bool bErrorDueToShadowing = true;

		if (Existing->IsA(UFunction::StaticClass()) && (VariableCategory != EVariableCategory::Member))
		{
			// A function parameter with the same name as a method is allowed
			bErrorDueToShadowing = false;
		}

		//@TODO: This exception does not seem sound either, but there is enough existing code that it will need to be
		// fixed up first before the exception it is removed.
 		{
 			UProperty* ExistingProp = Cast<UProperty>(Existing);
 			const bool bExistingPropDeprecated = (ExistingProp != nullptr) && ExistingProp->HasAnyPropertyFlags(CPF_Deprecated);
 			const bool bNewPropDeprecated = (VariableCategory == EVariableCategory::Member) && ((VarProperty.PropertyFlags & CPF_Deprecated) != 0);
 			if (bNewPropDeprecated || bExistingPropDeprecated)
 			{
 				// if this is a property and one of them is deprecated, ignore it since it will be removed soon
 				bErrorDueToShadowing = false;
 			}
 		}

		if (bErrorDueToShadowing)
		{
			FError::Throwf(TEXT("%s: '%s' cannot be defined in '%s' as it is already defined in scope '%s' (shadowing is not allowed)"), HintText, VarProperty.Identifier, *Scope->GetName(), *Existing->GetOuter()->GetName());
		}
	}

	// Get optional dimension immediately after name.
	FToken Dimensions;
	if (MatchSymbol(TEXT("[")))
	{
		switch (VariableCategory)
		{
			case EVariableCategory::Return:
			{
				FError::Throwf(TEXT("Arrays aren't allowed as return types"));
			}

			case EVariableCategory::RegularParameter:
			case EVariableCategory::ReplicatedParameter:
			{
				FError::Throwf(TEXT("Arrays aren't allowed as function parameters"));
			}
		}

		if (VarProperty.IsContainer())
		{
			FError::Throwf(TEXT("Static arrays of containers are not allowed"));
		}

		if (VarProperty.IsBool())
		{
			FError::Throwf(TEXT("Bool arrays are not allowed") );
		}

		// Ignore how the actual array dimensions are actually defined - we'll calculate those with the compiler anyway.
		if (!GetRawToken(Dimensions, TEXT(']')))
		{
			FError::Throwf(TEXT("%s %s: Missing ']'"), HintText, VarProperty.Identifier );
		}

		// Only static arrays are declared with [].  Dynamic arrays use TArray<> instead.
		VarProperty.ArrayType = EArrayType::Static;

		UEnum* Enum = nullptr;

		if (*Dimensions.String)
		{
			FString Temp = Dimensions.String;

			bool bAgain;
			do
			{
				bAgain = false;

				// Remove any casts
				static const TCHAR* Casts[] = {
					TEXT("(uint32)"),
					TEXT("(int32)"),
					TEXT("(uint16)"),
					TEXT("(int16)"),
					TEXT("(uint8)"),
					TEXT("(int8)"),
					TEXT("(int)"),
					TEXT("(unsigned)"),
					TEXT("(signed)"),
					TEXT("(unsigned int)"),
					TEXT("(signed int)")
				};

				// Remove any brackets
				if (Temp[0] == TEXT('('))
				{
					int32 TempLen      = Temp.Len();
					int32 ClosingParen = FindMatchingClosingParenthesis(Temp);
					if (ClosingParen == TempLen - 1)
					{
						Temp = Temp.Mid(1, TempLen - 2);
						bAgain = true;
					}
				}

				for (const TCHAR* Cast : Casts)
				{
					if (Temp.StartsWith(Cast))
					{
						Temp = Temp.RightChop(FCString::Strlen(Cast));
						bAgain = true;
					}
				}
			}
			while (bAgain);

			UEnum::LookupEnumNameSlow(*Temp, &Enum);
		}

		if (!Enum)
		{
			// If the enum wasn't declared in this scope, then try to find it anywhere we can
			Enum = FindObject<UEnum>(ANY_PACKAGE, Dimensions.String);
		}

		if (Enum)
		{
			// set the ArraySizeEnum if applicable
			VarProperty.MetaData.Add("ArraySizeEnum", Enum->GetPathName());
		}

		MatchSymbol(TEXT("]"));
	}

	// Try gathering metadata for member fields
	if (VariableCategory == EVariableCategory::Member)
	{
		ParseFieldMetaData(VarProperty.MetaData, VarProperty.Identifier);
		AddFormattedPrevCommentAsTooltipMetaData(VarProperty.MetaData);
	}
	// validate UFunction parameters
	else
	{
		// UFunctions with a smart pointer as input parameter wont compile anyway, because of missing P_GET_... macro.
		// UFunctions with a smart pointer as return type will crash when called via blueprint, because they are not supported in VM.
		// WeakPointer is supported by VM as return type (see UObject::execLetWeakObjPtr), but there is no P_GET_... macro for WeakPointer.
		if (VarProperty.Type == CPT_LazyObjectReference)
		{
			FError::Throwf(TEXT("UFunctions cannot take a lazy pointer as a parameter."));
		}
	}

	// If this is the first time seeing the property name, then flag it for replace instead of add
	const EFindName FindFlag = VarProperty.PropertyFlags & CPF_Config ? GetFindFlagForPropertyName(VarProperty.Identifier) : FNAME_Add;
	// create the FName for the property, splitting (ie Unnamed_3 -> Unnamed,3)
	FName PropertyName(VarProperty.Identifier, FindFlag);

	UProperty* Prev = nullptr;
	for (TFieldIterator<UProperty> It(Scope, EFieldIteratorFlags::ExcludeSuper); It; ++It)
	{
		Prev = *It;
	}

	auto PropagateFlagsFromInnerAndHandlePersistentInstanceMetadata = [](EPropertyFlags& DestFlags, const TMap<FName, FString>& InMetaData, UProperty* Inner) {
		// Copy some of the property flags to the container property.
		if (Inner->PropertyFlags & (CPF_ContainsInstancedReference | CPF_InstancedReference))
		{
			DestFlags |= CPF_ContainsInstancedReference;
			DestFlags &= ~(CPF_InstancedReference | CPF_PersistentInstance); //this was propagated to the inner

			if (Inner->PropertyFlags & CPF_PersistentInstance)
			{
				TMap<FName, FString> MetaData;
				AddEditInlineMetaData(MetaData);
				AddMetaDataToClassData(Inner, InMetaData);
			}
		}
	};

	UProperty* Result = nullptr;
	if (VarProperty.ArrayType == EArrayType::Dynamic)
	{
		UArrayProperty* Array     = new (EC_InternalUseOnlyConstructor, Scope, PropertyName, ObjectFlags) UArrayProperty(FObjectInitializer());
		UProperty*      InnerProp = CreateVariableProperty(VarProperty, Array, PropertyName, RF_Public, VariableCategory, CurrentSrcFile);

		Array->Inner         = InnerProp;
		Array->PropertyFlags = VarProperty.PropertyFlags;

		// Propagate flags
		InnerProp->PropertyFlags |= Array->PropertyFlags & CPF_PropagateToArrayInner;

		PropagateFlagsFromInnerAndHandlePersistentInstanceMetadata(Array->PropertyFlags, VarProperty.MetaData, InnerProp);

		Result = Array;
	}
	else if (VarProperty.ArrayType == EArrayType::Set)
	{
		USetProperty* Set       = new (EC_InternalUseOnlyConstructor, Scope, PropertyName, ObjectFlags) USetProperty(FObjectInitializer());
		UProperty*    InnerProp = CreateVariableProperty(VarProperty, Set, PropertyName, RF_Public, VariableCategory, CurrentSrcFile);

		Set->ElementProp   = InnerProp;
		Set->PropertyFlags = VarProperty.PropertyFlags;

		// Propagate flags
		InnerProp->PropertyFlags |= Set->PropertyFlags & CPF_PropagateToSetElement;

		PropagateFlagsFromInnerAndHandlePersistentInstanceMetadata(Set->PropertyFlags, VarProperty.MetaData, InnerProp);

		Result = Set;
	}
	else if (VarProperty.MapKeyProp.IsValid())
	{
		UMapProperty* Map       = new (EC_InternalUseOnlyConstructor, Scope, PropertyName, ObjectFlags) UMapProperty(FObjectInitializer());
		UProperty*    KeyProp   = CreateVariableProperty(*VarProperty.MapKeyProp, Map, *(PropertyName.ToString() + TEXT("_Key")), RF_Public, VariableCategory, CurrentSrcFile);
		UProperty*    ValueProp = CreateVariableProperty(VarProperty,             Map, PropertyName,                              RF_Public, VariableCategory, CurrentSrcFile);

		Map->KeyProp       = KeyProp;
		Map->ValueProp     = ValueProp;
		Map->PropertyFlags = VarProperty.PropertyFlags;

		// Propagate flags
		KeyProp  ->PropertyFlags |= VarProperty.MapKeyProp->PropertyFlags & CPF_PropagateToMapKey;
		ValueProp->PropertyFlags |= Map->PropertyFlags                    & CPF_PropagateToMapValue;

		PropagateFlagsFromInnerAndHandlePersistentInstanceMetadata(Map->PropertyFlags, VarProperty.MapKeyProp->MetaData, KeyProp);
		PropagateFlagsFromInnerAndHandlePersistentInstanceMetadata(Map->PropertyFlags, VarProperty.MetaData,             ValueProp);

		Result = Map;
	}
	else
	{
		Result = CreateVariableProperty(VarProperty, Scope, PropertyName, ObjectFlags, VariableCategory, CurrentSrcFile);

		if (VarProperty.ArrayType == EArrayType::Static)
		{
			Result->ArrayDim = 2; // 2 = static array
			GArrayDimensions.Add(Result, Dimensions.String);
		}

		Result->PropertyFlags = VarProperty.PropertyFlags;
	}

	if (Prev != nullptr)
	{
		Result->Next = Prev->Next;
		Prev->Next = Result;
	}
	else
	{
		Result->Next = Scope->Children;
		Scope->Children = Result;
	}

	VarProperty.TokenProperty = Result;
	VarProperty.StartLine = InputLine;
	VarProperty.StartPos = InputPos;
	FClassMetaData* ScopeData = GScriptHelper.FindClassData(Scope);
	check(ScopeData);
	ScopeData->AddProperty(VarProperty, CurrentSrcFile);

	// if we had any metadata, add it to the class
	AddMetaDataToClassData(VarProperty.TokenProperty, VarProperty.MetaData);

	return Result;
}

/*-----------------------------------------------------------------------------
	Statement compiler.
-----------------------------------------------------------------------------*/

//
// Compile a declaration in Token. Returns 1 if compiled, 0 if not.
//
bool FHeaderParser::CompileDeclaration(FClasses& AllClasses, TArray<UDelegateFunction*>& DelegatesToFixup, FToken& Token)
{
	EAccessSpecifier AccessSpecifier = ParseAccessProtectionSpecifier(Token);
	if (AccessSpecifier)
	{
		if (!IsAllowedInThisNesting(ENestAllowFlags::VarDecl) && !IsAllowedInThisNesting(ENestAllowFlags::Function))
		{
			FError::Throwf(TEXT("Access specifier %s not allowed here."), Token.Identifier);
		}
		check(TopNest->NestType == ENestType::Class || TopNest->NestType == ENestType::Interface || TopNest->NestType == ENestType::NativeInterface);
		CurrentAccessSpecifier = AccessSpecifier;
		return true;
	}

	if (Token.Matches(TEXT("class"), ESearchCase::CaseSensitive) && (TopNest->NestType == ENestType::GlobalScope))
	{
		// Make sure the previous class ended with valid nesting.
		if (bEncounteredNewStyleClass_UnmatchedBrackets)
		{
			FError::Throwf(TEXT("Missing } at end of class"));
		}

		// Start parsing the second class
		bEncounteredNewStyleClass_UnmatchedBrackets = true;
		CurrentAccessSpecifier = ACCESS_Private;

		if (!TryParseIInterfaceClass(AllClasses))
		{
			bEncounteredNewStyleClass_UnmatchedBrackets = false;
			UngetToken(Token);
			return SkipDeclaration(Token);
		}
		return true;
	}

	if (Token.Matches(TEXT("GENERATED_IINTERFACE_BODY"), ESearchCase::CaseSensitive) || (Token.Matches(TEXT("GENERATED_BODY"), ESearchCase::CaseSensitive) && TopNest->NestType == ENestType::NativeInterface))
	{
		if (TopNest->NestType != ENestType::NativeInterface)
		{
			FError::Throwf(TEXT("%s must occur inside the native interface definition"), Token.Identifier);
		}
		RequireSymbol(TEXT("("), Token.Identifier);
		CompileVersionDeclaration(GetCurrentClass());
		RequireSymbol(TEXT(")"), Token.Identifier);

		FClassMetaData* ClassData = GetCurrentClassData();

		ClassData->GeneratedBodyMacroAccessSpecifier = CurrentAccessSpecifier;
		ClassData->SetInterfaceGeneratedBodyLine(InputLine);

		bClassHasGeneratedIInterfaceBody = true;

		if (Token.Matches(TEXT("GENERATED_IINTERFACE_BODY"), ESearchCase::CaseSensitive))
		{
			CurrentAccessSpecifier = ACCESS_Public;
		}

		if (Token.Matches(TEXT("GENERATED_BODY"), ESearchCase::CaseSensitive))
		{
			ClassDefinitionRanges[GetCurrentClass()].bHasGeneratedBody = true;
		}
		return true;
	}

	if (Token.Matches(TEXT("GENERATED_UINTERFACE_BODY"), ESearchCase::CaseSensitive) || (Token.Matches(TEXT("GENERATED_BODY"), ESearchCase::CaseSensitive) && TopNest->NestType == ENestType::Interface))
	{
		if (TopNest->NestType != ENestType::Interface)
		{
			FError::Throwf(TEXT("%s must occur inside the interface definition"), Token.Identifier);
		}
		RequireSymbol(TEXT("("), Token.Identifier);
		CompileVersionDeclaration(GetCurrentClass());
		RequireSymbol(TEXT(")"), Token.Identifier);

		FClassMetaData* ClassData = GetCurrentClassData();

		ClassData->GeneratedBodyMacroAccessSpecifier = CurrentAccessSpecifier;
		ClassData->SetGeneratedBodyLine(InputLine);

		bClassHasGeneratedUInterfaceBody = true;

		if (Token.Matches(TEXT("GENERATED_UINTERFACE_BODY"), ESearchCase::CaseSensitive))
		{
			CurrentAccessSpecifier = ACCESS_Public;
		}
		return true;
	}

	if (Token.Matches(TEXT("GENERATED_UCLASS_BODY"), ESearchCase::CaseSensitive) || (Token.Matches(TEXT("GENERATED_BODY"), ESearchCase::CaseSensitive) && TopNest->NestType == ENestType::Class))
	{
		if (TopNest->NestType != ENestType::Class)
		{
			FError::Throwf(TEXT("%s must occur inside the class definition"), Token.Identifier);
		}

		FClassMetaData* ClassData = GetCurrentClassData();

		if (Token.Matches(TEXT("GENERATED_BODY"), ESearchCase::CaseSensitive))
		{
			if (!ClassDefinitionRanges.Contains(GetCurrentClass()))
			{
				ClassDefinitionRanges.Add(GetCurrentClass(), ClassDefinitionRange());
			}

			ClassDefinitionRanges[GetCurrentClass()].bHasGeneratedBody = true;

			ClassData->GeneratedBodyMacroAccessSpecifier = CurrentAccessSpecifier;
		}
		else
		{
			CurrentAccessSpecifier = ACCESS_Public;
		}

		RequireSymbol(TEXT("("), Token.Identifier);
		CompileVersionDeclaration(GetCurrentClass());
		RequireSymbol(TEXT(")"), Token.Identifier);

		ClassData->SetGeneratedBodyLine(InputLine);

		bClassHasGeneratedBody = true;
		return true;
	}

	if (Token.Matches(TEXT("UCLASS"), ESearchCase::CaseSensitive))
	{
		bHaveSeenUClass = true;
		bEncounteredNewStyleClass_UnmatchedBrackets = true;
		UClass* Class = CompileClassDeclaration(AllClasses);
		GStructToSourceLine.Add(Class, MakeTuple(GetCurrentSourceFile()->AsShared(), Token.StartLine));
		return true;
	}

	if (Token.Matches(TEXT("UINTERFACE"), ESearchCase::CaseSensitive))
	{
		bHaveSeenUClass = true;
		bEncounteredNewStyleClass_UnmatchedBrackets = true;
		CompileInterfaceDeclaration(AllClasses);
		return true;
	}

	if (Token.Matches(TEXT("UFUNCTION"), ESearchCase::CaseSensitive))
	{
		CompileFunctionDeclaration(AllClasses);
		return true;
	}

	if (Token.Matches(TEXT("UDELEGATE"), ESearchCase::CaseSensitive))
	{
		UDelegateFunction* Delegate = CompileDelegateDeclaration(AllClasses, Token.Identifier, EDelegateSpecifierAction::Parse);
		DelegatesToFixup.Add(Delegate);
		return true;
	}

	if (IsValidDelegateDeclaration(Token)) // Legacy delegate parsing - it didn't need a UDELEGATE
	{
		UDelegateFunction* Delegate = CompileDelegateDeclaration(AllClasses, Token.Identifier);
		DelegatesToFixup.Add(Delegate);
		return true;
	}

	if (Token.Matches(TEXT("UPROPERTY"), ESearchCase::CaseSensitive))
	{
		CheckAllow(TEXT("'Member variable declaration'"), ENestAllowFlags::VarDecl);
		check(TopNest->NestType == ENestType::Class);

		CompileVariableDeclaration(AllClasses, GetCurrentClass());
		return true;
	}

	if (Token.Matches(TEXT("UENUM"), ESearchCase::CaseSensitive))
	{
		// Enumeration definition.
		CompileEnum();
		return true;
	}

	if (Token.Matches(TEXT("USTRUCT"), ESearchCase::CaseSensitive))
	{
		// Struct definition.
		UScriptStruct* Struct = CompileStructDeclaration(AllClasses);
		GStructToSourceLine.Add(Struct, MakeTuple(GetCurrentSourceFile()->AsShared(), Token.StartLine));
		return true;
	}

	if (Token.Matches(TEXT("#")))
	{
		// Compiler directive.
		CompileDirective(AllClasses);
		return true;
	}

	if (bEncounteredNewStyleClass_UnmatchedBrackets && Token.Matches(TEXT("}")))
	{
		if (ClassDefinitionRanges.Contains(GetCurrentClass()))
		{
			ClassDefinitionRanges[GetCurrentClass()].End = &Input[InputPos];
		}
		MatchSemi();

		// Closing brace for class declaration
		//@TODO: This is a very loose approximation of what we really need to do
		// Instead, the whole statement-consumer loop should be in a nest
		bEncounteredNewStyleClass_UnmatchedBrackets = false;

		UClass* CurrentClass = GetCurrentClass();

		// Pop nesting here to allow other non UClass declarations in the header file.
		if (CurrentClass->ClassFlags & CLASS_Interface)
		{
			checkf(TopNest->NestType == ENestType::Interface || TopNest->NestType == ENestType::NativeInterface, TEXT("Unexpected end of interface block."));
			PopNest(TopNest->NestType, TEXT("'Interface'"));
			PostPopNestInterface(AllClasses, CurrentClass);

			// Ensure the UINTERFACE classes have a GENERATED_BODY declaration
			if (bHaveSeenUClass && !bClassHasGeneratedUInterfaceBody)
			{
				FError::Throwf(TEXT("Expected a GENERATED_BODY() at the start of class"));
			}

			// Ensure the non-UINTERFACE interface classes have a GENERATED_BODY declaration
			if (!bHaveSeenUClass && !bClassHasGeneratedIInterfaceBody)
			{
				FError::Throwf(TEXT("Expected a GENERATED_BODY() at the start of class"));
			}
		}
		else
		{
			PopNest(ENestType::Class, TEXT("'Class'"));
			PostPopNestClass(CurrentClass);

			// Ensure classes have a GENERATED_BODY declaration
			if (bHaveSeenUClass && !bClassHasGeneratedBody)
			{
				FError::Throwf(TEXT("Expected a GENERATED_BODY() at the start of class"));
			}
		}

		bHaveSeenUClass                  = false;
		bClassHasGeneratedBody           = false;
		bClassHasGeneratedUInterfaceBody = false;
		bClassHasGeneratedIInterfaceBody = false;

		GetCurrentScope()->AddType(CurrentClass);
		return true;
	}

	if (Token.Matches(TEXT(";")))
	{
		if (GetToken(Token))
		{
			FError::Throwf(TEXT("Extra ';' before '%s'"), Token.Identifier);
		}
		else
		{
			FError::Throwf(TEXT("Extra ';' before end of file"));
		}
	}

	if (bEncounteredNewStyleClass_UnmatchedBrackets && IsInAClass())
	{
		if (UClass* Class = GetCurrentClass())
		{
			FToken ConstructorToken = Token;

			// Allow explicit constructors
			bool bFoundExplicit = ConstructorToken.Matches(TEXT("explicit"));
			if (bFoundExplicit)
			{
				GetToken(ConstructorToken);
			}

			bool bSkippedAPIToken = false;
			if (FString(ConstructorToken.Identifier).EndsWith("_API"))
			{
				if (!bFoundExplicit)
				{
					// Explicit can come before or after an _API
					MatchIdentifier(TEXT("explicit"));
				}

				GetToken(ConstructorToken);
				bSkippedAPIToken = true;
			}

			if (ConstructorToken.Matches(NameLookupCPP.GetNameCPP(Class)))
			{
				if (TryToMatchConstructorParameterList(ConstructorToken))
				{
					return true;
				}
			}
			else if (bSkippedAPIToken)
			{
				// We skipped over an _API token, but this wasn't a constructor so we need to unget so that subsequent code and still process it
				UngetToken(ConstructorToken);
			}
		}
	}

	// Skip anything that looks like a macro followed by no bracket that we don't know about
	if (ProbablyAnUnknownObjectLikeMacro(*this, Token))
	{
		return true;
	}

	// Determine if this statement is a serialize function declaration
	if (bEncounteredNewStyleClass_UnmatchedBrackets && IsInAClass() && TopNest->NestType == ENestType::Class)
	{
		static const FName NAME_Virtual(TEXT("virtual"));
		static const FName NAME_Void(TEXT("void"));
		static const FName NAME_Serialize(TEXT("Serialize"));
		static const FName NAME_OpenBracket(TEXT("("));
		static const FName NAME_CloseBracket(TEXT(")"));
		static const FName NAME_FArchive(TEXT("FArchive"));
		static const FName NAME_FStructuredArchive(TEXT("FStructuredArchive"));
		static const FName NAME_Reference(TEXT("&"));
		static const FName NAME_ClassMember(TEXT("::"));
		static const FName NAME_FRecord(TEXT("FRecord"));

		while (Token.Matches(NAME_Virtual) || FString(Token.Identifier).EndsWith(TEXT("_API")))
		{
			GetToken(Token);
		}

		if (Token.Identifier == NAME_Void)
		{
			GetToken(Token);
			if (Token.Identifier == NAME_Serialize)
			{
				GetToken(Token);
				if (Token.Identifier == NAME_OpenBracket)
				{
					GetToken(Token);
					bool bMatchedSerializeToFArchive = Token.Identifier == NAME_FArchive;
					bool bMatchedSerializeToFStructuredArchive = Token.Identifier == NAME_FStructuredArchive;

					if (bMatchedSerializeToFArchive || bMatchedSerializeToFStructuredArchive)
					{
						bool bMatchingFunctionSignature = false;
						GetToken(Token);

						if (bMatchedSerializeToFArchive)
						{
							if (Token.Identifier == NAME_Reference)
							{
								GetToken(Token);

								// Allow the declaration to not define a name for the archive parameter
								if (Token.Identifier != NAME_CloseBracket)
								{
									GetToken(Token);
								}

								bMatchingFunctionSignature = Token.Identifier == NAME_CloseBracket;
							}
						}
						else
						{
							if (Token.Identifier == NAME_ClassMember)
							{
								GetToken(Token);

								if (Token.Identifier == NAME_FRecord)
								{
									GetToken(Token);

									// Allow the declaration to not define a name for the slot parameter
									if (Token.Identifier != NAME_CloseBracket)
									{
										GetToken(Token);
									}

									bMatchingFunctionSignature = Token.Identifier == NAME_CloseBracket;
								}
							}
						}

						if (bMatchingFunctionSignature)
						{
							// Found what we want!
							if (CompilerDirectiveStack.Num() == 0 || (CompilerDirectiveStack.Num() == 1 && CompilerDirectiveStack[0] == ECompilerDirective::WithEditorOnlyData))
							{
								FString EnclosingDefine = CompilerDirectiveStack.Num() > 0 ? TEXT("WITH_EDITORONLY_DATA") : TEXT("");

								UClass* CurrentClass = GetCurrentClass();
								
								if (bMatchedSerializeToFArchive)
								{
									CurrentClass->SetMetaData(TEXT("SerializeToFArchive"), *EnclosingDefine);
								}
								else
								{
									CurrentClass->SetMetaData(TEXT("SerializeToFStructuredArchive"), *EnclosingDefine);
								}
							}
							else
							{
								FError::Throwf(TEXT("Serialize functions must not be inside preprocessor blocks, except for WITH_EDITORONLY_DATA"));
							}
						}
					}
				}
			}
		}
	}

	// Ignore C++ declaration / function definition. 
	return SkipDeclaration(Token);
}

bool FHeaderParser::SkipDeclaration(FToken& Token)
{
	// Store the current value of PrevComment so it can be restored after we parsed everything.
	FString OldPrevComment(PrevComment);
	// Consume all tokens until the end of declaration/definition has been found.
	int32 NestedScopes = 0;
	// Check if this is a class/struct declaration in which case it can be followed by member variable declaration.	
	bool bPossiblyClassDeclaration = Token.Matches(TEXT("class")) || Token.Matches(TEXT("struct"));
	// (known) macros can end without ; or } so use () to find the end of the declaration.
	// However, we don't want to use it with DECLARE_FUNCTION, because we need it to be treated like a function.
	bool bMacroDeclaration      = ProbablyAMacro(Token.Identifier) && !Token.Matches("DECLARE_FUNCTION");
	bool bEndOfDeclarationFound = false;
	bool bDefinitionFound       = false;
	const TCHAR* OpeningBracket = bMacroDeclaration ? TEXT("(") : TEXT("{");
	const TCHAR* ClosingBracket = bMacroDeclaration ? TEXT(")") : TEXT("}");
	bool bRetestCurrentToken = false;
	while (bRetestCurrentToken || GetToken(Token))
	{
		// If we find parentheses at top-level and we think it's a class declaration then it's more likely
		// to be something like: class UThing* GetThing();
		if (bPossiblyClassDeclaration && NestedScopes == 0 && Token.Matches(TEXT("(")))
		{
			bPossiblyClassDeclaration = false;
		}

		bRetestCurrentToken = false;
		if (Token.Matches(TEXT(";")) && NestedScopes == 0)
		{
			bEndOfDeclarationFound = true;
			break;
		}

		if (Token.Matches(OpeningBracket))
		{
			// This is a function definition or class declaration.
			bDefinitionFound = true;
			NestedScopes++;
		}
		else if (Token.Matches(ClosingBracket))
		{
			NestedScopes--;
			if (NestedScopes == 0)
			{
				// Could be a class declaration in all capitals, and not a macro
				bool bReallyEndDeclaration = true;
				if (bMacroDeclaration)
				{
					FToken PossibleBracketToken;
					GetToken(PossibleBracketToken);
					UngetToken(Token);
					GetToken(Token);

					// If Strcmp returns 0, it is probably a class, else a macro.
					bReallyEndDeclaration = FCString::Strcmp(PossibleBracketToken.Identifier, TEXT("{")) != 0;
				}

				if (bReallyEndDeclaration)
				{
					bEndOfDeclarationFound = true;
					break;
				}
			}

			if (NestedScopes < 0)
			{
				FError::Throwf(TEXT("Unexpected '}'. Did you miss a semi-colon?"));
			}
		}
		else if (bMacroDeclaration && NestedScopes == 0)
		{
			bMacroDeclaration = false;
			OpeningBracket = TEXT("{");
			ClosingBracket = TEXT("}");
			bRetestCurrentToken = true;
		}
	}
	if (bEndOfDeclarationFound)
	{
		// Member variable declaration after class declaration (see bPossiblyClassDeclaration).
		if (bPossiblyClassDeclaration && bDefinitionFound)
		{
			// Should syntax errors be also handled when someone declares a variable after function definition?
			// Consume the variable name.
			FToken VariableName;
			if( !GetToken(VariableName, true) )
			{
				return false;
			}
			if (VariableName.TokenType != TOKEN_Identifier)
			{
				// Not a variable name.
				UngetToken(VariableName);
			}
			else if (!SafeMatchSymbol(TEXT(";")))
			{
				FError::Throwf(*FString::Printf(TEXT("Unexpected '%s'. Did you miss a semi-colon?"), VariableName.Identifier));
			}
		}

		// C++ allows any number of ';' after member declaration/definition.
		while (SafeMatchSymbol(TEXT(";")));
	}

	PrevComment = OldPrevComment;
	// clear the current value for comment
	//ClearComment();

	// Successfully consumed C++ declaration unless mismatched pair of brackets has been found.
	return NestedScopes == 0 && bEndOfDeclarationFound;
}

bool FHeaderParser::SafeMatchSymbol( const TCHAR* Match )
{
	FToken Token;

	// Remember the position before the next token (this can include comments before the next symbol).
	FScriptLocation LocationBeforeNextSymbol;
	InitScriptLocation(LocationBeforeNextSymbol);

	if (GetToken(Token, /*bNoConsts=*/ true))
	{
		if (Token.TokenType==TOKEN_Symbol && !FCString::Stricmp(Token.Identifier, Match))
		{
			return true;
		}

		UngetToken(Token);
	}
	// Return to the stored position.
	ReturnToLocation(LocationBeforeNextSymbol);

	return false;
}

FClass* FHeaderParser::ParseClassNameDeclaration(FClasses& AllClasses, FString& DeclaredClassName, FString& RequiredAPIMacroIfPresent)
{
	FUnrealSourceFile* CurrentSrcFile = GetCurrentSourceFile();
	ParseNameWithPotentialAPIMacroPrefix(/*out*/ DeclaredClassName, /*out*/ RequiredAPIMacroIfPresent, TEXT("class"));

	FClass* FoundClass = AllClasses.FindClass(*GetClassNameWithPrefixRemoved(*DeclaredClassName));
	check(FoundClass);

	FClassMetaData* ClassMetaData = GScriptHelper.AddClassData(FoundClass, CurrentSrcFile);

	// Get parent class.
	bool bSpecifiesParentClass = false;

	// Skip optional final keyword
	MatchIdentifier(TEXT("final"));

	if (MatchSymbol(TEXT(":")))
	{
		RequireIdentifier(TEXT("public"), TEXT("class inheritance"));
		bSpecifiesParentClass = true;
	}

	// Add class cast flag
	FoundClass->ClassCastFlags |= ClassCastFlagMap::Get().GetCastFlag(DeclaredClassName);

	if (bSpecifiesParentClass)
	{
		// Set the base class.
		UClass* TempClass = GetQualifiedClass(AllClasses, TEXT("'extends'"));
		check(TempClass);
		// a class cannot 'extends' an interface, use 'implements'
		if (TempClass->ClassFlags & CLASS_Interface)
		{
			FError::Throwf(TEXT("Class '%s' cannot extend interface '%s', use 'implements'"), *FoundClass->GetName(), *TempClass->GetName());
		}

		UClass* SuperClass = FoundClass->GetSuperClass();
		if( SuperClass == NULL )
		{
			FoundClass->SetSuperStruct(TempClass);
		}
		else if( SuperClass != TempClass )
		{
			FError::Throwf(TEXT("%s's superclass must be %s, not %s"), *FoundClass->GetPathName(), *SuperClass->GetPathName(), *TempClass->GetPathName());
		}

		FoundClass->ClassCastFlags |= FoundClass->GetSuperClass()->ClassCastFlags;

		// Handle additional inherited interface classes
		while (MatchSymbol(TEXT(",")))
		{
			RequireIdentifier(TEXT("public"), TEXT("Interface inheritance must be public"));

			FToken Token;
			if (!GetIdentifier(Token, true))
				FError::Throwf(TEXT("Failed to get interface class identifier"));

			FString InterfaceName = Token.Identifier;

			// Handle templated native classes
			if (MatchSymbol(TEXT("<")))
			{
				InterfaceName += TEXT('<');

				int32 NestedScopes = 1;
				while (NestedScopes)
				{
					if (!GetToken(Token))
						FError::Throwf(TEXT("Unexpected end of file"));

					if (Token.TokenType == TOKEN_Symbol)
					{
						if (!FCString::Strcmp(Token.Identifier, TEXT("<")))
						{
							++NestedScopes;
						}
						else if (!FCString::Strcmp(Token.Identifier, TEXT(">")))
						{
							--NestedScopes;
						}
					}

					InterfaceName += Token.Identifier;
				}
			}

			HandleOneInheritedClass(AllClasses, FoundClass, *InterfaceName);
		}
	}
	else if (FoundClass->GetSuperClass())
	{
		FError::Throwf(TEXT("class: missing 'Extends %s'"), *FoundClass->GetSuperClass()->GetName());
	}

	return FoundClass;
}

void FHeaderParser::HandleOneInheritedClass(FClasses& AllClasses, UClass* Class, FString InterfaceName)
{
	FUnrealSourceFile* CurrentSrcFile = GetCurrentSourceFile();
	// Check for UInterface derived interface inheritance
	if (UClass* Interface = AllClasses.FindScriptClass(InterfaceName))
	{
		// Try to find the interface
		if ( !Interface->HasAnyClassFlags(CLASS_Interface) )
		{
			FError::Throwf(TEXT("Implements: Class %s is not an interface; Can only inherit from non-UObjects or UInterface derived interfaces"), *Interface->GetName() );
		}

		// Propagate the inheritable ClassFlags
		Class->ClassFlags |= (Interface->ClassFlags) & CLASS_ScriptInherit;

		new (Class->Interfaces) FImplementedInterface(Interface, 0, false);
		if (Interface->HasAnyClassFlags(CLASS_Native))
		{
			FClassMetaData* ClassData = GScriptHelper.FindClassData(Class);
			check(ClassData);
			ClassData->AddInheritanceParent(Interface, CurrentSrcFile);
		}
	}
	else
	{
		// Non-UObject inheritance
		FClassMetaData* ClassData = GScriptHelper.FindClassData(Class);
		check(ClassData);
		ClassData->AddInheritanceParent(InterfaceName, CurrentSrcFile);
	}
}

/**
 * Setups basic class settings after parsing.
 */
void PostParsingClassSetup(UClass* Class)
{
	// Cleanup after first pass.
	FHeaderParser::ComputeFunctionParametersSize(Class);

	// Set all optimization ClassFlags based on property types
	for (TFieldIterator<UProperty> It(Class, EFieldIteratorFlags::ExcludeSuper); It; ++It)
	{
		if ((It->PropertyFlags & CPF_Config) != 0)
		{
			Class->ClassFlags |= CLASS_Config;
		}

		if (It->ContainsInstancedObjectProperty())
		{
			Class->ClassFlags |= CLASS_HasInstancedReference;
		}
	}

	// Class needs to specify which ini file is going to be used if it contains config variables.
	if ((Class->ClassFlags & CLASS_Config) && (Class->ClassConfigName == NAME_None))
	{
		// Inherit config setting from base class.
		Class->ClassConfigName = Class->GetSuperClass() ? Class->GetSuperClass()->ClassConfigName : NAME_None;
		if (Class->ClassConfigName == NAME_None)
		{
			FError::Throwf(TEXT("Classes with config / globalconfig member variables need to specify config file."));
			Class->ClassConfigName = NAME_Engine;
		}
	}
}

/**
 * Compiles a class declaration.
 */
UClass* FHeaderParser::CompileClassDeclaration(FClasses& AllClasses)
{
	// Start of a class block.
	CheckAllow(TEXT("'class'"), ENestAllowFlags::Class);

	// New-style UCLASS() syntax
	TMap<FName, FString> MetaData;

	TArray<FPropertySpecifier> SpecifiersFound;
	ReadSpecifierSetInsideMacro(SpecifiersFound, TEXT("Class"), MetaData);

	const int32 PrologFinishLine = InputLine;

	// Members of classes have a default private access level in c++
	// Setting this directly should be ok as we don't support nested classes, so the outer scope access should not need restoring
	CurrentAccessSpecifier = ACCESS_Private;

	AddFormattedPrevCommentAsTooltipMetaData(MetaData);

	// New style files have the class name / extends afterwards
	RequireIdentifier(TEXT("class"), TEXT("Class declaration"));

	// alignas() can come before or after the deprecation macro.
	// We can't have both, but the compiler will catch that anyway.
	SkipAlignasIfNecessary(*this);
	SkipDeprecatedMacroIfNecessary(*this);
	SkipAlignasIfNecessary(*this);

	FString DeclaredClassName;
	FString RequiredAPIMacroIfPresent;
	
	FClass* Class = ParseClassNameDeclaration(AllClasses, /*out*/ DeclaredClassName, /*out*/ RequiredAPIMacroIfPresent);
	check(Class);
	TSharedRef<FClassDeclarationMetaData> ClassDeclarationData = GClassDeclarations.FindChecked(Class->GetFName());

	ClassDefinitionRanges.Add(Class, ClassDefinitionRange(&Input[InputPos], nullptr));

	check(Class->ClassFlags == 0 || (Class->ClassFlags & ClassDeclarationData->ClassFlags) != 0);

	Class->ClassFlags |= CLASS_Parsed;

	PushNest(ENestType::Class, Class);
	
	const uint32 PrevClassFlags = Class->ClassFlags;
	ResetClassData();

	// Verify class variables haven't been filled in
	check(Class->Children == NULL);
	check(Class->Next == NULL);
	check(Class->NetFields.Num() == 0);

	// Make sure our parent classes is parsed.
	for (UClass* Temp = Class->GetSuperClass(); Temp; Temp = Temp->GetSuperClass())
	{
		bool bIsParsed = !!(Temp->ClassFlags & CLASS_Parsed);
		bool bIsIntrinsic = !!(Temp->ClassFlags & CLASS_Intrinsic);
		if (!(bIsParsed || bIsIntrinsic))
		{
			FError::Throwf(TEXT("'%s' can't be compiled: Parent class '%s' has errors"), *Class->GetName(), *Temp->GetName());
		}
	}

	// Merge with categories inherited from the parent.
	ClassDeclarationData->MergeClassCategories(Class);

	// Class attributes.
	FClassMetaData* ClassData = GScriptHelper.FindClassData(Class);
	check(ClassData);
	ClassData->SetPrologLine(PrologFinishLine);

	ClassDeclarationData->MergeAndValidateClassFlags(DeclaredClassName, PrevClassFlags, Class, AllClasses);
	Class->SetInternalFlags(EInternalObjectFlags::Native);

	// Class metadata
	MetaData.Append(ClassDeclarationData->MetaData);
	if (ClassDeclarationData->ClassGroupNames.Num()) { MetaData.Add("ClassGroupNames", FString::Join(ClassDeclarationData->ClassGroupNames, TEXT(" "))); }
	if (ClassDeclarationData->AutoCollapseCategories.Num()) { MetaData.Add("AutoCollapseCategories", FString::Join(ClassDeclarationData->AutoCollapseCategories, TEXT(" "))); }
	if (ClassDeclarationData->HideCategories.Num()) { MetaData.Add("HideCategories", FString::Join(ClassDeclarationData->HideCategories, TEXT(" "))); }
	if (ClassDeclarationData->ShowSubCatgories.Num()) { MetaData.Add("ShowCategories", FString::Join(ClassDeclarationData->ShowSubCatgories, TEXT(" "))); }
	if (ClassDeclarationData->HideFunctions.Num()) { MetaData.Add("HideFunctions", FString::Join(ClassDeclarationData->HideFunctions, TEXT(" "))); }
	if (ClassDeclarationData->AutoExpandCategories.Num()) { MetaData.Add("AutoExpandCategories", FString::Join(ClassDeclarationData->AutoExpandCategories, TEXT(" "))); }

	AddIncludePathToMetadata(Class, MetaData);
	AddModuleRelativePathToMetadata(Class, MetaData);

	// Register the metadata
	AddMetaDataToClassData(Class, MetaData);

	// Handle the start of the rest of the class
	RequireSymbol( TEXT("{"), TEXT("'Class'") );

	// Make visible outside the package.
	Class->ClearFlags(RF_Transient);
	check(Class->HasAnyFlags(RF_Public));
	check(Class->HasAnyFlags(RF_Standalone));

	// Copy properties from parent class.
	if (Class->GetSuperClass())
	{
		Class->SetPropertiesSize(Class->GetSuperClass()->GetPropertiesSize());
	}

	// auto-create properties for all of the VFTables needed for the multiple inheritances
	// get the inheritance parents
	const TArray<FMultipleInheritanceBaseClass*>& InheritanceParents = ClassData->GetInheritanceParents();

	// for all base class types, make a VfTable property
	for (int32 ParentIndex = InheritanceParents.Num() - 1; ParentIndex >= 0; ParentIndex--)
	{
		// if this base class corresponds to an interface class, assign the vtable UProperty in the class's Interfaces map now...
		if (UClass* InheritedInterface = InheritanceParents[ParentIndex]->InterfaceClass)
		{
			FImplementedInterface* Found = Class->Interfaces.FindByPredicate([=](const FImplementedInterface& Impl) { return Impl.Class == InheritedInterface; });
			if (Found)
			{
				Found->PointerOffset = 1;
			}
			else
			{
				Class->Interfaces.Add(FImplementedInterface(InheritedInterface, 1, false));
			}
		}
	}

	return Class;
}

FClass* FHeaderParser::ParseInterfaceNameDeclaration(FClasses& AllClasses, FString& DeclaredInterfaceName, FString& RequiredAPIMacroIfPresent)
{
	ParseNameWithPotentialAPIMacroPrefix(/*out*/ DeclaredInterfaceName, /*out*/ RequiredAPIMacroIfPresent, TEXT("interface"));

	FClass* FoundClass = AllClasses.FindClass(*GetClassNameWithPrefixRemoved(*DeclaredInterfaceName));
	if (FoundClass == nullptr)
	{
		return nullptr;
	}

	// Get super interface
	bool bSpecifiesParentClass = MatchSymbol(TEXT(":"));
	if (!bSpecifiesParentClass)
	{
		return FoundClass;
	}

	RequireIdentifier(TEXT("public"), TEXT("class inheritance"));

	// verify if our super class is an interface class
	// the super class should have been marked as CLASS_Interface at the importing stage, if it were an interface
	UClass* TempClass = GetQualifiedClass(AllClasses, TEXT("'extends'"));
	check(TempClass);
	if( !(TempClass->ClassFlags & CLASS_Interface) )
	{
		// UInterface is special and actually extends from UObject, which isn't an interface
		if (DeclaredInterfaceName != TEXT("UInterface"))
			FError::Throwf(TEXT("Interface class '%s' cannot inherit from non-interface class '%s'"), *DeclaredInterfaceName, *TempClass->GetName() );
	}

	UClass* SuperClass = FoundClass->GetSuperClass();
	if (SuperClass == NULL)
	{
		FoundClass->SetSuperStruct(TempClass);
	}
	else if (SuperClass != TempClass)
	{
		FError::Throwf(TEXT("%s's superclass must be %s, not %s"), *FoundClass->GetPathName(), *SuperClass->GetPathName(), *TempClass->GetPathName());
	}

	return FoundClass;
}

bool FHeaderParser::TryParseIInterfaceClass(FClasses& AllClasses)
{
	FString ErrorMsg(TEXT("C++ interface mix-in class declaration"));

	// 'class' was already matched by the caller

	// Get a class name
	FString DeclaredInterfaceName;
	FString RequiredAPIMacroIfPresent;
	if (ParseInterfaceNameDeclaration(AllClasses, /*out*/ DeclaredInterfaceName, /*out*/ RequiredAPIMacroIfPresent) == nullptr)
	{
		return false;
	}

	if (MatchSymbol(TEXT(";")))
	{
		// Forward declaration.
		return false;
	}

	if (DeclaredInterfaceName[0] != 'I')
	{
		return false;
	}

	UClass* FoundClass = nullptr;
	if ((FoundClass = AllClasses.FindClass(*DeclaredInterfaceName.Mid(1))) == nullptr)
	{
		return false;
	}

	// Continue parsing the second class as if it were a part of the first (for reflection data purposes, it is)
	RequireSymbol(TEXT("{"), *ErrorMsg);

	// Push the interface class nesting again.
	PushNest(ENestType::NativeInterface, FoundClass);

	return true;
}

/**
 *  compiles Java or C# style interface declaration
 */
void FHeaderParser::CompileInterfaceDeclaration(FClasses& AllClasses)
{
	FUnrealSourceFile* CurrentSrcFile = GetCurrentSourceFile();
	// Start of an interface block. Since Interfaces and Classes are always at the same nesting level,
	// whereever a class declaration is allowed, an interface declaration is also allowed.
	CheckAllow( TEXT("'interface'"), ENestAllowFlags::Class );

	FString DeclaredInterfaceName;
	FString RequiredAPIMacroIfPresent;
	TMap<FName, FString> MetaData;

	// Build up a list of interface specifiers
	TArray<FPropertySpecifier> SpecifiersFound;

	// New-style UINTERFACE() syntax
	ReadSpecifierSetInsideMacro(SpecifiersFound, TEXT("Interface"), MetaData);

	int32 PrologFinishLine = InputLine;

	// New style files have the interface name / extends afterwards
	RequireIdentifier(TEXT("class"), TEXT("Interface declaration"));
	FClass* InterfaceClass = ParseInterfaceNameDeclaration(AllClasses, /*out*/ DeclaredInterfaceName, /*out*/ RequiredAPIMacroIfPresent);
	ClassDefinitionRanges.Add(InterfaceClass, ClassDefinitionRange(&Input[InputPos], nullptr));

	// Record that this interface is RequiredAPI if the CORE_API style macro was present
	if (!RequiredAPIMacroIfPresent.IsEmpty())
	{
		InterfaceClass->ClassFlags |= CLASS_RequiredAPI;
	}

	// Set the appropriate interface class flags
	InterfaceClass->ClassFlags |= CLASS_Interface | CLASS_Abstract;
	if (InterfaceClass->GetSuperClass() != NULL)
	{
		InterfaceClass->ClassCastFlags |= InterfaceClass->GetSuperClass()->ClassCastFlags;
	}

	// All classes that are parsed are expected to be native
	if (InterfaceClass->GetSuperClass() && !InterfaceClass->GetSuperClass()->HasAnyClassFlags(CLASS_Native))
	{
		FError::Throwf(TEXT("Native classes cannot extend non-native classes") );
	}

	InterfaceClass->SetInternalFlags(EInternalObjectFlags::Native);
	InterfaceClass->ClassFlags |= CLASS_Native;

	// Process all of the interface specifiers
	for (const FPropertySpecifier& Specifier : SpecifiersFound)
	{
		switch ((EInterfaceSpecifier)Algo::FindSortedStringCaseInsensitive(*Specifier.Key, GInterfaceSpecifierStrings))
		{
			default:
			{
				FError::Throwf(TEXT("Unknown interface specifier '%s'"), *Specifier.Key);
			}
			break;

			case EInterfaceSpecifier::DependsOn:
			{
				FError::Throwf(TEXT("The dependsOn specifier is deprecated. Please use #include \"ClassHeaderFilename.h\" instead."));
			}
			break;

			case EInterfaceSpecifier::MinimalAPI:
			{
				InterfaceClass->ClassFlags |= CLASS_MinimalAPI;
			}
			break;

			case EInterfaceSpecifier::ConversionRoot:
			{
				MetaData.Add(FName(TEXT("IsConversionRoot")), "true");
			}
			break;
		}
	}

	// All classes must start with a valid Unreal prefix
	const FString ExpectedInterfaceName = InterfaceClass->GetNameWithPrefix(EEnforceInterfacePrefix::U);
	if (DeclaredInterfaceName != ExpectedInterfaceName)
	{
		FError::Throwf(TEXT("Interface name '%s' is invalid, the first class should be identified as '%s'"), *DeclaredInterfaceName, *ExpectedInterfaceName );
	}

	// Try parsing metadata for the interface
	FClassMetaData* ClassData = GScriptHelper.AddClassData(InterfaceClass, CurrentSrcFile);
	check(ClassData);

	ClassData->SetPrologLine(PrologFinishLine);

	// Register the metadata
	AddModuleRelativePathToMetadata(InterfaceClass, MetaData);
	AddMetaDataToClassData(InterfaceClass, MetaData);

	// Handle the start of the rest of the interface
	RequireSymbol( TEXT("{"), TEXT("'Class'") );

	// Make visible outside the package.
	InterfaceClass->ClearFlags(RF_Transient);
	check(InterfaceClass->HasAnyFlags(RF_Public));
	check(InterfaceClass->HasAnyFlags(RF_Standalone));

	// Push the interface class nesting.
	// we need a more specific set of allow flags for ENestType::Interface, only function declaration is allowed, no other stuff are allowed
	PushNest(ENestType::Interface, InterfaceClass);
}

// Returns true if the token is a dynamic delegate declaration
bool FHeaderParser::IsValidDelegateDeclaration(const FToken& Token) const
{
	FString TokenStr(Token.Identifier);
	return (Token.TokenType == TOKEN_Identifier) && TokenStr.StartsWith(TEXT("DECLARE_DYNAMIC_"));
}

// Modify token to fix redirected types if needed
void FHeaderParser::RedirectTypeIdentifier(FToken& Token) const
{
	check(Token.TokenType == TOKEN_Identifier);

	FString* FoundRedirect = TypeRedirectMap.Find(Token.Identifier);
	if (FoundRedirect)
	{
		Token.SetIdentifier(**FoundRedirect);
	}
}

// Parse the parameter list of a function or delegate declaration
void FHeaderParser::ParseParameterList(FClasses& AllClasses, UFunction* Function, bool bExpectCommaBeforeName, TMap<FName, FString>* MetaData)
{
	// Get parameter list.
	if (MatchSymbol(TEXT(")")))
	{
		return;
	}

	FAdvancedDisplayParameterHandler AdvancedDisplay(MetaData);
	do
	{
		// Get parameter type.
		FToken Property(CPT_None);
		EVariableCategory::Type VariableCategory = (Function->FunctionFlags & FUNC_Net) ? EVariableCategory::ReplicatedParameter : EVariableCategory::RegularParameter;
		GetVarType(AllClasses, GetCurrentScope(), Property, ~(CPF_ParmFlags | CPF_AutoWeak | CPF_RepSkip | CPF_UObjectWrapper | CPF_NativeAccessSpecifiers), NULL, EPropertyDeclarationStyle::None, VariableCategory);
		Property.PropertyFlags |= CPF_Parm;

		if (bExpectCommaBeforeName)
		{
			RequireSymbol(TEXT(","), TEXT("Delegate definitions require a , between the parameter type and parameter name"));
		}

		UProperty* Prop = GetVarNameAndDim(Function, Property, VariableCategory);

		Function->NumParms++;

		if( AdvancedDisplay.CanMarkMore() && AdvancedDisplay.ShouldMarkParameter(Prop->GetName()) )
		{
			Prop->PropertyFlags |= CPF_AdvancedDisplay;
		}

		// Check parameters.
		if ((Function->FunctionFlags & FUNC_Net))
		{
			if (!(Function->FunctionFlags & FUNC_NetRequest))
			{
				if (Property.PropertyFlags & CPF_OutParm)
				{
					UE_LOG_ERROR_UHT(TEXT("Replicated functions cannot contain out parameters"));
				}

				if (Property.PropertyFlags & CPF_RepSkip)
				{
					UE_LOG_ERROR_UHT(TEXT("Only service request functions cannot contain NoReplication parameters"));
				}

				if ((Prop->GetClass()->ClassCastFlags & CASTCLASS_UDelegateProperty) != 0)
				{
					UE_LOG_ERROR_UHT(TEXT("Replicated functions cannot contain delegate parameters (this would be insecure)"));
				}

				if (Property.Type == CPT_String && Property.RefQualifier != ERefQualifier::ConstRef && Prop->ArrayDim == 1)
				{
					UE_LOG_ERROR_UHT(TEXT("Replicated FString parameters must be passed by const reference"));
				}

				if (Property.ArrayType == EArrayType::Dynamic && Property.RefQualifier != ERefQualifier::ConstRef && Prop->ArrayDim == 1)
				{
					UE_LOG_ERROR_UHT(TEXT("Replicated TArray parameters must be passed by const reference"));
				}
			}
			else
			{
				if (!(Property.PropertyFlags & CPF_RepSkip) && (Property.PropertyFlags & CPF_OutParm))
				{
					UE_LOG_ERROR_UHT(TEXT("Service request functions cannot contain out parameters, unless marked NotReplicated"));
				}

				if (!(Property.PropertyFlags & CPF_RepSkip) && (Prop->GetClass()->ClassCastFlags & CASTCLASS_UDelegateProperty) != 0)
				{
					UE_LOG_ERROR_UHT(TEXT("Service request functions cannot contain delegate parameters, unless marked NotReplicated"));
				}
			}
		}
		if ((Function->FunctionFlags & (FUNC_BlueprintEvent|FUNC_BlueprintCallable)) != 0)
		{
			if (Property.Type == CPT_Byte)
			{
				if (UEnumProperty* EnumProperty = Cast<UEnumProperty>(Prop))
				{
					UProperty* InnerType = EnumProperty->GetUnderlyingProperty();
					if (InnerType && !InnerType->IsA<UByteProperty>())
					{
						FError::Throwf(TEXT("Invalid enum param for Blueprints - currently only uint8 supported"));
					}
				}
			}
		}

		// Default value.
		if (MatchSymbol( TEXT("=") ))
		{
			// Skip past the native specified default value; we make no attempt to parse it
			FToken SkipToken;
			int32 ParenthesisNestCount=0;
			int32 StartPos=-1;
			int32 EndPos=-1;
			while ( GetToken(SkipToken) )
			{
				if (StartPos == -1)
				{
					StartPos = SkipToken.StartPos;
				}
				if ( ParenthesisNestCount == 0
					&& (SkipToken.Matches(TEXT(")")) || SkipToken.Matches(TEXT(","))) )
				{
					EndPos = SkipToken.StartPos;
					// went too far
					UngetToken(SkipToken);
					break;
				}
				if ( SkipToken.Matches(TEXT("(")) )
				{
					ParenthesisNestCount++;
				}
				else if ( SkipToken.Matches(TEXT(")")) )
				{
					ParenthesisNestCount--;
				}
			}

			// allow exec functions to be added to the metaData, this is so we can have default params for them.
			const bool bStoreCppDefaultValueInMetaData = Function->HasAnyFunctionFlags(FUNC_BlueprintCallable | FUNC_Exec);
				
			if((EndPos > -1) && bStoreCppDefaultValueInMetaData) 
			{
				FString DefaultArgText(EndPos - StartPos, Input + StartPos);
				FString Key(TEXT("CPP_Default_"));
				Key += Prop->GetName();
				FName KeyName = FName(*Key);
				if (!MetaData->Contains(KeyName))
				{
					FString InnerDefaultValue;
					const bool bDefaultValueParsed = DefaultValueStringCppFormatToInnerFormat(Prop, DefaultArgText, InnerDefaultValue);
					if (!bDefaultValueParsed)
					{
						FError::Throwf(TEXT("C++ Default parameter not parsed: %s \"%s\" "), *Prop->GetName(), *DefaultArgText);
					}

					MetaData->Add(KeyName, InnerDefaultValue);
					UE_LOG(LogCompile, Verbose, TEXT("C++ Default parameter parsed: %s \"%s\" -> \"%s\" "), *Prop->GetName(), *DefaultArgText, *InnerDefaultValue);
				}
			}
		}
	} while( MatchSymbol(TEXT(",")) );
	RequireSymbol( TEXT(")"), TEXT("parameter list") );
}
UDelegateFunction* FHeaderParser::CompileDelegateDeclaration(FClasses& AllClasses, const TCHAR* DelegateIdentifier, EDelegateSpecifierAction::Type SpecifierAction)
{
	const TCHAR* CurrentScopeName = TEXT("Delegate Declaration");

	FUnrealSourceFile* CurrentSrcFile = GetCurrentSourceFile();
	TMap<FName, FString> MetaData;
	AddModuleRelativePathToMetadata(*CurrentSrcFile, MetaData);

	FFuncInfo            FuncInfo;

	// If this is a UDELEGATE, parse the specifiers first
	FString DelegateMacro;
	if (SpecifierAction == EDelegateSpecifierAction::Parse)
	{
		TArray<FPropertySpecifier> SpecifiersFound;
		ReadSpecifierSetInsideMacro(SpecifiersFound, TEXT("Delegate"), MetaData);

		ProcessFunctionSpecifiers(FuncInfo, SpecifiersFound, MetaData);

		// Get the next token and ensure it looks like a delegate
		FToken Token;
		GetToken(Token);
		if (!IsValidDelegateDeclaration(Token))
		{
			FError::Throwf(TEXT("Unexpected token following UDELEGATE(): %s"), Token.Identifier);
		}

		DelegateMacro = Token.Identifier;

		//Workaround for UE-28897
		const FStructScope* CurrentStructScope = TopNest->GetScope() ? TopNest->GetScope()->AsStructScope() : nullptr;
		const bool bDynamicClassScope = CurrentStructScope && CurrentStructScope->GetStruct() && FClass::IsDynamic(CurrentStructScope->GetStruct());
		CheckAllow(CurrentScopeName, bDynamicClassScope ? ENestAllowFlags::ImplicitDelegateDecl : ENestAllowFlags::TypeDecl);
	}
	else
	{
		DelegateMacro = DelegateIdentifier;
		CheckAllow(CurrentScopeName, ENestAllowFlags::ImplicitDelegateDecl);
	}

	// Break the delegate declaration macro down into parts
	const bool bHasReturnValue = DelegateMacro.Contains(TEXT("_RetVal"));
	const bool bDeclaredConst  = DelegateMacro.Contains(TEXT("_Const"));
	const bool bIsMulticast    = DelegateMacro.Contains(TEXT("_MULTICAST"));

	// Determine the parameter count
	const FString* FoundParamCount = DelegateParameterCountStrings.FindByPredicate([&](const FString& Str){ return DelegateMacro.Contains(Str); });

	// Try reconstructing the string to make sure it matches our expectations
	FString ExpectedOriginalString = FString::Printf(TEXT("DECLARE_DYNAMIC%s_DELEGATE%s%s%s"),
		bIsMulticast ? TEXT("_MULTICAST") : TEXT(""),
		bHasReturnValue ? TEXT("_RetVal") : TEXT(""),
		FoundParamCount ? **FoundParamCount : TEXT(""),
		bDeclaredConst ? TEXT("_Const") : TEXT(""));

	if (DelegateMacro != ExpectedOriginalString)
	{
		FError::Throwf(TEXT("Unable to parse delegate declaration; expected '%s' but found '%s'."), *ExpectedOriginalString, *DelegateMacro);
	}

	// Multi-cast delegate function signatures are not allowed to have a return value
	if (bHasReturnValue && bIsMulticast)
	{
		UE_LOG_ERROR_UHT(TEXT("Multi-cast delegates function signatures must not return a value"));
	}

	// Delegate signature
	FuncInfo.FunctionFlags |= FUNC_Public | FUNC_Delegate;

	if (bIsMulticast)
	{
		FuncInfo.FunctionFlags |= FUNC_MulticastDelegate;
	}

	// Now parse the macro body
	RequireSymbol(TEXT("("), CurrentScopeName);

	// Parse the return value type
	FToken ReturnType( CPT_None );

	if (bHasReturnValue)
	{
		GetVarType(AllClasses, GetCurrentScope(), ReturnType, CPF_None, nullptr, EPropertyDeclarationStyle::None, EVariableCategory::Return);
		RequireSymbol(TEXT(","), CurrentScopeName);
	}

	// Skip whitespaces to get InputPos exactly on beginning of function name.
	while (FChar::IsWhitespace(PeekChar())) { GetChar(); }

	FuncInfo.InputPos = InputPos;

	// Get the delegate name
	if (!GetIdentifier(FuncInfo.Function))
	{
		FError::Throwf(TEXT("Missing name for %s"), CurrentScopeName );
	}

	// If this is a delegate function then go ahead and mangle the name so we don't collide with
	// actual functions or properties
	{
		//@TODO: UCREMOVAL: Eventually this mangling shouldn't occur

		// Remove the leading F
		FString Name(FuncInfo.Function.Identifier);

		if (!Name.StartsWith(TEXT("F")))
		{
			FError::Throwf(TEXT("Delegate type declarations must start with F"));
		}

		Name = Name.Mid(1);

		// Append the signature goo
		Name += HEADER_GENERATED_DELEGATE_SIGNATURE_SUFFIX;

		// Replace the name
		FCString::Strcpy( FuncInfo.Function.Identifier, *Name );
	}

	UDelegateFunction* DelegateSignatureFunction = CreateDelegateFunction(FuncInfo);

	FClassMetaData* ClassMetaData = GScriptHelper.AddClassData(DelegateSignatureFunction, CurrentSrcFile);

	DelegateSignatureFunction->FunctionFlags |= FuncInfo.FunctionFlags;

	FuncInfo.FunctionReference = DelegateSignatureFunction;
	FuncInfo.SetFunctionNames();
	if (FuncInfo.FunctionReference->HasAnyFunctionFlags(FUNC_Delegate) && !GetCurrentScope()->IsFileScope())
	{
		GetCurrentClassData()->MarkContainsDelegate();
	}

	GetCurrentScope()->AddType(DelegateSignatureFunction);

	// determine whether this function should be 'const'
	if (bDeclaredConst)
	{
		DelegateSignatureFunction->FunctionFlags |= FUNC_Const;
	}

	// Get parameter list.
	if (FoundParamCount)
	{
		RequireSymbol(TEXT(","), CurrentScopeName);

		ParseParameterList(AllClasses, DelegateSignatureFunction, /*bExpectCommaBeforeName=*/ true);

		// Check the expected versus actual number of parameters
		int32 ParamCount = FoundParamCount - DelegateParameterCountStrings.GetData() + 1;
		if (DelegateSignatureFunction->NumParms != ParamCount)
		{
			FError::Throwf(TEXT("Expected %d parameters but found %d parameters"), ParamCount, DelegateSignatureFunction->NumParms);
		}
	}
	else
	{
		// Require the closing paren even with no parameter list
		RequireSymbol(TEXT(")"), TEXT("Delegate Declaration"));
	}

	FuncInfo.MacroLine = InputLine;
	FFunctionData::Add(FuncInfo);

	// Create the return value property
	if (bHasReturnValue)
	{
		ReturnType.PropertyFlags |= CPF_Parm | CPF_OutParm | CPF_ReturnParm;
		UProperty* ReturnProp = GetVarNameAndDim(DelegateSignatureFunction, ReturnType, EVariableCategory::Return);

		DelegateSignatureFunction->NumParms++;
	}

	// Try parsing metadata for the function
	ParseFieldMetaData(MetaData, *(DelegateSignatureFunction->GetName()));

	AddFormattedPrevCommentAsTooltipMetaData(MetaData);

	AddMetaDataToClassData(DelegateSignatureFunction, MetaData);

	// Optionally consume a semicolon, it's not required for the delegate macro since it contains one internally
	MatchSemi();

	// Bind the function.
	DelegateSignatureFunction->Bind();

	// End the nesting
	PostPopFunctionDeclaration(AllClasses, DelegateSignatureFunction);

	// Don't allow delegate signatures to be redefined.
	auto FunctionIterator = GetCurrentScope()->GetTypeIterator<UFunction>();
	while (FunctionIterator.MoveNext())
	{
		UFunction* TestFunc = *FunctionIterator;
		if ((TestFunc->GetFName() == DelegateSignatureFunction->GetFName()) && (TestFunc != DelegateSignatureFunction))
		{
			FError::Throwf(TEXT("Can't override delegate signature function '%s'"), FuncInfo.Function.Identifier);
		}
	}

	return DelegateSignatureFunction;
}

// Compares the properties of two functions to see if they have the same signature.
bool AreFunctionSignaturesEqual(const UFunction* Lhs, const UFunction* Rhs)
{
	auto LhsPropIter = TFieldIterator<UProperty>(Lhs);
	auto RhsPropIter = TFieldIterator<UProperty>(Rhs);

	for (;;)
	{
		bool bEndOfLhsFunction = !LhsPropIter;
		bool bEndOfRhsFunction = !RhsPropIter;

		if (bEndOfLhsFunction != bEndOfRhsFunction)
		{
			// The functions have different numbers of parameters
			return false;
		}

		if (bEndOfLhsFunction)
		{
			// We've compared all the parameters
			return true;
		}

		const UProperty* LhsProp = *LhsPropIter;
		const UProperty* RhsProp = *RhsPropIter;

		const UClass* LhsClass = LhsProp->GetClass();
		const UClass* RhsClass = RhsProp->GetClass();

		if (LhsClass != RhsClass)
		{
			// The properties have different types
			return false;
		}

		if (LhsClass == UArrayProperty::StaticClass())
		{
			const UArrayProperty* LhsArrayProp = (const UArrayProperty*)LhsProp;
			const UArrayProperty* RhsArrayProp = (const UArrayProperty*)RhsProp;

			if (LhsArrayProp->Inner->GetClass() != RhsArrayProp->Inner->GetClass())
			{
				// The properties are arrays of different types
				return false;
			}
		}
		else if (LhsClass == UMapProperty::StaticClass())
		{
			const UMapProperty* LhsMapProp = (const UMapProperty*)LhsProp;
			const UMapProperty* RhsMapProp = (const UMapProperty*)RhsProp;

			if (LhsMapProp->KeyProp->GetClass() != RhsMapProp->KeyProp->GetClass() || LhsMapProp->ValueProp->GetClass() != RhsMapProp->ValueProp->GetClass())
			{
				// The properties are maps of different types
				return false;
			}
		}
		else if (LhsClass == USetProperty::StaticClass())
		{
			const USetProperty* LhsSetProp = (const USetProperty*)LhsProp;
			const USetProperty* RhsSetProp = (const USetProperty*)RhsProp;

			if (LhsSetProp->ElementProp->GetClass() != RhsSetProp->ElementProp->GetClass())
			{
			// The properties are sets of different types
			return false;
			}
		}

		++LhsPropIter;
		++RhsPropIter;
	}
}

/**
 * Parses and compiles a function declaration
 */
void FHeaderParser::CompileFunctionDeclaration(FClasses& AllClasses)
{
	CheckAllow(TEXT("'Function'"), ENestAllowFlags::Function);

	FUnrealSourceFile* CurrentSrcFile = GetCurrentSourceFile();
	TMap<FName, FString> MetaData;
	AddModuleRelativePathToMetadata(*CurrentSrcFile, MetaData);

	// New-style UFUNCTION() syntax 
	TArray<FPropertySpecifier> SpecifiersFound;
	ReadSpecifierSetInsideMacro(SpecifiersFound, TEXT("Function"), MetaData);

	FScriptLocation FuncNameRetry;
	InitScriptLocation(FuncNameRetry);

	if (!GetCurrentClass()->HasAnyClassFlags(CLASS_Native))
	{
		FError::Throwf(TEXT("Should only be here for native classes!"));
	}

	// Process all specifiers.
	const TCHAR* TypeOfFunction = TEXT("function");

	bool bAutomaticallyFinal = true;

	FFuncInfo FuncInfo;
	FuncInfo.MacroLine = InputLine;
	FuncInfo.FunctionFlags = FUNC_Native;

	// Infer the function's access level from the currently declared C++ access level
	if (CurrentAccessSpecifier == ACCESS_Public)
	{
		FuncInfo.FunctionFlags |= FUNC_Public;
	}
	else if (CurrentAccessSpecifier == ACCESS_Protected)
	{
		FuncInfo.FunctionFlags |= FUNC_Protected;
	}
	else if (CurrentAccessSpecifier == ACCESS_Private)
	{
		FuncInfo.FunctionFlags |= FUNC_Private;
		FuncInfo.FunctionFlags |= FUNC_Final;

		// This is automatically final as well, but in a different way and for a different reason
		bAutomaticallyFinal = false;
	}
	else
	{
		FError::Throwf(TEXT("Unknown access level"));
	}

	// non-static functions in a const class must be const themselves
	if (GetCurrentClass()->HasAnyClassFlags(CLASS_Const))
	{
		FuncInfo.FunctionFlags |= FUNC_Const;
	}

	if (MatchIdentifier(TEXT("static")))
	{
		FuncInfo.FunctionFlags |= FUNC_Static;
		FuncInfo.FunctionExportFlags |= FUNCEXPORT_CppStatic;
	}

	if (MetaData.Contains("CppFromBpEvent"))
	{
		FuncInfo.FunctionFlags |= FUNC_Event;
	}

	if (CompilerDirectiveStack.Num() > 0 && (CompilerDirectiveStack.Last()&ECompilerDirective::WithEditor) != 0)
	{
		FuncInfo.FunctionFlags |= FUNC_EditorOnly;
	}

	ProcessFunctionSpecifiers(FuncInfo, SpecifiersFound, MetaData);

	const bool bClassGeneratedFromBP = FClass::IsDynamic(GetCurrentClass());
	if ((FuncInfo.FunctionFlags & FUNC_NetServer) && !(FuncInfo.FunctionFlags & FUNC_NetValidate) && !bClassGeneratedFromBP)
	{
		FError::Throwf(TEXT("Server RPC missing 'WithValidation' keyword in the UFUNCTION() declaration statement.  Required for security purposes."));
	}

	if ((0 != (FuncInfo.FunctionExportFlags & FUNCEXPORT_CustomThunk)) && !MetaData.Contains("CustomThunk"))
	{
		MetaData.Add(TEXT("CustomThunk"), TEXT("true"));
	}

	if ((FuncInfo.FunctionFlags & FUNC_BlueprintPure) && GetCurrentClass()->HasAnyClassFlags(CLASS_Interface))
	{
		// Until pure interface casts are supported, we don't allow pures in interfaces
		UE_LOG_ERROR_UHT(TEXT("BlueprintPure specifier is not allowed for interface functions"));
	}

	if (FuncInfo.FunctionFlags & FUNC_Net)
	{
		// Network replicated functions are always events, and are only final if sealed
		TypeOfFunction = TEXT("event");
		bAutomaticallyFinal = false;
	}

	if (FuncInfo.FunctionFlags & FUNC_BlueprintEvent)
	{
		TypeOfFunction = (FuncInfo.FunctionFlags & FUNC_Native) ? TEXT("BlueprintNativeEvent") : TEXT("BlueprintImplementableEvent");
		bAutomaticallyFinal = false;
	}

	bool bSawVirtual = false;

	if (MatchIdentifier(TEXT("virtual")))
	{
		bSawVirtual = true;
	}

	FString*   InternalPtr = MetaData.Find("BlueprintInternalUseOnly"); // FBlueprintMetadata::MD_BlueprintInternalUseOnly
	const bool bInternalOnly = InternalPtr && *InternalPtr == TEXT("true");

	// If this function is blueprint callable or blueprint pure, require a category 
	if ((FuncInfo.FunctionFlags & (FUNC_BlueprintCallable | FUNC_BlueprintPure)) != 0) 
	{ 
		const bool bDeprecated = MetaData.Contains("DeprecatedFunction");       // FBlueprintMetadata::MD_DeprecatedFunction
		const bool bBlueprintAccessor = MetaData.Contains("BlueprintSetter") || MetaData.Contains("BlueprintGetter"); // FBlueprintMetadata::MD_BlueprintSetter, // FBlueprintMetadata::MD_BlueprintGetter
		const bool bHasMenuCategory = MetaData.Contains("Category");                 // FBlueprintMetadata::MD_FunctionCategory

		if (!bHasMenuCategory && !bInternalOnly && !bDeprecated && !bBlueprintAccessor) 
		{ 
			// To allow for quick iteration, don't enforce the requirement that game functions have to be categorized
			if (bIsCurrentModulePartOfEngine)
			{
				UE_LOG_ERROR_UHT(TEXT("An explicit Category specifier is required for Blueprint accessible functions in an Engine module."));
			}
		} 
	}

	// Verify interfaces with respect to their blueprint accessible functions
	if (GetCurrentClass()->HasAnyClassFlags(CLASS_Interface))
	{
		const bool bCanImplementInBlueprints = !GetCurrentClass()->HasMetaData(TEXT("CannotImplementInterfaceInBlueprint"));  //FBlueprintMetadata::MD_CannotImplementInterfaceInBlueprint
		if((FuncInfo.FunctionFlags & FUNC_BlueprintEvent) != 0)
		{
			// Ensure that blueprint events are only allowed in implementable interfaces. Internal only functions allowed
			if (!bCanImplementInBlueprints && !bInternalOnly)
			{
				UE_LOG_ERROR_UHT(TEXT("Interfaces that are not implementable in blueprints cannot have BlueprintImplementableEvent members."));
			}
		}
		
		if (((FuncInfo.FunctionFlags & FUNC_BlueprintCallable) != 0) && (((~FuncInfo.FunctionFlags) & FUNC_BlueprintEvent) != 0))
		{
			// Ensure that if this interface contains blueprint callable functions that are not blueprint defined, that it must be implemented natively
			if (bCanImplementInBlueprints)
			{
				UE_LOG_ERROR_UHT(TEXT("Blueprint implementable interfaces cannot contain BlueprintCallable functions that are not BlueprintImplementableEvents.  Use CannotImplementInterfaceInBlueprint on the interface if you wish to keep this function."));
			}
		}
	}

	// Peek ahead to look for a CORE_API style DLL import/export token if present
	FString APIMacroIfPresent;
	{
		FToken Token;
		if (GetToken(Token, true))
		{
			bool bThrowTokenBack = true;
			if (Token.TokenType == TOKEN_Identifier)
			{
				FString RequiredAPIMacroIfPresent(Token.Identifier);
				if (RequiredAPIMacroIfPresent.EndsWith(TEXT("_API")))
				{
					//@TODO: Validate the module name for RequiredAPIMacroIfPresent
					bThrowTokenBack = false;

					if (GetCurrentClass()->HasAnyClassFlags(CLASS_RequiredAPI))
					{
						FError::Throwf(TEXT("'%s' must not be used on methods of a class that is marked '%s' itself."), *RequiredAPIMacroIfPresent, *RequiredAPIMacroIfPresent);
					}
					FuncInfo.FunctionFlags |= FUNC_RequiredAPI;
					FuncInfo.FunctionExportFlags |= FUNCEXPORT_RequiredAPI;

					APIMacroIfPresent = RequiredAPIMacroIfPresent;
				}
			}

			if (bThrowTokenBack)
			{
				UngetToken(Token);
			}
		}
	}

	// Look for static again, in case there was an ENGINE_API token first
	if (!APIMacroIfPresent.IsEmpty() && MatchIdentifier(TEXT("static")))
	{
		FError::Throwf(TEXT("Unexpected API macro '%s'. Did you mean to put '%s' after the static keyword?"), *APIMacroIfPresent, *APIMacroIfPresent);
	}

	// Look for virtual again, in case there was an ENGINE_API token first
	if (MatchIdentifier(TEXT("virtual")))
	{
		bSawVirtual = true;
	}

	// Process the virtualness
	if (bSawVirtual)
	{
		// Remove the implicit final, the user can still specifying an explicit final at the end of the declaration
		bAutomaticallyFinal = false;

		// if this is a BlueprintNativeEvent or BlueprintImplementableEvent in an interface, make sure it's not "virtual"
		if (FuncInfo.FunctionFlags & FUNC_BlueprintEvent)
		{
			if (GetCurrentClass()->HasAnyClassFlags(CLASS_Interface))
			{
				FError::Throwf(TEXT("BlueprintImplementableEvents in Interfaces must not be declared 'virtual'"));
			}

			// if this is a BlueprintNativeEvent, make sure it's not "virtual"
			else if (FuncInfo.FunctionFlags & FUNC_Native)
			{
				UE_LOG_ERROR_UHT(TEXT("BlueprintNativeEvent functions must be non-virtual."));
			}

			else
			{
				UE_LOG_WARNING_UHT(TEXT("BlueprintImplementableEvents should not be virtual. Use BlueprintNativeEvent instead."));
			}
		}
	}
	else
	{
		// if this is a function in an Interface, it must be marked 'virtual' unless it's an event
		if (GetCurrentClass()->HasAnyClassFlags(CLASS_Interface) && !(FuncInfo.FunctionFlags & FUNC_BlueprintEvent))
		{
			FError::Throwf(TEXT("Interface functions that are not BlueprintImplementableEvents must be declared 'virtual'"));
		}
	}

	// Handle the initial implicit/explicit final
	// A user can still specify an explicit final after the parameter list as well.
	if (bAutomaticallyFinal || FuncInfo.bSealedEvent)
	{
		FuncInfo.FunctionFlags |= FUNC_Final;
		FuncInfo.FunctionExportFlags |= FUNCEXPORT_Final;

		if (GetCurrentClass()->HasAnyClassFlags(CLASS_Interface))
		{
			UE_LOG_ERROR_UHT(TEXT("Interface functions cannot be declared 'final'"));
		}
	}

	// Get return type.
	FToken ReturnType( CPT_None );

	// C++ style functions always have a return value type, even if it's void
	bool bHasReturnValue = !MatchIdentifier(TEXT("void"));
	if (bHasReturnValue)
	{
		GetVarType(AllClasses, GetCurrentScope(), ReturnType, CPF_None, nullptr, EPropertyDeclarationStyle::None, EVariableCategory::Return);
	}

	// Skip whitespaces to get InputPos exactly on beginning of function name.
	while (FChar::IsWhitespace(PeekChar())) { GetChar(); }

	FuncInfo.InputPos = InputPos;

	// Get function or operator name.
	if (!GetIdentifier(FuncInfo.Function))
	{
		FError::Throwf(TEXT("Missing %s name"), TypeOfFunction);
	}

	if ( !MatchSymbol(TEXT("(")) )
	{
		FError::Throwf(TEXT("Bad %s definition"), TypeOfFunction);
	}

	if (FuncInfo.FunctionFlags & FUNC_Net)
	{
		bool bIsNetService = !!(FuncInfo.FunctionFlags & (FUNC_NetRequest | FUNC_NetResponse));
		if (bHasReturnValue && !bIsNetService)
		{
			FError::Throwf(TEXT("Replicated functions can't have return values"));
		}

		if (FuncInfo.RPCId > 0)
		{
			if (FString* ExistingFunc = UsedRPCIds.Find(FuncInfo.RPCId))
			{
				FError::Throwf(TEXT("Function %s already uses identifier %d"), **ExistingFunc, FuncInfo.RPCId);
			}

			UsedRPCIds.Add(FuncInfo.RPCId, FuncInfo.Function.Identifier);
			if (FuncInfo.FunctionFlags & FUNC_NetResponse)
			{
				// Look for another function expecting this response
				if (FString* ExistingFunc = RPCsNeedingHookup.Find(FuncInfo.RPCId))
				{
					// If this list isn't empty at end of class, throw error
					RPCsNeedingHookup.Remove(FuncInfo.RPCId);
				}
			}
		}

		if (FuncInfo.RPCResponseId > 0)
		{
			// Look for an existing response function
			FString* ExistingFunc = UsedRPCIds.Find(FuncInfo.RPCResponseId);
			if (ExistingFunc == NULL)
			{
				// If this list isn't empty at end of class, throw error
				RPCsNeedingHookup.Add(FuncInfo.RPCResponseId, FuncInfo.Function.Identifier);
			}
		}
	}

	UFunction* TopFunction = CreateFunction(FuncInfo);

	FClassMetaData* ClassMetaData = GScriptHelper.AddClassData(TopFunction, CurrentSrcFile);

	TopFunction->FunctionFlags |= FuncInfo.FunctionFlags;

	FuncInfo.FunctionReference = TopFunction;
	FuncInfo.SetFunctionNames();

	GetCurrentScope()->AddType(TopFunction);

	FFunctionData* StoredFuncData = FFunctionData::Add(FuncInfo);
	if (FuncInfo.FunctionReference->HasAnyFunctionFlags(FUNC_Delegate))
	{
		GetCurrentClassData()->MarkContainsDelegate();
	}

	// Get parameter list.
	ParseParameterList(AllClasses, TopFunction, false, &MetaData);

	// Get return type, if any.
	if (bHasReturnValue)
	{
		ReturnType.PropertyFlags |= CPF_Parm | CPF_OutParm | CPF_ReturnParm;
		UProperty* ReturnProp = GetVarNameAndDim(TopFunction, ReturnType, EVariableCategory::Return);

		TopFunction->NumParms++;
	}

	// determine if there are any outputs for this function
	bool bHasAnyOutputs = bHasReturnValue;
	if (!bHasAnyOutputs)
	{
		for (TFieldIterator<UProperty> It(TopFunction); It; ++It)
		{
			UProperty const* const Param = *It;
			if (!(Param->PropertyFlags & CPF_ReturnParm) && (Param->PropertyFlags & CPF_OutParm))
			{
				bHasAnyOutputs = true;
				break;
			}
		}
	}

	// Check to see if there is a function in the super class with the same name
	UStruct* SuperStruct = GetCurrentClass();
	if (SuperStruct)
	{
		SuperStruct = SuperStruct->GetSuperStruct();
	}
	if (SuperStruct)
	{
		if (UFunction* OverriddenFunction = ::FindField<UFunction>(SuperStruct, FuncInfo.Function.Identifier))
		{
			// Native function overrides should be done in CPP text, not in a UFUNCTION() declaration (you can't change flags, and it'd otherwise be a burden to keep them identical)
			UE_LOG_ERROR_UHT(TEXT("%s: Override of UFUNCTION in parent class (%s) cannot have a UFUNCTION() declaration above it; it will use the same parameters as the original declaration."), FuncInfo.Function.Identifier, *OverriddenFunction->GetOuter()->GetName());
		}
	}

	if (!bHasAnyOutputs && (FuncInfo.FunctionFlags & (FUNC_BlueprintPure)))
	{
		// This bad behavior would be treated as a warning in the Blueprint editor, so when converted assets generates these bad functions
		// we don't want to prevent compilation:
		if (!bClassGeneratedFromBP)
		{
			UE_LOG_ERROR_UHT(TEXT("BlueprintPure specifier is not allowed for functions with no return value and no output parameters."));
		}
	}


	// determine whether this function should be 'const'
	if ( MatchIdentifier(TEXT("const")) )
	{
		if( (TopFunction->FunctionFlags & (FUNC_Native)) == 0 )
		{
			// @TODO: UCREMOVAL Reconsider?
			//FError::Throwf(TEXT("'const' may only be used for native functions"));
		}

		FuncInfo.FunctionFlags |= FUNC_Const;

		// @todo: the presence of const and one or more outputs does not guarantee that there are
		// no side effects. On GCC and clang we could use __attribure__((pure)) or __attribute__((const))
		// or we could just rely on the use marking things BlueprintPure. Either way, checking the C++
		// const identifier to determine purity is not desirable. We should remove the following logic:

		// If its a const BlueprintCallable function with some sort of output and is not being marked as an BlueprintPure=false function, mark it as BlueprintPure as well
		if ( bHasAnyOutputs && ((FuncInfo.FunctionFlags & FUNC_BlueprintCallable) != 0) && !FuncInfo.bForceBlueprintImpure)
		{
			FuncInfo.FunctionFlags |= FUNC_BlueprintPure;
		}
	}

	// Try parsing metadata for the function
	ParseFieldMetaData(MetaData, *(TopFunction->GetName()));

	AddFormattedPrevCommentAsTooltipMetaData(MetaData);

	AddMetaDataToClassData(TopFunction, MetaData);

	// 'final' and 'override' can appear in any order before an optional '= 0' pure virtual specifier
	bool bFoundFinal    = MatchIdentifier(TEXT("final"));
	bool bFoundOverride = MatchIdentifier(TEXT("override"));
	if (!bFoundFinal && bFoundOverride)
	{
		bFoundFinal = MatchIdentifier(TEXT("final"));
	}

	// Handle C++ style functions being declared as abstract
	if (MatchSymbol(TEXT("=")))
	{
		int32 ZeroValue = 1;
		bool bGotZero = GetConstInt(/*out*/ZeroValue);
		bGotZero = bGotZero && (ZeroValue == 0);

		if (!bGotZero)
		{
			FError::Throwf(TEXT("Expected 0 to indicate function is abstract"));
		}
	}

	// Look for the final keyword to indicate this function is sealed
	if (bFoundFinal)
	{
		// This is a final (prebinding, non-overridable) function
		FuncInfo.FunctionFlags |= FUNC_Final;
		FuncInfo.FunctionExportFlags |= FUNCEXPORT_Final;
		if (GetCurrentClass()->HasAnyClassFlags(CLASS_Interface))
		{
			FError::Throwf(TEXT("Interface functions cannot be declared 'final'"));
		}
		else if (FuncInfo.FunctionFlags & FUNC_BlueprintEvent)
		{
			FError::Throwf(TEXT("Blueprint events cannot be declared 'final'"));
		}
	}

	// Make sure any new flags made it to the function
	//@TODO: UCREMOVAL: Ideally the flags didn't get copied midway thru parsing the function declaration, and we could avoid this
	TopFunction->FunctionFlags |= FuncInfo.FunctionFlags;
	StoredFuncData->UpdateFunctionData(FuncInfo);

	// Bind the function.
	TopFunction->Bind();
	
	// Make sure that the replication flags set on an overridden function match the parent function
	if (UFunction* SuperFunc = TopFunction->GetSuperFunction())
	{
		if ((TopFunction->FunctionFlags & FUNC_NetFuncFlags) != (SuperFunc->FunctionFlags & FUNC_NetFuncFlags))
		{
			FError::Throwf(TEXT("Overridden function '%s': Cannot specify different replication flags when overriding a function."), *TopFunction->GetName());
		}
	}

	// if this function is an RPC in state scope, verify that it is an override
	// this is required because the networking code only checks the class for RPCs when initializing network data, not any states within it
	if ((TopFunction->FunctionFlags & FUNC_Net) && (TopFunction->GetSuperFunction() == NULL) && Cast<UClass>(TopFunction->GetOuter()) == NULL)
	{
		FError::Throwf(TEXT("Function '%s': Base implementation of RPCs cannot be in a state. Add a stub outside state scope."), *TopFunction->GetName());
	}

	if (TopFunction->FunctionFlags & (FUNC_BlueprintCallable | FUNC_BlueprintEvent))
	{
		for (TFieldIterator<UProperty> It(TopFunction); It; ++It)
		{
			UProperty const* const Param = *It;
			if (Param->ArrayDim > 1)
			{
				FError::Throwf(TEXT("Static array cannot be exposed to blueprint. Function: %s Parameter %s\n"), *TopFunction->GetName(), *Param->GetName());
			}

			if (!IsPropertySupportedByBlueprint(Param, false))
			{
				FString ExtendedCPPType;
				FString CPPType = Param->GetCPPType(&ExtendedCPPType);
				UE_LOG_ERROR_UHT(TEXT("Type '%s%s' is not supported by blueprint. %s.%s"), *CPPType, *ExtendedCPPType, *TopFunction->GetName(), *Param->GetName());
			}
		}
	}

	// Just declaring a function, so end the nesting.
	PostPopFunctionDeclaration(AllClasses, TopFunction);

	// See what's coming next
	FToken Token;
	if (!GetToken(Token))
	{
		FError::Throwf(TEXT("Unexpected end of file"));
	}

	// Optionally consume a semicolon
	// This is optional to allow inline function definitions
	if (Token.TokenType == TOKEN_Symbol && !FCString::Stricmp(Token.Identifier, TEXT(";")))
	{
		// Do nothing (consume it)
	}
	else if (Token.TokenType == TOKEN_Symbol && !FCString::Stricmp(Token.Identifier, TEXT("{")))
	{
		// Skip inline function bodies
		UngetToken(Token);
		SkipDeclaration(Token);
	}
	else
	{
		// Put the token back so we can continue parsing as normal
		UngetToken(Token);
	}
}

/** Parses optional metadata text. */
void FHeaderParser::ParseFieldMetaData(TMap<FName, FString>& MetaData, const TCHAR* FieldName)
{
	FToken PropertyMetaData;
	bool bMetadataPresent = false;
	 if (MatchIdentifier(TEXT("UMETA")))
	{
		bMetadataPresent = true;
		RequireSymbol( TEXT("("),*FString::Printf(TEXT("' %s metadata'"), FieldName) );
		if (!GetRawTokenRespectingQuotes(PropertyMetaData, TCHAR(')')))
		{
			FError::Throwf(TEXT("'%s': No metadata specified"), FieldName);
		}
		RequireSymbol( TEXT(")"),*FString::Printf(TEXT("' %s metadata'"), FieldName) );
	}

	if (bMetadataPresent)
	{
		// parse apart the string
		TArray<FString> Pairs;

		//@TODO: UCREMOVAL: Convert to property token reading
		// break apart on | to get to the key/value pairs
		FString NewData(PropertyMetaData.String);
		bool bInString = false;
		int32 LastStartIndex = 0;
		int32 CharIndex;
		for (CharIndex = 0; CharIndex < NewData.Len(); ++CharIndex)
		{
			TCHAR Ch = NewData.GetCharArray()[CharIndex];
			if (Ch == '"')
			{
				bInString = !bInString;
			}

			if ((Ch == ',') && !bInString)
			{
				if (LastStartIndex != CharIndex)
				{
					Pairs.Add(NewData.Mid(LastStartIndex, CharIndex - LastStartIndex));
				}
				LastStartIndex = CharIndex + 1;
			}
		}

		if (LastStartIndex != CharIndex)
		{
			Pairs.Add(NewData.Mid(LastStartIndex, CharIndex - LastStartIndex));
		}

		// go over all pairs
		for (int32 PairIndex = 0; PairIndex < Pairs.Num(); PairIndex++)
		{
			// break the pair into a key and a value
			FString Token = Pairs[PairIndex];
			FString Key = Token;
			// by default, not value, just a key (allowed)
			FString Value;

			// look for a value after an =
			int32 Equals = Token.Find(TEXT("="));
			// if we have an =, break up the string
			if (Equals != -1)
			{
				Key = Token.Left(Equals);
				Value = Token.Right((Token.Len() - Equals) - 1);
			}

			InsertMetaDataPair(MetaData, Key, Value);
		}
	}
}

bool FHeaderParser::IsBitfieldProperty()
{
	bool bIsBitfield = false;

	// The current token is the property type (uin32, uint16, etc).
	// Check the property name and then check for ':'
	FToken TokenVarName;
	if (GetToken(TokenVarName, /*bNoConsts=*/ true))
	{
		FToken Token;
		if (GetToken(Token, /*bNoConsts=*/ true))
		{
			if (Token.TokenType == TOKEN_Symbol && FCString::Stricmp(Token.Identifier, TEXT(":")) == 0)
			{
				bIsBitfield = true;
			}
			UngetToken(Token);
		}
		UngetToken(TokenVarName);
	}

	return bIsBitfield;
}

void FHeaderParser::ValidatePropertyIsDeprecatedIfNecessary(FPropertyBase& VarProperty, const FToken* OuterPropertyType)
{
	// check to see if we have a UClassProperty using a deprecated class
	if ( VarProperty.MetaClass != NULL && VarProperty.MetaClass->HasAnyClassFlags(CLASS_Deprecated) && !(VarProperty.PropertyFlags & CPF_Deprecated) &&
		(OuterPropertyType == NULL || !(OuterPropertyType->PropertyFlags & CPF_Deprecated)) )
	{
		UE_LOG_ERROR_UHT(TEXT("Property is using a deprecated class: %s.  Property should be marked deprecated as well."), *VarProperty.MetaClass->GetPathName());
	}

	// check to see if we have a UObjectProperty using a deprecated class.
	// PropertyClass is part of a union, so only check PropertyClass if this token represents an object property
	if ( (VarProperty.Type == CPT_ObjectReference || VarProperty.Type == CPT_WeakObjectReference || VarProperty.Type == CPT_LazyObjectReference || VarProperty.Type == CPT_SoftObjectReference) && VarProperty.PropertyClass != NULL
		&&	VarProperty.PropertyClass->HasAnyClassFlags(CLASS_Deprecated)	// and the object class being used has been deprecated
		&& (VarProperty.PropertyFlags&CPF_Deprecated) == 0					// and this property isn't marked deprecated as well
		&& (OuterPropertyType == NULL || !(OuterPropertyType->PropertyFlags & CPF_Deprecated)) ) // and this property isn't in an array that was marked deprecated either
	{
		UE_LOG_ERROR_UHT(TEXT("Property is using a deprecated class: %s.  Property should be marked deprecated as well."), *VarProperty.PropertyClass->GetPathName());
	}
}

struct FExposeOnSpawnValidator
{
	// Keep this function synced with UEdGraphSchema_K2::FindSetVariableByNameFunction
	static bool IsSupported(const FPropertyBase& Property)
	{
		bool ProperNativeType = false;
		switch (Property.Type)
		{
		case CPT_Int:
		case CPT_Byte:
		case CPT_Float:
		case CPT_Bool:
		case CPT_Bool8:
		case CPT_ObjectReference:
		case CPT_String:
		case CPT_Text:
		case CPT_Name:
		case CPT_Interface:
		case CPT_SoftObjectReference:
			ProperNativeType = true;
		}

		if (!ProperNativeType && (CPT_Struct == Property.Type) && Property.Struct)
		{
			static const FName BlueprintTypeName(TEXT("BlueprintType"));
			ProperNativeType |= Property.Struct->GetBoolMetaData(BlueprintTypeName);
		}

		return ProperNativeType;
	}
};

void FHeaderParser::CompileVariableDeclaration(FClasses& AllClasses, UStruct* Struct)
{
	EPropertyFlags DisallowFlags = CPF_ParmFlags;
	EPropertyFlags EdFlags       = CPF_None;

	// Get variable type.
	FPropertyBase OriginalProperty(CPT_None);
	FIndexRange TypeRange;
	GetVarType( AllClasses, &FScope::GetTypeScope(Struct).Get(), OriginalProperty, DisallowFlags, /*OuterPropertyType=*/ NULL, EPropertyDeclarationStyle::UPROPERTY, EVariableCategory::Member, &TypeRange );
	OriginalProperty.PropertyFlags |= EdFlags;

	FString* Category = OriginalProperty.MetaData.Find("Category");

	// First check if the category was specified at all and if the property was exposed to the editor.
	if (!Category && (OriginalProperty.PropertyFlags & (CPF_Edit|CPF_BlueprintVisible)))
	{
		if ((Struct->GetOutermost() != nullptr) && !bIsCurrentModulePartOfEngine)
		{
			OriginalProperty.MetaData.Add("Category", Struct->GetFName().ToString());
			Category = OriginalProperty.MetaData.Find("Category");
		}
		else
		{
			UE_LOG_ERROR_UHT(TEXT("An explicit Category specifier is required for any property exposed to the editor or Blueprints in an Engine module."));
		}
	}

	// Validate that pointer properties are not interfaces (which are not GC'd and so will cause runtime errors)
	if (OriginalProperty.PointerType == EPointerType::Native && OriginalProperty.Struct->IsChildOf(UInterface::StaticClass()))
	{
		// Get the name of the type, removing the asterisk representing the pointer
		FString TypeName = FString(TypeRange.Count, Input + TypeRange.StartIndex).TrimStartAndEnd().LeftChop(1).TrimEnd();
		FError::Throwf(TEXT("UPROPERTY pointers cannot be interfaces - did you mean TScriptInterface<%s>?"), *TypeName);
	}

	// If the category was specified explicitly, it wins
	if (Category && !(OriginalProperty.PropertyFlags & (CPF_Edit|CPF_BlueprintVisible|CPF_BlueprintAssignable|CPF_BlueprintCallable)))
	{
		UE_LOG_WARNING_UHT(TEXT("Property has a Category set but is not exposed to the editor or Blueprints with EditAnywhere, BlueprintReadWrite, VisibleAnywhere, BlueprintReadOnly, BlueprintAssignable, BlueprintCallable keywords.\r\n"));
	}

	// Make sure that editblueprint variables are editable
	if(!(OriginalProperty.PropertyFlags & CPF_Edit))
	{
		if (OriginalProperty.PropertyFlags & CPF_DisableEditOnInstance)
		{
			UE_LOG_ERROR_UHT(TEXT("Property cannot have 'DisableEditOnInstance' without being editable"));
		}

		if (OriginalProperty.PropertyFlags & CPF_DisableEditOnTemplate)
		{
			UE_LOG_ERROR_UHT(TEXT("Property cannot have 'DisableEditOnTemplate' without being editable"));
		}
	}

	// Validate.
	if (OriginalProperty.PropertyFlags & CPF_ParmFlags)
	{
		FError::Throwf(TEXT("Illegal type modifiers in member variable declaration") );
	}

	if (FString* ExposeOnSpawnValue = OriginalProperty.MetaData.Find(TEXT("ExposeOnSpawn")))
	{
		if ((*ExposeOnSpawnValue == TEXT("true")) && !FExposeOnSpawnValidator::IsSupported(OriginalProperty))
		{
			UE_LOG_ERROR_UHT(TEXT("ExposeOnSpawn - Property cannot be exposed"));
		}
	}

	// Process all variables of this type.
	TArray<UProperty*> NewProperties;
	do
	{
		FToken     Property    = OriginalProperty;
		UProperty* NewProperty = GetVarNameAndDim(Struct, Property, EVariableCategory::Member);

		// Optionally consume the :1 at the end of a bitfield boolean declaration
		if (Property.IsBool() && MatchSymbol(TEXT(":")))
		{
			int32 BitfieldSize = 0;
			if (!GetConstInt(/*out*/ BitfieldSize) || (BitfieldSize != 1))
			{
				FError::Throwf(TEXT("Bad or missing bitfield size for '%s', must be 1."), *NewProperty->GetName());
			}
		}

		// Deprecation validation
		ValidatePropertyIsDeprecatedIfNecessary(Property, NULL);

		if (TopNest->NestType != ENestType::FunctionDeclaration)
		{
			if (NewProperties.Num())
			{
				FError::Throwf(TEXT("Comma delimited properties cannot be converted %s.%s\n"), *Struct->GetName(), *NewProperty->GetName());
			}
		}

		NewProperties.Add( NewProperty );
		// we'll need any metadata tags we parsed later on when we call ConvertEOLCommentToTooltip() so the tags aren't clobbered
		OriginalProperty.MetaData = Property.MetaData;

		if (NewProperty->HasAnyPropertyFlags(CPF_RepNotify))
		{
			NewProperty->RepNotifyFunc = OriginalProperty.RepNotifyName;
		}

		if (UScriptStruct* StructBeingBuilt = Cast<UScriptStruct>(Struct))
		{
			if (NewProperty->ContainsInstancedObjectProperty())
			{
				StructBeingBuilt->StructFlags = EStructFlags(StructBeingBuilt->StructFlags | STRUCT_HasInstancedReference);
			}
		}

		if (NewProperty->HasAnyPropertyFlags(CPF_BlueprintVisible))
		{
			if (Struct->IsA<UScriptStruct>() && !Struct->GetBoolMetaDataHierarchical(TEXT("BlueprintType")))
			{
				UE_LOG_ERROR_UHT(TEXT("Cannot expose property to blueprints in a struct that is not a BlueprintType. %s.%s"), *Struct->GetName(), *NewProperty->GetName());
			}

			if (NewProperty->ArrayDim > 1)
			{
				UE_LOG_ERROR_UHT(TEXT("Static array cannot be exposed to blueprint %s.%s"), *Struct->GetName(), *NewProperty->GetName());
			}

			if (!IsPropertySupportedByBlueprint(NewProperty, true))
			{
				FString ExtendedCPPType;
				FString CPPType = NewProperty->GetCPPType(&ExtendedCPPType);
				UE_LOG_ERROR_UHT(TEXT("Type '%s%s' is not supported by blueprint. %s.%s"), *CPPType, *ExtendedCPPType, *Struct->GetName(), *NewProperty->GetName());
			}
		}

	} while( MatchSymbol(TEXT(",")) );

	// Optional member initializer.
	if (MatchSymbol(TEXT("=")))
	{
		// Skip past the specified member initializer; we make no attempt to parse it
		FToken SkipToken;
		while (GetToken(SkipToken))
		{
			if (SkipToken.Matches(TEXT(";")))
			{
				// went too far
				UngetToken(SkipToken);
				break;
			}
		}
	}
	// Using Brace Initialization
	else if (MatchSymbol(TEXT("{")))
	{
		FToken SkipToken;
		int BraceLevel = 1;
		while (GetToken(SkipToken))
		{
			if (SkipToken.Matches(TEXT("{")))
			{
				++BraceLevel;
			}
			else if (SkipToken.Matches(TEXT("}")))
			{
				--BraceLevel;
				if (BraceLevel == 0)
				{
					break;
				}
			}
		}
	}

	// Expect a semicolon.
	RequireSymbol( TEXT(";"), TEXT("'variable declaration'") );

	// Skip redundant semi-colons
	for (;;)
	{
		int32 CurrInputPos  = InputPos;
		int32 CurrInputLine = InputLine;

		FToken Token;
		if (!GetToken(Token, /*bNoConsts=*/ true))
		{
			break;
		}

		if (Token.TokenType != TOKEN_Symbol || FCString::Stricmp(Token.Identifier, TEXT(";")))
		{
			InputPos  = CurrInputPos;
			InputLine = CurrInputLine;
			break;
		}
	}
}

//
// Compile a statement: Either a declaration or a command.
// Returns 1 if success, 0 if end of file.
//
bool FHeaderParser::CompileStatement(FClasses& AllClasses, TArray<UDelegateFunction*>& DelegatesToFixup)
{
	// Get a token and compile it.
	FToken Token;
	if( !GetToken(Token, true) )
	{
		// End of file.
		return false;
	}
	else if (!CompileDeclaration(AllClasses, DelegatesToFixup, Token))
	{
		FError::Throwf(TEXT("'%s': Bad command or expression"), Token.Identifier );
	}
	return true;
}

//
// Compute the function parameter size and save the return offset
//
//@TODO: UCREMOVAL: Need to rename ComputeFunctionParametersSize to reflect the additional work it's doing
void FHeaderParser::ComputeFunctionParametersSize( UClass* Class )
{
	// Recurse with all child states in this class.
	for (TFieldIterator<UFunction> FuncIt(Class, EFieldIteratorFlags::ExcludeSuper); FuncIt; ++FuncIt)
	{
		UFunction* ThisFunction = *FuncIt;

		// Fix up any structs that were used as a parameter in a delegate before being defined
		if (ThisFunction->HasAnyFunctionFlags(FUNC_Delegate))
		{
			for (TFieldIterator<UProperty> It(ThisFunction); It; ++It)
			{
				UProperty* Param = *It;
				if (UStructProperty* StructProp = Cast<UStructProperty>(Param))
				{
					if (StructProp->Struct->StructFlags & STRUCT_HasInstancedReference)
					{
						StructProp->PropertyFlags |= CPF_ContainsInstancedReference;
					}
				}
			}
			ThisFunction->StaticLink(true);
		}

		// Compute the function parameter size, propagate some flags to the outer function, and save the return offset
		// Must be done in a second phase, as StaticLink resets various fields again!
		ThisFunction->ParmsSize = 0;
		for (TFieldIterator<UProperty> It(ThisFunction); It; ++It)
		{
			UProperty* Param = *It;

			if (!(Param->PropertyFlags & CPF_ReturnParm) && (Param->PropertyFlags & CPF_OutParm))
			{
				ThisFunction->FunctionFlags |= FUNC_HasOutParms;
			}
				
			if (UStructProperty* StructProp = Cast<UStructProperty>(Param))
			{
				if (StructProp->Struct->HasDefaults())
				{
					ThisFunction->FunctionFlags |= FUNC_HasDefaults;
				}
			}
		}
	}
}

/*-----------------------------------------------------------------------------
	Code skipping.
-----------------------------------------------------------------------------*/

/**
 * Skip over code, honoring { and } pairs.
 *
 * @param	NestCount	number of nest levels to consume. if 0, consumes a single statement
 * @param	ErrorTag	text to use in error message if EOF is encountered before we've done
 */
void FHeaderParser::SkipStatements( int32 NestCount, const TCHAR* ErrorTag  )
{
	FToken Token;

	int32 OriginalNestCount = NestCount;

	while( GetToken( Token, true ) )
	{
		if ( Token.Matches(TEXT("{")) )
		{
			NestCount++;
		}
		else if	( Token.Matches(TEXT("}")) )
		{
			NestCount--;
		}
		else if ( Token.Matches(TEXT(";")) && OriginalNestCount == 0 )
		{
			break;
		}

		if ( NestCount < OriginalNestCount || NestCount < 0 )
			break;
	}

	if( NestCount > 0 )
	{
		FError::Throwf(TEXT("Unexpected end of file at end of %s"), ErrorTag );
	}
	else if ( NestCount < 0 )
	{
		FError::Throwf(TEXT("Extraneous closing brace found in %s"), ErrorTag);
	}
}

/*-----------------------------------------------------------------------------
	Main script compiling routine.
-----------------------------------------------------------------------------*/

//
// Finalize any script-exposed functions in the specified class
//
void FHeaderParser::FinalizeScriptExposedFunctions(UClass* Class)
{
	// Finalize all of the children introduced in this class
	for (TFieldIterator<UStruct> ChildIt(Class, EFieldIteratorFlags::ExcludeSuper); ChildIt; ++ChildIt)
	{
		UStruct* ChildStruct = *ChildIt;

		if (UFunction* Function = Cast<UFunction>(ChildStruct))
		{
			// Add this function to the function map of its parent class
			Class->AddFunctionToFunctionMap(Function, Function->GetFName());
		}
		else if (ChildStruct->IsA(UScriptStruct::StaticClass()))
		{
			// Ignore embedded structs
		}
		else
		{
			UE_LOG_WARNING_UHT(TEXT("Unknown and unexpected child named %s of type %s in %s\n"), *ChildStruct->GetName(), *ChildStruct->GetClass()->GetName(), *Class->GetName());
			check(false);
		}
	}
}

//
// Parses the header associated with the specified class.
// Returns result enumeration.
//
ECompilationResult::Type FHeaderParser::ParseHeader(FClasses& AllClasses, FUnrealSourceFile* SourceFile)
{
	SetCurrentSourceFile(SourceFile);
	NameLookupCPP.SetCurrentSourceFile(SourceFile);
	FUnrealSourceFile* CurrentSrcFile = SourceFile;
	if (CurrentSrcFile->IsParsed())
	{
		return ECompilationResult::Succeeded;
	}

	CurrentSrcFile->MarkAsParsed();

	// Early-out if this class has previously failed some aspect of parsing
	if (FailedFilesAnnotation.Get(CurrentSrcFile))
	{
		return ECompilationResult::OtherCompilationError;
	}

	// Reset the parser to begin a new class
	bEncounteredNewStyleClass_UnmatchedBrackets = false;
	bSpottedAutogeneratedHeaderInclude          = false;
	bHaveSeenUClass                             = false;
	bClassHasGeneratedBody                      = false;
	bClassHasGeneratedUInterfaceBody            = false;
	bClassHasGeneratedIInterfaceBody            = false;

	ECompilationResult::Type Result = ECompilationResult::OtherCompilationError;

	// Message.
	UE_LOG(LogCompile, Verbose, TEXT("Parsing %s"), *CurrentSrcFile->GetFilename());

	// Init compiler variables.
	ResetParser(*CurrentSrcFile->GetContent());

	// Init nesting.
	NestLevel = 0;
	TopNest = NULL;
	PushNest(ENestType::GlobalScope, nullptr, CurrentSrcFile);

	// C++ classes default to private access level
	CurrentAccessSpecifier = ACCESS_Private; 

	// Try to compile it, and catch any errors.
	bool bEmptyFile = true;

	// Tells if this header defines no-export classes only.
	bool bNoExportClassesOnly = true;

#if !PLATFORM_EXCEPTIONS_DISABLED
	try
#endif
	{
		// Parse entire program.
		TArray<UDelegateFunction*> DelegatesToFixup;
		while (CompileStatement(AllClasses, DelegatesToFixup))
		{
			bEmptyFile = false;

			// Clear out the previous comment in anticipation of the next statement.
			ClearComment();
			StatementsParsed++;
		}

		PopNest(ENestType::GlobalScope, TEXT("Global scope"));

		auto ScopeTypeIterator = CurrentSrcFile->GetScope()->GetTypeIterator();
		while (ScopeTypeIterator.MoveNext())
		{
			UField* Type = *ScopeTypeIterator;

			if (!Type->IsA<UScriptStruct>() && !Type->IsA<UClass>())
			{
				continue;
			}

			UStruct* Struct = Cast<UStruct>(Type);

			// now validate all delegate variables declared in the class
			TMap<FName, UFunction*> DelegateCache;
			FixupDelegateProperties(AllClasses, Struct, FScope::GetTypeScope(Struct).Get(), DelegateCache);
		}

		// Fix up any delegates themselves, if they refer to other delegates
		{
			TMap<FName, UFunction*> DelegateCache;
			for (UDelegateFunction* Delegate : DelegatesToFixup)
			{
				FixupDelegateProperties(AllClasses, Delegate, CurrentSrcFile->GetScope().Get(), DelegateCache);
			}
		}

		// Precompute info for runtime optimization.
		LinesParsed += InputLine;

		if (RPCsNeedingHookup.Num() > 0)
		{
			FString ErrorMsg(TEXT("Request functions missing response pairs:\r\n"));
			for (TMap<int32, FString>::TConstIterator It(RPCsNeedingHookup); It; ++It)
			{
				ErrorMsg += FString::Printf(TEXT("%s missing id %d\r\n"), *It.Value(), It.Key());
			}

			RPCsNeedingHookup.Empty();
			FError::Throwf(*ErrorMsg);
		}

		// Make sure the compilation ended with valid nesting.
		if (bEncounteredNewStyleClass_UnmatchedBrackets)
		{
			FError::Throwf(TEXT("Missing } at end of class") );
		}

		if (NestLevel == 1)
		{
			FError::Throwf(TEXT("Internal nest inconsistency") );
		}
		else if (NestLevel > 2)
		{
			FError::Throwf(TEXT("Unexpected end of script in '%s' block"), NestTypeName(TopNest->NestType) );
		}

		// First-pass success.
		Result = ECompilationResult::Succeeded;

		for (UClass* Class : CurrentSrcFile->GetDefinedClasses())
		{
			PostParsingClassSetup(Class);

			// Clean up and exit.
			Class->Bind();

			// Finalize functions
			FinalizeScriptExposedFunctions(Class);

			bNoExportClassesOnly = bNoExportClassesOnly && Class->HasAnyClassFlags(CLASS_NoExport);
		}

		check(CurrentSrcFile->IsParsed());

		if (!bSpottedAutogeneratedHeaderInclude && !bEmptyFile && !bNoExportClassesOnly)
		{
			const FString ExpectedHeaderName = CurrentSrcFile->GetGeneratedHeaderFilename();
			FError::Throwf(TEXT("Expected an include at the top of the header: '#include \"%s\"'"), *ExpectedHeaderName);
		}
	}
#if !PLATFORM_EXCEPTIONS_DISABLED
	catch( TCHAR* ErrorMsg )
	{
		if (NestLevel == 0)
		{
			// Pushing nest so there is a file context for this error.
			PushNest(ENestType::GlobalScope, nullptr, CurrentSrcFile);
		}

		// Handle compiler error.
		{
			TGuardValue<ELogTimes::Type> DisableLogTimes(GPrintLogTimes, ELogTimes::None);
			FString FormattedErrorMessageWithContext = FString::Printf(TEXT("%s: Error: %s"), *GetContext(), ErrorMsg);

			UE_LOG(LogCompile, Log,  TEXT("%s"), *FormattedErrorMessageWithContext );
			Warn->Log(ELogVerbosity::Error, *FString::Printf(TEXT("Error: %s"), ErrorMsg));
		}

		FailedFilesAnnotation.Set(CurrentSrcFile);
		Result = GCompilationResult;
	}
#endif

	return Result; //@TODO: UCREMOVAL: This function is always returning succeeded even on a compiler error; should this continue?
}

/*-----------------------------------------------------------------------------
	Global functions.
-----------------------------------------------------------------------------*/

ECompilationResult::Type FHeaderParser::ParseRestOfModulesSourceFiles(FClasses& AllClasses, UPackage* ModulePackage, FHeaderParser& HeaderParser)
{
	for (auto& Pair : GUnrealSourceFilesMap)
	{
		FUnrealSourceFile* SourceFile = &Pair.Value.Get();

		if (SourceFile->GetPackage() == ModulePackage && (!SourceFile->IsParsed() || SourceFile->GetDefinedClassesCount() == 0))
		{
			ECompilationResult::Type Result;
			if ((Result = ParseHeaders(AllClasses, HeaderParser, SourceFile)) != ECompilationResult::Succeeded)
			{
				return Result;
			}
		}
	}

	return ECompilationResult::Succeeded;
}

// Parse Class's annotated headers and optionally its child classes.
ECompilationResult::Type FHeaderParser::ParseHeaders(FClasses& AllClasses, FHeaderParser& HeaderParser, FUnrealSourceFile* SourceFile)
{
	ECompilationResult::Type Result = ECompilationResult::Succeeded;

	if (SourceFile->AreDependenciesResolved())
	{
		return Result;
	}

	SourceFile->MarkDependenciesResolved();

	TArray<FUnrealSourceFile*> SourceFilesRequired;

	static const FString ObjectHeader = FString(TEXT("NoExportTypes.h"));
	for (FHeaderProvider& Include : SourceFile->GetIncludes())
	{
		if (Include.GetId() == ObjectHeader)
		{
			continue;
		}

		if (FUnrealSourceFile* DepFile = Include.Resolve())
		{
			SourceFilesRequired.Add(DepFile);
		}
	}

	const TArray<UClass*>& Classes = SourceFile->GetDefinedClasses();

	for (UClass* Class : Classes)
	{
		for (UClass* ParentClass = Class->GetSuperClass(); ParentClass && !ParentClass->HasAnyClassFlags(CLASS_Parsed | CLASS_Intrinsic); ParentClass = ParentClass->GetSuperClass())
		{
			SourceFilesRequired.Add(&GTypeDefinitionInfoMap[ParentClass]->GetUnrealSourceFile());
		}
	}

	for (FUnrealSourceFile* RequiredFile : SourceFilesRequired)
	{
		SourceFile->GetScope()->IncludeScope(&RequiredFile->GetScope().Get());

		ECompilationResult::Type ParseResult = ParseHeaders(AllClasses, HeaderParser, RequiredFile);

		if (ParseResult != ECompilationResult::Succeeded)
		{
			return ParseResult;
		}
	}

	// Parse the file
	{
		ECompilationResult::Type OneFileResult = HeaderParser.ParseHeader(AllClasses, SourceFile);

		for (UClass* Class : Classes)
		{
			Class->ClassFlags |= CLASS_Parsed;
		}

		if (OneFileResult != ECompilationResult::Succeeded)
		{
			// if we couldn't parse this file fail.
			return OneFileResult;
		}
	}

	// Success.
	return Result;
}

bool FHeaderParser::DependentClassNameFromHeader(const TCHAR* HeaderFilename, FString& OutClassName)
{
	FString DependentClassName(HeaderFilename);
	const int32 ExtensionIndex = DependentClassName.Find(TEXT("."));
	if (ExtensionIndex != INDEX_NONE)
	{
		// Generate UHeaderName name for this header.
		OutClassName = FString(TEXT("U")) + FPaths::GetBaseFilename(*DependentClassName);
		return true;
	}
	return false;
}

/**
 * Gets source files ordered by UCLASSes inheritance.
 *
 * @param CurrentPackage Current package.
 * @param AllClasses Current class tree.
 *
 * @returns Array of source files.
 */
TSet<FUnrealSourceFile*> GetSourceFilesWithInheritanceOrdering(UPackage* CurrentPackage, FClasses& AllClasses)
{
	TSet<FUnrealSourceFile*> SourceFiles;

	TArray<FClass*> Classes = AllClasses.GetClassesInPackage();

	// First add source files with the inheritance order.
	for (UClass* Class : Classes)
	{
		TSharedRef<FUnrealTypeDefinitionInfo>* DefinitionInfoPtr = GTypeDefinitionInfoMap.Find(Class);
		if (DefinitionInfoPtr == nullptr)
		{
			continue;
		}

		FUnrealSourceFile& SourceFile = (*DefinitionInfoPtr)->GetUnrealSourceFile();

		if (!SourceFiles.Contains(&SourceFile)
			&& SourceFile.GetScope()->ContainsTypes())
		{
			SourceFiles.Add(&SourceFile);
		}
	}

	// Then add the rest.
	for (auto& Pair : GUnrealSourceFilesMap)
	{
		auto& SourceFile = Pair.Value.Get();

		if (SourceFile.GetPackage() == CurrentPackage
			&& !SourceFiles.Contains(&SourceFile)
			&& SourceFile.GetScope()->ContainsTypes())
		{
			SourceFiles.Add(&SourceFile);
		}
	}

	return SourceFiles;
}

// Begins the process of exporting C++ class declarations for native classes in the specified package
void FHeaderParser::ExportNativeHeaders(
	UPackage* CurrentPackage,
	FClasses& AllClasses,
	bool bAllowSaveExportedHeaders,
	const FManifestModule& Module
)
{
	// Build a list of header filenames
	TArray<FString>	ClassHeaderFilenames;
	new (ClassHeaderFilenames) FString();

	TSet<FUnrealSourceFile*> SourceFiles = GetSourceFilesWithInheritanceOrdering(CurrentPackage, AllClasses);
	if (SourceFiles.Num() > 0)
	{
		if ( CurrentPackage != NULL )
		{
			UE_LOG(LogCompile, Verbose, TEXT("Exporting native class declarations for %s"), *CurrentPackage->GetName());
		}
		else
		{
			UE_LOG(LogCompile, Verbose, TEXT("Exporting native class declarations"));
		}

		// Export native class definitions to package header files.
		FNativeClassHeaderGenerator(
			CurrentPackage,
			SourceFiles,
			AllClasses,
			bAllowSaveExportedHeaders
		);
	}
}

FHeaderParser::FHeaderParser(FFeedbackContext* InWarn, const FManifestModule& InModule)
	: FBaseParser()
	, Warn(InWarn)
	, bSpottedAutogeneratedHeaderInclude(false)
	, NestLevel(0)
	, TopNest(nullptr)
	, CurrentlyParsedModule(&InModule)
{
	// Determine if the current module is part of the engine or a game (we are more strict about things for Engine modules)
	switch (InModule.ModuleType)
	{
	case EBuildModuleType::Program:
		{
			const FString AbsoluteEngineDir = FPaths::ConvertRelativePathToFull(FPaths::EngineDir());
			const FString ModuleDir = FPaths::ConvertRelativePathToFull(InModule.BaseDirectory);
			bIsCurrentModulePartOfEngine = ModuleDir.StartsWith(AbsoluteEngineDir);
		}
		break;
	case EBuildModuleType::EngineRuntime:
	case EBuildModuleType::EngineDeveloper:
	case EBuildModuleType::EngineEditor:
	case EBuildModuleType::EngineThirdParty:
		bIsCurrentModulePartOfEngine = true;
		break;
	case EBuildModuleType::GameRuntime:
	case EBuildModuleType::GameDeveloper:
	case EBuildModuleType::GameEditor:
	case EBuildModuleType::GameThirdParty:
		bIsCurrentModulePartOfEngine = false;
		break;
	default:
		bIsCurrentModulePartOfEngine = true;
		check(false);
	}

	FScriptLocation::Compiler = this;

	static bool bConfigOptionsInitialized = false;

	if (!bConfigOptionsInitialized)
	{
		// Read Ini options, GConfig must exist by this point
		check(GConfig);

		const FName TypeRedirectsKey(TEXT("TypeRedirects"));
		const FName StructsWithNoPrefixKey(TEXT("StructsWithNoPrefix"));
		const FName StructsWithTPrefixKey(TEXT("StructsWithTPrefix"));
		const FName DelegateParameterCountStringsKey(TEXT("DelegateParameterCountStrings"));
		const FName GeneratedCodeVersionKey(TEXT("GeneratedCodeVersion"));

		FConfigSection* ConfigSection = GConfig->GetSectionPrivate(TEXT("UnrealHeaderTool"), false, true, GEngineIni);
		if (ConfigSection)
		{
			for (FConfigSection::TIterator It(*ConfigSection); It; ++It)
			{
				if (It.Key() == TypeRedirectsKey)
				{
					FString OldType;
					FString NewType;

					FParse::Value(*It.Value().GetValue(), TEXT("OldType="), OldType);
					FParse::Value(*It.Value().GetValue(), TEXT("NewType="), NewType);

					TypeRedirectMap.Add(OldType, NewType);
				}
				else if (It.Key() == StructsWithNoPrefixKey)
				{
					StructsWithNoPrefix.Add(It.Value().GetValue());
				}
				else if (It.Key() == StructsWithTPrefixKey)
				{
					StructsWithTPrefix.Add(It.Value().GetValue());
				}
				else if (It.Key() == DelegateParameterCountStringsKey)
				{
					DelegateParameterCountStrings.Add(It.Value().GetValue());
				}
				else if (It.Key() == GeneratedCodeVersionKey)
				{
					DefaultGeneratedCodeVersion = ToGeneratedCodeVersion(It.Value().GetValue());
				}
			}
		}
		bConfigOptionsInitialized = true;
	}
}

// Throws if a specifier value wasn't provided
void FHeaderParser::RequireSpecifierValue(const FPropertySpecifier& Specifier, bool bRequireExactlyOne)
{
	if (Specifier.Values.Num() == 0)
	{
		FError::Throwf(TEXT("The specifier '%s' must be given a value"), *Specifier.Key);
	}
	else if ((Specifier.Values.Num() != 1) && bRequireExactlyOne)
	{
		FError::Throwf(TEXT("The specifier '%s' must be given exactly one value"), *Specifier.Key);
	}
}

// Throws if a specifier value wasn't provided
FString FHeaderParser::RequireExactlyOneSpecifierValue(const FPropertySpecifier& Specifier)
{
	RequireSpecifierValue(Specifier, /*bRequireExactlyOne*/ true);
	return Specifier.Values[0];
}

// Exports the class to all vailable plugins
void ExportClassToScriptPlugins(UClass* Class, const FManifestModule& Module, IScriptGeneratorPluginInterface& ScriptPlugin)
{
	TSharedRef<FUnrealTypeDefinitionInfo>* DefinitionInfoRef = GTypeDefinitionInfoMap.Find(Class);
	if (DefinitionInfoRef == nullptr)
	{
		const FString Empty = TEXT("");
		ScriptPlugin.ExportClass(Class, Empty, Empty, false);
	}
	else
	{
		FUnrealSourceFile& SourceFile = (*DefinitionInfoRef)->GetUnrealSourceFile();
		ScriptPlugin.ExportClass(Class, SourceFile.GetFilename(), SourceFile.GetGeneratedFilename(), SourceFile.HasChanged());
	}
}

// Exports class tree to all available plugins
void ExportClassTreeToScriptPlugins(const FClassTree* Node, const FManifestModule& Module, IScriptGeneratorPluginInterface& ScriptPlugin)
{
	for (int32 ChildIndex = 0; ChildIndex < Node->NumChildren(); ++ChildIndex)
	{
		const FClassTree* ChildNode = Node->GetChild(ChildIndex);
		ExportClassToScriptPlugins(ChildNode->GetClass(), Module, ScriptPlugin);
	}

	for (int32 ChildIndex = 0; ChildIndex < Node->NumChildren(); ++ChildIndex)
	{
		const FClassTree* ChildNode = Node->GetChild(ChildIndex);
		ExportClassTreeToScriptPlugins(ChildNode, Module, ScriptPlugin);
	}
}

// Parse all headers for classes that are inside CurrentPackage.
ECompilationResult::Type FHeaderParser::ParseAllHeadersInside(
	FClasses& ModuleClasses,
	FFeedbackContext* Warn,
	UPackage* CurrentPackage,
	const FManifestModule& Module,
	TArray<IScriptGeneratorPluginInterface*>& ScriptPlugins
	)
{
	// Disable loading of objects outside of this package (or more exactly, objects which aren't UFields, CDO, or templates)
	TGuardValue<bool> AutoRestoreVerifyObjectRefsFlag(GVerifyObjectReferencesOnly, true);
	// Create the header parser and register it as the warning context.
	// Note: This must be declared outside the try block, since the catch block will log into it.
	FHeaderParser HeaderParser(Warn, Module);
	Warn->SetContext(&HeaderParser);


	// Hierarchically parse all classes.
	ECompilationResult::Type Result = ECompilationResult::Succeeded;
#if !PLATFORM_EXCEPTIONS_DISABLED
	try
#endif
	{
		FName ModuleName = FName(*Module.Name);
		bool bNeedsRegeneration = Module.NeedsRegeneration();

		// Set up a filename for the error context if we don't even get as far parsing a class
		FClass*                                      RootClass          = ModuleClasses.GetRootClass();
		const TSharedRef<FUnrealTypeDefinitionInfo>& TypeDefinitionInfo = GTypeDefinitionInfoMap[RootClass];
		const FUnrealSourceFile&                     RootSourceFile     = TypeDefinitionInfo->GetUnrealSourceFile();
		const FString&                               RootFilename       = RootSourceFile.GetFilename();

		HeaderParser.Filename = IFileManager::Get().ConvertToAbsolutePathForExternalAppForRead(*RootFilename);

		for (FUnrealSourceFile* SourceFile : GPublicSourceFileSet)
		{
			if (SourceFile->GetPackage() == CurrentPackage && (!SourceFile->IsParsed() || SourceFile->GetDefinedClassesCount() == 0))
			{
				Result = ParseHeaders(ModuleClasses, HeaderParser, SourceFile);
				if (Result != ECompilationResult::Succeeded)
				{
					return Result;
				}
			}
		}
		if (Result == ECompilationResult::Succeeded)
		{
			Result = FHeaderParser::ParseRestOfModulesSourceFiles(ModuleClasses, CurrentPackage, HeaderParser);
		}

		// Export the autogenerated code wrappers
		if (Result == ECompilationResult::Succeeded)
		{
			// At this point all headers have been parsed and the header parser will
			// no longer have up to date info about what's being done so unregister it 
			// from the feedback context.
			Warn->SetContext(NULL);

			double ExportTime = 0.0;
			{
				FScopedDurationTimer Timer(ExportTime);
				ExportNativeHeaders(
					CurrentPackage,
					ModuleClasses,
					Module.SaveExportedHeaders,
					Module
				);
			}
			GHeaderCodeGenTime += ExportTime;

			// Done with header generation
			if (HeaderParser.LinesParsed > 0)
			{
				UE_LOG(LogCompile, Log, TEXT("Success: Parsed %i line(s), %i statement(s) in %.2f secs.\r\n"), HeaderParser.LinesParsed, HeaderParser.StatementsParsed, ExportTime);
			}
			else
			{
				UE_LOG(LogCompile, Log, TEXT("Success: Everything is up to date (in %.2f secs)"), ExportTime);
			}
		}
	}
#if !PLATFORM_EXCEPTIONS_DISABLED
	catch (TCHAR* ErrorMsg)
	{
		Warn->Log(ELogVerbosity::Error, ErrorMsg);
		Result = GCompilationResult;
	}
#endif
	// Unregister the header parser from the feedback context
	Warn->SetContext(NULL);

	if (Result == ECompilationResult::Succeeded && ScriptPlugins.Num())
	{
		FScopedDurationTimer PluginTimeTracker(GPluginOverheadTime);

		FClassTree* RootNode = &ModuleClasses.GetClassTree();
		for (IScriptGeneratorPluginInterface* Plugin : ScriptPlugins)
		{
			if (Plugin->ShouldExportClassesForModule(Module.Name, Module.ModuleType, Module.GeneratedIncludeDirectory))
			{
				ExportClassToScriptPlugins(RootNode->GetClass(), Module, *Plugin);
				ExportClassTreeToScriptPlugins(RootNode, Module, *Plugin);
			}
		}
	}

	return Result;
}

/** 
 * Returns True if the given class name includes a valid Unreal prefix and matches up with the given original class.
 *
 * @param InNameToCheck - Name w/ potential prefix to check
 * @param OriginalClassName - Name of class w/ no prefix to check against
 */
bool FHeaderParser::ClassNameHasValidPrefix(const FString InNameToCheck, const FString OriginalClassName)
{
	bool bIsLabledDeprecated;
	const FString ClassPrefix = GetClassPrefix( InNameToCheck, bIsLabledDeprecated );

	// If the class is labeled deprecated, don't try to resolve it during header generation, valid results can't be guaranteed.
	if (bIsLabledDeprecated)
	{
		return true;
	}

	if (ClassPrefix.IsEmpty())
	{
		return false;
	}

	FString TestString = FString::Printf(TEXT("%s%s"), *ClassPrefix, *OriginalClassName);

	const bool bNamesMatch = ( InNameToCheck == *TestString );

	return bNamesMatch;
}

void FHeaderParser::ParseClassName(const TCHAR* Temp, FString& ClassName)
{
	// Skip leading whitespace
	while (FChar::IsWhitespace(*Temp))
	{
		++Temp;
	}

	// Run thru characters (note: relying on later code to reject the name for a leading number, etc...)
	const TCHAR* StringStart = Temp;
	while (FChar::IsAlnum(*Temp) || FChar::IsUnderscore(*Temp))
	{
		++Temp;
	}

	ClassName = FString(Temp - StringStart, StringStart);
	if (ClassName.EndsWith(TEXT("_API"), ESearchCase::CaseSensitive))
	{
		// RequiresAPI token for a given module

		//@TODO: UCREMOVAL: Validate the module name
		FString RequiresAPISymbol = ClassName;

		// Now get the real class name
		ClassName.Empty();
		ParseClassName(Temp, ClassName);
	}
}

enum class EBlockDirectiveType
{
	// We're in a CPP block
	CPPBlock,

	// We're in a !CPP block
	NotCPPBlock,

	// We're in a 0 block
	ZeroBlock,

	// We're in a 1 block
	OneBlock,

	// We're in a WITH_HOT_RELOAD block
	WithHotReload,

	// We're in a WITH_EDITOR block
	WithEditor,

	// We're in a WITH_EDITORONLY_DATA block
	WithEditorOnlyData,

	// We're in a block with an unrecognized directive
	UnrecognizedBlock
};

bool ShouldKeepBlockContents(EBlockDirectiveType DirectiveType)
{
	switch (DirectiveType)
	{
		case EBlockDirectiveType::NotCPPBlock:
		case EBlockDirectiveType::OneBlock:
		case EBlockDirectiveType::WithHotReload:
		case EBlockDirectiveType::WithEditor:
		case EBlockDirectiveType::WithEditorOnlyData:
			return true;

		case EBlockDirectiveType::CPPBlock:
		case EBlockDirectiveType::ZeroBlock:
		case EBlockDirectiveType::UnrecognizedBlock:
			return false;
	}

	check(false);
	ASSUME(false);
}

bool ShouldKeepDirective(EBlockDirectiveType DirectiveType)
{
	switch (DirectiveType)
	{
		case EBlockDirectiveType::WithHotReload:
		case EBlockDirectiveType::WithEditor:
		case EBlockDirectiveType::WithEditorOnlyData:
			return true;

		case EBlockDirectiveType::CPPBlock:
		case EBlockDirectiveType::NotCPPBlock:
		case EBlockDirectiveType::ZeroBlock:
		case EBlockDirectiveType::OneBlock:
		case EBlockDirectiveType::UnrecognizedBlock:
			return false;
	}

	check(false);
	ASSUME(false);
}

EBlockDirectiveType ParseCommandToBlockDirectiveType(const TCHAR** Str)
{
	if (FParse::Command(Str, TEXT("0")))
	{
		return EBlockDirectiveType::ZeroBlock;
	}

	if (FParse::Command(Str, TEXT("1")))
	{
		return EBlockDirectiveType::OneBlock;
	}

	if (FParse::Command(Str, TEXT("CPP")))
	{
		return EBlockDirectiveType::CPPBlock;
	}

	if (FParse::Command(Str, TEXT("!CPP")))
	{
		return EBlockDirectiveType::NotCPPBlock;
	}

	if (FParse::Command(Str, TEXT("WITH_HOT_RELOAD")))
	{
		return EBlockDirectiveType::WithHotReload;
	}

	if (FParse::Command(Str, TEXT("WITH_EDITOR")))
	{
		return EBlockDirectiveType::WithEditor;
	}

	if (FParse::Command(Str, TEXT("WITH_EDITORONLY_DATA")))
	{
		return EBlockDirectiveType::WithEditorOnlyData;
	}

	return EBlockDirectiveType::UnrecognizedBlock;
}

const TCHAR* GetBlockDirectiveTypeString(EBlockDirectiveType DirectiveType)
{
	switch (DirectiveType)
	{
		case EBlockDirectiveType::CPPBlock:           return TEXT("CPP");
		case EBlockDirectiveType::NotCPPBlock:        return TEXT("!CPP");
		case EBlockDirectiveType::ZeroBlock:          return TEXT("0");
		case EBlockDirectiveType::OneBlock:           return TEXT("1");
		case EBlockDirectiveType::WithHotReload:      return TEXT("WITH_HOT_RELOAD");
		case EBlockDirectiveType::WithEditor:         return TEXT("WITH_EDITOR");
		case EBlockDirectiveType::WithEditorOnlyData: return TEXT("WITH_EDITORONLY_DATA");
		case EBlockDirectiveType::UnrecognizedBlock:  return TEXT("<unrecognized>");
	}

	check(false);
	ASSUME(false);
}

// Performs a preliminary parse of the text in the specified buffer, pulling out useful information for the header generation process
void FHeaderParser::SimplifiedClassParse(const TCHAR* Filename, const TCHAR* InBuffer, TArray<FSimplifiedParsingClassInfo>& OutParsedClassArray, TArray<FHeaderProvider>& DependentOn, FStringOutputDevice& ClassHeaderTextStrippedOfCppText)
{
	FHeaderPreParser Parser;
	FString StrLine;
	FString ClassName;
	FString BaseClassName;

	// Two passes, preprocessor, then looking for the class stuff

	// The layer of multi-line comment we are in.
	int32 CurrentLine = 0;
	const TCHAR* Buffer = InBuffer;

	// Preprocessor pass
	while (FParse::Line(&Buffer, StrLine, true))
	{
		CurrentLine++;
		const TCHAR* Str = *StrLine;
		int32 BraceCount = 0;

		bool bIf = FParse::Command(&Str,TEXT("#if"));
		if( bIf || FParse::Command(&Str,TEXT("#ifdef")) || FParse::Command(&Str,TEXT("#ifndef")) )
		{
			EBlockDirectiveType RootDirective;
			if (bIf)
			{
				RootDirective = ParseCommandToBlockDirectiveType(&Str);
			}
			else
			{
				// #ifdef or #ifndef are always treated as CPP
				RootDirective = EBlockDirectiveType::UnrecognizedBlock;
			}

			TArray<EBlockDirectiveType, TInlineAllocator<8>> DirectiveStack;
			DirectiveStack.Push(RootDirective);

			bool bShouldKeepBlockContents = ShouldKeepBlockContents(RootDirective);
			bool bIsZeroBlock = RootDirective == EBlockDirectiveType::ZeroBlock;

			ClassHeaderTextStrippedOfCppText.Logf(TEXT("%s\r\n"), ShouldKeepDirective(RootDirective) ? *StrLine : TEXT(""));

			while ((DirectiveStack.Num() > 0) && FParse::Line(&Buffer, StrLine, 1))
			{
				CurrentLine++;
				Str = *StrLine;

				bool bShouldKeepLine = bShouldKeepBlockContents;

				bool bIsDirective = false;
				if( FParse::Command(&Str,TEXT("#endif")) )
				{
					EBlockDirectiveType OldDirective = DirectiveStack.Pop();

					bShouldKeepLine &= ShouldKeepDirective(OldDirective);
					bIsDirective     = true;
				}
				else if( FParse::Command(&Str,TEXT("#if")) || FParse::Command(&Str,TEXT("#ifdef")) || FParse::Command(&Str,TEXT("#ifndef")) )
				{
					EBlockDirectiveType Directive = ParseCommandToBlockDirectiveType(&Str);
					DirectiveStack.Push(Directive);

					bShouldKeepLine &= ShouldKeepDirective(Directive);
					bIsDirective     = true;
				}
				else if (FParse::Command(&Str,TEXT("#elif")))
				{
					EBlockDirectiveType NewDirective = ParseCommandToBlockDirectiveType(&Str);
					EBlockDirectiveType OldDirective = DirectiveStack.Top();

					// Check to see if we're mixing ignorable directive types - we don't support this
					bool bKeepNewDirective = ShouldKeepDirective(NewDirective);
					bool bKeepOldDirective = ShouldKeepDirective(OldDirective);
					if (bKeepNewDirective != bKeepOldDirective)
					{
						FFileLineException::Throwf(
							Filename,
							CurrentLine,
							TEXT("Mixing %s with %s in an #elif preprocessor block is not supported"),
							GetBlockDirectiveTypeString(OldDirective),
							GetBlockDirectiveTypeString(NewDirective)
						);
					}

					DirectiveStack.Top() = NewDirective;

					bShouldKeepLine &= bKeepNewDirective;
					bIsDirective     = true;
				}
				else if (FParse::Command(&Str, TEXT("#else")))
				{
					switch (DirectiveStack.Top())
					{
						case EBlockDirectiveType::ZeroBlock:
							DirectiveStack.Top() = EBlockDirectiveType::OneBlock;
							break;

						case EBlockDirectiveType::OneBlock:
							DirectiveStack.Top() = EBlockDirectiveType::ZeroBlock;
							break;

						case EBlockDirectiveType::CPPBlock:
							DirectiveStack.Top() = EBlockDirectiveType::NotCPPBlock;
							break;

						case EBlockDirectiveType::NotCPPBlock:
							DirectiveStack.Top() = EBlockDirectiveType::CPPBlock;
							break;

						case EBlockDirectiveType::WithHotReload:
							FFileLineException::Throwf(Filename, CurrentLine, TEXT("Bad preprocessor directive in metadata declaration: %s; Only 'CPP', '1' and '0' can have #else directives"), *ClassName);

						case EBlockDirectiveType::UnrecognizedBlock:
						case EBlockDirectiveType::WithEditor:
						case EBlockDirectiveType::WithEditorOnlyData:
							// We allow unrecognized directives, WITH_EDITOR and WITH_EDITORONLY_DATA to have #else blocks.
							// However, we don't actually change how UHT processes these #else blocks.
							break;
					}

					bShouldKeepLine &= ShouldKeepDirective(DirectiveStack.Top());
					bIsDirective     = true;
				}
				else
				{
					// Check for UHT identifiers inside skipped blocks, unless it's a zero block, because the compiler is going to skip those anyway.
					if (!bShouldKeepBlockContents && !bIsZeroBlock)
					{
						auto FindInitialStr = [](const TCHAR*& FoundSubstr, const FString& StrToSearch, const TCHAR* ConstructName) -> bool
						{
							if (StrToSearch.StartsWith(ConstructName, ESearchCase::CaseSensitive))
							{
								FoundSubstr = ConstructName;
								return true;
							}

							return false;
						};

						FString TrimmedStrLine = StrLine;
						TrimmedStrLine.TrimStartInline();

						const TCHAR* FoundSubstr = nullptr;
						if (FindInitialStr(FoundSubstr, TrimmedStrLine, TEXT("UPROPERTY"))
							|| FindInitialStr(FoundSubstr, TrimmedStrLine, TEXT("UCLASS"))
							|| FindInitialStr(FoundSubstr, TrimmedStrLine, TEXT("USTRUCT"))
							|| FindInitialStr(FoundSubstr, TrimmedStrLine, TEXT("UENUM"))
							|| FindInitialStr(FoundSubstr, TrimmedStrLine, TEXT("UINTERFACE"))
							|| FindInitialStr(FoundSubstr, TrimmedStrLine, TEXT("UDELEGATE"))
							|| FindInitialStr(FoundSubstr, TrimmedStrLine, TEXT("UFUNCTION")))
						{
							FFileLineException::Throwf(Filename, CurrentLine, TEXT("%s must not be inside preprocessor blocks, except for WITH_EDITORONLY_DATA"), FoundSubstr);
						}

						// Try and determine if this line contains something like a serialize function
						if (TrimmedStrLine.Len() > 0)
						{
							static const FString Str_Void = TEXT("void");
							static const FString Str_Serialize = TEXT("Serialize(");
							static const FString Str_FArchive = TEXT("FArchive");
							static const FString Str_FStructuredArchive = TEXT("FStructuredArchive::FSlot");

							int32 Pos = 0;
							if ((Pos = TrimmedStrLine.Find(Str_Void, ESearchCase::CaseSensitive, ESearchDir::FromStart, Pos)) != -1)
							{
								Pos += Str_Void.Len();
								if ((Pos = TrimmedStrLine.Find(Str_Serialize, ESearchCase::CaseSensitive, ESearchDir::FromStart, Pos)) != -1)
								{
									Pos += Str_Serialize.Len();

									if (((TrimmedStrLine.Find(Str_FArchive, ESearchCase::CaseSensitive, ESearchDir::FromStart, Pos)) != -1) ||
										((TrimmedStrLine.Find(Str_FStructuredArchive, ESearchCase::CaseSensitive, ESearchDir::FromStart, Pos)) != -1))
									{
										FFileLineException::Throwf(Filename, CurrentLine, TEXT("'%s' must not be inside preprocessor blocks, except for WITH_EDITORONLY_DATA"), *TrimmedStrLine);
									}
								}
							}
						}
					}
				}

				ClassHeaderTextStrippedOfCppText.Logf(TEXT("%s\r\n"), bShouldKeepLine ? *StrLine : TEXT(""));

				if (bIsDirective)
				{
					bShouldKeepBlockContents = Algo::AllOf(DirectiveStack, &ShouldKeepBlockContents);
					bIsZeroBlock = DirectiveStack.Contains(EBlockDirectiveType::ZeroBlock);
				}
			}
		}
		else if ( FParse::Command(&Str,TEXT("#include")) )
		{
			ClassHeaderTextStrippedOfCppText.Logf( TEXT("%s\r\n"), *StrLine );
		}
		else
		{
			ClassHeaderTextStrippedOfCppText.Logf( TEXT("%s\r\n"), *StrLine );
		}
	}

	// now start over go look for the class

	int32 CommentDim  = 0;
	CurrentLine = 0;
	Buffer      = *ClassHeaderTextStrippedOfCppText;

	const TCHAR* StartOfLine            = Buffer;
	bool         bFoundGeneratedInclude = false;
	bool         bFoundExportedClasses  = false;

	while (FParse::Line(&Buffer, StrLine, true))
	{
		CurrentLine++;

		const TCHAR* Str = *StrLine;
		bool bProcess = CommentDim <= 0;	// for skipping nested multi-line comments

		int32 BraceCount = 0;
		if( bProcess && FParse::Command(&Str,TEXT("#if")) )
		{
		}
		else if ( bProcess && FParse::Command(&Str,TEXT("#include")) )
		{
			if (bFoundGeneratedInclude)
			{
				FFileLineException::Throwf(Filename, CurrentLine, TEXT("#include found after .generated.h file - the .generated.h file should always be the last #include in a header"));
			}

			// Handle #include directives as if they were 'dependson' keywords.
			FString DependsOnHeaderName = Str;

			bFoundGeneratedInclude = DependsOnHeaderName.Contains(TEXT(".generated.h"));
			if (!bFoundGeneratedInclude && DependsOnHeaderName.Len())
			{
				bool  bIsQuotedInclude  = DependsOnHeaderName[0] == '\"';
				int32 HeaderFilenameEnd = DependsOnHeaderName.Find(bIsQuotedInclude ? TEXT("\"") : TEXT(">"), ESearchCase::CaseSensitive, ESearchDir::FromStart, 1);

				if (HeaderFilenameEnd != INDEX_NONE)
				{
					// Include the extension in the name so that we later know where this entry came from.
					DependentOn.Add(FHeaderProvider(EHeaderProviderSourceType::FileName, *FPaths::GetCleanFilename(DependsOnHeaderName.Mid(1, HeaderFilenameEnd - 1))));
				}
			}
		}
		else if ( bProcess && FParse::Command(&Str,TEXT("#else")) )
		{
		}
		else if ( bProcess && FParse::Command(&Str,TEXT("#elif")) )
		{
		}
		else if ( bProcess && FParse::Command(&Str,TEXT("#endif")) )
		{
		}
		else
		{
			int32 Pos = INDEX_NONE;
			int32 EndPos = INDEX_NONE;
			int32 StrBegin = INDEX_NONE;
			int32 StrEnd = INDEX_NONE;
				
			bool bEscaped = false;
			for ( int32 CharPos = 0; CharPos < StrLine.Len(); CharPos++ )
			{
				if ( bEscaped )
				{
					bEscaped = false;
				}
				else if ( StrLine[CharPos] == TEXT('\\') )
				{
					bEscaped = true;
				}
				else if ( StrLine[CharPos] == TEXT('\"') )
				{
					if ( StrBegin == INDEX_NONE )
					{
						StrBegin = CharPos;
					}
					else
					{
						StrEnd = CharPos;
						break;
					}
				}
			}

			// Find the first '/' and check for '//' or '/*' or '*/'
			if (StrLine.FindChar('/', Pos))
			{
				if (Pos >= 0)
				{
					// Stub out the comments, ignoring anything inside literal strings.
					Pos = StrLine.Find(TEXT("//"), ESearchCase::CaseSensitive, ESearchDir::FromStart, Pos);

					// Check if first slash is end of multiline comment and adjust position if necessary.
					if (Pos > 0 && StrLine[Pos - 1] == TEXT('*'))
					{
						++Pos;
					}

					if (Pos >= 0)
					{
						if (StrBegin == INDEX_NONE || Pos < StrBegin || Pos > StrEnd)
						{
							StrLine = StrLine.Left(Pos);
						}

						if (StrLine == TEXT(""))
						{
							continue;
						}
					}

					// look for a / * ... * / block, ignoring anything inside literal strings
					Pos = StrLine.Find(TEXT("/*"), ESearchCase::CaseSensitive, ESearchDir::FromStart, Pos);
					EndPos = StrLine.Find(TEXT("*/"), ESearchCase::CaseSensitive, ESearchDir::FromStart, FMath::Max(0, Pos - 1));
					if (Pos >= 0)
					{
						if (StrBegin == INDEX_NONE || Pos < StrBegin || Pos > StrEnd)
						{
							if (EndPos != INDEX_NONE && (EndPos < StrBegin || EndPos > StrEnd))
							{
								StrLine = StrLine.Left(Pos) + StrLine.Mid(EndPos + 2);
								EndPos = INDEX_NONE;
							}
							else
							{
								StrLine = StrLine.Left(Pos);
								CommentDim++;
							}
						}
						bProcess = CommentDim <= 1;
					}

					if (EndPos >= 0)
					{
						if (StrBegin == INDEX_NONE || EndPos < StrBegin || EndPos > StrEnd)
						{
							StrLine = StrLine.Mid(EndPos + 2);
							CommentDim--;
						}

						bProcess = CommentDim <= 0;
					}
				}
			}

			StrLine.TrimStartInline();
			if (!bProcess || StrLine == TEXT(""))
			{
				continue;
			}

			Str = *StrLine;

			// Get class or interface name
			if (const TCHAR* UInterfaceMacroDecl = FCString::Strfind(Str, TEXT("UINTERFACE")))
			{
				if (UInterfaceMacroDecl == FCString::Strspn(Str, TEXT("\t ")) + Str)
				{
					if (UInterfaceMacroDecl[10] != TEXT('('))
					{
						FFileLineException::Throwf(Filename, CurrentLine, TEXT("Missing open parenthesis after UINTERFACE"));
					}

					FName StrippedInterfaceName;
					Parser.ParseClassDeclaration(Filename, StartOfLine + (UInterfaceMacroDecl - Str), CurrentLine, TEXT("UINTERFACE"), /*out*/ StrippedInterfaceName, /*out*/ ClassName, /*out*/ BaseClassName, /*out*/ DependentOn, OutParsedClassArray);
					OutParsedClassArray.Add(FSimplifiedParsingClassInfo(MoveTemp(ClassName), MoveTemp(BaseClassName), CurrentLine, true));
					if (!bFoundExportedClasses)
					{
						if (const TSharedRef<FClassDeclarationMetaData>* Found = GClassDeclarations.Find(StrippedInterfaceName))
						{
							bFoundExportedClasses = !((*Found)->ClassFlags & CLASS_NoExport);
						}
					}
				}
			}

			if (const TCHAR* UClassMacroDecl = FCString::Strfind(Str, TEXT("UCLASS")))
			{
				if (UClassMacroDecl == FCString::Strspn(Str, TEXT("\t ")) + Str)
				{
					if (UClassMacroDecl[6] != TEXT('('))
					{
						FFileLineException::Throwf(Filename, CurrentLine, TEXT("Missing open parenthesis after UCLASS"));
					}

					FName StrippedClassName;
					Parser.ParseClassDeclaration(Filename, StartOfLine + (UClassMacroDecl - Str), CurrentLine, TEXT("UCLASS"), /*out*/ StrippedClassName, /*out*/ ClassName, /*out*/ BaseClassName, /*out*/ DependentOn, OutParsedClassArray);
					OutParsedClassArray.Add(FSimplifiedParsingClassInfo(MoveTemp(ClassName), MoveTemp(BaseClassName), CurrentLine, false));
					if (!bFoundExportedClasses)
					{
						if (const TSharedRef<FClassDeclarationMetaData>* Found = GClassDeclarations.Find(StrippedClassName))
						{
							bFoundExportedClasses = !((*Found)->ClassFlags & CLASS_NoExport);
						}
					}
				}
			}
		}
	
		StartOfLine = Buffer;
	}

	if (bFoundExportedClasses && !bFoundGeneratedInclude)
	{
		FError::Throwf(TEXT("No #include found for the .generated.h file - the .generated.h file should always be the last #include in a header"));
	}
}

/////////////////////////////////////////////////////
// FHeaderPreParser

void FHeaderPreParser::ParseClassDeclaration(const TCHAR* Filename, const TCHAR* InputText, int32 InLineNumber, const TCHAR* StartingMatchID, FName& out_StrippedClassName, FString& out_ClassName, FString& out_BaseClassName, TArray<FHeaderProvider>& out_RequiredIncludes, const TArray<FSimplifiedParsingClassInfo>& ParsedClassArray)
{
	FString ErrorMsg = TEXT("Class declaration");

	ResetParser(InputText, InLineNumber);

	// Require 'UCLASS' or 'UINTERFACE'
	RequireIdentifier(StartingMatchID, *ErrorMsg);

	// New-style UCLASS() syntax
	TMap<FName, FString> MetaData;
	TArray<FPropertySpecifier> SpecifiersFound;
	ReadSpecifierSetInsideMacro(SpecifiersFound, ErrorMsg, MetaData);

	// Require 'class'
	RequireIdentifier(TEXT("class"), *ErrorMsg);

	// alignas() can come before or after the deprecation macro.
	// We can't have both, but the compiler will catch that anyway.
	SkipAlignasIfNecessary(*this);
	SkipDeprecatedMacroIfNecessary(*this);
	SkipAlignasIfNecessary(*this);

	// Read the class name
	FString RequiredAPIMacroIfPresent;
	ParseNameWithPotentialAPIMacroPrefix(/*out*/ out_ClassName, /*out*/ RequiredAPIMacroIfPresent, StartingMatchID);

	FString ClassNameWithoutPrefixStr = GetClassNameWithPrefixRemoved(out_ClassName);
	out_StrippedClassName = *ClassNameWithoutPrefixStr;
	TSharedRef<FClassDeclarationMetaData>* DeclarationDataPtr = GClassDeclarations.Find(out_StrippedClassName);
	if (!DeclarationDataPtr)
	{
		// Add class declaration meta data so that we can access class flags before the class is fully parsed
		TSharedRef<FClassDeclarationMetaData> DeclarationData = MakeShareable(new FClassDeclarationMetaData());
		DeclarationData->MetaData = MetaData;
		DeclarationData->ParseClassProperties(SpecifiersFound, RequiredAPIMacroIfPresent);
		GClassDeclarations.Add(out_StrippedClassName, DeclarationData);
	}

	// Skip optional final keyword
	MatchIdentifier(TEXT("final"));

	// Handle inheritance
	if (MatchSymbol(TEXT(":")))
	{
		// Require 'public'
		RequireIdentifier(TEXT("public"), *ErrorMsg);

		// Inherits from something
		FToken BaseClassNameToken;
		if (!GetIdentifier(BaseClassNameToken, true))
		{
			FError::Throwf(TEXT("Expected a base class name"));
		}

		out_BaseClassName = BaseClassNameToken.Identifier;

		int32 InputLineLocal = InputLine;
		auto AddDependencyIfNeeded = [Filename, InputLineLocal, &ParsedClassArray, &out_RequiredIncludes, &out_ClassName, &ClassNameWithoutPrefixStr](const FString& DependencyClassName)
		{
			if (!ParsedClassArray.ContainsByPredicate([&DependencyClassName](const FSimplifiedParsingClassInfo& Info)
				{
					return Info.GetClassName() == DependencyClassName;
				}))
			{
				if (out_ClassName == DependencyClassName)
				{
					FFileLineException::Throwf(Filename, InputLineLocal, TEXT("A class cannot inherit itself"));
				}

				FString StrippedDependencyName = DependencyClassName.Mid(1);

				// Only add a stripped dependency if the stripped name differs from the stripped class name
				// otherwise it's probably a class with a different prefix.
				if (StrippedDependencyName != ClassNameWithoutPrefixStr)
				{
					out_RequiredIncludes.Add(FHeaderProvider(EHeaderProviderSourceType::ClassName, MoveTemp(StrippedDependencyName)));
				}
			}
		};

		AddDependencyIfNeeded(out_BaseClassName);

		// Get additional inheritance links and rack them up as dependencies if they're UObject derived
		while (MatchSymbol(TEXT(",")))
		{
			// Require 'public'
			RequireIdentifier(TEXT("public"), *ErrorMsg);

			FToken InterfaceClassNameToken;
			if (!GetIdentifier(InterfaceClassNameToken, true))
			{
				FFileLineException::Throwf(Filename, InputLine, TEXT("Expected an interface class name"));
			}

			AddDependencyIfNeeded(FString(InterfaceClassNameToken.Identifier));
		}
	}
}

//////////////////////////////////////////////////////////////////////////////////////////////////////////////

bool FHeaderParser::DefaultValueStringCppFormatToInnerFormat(const UProperty* Property, const FString& CppForm, FString &OutForm)
{
	OutForm = FString();
	if (!Property || CppForm.IsEmpty())
	{
		return false;
	}

	if (Property->IsA(UClassProperty::StaticClass()) || Property->IsA(UObjectPropertyBase::StaticClass()))
	{
		const bool bIsNull = FDefaultValueHelper::Is(CppForm, TEXT("NULL")) || FDefaultValueHelper::Is(CppForm, TEXT("nullptr")) || FDefaultValueHelper::Is(CppForm, TEXT("0"));
		if (bIsNull)
		{
			OutForm = TEXT("None");
		}
		return bIsNull; // always return as null is the only the processing we can do for object defaults
	}

	if( !Property->IsA(UStructProperty::StaticClass()) )
	{
		if( Property->IsA(UIntProperty::StaticClass()) )
		{
			int32 Value;
			if( FDefaultValueHelper::ParseInt( CppForm, Value) )
			{
				OutForm = FString::FromInt(Value);
			}
		}
		else if( Property->IsA(UByteProperty::StaticClass()) )
		{
			const UEnum* Enum = CastChecked<UByteProperty>(Property)->Enum;
			if( NULL != Enum )
			{
				OutForm = FDefaultValueHelper::GetUnqualifiedEnumValue(FDefaultValueHelper::RemoveWhitespaces(CppForm));
				return ( INDEX_NONE != Enum->GetIndexByName(*OutForm) );
			}
			int32 Value;
			if( FDefaultValueHelper::ParseInt( CppForm, Value) )
			{
				OutForm = FString::FromInt(Value);
				return ( 0 <= Value ) && ( 255 >= Value );
			}
		}
		else if( Property->IsA(UEnumProperty::StaticClass()) )
		{
			const UEnumProperty* EnumProp = CastChecked<UEnumProperty>(Property);
			if (const UEnum* Enum = CastChecked<UEnumProperty>(Property)->GetEnum())
			{
				OutForm = FDefaultValueHelper::GetUnqualifiedEnumValue(FDefaultValueHelper::RemoveWhitespaces(CppForm));
				return Enum->GetIndexByName(*OutForm) != INDEX_NONE;
			}

			int64 Value;
			if (FDefaultValueHelper::ParseInt64(CppForm, Value))
			{
				OutForm = LexToString(Value);
				return EnumProp->GetUnderlyingProperty()->CanHoldValue(Value);
			}
		}
		else if( Property->IsA(UFloatProperty::StaticClass()) )
		{
			float Value;
			if( FDefaultValueHelper::ParseFloat( CppForm, Value) )
			{
				OutForm = FString::Printf( TEXT("%f"), Value) ;
			}
		}
		else if( Property->IsA(UDoubleProperty::StaticClass()) )
		{
			double Value;
			if( FDefaultValueHelper::ParseDouble( CppForm, Value) )
			{
				OutForm = FString::Printf( TEXT("%f"), Value) ;
			}
		}
		else if( Property->IsA(UBoolProperty::StaticClass()) )
		{
			if( FDefaultValueHelper::Is(CppForm, TEXT("true")) || 
				FDefaultValueHelper::Is(CppForm, TEXT("false")) )
			{
				OutForm = FDefaultValueHelper::RemoveWhitespaces( CppForm );
			}
		}
		else if( Property->IsA(UNameProperty::StaticClass()) )
		{
			if(FDefaultValueHelper::Is( CppForm, TEXT("NAME_None") ))
			{
				OutForm = TEXT("None");
				return true;
			}
			return FDefaultValueHelper::StringFromCppString(CppForm, TEXT("FName"), OutForm);
		}
		else if( Property->IsA(UTextProperty::StaticClass()) )
		{
			// Handle legacy cases of FText::FromString being used as default values
			// These should be replaced with INVTEXT as FText::FromString can produce inconsistent keys
			if (FDefaultValueHelper::StringFromCppString(CppForm, TEXT("FText::FromString"), OutForm))
			{
				UE_LOG_WARNING_UHT(TEXT("FText::FromString should be replaced with INVTEXT for default parameter values"));
				return true;
			}

			// Parse the potential value into an instance
			FText ParsedText;
			if (FDefaultValueHelper::Is(CppForm, TEXT("FText()")) || FDefaultValueHelper::Is(CppForm, TEXT("FText::GetEmpty()")))
			{
				ParsedText = FText::GetEmpty();
			}
			else
			{
				static const FString UHTDummyNamespace = TEXT("__UHT_DUMMY_NAMESPACE__");

				if (!FTextStringHelper::ReadFromString(*CppForm, ParsedText, *UHTDummyNamespace, nullptr, nullptr, /*bRequiresQuotes*/true, EStringTableLoadingPolicy::Find))
				{
					return false;
				}

				// If the namespace of the parsed text matches the default we gave then this was a LOCTEXT macro which we 
				// don't allow in default values as they rely on an external macro that is known to C++ but not to UHT
				// TODO: UHT could parse these if it tracked the current LOCTEXT_NAMESPACE macro as it parsed
				if (TOptional<FString> ParsedTextNamespace = FTextInspector::GetNamespace(ParsedText))
				{
					if (ParsedTextNamespace.GetValue().Equals(UHTDummyNamespace))
					{
						FError::Throwf(TEXT("LOCTEXT default parameter values are not supported; use NSLOCTEXT instead: %s \"%s\" "), *Property->GetName(), *CppForm);
						return false;
					}
				}
			}

			// Normalize the default value from the parsed value
			FTextStringHelper::WriteToString(OutForm, ParsedText, /*bRequiresQuotes*/false);
			return true;
		}
		else if( Property->IsA(UStrProperty::StaticClass()) )
		{
			return FDefaultValueHelper::StringFromCppString(CppForm, TEXT("FString"), OutForm);
		}
	}
	else 
	{
		// Cache off the struct types, in case we need them later
		UPackage* CoreUObjectPackage = UObject::StaticClass()->GetOutermost();
		static const UScriptStruct* VectorStruct = FindObjectChecked<UScriptStruct>(CoreUObjectPackage, TEXT("Vector"));
		static const UScriptStruct* Vector2DStruct = FindObjectChecked<UScriptStruct>(CoreUObjectPackage, TEXT("Vector2D"));
		static const UScriptStruct* RotatorStruct = FindObjectChecked<UScriptStruct>(CoreUObjectPackage, TEXT("Rotator"));
		static const UScriptStruct* LinearColorStruct = FindObjectChecked<UScriptStruct>(CoreUObjectPackage, TEXT("LinearColor"));
		static const UScriptStruct* ColorStruct = FindObjectChecked<UScriptStruct>(CoreUObjectPackage, TEXT("Color"));

		const UStructProperty* StructProperty = CastChecked<UStructProperty>(Property);
		if( StructProperty->Struct == VectorStruct )
		{
			FString Parameters;
			if(FDefaultValueHelper::Is( CppForm, TEXT("FVector::ZeroVector") ))
			{
				return true;
			}
			else if(FDefaultValueHelper::Is(CppForm, TEXT("FVector::UpVector")))
			{
				OutForm = FString::Printf(TEXT("%f,%f,%f"),
					FVector::UpVector.X, FVector::UpVector.Y, FVector::UpVector.Z);
			}
			else if(FDefaultValueHelper::Is(CppForm, TEXT("FVector::ForwardVector")))
			{
				OutForm = FString::Printf(TEXT("%f,%f,%f"),
					FVector::ForwardVector.X, FVector::ForwardVector.Y, FVector::ForwardVector.Z);
			}
			else if(FDefaultValueHelper::Is(CppForm, TEXT("FVector::RightVector")))
			{
				OutForm = FString::Printf(TEXT("%f,%f,%f"),
					FVector::RightVector.X, FVector::RightVector.Y, FVector::RightVector.Z);
			}
			else if( FDefaultValueHelper::GetParameters(CppForm, TEXT("FVector"), Parameters) )
			{
				if( FDefaultValueHelper::Is(Parameters, TEXT("ForceInit")) )
				{
					return true;
				}
				FVector Vector;
				float Value;
				if (FDefaultValueHelper::ParseVector(Parameters, Vector))
				{
					OutForm = FString::Printf(TEXT("%f,%f,%f"),
						Vector.X, Vector.Y, Vector.Z);
				}
				else if (FDefaultValueHelper::ParseFloat(Parameters, Value))
				{
					OutForm = FString::Printf(TEXT("%f,%f,%f"),
						Value, Value, Value);
				}
			}
		}
		else if( StructProperty->Struct == RotatorStruct )
		{
			if(FDefaultValueHelper::Is( CppForm, TEXT("FRotator::ZeroRotator") ))
			{
				return true;
			}
			FString Parameters;
			if( FDefaultValueHelper::GetParameters(CppForm, TEXT("FRotator"), Parameters) )
			{
				if( FDefaultValueHelper::Is(Parameters, TEXT("ForceInit")) )
				{
					return true;
				}
				FRotator Rotator;
				if(FDefaultValueHelper::ParseRotator(Parameters, Rotator))
				{
					OutForm = FString::Printf(TEXT("%f,%f,%f"),
						Rotator.Pitch, Rotator.Yaw, Rotator.Roll);
				}
			}
		}
		else if( StructProperty->Struct == Vector2DStruct )
		{
			if(FDefaultValueHelper::Is( CppForm, TEXT("FVector2D::ZeroVector") ))
			{
				return true;
			}
			if(FDefaultValueHelper::Is(CppForm, TEXT("FVector2D::UnitVector")))
			{
				OutForm = FString::Printf(TEXT("(X=%3.3f,Y=%3.3f)"),
					FVector2D::UnitVector.X, FVector2D::UnitVector.Y);
			}
			FString Parameters;
			if( FDefaultValueHelper::GetParameters(CppForm, TEXT("FVector2D"), Parameters) )
			{
				if( FDefaultValueHelper::Is(Parameters, TEXT("ForceInit")) )
				{
					return true;
				}
				FVector2D Vector2D;
				if(FDefaultValueHelper::ParseVector2D(Parameters, Vector2D))
				{
					OutForm = FString::Printf(TEXT("(X=%3.3f,Y=%3.3f)"),
						Vector2D.X, Vector2D.Y);
				}
			}
		}
		else if( StructProperty->Struct == LinearColorStruct )
		{
			if( FDefaultValueHelper::Is( CppForm, TEXT("FLinearColor::White") ) )
			{
				OutForm = FLinearColor::White.ToString();
			}
			else if ( FDefaultValueHelper::Is( CppForm, TEXT("FLinearColor::Gray") ) )
			{
				OutForm = FLinearColor::Gray.ToString();
			}
			else if ( FDefaultValueHelper::Is( CppForm, TEXT("FLinearColor::Black") ) )
			{
				OutForm = FLinearColor::Black.ToString();
			}
			else if ( FDefaultValueHelper::Is( CppForm, TEXT("FLinearColor::Transparent") ) )
			{
				OutForm = FLinearColor::Transparent.ToString();
			}
			else if ( FDefaultValueHelper::Is( CppForm, TEXT("FLinearColor::Red") ) )
			{
				OutForm = FLinearColor::Red.ToString();
			}
			else if ( FDefaultValueHelper::Is( CppForm, TEXT("FLinearColor::Green") ) )
			{
				OutForm = FLinearColor::Green.ToString();
			}
			else if ( FDefaultValueHelper::Is( CppForm, TEXT("FLinearColor::Blue") ) )
			{
				OutForm = FLinearColor::Blue.ToString();
			}
			else if ( FDefaultValueHelper::Is( CppForm, TEXT("FLinearColor::Yellow") ) )
			{
				OutForm = FLinearColor::Yellow.ToString();
			}
			else
			{
				FString Parameters;
				if( FDefaultValueHelper::GetParameters(CppForm, TEXT("FLinearColor"), Parameters) )
				{
					if( FDefaultValueHelper::Is(Parameters, TEXT("ForceInit")) )
					{
						return true;
					}
					FLinearColor Color;
					if( FDefaultValueHelper::ParseLinearColor(Parameters, Color) )
					{
						OutForm = Color.ToString();
					}
				}
			}
		}
		else if( StructProperty->Struct == ColorStruct )
		{
			if( FDefaultValueHelper::Is( CppForm, TEXT("FColor::White") ) )
			{
				OutForm = FColor::White.ToString();
			}
			else if ( FDefaultValueHelper::Is( CppForm, TEXT("FColor::Black") ) )
			{
				OutForm = FColor::Black.ToString();
			}
			else if ( FDefaultValueHelper::Is( CppForm, TEXT("FColor::Red") ) )
			{
				OutForm = FColor::Red.ToString();
			}
			else if ( FDefaultValueHelper::Is( CppForm, TEXT("FColor::Green") ) )
			{
				OutForm = FColor::Green.ToString();
			}
			else if ( FDefaultValueHelper::Is( CppForm, TEXT("FColor::Blue") ) )
			{
				OutForm = FColor::Blue.ToString();
			}
			else if (FDefaultValueHelper::Is(CppForm, TEXT("FColor::Yellow")))
			{
				OutForm = FColor::Yellow.ToString();
			}
			else if ( FDefaultValueHelper::Is( CppForm, TEXT("FColor::Cyan") ) )
			{
				OutForm = FColor::Cyan.ToString();
			}
			else if ( FDefaultValueHelper::Is( CppForm, TEXT("FColor::Magenta") ) )
			{
				OutForm = FColor::Magenta.ToString();
			}
			else
			{
				FString Parameters;
				if( FDefaultValueHelper::GetParameters(CppForm, TEXT("FColor"), Parameters) )
				{
					if( FDefaultValueHelper::Is(Parameters, TEXT("ForceInit")) )
					{
						return true;
					}
					FColor Color;
					if( FDefaultValueHelper::ParseColor(Parameters, Color) )
					{
						OutForm = Color.ToString();
					}
				}
			}
		}
	}

	return !OutForm.IsEmpty();
}

bool FHeaderParser::TryToMatchConstructorParameterList(FToken Token)
{
	FToken PotentialParenthesisToken;
	if (!GetToken(PotentialParenthesisToken))
	{
		return false;
	}

	if (!PotentialParenthesisToken.Matches(TEXT("(")))
	{
		UngetToken(PotentialParenthesisToken);
		return false;
	}

	FClassMetaData* ClassData = GScriptHelper.FindClassData(GetCurrentClass());
	check(ClassData);

	bool bOICtor = false;
	bool bVTCtor = false;

	if (!ClassData->bDefaultConstructorDeclared && MatchSymbol(TEXT(")")))
	{
		ClassData->bDefaultConstructorDeclared = true;
	}
	else if (!ClassData->bObjectInitializerConstructorDeclared
		|| !ClassData->bCustomVTableHelperConstructorDeclared
	)
	{
		FToken ObjectInitializerParamParsingToken;

		bool bIsConst = false;
		bool bIsRef = false;
		int32 ParenthesesNestingLevel = 1;

		while (ParenthesesNestingLevel && GetToken(ObjectInitializerParamParsingToken))
		{
			// Template instantiation or additional parameter excludes ObjectInitializer constructor.
			if (ObjectInitializerParamParsingToken.Matches(TEXT(",")) || ObjectInitializerParamParsingToken.Matches(TEXT("<")))
			{
				bOICtor = false;
				bVTCtor = false;
				break;
			}

			if (ObjectInitializerParamParsingToken.Matches(TEXT("(")))
			{
				ParenthesesNestingLevel++;
				continue;
			}

			if (ObjectInitializerParamParsingToken.Matches(TEXT(")")))
			{
				ParenthesesNestingLevel--;
				continue;
			}

			if (ObjectInitializerParamParsingToken.Matches(TEXT("const")))
			{
				bIsConst = true;
				continue;
			}

			if (ObjectInitializerParamParsingToken.Matches(TEXT("&")))
			{
				bIsRef = true;
				continue;
			}

			if (ObjectInitializerParamParsingToken.Matches(TEXT("FObjectInitializer"))
				|| ObjectInitializerParamParsingToken.Matches(TEXT("FPostConstructInitializeProperties")) // Deprecated, but left here, so it won't break legacy code.
				)
			{
				bOICtor = true;
			}

			if (ObjectInitializerParamParsingToken.Matches(TEXT("FVTableHelper")))
			{
				bVTCtor = true;
			}
		}

		// Parse until finish.
		while (ParenthesesNestingLevel && GetToken(ObjectInitializerParamParsingToken))
		{
			if (ObjectInitializerParamParsingToken.Matches(TEXT("(")))
			{
				ParenthesesNestingLevel++;
				continue;
			}

			if (ObjectInitializerParamParsingToken.Matches(TEXT(")")))
			{
				ParenthesesNestingLevel--;
				continue;
			}
		}

		ClassData->bObjectInitializerConstructorDeclared = ClassData->bObjectInitializerConstructorDeclared || (bOICtor && bIsRef && bIsConst);
		ClassData->bCustomVTableHelperConstructorDeclared = ClassData->bCustomVTableHelperConstructorDeclared || (bVTCtor && bIsRef);
	}

	ClassData->bConstructorDeclared = ClassData->bConstructorDeclared || !bVTCtor;

	// Optionally match semicolon.
	if (!MatchSymbol(TEXT(";")))
	{
		// If not matched a semicolon, this is inline constructor definition. We have to skip it.
		UngetToken(Token); // Resets input stream to the initial token.
		GetToken(Token); // Re-gets the initial token to start constructor definition skip.
		return SkipDeclaration(Token);
	}

	return true;
}

<<<<<<< HEAD
=======
void FHeaderParser::SkipDeprecatedMacroIfNecessary()
{
	FToken MacroToken;
	if (!GetToken(MacroToken))
	{
		return;
	}

	if (MacroToken.TokenType != TOKEN_Identifier || (FCString::Stricmp(MacroToken.Identifier, TEXT("DEPRECATED")) != 0 && FCString::Stricmp(MacroToken.Identifier, TEXT("UE_DEPRECATED")) != 0))
	{
		UngetToken(MacroToken);
		return;
	}

	FString ErrorScope = FString::Printf(TEXT("%s macro"), MacroToken.Identifier);

	RequireSymbol(TEXT("("), *ErrorScope);

	FToken Token;
	if (GetToken(Token) && (Token.Type != CPT_Float || Token.TokenType != TOKEN_Const))
	{
		FError::Throwf(TEXT("Expected engine version in %s macro"), MacroToken.Identifier);
	}

	RequireSymbol(TEXT(","), *ErrorScope);
	if (GetToken(Token) && (Token.Type != CPT_String || Token.TokenType != TOKEN_Const))
	{
		FError::Throwf(TEXT("Expected deprecation message in %s macro"), MacroToken.Identifier);
	}

	RequireSymbol(TEXT(")"), *ErrorScope);
}

>>>>>>> 2c6cc5c9
void FHeaderParser::CompileVersionDeclaration(UStruct* Struct)
{
	FUnrealSourceFile* CurrentSourceFilePtr = GetCurrentSourceFile();
	TSharedRef<FUnrealSourceFile> CurrentSrcFile = CurrentSourceFilePtr->AsShared();
	// Do nothing if we're at the end of file.
	FToken Token;
	if (!GetToken(Token, true, ESymbolParseOption::Normal))
	{
		return;
	}

	// Default version based on config file.
	EGeneratedCodeVersion Version = DefaultGeneratedCodeVersion;

	// Overwrite with module-specific value if one was specified.
	if (CurrentlyParsedModule->GeneratedCodeVersion != EGeneratedCodeVersion::None)
	{
		Version = CurrentlyParsedModule->GeneratedCodeVersion;
	}

	if (Token.TokenType == ETokenType::TOKEN_Symbol
		&& !FCString::Stricmp(Token.Identifier, TEXT(")")))
	{
		CurrentSrcFile->GetGeneratedCodeVersions().FindOrAdd(Struct) = Version;
		UngetToken(Token);
		return;
	}

	// Overwrite with version specified by macro.
	Version = ToGeneratedCodeVersion(Token.Identifier);

	CurrentSrcFile->GetGeneratedCodeVersions().FindOrAdd(Struct) = Version;
}

void FHeaderParser::ResetClassData()
{
	UClass* CurrentClass = GetCurrentClass();
	CurrentClass->PropertiesSize = 0;

	// Set class flags and within.
	CurrentClass->ClassFlags &= ~CLASS_RecompilerClear;

	UClass* SuperClass = CurrentClass->GetSuperClass();
	if (SuperClass != NULL)
	{
		CurrentClass->ClassFlags |= (SuperClass->ClassFlags) & CLASS_ScriptInherit;
		CurrentClass->ClassConfigName = SuperClass->ClassConfigName;
		check(SuperClass->ClassWithin);
		if (CurrentClass->ClassWithin == nullptr)
		{
			CurrentClass->ClassWithin = SuperClass->ClassWithin;
		}

		// Copy special categories from parent
		if (SuperClass->HasMetaData(TEXT("HideCategories")))
		{
			CurrentClass->SetMetaData(TEXT("HideCategories"), *SuperClass->GetMetaData("HideCategories"));
		}
		if (SuperClass->HasMetaData(TEXT("ShowCategories")))
		{
			CurrentClass->SetMetaData(TEXT("ShowCategories"), *SuperClass->GetMetaData("ShowCategories"));
		}
		if (SuperClass->HasMetaData(TEXT("HideFunctions")))
		{
			CurrentClass->SetMetaData(TEXT("HideFunctions"), *SuperClass->GetMetaData("HideFunctions"));
		}
		if (SuperClass->HasMetaData(TEXT("AutoExpandCategories")))
		{
			CurrentClass->SetMetaData(TEXT("AutoExpandCategories"), *SuperClass->GetMetaData("AutoExpandCategories"));
		}
		if (SuperClass->HasMetaData(TEXT("AutoCollapseCategories")))
		{
			CurrentClass->SetMetaData(TEXT("AutoCollapseCategories"), *SuperClass->GetMetaData("AutoCollapseCategories"));
		}
	}

	check(CurrentClass->ClassWithin);
}

void FHeaderParser::PostPopNestClass(UClass* CurrentClass)
{
	// Validate all the rep notify events here, to make sure they're implemented
	VerifyPropertyMarkups(CurrentClass);

	// Iterate over all the interfaces we claim to implement
	for (FImplementedInterface& Impl : CurrentClass->Interfaces)
	{
		// And their super-classes
		for (UClass* Interface = Impl.Class; Interface; Interface = Interface->GetSuperClass())
		{
			// If this interface is a common ancestor, skip it
			if (CurrentClass->IsChildOf(Interface))
			{
				continue;
			}

			// So iterate over all functions this interface declares
			for (UFunction* InterfaceFunction : TFieldRange<UFunction>(Interface, EFieldIteratorFlags::ExcludeSuper))
			{
				bool Implemented = false;

				// And try to find one that matches
				for (UFunction* ClassFunction : TFieldRange<UFunction>(CurrentClass))
				{
					if (ClassFunction->GetFName() != InterfaceFunction->GetFName())
					{
						continue;
					}

					if ((InterfaceFunction->FunctionFlags & FUNC_Event) && !(ClassFunction->FunctionFlags & FUNC_Event))
					{
						FError::Throwf(TEXT("Implementation of function '%s::%s' must be declared as 'event' to match declaration in interface '%s'"), *ClassFunction->GetOuter()->GetName(), *ClassFunction->GetName(), *Interface->GetName());
					}

					if ((InterfaceFunction->FunctionFlags & FUNC_Delegate) && !(ClassFunction->FunctionFlags & FUNC_Delegate))
					{
						FError::Throwf(TEXT("Implementation of function '%s::%s' must be declared as 'delegate' to match declaration in interface '%s'"), *ClassFunction->GetOuter()->GetName(), *ClassFunction->GetName(), *Interface->GetName());
					}

					// Making sure all the parameters match up correctly
					Implemented = true;

					if (ClassFunction->NumParms != InterfaceFunction->NumParms)
					{
						FError::Throwf(TEXT("Implementation of function '%s' conflicts with interface '%s' - different number of parameters (%i/%i)"), *InterfaceFunction->GetName(), *Interface->GetName(), ClassFunction->NumParms, InterfaceFunction->NumParms);
					}

					int32 Count = 0;
					for (TFieldIterator<UProperty> It1(InterfaceFunction), It2(ClassFunction); Count < ClassFunction->NumParms; ++It1, ++It2, Count++)
					{
						if (!FPropertyBase(*It1).MatchesType(FPropertyBase(*It2), 1))
						{
							if (It1->PropertyFlags & CPF_ReturnParm)
							{
								FError::Throwf(TEXT("Implementation of function '%s' conflicts only by return type with interface '%s'"), *InterfaceFunction->GetName(), *Interface->GetName());
							}
							else
							{
								FError::Throwf(TEXT("Implementation of function '%s' conflicts with interface '%s' - parameter %i '%s'"), *InterfaceFunction->GetName(), *Interface->GetName(), Count, *It1->GetName());
							}
						}
					}
				}

				// Delegate signature functions are simple stubs and aren't required to be implemented (they are not callable)
				if (InterfaceFunction->FunctionFlags & FUNC_Delegate)
				{
					Implemented = true;
				}

				// Verify that if this has blueprint-callable functions that are not implementable events, we've implemented them as a UFunction in the target class
				if (!Implemented
					&& !Interface->HasMetaData(TEXT("CannotImplementInterfaceInBlueprint"))  // FBlueprintMetadata::MD_CannotImplementInterfaceInBlueprint
					&& InterfaceFunction->HasAnyFunctionFlags(FUNC_BlueprintCallable)
					&& !InterfaceFunction->HasAnyFunctionFlags(FUNC_BlueprintEvent))
				{
					FError::Throwf(TEXT("Missing UFunction implementation of function '%s' from interface '%s'.  This function needs a UFUNCTION() declaration."), *InterfaceFunction->GetName(), *Interface->GetName());
				}
			}
		}
	}
}

void FHeaderParser::PostPopFunctionDeclaration(FClasses& AllClasses, UFunction* PoppedFunction)
{
	//@TODO: UCREMOVAL: Move this code to occur at delegate var declaration, and force delegates to be declared before variables that use them
	if (!GetCurrentScope()->IsFileScope() && GetCurrentClassData()->ContainsDelegates())
	{
		// now validate all delegate variables declared in the class
		TMap<FName, UFunction*> DelegateCache;
		FixupDelegateProperties(AllClasses, PoppedFunction, *GetCurrentScope(), DelegateCache);
	}
}

void FHeaderParser::PostPopNestInterface(FClasses& AllClasses, UClass* CurrentInterface)
{
	FClassMetaData* ClassData = GScriptHelper.FindClassData(CurrentInterface);
	check(ClassData);
	if (ClassData->ContainsDelegates())
	{
		TMap<FName, UFunction*> DelegateCache;
		FixupDelegateProperties(AllClasses, CurrentInterface, FScope::GetTypeScope(ExactCast<UClass>(CurrentInterface)).Get(), DelegateCache);
	}
}

template <class TFunctionType>
TFunctionType* CreateFunctionImpl(const FFuncInfo& FuncInfo, UObject* Outer, FScope* CurrentScope)
{
	// Allocate local property frame, push nesting level and verify
	// uniqueness at this scope level.
	{
		auto TypeIterator = CurrentScope->GetTypeIterator();
		while (TypeIterator.MoveNext())
		{
			UField* Type = *TypeIterator;
			if (Type->GetFName() == FuncInfo.Function.Identifier)
			{
				FError::Throwf(TEXT("'%s' conflicts with '%s'"), FuncInfo.Function.Identifier, *Type->GetFullName());
			}
		}
	}

	TFunctionType* Function = new(EC_InternalUseOnlyConstructor, Outer, FuncInfo.Function.Identifier, RF_Public) TFunctionType(FObjectInitializer(), nullptr);
	Function->ReturnValueOffset = MAX_uint16;
	Function->FirstPropertyToInit = nullptr;

	if (!CurrentScope->IsFileScope())
	{
		UStruct* Struct = ((FStructScope*)CurrentScope)->GetStruct();

		Function->Next = Struct->Children;
		Struct->Children = Function;
	}

	return Function;
}

UFunction* FHeaderParser::CreateFunction(const FFuncInfo &FuncInfo) const
{
	return CreateFunctionImpl<UFunction>(FuncInfo, GetCurrentClass(), GetCurrentScope());
}

UDelegateFunction* FHeaderParser::CreateDelegateFunction(const FFuncInfo &FuncInfo) const
{
	FFileScope* CurrentFileScope = GetCurrentFileScope();
	FUnrealSourceFile* LocSourceFile = CurrentFileScope ? CurrentFileScope->GetSourceFile() : nullptr;
	UObject* CurrentPackage = LocSourceFile ? LocSourceFile->GetPackage() : nullptr;
	return CreateFunctionImpl<UDelegateFunction>(FuncInfo, IsInAClass() ? (UObject*)GetCurrentClass() : CurrentPackage, GetCurrentScope());
}<|MERGE_RESOLUTION|>--- conflicted
+++ resolved
@@ -1137,26 +1137,35 @@
 
 	void SkipDeprecatedMacroIfNecessary(FBaseParser& Parser)
 	{
-		if (!Parser.MatchIdentifier(TEXT("DEPRECATED")))
+		FToken MacroToken;
+		if (!Parser.GetToken(MacroToken))
 		{
 			return;
 		}
 
+		if (MacroToken.TokenType != TOKEN_Identifier || (FCString::Stricmp(MacroToken.Identifier, TEXT("DEPRECATED")) != 0 && FCString::Stricmp(MacroToken.Identifier, TEXT("UE_DEPRECATED")) != 0))
+		{
+			Parser.UngetToken(MacroToken);
+			return;
+		}
+
+		FString ErrorScope = FString::Printf(TEXT("%s macro"), MacroToken.Identifier);
+
+		Parser.RequireSymbol(TEXT("("), *ErrorScope);
+
 		FToken Token;
-		// DEPRECATED(Version, "Message")
-		Parser.RequireSymbol(TEXT("("), TEXT("DEPRECATED macro"));
 		if (Parser.GetToken(Token) && (Token.Type != CPT_Float || Token.TokenType != TOKEN_Const))
 		{
-			FError::Throwf(TEXT("Expected engine version in DEPRECATED macro"));
-		}
-
-		Parser.RequireSymbol(TEXT(","), TEXT("DEPRECATED macro"));
+			FError::Throwf(TEXT("Expected engine version in %s macro"), MacroToken.Identifier);
+		}
+
+		Parser.RequireSymbol(TEXT(","), *ErrorScope);
 		if (Parser.GetToken(Token) && (Token.Type != CPT_String || Token.TokenType != TOKEN_Const))
 		{
-			FError::Throwf(TEXT("Expected deprecation message in DEPRECATED macro"));
-		}
-
-		Parser.RequireSymbol(TEXT(")"), TEXT("DEPRECATED macro"));
+			FError::Throwf(TEXT("Expected deprecation message in %s macro"), MacroToken.Identifier);
+		}
+
+		Parser.RequireSymbol(TEXT(")"), *ErrorScope);
 	}
 }
 
@@ -9214,42 +9223,6 @@
 	return true;
 }
 
-<<<<<<< HEAD
-=======
-void FHeaderParser::SkipDeprecatedMacroIfNecessary()
-{
-	FToken MacroToken;
-	if (!GetToken(MacroToken))
-	{
-		return;
-	}
-
-	if (MacroToken.TokenType != TOKEN_Identifier || (FCString::Stricmp(MacroToken.Identifier, TEXT("DEPRECATED")) != 0 && FCString::Stricmp(MacroToken.Identifier, TEXT("UE_DEPRECATED")) != 0))
-	{
-		UngetToken(MacroToken);
-		return;
-	}
-
-	FString ErrorScope = FString::Printf(TEXT("%s macro"), MacroToken.Identifier);
-
-	RequireSymbol(TEXT("("), *ErrorScope);
-
-	FToken Token;
-	if (GetToken(Token) && (Token.Type != CPT_Float || Token.TokenType != TOKEN_Const))
-	{
-		FError::Throwf(TEXT("Expected engine version in %s macro"), MacroToken.Identifier);
-	}
-
-	RequireSymbol(TEXT(","), *ErrorScope);
-	if (GetToken(Token) && (Token.Type != CPT_String || Token.TokenType != TOKEN_Const))
-	{
-		FError::Throwf(TEXT("Expected deprecation message in %s macro"), MacroToken.Identifier);
-	}
-
-	RequireSymbol(TEXT(")"), *ErrorScope);
-}
-
->>>>>>> 2c6cc5c9
 void FHeaderParser::CompileVersionDeclaration(UStruct* Struct)
 {
 	FUnrealSourceFile* CurrentSourceFilePtr = GetCurrentSourceFile();
