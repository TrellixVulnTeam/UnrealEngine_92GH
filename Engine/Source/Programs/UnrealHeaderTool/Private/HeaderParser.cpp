--- conflicted
+++ resolved
@@ -740,13 +740,8 @@
 					TArray<FString> RawGroupings;
 					InValue.ParseIntoArray(RawGroupings, TEXT(","), false);
 
-<<<<<<< HEAD
-					FProperty* FirstInput = nullptr;
+					FUnrealPropertyDefinitionInfo* FirstInputDef = nullptr;
 					for (FString& RawGroup : RawGroupings)
-=======
-					FUnrealPropertyDefinitionInfo* FirstInputDef = nullptr;
-					for (const FString& RawGroup : RawGroupings)
->>>>>>> d3d3873d
 					{
 						RawGroup.TrimStartAndEndInline();
 
