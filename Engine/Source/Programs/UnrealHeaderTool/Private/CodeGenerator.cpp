--- conflicted
+++ resolved
@@ -3622,6 +3622,7 @@
 	const FString& SingletonName = GetSingletonName(Struct, OutReferenceGatherers.UniqueCrossModuleReferences);
 	const FString ChoppedSingletonName = SingletonName.LeftChop(2);
 
+	const FString RigVMParameterPrefix = TEXT("const FName& RigVMOperatorName, int32 RigVMOperatorIndex");
 	TArray<FString> RigVMVirtualFuncProlog, RigVMStubProlog;
 
 	// for RigVM methods we need to generated a macro used for implementing the static method
@@ -3630,14 +3631,9 @@
 	const FRigVMStructInfo* StructRigVMInfo = FHeaderParser::StructRigVMMap.Find(Struct);
 	if(StructRigVMInfo)
 	{
-		RigVMStubProlog.Add(FString::Printf(TEXT("ensure(RigVMOperands.Num() == %d);"), StructRigVMInfo->Members.Num()));
-		for (int32 ParameterIndex = 0; ParameterIndex < StructRigVMInfo->Members.Num(); ParameterIndex++)
-		{
-			const FRigVMParameter& Parameter = StructRigVMInfo->Members[ParameterIndex];
-			RigVMStubProlog.Add(FString::Printf(TEXT("const FRigVMOperand& %s_Operand = RigVMOperands[%d];"), *Parameter.Name, ParameterIndex));
-		}
-		RigVMStubProlog.Add(FString());
-
+		//RigVMStubProlog.Add(FString::Printf(TEXT("ensure(RigVMOperandMemory.Num() == %d);"), StructRigVMInfo->Members.Num()));
+
+		int32 OperandIndex = 0;
 		for (int32 ParameterIndex = 0; ParameterIndex < StructRigVMInfo->Members.Num(); ParameterIndex++)
 		{
 			const FRigVMParameter& Parameter = StructRigVMInfo->Members[ParameterIndex];
@@ -3645,7 +3641,7 @@
 			{
 				if (Parameter.IsArray() && !Parameter.IsConst() && !Parameter.MaxArraySize.IsEmpty())
 				{
-					RigVMVirtualFuncProlog.Add(FString::Printf(TEXT("%s.SetNumUninitialized( %s );"), *Parameter.Name, *Parameter.MaxArraySize));
+					RigVMVirtualFuncProlog.Add(FString::Printf(TEXT("%s.SetNum( %s );"), *Parameter.Name, *Parameter.MaxArraySize));
 				}
 				RigVMVirtualFuncProlog.Add(FString::Printf(TEXT("%s %s(%s);"), *Parameter.CastType, *Parameter.CastName, *Parameter.Name));
 			}
@@ -3653,25 +3649,38 @@
 			FString VariableType;
 			FString ExtractedType;
 			const FString& ParamTypeOriginal = Parameter.TypeOriginal(true);
+			const FString& ParamNameOriginal = Parameter.NameOriginal(false);
+
 			if (ParamTypeOriginal.StartsWith(TEXT("TArrayView"), ESearchCase::CaseSensitive))
 			{
 				ExtractedType = Parameter.ExtendedType().LeftChop(1).RightChop(1);
 				VariableType = ParamTypeOriginal;
+				
+				RigVMStubProlog.Add(FString::Printf(TEXT("%s %s = TArrayView<%s>((%s*)RigVMOperandMemory[%d], reinterpret_cast<uint64>(RigVMOperandMemory[%d]));"),
+					*VariableType,
+					*ParamNameOriginal,
+					*ExtractedType,
+					*ExtractedType,
+					OperandIndex,
+					OperandIndex + 1));
+
+				OperandIndex += 2;
 			}
 			else
 			{
 				VariableType = Parameter.TypeVariableRef(true);
 				ExtractedType = Parameter.TypeOriginal();
-			}
-
-			const FString& ParamNameOriginal = Parameter.NameOriginal(false);
-			RigVMStubProlog.Add(FString::Printf(TEXT("%s %s = RigVMMemoryContainer[%s_Operand.GetContainerIndex()]->%s<%s>(%s_Operand, true);"),
-				*VariableType,
-				*ParamNameOriginal,
-				*ParamNameOriginal,
-				*Parameter.Getter,
-				*ExtractedType,
-				*ParamNameOriginal));
+				
+				FString ParameterCast = FString::Printf(TEXT("*(%s*)"), *ExtractedType);
+
+				RigVMStubProlog.Add(FString::Printf(TEXT("%s %s = %sRigVMOperandMemory[%d];"),
+					*VariableType,
+					*ParamNameOriginal,
+					*ParameterCast,
+					OperandIndex));
+
+				OperandIndex++;
+			}
 		}
 
 		FString StructMembers = StructRigVMInfo->Members.Declarations(false, TEXT(", \\\r\n\t\t"), true, false);
@@ -3680,67 +3689,9 @@
 		for (const FRigVMMethodInfo& MethodInfo : StructRigVMInfo->Methods)
 		{
 			FString ParameterSuffix = MethodInfo.Parameters.Declarations(true, TEXT(", \\\r\n\t\t"));
+			FString RigVMParameterPrefix2 = RigVMParameterPrefix + FString((StructMembers.IsEmpty() && ParameterSuffix.IsEmpty()) ? TEXT("") : TEXT(", \\\r\n\t\t"));
 			OutGeneratedHeaderText.Logf(TEXT("#define %s_%s() \\\r\n"), *StructNameCPP, *MethodInfo.Name);
-			OutGeneratedHeaderText.Logf(TEXT("\t%s %s::Static%s( \\\r\n\t\t%s%s \\\r\n\t)\n"), *MethodInfo.ReturnType, *StructNameCPP, *MethodInfo.Name, *StructMembers, *ParameterSuffix);
-		}
-		OutGeneratedHeaderText.Log(TEXT("\n"));
-	}
-
-	FString RigVMMacroPrefix(StructNameCPP);
-	RigVMMacroPrefix = FString::Printf(TEXT("UE_%s"), *RigVMMacroPrefix.Mid(1));
-	TArray<FString> RigVMVirtualFuncProlog, RigVMStubProlog;
-
-	// for RigVM methods we need to generated a macro used for implementing the static method
-	// and prepare two prologs: one for the virtual function implementation, and one for the stub
-	// invoking the static method.
-	const FRigVMStructInfo* StructRigVMInfo = FHeaderParser::StructRigVMMap.Find(Struct);
-	if(StructRigVMInfo)
-	{
-		RigVMStubProlog.Add(FString::Printf(TEXT("ensure(RigVMArguments.Num() == %d);"), StructRigVMInfo->Members.Num()));
-		for (int32 ParameterIndex = 0; ParameterIndex < StructRigVMInfo->Members.Num(); ParameterIndex++)
-		{
-			const FRigVMParameter& Parameter = StructRigVMInfo->Members[ParameterIndex];
-			RigVMStubProlog.Add(FString::Printf(TEXT("const FRigVMArgument& %s_Arg = RigVMArguments[%d];"), *Parameter.Name, ParameterIndex));
-		}
-		RigVMStubProlog.Add(FString());
-
-		for (int32 ParameterIndex = 0; ParameterIndex < StructRigVMInfo->Members.Num(); ParameterIndex++)
-		{
-			const FRigVMParameter& Parameter = StructRigVMInfo->Members[ParameterIndex];
-			if(Parameter.RequiresCast())
-			{
-				if (Parameter.IsArray() && !Parameter.IsConst() && !Parameter.MaxArraySize.IsEmpty())
-				{
-					RigVMVirtualFuncProlog.Add(FString::Printf(TEXT("%s.SetNumUninitialized( %s );"), *Parameter.Name, *Parameter.MaxArraySize));
-				}
-				RigVMVirtualFuncProlog.Add(FString::Printf(TEXT("%s %s(%s);"), *Parameter.CastType, *Parameter.CastName, *Parameter.Name));
-			}
-
-			FString VariableType = Parameter.TypeVariableRef(true);
-			FString ExtractedType = Parameter.TypeOriginal();
-			if (Parameter.TypeOriginal(true).StartsWith(TEXT("TArrayView")))
-			{
-				ExtractedType = Parameter.ExtendedType().LeftChop(1).RightChop(1);
-				VariableType = Parameter.TypeOriginal(true);
-			}
-
-			RigVMStubProlog.Add(FString::Printf(TEXT("%s %s = RigVMMemoryContainer[%s_Arg.GetContainerIndex()]->%s<%s>(%s_Arg.GetRegisterIndex(), true);"),
-				*VariableType,
-				*Parameter.NameOriginal(false),
-				*Parameter.NameOriginal(false),
-				*Parameter.Getter,
-				*ExtractedType,
-				*Parameter.NameOriginal(false)));
-		}
-
-		FString StructMembers = StructRigVMInfo->Members.Declarations(false, TEXT(", \\\r\n\t\t"), true, false);
-
-		OutGeneratedHeaderText.Log(TEXT("\n"));
-		for (const FRigVMMethodInfo& MethodInfo : StructRigVMInfo->Methods)
-		{
-			FString ParameterSuffix = MethodInfo.Parameters.Declarations(true, TEXT(", \\\r\n\t\t"));
-			OutGeneratedHeaderText.Logf(TEXT("#define %s_%s() \\\r\n"), StructNameCPP, *MethodInfo.Name);
-			OutGeneratedHeaderText.Logf(TEXT("\t%s %s::Static%s( \\\r\n\t\t%s%s \\\r\n\t)\n"), *MethodInfo.ReturnType, StructNameCPP, *MethodInfo.Name, *StructMembers, *ParameterSuffix);
+			OutGeneratedHeaderText.Logf(TEXT("\t%s %s::Static%s( \\\r\n\t\t%s%s%s \\\r\n\t)\n"), *MethodInfo.ReturnType, *StructNameCPP, *MethodInfo.Name, *RigVMParameterPrefix2, *StructMembers, *ParameterSuffix);
 		}
 		OutGeneratedHeaderText.Log(TEXT("\n"));
 	}
@@ -3764,25 +3715,54 @@
 			FString StructMembers = StructRigVMInfo->Members.Declarations(false, TEXT(",\r\n\t\t"), true, false);
 			for (const FRigVMMethodInfo& MethodInfo : StructRigVMInfo->Methods)
 			{
+				FString StructMembersForStub = StructRigVMInfo->Members.Names(false, TEXT(",\r\n\t\t\t"), false);
 				FString ParameterSuffix = MethodInfo.Parameters.Declarations(true, TEXT(",\r\n\t\t"));
-				RigVMMethodsDeclarations += FString::Printf(TEXT("\tstatic %s Static%s(\r\n\t\t%s%s\r\n\t);\r\n"), *MethodInfo.ReturnType, *MethodInfo.Name, *StructMembers, *ParameterSuffix);
-<<<<<<< HEAD
-				RigVMMethodsDeclarations += FString::Printf(TEXT("\tstatic %s RigVM%s(\r\n\t\tconst FRigVMOperandArray& RigVMOperands,\r\n\t\tFRigVMMemoryContainerPtrArray& RigVMMemoryContainer,\r\n\t\tconst FRigVMUserDataArray& RigVMUserData\r\n\t);\r\n"), *MethodInfo.ReturnType, *MethodInfo.Name);
+				FString ParameterNamesSuffix = MethodInfo.Parameters.Names(true, TEXT(",\r\n\t\t\t"));
+				FString RigVMParameterPrefix2 = RigVMParameterPrefix + FString((StructMembers.IsEmpty() && ParameterSuffix.IsEmpty()) ? TEXT("") : TEXT(",\r\n\t\t"));
+				FString RigVMParameterPrefix4 = FString(TEXT("RigVMOperatorName,\r\n\t\t\tRigVMOperatorIndex")) + FString((StructMembersForStub.IsEmpty() && ParameterSuffix.IsEmpty()) ? TEXT("") : TEXT(",\r\n\t\t\t"));
+
+				RigVMMethodsDeclarations += FString::Printf(TEXT("\tstatic %s Static%s(\r\n\t\t%s%s%s\r\n\t);\r\n"), *MethodInfo.ReturnType, *MethodInfo.Name, *RigVMParameterPrefix2, *StructMembers, *ParameterSuffix);
+				RigVMMethodsDeclarations += FString::Printf(TEXT("\tFORCEINLINE static %s RigVM%s(\r\n\t\t%s,\r\n\t\tFRigVMOperandMemory RigVMOperandMemory,\r\n\t\tconst FRigVMUserDataArray& RigVMUserData\r\n\t)\r\n"), *MethodInfo.ReturnType, *MethodInfo.Name, *RigVMParameterPrefix);
+				RigVMMethodsDeclarations += FString::Printf(TEXT("\t{\r\n"));
+
+				// implement inline stub method body
+				if (MethodInfo.Parameters.Num() > 0)
+				{
+					//RigVMMethodsDeclarations += FString::Printf(TEXT("\t\tensure(RigVMUserData.Num() == %d);\r\n"), MethodInfo.Parameters.Num());
+					for (int32 ParameterIndex = 0; ParameterIndex < MethodInfo.Parameters.Num(); ParameterIndex++)
+					{
+						const FRigVMParameter& Parameter = MethodInfo.Parameters[ParameterIndex];
+						RigVMMethodsDeclarations += FString::Printf(TEXT("\t\t%s = *(%s*)RigVMUserData[%d];\r\n"), *Parameter.Declaration(), *Parameter.TypeNoRef(), ParameterIndex);
+					}
+					RigVMMethodsDeclarations += FString::Printf(TEXT("\t\t\r\n"));
+				}
+
+				if (RigVMStubProlog.Num() > 0)
+				{
+					for (const FString& RigVMStubPrologLine : RigVMStubProlog)
+					{
+						RigVMMethodsDeclarations += FString::Printf(TEXT("\t\t%s\r\n"), *RigVMStubPrologLine);
+					}
+					RigVMMethodsDeclarations += FString::Printf(TEXT("\t\t\r\n"));
+				}
+
+				RigVMMethodsDeclarations += FString::Printf(TEXT("\t\t%sStatic%s(\r\n\t\t\t%s%s%s\r\n\t\t);\r\n"), *MethodInfo.ReturnPrefix(), *MethodInfo.Name, *RigVMParameterPrefix4, *StructMembersForStub, *ParameterNamesSuffix);
+				RigVMMethodsDeclarations += FString::Printf(TEXT("\t}\r\n"));
+			}
+
+			for (const FRigVMParameter& StructMember : StructRigVMInfo->Members)
+			{
+				if (!StructMember.MaxArraySize.IsEmpty())
+				{
+					RigVMMethodsDeclarations += TEXT("\tvirtual int32 GetMaxArraySize(const FName& InMemberName, const FRigVMUserDataArray& RigVMUserData) override;\r\n");
+					break;
+				}
 			}
 		}
 
 		const FString SuperTypedef = BaseStruct ? FString::Printf(TEXT("\ttypedef %s Super;\r\n"), *FNameLookupCPP::GetNameCPP(BaseStruct)) : FString();
 
 		FString CombinedLine = FString::Printf(TEXT("%s%s%s%s%s"), *FriendLine, *StaticClassLine, *RigVMMethodsDeclarations, *PrivatePropertiesOffset, *SuperTypedef);
-=======
-				RigVMMethodsDeclarations += FString::Printf(TEXT("\tstatic %s RigVM%s(\r\n\t\tconst FRigVMArgumentArray& RigVMArguments,\r\n\t\tFRigVMMemoryContainerPtrArray& RigVMMemoryContainer,\r\n\t\tconst FRigVMUserDataArray& RigVMUserData\r\n\t);\r\n"), *MethodInfo.ReturnType, *MethodInfo.Name);
-			}
-		}
-
-		const FString SuperTypedef = BaseStruct ? FString::Printf(TEXT("\ttypedef %s Super;\r\n"), NameLookupCPP.GetNameCPP(BaseStruct)) : FString();
-
-		const FString CombinedLine = FriendLine + StaticClassLine + RigVMMethodsDeclarations + PrivatePropertiesOffset + SuperTypedef;
->>>>>>> 5c11fd8e
 		const FString MacroName = SourceFile.GetGeneratedBodyMacroName(Struct->StructMacroDeclaredLineNumber);
 
 		const FString Macroized = Macroize(*MacroName, MoveTemp(CombinedLine));
@@ -3818,19 +3798,8 @@
 		{
 			for (const FRigVMMethodInfo& MethodInfo : StructRigVMInfo->Methods)
 			{
-				Out.Logf(TEXT("\t\tFRigVMRegistry::Get().Register(TEXT(\"%s::%s\"), &%s::RigVM%s);\r\n"),
+				Out.Logf(TEXT("\t\tFRigVMRegistry::Get().Register(TEXT(\"%s::%s\"), &%s::RigVM%s, Singleton);\r\n"),
 					*StructNameCPP, *MethodInfo.Name, *StructNameCPP, *MethodInfo.Name);
-			}
-		}
-
-		// if this struct has RigVM methods - we need to register the method to our central
-		// registry on construction of the static struct
-		if (StructRigVMInfo)
-		{
-			for (const FRigVMMethodInfo& MethodInfo : StructRigVMInfo->Methods)
-			{
-				Out.Logf(TEXT("\t\tFRigVMRegistry::Get().Register(TEXT(\"%s::%s\"), &%s::RigVM%s);\r\n"),
-					StructNameCPP, *MethodInfo.Name, StructNameCPP, *MethodInfo.Name);
 			}
 		}
 
@@ -4018,7 +3987,6 @@
 	if (StructRigVMInfo)
 	{
 		FString StructMembersForVirtualFunc = StructRigVMInfo->Members.Names(false, TEXT(",\r\n\t\t"), true);
-		FString StructMembersForStub = StructRigVMInfo->Members.Names(false, TEXT(",\r\n\t\t"), false);
 
 		for (const FRigVMMethodInfo& MethodInfo : StructRigVMInfo->Methods)
 		{
@@ -4026,13 +3994,11 @@
 
 			FString ParameterDeclaration = MethodInfo.Parameters.Declarations(false, TEXT(",\r\n\t\t"));
 			FString ParameterSuffix = MethodInfo.Parameters.Names(true, TEXT(",\r\n\t\t"));
+			FString RigVMParameterPrefix2 = RigVMParameterPrefix + FString((StructMembersForVirtualFunc.IsEmpty() && ParameterSuffix.IsEmpty()) ? TEXT("") : TEXT(",\r\n\t\t"));
+			FString RigVMParameterPrefix3 = FString(TEXT("NAME_None,\r\n\t\tINDEX_NONE")) + FString((StructMembersForVirtualFunc.IsEmpty() && ParameterSuffix.IsEmpty()) ? TEXT("") : TEXT(",\r\n\t\t"));
 
 			// implement the virtual function body.
-<<<<<<< HEAD
 			Out.Logf(TEXT("%s %s::%s(%s)\r\n"), *MethodInfo.ReturnType, *StructNameCPP, *MethodInfo.Name, *ParameterDeclaration);
-=======
-			Out.Logf(TEXT("%s %s::%s(%s)\r\n"), *MethodInfo.ReturnType, StructNameCPP, *MethodInfo.Name, *ParameterDeclaration);
->>>>>>> 5c11fd8e
 			Out.Log(TEXT("{\r\n"));
 
 			if(RigVMVirtualFuncProlog.Num() > 0)
@@ -4044,44 +4010,39 @@
 				Out.Log(TEXT("\t\r\n"));
 			}
 
-			Out.Logf(TEXT("    %sStatic%s(\r\n\t\t%s%s\r\n\t);\n"), *MethodInfo.ReturnPrefix(), *MethodInfo.Name, *StructMembersForVirtualFunc, *ParameterSuffix);
+			Out.Logf(TEXT("    %sStatic%s(\r\n\t\t%s%s%s\r\n\t);\n"), *MethodInfo.ReturnPrefix(), *MethodInfo.Name, *RigVMParameterPrefix3, *StructMembersForVirtualFunc, *ParameterSuffix);
 			Out.Log(TEXT("}\r\n"));
-
-			Out.Log(TEXT("\r\n"));
-
-			// implement stub method body
-<<<<<<< HEAD
-			Out.Logf(TEXT("%s %s::RigVM%s(const FRigVMOperandArray& RigVMOperands, FRigVMMemoryContainerPtrArray& RigVMMemoryContainer, const FRigVMUserDataArray& RigVMUserData)\r\n"), *MethodInfo.ReturnType, *StructNameCPP, *MethodInfo.Name);
-=======
-			Out.Logf(TEXT("%s %s::RigVM%s(const FRigVMArgumentArray& RigVMArguments, FRigVMMemoryContainerPtrArray& RigVMMemoryContainer, const FRigVMUserDataArray& RigVMUserData)\r\n"), *MethodInfo.ReturnType, StructNameCPP, *MethodInfo.Name);
->>>>>>> 5c11fd8e
+		}
+
+		Out.Log(TEXT("\r\n"));
+
+		bool bHasGetMaxArraySize = false;
+		for (const FRigVMParameter& StructMember : StructRigVMInfo->Members)
+		{
+			if (!StructMember.MaxArraySize.IsEmpty())
+			{
+				bHasGetMaxArraySize = true;
+				break;
+			}
+		}
+
+		if (bHasGetMaxArraySize)
+		{
+			Out.Logf(TEXT("int32 %s::GetMaxArraySize(const FName& InMemberName, const FRigVMUserDataArray& RigVMUserData)\r\n"), *StructNameCPP);
 			Out.Log(TEXT("{\r\n"));
-
-			if (MethodInfo.Parameters.Num() > 0)
-			{
-				Out.Logf(TEXT("\tensure(RigVMUserData.Num() == %d);\r\n"), MethodInfo.Parameters.Num());
-				for (int32 ParameterIndex = 0; ParameterIndex < MethodInfo.Parameters.Num(); ParameterIndex++)
+			for (const FRigVMParameter& StructMember : StructRigVMInfo->Members)
+			{
+				if (!StructMember.MaxArraySize.IsEmpty())
 				{
-					const FRigVMParameter& Parameter = MethodInfo.Parameters[ParameterIndex];
-					Out.Logf(TEXT("\t%s = *(%s*)RigVMUserData[%d];\r\n"), *Parameter.Declaration(), *Parameter.TypeNoRef(), ParameterIndex);
+					Out.Logf(TEXT("\tif(InMemberName == TEXT(\"%s\"))\r\n"), *StructMember.Name);
+					Out.Log(TEXT("\t{\r\n"));
+					Out.Logf(TEXT("\t\treturn %s;\r\n"), *StructMember.MaxArraySize);
+					Out.Log(TEXT("\t}\r\n"));
 				}
-				Out.Log(TEXT("\t\r\n"));
-			}
-
-			if(RigVMStubProlog.Num() > 0)
-			{
-				for (const FString& RigVMStubPrologLine : RigVMStubProlog)
-				{
-					Out.Logf(TEXT("\t%s\r\n"), *RigVMStubPrologLine);
-				}
-				Out.Log(TEXT("\t\r\n"));
-			}
-
-			Out.Logf(TEXT("\t%sStatic%s(\r\n\t\t%s%s\r\n\t);\r\n"), *MethodInfo.ReturnPrefix(), *MethodInfo.Name, *StructMembersForStub, *ParameterSuffix);
-			Out.Log(TEXT("}\r\n"));
-		}
-
-		Out.Log(TEXT("\r\n"));
+			}
+			Out.Log(TEXT("\treturn INDEX_NONE;\r\n"));
+			Out.Log(TEXT("}\r\n\r\n"));
+		}
 	}
 }
 
@@ -6212,7 +6173,6 @@
 			{
 				SCOPE_SECONDS_COUNTER_UHT(LoadHeaderContentFromFile);
 				if (!FFileHelper::LoadFileToString(RefHeader, *Ref))
-<<<<<<< HEAD
 				{
 					Message = FString::Printf(TEXT("********************************* %s appears to be a new generated file."), *CleanFilename);
 				}
@@ -6221,16 +6181,6 @@
 					if (FCString::Strcmp(NewHeaderContents, *RefHeader) != 0)
 					{
 						Message = FString::Printf(TEXT("********************************* %s has changed."), *CleanFilename);
-=======
-				{
-					Message = FString::Printf(TEXT("********************************* %s appears to be a new generated file."), *FPaths::GetCleanFilename(HeaderPath));
-				}
-				else
-				{
-					if (FCString::Strcmp(NewHeaderContents, *RefHeader) != 0)
-					{
-						Message = FString::Printf(TEXT("********************************* %s has changed."), *FPaths::GetCleanFilename(HeaderPath));
->>>>>>> 5c11fd8e
 					}
 				}
 			}
