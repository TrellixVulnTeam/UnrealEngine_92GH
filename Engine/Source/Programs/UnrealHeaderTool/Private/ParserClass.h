--- conflicted
+++ resolved
@@ -56,10 +56,6 @@
 	template <typename T>
 	static bool IsDynamic(const T* Field)
 	{
-<<<<<<< HEAD
-		static const FName NAME_ReplaceConverted(TEXT("ReplaceConverted"));
-=======
->>>>>>> fa8a8d0d
 		return Field->HasMetaData(NAME_ReplaceConverted);
 	}
 
@@ -68,31 +64,8 @@
 	static bool IsOwnedByDynamicType(const FField* Field);
 
 	/** Helper function to get the source replaced package name */
-<<<<<<< HEAD
-	template <typename T>
-	static FString GetTypePackageName(const T* Field)
-	{
-		static const FName NAME_ReplaceConverted(TEXT("ReplaceConverted"));
-		FString PackageName = Field->GetMetaData(NAME_ReplaceConverted);
-		if (PackageName.Len())
-		{
-			int32 ObjectDotIndex = INDEX_NONE;
-			// Strip the object name
-			if (PackageName.FindChar(TEXT('.'), ObjectDotIndex))
-			{
-				PackageName = PackageName.Mid(0, ObjectDotIndex);
-			}
-		}
-		else
-		{
-			PackageName = Field->GetOutermost()->GetName();
-		}
-		return PackageName;
-	}
-=======
 	static const FString& GetTypePackageName(const UField* Field);
 	static const FString& GetTypePackageName(const FField* Field);
 
 	static const FName NAME_ReplaceConverted;
->>>>>>> fa8a8d0d
 };