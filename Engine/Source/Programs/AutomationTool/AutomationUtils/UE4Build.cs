--- conflicted
+++ resolved
@@ -1,4 +1,4 @@
-// Copyright 1998-2019 Epic Games, Inc. All Rights Reserved.
+﻿// Copyright 1998-2019 Epic Games, Inc. All Rights Reserved.
 using System;
 using System.Collections.Generic;
 using System.Text;
@@ -370,7 +370,10 @@
 					Version.BranchName = Branch;
 					Version.BuildVersionString = Build;
 
-					VersionFileUpdater.MakeFileWriteable(BuildVersionFile.FullName);
+					if (File.Exists(BuildVersionFile.FullName))
+					{
+						VersionFileUpdater.MakeFileWriteable(BuildVersionFile.FullName);
+					}
 
 					Version.Write(BuildVersionFile);
 				}
@@ -444,6 +447,15 @@
 			/// Whether to clean this target. If not specified, the target will be cleaned if -Clean is on the command line.
 			/// </summary>
 			public bool? Clean;
+
+			/// <summary>
+			/// Format as string
+			/// </summary>
+			/// <returns></returns>
+			public override string ToString()
+			{
+				return string.Format("{0} {1} {2}", TargetName, Platform, Config);
+			}
 		}
 
 
@@ -1031,30 +1043,7 @@
 				AddBuildProductsForCSharpProj(CsProj);
 			}
 
-<<<<<<< HEAD
 			string XGEConsole = null;
-=======
-			foreach (var IOSDotNetProject in Agenda.IOSDotNetProjects)
-			{
-				string IOSCsProj = Path.Combine(CommandUtils.CmdEnv.LocalRoot, IOSDotNetProject);
-				CommandUtils.BuildCSharpProject(CommandUtils.CmdEnv, IOSCsProj);
-				AddIOSBuildProductsForCSharpProj(IOSCsProj);
-			}
-
-			foreach (var HTML5DotNetProject in Agenda.HTML5DotNetProjects)
-			{
-				string CsProj = Path.Combine(CommandUtils.CmdEnv.LocalRoot, HTML5DotNetProject);
-				CommandUtils.BuildCSharpProject(CommandUtils.CmdEnv, CsProj);
-				AddBuildProductsForCSharpProj(CsProj);
-			}
-
-			foreach (var File in Agenda.ExtraDotNetFiles)
-			{
-				AddBuildProductsForCSharpProj(Path.Combine(CommandUtils.CmdEnv.LocalRoot, File));
-			}
-
-			string XGEConsole = XGEConsoleExe();
->>>>>>> 271e2139
 			bool bDisableXGE = ParseParam("NoXGE") || InForceNoXGE;
 			bool bCanUseXGE = !bDisableXGE && PlatformExports.TryGetXgConsoleExecutable(out XGEConsole);
 
@@ -1165,11 +1154,7 @@
 			CommandUtils.LogSetProgress(InShowProgress, "Building...");
 			if (!ProcessXGEItems(XGEItems, XGETool, Args, TaskFilePath, InShowProgress))
 			{
-<<<<<<< HEAD
 				throw new UE4BuildException("{0} failed, retries not enabled:", XGETool);
-=======
-				throw new AutomationException("BUILD FAILED: {0} failed, retries not enabled:", XGETool);
->>>>>>> 271e2139
 			}
 		}
 
