﻿// Copyright 1998-2018 Epic Games, Inc. All Rights Reserved.
using System;
using System.IO;
using System.Net.Http;
using System.Text;
using AutomationTool;
using UnrealBuildTool;
using System.Threading.Tasks;
using System.Collections.Generic;
using System.Security.Cryptography;
using System.Text.RegularExpressions;
using Tools.DotNETCommon;

public class HTML5Platform : Platform
{
	// ini configurations
	static bool Compressed = false;
	static bool enableIndexedDB = false; // experimental for now...

	public HTML5Platform()
		: base(UnrealTargetPlatform.HTML5)
	{
	}

	public override void Package(ProjectParams Params, DeploymentContext SC, int WorkingCL)
	{
		LogInformation("Package {0}", Params.RawProjectPath);

		LogInformation("Setting Emscripten SDK for packaging..");
		HTML5SDKInfo.SetupEmscriptenTemp();
		HTML5SDKInfo.SetUpEmscriptenConfigFile();

		// ----------------------------------------
		// ini configurations
		ConfigHierarchy ConfigCache = UnrealBuildTool.ConfigCache.ReadHierarchy(ConfigHierarchyType.Engine, DirectoryReference.FromFile(Params.RawProjectPath), UnrealTargetPlatform.HTML5);

		// Debug and Development builds are not compressed to:
		// - speed up iteration times
		// - ensure (IndexedDB) data are not cached/used
		// Shipping builds "can be":
		// - compressed
		// - (IndexedDB) cached
		string ProjectConfiguration = Params.ClientConfigsToBuild[0].ToString();
		if (ProjectConfiguration == "Shipping")
		{
			ConfigCache.GetBool("/Script/HTML5PlatformEditor.HTML5TargetSettings", "Compressed", out Compressed);
			ConfigCache.GetBool("/Script/HTML5PlatformEditor.HTML5TargetSettings", "EnableIndexedDB", out enableIndexedDB);
		}
<<<<<<< HEAD
		LogInformation("HTML5Platform.Automation: TargetWebGL2 = "     + targetWebGL2    );
=======
>>>>>>> 8e4a36c9
		LogInformation("HTML5Platform.Automation: Compressed = "       + Compressed      );
		LogInformation("HTML5Platform.Automation: EnableIndexedDB = "  + enableIndexedDB );

		// ----------------------------------------
		// package directory
		string PackagePath = Path.Combine(Path.GetDirectoryName(Params.RawProjectPath.FullName), "Binaries", "HTML5");
		if (!Directory.Exists(PackagePath))
		{
			Directory.CreateDirectory(PackagePath);
		}
		string _ProjectNameExtra = ProjectConfiguration != "Development" ? "-HTML5-" + ProjectConfiguration : "";
		string _ProjectFullpath = Params.GetProjectExeForPlatform(UnrealTargetPlatform.HTML5).ToString();
		string _ProjectFilename = Path.GetFileNameWithoutExtension(_ProjectFullpath) + _ProjectNameExtra;
		string SrcUE4GameBasename = Path.Combine(Path.GetDirectoryName(_ProjectFullpath), _ProjectFilename);
		string UE4GameBasename = Path.Combine(PackagePath, _ProjectFilename);
		string ProjectBasename = Path.Combine(PackagePath, Params.ShortProjectName + _ProjectNameExtra);

		// ----------------------------------------
		// packaging
		if (HTMLPakAutomation.CanCreateMapPaks(Params))
		{
			HTMLPakAutomation PakAutomation = new HTMLPakAutomation(Params, SC);

			// Create Necessary Paks.
			PakAutomation.CreateEnginePak();
			PakAutomation.CreateGamePak();
			PakAutomation.CreateContentDirectoryPak();

			// Create Emscripten Package from Necessary Paks. - This will be the VFS.
			PakAutomation.CreateEmscriptenDataPackage(PackagePath, ProjectBasename + ".data");

			// Create All Map Paks which  will be downloaded on the fly.
			PakAutomation.CreateMapPak();

			// Create Delta Paks if setup.
			List<string> Paks = new List<string>();
			ConfigCache.GetArray("/Script/HTML5PlatformEditor.HTML5TargetSettings", "LevelTransitions", out Paks);

			if (Paks != null)
			{
				foreach (var Pak in Paks)
				{
					var Matched = Regex.Matches(Pak, "\"[^\"]+\"", RegexOptions.IgnoreCase);
					string MapFrom = Path.GetFileNameWithoutExtension(Matched[0].ToString().Replace("\"", ""));
					string MapTo = Path.GetFileNameWithoutExtension(Matched[1].ToString().Replace("\"", ""));
					PakAutomation.CreateDeltaMapPaks(MapFrom, MapTo);
				}
			}
		}
		else
		{
			// we need to operate in the root
			string PythonPath = HTML5SDKInfo.Python();
			string EmPackagerPath = HTML5SDKInfo.EmscriptenPackager();

			using (new ScopedEnvVar("EM_CONFIG", HTML5SDKInfo.DOT_EMSCRIPTEN))
			{
				using (new PushedDirectory(Path.Combine(Params.BaseStageDirectory, "HTML5")))
				{
					string CmdLine = string.Format("\"{0}\" \"{1}\" --preload . --js-output=\"{1}.js\" --no-heap-copy", EmPackagerPath, ProjectBasename + ".data");
					RunAndLog(CmdEnv, PythonPath, CmdLine);
				}
			}
		}


		// ----------------------------------------
		// copy to package directory

		// ensure the ue4game binary exists, if applicable
		if (!FileExists_NoExceptions(SrcUE4GameBasename + ".js"))
		{
			LogInformation("Failed to find game application " + SrcUE4GameBasename + ".js");
			throw new AutomationException(ExitCode.Error_MissingExecutable, "Stage Failed. Could not find application {0}. You may need to build the UE4 project with your target configuration and platform.", SrcUE4GameBasename + ".js");
		}

		if ( !Params.IsCodeBasedProject )
		{
			// template project - need to copy over UE4Game.*
			File.Copy(SrcUE4GameBasename + ".wasm",       UE4GameBasename + ".wasm",       true);
			File.Copy(SrcUE4GameBasename + ".js",         UE4GameBasename + ".js",         true);
			File.Copy(SrcUE4GameBasename + ".js.symbols", UE4GameBasename + ".js.symbols", true);

			File.SetAttributes(UE4GameBasename + ".wasm",       FileAttributes.Normal);
			File.SetAttributes(UE4GameBasename + ".js" ,        FileAttributes.Normal);
			File.SetAttributes(UE4GameBasename + ".js.symbols", FileAttributes.Normal);
		}
		// else, c++ projects will compile "to" PackagePath

		// note: ( ProjectBasename + ".data" ) already created above (!HTMLPakAutomation.CanCreateMapPaks())


		// ----------------------------------------
		// generate HTML files to the package directory

		// custom HTML, JS (if any), and CSS (if any) template files
		string LocalBuildPath = CombinePaths(CmdEnv.LocalRoot, "Engine/Build/HTML5");
		string BuildPath = Path.Combine(Path.GetDirectoryName(Params.RawProjectPath.FullName), "Build", "HTML5");
		string TemplateFile = CombinePaths(BuildPath, "project_template.html");
		if ( !File.Exists(TemplateFile) )
		{
<<<<<<< HEAD
			LogInformation("Failed to find game application " + FullGameExePath);
			throw new AutomationException(ExitCode.Error_MissingExecutable, "Stage Failed. Could not find application {0}. You may need to build the UE4 project with your target configuration and platform.", FullGameExePath);
=======
			// fall back to default UE4 template files
			BuildPath = LocalBuildPath;
			TemplateFile = CombinePaths(BuildPath, "project_template.html");
>>>>>>> 8e4a36c9
		}
		GenerateFileFromTemplate(TemplateFile, ProjectBasename + ".html", Params, ConfigCache);

		TemplateFile = CombinePaths(BuildPath, "project_template.js");
		if ( File.Exists(TemplateFile) )
		{
			GenerateFileFromTemplate(TemplateFile, ProjectBasename + ".UE4.js", Params, ConfigCache);
		}

		TemplateFile = CombinePaths(BuildPath, "project_template.css");
		if ( File.Exists(TemplateFile) )
		{
			GenerateFileFromTemplate(TemplateFile, ProjectBasename + ".css", Params, ConfigCache);
		}


		// ----------------------------------------
		// (development) support files
		string MacBashTemplateFile = CombinePaths(LocalBuildPath, "RunMacHTML5LaunchHelper_template.command");
		string MacBashOutputFile = Path.Combine(PackagePath, "RunMacHTML5LaunchHelper.command");
		string MonoPath = CombinePaths(CmdEnv.LocalRoot, "Engine/Build/BatchFiles/Mac/SetupMono.sh");
		GenerateMacCommandFromTemplate(MacBashTemplateFile, MacBashOutputFile, MonoPath);
		// ........................................
		string htaccesspath = Path.Combine(PackagePath, ".htaccess");
		if ( File.Exists(htaccesspath) )
		{
			FileAttributes attributes = File.GetAttributes(htaccesspath);
			if ((attributes & FileAttributes.ReadOnly) == FileAttributes.ReadOnly)
			{
				attributes &= ~FileAttributes.ReadOnly;
				File.SetAttributes(htaccesspath, attributes);
			}
		}
		File.Copy(CombinePaths(LocalBuildPath, "htaccess_template.txt"), htaccesspath, true);


		// ----------------------------------------
		// final copies

		// Gather utlity .js files and combine into one file
		string DestinationFile = PackagePath + "/Utility.js";
		File.Delete(DestinationFile);
		// spelling this out - one file at a time (i.e. don't slurp in project_template.js)
		File.AppendAllText(DestinationFile, File.ReadAllText(CombinePaths(LocalBuildPath, "json2.js")));
		File.AppendAllText(DestinationFile, File.ReadAllText(CombinePaths(LocalBuildPath, "jstorage.js")));
		File.AppendAllText(DestinationFile, File.ReadAllText(CombinePaths(LocalBuildPath, "moz_binarystring.js")));

		if (Compressed)
		{
<<<<<<< HEAD
			LogInformation("Build configuration is " + Params.ClientConfigsToBuild[0].ToString() + ", so (gzip) compressing files for web servers.");
=======
			LogInformation("Build configuration is " + ProjectConfiguration + ", so (gzip) compressing files for web servers.");
>>>>>>> 8e4a36c9

			// Compress all files. These are independent tasks which can be threaded.
			List<Task> CompressionTasks = new List<Task>();

			CompressionTasks.Add(Task.Factory.StartNew(() => CompressFile(UE4GameBasename + ".wasm",       UE4GameBasename + ".wasmgz")));			// main game code
			CompressionTasks.Add(Task.Factory.StartNew(() => CompressFile(UE4GameBasename + ".js",         UE4GameBasename + ".jsgz")));			// main js (emscripten)
			CompressionTasks.Add(Task.Factory.StartNew(() => CompressFile(UE4GameBasename + ".js.symbols", UE4GameBasename + ".js.symbolsgz")));	// symbols fil.
			CompressionTasks.Add(Task.Factory.StartNew(() => CompressFile(PackagePath + "/Utility.js",     PackagePath + "/Utility.jsgz")));		// Utility
			CompressionTasks.Add(Task.Factory.StartNew(() => CompressFile(ProjectBasename + ".data",       ProjectBasename + ".datagz")));			// DATA file
			CompressionTasks.Add(Task.Factory.StartNew(() => CompressFile(ProjectBasename + ".data.js" ,   ProjectBasename + ".data.jsgz")));		// DATA file .js driver (emscripten)
			if ( File.Exists(ProjectBasename + ".UE4.js") )
			{
				CompressionTasks.Add(Task.Factory.StartNew(() => CompressFile(ProjectBasename + ".UE4.js" , ProjectBasename + ".UE4.jsgz")));		// UE4 js
			}
			if ( File.Exists(ProjectBasename + ".css") )
			{
				CompressionTasks.Add(Task.Factory.StartNew(() => CompressFile(ProjectBasename + ".css" , ProjectBasename + ".cssgz")));				// UE4 css
			}
			Task.WaitAll(CompressionTasks.ToArray());
		}
		else
		{
<<<<<<< HEAD
			LogInformation("Build configuration is " + Params.ClientConfigsToBuild[0].ToString() + ", so not compressing. Build Shipping configuration to compress files to save space.");
=======
			LogInformation("Build configuration is " + ProjectConfiguration + ", so not compressing. Build Shipping configuration to compress files to save space.");
>>>>>>> 8e4a36c9

			// nuke old compressed files to prevent using stale files
			File.Delete(UE4GameBasename + ".wasmgz");
			File.Delete(UE4GameBasename + ".jsgz");
			File.Delete(UE4GameBasename + ".js.symbolsgz");
			File.Delete(PackagePath + "/Utility.jsgz");
			File.Delete(ProjectBasename + ".datagz");
			File.Delete(ProjectBasename + ".data.jsgz");
			File.Delete(ProjectBasename + ".UE4.jsgz");
			File.Delete(ProjectBasename + ".cssgz");
		}

		File.Copy(CombinePaths(CmdEnv.LocalRoot, "Engine/Binaries/DotNET/HTML5LaunchHelper.exe"),CombinePaths(PackagePath, "HTML5LaunchHelper.exe"),true);
//		Task.WaitAll(CompressionTasks);
		PrintRunTime();
	}

	void CompressFile(string Source, string Destination)
	{
		LogInformation(" Compressing " + Source);
		bool DeleteSource = false;

		if(  Source == Destination )
		{
			string CopyOrig = Source + ".Copy";
			File.Copy(Source, CopyOrig);
			Source = CopyOrig;
			DeleteSource = true;
		}

		using (System.IO.Stream input = System.IO.File.OpenRead(Source))
		{
			using (var raw = System.IO.File.Create(Destination))
			{
				using (Stream compressor = new Ionic.Zlib.GZipStream(raw, Ionic.Zlib.CompressionMode.Compress,Ionic.Zlib.CompressionLevel.BestCompression))
				{
					byte[] buffer = new byte[2048];
					int SizeRead = 0;
					while ((SizeRead = input.Read(buffer, 0, buffer.Length)) != 0)
					{
						compressor.Write(buffer, 0, SizeRead);
					}
				}
			}
		}

		if (DeleteSource)
		{
			File.Delete(Source);
		}
	}

	protected void GenerateFileFromTemplate(string InTemplateFile, string InOutputFile, ProjectParams Params, ConfigHierarchy ConfigCache)
	{
		bool IsContentOnly = !Params.IsCodeBasedProject;
		string ProjectConfiguration = Params.ClientConfigsToBuild[0].ToString();

		string UE4GameName = IsContentOnly ? "UE4Game" : Params.ShortProjectName;
		string ProjectName = Params.ShortProjectName;
		if (ProjectConfiguration != "Development")
		{
			UE4GameName += "-HTML5-" + ProjectConfiguration;
			ProjectName += "-HTML5-" + ProjectConfiguration;
		}

		string CanvasScaleMode;
		ConfigCache.GetString("/Script/HTML5PlatformEditor.HTML5TargetSettings", "CanvasScalingMode", out CanvasScaleMode);

		string HeapSize = HTML5SDKInfo.HeapSize(ConfigCache, ProjectConfiguration).ToString();

		StringBuilder outputContents = new StringBuilder();
		using (StreamReader reader = new StreamReader(InTemplateFile))
		{
			string LineStr = null;
			while (reader.Peek() != -1)
			{
				LineStr = reader.ReadLine();
				if (LineStr.Contains("%TIMESTAMP%"))
				{
					string TimeStamp = DateTime.UtcNow.ToString("yyyyMMddHHmm");
					LineStr = LineStr.Replace("%TIMESTAMP%", TimeStamp);
				}

				if (LineStr.Contains("%SHORTNAME%"))
				{
					LineStr = LineStr.Replace("%SHORTNAME%", Params.ShortProjectName);
				}

				if (LineStr.Contains("%UE4GAMENAME%"))
				{
					LineStr = LineStr.Replace("%UE4GAMENAME%", UE4GameName);
				}

				if (LineStr.Contains("%PROJECTNAME%"))
				{
					LineStr = LineStr.Replace("%PROJECTNAME%", ProjectName);
				}

				if (LineStr.Contains("%SERVE_COMPRESSED%"))
				{
					LineStr = LineStr.Replace("%SERVE_COMPRESSED%", Compressed ? "true" : "false");
				}

				if (LineStr.Contains("%DISABLE_INDEXEDDB%"))
				{
					LineStr = LineStr.Replace("%DISABLE_INDEXEDDB%",
							enableIndexedDB ? "" : "enableReadFromIndexedDB = false;\nenableWriteToIndexedDB = false;");
				}

				if (LineStr.Contains("%HEAPSIZE%"))
				{
					LineStr = LineStr.Replace("%HEAPSIZE%", HeapSize + " * 1024 * 1024");
				}

				if (LineStr.Contains("%UE4CMDLINE%"))
				{
					string ArgumentString = "'../../../" + Params.ShortProjectName + "/" + Params.ShortProjectName + ".uproject',";
					ArgumentString += "'-stdout',"; // suppress double printing to console.log
					LineStr = LineStr.Replace("%UE4CMDLINE%", ArgumentString);
				}

				if (LineStr.Contains("%CANVASSCALEMODE%"))
				{
					string mode = "2 /*ASPECT*/"; // default
					if ( CanvasScaleMode.Equals("stretch", StringComparison.InvariantCultureIgnoreCase))
					{
						mode = "1 /*STRETCH*/";
					}
					else if ( CanvasScaleMode.Equals("fixed", StringComparison.InvariantCultureIgnoreCase))
					{
						mode = "3 /*FIXED*/";
					}
					LineStr = LineStr.Replace("%CANVASSCALEMODE%", mode);
				}

				outputContents.AppendLine(LineStr);
			}
		}

		if (outputContents.Length > 0)
		{
			// Save the file
			try
			{
				Directory.CreateDirectory(Path.GetDirectoryName(InOutputFile));
				File.WriteAllText(InOutputFile, outputContents.ToString(), Encoding.UTF8);
			}
			catch (Exception)
			{
				// Unable to write to the project file.
			}
		}
	}

	protected void GenerateMacCommandFromTemplate(string InTemplateFile, string InOutputFile, string InMonoPath)
	{
		StringBuilder outputContents = new StringBuilder();
		using (StreamReader reader = new StreamReader(InTemplateFile))
		{
			string InMonoPathParent = Path.GetDirectoryName(InMonoPath);
			string LineStr = null;
			while (reader.Peek() != -1)
			{
				LineStr = reader.ReadLine();
				if (LineStr.Contains("${unreal_mono_pkg_path}"))
				{
					LineStr = LineStr.Replace("${unreal_mono_pkg_path}", InMonoPath);
				}
				if (LineStr.Contains("${unreal_mono_pkg_path_base}"))
				{
					LineStr = LineStr.Replace("${unreal_mono_pkg_path_base}", InMonoPathParent);
				}

				outputContents.Append(LineStr + '\n');
			}
		}

		if (outputContents.Length > 0)
		{
			// Save the file. We Copy the template file to keep any permissions set to it.
			try
			{
				Directory.CreateDirectory(Path.GetDirectoryName(InOutputFile));
				if (File.Exists(InOutputFile))
				{
					File.SetAttributes(InOutputFile, File.GetAttributes(InOutputFile) & ~FileAttributes.ReadOnly);
					File.Delete(InOutputFile);
				}
				File.Copy(InTemplateFile, InOutputFile);
				File.SetAttributes(InOutputFile, File.GetAttributes(InOutputFile) & ~FileAttributes.ReadOnly);
				using (var CmdFile = File.Open(InOutputFile, FileMode.OpenOrCreate | FileMode.Truncate))
				{
					Byte[] BytesToWrite = new UTF8Encoding(true).GetBytes(outputContents.ToString());
					CmdFile.Write(BytesToWrite, 0, BytesToWrite.Length);
				}
			}
			catch (Exception)
			{
				// Unable to write to the project file.
			}
		}
	}

	// --------------------------------------------------------------------------------
	// ArchiveCommand.Automation.cs

	public override void GetFilesToArchive(ProjectParams Params, DeploymentContext SC)
	{
		if (SC.StageTargetConfigurations.Count != 1)
		{
			throw new AutomationException("iOS is currently only able to package one target configuration at a time, but StageTargetConfigurations contained {0} configurations", SC.StageTargetConfigurations.Count);
		}

		// copy to archive directory
		string PackagePath = Path.Combine(Path.GetDirectoryName(Params.RawProjectPath.FullName), "Binaries", "HTML5");

		string UE4GameBasename = Path.GetFileNameWithoutExtension(Params.GetProjectExeForPlatform(UnrealTargetPlatform.HTML5).ToString());
		string ProjectBasename = Params.ShortProjectName;
		string ProjectConfiguration = Params.ClientConfigsToBuild[0].ToString();
		if (ProjectConfiguration != "Development")
		{
			UE4GameBasename += "-HTML5-" + ProjectConfiguration;
			ProjectBasename += "-HTML5-" + ProjectConfiguration;
		}

		SC.ArchiveFiles(PackagePath, UE4GameBasename + ".wasm");			// MAIN game code
		SC.ArchiveFiles(PackagePath, UE4GameBasename + ".js");				// MAIN js file (emscripten)
		SC.ArchiveFiles(PackagePath, UE4GameBasename + ".js.symbols");		// symbols file
		SC.ArchiveFiles(PackagePath, "Utility.js");							// utilities
		SC.ArchiveFiles(PackagePath, ProjectBasename + ".data");			// DATA file
		SC.ArchiveFiles(PackagePath, ProjectBasename + ".data.js");			// DATA file js driver (emscripten)
		SC.ArchiveFiles(PackagePath, ProjectBasename + ".UE4.js");			// UE4 js file
		SC.ArchiveFiles(PackagePath, ProjectBasename + ".css");				// UE4 css file
		SC.ArchiveFiles(PackagePath, ProjectBasename + ".html");			// landing page.

		// Archive HTML5 Server and a Readme.
		SC.ArchiveFiles(CombinePaths(CmdEnv.LocalRoot, "Engine/Binaries/DotNET/"), "HTML5LaunchHelper.exe");
		SC.ArchiveFiles(CombinePaths(CmdEnv.LocalRoot, "Engine/Build/HTML5/"), "Readme.txt");
		SC.ArchiveFiles(PackagePath, "RunMacHTML5LaunchHelper.command");
		SC.ArchiveFiles(PackagePath, ".htaccess");

		if (Compressed)
		{
			SC.ArchiveFiles(PackagePath, UE4GameBasename + ".wasmgz");
			SC.ArchiveFiles(PackagePath, UE4GameBasename + ".jsgz");
			SC.ArchiveFiles(PackagePath, UE4GameBasename + ".js.symbolsgz");
			SC.ArchiveFiles(PackagePath, "Utility.jsgz");
			SC.ArchiveFiles(PackagePath, ProjectBasename + ".datagz");
			SC.ArchiveFiles(PackagePath, ProjectBasename + ".data.jsgz");
			SC.ArchiveFiles(PackagePath, ProjectBasename + ".UE4.jsgz");
			SC.ArchiveFiles(PackagePath, ProjectBasename + ".cssgz");
		}
		else
		{
			// nuke old compressed files to prevent using stale files
			File.Delete(UE4GameBasename + ".wasmgz");
			File.Delete(UE4GameBasename + ".jsgz");
			File.Delete(UE4GameBasename + ".js.symbolsgz");
			File.Delete("Utility.jsgz");
			File.Delete(ProjectBasename + ".datagz");
			File.Delete(ProjectBasename + ".data.jsgz");
			File.Delete(ProjectBasename + ".UE4.jsgz");
			File.Delete(ProjectBasename + ".cssgz");
		}

		if (HTMLPakAutomation.CanCreateMapPaks(Params))
		{
			// find all paks.
			string[] Files = Directory.GetFiles(Path.Combine(PackagePath, Params.ShortProjectName), "*", SearchOption.AllDirectories);
			foreach(string PakFile in Files)
			{
				SC.ArchivedFiles.Add(PakFile, Path.GetFileName(PakFile));
			}
		}

		UploadToS3(SC, ProjectBasename + ".html");
	}

	// --------------------------------------------------------------------------------
	// RunProjectCommand.Automation.cs

	public override IProcessResult RunClient(ERunOptions ClientRunFlags, string ClientApp, string ClientCmdLine, ProjectParams Params)
	{
		// look for browser
		string BrowserPath = Params.Devices[0].Replace("HTML5@", "");

		// open the webpage
		Int32 ServerPort = 8000; // HTML5LaunchHelper default

		var ConfigCache = UnrealBuildTool.ConfigCache.ReadHierarchy(ConfigHierarchyType.Engine, DirectoryReference.FromFile(Params.RawProjectPath), UnrealTargetPlatform.HTML5);
		ConfigCache.GetInt32("/Script/HTML5PlatformEditor.HTML5TargetSettings", "DeployServerPort", out ServerPort); // LaunchOn via Editor or FrontEnd
		string WorkingDirectory = Path.GetDirectoryName(ClientApp);
		string url = Path.GetFileName(ClientApp) +".html";

		// WARNING: splitting the following situation
		// if cookonthefly is used: tell the browser to use the PROXY at DEFAULT_HTTP_FILE_SERVING_PORT
		// leave the normal HTML5LaunchHelper port (ServerPort) alone -- otherwise it will collide with the PROXY port
		if (ClientCmdLine.Contains("filehostip"))
		{
			url += "?cookonthefly=true";
			Int32 ProxyPort = 41898; // DEFAULT_HTTP_FILE_SERVING_PORT
			url = String.Format("http://localhost:{0}/{1}", ProxyPort, url);
		}
		else
		{
			url = String.Format("http://localhost:{0}/{1}", ServerPort, url);
		}

		// Check HTML5LaunchHelper source for command line args

		var LowerBrowserPath = BrowserPath.ToLower();
		var ProfileDirectory = Path.Combine(Utils.GetUserSettingDirectory().FullName, "UE4_HTML5", "user");

		string BrowserCommandline = url;

		if (LowerBrowserPath.Contains("chrome"))
		{
			ProfileDirectory = Path.Combine(ProfileDirectory, "chrome");
			// removing [--enable-logging] otherwise, chrome breaks with a bunch of the following errors:
			// > ERROR:process_info.cc(631)] range at 0x7848406c00000000, size 0x1a4 fully unreadable
			// leaving this note here for future reference: UE-45078
			BrowserCommandline  += "  " + String.Format("--user-data-dir=\\\"{0}\\\"   --no-first-run", ProfileDirectory);
		}
		else if (LowerBrowserPath.Contains("firefox"))
		{
			ProfileDirectory = Path.Combine(ProfileDirectory, "firefox");
			BrowserCommandline += "  " +  String.Format("-no-remote -profile \\\"{0}\\\"", ProfileDirectory);
		}
		else if (LowerBrowserPath.Contains("safari"))
		{
			// NOT SUPPORTED: cannot have a separate UE4 profile for safari
			// -- this "can" be done with a different user (e.g. guest) account...
			//    (which is not a turn key solution that can be done within UE4)
			// -- some have tried using symlinks to "mimic" this
			//    https://discussions.apple.com/thread/3327990
			// -- but, none of these are fool proof with an existing/running safari instance

			// -- also, "Safari Extensions JS" has been officially deprecated as of Safari 12
			//    (in favor of using "Safari App Extension")
			//    https://developer.apple.com/documentation/safariextensions

			// this means, Safari "LaunchOn" (UE4 Editor -> Launch -> Safari) will run with your FULL
			// Safari profile -- so, all of your "previously opened" tabs will all also be opened...
		}

		// TODO: test on other platforms to remove this first if() check
		if (UnrealBuildTool.BuildHostPlatform.Current.Platform == UnrealTargetPlatform.Linux)
		{
			if (!Directory.Exists(ProfileDirectory))
			{
				Directory.CreateDirectory(ProfileDirectory);
			}
		}

		string LauncherArguments = string.Format(" -Browser=\"{0}\" + -BrowserCommandLine=\"{1}\" -ServerPort=\"{2}\" -ServerRoot=\"{3}\" ",
				new object[] { BrowserPath, BrowserCommandline, ServerPort, WorkingDirectory });

		var LaunchHelperPath = CombinePaths(CmdEnv.LocalRoot, "Engine/Binaries/DotNET/HTML5LaunchHelper.exe");
		IProcessResult BrowserProcess = Run(LaunchHelperPath, LauncherArguments, null, ClientRunFlags | ERunOptions.NoWaitForExit);

		return BrowserProcess;
	}

	public override List<FileReference> GetExecutableNames(DeploymentContext SC)
	{
		List<FileReference> ExecutableNames = new List<FileReference>();
		ExecutableNames.Add(FileReference.Combine(SC.ProjectRoot, "Binaries", "HTML5", SC.ShortProjectName));
		return ExecutableNames;
	}

	// --------------------------------------------------------------------------------
	// PackageCommand.Automation.cs

	public override bool RequiresPackageToDeploy
	{
		get { return true; }
	}

<<<<<<< HEAD
	public override string GetPlatformPakCommandLine(ProjectParams Params, DeploymentContext SC)
	{
		return Compressed ? " -compress" : "";
	}
=======
	// --------------------------------------------------------------------------------
	// CookCommand.Automation.cs
>>>>>>> 8e4a36c9

	public override string GetCookPlatform(bool bDedicatedServer, bool bIsClientOnly)
	{
		return "HTML5";
	}

	public override string GetCookExtraCommandLine(ProjectParams Params)
	{
		return HTMLPakAutomation.CanCreateMapPaks(Params) ? " -GenerateDependenciesForMaps " : "";
	}

	// --------------------------------------------------------------------------------
	// CopyBuildToStagingDirectory.Automation.cs

	public override void GetFilesToDeployOrStage(ProjectParams Params, DeploymentContext SC)
	{
		// must implement -- "empty" here
	}

	public override PakType RequiresPak(ProjectParams Params)
	{
		return HTMLPakAutomation.CanCreateMapPaks(Params) ? PakType.Never : PakType.Always;
	}

	public override string GetPlatformPakCommandLine(ProjectParams Params, DeploymentContext SC)
	{
		return Compressed ? " -compress" : "";
	}

	// --------------------------------------------------------------------------------
	// AutomationUtils/Platform.cs

	public override bool IsSupported { get { return true; } }

	// --------------------------------------------------------------------------------
	// --------------------------------------------------------------------------------

#region AMAZON S3
	public void UploadToS3(DeploymentContext SC, string OutputFilename)
	{
		ConfigHierarchy Ini = ConfigCache.ReadHierarchy(ConfigHierarchyType.Engine, DirectoryReference.FromFile(SC.RawProjectPath), SC.StageTargetPlatform.PlatformType);
		bool Upload = false;

		string Region = "";
		string KeyId = "";
		string AccessKey = "";
		string BucketName = "";
		string FolderName = "";

		if (! Ini.GetBool("/Script/HTML5PlatformEditor.HTML5TargetSettings", "UploadToS3", out Upload) || ! Upload )
		{
			return;
		}

		bool AmazonIdentity = Ini.GetString("/Script/HTML5PlatformEditor.HTML5TargetSettings", "S3Region", out Region) &&
								Ini.GetString("/Script/HTML5PlatformEditor.HTML5TargetSettings", "S3KeyID", out KeyId) &&
								Ini.GetString("/Script/HTML5PlatformEditor.HTML5TargetSettings", "S3SecretAccessKey", out AccessKey) &&
								Ini.GetString("/Script/HTML5PlatformEditor.HTML5TargetSettings", "S3BucketName", out BucketName);

		if ( !AmazonIdentity )
		{
			LogInformation("Amazon S3 Incorrectly configured");
			return;
		}

		Ini.GetString("/Script/HTML5PlatformEditor.HTML5TargetSettings", "S3FolderName", out FolderName);
		if ( FolderName == "" )
		{
			FolderName = SC.ShortProjectName;
		}
		else
		{
			// strip any before and after folder "/"
			FolderName = Regex.Replace(Regex.Replace(FolderName, "^/+", "" ), "/+$", "");
		}

		List<Task> UploadTasks = new List<Task>();
		long msTimeOut = 0;
		foreach (KeyValuePair<string, string> Entry in SC.ArchivedFiles)
		{
			FileInfo Info = new FileInfo(Entry.Key);
			UploadTasks.Add(UploadToS3Worker(Info, Region, KeyId, AccessKey, BucketName, FolderName));
			if ( msTimeOut < Info.Length )
			{
				msTimeOut = Info.Length;
			}
		}
		msTimeOut /= 100; // [miliseconds] give 10 secs for each ~MB ( (10s * 1000ms) / ( 1024KB * 1024MB * 1000ms ) )
		if ( msTimeOut < (100*1000) ) // HttpClient: default timeout is 100 sec
		{
			msTimeOut = 100*1000;
		}
		LogInformation("Upload Timeout set to: " + (msTimeOut/1000) + "secs");
		Task.WaitAll(UploadTasks.ToArray(), (int)msTimeOut); // set timeout [miliseconds]

		string URL = "https://" + BucketName + ".s3.amazonaws.com/" + FolderName + "/" + OutputFilename;
		LogInformation("Your project's shareable link is: " + URL);

		LogInformation("Upload Tasks finished.");
	}

	private static IDictionary<string, string> MimeTypeMapping = new Dictionary<string, string>(StringComparer.InvariantCultureIgnoreCase)
		{
			// the following will default to: "appication/octet-stream"
			// .data .datagz

			{ ".wasm", "application/wasm" },
			{ ".wasmgz", "application/wasm" },
			{ ".htaccess", "text/plain"},
			{ ".html", "text/html"},
			{ ".css", "text/css"},
			{ ".cssgz", "text/css"},
			{ ".js", "application/x-javascript" },
			{ ".jsgz", "application/x-javascript" },
			{ ".symbols", "text/plain"},
			{ ".symbolsgz", "text/plain"},
			{ ".txt", "text/plain"}
		};

	static async Task UploadToS3Worker(FileInfo Info, string Region, string KeyId, string AccessKey, string BucketName, string FolderName)
	{
		// --------------------------------------------------
		// "AWS Signature Version 4"
		// http://docs.aws.amazon.com/AmazonS3/latest/API/sig-v4-header-based-auth.html
		// --------------------------------------------------
		LogInformation(" Uploading " + Info.Name);

		// --------------------------------------------------
		// http://docs.aws.amazon.com/AmazonS3/latest/API/sigv4-post-example.html
		string TimeStamp = DateTime.UtcNow.ToString("yyyyMMddTHHmmssZ");
		string DateExpire = DateTime.UtcNow.AddDays(1).ToString("yyyy-MM-dd");
		string AWSDate = DateTime.UtcNow.AddDays(1).ToString("yyyyMMdd");
		string MimeType = (MimeTypeMapping.ContainsKey(Info.Extension))
							? MimeTypeMapping[Info.Extension]
							: "application/octet-stream";
		string MimePath = MimeType.Split('/')[0];
		string AWSCredential = KeyId + "/" + AWSDate + "/" + Region + "/s3/aws4_request";

		// --------------------------------------------------
		string policy = "{ \"expiration\": \"" + DateExpire + "T12:00:00.000Z\"," +
						" \"conditions\": [" +
						" { \"bucket\": \"" + BucketName + "\" }," +
						" [ \"starts-with\", \"$key\", \"" + FolderName + "/\" ]," +
						" { \"acl\": \"public-read\" }," +
						" [ \"starts-with\", \"$content-type\", \"" + MimePath + "/\" ],";
		if (Info.Extension.EndsWith("gz"))
		{
			policy += " [ \"starts-with\", \"$content-encoding\", \"gzip\" ],";
		}
		policy +=		" { \"x-amz-credential\": \"" + AWSCredential + "\" }," +
						" { \"x-amz-algorithm\": \"AWS4-HMAC-SHA256\" }," +
						" { \"x-amz-date\": \"" + TimeStamp + "\" }" +
						" ]" +
						"}";
		string policyBase64 = System.Convert.ToBase64String(System.Text.Encoding.UTF8.GetBytes(policy), Base64FormattingOptions.InsertLineBreaks);

		// --------------------------------------------------
		// http://docs.aws.amazon.com/general/latest/gr/signature-v4-examples.html
		var kha = KeyedHashAlgorithm.Create("HmacSHA256");
		kha.Key = Encoding.UTF8.GetBytes(("AWS4" + AccessKey).ToCharArray()); // kSecret
		byte[] sig = kha.ComputeHash(Encoding.UTF8.GetBytes(AWSDate));
		kha.Key = sig; // kDate

		sig = kha.ComputeHash(Encoding.UTF8.GetBytes(Region));
		kha.Key = sig; // kRegion

		sig = kha.ComputeHash(Encoding.UTF8.GetBytes("s3"));
		kha.Key = sig; // kService

		sig = kha.ComputeHash(Encoding.UTF8.GetBytes("aws4_request"));
		kha.Key = sig; // kSigning

		sig = kha.ComputeHash(Encoding.UTF8.GetBytes(policyBase64));
		string signature = BitConverter.ToString(sig).Replace("-", "").ToLower(); // for Authorization

		// debugging...
		//Console.WriteLine("policy: [" + policy + "]");
		//Console.WriteLine("policyBase64: [" + policyBase64 + "]");
		//Console.WriteLine("signature: [" + signature + "]");

		// --------------------------------------------------
		HttpClient httpClient = new HttpClient();
		var formData = new MultipartFormDataContent();
		formData.Add(new StringContent(FolderName + "/" + Info.Name), "key");
		formData.Add(new StringContent("public-read"), "acl");
		formData.Add(new StringContent(AWSCredential), "X-Amz-Credential");
		formData.Add(new StringContent("AWS4-HMAC-SHA256"), "X-Amz-Algorithm");
		formData.Add(new StringContent(signature), "X-Amz-Signature");
		formData.Add(new StringContent(TimeStamp), "X-Amz-Date");
		formData.Add(new StringContent(policyBase64), "Policy");
		formData.Add(new StringContent(MimeType), "Content-Type");
		if ( Info.Extension.EndsWith("gz") )
		{
			formData.Add(new StringContent("gzip"), "Content-Encoding");
		}
		// debugging...
		//Console.WriteLine("key: [" + FolderName + "/" + Info.Name + "]");
		//Console.WriteLine("AWSCredential: [" + AWSCredential + "]");
		//Console.WriteLine("TimeStamp: [" + TimeStamp + "]");
		//Console.WriteLine("MimeType: [" + MimeType + "]");

		// the file ----------------------------------------
		var fileContent = new ByteArrayContent(System.IO.File.ReadAllBytes(Info.FullName));
		fileContent.Headers.ContentType = System.Net.Http.Headers.MediaTypeHeaderValue.Parse(MimeType);
		formData.Add(fileContent, "file", Info.Name);
		int adjustTimeout = (int)(Info.Length / (100*1000)); // [seconds] give 10 secs for each ~MB ( (10s * 1000ms) / ( 1024KB * 1024MB * 1000ms ) )
		if ( adjustTimeout > 100 ) // default timeout is 100 sec
		{
			httpClient.Timeout = TimeSpan.FromSeconds(adjustTimeout); // increase timeout
		}
		//Console.WriteLine("httpClient Timeout: [" + httpClient.Timeout + "]" );

		// upload ----------------------------------------
		string URL = "https://" + BucketName + ".s3.amazonaws.com/";
		var response = await httpClient.PostAsync(URL, formData);
		if (response.IsSuccessStatusCode)
		{
			LogInformation("Upload done: " + Info.Name);
		}
		else
		{
			var contents = response.Content.ReadAsStringAsync();
			var reason = Regex.Replace(
/* grab inner block */ Regex.Replace(contents.Result, "<[^>]+>\n<[^>]+>([^<]+)</[^>]+>", "$1")
/* strip tags */       , "<([^>]+)>([^<]+)</[^>]+>", "$1 - $2\n");

			//Console.WriteLine("Fail to Upload: " + Info.Name + " Header - " + response.ToString());
			Console.WriteLine("Fail to Upload: " + Info.Name + "\nResponse - " + reason);
			throw new Exception("FAILED TO UPLOAD: " + Info.Name);
		}
	}
	#endregion
}<|MERGE_RESOLUTION|>--- conflicted
+++ resolved
@@ -46,10 +46,6 @@
 			ConfigCache.GetBool("/Script/HTML5PlatformEditor.HTML5TargetSettings", "Compressed", out Compressed);
 			ConfigCache.GetBool("/Script/HTML5PlatformEditor.HTML5TargetSettings", "EnableIndexedDB", out enableIndexedDB);
 		}
-<<<<<<< HEAD
-		LogInformation("HTML5Platform.Automation: TargetWebGL2 = "     + targetWebGL2    );
-=======
->>>>>>> 8e4a36c9
 		LogInformation("HTML5Platform.Automation: Compressed = "       + Compressed      );
 		LogInformation("HTML5Platform.Automation: EnableIndexedDB = "  + enableIndexedDB );
 
@@ -151,14 +147,9 @@
 		string TemplateFile = CombinePaths(BuildPath, "project_template.html");
 		if ( !File.Exists(TemplateFile) )
 		{
-<<<<<<< HEAD
-			LogInformation("Failed to find game application " + FullGameExePath);
-			throw new AutomationException(ExitCode.Error_MissingExecutable, "Stage Failed. Could not find application {0}. You may need to build the UE4 project with your target configuration and platform.", FullGameExePath);
-=======
 			// fall back to default UE4 template files
 			BuildPath = LocalBuildPath;
 			TemplateFile = CombinePaths(BuildPath, "project_template.html");
->>>>>>> 8e4a36c9
 		}
 		GenerateFileFromTemplate(TemplateFile, ProjectBasename + ".html", Params, ConfigCache);
 
@@ -208,11 +199,7 @@
 
 		if (Compressed)
 		{
-<<<<<<< HEAD
-			LogInformation("Build configuration is " + Params.ClientConfigsToBuild[0].ToString() + ", so (gzip) compressing files for web servers.");
-=======
 			LogInformation("Build configuration is " + ProjectConfiguration + ", so (gzip) compressing files for web servers.");
->>>>>>> 8e4a36c9
 
 			// Compress all files. These are independent tasks which can be threaded.
 			List<Task> CompressionTasks = new List<Task>();
@@ -235,11 +222,7 @@
 		}
 		else
 		{
-<<<<<<< HEAD
-			LogInformation("Build configuration is " + Params.ClientConfigsToBuild[0].ToString() + ", so not compressing. Build Shipping configuration to compress files to save space.");
-=======
 			LogInformation("Build configuration is " + ProjectConfiguration + ", so not compressing. Build Shipping configuration to compress files to save space.");
->>>>>>> 8e4a36c9
 
 			// nuke old compressed files to prevent using stale files
 			File.Delete(UE4GameBasename + ".wasmgz");
@@ -618,15 +601,8 @@
 		get { return true; }
 	}
 
-<<<<<<< HEAD
-	public override string GetPlatformPakCommandLine(ProjectParams Params, DeploymentContext SC)
-	{
-		return Compressed ? " -compress" : "";
-	}
-=======
 	// --------------------------------------------------------------------------------
 	// CookCommand.Automation.cs
->>>>>>> 8e4a36c9
 
 	public override string GetCookPlatform(bool bDedicatedServer, bool bIsClientOnly)
 	{
